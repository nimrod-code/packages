[
  {
    "name": "filesize",
    "url": "https://github.com/sergiotapia/filesize",
    "method": "git",
    "tags": [
      "filesize",
      "size"
    ],
    "description": "A Nim package to convert filesizes into other units, and turns filesizes into human readable strings.",
    "license": "MIT",
    "web": "https://github.com/sergiotapia/filesize",
    "doc": "https://github.com/sergiotapia/filesize"
  },
  {
    "name": "argon2_bind",
    "url": "https://github.com/D-Nice/argon2_bind",
    "method": "git",
    "tags": [
      "argon2",
      "kdf",
      "hash",
      "crypto",
      "phc",
      "c",
      "ffi",
      "cryptography"
    ],
    "description": "Bindings to the high-level Argon2 C API",
    "license": "Apache-2.0",
    "web": "https://github.com/D-Nice/argon2_bind",
    "doc": "https://d-nice.github.io/argon2_bind/"
  },
  {
    "name": "nbaser",
    "url": "https://github.com/D-Nice/nbaser",
    "method": "git",
    "tags": [
      "encode",
      "decode",
      "base",
      "unicode",
      "base58",
      "base-x"
    ],
    "description": "Encode/decode arbitrary unicode bases from size 2 to 256",
    "license": "Apache-2.0",
    "web": "https://github.com/D-Nice/nbaser",
    "doc": "https://d-nice.github.io/nbaser/"
  },
  {
    "name": "nio",
    "url": "https://github.com/KayraG/nio",
    "method": "git",
    "tags": [
      "server",
      "framework",
      "express",
      "http",
      "library"
    ],
    "description": "A Mini Server Framework for Nim language",
    "license": "MIT",
    "web": "https://github.com/KayraG/nio"
  },
  {
    "name": "decisiontree",
    "url": "https://github.com/Michedev/DecisionTreeNim",
    "method": "git",
    "tags": [
      "Decision tree",
      "Machine learning",
      "Random forest",
      "CART"
    ],
    "description": "Decision tree and Random forest CART implementation in Nim",
    "license": "GPL-3.0",
    "web": "https://github.com/Michedev/DecisionTreeNim"
  },
  {
    "name": "tsv2json",
    "url": "https://github.com/hectormonacci/tsv2json",
    "method": "git",
    "tags": [
      "TSV",
      "JSON"
    ],
    "description": "Turn TSV file or stream into JSON file or stream",
    "license": "MIT",
    "web": "https://github.com/hectormonacci/tsv2json"
  },
  {
    "name": "nimler",
    "url": "https://github.com/wltsmrz/nimler",
    "method": "git",
    "tags": [
      "Erlang",
      "Elixir"
    ],
    "description": "Erlang/Elixir NIFs for nim",
    "license": "MIT",
    "web": "https://github.com/wltsmrz/nimler"
  },
  {
    "name": "zstd",
    "url": "https://github.com/wltsmrz/nim_zstd",
    "method": "git",
    "tags": [
      "zstd",
      "compression"
    ],
    "description": "Bindings for zstd",
    "license": "MIT",
    "web": "https://github.com/wltsmrz/nim_zstd"
  },
  {
    "name": "QuickJS4nim",
    "url": "https://github.com/ImVexed/quickjs4nim",
    "method": "git",
    "tags": [
      "QuickJS",
      "Javascript",
      "Runtime",
      "Wrapper"
    ],
    "description": "A QuickJS wrapper for Nim",
    "license": "MIT",
    "web": "https://github.com/ImVexed/quickjs4nim"
  },
  {
    "name": "BitVector",
    "url": "https://github.com/MarcAzar/BitVector",
    "method": "git",
    "tags": [
      "Bit",
      "Array",
      "Vector",
      "Bloom"
    ],
    "description": "A high performance Nim implementation of BitVector with base SomeUnsignedInt(i.e: uint8-64) with support for slices, and seq supported operations",
    "license": "MIT",
    "web": "https://marcazar.github.io/BitVector"
  },
  {
    "name": "RollingHash",
    "url": "https://github.com/MarcAzar/RollingHash",
    "method": "git",
    "tags": [
      "Cyclic",
      "Hash",
      "BuzHash",
      "Rolling",
      "Rabin",
      "Karp",
      "CRC",
      "Fingerprint",
      "n-gram"
    ],
    "description": "A high performance Nim implementation of a Cyclic Polynomial Hash, aka BuzHash, and the Rabin-Karp algorithm",
    "license": "MIT",
    "web": "https://marcazar.github.io/RollingHash"
  },
  {
    "name": "BipBuffer",
    "url": "https://github.com/MarcAzar/BipBuffer",
    "method": "git",
    "tags": [
      "Bip Buffer",
      "Circular",
      "Ring",
      "Buffer",
      "nim"
    ],
    "description": "A Nim implementation of Simon Cooke's Bip Buffer. A type of circular buffer ensuring contiguous blocks of memory",
    "license": "MIT",
    "web": "https://marcazar.github.io/BipBuffer"
  },
  {
    "name": "whip",
    "url": "https://github.com/mattaylor/whip",
    "method": "git",
    "tags": [
      "http",
      "rest",
      "server",
      "httpbeast",
      "nest",
      "fast"
    ],
    "description": "Whip is high performance web application server based on httpbeast a nest for redix tree based routing with some extra opmtizations.",
    "license": "MIT",
    "web": "https://github.com/mattaylor/whip"
  },
  {
    "name": "elvis",
    "url": "https://github.com/mattaylor/elvis",
    "method": "git",
    "tags": [
      "operator",
      "elvis",
      "ternary",
      "template",
      "truthy",
      "falsy",
      "exception",
      "none",
      "null",
      "nil",
      "0",
      "NaN",
      "coalesce"
    ],
    "description": "The elvis package implements a 'truthy', 'ternary' and a 'coalesce' operator to Nim as syntactic sugar for working with conditional expressions",
    "license": "MIT",
    "web": "https://github.com/mattaylor/elvis"
  },
  {
    "name": "nimrun",
    "url": "https://github.com/lee-b/nimrun",
    "method": "git",
    "tags": [
      "shebang",
      "unix",
      "linux",
      "bsd",
      "mac",
      "shell",
      "script",
      "nimble",
      "nimcr",
      "compile",
      "run",
      "standalone"
    ],
    "description": "Shebang frontend for running nim code as scripts. Does not require .nim extensions.",
    "license": "MIT",
    "web": "https://github.com/lee-b/nimrun"
  },
  {
    "name": "sequtils2",
    "url": "https://github.com/Michedev/sequtils2",
    "method": "git",
    "tags": [
      "library",
      "sequence",
      "string",
      "openArray",
      "functional"
    ],
    "description": "Additional functions for sequences that are not present in sequtils",
    "license": "MIT",
    "web": "http://htmlpreview.github.io/?https://github.com/Michedev/sequtils2/blob/master/sequtils2.html"
  },
  {
    "name": "github_api",
    "url": "https://github.com/watzon/github-api-nim",
    "method": "git",
    "tags": [
      "library",
      "api",
      "github",
      "client"
    ],
    "description": "Nim wrapper for the GitHub API",
    "license": "WTFPL",
    "web": "https://github.com/watzon/github-api-nim"
  },
  {
    "name": "extensions",
    "url": "https://github.com/jyapayne/nim-extensions",
    "method": "git",
    "tags": [
      "library",
      "extensions",
      "addons"
    ],
    "description": "A library that will add useful tools to Nim's arsenal.",
    "license": "MIT",
    "web": "https://github.com/jyapayne/nim-extensions"
  },
  {
    "name": "nimates",
    "url": "https://github.com/jamesalbert/nimates",
    "method": "git",
    "tags": [
      "library",
      "postmates",
      "delivery"
    ],
    "description": "Client library for the Postmates API",
    "license": "Apache",
    "web": "https://github.com/jamesalbert/nimates"
  },
  {
    "name": "discordnim",
    "url": "https://github.com/Krognol/discordnim",
    "method": "git",
    "tags": [
      "library",
      "discord"
    ],
    "description": "Discord library for Nim",
    "license": "MIT",
    "web": "https://github.com/Krognol/discordnim"
  },
  {
    "name": "argument_parser",
    "url": "https://github.com/Xe/argument_parser/",
    "method": "git",
    "tags": [
      "library",
      "command-line",
      "arguments",
      "switches",
      "parsing"
    ],
    "description": "Provides a complex command-line parser",
    "license": "MIT",
    "web": "https://github.com/Xe/argument_parser"
  },
  {
    "name": "genieos",
    "url": "https://github.com/Araq/genieos/",
    "method": "git",
    "tags": [
      "library",
      "command-line",
      "sound",
      "recycle",
      "os"
    ],
    "description": "Too awesome procs to be included in nimrod.os module",
    "license": "MIT",
    "web": "https://github.com/Araq/genieos/"
  },
  {
    "name": "jester",
    "url": "https://github.com/dom96/jester/",
    "method": "git",
    "tags": [
      "web",
      "http",
      "framework",
      "dsl"
    ],
    "description": "A sinatra-like web framework for Nim.",
    "license": "MIT",
    "web": "https://github.com/dom96/jester"
  },
  {
    "name": "templates",
    "url": "https://github.com/onionhammer/nim-templates.git",
    "method": "git",
    "tags": [
      "web",
      "html",
      "template"
    ],
    "description": "A simple string templating library for Nim.",
    "license": "BSD",
    "web": "https://github.com/onionhammer/nim-templates"
  },
  {
    "name": "murmur",
    "url": "https://github.com/olahol/nimrod-murmur/",
    "method": "git",
    "tags": [
      "hash",
      "murmur"
    ],
    "description": "MurmurHash in pure Nim.",
    "license": "MIT",
    "web": "https://github.com/olahol/nimrod-murmur"
  },
  {
    "name": "libtcod_nim",
    "url": "https://github.com/Vladar4/libtcod_nim/",
    "method": "git",
    "tags": [
      "roguelike",
      "game",
      "library",
      "engine",
      "sdl",
      "opengl",
      "glsl"
    ],
    "description": "Wrapper of the libtcod library for the Nim language.",
    "license": "zlib",
    "web": "https://github.com/Vladar4/libtcod_nim"
  },
  {
    "name": "nimgame",
    "url": "https://github.com/Vladar4/nimgame/",
    "method": "git",
    "tags": [
      "deprecated",
      "game",
      "engine",
      "sdl"
    ],
    "description": "A simple 2D game engine for Nim language. Deprecated, use nimgame2 instead.",
    "license": "MIT",
    "web": "https://github.com/Vladar4/nimgame"
  },
  {
    "name": "nimgame2",
    "url": "https://github.com/Vladar4/nimgame2/",
    "method": "git",
    "tags": [
      "game",
      "engine",
      "sdl",
      "sdl2"
    ],
    "description": "A simple 2D game engine for Nim language.",
    "license": "MIT",
    "web": "https://github.com/Vladar4/nimgame2"
  },
  {
    "name": "sfml",
    "url": "https://github.com/fowlmouth/nimrod-sfml/",
    "method": "git",
    "tags": [
      "game",
      "library",
      "opengl"
    ],
    "description": "High level OpenGL-based Game Library",
    "license": "MIT",
    "web": "https://github.com/fowlmouth/nimrod-sfml"
  },
  {
    "name": "enet",
    "url": "https://github.com/fowlmouth/nimrod-enet/",
    "method": "git",
    "tags": [
      "game",
      "networking",
      "udp"
    ],
    "description": "Wrapper for ENet UDP networking library",
    "license": "MIT",
    "web": "https://github.com/fowlmouth/nimrod-enet"
  },
  {
    "name": "nim-locale",
    "alias": "locale"
  },
  {
    "name": "locale",
    "url": "https://github.com/Amrykid/nim-locale/",
    "method": "git",
    "tags": [
      "library",
      "locale",
      "i18n",
      "localization",
      "localisation",
      "globalization"
    ],
    "description": "A simple library for localizing Nim applications.",
    "license": "MIT",
    "web": "https://github.com/Amrykid/nim-locale"
  },
  {
    "name": "fowltek",
    "url": "https://github.com/fowlmouth/nimlibs/",
    "method": "git",
    "tags": [
      "game",
      "opengl",
      "wrappers",
      "library",
      "assorted"
    ],
    "description": "A collection of reusable modules and wrappers.",
    "license": "MIT",
    "web": "https://github.com/fowlmouth/nimlibs"
  },
  {
    "name": "nake",
    "url": "https://github.com/fowlmouth/nake/",
    "method": "git",
    "tags": [
      "build",
      "automation",
      "sortof"
    ],
    "description": "make-like for Nim. Describe your builds as tasks!",
    "license": "MIT",
    "web": "https://github.com/fowlmouth/nake"
  },
  {
    "name": "nimrod-glfw",
    "url": "https://github.com/rafaelvasco/nimrod-glfw/",
    "method": "git",
    "tags": [
      "library",
      "glfw",
      "opengl",
      "windowing",
      "game"
    ],
    "description": "Nim bindings for GLFW library.",
    "license": "MIT",
    "web": "https://github.com/rafaelvasco/nimrod-glfw"
  },
  {
    "name": "chipmunk",
    "alias": "chipmunk6"
  },
  {
    "name": "chipmunk6",
    "url": "https://github.com/fowlmouth/nimrod-chipmunk/",
    "method": "git",
    "tags": [
      "library",
      "physics",
      "game"
    ],
    "description": "Bindings for Chipmunk2D 6.x physics library",
    "license": "MIT",
    "web": "https://github.com/fowlmouth/nimrod-chipmunk"
  },
  {
    "name": "chipmunk7_demos",
    "url": "https://github.com/matkuki/chipmunk7_demos/",
    "method": "git",
    "tags": [
      "demos",
      "physics",
      "game"
    ],
    "description": "Chipmunk7 demos for Nim",
    "license": "MIT",
    "web": "https://github.com/matkuki/chipmunk7_demos"
  },
  {
    "name": "nim-glfw",
    "alias": "glfw"
  },
  {
    "name": "glfw",
    "url": "https://github.com/ephja/nim-glfw",
    "method": "git",
    "tags": [
      "library",
      "glfw",
      "opengl",
      "windowing",
      "game"
    ],
    "description": "A high-level GLFW 3 wrapper",
    "license": "MIT",
    "web": "https://github.com/ephja/nim-glfw"
  },
  {
    "name": "nim-ao",
    "alias": "ao"
  },
  {
    "name": "ao",
    "url": "https://github.com/ephja/nim-ao",
    "method": "git",
    "tags": [
      "library",
      "audio"
    ],
    "description": "A high-level libao wrapper",
    "license": "MIT",
    "web": "https://github.com/ephja/nim-ao"
  },
  {
    "name": "termbox",
    "url": "https://github.com/fowlmouth/nim-termbox",
    "method": "git",
    "tags": [
      "library",
      "terminal",
      "io"
    ],
    "description": "Termbox wrapper.",
    "license": "MIT",
    "web": "https://github.com/fowlmouth/nim-termbox"
  },
  {
    "name": "linagl",
    "url": "https://bitbucket.org/BitPuffin/linagl",
    "method": "hg",
    "tags": [
      "library",
      "opengl",
      "math",
      "game"
    ],
    "description": "OpenGL math library",
    "license": "CC0",
    "web": "https://bitbucket.org/BitPuffin/linagl"
  },
  {
    "name": "kwin",
    "url": "https://github.com/reactormonk/nim-kwin",
    "method": "git",
    "tags": [
      "library",
      "javascript",
      "kde"
    ],
    "description": "KWin JavaScript API wrapper",
    "license": "MIT",
    "web": "https://github.com/reactormonk/nim-kwin"
  },
  {
    "name": "opencv",
    "url": "https://github.com/dom96/nim-opencv",
    "method": "git",
    "tags": [
      "library",
      "wrapper",
      "opencv",
      "image",
      "processing"
    ],
    "description": "OpenCV wrapper",
    "license": "MIT",
    "web": "https://github.com/dom96/nim-opencv"
  },
  {
    "name": "nimble",
    "url": "https://github.com/nim-lang/nimble",
    "method": "git",
    "tags": [
      "app",
      "binary",
      "package",
      "manager"
    ],
    "description": "Nimble package manager",
    "license": "BSD",
    "web": "https://github.com/nim-lang/nimble"
  },
  {
    "name": "libnx",
    "url": "https://github.com/jyapayne/nim-libnx",
    "method": "git",
    "tags": [
      "switch",
      "nintendo",
      "libnx",
      "nx"
    ],
    "description": "A port of libnx to Nim",
    "license": "Unlicense",
    "web": "https://github.com/jyapayne/nim-libnx"
  },
  {
    "name": "switch_build",
    "url": "https://github.com/jyapayne/switch-build",
    "method": "git",
    "tags": [
      "switch",
      "nintendo",
      "build",
      "builder"
    ],
    "description": "An easy way to build homebrew files for the Nintendo Switch",
    "license": "MIT",
    "web": "https://github.com/jyapayne/switch-build"
  },
  {
    "name": "aporia",
    "url": "https://github.com/nim-lang/Aporia",
    "method": "git",
    "tags": [
      "app",
      "binary",
      "ide",
      "gtk"
    ],
    "description": "A Nim IDE.",
    "license": "GPLv2",
    "web": "https://github.com/nim-lang/Aporia"
  },
  {
    "name": "c2nim",
    "url": "https://github.com/nim-lang/c2nim",
    "method": "git",
    "tags": [
      "app",
      "binary",
      "tool",
      "header",
      "C"
    ],
    "description": "c2nim is a tool to translate Ansi C code to Nim.",
    "license": "MIT",
    "web": "https://github.com/nim-lang/c2nim"
  },
  {
    "name": "pas2nim",
    "url": "https://github.com/nim-lang/pas2nim",
    "method": "git",
    "tags": [
      "app",
      "binary",
      "tool",
      "Pascal"
    ],
    "description": "pas2nim is a tool to translate Pascal code to Nim.",
    "license": "MIT",
    "web": "https://github.com/nim-lang/pas2nim"
  },
  {
    "name": "ipsumgenera",
    "url": "https://github.com/dom96/ipsumgenera",
    "method": "git",
    "tags": [
      "app",
      "binary",
      "blog",
      "static",
      "generator"
    ],
    "description": "Static blog generator ala Jekyll.",
    "license": "MIT",
    "web": "https://github.com/dom96/ipsumgenera"
  },
  {
    "name": "clibpp",
    "url": "https://github.com/onionhammer/clibpp.git",
    "method": "git",
    "tags": [
      "import",
      "C++",
      "library",
      "wrap"
    ],
    "description": "Easy way to 'Mock' C++ interface",
    "license": "MIT",
    "web": "https://github.com/onionhammer/clibpp"
  },
  {
    "name": "pastebin",
    "url": "https://github.com/achesak/nim-pastebin",
    "method": "git",
    "tags": [
      "library",
      "wrapper",
      "pastebin"
    ],
    "description": "Pastebin API wrapper",
    "license": "MIT",
    "web": "https://github.com/achesak/nim-pastebin"
  },
  {
    "name": "yahooweather",
    "url": "https://github.com/achesak/nim-yahooweather",
    "method": "git",
    "tags": [
      "library",
      "wrapper",
      "weather"
    ],
    "description": "Yahoo! Weather API wrapper",
    "license": "MIT",
    "web": "https://github.com/achesak/nim-yahooweather"
  },
  {
    "name": "noaa",
    "url": "https://github.com/achesak/nim-noaa",
    "method": "git",
    "tags": [
      "library",
      "wrapper",
      "weather"
    ],
    "description": "NOAA weather API wrapper",
    "license": "MIT",
    "web": "https://github.com/achesak/nim-noaa"
  },
  {
    "name": "rss",
    "url": "https://github.com/achesak/nim-rss",
    "method": "git",
    "tags": [
      "library",
      "rss",
      "xml",
      "syndication"
    ],
    "description": "RSS library",
    "license": "MIT",
    "web": "https://github.com/achesak/nim-rss"
  },
  {
    "name": "extmath",
    "url": "https://github.com/achesak/extmath.nim",
    "method": "git",
    "tags": [
      "library",
      "math",
      "trigonometry"
    ],
    "description": "Nim math library",
    "license": "MIT",
    "web": "https://github.com/achesak/extmath.nim"
  },
  {
    "name": "gtk2",
    "url": "https://github.com/nim-lang/gtk2",
    "method": "git",
    "tags": [
      "wrapper",
      "gui",
      "gtk"
    ],
    "description": "Wrapper for gtk2, a feature rich toolkit for creating graphical user interfaces",
    "license": "MIT",
    "web": "https://github.com/nim-lang/gtk2"
  },
  {
    "name": "cairo",
    "url": "https://github.com/nim-lang/cairo",
    "method": "git",
    "tags": [
      "wrapper"
    ],
    "description": "Wrapper for cairo, a vector graphics library with display and print output",
    "license": "MIT",
    "web": "https://github.com/nim-lang/cairo"
  },
  {
    "name": "x11",
    "url": "https://github.com/nim-lang/x11",
    "method": "git",
    "tags": [
      "wrapper"
    ],
    "description": "Wrapper for X11",
    "license": "MIT",
    "web": "https://github.com/nim-lang/x11"
  },
  {
    "name": "opengl",
    "url": "https://github.com/nim-lang/opengl",
    "method": "git",
    "tags": [
      "wrapper"
    ],
    "description": "High-level and low-level wrapper for OpenGL",
    "license": "MIT",
    "web": "https://github.com/nim-lang/opengl"
  },
  {
    "name": "lua",
    "url": "https://github.com/nim-lang/lua",
    "method": "git",
    "tags": [
      "wrapper"
    ],
    "description": "Wrapper to interface with the Lua interpreter",
    "license": "MIT",
    "web": "https://github.com/nim-lang/lua"
  },
  {
    "name": "tcl",
    "url": "https://github.com/nim-lang/tcl",
    "method": "git",
    "tags": [
      "wrapper"
    ],
    "description": "Wrapper for the TCL programming language",
    "license": "MIT",
    "web": "https://github.com/nim-lang/tcl"
  },
  {
    "name": "glm",
    "url": "https://github.com/stavenko/nim-glm",
    "method": "git",
    "tags": [
      "opengl",
      "math",
      "matrix",
      "vector",
      "glsl"
    ],
    "description": "Port of c++ glm library with shader-like syntax",
    "license": "MIT",
    "web": "https://github.com/stavenko/nim-glm"
  },
  {
    "name": "python",
    "url": "https://github.com/nim-lang/python",
    "method": "git",
    "tags": [
      "wrapper"
    ],
    "description": "Wrapper to interface with Python interpreter",
    "license": "MIT",
    "web": "https://github.com/nim-lang/python"
  },
  {
    "name": "NimBorg",
    "url": "https://github.com/micklat/NimBorg",
    "method": "git",
    "tags": [
      "wrapper"
    ],
    "description": "High-level and low-level interfaces to python and lua",
    "license": "MIT",
    "web": "https://github.com/micklat/NimBorg"
  },
  {
    "name": "sha1",
    "url": "https://github.com/onionhammer/sha1",
    "method": "git",
    "tags": [
      "port",
      "hash",
      "sha1"
    ],
    "description": "SHA-1 produces a 160-bit (20-byte) hash value from arbitrary input",
    "license": "BSD"
  },
  {
    "name": "dropbox_filename_sanitizer",
    "url": "https://github.com/Araq/dropbox_filename_sanitizer/",
    "method": "git",
    "tags": [
      "dropbox"
    ],
    "description": "Tool to clean up filenames shared on Dropbox",
    "license": "MIT",
    "web": "https://github.com/Araq/dropbox_filename_sanitizer/"
  },
  {
    "name": "csv",
    "url": "https://github.com/achesak/nim-csv",
    "method": "git",
    "tags": [
      "csv",
      "parsing",
      "stringify",
      "library"
    ],
    "description": "Library for parsing, stringifying, reading, and writing CSV (comma separated value) files",
    "license": "MIT",
    "web": "https://github.com/achesak/nim-csv"
  },
  {
    "name": "geonames",
    "url": "https://github.com/achesak/nim-geonames",
    "method": "git",
    "tags": [
      "library",
      "wrapper",
      "geography"
    ],
    "description": "GeoNames API wrapper",
    "license": "MIT",
    "web": "https://github.com/achesak/nim-geonames"
  },
  {
    "name": "gravatar",
    "url": "https://github.com/achesak/nim-gravatar",
    "method": "git",
    "tags": [
      "library",
      "wrapper",
      "gravatar"
    ],
    "description": "Gravatar API wrapper",
    "license": "MIT",
    "web": "https://github.com/achesak/nim-gravatar"
  },
  {
    "name": "coverartarchive",
    "url": "https://github.com/achesak/nim-coverartarchive",
    "method": "git",
    "tags": [
      "library",
      "wrapper",
      "cover art",
      "music",
      "metadata"
    ],
    "description": "Cover Art Archive API wrapper",
    "license": "MIT",
    "web": "https://github.com/achesak/nim-coverartarchive"
  },
  {
    "name": "nim-ogg",
    "alias": "ogg"
  },
  {
    "name": "ogg",
    "url": "https://bitbucket.org/BitPuffin/nim-ogg",
    "method": "hg",
    "tags": [
      "library",
      "wrapper",
      "binding",
      "audio",
      "sound",
      "video",
      "metadata",
      "media"
    ],
    "description": "Binding to libogg",
    "license": "CC0"
  },
  {
    "name": "nim-vorbis",
    "alias": "vorbis"
  },
  {
    "name": "vorbis",
    "url": "https://bitbucket.org/BitPuffin/nim-vorbis",
    "method": "hg",
    "tags": [
      "library",
      "wrapper",
      "binding",
      "audio",
      "sound",
      "metadata",
      "media"
    ],
    "description": "Binding to libvorbis",
    "license": "CC0"
  },
  {
    "name": "nim-portaudio",
    "alias": "portaudio"
  },
  {
    "name": "portaudio",
    "url": "https://bitbucket.org/BitPuffin/nim-portaudio",
    "method": "hg",
    "tags": [
      "library",
      "wrapper",
      "binding",
      "audio",
      "sound",
      "media",
      "io"
    ],
    "description": "Binding to portaudio",
    "license": "CC0"
  },
  {
    "name": "commandeer",
    "url": "https://github.com/fenekku/commandeer",
    "method": "git",
    "tags": [
      "library",
      "command-line",
      "arguments",
      "switches",
      "parsing",
      "options"
    ],
    "description": "Provides a small command line parsing DSL (domain specific language)",
    "license": "MIT",
    "web": "https://github.com/fenekku/commandeer"
  },
  {
    "name": "scrypt.nim",
    "url": "https://bitbucket.org/BitPuffin/scrypt.nim",
    "method": "hg",
    "tags": [
      "library",
      "wrapper",
      "binding",
      "crypto",
      "cryptography",
      "hash",
      "password",
      "security"
    ],
    "description": "Binding and utilities for scrypt",
    "license": "CC0"
  },
  {
    "name": "bloom",
    "url": "https://github.com/boydgreenfield/nimrod-bloom",
    "method": "git",
    "tags": [
      "bloom-filter",
      "bloom",
      "probabilistic",
      "data structure",
      "set membership",
      "MurmurHash",
      "MurmurHash3"
    ],
    "description": "Efficient Bloom filter implementation in Nim using MurmurHash3.",
    "license": "MIT",
    "web": "https://www.github.com/boydgreenfield/nimrod-bloom"
  },
  {
    "name": "awesome_rmdir",
    "url": "https://github.com/Araq/awesome_rmdir/",
    "method": "git",
    "tags": [
      "rmdir",
      "awesome",
      "command-line"
    ],
    "description": "Command to remove acceptably empty directories.",
    "license": "MIT",
    "web": "https://github.com/Araq/awesome_rmdir/"
  },
  {
    "name": "nimalpm",
    "url": "https://github.com/barcharcraz/nimalpm/",
    "method": "git",
    "tags": [
      "alpm",
      "wrapper",
      "binding",
      "library"
    ],
    "description": "A nimrod wrapper for libalpm",
    "license": "GPLv2",
    "web": "https://www.github.com/barcharcraz/nimalpm/"
  },
  {
    "name": "png",
    "url": "https://github.com/barcharcraz/nimlibpng",
    "method": "git",
    "tags": [
      "png",
      "wrapper",
      "library",
      "libpng",
      "image"
    ],
    "description": "Nim wrapper for the libpng library",
    "license": "libpng",
    "web": "https://github.com/barcharcraz/nimlibpng"
  },
  {
    "name": "nimlibpng",
    "alias": "png"
  },
  {
    "name": "sdl2",
    "url": "https://github.com/nim-lang/sdl2",
    "method": "git",
    "tags": [
      "wrapper",
      "media",
      "audio",
      "video"
    ],
    "description": "Wrapper for SDL 2.x",
    "license": "MIT",
    "web": "https://github.com/nim-lang/sdl2"
  },
  {
    "name": "gamelib",
    "url": "https://github.com/PMunch/SDLGamelib",
    "method": "git",
    "tags": [
      "sdl",
      "game",
      "library"
    ],
    "description": "A library of functions to make creating games using Nim and SDL2 easier. This does not intend to be a full blown engine and tries to keep all the components loosely coupled so that individual parts can be used separately.",
    "license": "MIT",
    "web": "https://github.com/PMunch/SDLGamelib"
  },
  {
    "name": "nimcr",
    "url": "https://github.com/PMunch/nimcr",
    "method": "git",
    "tags": [
      "shebang",
      "utility"
    ],
    "description": "A small program to make Nim shebang-able without the overhead of compiling each time",
    "license": "MIT",
    "web": "https://github.com/PMunch/nimcr"
  },
  {
    "name": "gtkgenui",
    "url": "https://github.com/PMunch/gtkgenui",
    "method": "git",
    "tags": [
      "gtk2",
      "utility"
    ],
    "description": "This module provides the genui macro for the Gtk2 toolkit. Genui is a way to specify graphical interfaces in a hierarchical way to more clearly show the structure of the interface as well as simplifying the code.",
    "license": "MIT",
    "web": "https://github.com/PMunch/gtkgenui"
  },
  {
    "name": "persvector",
    "url": "https://github.com/PMunch/nim-persistent-vector",
    "method": "git",
    "tags": [
      "datastructures",
      "immutable",
      "persistent"
    ],
    "description": "This is an implementation of Clojures persistent vectors in Nim.",
    "license": "MIT",
    "web": "https://github.com/PMunch/nim-persistent-vector"
  },
  {
    "name": "pcap",
    "url": "https://github.com/PMunch/nim-pcap",
    "method": "git",
    "tags": [
      "pcap",
      "fileformats"
    ],
    "description": "Tiny pure Nim library to read PCAP files used by TcpDump/WinDump/Wireshark.",
    "license": "MIT",
    "web": "https://github.com/PMunch/nim-pcap"
  },
  {
    "name": "drawille",
    "url": "https://github.com/PMunch/drawille-nim",
    "method": "git",
    "tags": [
      "drawile",
      "terminal",
      "graphics"
    ],
    "description": "Drawing in terminal with Unicode Braille characters.",
    "license": "MIT",
    "web": "https://github.com/PMunch/drawille-nim"
  },
  {
    "name": "binaryparse",
    "url": "https://github.com/PMunch/binaryparse",
    "method": "git",
    "tags": [
      "parsing",
      "binary"
    ],
    "description": "Binary parser (and writer) in pure Nim. Generates efficient parsing procedures that handle many commonly seen patterns seen in binary files and does sub-byte field reading.",
    "license": "MIT",
    "web": "https://github.com/PMunch/binaryparse"
  },
  {
    "name": "libkeepass",
    "url": "https://github.com/PMunch/libkeepass",
    "method": "git",
    "tags": [
      "keepass",
      "password",
      "library"
    ],
    "description": "Library for reading KeePass files and decrypt the passwords within it",
    "license": "MIT",
    "web": "https://github.com/PMunch/libkeepass"
  },
  {
    "name": "zhsh",
    "url": "https://github.com/PMunch/zhangshasha",
    "method": "git",
    "tags": [
      "algorithm",
      "edit-distance"
    ],
    "description": "This module is a port of the Java implementation of the Zhang-Shasha algorithm for tree edit distance",
    "license": "MIT",
    "web": "https://github.com/PMunch/zhangshasha"
  },
  {
    "name": "termstyle",
    "url": "https://github.com/PMunch/termstyle",
    "method": "git",
    "tags": [
      "terminal",
      "colour",
      "style"
    ],
    "description": "Easy to use styles for terminal output",
    "license": "MIT",
    "web": "https://github.com/PMunch/termstyle"
  },
  {
    "name": "combparser",
    "url": "https://github.com/PMunch/combparser",
    "method": "git",
    "tags": [
      "parser",
      "combinator"
    ],
    "description": "A parser combinator library for easy generation of complex parsers",
    "license": "MIT",
    "web": "https://github.com/PMunch/combparser"
  },
  {
    "name": "protobuf",
    "url": "https://github.com/PMunch/protobuf-nim",
    "method": "git",
    "tags": [
      "protobuf",
      "serialization"
    ],
    "description": "Protobuf implementation in pure Nim that leverages the power of the macro system to not depend on any external tools",
    "license": "MIT",
    "web": "https://github.com/PMunch/protobuf-nim"
  },
  {
    "name": "strslice",
    "url": "https://github.com/PMunch/strslice",
    "method": "git",
    "tags": [
      "optimization",
      "strings",
      "library"
    ],
    "description": "Simple implementation of string slices with some of the strutils ported or wrapped to work on them. String slices offer a performance enhancement when working with large amounts of slices from one base string",
    "license": "MIT",
    "web": "https://github.com/PMunch/strslice"
  },
  {
    "name": "jsonschema",
    "url": "https://github.com/PMunch/jsonschema",
    "method": "git",
    "tags": [
      "json",
      "schema",
      "library",
      "validation"
    ],
    "description": "JSON schema validation and creation.",
    "license": "MIT",
    "web": "https://github.com/PMunch/jsonschema"
  },
  {
    "name": "nimlsp",
    "url": "https://github.com/PMunch/nimlsp",
    "method": "git",
    "tags": [
      "lsp",
      "nimsuggest",
      "editor"
    ],
    "description": "Language Server Protocol implementation for Nim",
    "license": "MIT",
    "web": "https://github.com/PMunch/nimlsp"
  },
  {
    "name": "optionsutils",
    "url": "https://github.com/PMunch/nim-optionsutils",
    "method": "git",
    "tags": [
      "options",
      "library",
      "safety"
    ],
    "description": "Utility macros for easier handling of options in Nim",
    "license": "MIT",
    "web": "https://github.com/PMunch/nim-optionsutils"
  },
  {
    "name": "getmac",
    "url": "https://github.com/PMunch/getmac",
    "method": "git",
    "tags": [
      "network",
      "mac",
      "ip"
    ],
    "description": "A package to get the MAC address of a local IP address",
    "license": "MIT",
    "web": "https://github.com/PMunch/getmac"
  },
  {
    "name": "macroutils",
    "url": "https://github.com/PMunch/macroutils",
    "method": "git",
    "tags": [
      "macros",
      "ast",
      "metaprogramming",
      "library",
      "utility"
    ],
    "description": "A package that makes creating macros easier",
    "license": "MIT",
    "web": "https://github.com/PMunch/macroutils"
  },
  {
    "name": "ansiparse",
    "url": "https://github.com/PMunch/ansiparse",
    "method": "git",
    "tags": [
      "ansi",
      "library",
      "parsing"
    ],
    "description": "Library to parse ANSI escape codes",
    "license": "MIT",
    "web": "https://github.com/PMunch/ansiparse"
  },
  {
    "name": "ansitohtml",
    "url": "https://github.com/PMunch/ansitohtml",
    "method": "git",
    "tags": [
      "ansi",
      "library",
      "html"
    ],
    "description": "Converts ANSI colour codes to HTML span tags with style tags",
    "license": "MIT",
    "web": "https://github.com/PMunch/ansitohtml"
  },
  {
    "name": "xevloop",
    "url": "https://github.com/PMunch/xevloop",
    "method": "git",
    "tags": [
      "x11",
      "library",
      "events"
    ],
    "description": "Library to more easily create X11 event loops",
    "license": "MIT",
    "web": "https://github.com/PMunch/xevloop"
  },
  {
    "name": "sdl2_nim",
    "url": "https://github.com/Vladar4/sdl2_nim",
    "method": "git",
    "tags": [
      "library",
      "wrapper",
      "sdl2",
      "game",
      "video",
      "image",
      "audio",
      "network",
      "ttf"
    ],
    "description": "Wrapper of the SDL 2 library for the Nim language.",
    "license": "zlib",
    "web": "https://github.com/Vladar4/sdl2_nim"
  },
  {
    "name": "assimp",
    "url": "https://github.com/barcharcraz/nim-assimp",
    "method": "git",
    "tags": [
      "wrapper",
      "media",
      "mesh",
      "import",
      "game"
    ],
    "description": "Wrapper for the assimp library",
    "license": "MIT",
    "web": "https://github.com/barcharcraz/nim-assimp"
  },
  {
    "name": "freeimage",
    "url": "https://github.com/barcharcraz/nim-freeimage",
    "method": "git",
    "tags": [
      "wrapper",
      "media",
      "image",
      "import",
      "game"
    ],
    "description": "Wrapper for the FreeImage library",
    "license": "MIT",
    "web": "https://github.com/barcharcraz/nim-freeimage"
  },
  {
    "name": "bcrypt",
    "url": "https://github.com/ithkuil/bcryptnim/",
    "method": "git",
    "tags": [
      "hash",
      "crypto",
      "password",
      "bcrypt",
      "library"
    ],
    "description": "Wraps the bcrypt (blowfish) library for creating encrypted hashes (useful for passwords)",
    "license": "BSD",
    "web": "https://www.github.com/ithkuil/bcryptnim/"
  },
  {
    "name": "opencl",
    "url": "https://github.com/nim-lang/opencl",
    "method": "git",
    "tags": [
      "library"
    ],
    "description": "Low-level wrapper for OpenCL",
    "license": "MIT",
    "web": "https://github.com/nim-lang/opencl"
  },
  {
    "name": "DevIL",
    "url": "https://github.com/Varriount/DevIL",
    "method": "git",
    "tags": [
      "image",
      "library",
      "graphics",
      "wrapper"
    ],
    "description": "Wrapper for the DevIL image library",
    "license": "MIT",
    "web": "https://github.com/Varriount/DevIL"
  },
  {
    "name": "signals",
    "url": "https://github.com/fowlmouth/signals.nim",
    "method": "git",
    "tags": [
      "event-based",
      "observer pattern",
      "library"
    ],
    "description": "Signals/slots library.",
    "license": "MIT",
    "web": "https://github.com/fowlmouth/signals.nim"
  },
  {
    "name": "sling",
    "url": "https://github.com/Druage/sling",
    "method": "git",
    "tags": [
      "signal",
      "slots",
      "eventloop",
      "callback"
    ],
    "description": "Signal and Slot library for Nim.",
    "license": "unlicense",
    "web": "https://github.com/Druage/sling"
  },
  {
    "name": "number_files",
    "url": "https://github.com/Araq/number_files/",
    "method": "git",
    "tags": [
      "rename",
      "filename",
      "finder"
    ],
    "description": "Command to add counter suffix/prefix to a list of files.",
    "license": "MIT",
    "web": "https://github.com/Araq/number_files/"
  },
  {
    "name": "redissessions",
    "url": "https://github.com/ithkuil/redissessions/",
    "method": "git",
    "tags": [
      "jester",
      "sessions",
      "redis"
    ],
    "description": "Redis-backed sessions for jester",
    "license": "MIT",
    "web": "https://github.com/ithkuil/redissessions/"
  },
  {
    "name": "horde3d",
    "url": "https://github.com/fowlmouth/horde3d",
    "method": "git",
    "tags": [
      "graphics",
      "3d",
      "rendering",
      "wrapper"
    ],
    "description": "Wrapper for Horde3D, a small open source 3D rendering engine.",
    "license": "WTFPL",
    "web": "https://github.com/fowlmouth/horde3d"
  },
  {
    "name": "mongo",
    "url": "https://github.com/nim-lang/mongo",
    "method": "git",
    "tags": [
      "library",
      "wrapper",
      "database"
    ],
    "description": "Bindings and a high-level interface for MongoDB",
    "license": "MIT",
    "web": "https://github.com/nim-lang/mongo"
  },
  {
    "name": "allegro5",
    "url": "https://github.com/fowlmouth/allegro5",
    "method": "git",
    "tags": [
      "wrapper",
      "graphics",
      "games",
      "opengl",
      "audio"
    ],
    "description": "Wrapper for Allegro version 5.X",
    "license": "MIT",
    "web": "https://github.com/fowlmouth/allegro5"
  },
  {
    "name": "physfs",
    "url": "https://github.com/fowlmouth/physfs",
    "method": "git",
    "tags": [
      "wrapper",
      "filesystem",
      "archives"
    ],
    "description": "A library to provide abstract access to various archives.",
    "license": "WTFPL",
    "web": "https://github.com/fowlmouth/physfs"
  },
  {
    "name": "shoco",
    "url": "https://github.com/onionhammer/shoconim.git",
    "method": "git",
    "tags": [
      "compression",
      "shoco"
    ],
    "description": "A fast compressor for short strings",
    "license": "MIT",
    "web": "https://github.com/onionhammer/shoconim"
  },
  {
    "name": "murmur3",
    "url": "https://github.com/boydgreenfield/nimrod-murmur",
    "method": "git",
    "tags": [
      "MurmurHash",
      "MurmurHash3",
      "murmur",
      "hash",
      "hashing"
    ],
    "description": "A simple MurmurHash3 wrapper for Nim",
    "license": "MIT",
    "web": "https://github.com/boydgreenfield/nimrod-murmur"
  },
  {
    "name": "hex",
    "url": "https://github.com/esbullington/nimrod-hex",
    "method": "git",
    "tags": [
      "hex",
      "encoding"
    ],
    "description": "A simple hex package for Nim",
    "license": "MIT",
    "web": "https://github.com/esbullington/nimrod-hex"
  },
  {
    "name": "strfmt",
    "url": "https://bitbucket.org/lyro/strfmt",
    "method": "hg",
    "tags": [
      "library"
    ],
    "description": "A string formatting library inspired by Python's `format`.",
    "license": "MIT",
    "web": "https://lyro.bitbucket.org/strfmt"
  },
  {
    "name": "jade-nim",
    "url": "https://github.com/idlewan/jade-nim",
    "method": "git",
    "tags": [
      "template",
      "jade",
      "web",
      "dsl",
      "html"
    ],
    "description": "Compiles jade templates to Nim procedures.",
    "license": "MIT",
    "web": "https://github.com/idlewan/jade-nim"
  },
  {
    "name": "gh_nimrod_doc_pages",
    "url": "https://github.com/Araq/gh_nimrod_doc_pages",
    "method": "git",
    "tags": [
      "command-line",
      "web",
      "automation",
      "documentation"
    ],
    "description": "Generates a GitHub documentation website for Nim projects.",
    "license": "MIT",
    "web": "https://github.com/Araq/gh_nimrod_doc_pages"
  },
  {
    "name": "midnight_dynamite",
    "url": "https://github.com/Araq/midnight_dynamite",
    "method": "git",
    "tags": [
      "wrapper",
      "library",
      "html",
      "markdown",
      "md"
    ],
    "description": "Wrapper for the markdown rendering hoedown library",
    "license": "MIT",
    "web": "https://github.com/Araq/midnight_dynamite"
  },
  {
    "name": "rsvg",
    "url": "https://github.com/def-/rsvg",
    "method": "git",
    "tags": [
      "wrapper",
      "library",
      "graphics"
    ],
    "description": "Wrapper for librsvg, a Scalable Vector Graphics (SVG) rendering library",
    "license": "MIT",
    "web": "https://github.com/def-/rsvg"
  },
  {
    "name": "emerald",
    "url": "https://github.com/flyx/emerald",
    "method": "git",
    "tags": [
      "dsl",
      "html",
      "template",
      "web"
    ],
    "description": "macro-based HTML templating engine",
    "license": "WTFPL",
    "web": "https://flyx.github.io/emerald/"
  },
  {
    "name": "niminst",
    "url": "https://github.com/nim-lang/niminst",
    "method": "git",
    "tags": [
      "app",
      "binary",
      "tool",
      "installation",
      "generator"
    ],
    "description": "tool to generate installers for Nim programs",
    "license": "MIT",
    "web": "https://github.com/nim-lang/niminst"
  },
  {
    "name": "redis",
    "url": "https://github.com/nim-lang/redis",
    "method": "git",
    "tags": [
      "redis",
      "client",
      "library"
    ],
    "description": "official redis client for Nim",
    "license": "MIT",
    "web": "https://github.com/nim-lang/redis"
  },
  {
    "name": "dialogs",
    "url": "https://github.com/nim-lang/dialogs",
    "method": "git",
    "tags": [
      "library",
      "ui",
      "gui",
      "dialog",
      "file"
    ],
    "description": "wraps GTK+ or Windows' open file dialogs",
    "license": "MIT",
    "web": "https://github.com/nim-lang/dialogs"
  },
  {
    "name": "vectors",
    "url": "https://github.com/blamestross/nimrod-vectors",
    "method": "git",
    "tags": [
      "math",
      "vectors",
      "library"
    ],
    "description": "Simple multidimensional vector math",
    "license": "MIT",
    "web": "https://github.com/blamestross/nimrod-vectors"
  },
  {
    "name": "bitarray",
    "url": "https://github.com/onecodex/nim-bitarray",
    "method": "git",
    "tags": [
      "Bit arrays",
      "Bit sets",
      "Bit vectors",
      "Data structures"
    ],
    "description": "mmap-backed bitarray implementation in Nim.",
    "license": "MIT",
    "web": "https://www.github.com/onecodex/nim-bitarray"
  },
  {
    "name": "appdirs",
    "url": "https://github.com/MrJohz/appdirs",
    "method": "git",
    "tags": [
      "utility",
      "filesystem"
    ],
    "description": "A utility library to find the directory you need to app in.",
    "license": "MIT",
    "web": "https://github.com/MrJohz/appdirs"
  },
  {
    "name": "sndfile",
    "url": "https://github.com/julienaubert/nim-sndfile",
    "method": "git",
    "tags": [
      "audio",
      "wav",
      "wrapper",
      "libsndfile"
    ],
    "description": "A wrapper of libsndfile",
    "license": "MIT",
    "web": "https://github.com/julienaubert/nim-sndfile"
  },
  {
    "name": "nim-sndfile",
    "alias": "sndfile"
  },
  {
    "name": "bigints",
    "url": "https://github.com/def-/bigints",
    "method": "git",
    "tags": [
      "math",
      "library",
      "numbers"
    ],
    "description": "Arbitrary-precision integers",
    "license": "MIT",
    "web": "https://github.com/def-/bigints"
  },
  {
    "name": "iterutils",
    "url": "https://github.com/def-/iterutils",
    "method": "git",
    "tags": [
      "library",
      "iterators"
    ],
    "description": "Functional operations for iterators and slices, similar to sequtils",
    "license": "MIT",
    "web": "https://github.com/def-/iterutils"
  },
  {
    "name": "hastyscribe",
    "url": "https://github.com/h3rald/hastyscribe",
    "method": "git",
    "tags": [
      "markdown",
      "html",
      "publishing"
    ],
    "description": "Self-contained markdown compiler generating self-contained HTML documents",
    "license": "MIT",
    "web": "https://h3rald.com/hastyscribe"
  },
  {
    "name": "nanomsg",
    "url": "https://github.com/def-/nim-nanomsg",
    "method": "git",
    "tags": [
      "library",
      "wrapper",
      "networking"
    ],
    "description": "Wrapper for the nanomsg socket library that provides several common communication patterns",
    "license": "MIT",
    "web": "https://github.com/def-/nim-nanomsg"
  },
  {
    "name": "directnimrod",
    "url": "https://bitbucket.org/barcharcraz/directnimrod",
    "method": "git",
    "tags": [
      "library",
      "wrapper",
      "graphics",
      "windows"
    ],
    "description": "Wrapper for microsoft's DirectX libraries",
    "license": "MS-PL",
    "web": "https://bitbucket.org/barcharcraz/directnimrod"
  },
  {
    "name": "imghdr",
    "url": "https://github.com/achesak/nim-imghdr",
    "method": "git",
    "tags": [
      "image",
      "formats",
      "files"
    ],
    "description": "Library for detecting the format of an image",
    "license": "MIT",
    "web": "https://github.com/achesak/nim-imghdr"
  },
  {
    "name": "csv2json",
    "url": "https://github.com/achesak/nim-csv2json",
    "method": "git",
    "tags": [
      "csv",
      "json"
    ],
    "description": "Convert CSV files to JSON",
    "license": "MIT",
    "web": "https://github.com/achesak/nim-csv2json"
  },
  {
    "name": "vecmath",
    "url": "https://github.com/barcharcraz/vecmath",
    "method": "git",
    "tags": [
      "library",
      "math",
      "vector"
    ],
    "description": "various vector maths utils for nimrod",
    "license": "MIT",
    "web": "https://github.com/barcharcraz/vecmath"
  },
  {
    "name": "lazy_rest",
    "url": "https://github.com/Araq/lazy_rest",
    "method": "git",
    "tags": [
      "library",
      "rst",
      "rest",
      "text",
      "html"
    ],
    "description": "Simple reST HTML generation with some extras.",
    "license": "MIT",
    "web": "https://github.com/Araq/lazy_rest"
  },
  {
    "name": "Phosphor",
    "url": "https://github.com/barcharcraz/Phosphor",
    "method": "git",
    "tags": [
      "library",
      "opengl",
      "graphics"
    ],
    "description": "eaiser use of OpenGL and GLSL shaders",
    "license": "MIT",
    "web": "https://github.com/barcharcraz/Phosphor"
  },
  {
    "name": "colorsys",
    "url": "https://github.com/achesak/nim-colorsys",
    "method": "git",
    "tags": [
      "library",
      "colors",
      "rgb",
      "yiq",
      "hls",
      "hsv"
    ],
    "description": "Convert between RGB, YIQ, HLS, and HSV color systems.",
    "license": "MIT",
    "web": "https://github.com/achesak/nim-colorsys"
  },
  {
    "name": "pythonfile",
    "url": "https://github.com/achesak/nim-pythonfile",
    "method": "git",
    "tags": [
      "library",
      "python",
      "files",
      "file"
    ],
    "description": "Wrapper of the file procedures to provide an interface as similar as possible to that of Python",
    "license": "MIT",
    "web": "https://github.com/achesak/nim-pythonfile"
  },
  {
    "name": "sndhdr",
    "url": "https://github.com/achesak/nim-sndhdr",
    "method": "git",
    "tags": [
      "library",
      "formats",
      "files",
      "sound",
      "audio"
    ],
    "description": "Library for detecting the format of a sound file",
    "license": "MIT",
    "web": "https://github.com/achesak/nim-sndhdr"
  },
  {
    "name": "irc",
    "url": "https://github.com/nim-lang/irc",
    "method": "git",
    "tags": [
      "library",
      "irc",
      "network"
    ],
    "description": "Implements a simple IRC client.",
    "license": "MIT",
    "web": "https://github.com/nim-lang/irc"
  },
  {
    "name": "random",
    "url": "https://github.com/oprypin/nim-random",
    "method": "git",
    "tags": [
      "library",
      "algorithms",
      "random"
    ],
    "description": "Pseudo-random number generation library inspired by Python",
    "license": "MIT",
    "web": "https://github.com/oprypin/nim-random"
  },
  {
    "name": "zmq",
    "url": "https://github.com/nim-lang/nim-zmq",
    "method": "git",
    "tags": [
      "library",
      "wrapper",
      "zeromq",
      "messaging",
      "queue"
    ],
    "description": "ZeroMQ 4 wrapper",
    "license": "MIT",
    "web": "https://github.com/nim-lang/nim-zmq"
  },
  {
    "name": "uuid",
    "url": "https://github.com/idlewan/nim-uuid",
    "method": "git",
    "tags": [
      "library",
      "wrapper",
      "uuid"
    ],
    "description": "UUID wrapper",
    "license": "MIT",
    "web": "https://github.com/idlewan/nim-uuid"
  },
  {
    "name": "robotparser",
    "url": "https://github.com/achesak/nim-robotparser",
    "method": "git",
    "tags": [
      "library",
      "useragent",
      "robots",
      "robot.txt"
    ],
    "description": "Determine if a useragent can access a URL using robots.txt",
    "license": "MIT",
    "web": "https://github.com/achesak/nim-robotparser"
  },
  {
    "name": "epub",
    "url": "https://github.com/achesak/nim-epub",
    "method": "git",
    "tags": [
      "library",
      "epub",
      "e-book"
    ],
    "description": "Module for working with EPUB e-book files",
    "license": "MIT",
    "web": "https://github.com/achesak/nim-epub"
  },
  {
    "name": "hashids",
    "url": "https://github.com/achesak/nim-hashids",
    "method": "git",
    "tags": [
      "library",
      "hashids"
    ],
    "description": "Nim implementation of Hashids",
    "license": "MIT",
    "web": "https://github.com/achesak/nim-hashids"
  },
  {
    "name": "openssl_evp",
    "url": "https://github.com/cowboy-coders/nim-openssl-evp",
    "method": "git",
    "tags": [
      "library",
      "crypto",
      "openssl"
    ],
    "description": "Wrapper for OpenSSL's EVP interface",
    "license": "OpenSSL and SSLeay",
    "web": "https://github.com/cowboy-coders/nim-openssl-evp"
  },
  {
    "name": "monad",
    "alias": "maybe"
  },
  {
    "name": "maybe",
    "url": "https://github.com/superfunc/maybe",
    "method": "git",
    "tags": [
      "library",
      "functional",
      "optional",
      "monad"
    ],
    "description": "basic monadic maybe type for Nim",
    "license": "BSD3",
    "web": "https://github.com/superfunc/maybe"
  },
  {
    "name": "eternity",
    "url": "https://github.com/hiteshjasani/nim-eternity",
    "method": "git",
    "tags": [
      "library",
      "time",
      "format"
    ],
    "description": "Humanize elapsed time",
    "license": "MIT",
    "web": "https://github.com/hiteshjasani/nim-eternity"
  },
  {
    "name": "gmp",
    "url": "https://github.com/subsetpark/nim-gmp",
    "method": "git",
    "tags": [
      "library",
      "bignum",
      "numbers",
      "math"
    ],
    "description": "wrapper for the GNU multiple precision arithmetic library (GMP)",
    "license": "LGPLv3 or GPLv2",
    "web": "https://github.com/subsetpark/nim-gmp"
  },
  {
    "name": "ludens",
    "url": "https://github.com/rnentjes/nim-ludens",
    "method": "git",
    "tags": [
      "library",
      "game",
      "opengl",
      "sfml"
    ],
    "description": "Little game library using opengl and sfml",
    "license": "MIT",
    "web": "https://github.com/rnentjes/nim-ludens"
  },
  {
    "name": "ffbookmarks",
    "url": "https://github.com/achesak/nim-ffbookmarks",
    "method": "git",
    "tags": [
      "firefox",
      "bookmarks",
      "library"
    ],
    "description": "Nim module for working with Firefox bookmarks",
    "license": "MIT",
    "web": "https://github.com/achesak/nim-ffbookmarks"
  },
  {
    "name": "moustachu",
    "url": "https://github.com/fenekku/moustachu.git",
    "method": "git",
    "tags": [
      "web",
      "html",
      "template",
      "mustache"
    ],
    "description": "Mustache templating for Nim.",
    "license": "MIT",
    "web": "https://github.com/fenekku/moustachu"
  },
  {
    "name": "easy_bcrypt",
    "url": "https://github.com/Akito13/easy-bcrypt.git",
    "method": "git",
    "tags": [
      "hash",
      "crypto",
      "password",
      "bcrypt"
    ],
    "description": "A simple wrapper providing a convenient reentrant interface for the bcrypt password hashing algorithm.",
    "license": "CC0"
  },
  {
    "name": "libclang",
    "url": "https://github.com/cowboy-coders/nim-libclang.git",
    "method": "git",
    "tags": [
      "wrapper",
      "bindings",
      "clang"
    ],
    "description": "wrapper for libclang (the C-interface of the clang LLVM frontend)",
    "license": "MIT",
    "web": "https://github.com/cowboy-coders/nim-libclang"
  },
  {
    "name": "nim-libclang",
    "alias": "libclang"
  },
  {
    "name": "nimqml",
    "url": "https://github.com/filcuc/nimqml",
    "method": "git",
    "tags": [
      "Qt",
      "Qml",
      "UI",
      "GUI"
    ],
    "description": "Qt Qml bindings",
    "license": "GPLv3",
    "web": "https://github.com/filcuc/nimqml"
  },
  {
    "name": "XPLM-Nim",
    "url": "https://github.com/jpoirier/XPLM-Nim",
    "method": "git",
    "tags": [
      "X-Plane",
      "XPLM",
      "Plugin",
      "SDK"
    ],
    "description": "X-Plane XPLM SDK wrapper",
    "license": "BSD",
    "web": "https://github.com/jpoirier/XPLM-Nim"
  },
  {
    "name": "csfml",
    "url": "https://github.com/oprypin/nim-csfml",
    "method": "git",
    "tags": [
      "sfml",
      "binding",
      "game",
      "media",
      "library",
      "opengl"
    ],
    "description": "Bindings for Simple and Fast Multimedia Library (through CSFML)",
    "license": "zlib",
    "web": "https://github.com/oprypin/nim-csfml"
  },
  {
    "name": "optional_t",
    "url": "https://github.com/flaviut/optional_t",
    "method": "git",
    "tags": [
      "option",
      "functional"
    ],
    "description": "Basic Option[T] library",
    "license": "MIT",
    "web": "https://github.com/flaviut/optional_t"
  },
  {
    "name": "nimrtlsdr",
    "url": "https://github.com/jpoirier/nimrtlsdr",
    "method": "git",
    "tags": [
      "rtl-sdr",
      "wrapper",
      "bindings",
      "rtlsdr"
    ],
    "description": "A Nim wrapper for librtlsdr",
    "license": "BSD",
    "web": "https://github.com/jpoirier/nimrtlsdr"
  },
  {
    "name": "lapp",
    "url": "https://gitlab.3dicc.com/gokr/lapp.git",
    "method": "git",
    "tags": [
      "args",
      "cmd",
      "opt",
      "parse",
      "parsing"
    ],
    "description": "Opt parser using synopsis as specification, ported from Lua.",
    "license": "MIT",
    "web": "https://gitlab.3dicc.com/gokr/lapp"
  },
  {
    "name": "blimp",
    "url": "https://gitlab.3dicc.com/gokr/blimp.git",
    "method": "git",
    "tags": [
      "app",
      "binary",
      "utility",
      "git",
      "git-fat"
    ],
    "description": "Utility that helps with big files in git, very similar to git-fat, s3annnex etc.",
    "license": "MIT",
    "web": "https://gitlab.3dicc.com/gokr/blimp"
  },
  {
    "name": "parsetoml",
    "url": "https://github.com/NimParsers/parsetoml.git",
    "method": "git",
    "tags": [
      "library",
      "parse"
    ],
    "description": "Library for parsing TOML files.",
    "license": "MIT",
    "web": "https://github.com/NimParsers/parsetoml"
  },
  {
    "name": "compiler",
    "url": "https://github.com/nim-lang/Nim.git",
    "method": "git",
    "tags": [
      "library"
    ],
    "description": "Compiler package providing the compiler sources as a library.",
    "license": "MIT",
    "web": "https://github.com/nim-lang/Nim"
  },
  {
    "name": "nre",
    "url": "https://github.com/flaviut/nre.git",
    "method": "git",
    "tags": [
      "library",
      "pcre",
      "regex"
    ],
    "description": "A better regular expression library",
    "license": "MIT",
    "web": "https://github.com/flaviut/nre"
  },
  {
    "name": "docopt",
    "url": "https://github.com/docopt/docopt.nim",
    "method": "git",
    "tags": [
      "command-line",
      "arguments",
      "parsing",
      "library"
    ],
    "description": "Command-line args parser based on Usage message",
    "license": "MIT",
    "web": "https://github.com/docopt/docopt.nim"
  },
  {
    "name": "bpg",
    "url": "https://github.com/def-/nim-bpg.git",
    "method": "git",
    "tags": [
      "image",
      "library",
      "wrapper"
    ],
    "description": "BPG (Better Portable Graphics) for Nim",
    "license": "MIT",
    "web": "https://github.com/def-/nim-bpg"
  },
  {
    "name": "io-spacenav",
    "url": "https://github.com/nimious/io-spacenav.git",
    "method": "git",
    "tags": [
      "binding",
      "3dx",
      "3dconnexion",
      "libspnav",
      "spacenav",
      "spacemouse",
      "spacepilot",
      "spacenavigator"
    ],
    "description": "Obsolete - please use spacenav instead!",
    "license": "MIT",
    "web": "https://github.com/nimious/io-spacenav"
  },
  {
    "name": "optionals",
    "url": "https://github.com/MasonMcGill/optionals.git",
    "method": "git",
    "tags": [
      "library",
      "option",
      "optional",
      "maybe"
    ],
    "description": "Option types",
    "license": "MIT",
    "web": "https://github.com/MasonMcGill/optionals"
  },
  {
    "name": "tuples",
    "url": "https://github.com/MasonMcGill/tuples.git",
    "method": "git",
    "tags": [
      "library",
      "tuple",
      "metaprogramming"
    ],
    "description": "Tuple manipulation utilities",
    "license": "MIT",
    "web": "https://github.com/MasonMcGill/tuples"
  },
  {
    "name": "fuse",
    "url": "https://github.com/akiradeveloper/nim-fuse.git",
    "method": "git",
    "tags": [
      "fuse",
      "library",
      "wrapper"
    ],
    "description": "A FUSE binding for Nim",
    "license": "MIT",
    "web": "https://github.com/akiradeveloper/nim-fuse"
  },
  {
    "name": "brainfuck",
    "url": "https://github.com/def-/nim-brainfuck.git",
    "method": "git",
    "tags": [
      "library",
      "binary",
      "app",
      "interpreter",
      "compiler",
      "language"
    ],
    "description": "A brainfuck interpreter and compiler",
    "license": "MIT",
    "web": "https://github.com/def-/nim-brainfuck"
  },
  {
    "name": "nimsuggest",
    "url": "https://github.com/nim-lang/nimsuggest.git",
    "method": "git",
    "tags": [
      "binary",
      "app",
      "suggest",
      "compiler",
      "autocomplete"
    ],
    "description": "Tool for providing auto completion data for Nim source code.",
    "license": "MIT",
    "web": "https://github.com/nim-lang/nimsuggest"
  },
  {
    "name": "jwt",
    "url": "https://github.com/yglukhov/nim-jwt.git",
    "method": "git",
    "tags": [
      "library",
      "crypto",
      "hash"
    ],
    "description": "JSON Web Tokens for Nim",
    "license": "MIT",
    "web": "https://github.com/yglukhov/nim-jwt"
  },
  {
    "name": "pythonpathlib",
    "url": "https://github.com/achesak/nim-pythonpathlib.git",
    "method": "git",
    "tags": [
      "path",
      "directory",
      "python",
      "library"
    ],
    "description": "Module for working with paths that is as similar as possible to Python's pathlib",
    "license": "MIT",
    "web": "https://github.com/achesak/nim-pythonpathlib"
  },
  {
    "name": "RingBuffer",
    "url": "git@github.com:megawac/RingBuffer.nim.git",
    "method": "git",
    "tags": [
      "sequence",
      "seq",
      "circular",
      "ring",
      "buffer"
    ],
    "description": "Circular buffer implementation",
    "license": "MIT",
    "web": "https://github.com/megawac/RingBuffer.nim"
  },
  {
    "name": "nimrat",
    "url": "https://github.com/apense/nimrat",
    "method": "git",
    "tags": [
      "library",
      "math",
      "numbers"
    ],
    "description": "Module for working with rational numbers (fractions)",
    "license": "MIT",
    "web": "https://github.com/apense/nimrat"
  },
  {
    "name": "io-isense",
    "url": "https://github.com/nimious/io-isense.git",
    "method": "git",
    "tags": [
      "binding",
      "isense",
      "intersense",
      "inertiacube",
      "intertrax",
      "microtrax",
      "thales",
      "tracking",
      "sensor"
    ],
    "description": "Obsolete - please use isense instead!",
    "license": "MIT",
    "web": "https://github.com/nimious/io-isense"
  },
  {
    "name": "io-usb",
    "url": "https://github.com/nimious/io-usb.git",
    "method": "git",
    "tags": [
      "binding",
      "usb",
      "libusb"
    ],
    "description": "Obsolete - please use libusb instead!",
    "license": "MIT",
    "web": "https://github.com/nimious/io-usb"
  },
  {
    "name": "nimcfitsio",
    "url": "https://github.com/ziotom78/nimcfitsio.git",
    "method": "git",
    "tags": [
      "library",
      "binding",
      "cfitsio",
      "fits",
      "io"
    ],
    "description": "Bindings for CFITSIO, a library to read/write FITSIO images and tables.",
    "license": "MIT",
    "web": "https://github.com/ziotom78/nimcfitsio"
  },
  {
    "name": "glossolalia",
    "url": "https://github.com/fowlmouth/glossolalia",
    "method": "git",
    "tags": [
      "parser",
      "peg"
    ],
    "description": "A DSL for quickly writing parsers",
    "license": "CC0",
    "web": "https://github.com/fowlmouth/glossolalia"
  },
  {
    "name": "entoody",
    "url": "https://bitbucket.org/fowlmouth/entoody",
    "method": "git",
    "tags": [
      "component",
      "entity",
      "composition"
    ],
    "description": "A component/entity system",
    "license": "CC0",
    "web": "https://bitbucket.org/fowlmouth/entoody"
  },
  {
    "name": "msgpack",
    "url": "https://github.com/akiradeveloper/msgpack-nim.git",
    "method": "git",
    "tags": [
      "msgpack",
      "library",
      "serialization"
    ],
    "description": "A MessagePack binding for Nim",
    "license": "MIT",
    "web": "https://github.com/akiradeveloper/msgpack-nim"
  },
  {
    "name": "osinfo",
    "url": "https://github.com/nim-lang/osinfo.git",
    "method": "git",
    "tags": [
      "os",
      "library",
      "info"
    ],
    "description": "Modules providing information about the OS.",
    "license": "MIT",
    "web": "https://github.com/nim-lang/osinfo"
  },
  {
    "name": "io-myo",
    "url": "https://github.com/nimious/io-myo.git",
    "method": "git",
    "tags": [
      "binding",
      "myo",
      "thalmic",
      "armband",
      "gesture"
    ],
    "description": "Obsolete - please use myo instead!",
    "license": "MIT",
    "web": "https://github.com/nimious/io-myo"
  },
  {
    "name": "io-oculus",
    "url": "https://github.com/nimious/io-oculus.git",
    "method": "git",
    "tags": [
      "binding",
      "oculus",
      "rift",
      "vr",
      "libovr",
      "ovr",
      "dk1",
      "dk2",
      "gearvr"
    ],
    "description": "Obsolete - please use oculus instead!",
    "license": "MIT",
    "web": "https://github.com/nimious/io-oculus"
  },
  {
    "name": "closure_compiler",
    "url": "https://github.com/yglukhov/closure_compiler.git",
    "method": "git",
    "tags": [
      "binding",
      "closure",
      "compiler",
      "javascript"
    ],
    "description": "Bindings for Closure Compiler web API.",
    "license": "MIT",
    "web": "https://github.com/yglukhov/closure_compiler"
  },
  {
    "name": "io-serialport",
    "url": "https://github.com/nimious/io-serialport.git",
    "method": "git",
    "tags": [
      "binding",
      "libserialport",
      "serial",
      "communication"
    ],
    "description": "Obsolete - please use serialport instead!",
    "license": "MIT",
    "web": "https://github.com/nimious/io-serialport"
  },
  {
    "name": "beanstalkd",
    "url": "https://github.com/tormaroe/beanstalkd.nim.git",
    "method": "git",
    "tags": [
      "library",
      "queue",
      "messaging"
    ],
    "description": "A beanstalkd work queue client library.",
    "license": "MIT",
    "web": "https://github.com/tormaroe/beanstalkd.nim"
  },
  {
    "name": "wiki2text",
    "url": "https://github.com/rspeer/wiki2text.git",
    "method": "git",
    "tags": [
      "nlp",
      "wiki",
      "xml",
      "text"
    ],
    "description": "Quickly extracts natural-language text from a MediaWiki XML file.",
    "license": "MIT",
    "web": "https://github.com/rspeer/wiki2text"
  },
  {
    "name": "qt5_qtsql",
    "url": "https://github.com/philip-wernersbach/nim-qt5_qtsql.git",
    "method": "git",
    "tags": [
      "library",
      "wrapper",
      "database",
      "qt",
      "qt5",
      "qtsql",
      "sqlite",
      "postgres",
      "mysql"
    ],
    "description": "Binding for Qt 5's Qt SQL library that integrates with the features of the Nim language. Uses one API for multiple database engines.",
    "license": "MIT",
    "web": "https://github.com/philip-wernersbach/nim-qt5_qtsql"
  },
  {
    "name": "orient",
    "url": "https://github.com/philip-wernersbach/nim-orient",
    "method": "git",
    "tags": [
      "library",
      "wrapper",
      "database",
      "orientdb",
      "pure"
    ],
    "description": "OrientDB driver written in pure Nim, uses the OrientDB 2.0 Binary Protocol with Binary Serialization.",
    "license": "MPL",
    "web": "https://github.com/philip-wernersbach/nim-orient"
  },
  {
    "name": "syslog",
    "url": "https://github.com/FedericoCeratto/nim-syslog",
    "method": "git",
    "tags": [
      "library",
      "pure"
    ],
    "description": "Syslog module.",
    "license": "LGPLv3",
    "web": "https://github.com/FedericoCeratto/nim-syslog"
  },
  {
    "name": "nimes",
    "url": "https://github.com/def-/nimes",
    "method": "git",
    "tags": [
      "emulator",
      "nes",
      "game",
      "sdl",
      "javascript"
    ],
    "description": "NES emulator using SDL2, also compiles to JavaScript with emscripten.",
    "license": "MPL",
    "web": "https://github.com/def-/nimes"
  },
  {
    "name": "syscall",
    "url": "https://github.com/def-/nim-syscall",
    "method": "git",
    "tags": [
      "library"
    ],
    "description": "Raw system calls for Nim",
    "license": "MPL",
    "web": "https://github.com/def-/nim-syscall"
  },
  {
    "name": "jnim",
    "url": "https://github.com/yglukhov/jnim",
    "method": "git",
    "tags": [
      "library",
      "java",
      "jvm",
      "bridge",
      "bindings"
    ],
    "description": "Nim - Java bridge",
    "license": "MIT",
    "web": "https://github.com/yglukhov/jnim"
  },
  {
    "name": "nimPDF",
    "url": "https://github.com/jangko/nimpdf",
    "method": "git",
    "tags": [
      "library",
      "PDF",
      "document"
    ],
    "description": "library for generating PDF files",
    "license": "MIT",
    "web": "https://github.com/jangko/nimpdf"
  },
  {
    "name": "LLVM",
    "url": "https://github.com/FedeOmoto/llvm",
    "method": "git",
    "tags": [
      "LLVM",
      "bindings",
      "wrapper"
    ],
    "description": "LLVM bindings for the Nim language.",
    "license": "MIT",
    "web": "https://github.com/FedeOmoto/llvm"
  },
  {
    "name": "nshout",
    "url": "https://github.com/Senketsu/nshout",
    "method": "git",
    "tags": [
      "library",
      "shouter",
      "libshout",
      "wrapper",
      "bindings",
      "audio",
      "web"
    ],
    "description": "Nim bindings for libshout",
    "license": "MIT",
    "web": "https://github.com/Senketsu/nshout"
  },
  {
    "name": "nsu",
    "url": "https://github.com/Senketsu/nsu",
    "method": "git",
    "tags": [
      "library",
      "tool",
      "utility",
      "screenshot"
    ],
    "description": "Simple screenshot library & cli tool made in Nim",
    "license": "MIT",
    "web": "https://github.com/Senketsu/nsu"
  },
  {
    "name": "nuuid",
    "url": "https://github.com/yglukhov/nim-only-uuid",
    "method": "git",
    "tags": [
      "library",
      "uuid",
      "guid"
    ],
    "description": "A Nim source only UUID generator",
    "license": "MIT",
    "web": "https://github.com/yglukhov/nim-only-uuid"
  },
  {
    "name": "fftw3",
    "url": "https://github.com/Clonkk/nimfftw3",
    "method": "git",
    "tags": [
      "library",
      "math",
      "fft"
    ],
    "description": "Bindings to the FFTW library",
    "license": "LGPL",
    "web": "https://github.com/Clonkk/nimfftw3"
  },
  {
    "name": "nrpl",
    "url": "https://github.com/vegansk/nrpl",
    "method": "git",
    "tags": [
      "REPL",
      "application"
    ],
    "description": "A rudimentary Nim REPL",
    "license": "MIT",
    "web": "https://github.com/vegansk/nrpl"
  },
  {
    "name": "nim-geocoding",
    "alias": "geocoding"
  },
  {
    "name": "geocoding",
    "url": "https://github.com/saratchandra92/nim-geocoding",
    "method": "git",
    "tags": [
      "library",
      "geocoding",
      "maps"
    ],
    "description": "A simple library for Google Maps Geocoding API",
    "license": "MIT",
    "web": "https://github.com/saratchandra92/nim-geocoding"
  },
  {
    "name": "io-gles",
    "url": "https://github.com/nimious/io-gles.git",
    "method": "git",
    "tags": [
      "binding",
      "khronos",
      "gles",
      "opengl es"
    ],
    "description": "Obsolete - please use gles instead!",
    "license": "MIT",
    "web": "https://github.com/nimious/io-gles"
  },
  {
    "name": "io-egl",
    "url": "https://github.com/nimious/io-egl.git",
    "method": "git",
    "tags": [
      "binding",
      "khronos",
      "egl",
      "opengl",
      "opengl es",
      "openvg"
    ],
    "description": "Obsolete - please use egl instead!",
    "license": "MIT",
    "web": "https://github.com/nimious/io-egl"
  },
  {
    "name": "io-sixense",
    "url": "https://github.com/nimious/io-sixense.git",
    "method": "git",
    "tags": [
      "binding",
      "sixense",
      "razer hydra",
      "stem system",
      "vr"
    ],
    "description": "Obsolete - please use sixense instead!",
    "license": "MIT",
    "web": "https://github.com/nimious/io-sixense"
  },
  {
    "name": "tnetstring",
    "url": "https://mahlon@bitbucket.org/mahlon/nim-tnetstring",
    "method": "hg",
    "tags": [
      "tnetstring",
      "library",
      "serialization"
    ],
    "description": "Parsing and serializing for the TNetstring format.",
    "license": "MIT",
    "web": "http://bitbucket.org/mahlon/nim-tnetstring"
  },
  {
    "name": "msgpack4nim",
    "url": "https://github.com/jangko/msgpack4nim",
    "method": "git",
    "tags": [
      "msgpack",
      "library",
      "serialization",
      "deserialization"
    ],
    "description": "Another MessagePack implementation written in pure nim",
    "license": "MIT",
    "web": "https://github.com/jangko/msgpack4nim"
  },
  {
    "name": "binaryheap",
    "url": "https://github.com/bluenote10/nim-heap",
    "method": "git",
    "tags": [
      "heap",
      "priority queue"
    ],
    "description": "Simple binary heap implementation",
    "license": "MIT",
    "web": "https://github.com/bluenote10/nim-heap"
  },
  {
    "name": "stringinterpolation",
    "url": "https://github.com/bluenote10/nim-stringinterpolation",
    "method": "git",
    "tags": [
      "string formatting",
      "string interpolation"
    ],
    "description": "String interpolation with printf syntax",
    "license": "MIT",
    "web": "https://github.com/bluenote10/nim-stringinterpolation"
  },
  {
    "name": "libovr",
    "url": "https://github.com/bluenote10/nim-ovr",
    "method": "git",
    "tags": [
      "Oculus Rift",
      "virtual reality"
    ],
    "description": "Nim bindings for libOVR (Oculus Rift)",
    "license": "MIT",
    "web": "https://github.com/bluenote10/nim-ovr"
  },
  {
    "name": "delaunay",
    "url": "https://github.com/Nycto/DelaunayNim",
    "method": "git",
    "tags": [
      "delaunay",
      "library",
      "algorithms",
      "graph"
    ],
    "description": "2D Delaunay triangulations",
    "license": "MIT",
    "web": "https://github.com/Nycto/DelaunayNim"
  },
  {
    "name": "linenoise",
    "url": "https://github.com/fallingduck/linenoise-nim",
    "method": "git",
    "tags": [
      "linenoise",
      "readline",
      "library",
      "wrapper",
      "command-line"
    ],
    "description": "Wrapper for linenoise, a free, self-contained alternative to GNU readline.",
    "license": "BSD",
    "web": "https://github.com/fallingduck/linenoise-nim"
  },
  {
    "name": "struct",
    "url": "https://github.com/OpenSystemsLab/struct.nim",
    "method": "git",
    "tags": [
      "struct",
      "library",
      "python",
      "pack",
      "unpack"
    ],
    "description": "Python-like 'struct' for Nim",
    "license": "MIT",
    "web": "https://github.com/OpenSystemsLab/struct.nim"
  },
  {
    "name": "uri2",
    "url": "https://github.com/achesak/nim-uri2",
    "method": "git",
    "tags": [
      "uri",
      "url",
      "library"
    ],
    "description": "Nim module for better URI handling",
    "license": "MIT",
    "web": "https://github.com/achesak/nim-uri2"
  },
  {
    "name": "hmac",
    "url": "https://github.com/OpenSystemsLab/hmac.nim",
    "method": "git",
    "tags": [
      "hmac",
      "authentication",
      "hash",
      "sha1",
      "md5"
    ],
    "description": "HMAC-SHA1 and HMAC-MD5 hashing in Nim",
    "license": "MIT",
    "web": "https://github.com/OpenSystemsLab/hmac.nim"
  },
  {
    "name": "mongrel2",
    "url": "https://mahlon@bitbucket.org/mahlon/nim-mongrel2",
    "method": "hg",
    "tags": [
      "mongrel2",
      "library",
      "www"
    ],
    "description": "Handler framework for the Mongrel2 web server.",
    "license": "MIT",
    "web": "http://bitbucket.org/mahlon/nim-mongrel2"
  },
  {
    "name": "shimsham",
    "url": "https://github.com/apense/shimsham",
    "method": "git",
    "tags": [
      "crypto",
      "hash",
      "hashing",
      "digest"
    ],
    "description": "Hashing/Digest collection in pure Nim",
    "license": "MIT",
    "web": "https://github.com/apense/shimsham"
  },
  {
    "name": "base32",
    "url": "https://github.com/OpenSystemsLab/base32.nim",
    "method": "git",
    "tags": [
      "base32",
      "encode",
      "decode"
    ],
    "description": "Base32 library for Nim",
    "license": "MIT",
    "web": "https://github.com/OpenSystemsLab/base32.nim"
  },
  {
    "name": "otp",
    "url": "https://github.com/OpenSystemsLab/otp.nim",
    "method": "git",
    "tags": [
      "otp",
      "hotp",
      "totp",
      "time",
      "password",
      "one",
      "google",
      "authenticator"
    ],
    "description": "One Time Password library for Nim",
    "license": "MIT",
    "web": "https://github.com/OpenSystemsLab/otp.nim"
  },
  {
    "name": "q",
    "url": "https://github.com/OpenSystemsLab/q.nim",
    "method": "git",
    "tags": [
      "css",
      "selector",
      "query",
      "match",
      "find",
      "html",
      "xml",
      "jquery"
    ],
    "description": "Simple package for query HTML/XML elements using a CSS3 or jQuery-like selector syntax",
    "license": "MIT",
    "web": "https://github.com/OpenSystemsLab/q.nim"
  },
  {
    "name": "bignum",
    "url": "https://github.com/kaushalmodi/bignum",
    "method": "git",
    "tags": [
      "bignum",
      "gmp",
      "wrapper"
    ],
    "description": "Wrapper around the GMP bindings for the Nim language.",
    "license": "MIT",
    "web": "https://github.com/kaushalmodi/bignum"
  },
  {
    "name": "rbtree",
    "url": "https://github.com/Nycto/RBTreeNim",
    "method": "git",
    "tags": [
      "tree",
      "binary search tree",
      "rbtree",
      "red black tree"
    ],
    "description": "Red/Black Trees",
    "license": "MIT",
    "web": "https://github.com/Nycto/RBTreeNim"
  },
  {
    "name": "anybar",
    "url": "https://github.com/ba0f3/anybar.nim",
    "method": "git",
    "tags": [
      "anybar",
      "menubar",
      "status",
      "indicator"
    ],
    "description": "Control AnyBar instances with Nim",
    "license": "MIT",
    "web": "https://github.com/ba0f3/anybar.nim"
  },
  {
    "name": "astar",
    "url": "https://github.com/Nycto/AStarNim",
    "method": "git",
    "tags": [
      "astar",
      "A*",
      "pathfinding",
      "algorithm"
    ],
    "description": "A* Pathfinding",
    "license": "MIT",
    "web": "https://github.com/Nycto/AStarNim"
  },
  {
    "name": "lazy",
    "url": "https://github.com/petermora/nimLazy/",
    "method": "git",
    "tags": [
      "library",
      "iterator",
      "lazy list"
    ],
    "description": "Iterator library for Nim",
    "license": "MIT",
    "web": "https://github.com/petermora/nimLazy"
  },
  {
    "name": "asyncpythonfile",
    "url": "https://github.com/fallingduck/asyncpythonfile-nim",
    "method": "git",
    "tags": [
      "async",
      "asynchronous",
      "library",
      "python",
      "file",
      "files"
    ],
    "description": "High level, asynchronous file API mimicking Python's file interface.",
    "license": "ISC",
    "web": "https://github.com/fallingduck/asyncpythonfile-nim"
  },
  {
    "name": "nimfuzz",
    "url": "https://github.com/apense/nimfuzz",
    "method": "git",
    "tags": [
      "fuzzing",
      "unit-testing",
      "hacking",
      "security"
    ],
    "description": "Simple and compact fuzzing",
    "license": "Apache License 2.0",
    "web": "https://apense.github.io/nimfuzz"
  },
  {
    "name": "linalg",
    "url": "https://github.com/unicredit/linear-algebra",
    "method": "git",
    "tags": [
      "vector",
      "matrix",
      "linear-algebra",
      "BLAS",
      "LAPACK"
    ],
    "description": "Linear algebra for Nim",
    "license": "Apache License 2.0",
    "web": "https://github.com/unicredit/linear-algebra"
  },
  {
    "name": "sequester",
    "url": "https://github.com/fallingduck/sequester",
    "method": "git",
    "tags": [
      "library",
      "seq",
      "sequence",
      "strings",
      "iterators",
      "php"
    ],
    "description": "Library for converting sequences to strings. Also has PHP-inspired explode and implode procs.",
    "license": "ISC",
    "web": "https://github.com/fallingduck/sequester"
  },
  {
    "name": "options",
    "url": "https://github.com/fallingduck/options-nim",
    "method": "git",
    "tags": [
      "library",
      "option",
      "optionals",
      "maybe"
    ],
    "description": "Temporary package to fix broken code in 0.11.2 stable.",
    "license": "MIT",
    "web": "https://github.com/fallingduck/options-nim"
  },
  {
    "name": "oldwinapi",
    "url": "https://github.com/nim-lang/oldwinapi",
    "method": "git",
    "tags": [
      "library",
      "windows",
      "api"
    ],
    "description": "Old Win API library for Nim",
    "license": "LGPL with static linking exception",
    "web": "https://github.com/nim-lang/oldwinapi"
  },
  {
    "name": "nimx",
    "url": "https://github.com/yglukhov/nimx",
    "method": "git",
    "tags": [
      "gui",
      "ui",
      "library"
    ],
    "description": "Cross-platform GUI framework",
    "license": "MIT",
    "web": "https://github.com/yglukhov/nimx"
  },
  {
    "name": "webview",
    "url": "https://github.com/oskca/webview",
    "method": "git",
    "tags": [
      "gui",
      "ui",
      "webview",
      "cross",
      "web",
      "library"
    ],
    "description": "Nim bindings for https://github.com/zserge/webview, a cross platform single header webview library",
    "license": "MIT",
    "web": "https://github.com/oskca/webview"
  },
  {
    "name": "memo",
    "url": "https://github.com/andreaferretti/memo",
    "method": "git",
    "tags": [
      "memo",
      "memoization",
      "memoize",
      "cache"
    ],
    "description": "Memoize Nim functions",
    "license": "Apache License 2.0",
    "web": "https://github.com/andreaferretti/memo"
  },
  {
    "name": "base62",
    "url": "https://github.com/singularperturbation/base62-encode",
    "method": "git",
    "tags": [
      "base62",
      "encode",
      "decode"
    ],
    "description": "Arbitrary base encoding-decoding functions, defaulting to Base-62.",
    "license": "MIT",
    "web": "https://github.com/singularperturbation/base62-encode"
  },
  {
    "name": "telebot",
    "url": "https://github.com/ba0f3/telebot.nim",
    "method": "git",
    "tags": [
      "telebot",
      "telegram",
      "bot",
      "api",
      "client",
      "async"
    ],
    "description": "Async Telegram Bot API Client",
    "license": "MIT",
    "web": "https://github.com/ba0f3/telebot.nim"
  },
  {
    "name": "tempfile",
    "url": "https://github.com/OpenSystemsLab/tempfile.nim",
    "method": "git",
    "tags": [
      "temp",
      "mktemp",
      "make",
      "mk",
      "mkstemp",
      "mkdtemp"
    ],
    "description": "Temporary files and directories",
    "license": "MIT",
    "web": "https://github.com/OpenSystemsLab/tempfile.nim"
  },
  {
    "name": "AstroNimy",
    "url": "https://github.com/super-massive-black-holes/AstroNimy",
    "method": "git",
    "tags": [
      "science",
      "astronomy",
      "library"
    ],
    "description": "Astronomical library for Nim",
    "license": "MIT",
    "web": "https://github.com/super-massive-black-holes/AstroNimy"
  },
  {
    "name": "patty",
    "url": "https://github.com/andreaferretti/patty",
    "method": "git",
    "tags": [
      "pattern",
      "adt",
      "variant",
      "pattern matching",
      "algebraic data type"
    ],
    "description": "Algebraic data types and pattern matching",
    "license": "Apache License 2.0",
    "web": "https://github.com/andreaferretti/patty"
  },
  {
    "name": "einheit",
    "url": "https://github.com/jyapayne/einheit",
    "method": "git",
    "tags": [
      "unit",
      "tests",
      "unittest",
      "unit tests",
      "unit test macro"
    ],
    "description": "Pretty looking, full featured, Python-inspired unit test library.",
    "license": "MIT",
    "web": "https://github.com/jyapayne/einheit"
  },
  {
    "name": "plists",
    "url": "https://github.com/yglukhov/plists",
    "method": "git",
    "tags": [
      "plist",
      "property",
      "list"
    ],
    "description": "Generate and parse Mac OS X .plist files in Nim.",
    "license": "MIT",
    "web": "https://github.com/yglukhov/plists"
  },
  {
    "name": "ncurses",
    "url": "https://github.com/rnowley/nim-ncurses/",
    "method": "git",
    "tags": [
      "library",
      "terminal",
      "graphics",
      "wrapper"
    ],
    "description": "A wrapper for NCurses",
    "license": "MIT",
    "web": "https://github.com/rnowley/nim-ncurses"
  },
  {
    "name": "nanovg",
    "url": "https://github.com/johnnovak/nim-nanovg",
    "method": "git",
    "tags": [
      "wrapper",
      "GUI",
      "vector graphics",
      "opengl"
    ],
    "description": "Nim wrapper for the C NanoVG antialiased vector graphics rendering library for OpenGL",
    "license": "MIT",
    "web": "https://github.com/johnnovak/nim-nanovg"
  },
  {
    "name": "pwd",
    "url": "https://github.com/achesak/nim-pwd",
    "method": "git",
    "tags": [
      "library",
      "unix",
      "pwd",
      "password"
    ],
    "description": "Nim port of Python's pwd module for working with the UNIX password file",
    "license": "MIT",
    "web": "https://github.com/achesak/nim-pwd"
  },
  {
    "name": "spwd",
    "url": "https://github.com/achesak/nim-spwd",
    "method": "git",
    "tags": [
      "library",
      "unix",
      "spwd",
      "password",
      "shadow"
    ],
    "description": "Nim port of Python's spwd module for working with the UNIX shadow password file",
    "license": "MIT",
    "web": "https://github.com/achesak/nim-spwd"
  },
  {
    "name": "grp",
    "url": "https://github.com/achesak/nim-grp",
    "method": "git",
    "tags": [
      "library",
      "unix",
      "grp",
      "group"
    ],
    "description": "Nim port of Python's grp module for working with the UNIX group database file",
    "license": "MIT",
    "web": "https://github.com/achesak/nim-grp"
  },
  {
    "name": "stopwatch",
    "url": "https://gitlab.com/define-private-public/stopwatch",
    "method": "git",
    "tags": [
      "timer",
      "timing",
      "benchmarking",
      "watch",
      "clock"
    ],
    "description": "A simple timing library for benchmarking code and other things.",
    "license": "MIT",
    "web": "https://gitlab.com/define-private-public/stopwatch"
  },
  {
    "name": "nimFinLib",
    "url": "https://github.com/qqtop/NimFinLib",
    "method": "git",
    "tags": [
      "financial"
    ],
    "description": "Financial Library for Nim",
    "license": "MIT",
    "web": "https://github.com/qqtop/NimFinLib"
  },
  {
    "name": "libssh2",
    "url": "https://github.com/ba0f3/libssh2.nim",
    "method": "git",
    "tags": [
      "lib",
      "ssh",
      "ssh2",
      "openssh",
      "client",
      "sftp",
      "scp"
    ],
    "description": "Nim wrapper for libssh2",
    "license": "MIT",
    "web": "https://github.com/ba0f3/libssh2.nim"
  },
  {
    "name": "rethinkdb",
    "url": "https://github.com/OpenSystemsLab/rethinkdb.nim",
    "method": "git",
    "tags": [
      "rethinkdb",
      "driver",
      "client",
      "json"
    ],
    "description": "RethinkDB driver for Nim",
    "license": "MIT",
    "web": "https://github.com/OpenSystemsLab/rethinkdb.nim"
  },
  {
    "name": "dbus",
    "url": "https://github.com/zielmicha/nim-dbus",
    "method": "git",
    "tags": [
      "dbus"
    ],
    "description": "dbus bindings for Nim",
    "license": "MIT",
    "web": "https://github.com/zielmicha/nim-dbus"
  },
  {
    "name": "lmdb",
    "url": "https://github.com/FedericoCeratto/nim-lmdb",
    "method": "git",
    "tags": [
      "wrapper",
      "lmdb",
      "key-value"
    ],
    "description": "A wrapper for LMDB the Lightning Memory-Mapped Database",
    "license": "OpenLDAP",
    "web": "https://github.com/FedericoCeratto/nim-lmdb"
  },
  {
    "name": "zip",
    "url": "https://github.com/nim-lang/zip",
    "method": "git",
    "tags": [
      "wrapper",
      "zip"
    ],
    "description": "A wrapper for the zip library",
    "license": "MIT",
    "web": "https://github.com/nim-lang/zip"
  },
  {
    "name": "csvtools",
    "url": "https://github.com/unicredit/csvtools",
    "method": "git",
    "tags": [
      "CSV",
      "comma separated values",
      "TSV"
    ],
    "description": "Manage CSV files",
    "license": "Apache License 2.0",
    "web": "https://github.com/unicredit/csvtools"
  },
  {
    "name": "httpform",
    "url": "https://github.com/tulayang/httpform",
    "method": "git",
    "tags": [
      "request parser",
      "upload",
      "html5 file"
    ],
    "description": "Http request form parser",
    "license": "MIT",
    "web": "https://github.com/tulayang/httpform"
  },
  {
    "name": "quadtree",
    "url": "https://github.com/Nycto/QuadtreeNim",
    "method": "git",
    "tags": [
      "quadtree",
      "algorithm"
    ],
    "description": "A Quadtree implementation",
    "license": "MIT",
    "web": "https://github.com/Nycto/QuadtreeNim"
  },
  {
    "name": "expat",
    "url": "https://github.com/nim-lang/expat",
    "method": "git",
    "tags": [
      "expat",
      "xml",
      "parsing"
    ],
    "description": "Expat wrapper for Nim",
    "license": "MIT",
    "web": "https://github.com/nim-lang/expat"
  },
  {
    "name": "sphinx",
    "url": "https://github.com/Araq/sphinx",
    "method": "git",
    "tags": [
      "sphinx",
      "wrapper",
      "search",
      "engine"
    ],
    "description": "Sphinx wrapper for Nim",
    "license": "LGPL",
    "web": "https://github.com/Araq/sphinx"
  },
  {
    "name": "sdl1",
    "url": "https://github.com/nim-lang/sdl1",
    "method": "git",
    "tags": [
      "graphics",
      "library",
      "multi-media",
      "input",
      "sound",
      "joystick"
    ],
    "description": "SDL 1.2 wrapper for Nim.",
    "license": "LGPL",
    "web": "https://github.com/nim-lang/sdl1"
  },
  {
    "name": "graphics",
    "url": "https://github.com/nim-lang/graphics",
    "method": "git",
    "tags": [
      "library",
      "SDL"
    ],
    "description": "Graphics module for Nim.",
    "license": "MIT",
    "web": "https://github.com/nim-lang/graphics"
  },
  {
    "name": "libffi",
    "url": "https://github.com/Araq/libffi",
    "method": "git",
    "tags": [
      "ffi",
      "library",
      "C",
      "calling",
      "convention"
    ],
    "description": "libffi wrapper for Nim.",
    "license": "MIT",
    "web": "https://github.com/Araq/libffi"
  },
  {
    "name": "libcurl",
    "url": "https://github.com/Araq/libcurl",
    "method": "git",
    "tags": [
      "curl",
      "web",
      "http",
      "download"
    ],
    "description": "Nim wrapper for libcurl.",
    "license": "MIT",
    "web": "https://github.com/Araq/libcurl"
  },
  {
    "name": "perlin",
    "url": "https://github.com/Nycto/PerlinNim",
    "method": "git",
    "tags": [
      "perlin",
      "simplex",
      "noise"
    ],
    "description": "Perlin noise and Simplex noise generation",
    "license": "MIT",
    "web": "https://github.com/Nycto/PerlinNim"
  },
  {
    "name": "pfring",
    "url": "https://github.com/ba0f3/pfring.nim",
    "method": "git",
    "tags": [
      "pf_ring",
      "packet",
      "sniff",
      "pcap",
      "pfring",
      "network",
      "capture",
      "socket"
    ],
    "description": "PF_RING wrapper for Nim",
    "license": "MIT",
    "web": "https://github.com/ba0f3/pfring.nim"
  },
  {
    "name": "xxtea",
    "url": "https://github.com/xxtea/xxtea-nim",
    "method": "git",
    "tags": [
      "xxtea",
      "encrypt",
      "decrypt",
      "crypto"
    ],
    "description": "XXTEA encryption algorithm library written in pure Nim.",
    "license": "MIT",
    "web": "https://github.com/xxtea/xxtea-nim"
  },
  {
    "name": "xxhash",
    "url": "https://github.com/OpenSystemsLab/xxhash.nim",
    "method": "git",
    "tags": [
      "fast",
      "hash",
      "algorithm"
    ],
    "description": "xxhash wrapper for Nim",
    "license": "MIT",
    "web": "https://github.com/OpenSystemsLab/xxhash.nim"
  },
  {
    "name": "libipset",
    "url": "https://github.com/ba0f3/libipset.nim",
    "method": "git",
    "tags": [
      "ipset",
      "firewall",
      "netfilter",
      "mac",
      "ip",
      "network",
      "collection",
      "rule",
      "set"
    ],
    "description": "libipset wrapper for Nim",
    "license": "MIT",
    "web": "https://github.com/ba0f3/libipset.nim"
  },
  {
    "name": "pop3",
    "url": "https://github.com/FedericoCeratto/nim-pop3",
    "method": "git",
    "tags": [
      "network",
      "pop3",
      "email"
    ],
    "description": "POP3 client library",
    "license": "LGPLv3",
    "web": "https://github.com/FedericoCeratto/nim-pop3"
  },
  {
    "name": "nimrpc",
    "url": "https://github.com/rogercloud/nim-rpc",
    "method": "git",
    "tags": [
      "msgpack",
      "library",
      "rpc",
      "nimrpc"
    ],
    "description": "RPC implementation for Nim based on msgpack4nim",
    "license": "MIT",
    "web": "https://github.com/rogercloud/nim-rpc"
  },
  {
    "name": "nimrpc_milis",
    "url": "https://github.com/milisarge/nimrpc_milis",
    "method": "git",
    "tags": [
      "msgpack",
      "library",
      "rpc",
      "nimrpc"
    ],
    "description": "RPC implementation for Nim based on msgpack4nim",
    "license": "MIT",
    "web": "https://github.com/milisarge/nimrpc_milis"
  },
  {
    "name": "asyncevents",
    "url": "https://github.com/tulayang/asyncevents",
    "method": "git",
    "tags": [
      "event",
      "future",
      "asyncdispatch"
    ],
    "description": "Asynchronous event loop for progaming with MVC",
    "license": "MIT",
    "web": "https://github.com/tulayang/asyncevents"
  },
  {
    "name": "nimSHA2",
    "url": "https://github.com/jangko/nimSHA2",
    "method": "git",
    "tags": [
      "hash",
      "crypto",
      "library",
      "sha256",
      "sha224",
      "sha384",
      "sha512"
    ],
    "description": "Secure Hash Algorithm - 2, [224, 256, 384, and 512 bits]",
    "license": "MIT",
    "web": "https://github.com/jangko/nimSHA2"
  },
  {
    "name": "nimAES",
    "url": "https://github.com/jangko/nimAES",
    "method": "git",
    "tags": [
      "crypto",
      "library",
      "aes",
      "encryption",
      "rijndael"
    ],
    "description": "Advanced Encryption Standard, Rijndael Algorithm",
    "license": "MIT",
    "web": "https://github.com/jangko/nimAES"
  },
  {
    "name": "nimeverything",
    "url": "https://github.com/xland/nimeverything/",
    "method": "git",
    "tags": [
      "everything",
      "voidtools",
      "Everything Search Engine"
    ],
    "description": "everything  search engine wrapper",
    "license": "MIT",
    "web": "https://github.com/xland/nimeverything"
  },
  {
    "name": "vidhdr",
    "url": "https://github.com/achesak/nim-vidhdr",
    "method": "git",
    "tags": [
      "video",
      "formats",
      "file"
    ],
    "description": "Library for detecting the format of an video file",
    "license": "MIT",
    "web": "https://github.com/achesak/nim-vidhdr"
  },
  {
    "name": "gitapi",
    "url": "https://github.com/achesak/nim-gitapi",
    "method": "git",
    "tags": [
      "git",
      "version control",
      "library"
    ],
    "description": "Nim wrapper around the git version control software",
    "license": "MIT",
    "web": "https://github.com/achesak/nim-gitapi"
  },
  {
    "name": "ptrace",
    "url": "https://github.com/ba0f3/ptrace.nim",
    "method": "git",
    "tags": [
      "ptrace",
      "trace",
      "process",
      "syscal",
      "system",
      "call"
    ],
    "description": "ptrace wrapper for Nim",
    "license": "MIT",
    "web": "https://github.com/ba0f3/ptrace.nim"
  },
  {
    "name": "ndbex",
    "url": "https://github.com/Senketsu/nim-db-ex",
    "method": "git",
    "tags": [
      "extension",
      "database",
      "convenience",
      "db",
      "mysql",
      "postgres",
      "sqlite"
    ],
    "description": "extension modules for Nim's 'db_*' modules",
    "license": "MIT",
    "web": "https://github.com/Senketsu/nim-db-ex"
  },
  {
    "name": "spry",
    "url": "https://github.com/gokr/spry",
    "method": "git",
    "tags": [
      "language",
      "library",
      "scripting"
    ],
    "description": "A Smalltalk and Rebol inspired language implemented as an AST interpreter",
    "license": "MIT",
    "web": "https://github.com/gokr/spry"
  },
  {
    "name": "nimBMP",
    "url": "https://github.com/jangko/nimBMP",
    "method": "git",
    "tags": [
      "graphics",
      "library",
      "BMP"
    ],
    "description": "BMP encoder and decoder",
    "license": "MIT",
    "web": "https://github.com/jangko/nimBMP"
  },
  {
    "name": "nimPNG",
    "url": "https://github.com/jangko/nimPNG",
    "method": "git",
    "tags": [
      "graphics",
      "library",
      "PNG"
    ],
    "description": "PNG(Portable Network Graphics) encoder and decoder",
    "license": "MIT",
    "web": "https://github.com/jangko/nimPNG"
  },
  {
    "name": "litestore",
    "url": "https://github.com/h3rald/litestore",
    "method": "git",
    "tags": [
      "database",
      "rest",
      "sqlite"
    ],
    "description": "A lightweight, self-contained, RESTful, searchable, multi-format NoSQL document store",
    "license": "MIT",
    "web": "https://h3rald.com/litestore"
  },
  {
    "name": "parseFixed",
    "url": "https://github.com/jlp765/parsefixed",
    "method": "git",
    "tags": [
      "parse",
      "fixed",
      "width",
      "parser",
      "text"
    ],
    "description": "Parse fixed-width fields within lines of text (complementary to parsecsv)",
    "license": "MIT",
    "web": "https://github.com/jlp765/parsefixed"
  },
  {
    "name": "playlists",
    "url": "https://github.com/achesak/nim-playlists",
    "method": "git",
    "tags": [
      "library",
      "playlists",
      "M3U",
      "PLS",
      "XSPF"
    ],
    "description": "Nim library for parsing PLS, M3U, and XSPF playlist files",
    "license": "MIT",
    "web": "https://github.com/achesak/nim-playlists"
  },
  {
    "name": "seqmath",
    "url": "https://github.com/jlp765/seqmath",
    "method": "git",
    "tags": [
      "math",
      "seq",
      "sequence",
      "array",
      "nested",
      "algebra",
      "statistics",
      "lifted",
      "financial"
    ],
    "description": "Nim math library for sequences and nested sequences (extends math library)",
    "license": "MIT",
    "web": "https://github.com/jlp765/seqmath"
  },
  {
    "name": "daemonize",
    "url": "https://github.com/OpenSystemsLab/daemonize.nim",
    "method": "git",
    "tags": [
      "daemonize",
      "background",
      "fork",
      "unix",
      "linux",
      "process"
    ],
    "description": "This library makes your code run as a daemon process on Unix-like systems",
    "license": "MIT",
    "web": "https://github.com/OpenSystemsLab/daemonize.nim"
  },
  {
    "name": "tnim",
    "url": "https://github.com/jlp765/tnim",
    "method": "git",
    "tags": [
      "REPL",
      "sandbox",
      "interactive",
      "compiler",
      "code",
      "language"
    ],
    "description": "tnim is a Nim REPL - an interactive sandbox for testing Nim code",
    "license": "MIT",
    "web": "https://github.com/jlp765/tnim"
  },
  {
    "name": "ris",
    "url": "https://github.com/achesak/nim-ris",
    "method": "git",
    "tags": [
      "RIS",
      "citation",
      "library"
    ],
    "description": "Module for working with RIS citation files",
    "license": "MIT",
    "web": "https://github.com/achesak/nim-ris"
  },
  {
    "name": "geoip",
    "url": "https://github.com/achesak/nim-geoip",
    "method": "git",
    "tags": [
      "IP",
      "address",
      "location",
      "geolocation"
    ],
    "description": "Retrieve info about a location from an IP address",
    "license": "MIT",
    "web": "https://github.com/achesak/nim-geoip"
  },
  {
    "name": "freegeoip",
    "url": "https://github.com/achesak/nim-freegeoip",
    "method": "git",
    "tags": [
      "IP",
      "address",
      "location",
      "geolocation"
    ],
    "description": "Retrieve info about a location from an IP address",
    "license": "MIT",
    "web": "https://github.com/achesak/nim-freegeoip"
  },
  {
    "name": "nimroutine",
    "url": "https://github.com/rogercloud/nim-routine",
    "method": "git",
    "tags": [
      "goroutine",
      "routine",
      "lightweight",
      "thread"
    ],
    "description": "A go routine like nim implementation",
    "license": "MIT",
    "web": "https://github.com/rogercloud/nim-routine"
  },
  {
    "name": "coverage",
    "url": "https://github.com/yglukhov/coverage",
    "method": "git",
    "tags": [
      "code",
      "coverage"
    ],
    "description": "Code coverage library",
    "license": "MIT",
    "web": "https://github.com/yglukhov/coverage"
  },
  {
    "name": "golib",
    "url": "https://github.com/stefantalpalaru/golib-nim",
    "method": "git",
    "tags": [
      "library",
      "wrapper"
    ],
    "description": "Bindings for golib - a library that (ab)uses gccgo to bring Go's channels and goroutines to the rest of the world",
    "license": "BSD",
    "web": "https://github.com/stefantalpalaru/golib-nim"
  },
  {
    "name": "libnotify",
    "url": "https://github.com/FedericoCeratto/nim-libnotify.git",
    "method": "git",
    "tags": [
      "library",
      "wrapper",
      "desktop"
    ],
    "description": "Minimalistic libnotify wrapper for desktop notifications",
    "license": "LGPLv3",
    "web": "https://github.com/FedericoCeratto/nim-libnotify"
  },
  {
    "name": "nimcat",
    "url": "https://github.com/shakna-israel/nimcat",
    "method": "git",
    "tags": [
      "cat",
      "cli"
    ],
    "description": "An implementation of cat in Nim",
    "license": "MIT",
    "web": "https://github.com/shakna-israel/nimcat"
  },
  {
    "name": "sections",
    "url": "https://github.com/c0ffeeartc/nim-sections",
    "method": "git",
    "tags": [
      "BDD",
      "test"
    ],
    "description": "`Section` macro with BDD aliases for testing",
    "license": "MIT",
    "web": "https://github.com/c0ffeeartc/nim-sections"
  },
  {
    "name": "nimfp",
    "url": "https://github.com/vegansk/nimfp",
    "method": "git",
    "tags": [
      "functional",
      "library"
    ],
    "description": "Nim functional programming library",
    "license": "MIT",
    "web": "https://github.com/vegansk/nimfp"
  },
  {
    "name": "nhsl",
    "url": "https://github.com/twist-vector/nhsl.git",
    "method": "git",
    "tags": [
      "library",
      "serialization",
      "pure"
    ],
    "description": "Nim Hessian Serialization Library encodes/decodes data into the Hessian binary protocol",
    "license": "LGPL",
    "web": "https://github.com/twist-vector/nhsl"
  },
  {
    "name": "nimstopwatch",
    "url": "https://github.com/twist-vector/nim-stopwatch.git",
    "method": "git",
    "tags": [
      "app",
      "timer"
    ],
    "description": "A Nim-based, non-graphical application designed to measure the amount of time elapsed from its activation to deactivation, includes total elapsed time, lap, and split times.",
    "license": "LGPL",
    "web": "https://github.com/twist-vector/nim-stopwatch"
  },
  {
    "name": "playground",
    "url": "https://github.com/theduke/nim-playground",
    "method": "git",
    "tags": [
      "webapp",
      "execution",
      "code",
      "sandbox"
    ],
    "description": "Web-based playground for testing Nim code.",
    "license": "MIT",
    "web": "https://github.com/theduke/nim-playground"
  },
  {
    "name": "nimsl",
    "url": "https://github.com/yglukhov/nimsl",
    "method": "git",
    "tags": [
      "shader",
      "opengl",
      "glsl"
    ],
    "description": "Shaders in Nim.",
    "license": "MIT",
    "web": "https://github.com/yglukhov/nimsl"
  },
  {
    "name": "omnilog",
    "url": "https://github.com/nim-appkit/omnilog",
    "method": "git",
    "tags": [
      "library",
      "logging",
      "logs"
    ],
    "description": "Advanced logging library for Nim with structured logging, formatters, filters and writers.",
    "license": "LGPLv3",
    "web": "https://github.com/nim-appkit/omnilog"
  },
  {
    "name": "values",
    "url": "https://github.com/nim-appkit/values",
    "method": "git",
    "tags": [
      "library",
      "values",
      "datastructures"
    ],
    "description": "Library for working with arbitrary values + a map data structure.",
    "license": "MIT",
    "web": "https://github.com/nim-appkit/values"
  },
  {
    "name": "geohash",
    "url": "https://github.com/twist-vector/nim-geohash.git",
    "method": "git",
    "tags": [
      "library",
      "geocoding",
      "pure"
    ],
    "description": "Nim implementation of the geohash latitude/longitude geocode system",
    "license": "Apache License 2.0",
    "web": "https://github.com/twist-vector/nim-geohash"
  },
  {
    "name": "bped",
    "url": "https://github.com/twist-vector/nim-bped.git",
    "method": "git",
    "tags": [
      "library",
      "serialization",
      "pure"
    ],
    "description": "Nim implementation of the Bittorrent ascii serialization protocol",
    "license": "Apache License 2.0",
    "web": "https://github.com/twist-vector/nim-bped"
  },
  {
    "name": "ctrulib",
    "url": "https://github.com/skyforce77/ctrulib-nim.git",
    "method": "git",
    "tags": [
      "library",
      "nintendo",
      "3ds"
    ],
    "description": "ctrulib wrapper",
    "license": "GPLv2",
    "web": "https://github.com/skyforce77/ctrulib-nim"
  },
  {
    "name": "nimrdkafka",
    "url": "https://github.com/dfdeshom/nimrdkafka.git",
    "method": "git",
    "tags": [
      "library",
      "wrapper",
      "kafka"
    ],
    "description": "Nim wrapper for librdkafka",
    "license": "Apache License 2.0",
    "web": "https://github.com/dfdeshom/nimrdkafka"
  },
  {
    "name": "utils",
    "url": "https://github.com/nim-appkit/utils",
    "method": "git",
    "tags": [
      "library",
      "utilities"
    ],
    "description": "Collection of string, parsing, pointer, ... utilities.",
    "license": "MIT",
    "web": "https://github.com/nim-appkit/utils"
  },
  {
    "name": "pymod",
    "url": "https://github.com/jboy/nim-pymod",
    "method": "git",
    "tags": [
      "wrapper",
      "python",
      "module",
      "numpy",
      "array",
      "matrix",
      "ndarray",
      "pyobject",
      "pyarrayobject",
      "iterator",
      "iterators",
      "docstring"
    ],
    "description": "Auto-generate a Python module that wraps a Nim module.",
    "license": "MIT",
    "web": "https://github.com/jboy/nim-pymod"
  },
  {
    "name": "db",
    "url": "https://github.com/jlp765/db",
    "method": "git",
    "tags": [
      "wrapper",
      "database",
      "module",
      "sqlite",
      "mysql",
      "postgres",
      "db_sqlite",
      "db_mysql",
      "db_postgres"
    ],
    "description": "Unified db access module, providing a single library module to access the db_sqlite, db_mysql and db_postgres modules.",
    "license": "MIT",
    "web": "https://github.com/jlp765/db"
  },
  {
    "name": "nimsnappy",
    "url": "https://github.com/dfdeshom/nimsnappy.git",
    "method": "git",
    "tags": [
      "wrapper",
      "compression"
    ],
    "description": "Nim wrapper for the snappy compression library. there is also a high-level API for easy use",
    "license": "BSD",
    "web": "https://github.com/dfdeshom/nimsnappy"
  },
  {
    "name": "nimLUA",
    "url": "https://github.com/jangko/nimLUA",
    "method": "git",
    "tags": [
      "lua",
      "library",
      "bind",
      "glue",
      "macros"
    ],
    "description": "glue code generator to bind Nim and Lua together using Nim's powerful macro",
    "license": "MIT",
    "web": "https://github.com/jangko/nimLUA"
  },
  {
    "name": "sound",
    "url": "https://github.com/yglukhov/sound.git",
    "method": "git",
    "tags": [
      "sound",
      "ogg"
    ],
    "description": "Cross-platform sound mixer library",
    "license": "MIT",
    "web": "https://github.com/yglukhov/sound"
  },
  {
    "name": "nimi3status",
    "url": "https://github.com/FedericoCeratto/nimi3status",
    "method": "git",
    "tags": [
      "i3",
      "i3status"
    ],
    "description": "Lightweight i3 status bar.",
    "license": "GPLv3",
    "web": "https://github.com/FedericoCeratto/nimi3status"
  },
  {
    "name": "native_dialogs",
    "url": "https://github.com/SSPkrolik/nim-native-dialogs.git",
    "method": "git",
    "tags": [
      "ui",
      "gui",
      "cross-platform",
      "library"
    ],
    "description": "Implements framework-agnostic native operating system dialogs calls",
    "license": "MIT",
    "web": "https://github.com/SSPkrolik/nim-native-dialogs"
  },
  {
    "name": "variant",
    "url": "https://github.com/yglukhov/variant.git",
    "method": "git",
    "tags": [
      "variant"
    ],
    "description": "Variant type and type matching",
    "license": "MIT",
    "web": "https://github.com/yglukhov/variant"
  },
  {
    "name": "pythonmath",
    "url": "https://github.com/achesak/nim-pythonmath",
    "method": "git",
    "tags": [
      "library",
      "python",
      "math"
    ],
    "description": "Module to provide an interface as similar as possible to Python's math libary",
    "license": "MIT",
    "web": "https://github.com/achesak/nim-pythonmath"
  },
  {
    "name": "nimlz4",
    "url": "https://github.com/dfdeshom/nimlz4.git",
    "method": "git",
    "tags": [
      "wrapper",
      "compression",
      "lzo",
      "lz4"
    ],
    "description": "Nim wrapper for the LZ4 library. There is also a high-level API for easy use",
    "license": "BSD",
    "web": "https://github.com/dfdeshom/nimlz4"
  },
  {
    "name": "pythonize",
    "url": "https://github.com/marcoapintoo/nim-pythonize.git",
    "method": "git",
    "tags": [
      "python",
      "wrapper"
    ],
    "description": "A higher-level wrapper for the Python Programing Language",
    "license": "MIT",
    "web": "https://github.com/marcoapintoo/nim-pythonize"
  },
  {
    "name": "cligen",
    "url": "https://github.com/c-blake/cligen.git",
    "method": "git",
    "tags": [
      "library",
      "command-line",
      "arguments",
      "switches",
      "parsing",
      "options"
    ],
    "description": "Infer & generate command-line interace/option/argument parsers",
    "license": "MIT",
    "web": "https://github.com/c-blake/cligen"
  },
  {
    "name": "fnmatch",
    "url": "https://github.com/achesak/nim-fnmatch",
    "method": "git",
    "tags": [
      "library",
      "unix",
      "files",
      "matching"
    ],
    "description": "Nim module for filename matching with UNIX shell patterns",
    "license": "MIT",
    "web": "https://github.com/achesak/nim-fnmatch"
  },
  {
    "name": "shorturl",
    "url": "https://github.com/achesak/nim-shorturl",
    "method": "git",
    "tags": [
      "library",
      "url",
      "uid"
    ],
    "description": "Nim module for generating URL identifiers for Tiny URL and bit.ly-like URLs",
    "license": "MIT",
    "web": "https://github.com/achesak/nim-shorturl"
  },
  {
    "name": "teafiles",
    "url": "git@github.com:unicredit/nim-teafiles.git",
    "method": "git",
    "tags": [
      "teafiles",
      "mmap",
      "timeseries"
    ],
    "description": "TeaFiles provide fast read/write access to time series data",
    "license": "Apache2",
    "web": "https://github.com/unicredit/nim-teafiles"
  },
  {
    "name": "emmy",
    "url": "git@github.com:unicredit/emmy.git",
    "method": "git",
    "tags": [
      "algebra",
      "polynomials",
      "primes",
      "ring",
      "quotients"
    ],
    "description": "Algebraic structures and related operations for Nim",
    "license": "Apache2",
    "web": "https://github.com/unicredit/emmy"
  },
  {
    "name": "impulse_engine",
    "url": "https://github.com/matkuki/Nim-Impulse-Engine",
    "method": "git",
    "tags": [
      "physics",
      "engine",
      "2D"
    ],
    "description": "Nim port of a simple 2D physics engine",
    "license": "zlib",
    "web": "https://github.com/matkuki/Nim-Impulse-Engine"
  },
  {
    "name": "notifications",
    "url": "https://github.com/dom96/notifications",
    "method": "git",
    "tags": [
      "notifications",
      "alerts",
      "gui",
      "toasts",
      "macosx",
      "cocoa"
    ],
    "description": "Library for displaying notifications on the desktop",
    "license": "MIT",
    "web": "https://github.com/dom96/notifications"
  },
  {
    "name": "reactor",
    "url": "https://github.com/zielmicha/reactor.nim",
    "method": "git",
    "tags": [
      "async",
      "libuv",
      "http",
      "tcp"
    ],
    "description": "Asynchronous networking engine for Nim",
    "license": "MIT",
    "web": "https://networkos.net/nim/reactor.nim"
  },
  {
    "name": "asynctools",
    "url": "https://github.com/cheatfate/asynctools",
    "method": "git",
    "tags": [
      "async",
      "pipes",
      "processes",
      "ipc",
      "synchronization",
      "dns",
      "pty"
    ],
    "description": "Various asynchronous tools for Nim",
    "license": "MIT",
    "web": "https://github.com/cheatfate/asynctools"
  },
  {
    "name": "nimcrypto",
    "url": "https://github.com/cheatfate/nimcrypto",
    "method": "git",
    "tags": [
      "crypto",
      "hashes",
      "ciphers",
      "keccak",
      "sha3",
      "blowfish",
      "twofish",
      "rijndael",
      "csprng",
      "hmac",
      "ripemd"
    ],
    "description": "Nim cryptographic library",
    "license": "MIT",
    "web": "https://github.com/cheatfate/nimcrypto"
  },
  {
    "name": "collections",
    "url": "https://github.com/zielmicha/collections.nim",
    "method": "git",
    "tags": [
      "iterator",
      "functional"
    ],
    "description": "Various collections and utilities",
    "license": "MIT",
    "web": "https://github.com/zielmicha/collections.nim"
  },
  {
    "name": "capnp",
    "url": "https://github.com/zielmicha/capnp.nim",
    "method": "git",
    "tags": [
      "capnp",
      "serialization",
      "protocol",
      "rpc"
    ],
    "description": "Cap'n Proto implementation for Nim",
    "license": "MIT",
    "web": "https://github.com/zielmicha/capnp.nim"
  },
  {
    "name": "biscuits",
    "url": "https://github.com/achesak/nim-biscuits",
    "method": "git",
    "tags": [
      "cookie",
      "persistence"
    ],
    "description": "better cookie handling",
    "license": "MIT",
    "web": "https://github.com/achesak/nim-biscuits"
  },
  {
    "name": "pari",
    "url": "https://github.com/lompik/pari.nim",
    "method": "git",
    "tags": [
      "number theory",
      "computer algebra system"
    ],
    "description": "Pari/GP C library wrapper",
    "license": "MIT",
    "web": "https://github.com/lompik/pari.nim"
  },
  {
    "name": "spacenav",
    "url": "https://github.com/nimious/spacenav.git",
    "method": "git",
    "tags": [
      "binding",
      "3dx",
      "3dconnexion",
      "libspnav",
      "spacenav",
      "spacemouse",
      "spacepilot",
      "spacenavigator"
    ],
    "description": "Bindings for libspnav, the free 3Dconnexion device driver",
    "license": "MIT",
    "web": "https://github.com/nimious/spacenav"
  },
  {
    "name": "isense",
    "url": "https://github.com/nimious/isense.git",
    "method": "git",
    "tags": [
      "binding",
      "isense",
      "intersense",
      "inertiacube",
      "intertrax",
      "microtrax",
      "thales",
      "tracking",
      "sensor"
    ],
    "description": "Bindings for the InterSense SDK",
    "license": "MIT",
    "web": "https://github.com/nimious/isense"
  },
  {
    "name": "libusb",
    "url": "https://github.com/nimious/libusb.git",
    "method": "git",
    "tags": [
      "binding",
      "usb",
      "libusb"
    ],
    "description": "Bindings for libusb, the cross-platform user library to access USB devices.",
    "license": "MIT",
    "web": "https://github.com/nimious/libusb"
  },
  {
    "name": "myo",
    "url": "https://github.com/nimious/myo.git",
    "method": "git",
    "tags": [
      "binding",
      "myo",
      "thalmic",
      "armband",
      "gesture"
    ],
    "description": "Bindings for the Thalmic Labs Myo gesture control armband SDK.",
    "license": "MIT",
    "web": "https://github.com/nimious/myo"
  },
  {
    "name": "oculus",
    "url": "https://github.com/nimious/oculus.git",
    "method": "git",
    "tags": [
      "binding",
      "oculus",
      "rift",
      "vr",
      "libovr",
      "ovr",
      "dk1",
      "dk2",
      "gearvr"
    ],
    "description": "Bindings for the Oculus VR SDK.",
    "license": "MIT",
    "web": "https://github.com/nimious/oculus"
  },
  {
    "name": "serialport",
    "url": "https://github.com/nimious/serialport.git",
    "method": "git",
    "tags": [
      "binding",
      "libserialport",
      "serial",
      "communication"
    ],
    "description": "Bindings for libserialport, the cross-platform serial communication library.",
    "license": "MIT",
    "web": "https://github.com/nimious/serialport"
  },
  {
    "name": "gles",
    "url": "https://github.com/nimious/gles.git",
    "method": "git",
    "tags": [
      "binding",
      "khronos",
      "gles",
      "opengl es"
    ],
    "description": "Bindings for OpenGL ES, the embedded 3D graphics library.",
    "license": "MIT",
    "web": "https://github.com/nimious/gles"
  },
  {
    "name": "egl",
    "url": "https://github.com/nimious/egl.git",
    "method": "git",
    "tags": [
      "binding",
      "khronos",
      "egl",
      "opengl",
      "opengl es",
      "openvg"
    ],
    "description": "Bindings for EGL, the native platform interface for rendering APIs.",
    "license": "MIT",
    "web": "https://github.com/nimious/egl"
  },
  {
    "name": "sixense",
    "url": "https://github.com/nimious/sixense.git",
    "method": "git",
    "tags": [
      "binding",
      "sixense",
      "razer hydra",
      "stem system",
      "vr"
    ],
    "description": "Bindings for the Sixense Core API.",
    "license": "MIT",
    "web": "https://github.com/nimious/sixense"
  },
  {
    "name": "listsv",
    "url": "https://github.com/srwiley/listsv.git",
    "method": "git",
    "tags": [
      "singly linked list",
      "doubly linked list"
    ],
    "description": "Basic operations on singly and doubly linked lists.",
    "license": "MIT",
    "web": "https://github.com/srwiley/listsv"
  },
  {
    "name": "kissfft",
    "url": "https://github.com/m13253/nim-kissfft",
    "method": "git",
    "tags": [
      "fft",
      "dsp",
      "signal"
    ],
    "description": "Nim binding for KissFFT Fast Fourier Transform library",
    "license": "BSD",
    "web": "https://github.com/m13253/nim-kissfft"
  },
  {
    "name": "nimbench",
    "url": "https://github.com/ivankoster/nimbench.git",
    "method": "git",
    "tags": [
      "benchmark",
      "micro benchmark",
      "timer"
    ],
    "description": "Micro benchmarking tool to measure speed of code, with the goal of optimizing it.",
    "license": "Apache Version 2.0",
    "web": "https://github.com/ivankoster/nimbench"
  },
  {
    "name": "nest",
    "url": "https://github.com/kedean/nest.git",
    "method": "git",
    "tags": [
      "library",
      "api",
      "router",
      "web"
    ],
    "description": "RESTful URI router",
    "license": "MIT",
    "web": "https://github.com/kedean/nest"
  },
  {
    "name": "nimbluez",
    "url": "https://github.com/Electric-Blue/NimBluez.git",
    "method": "git",
    "tags": [
      "bluetooth",
      "library",
      "wrapper",
      "sockets"
    ],
    "description": "Nim modules for access to system Bluetooth resources.",
    "license": "BSD",
    "web": "https://github.com/Electric-Blue/NimBluez"
  },
  {
    "name": "yaml",
    "url": "https://github.com/flyx/NimYAML",
    "method": "git",
    "tags": [
      "serialization",
      "parsing",
      "library",
      "yaml"
    ],
    "description": "YAML 1.2 implementation for Nim",
    "license": "MIT",
    "web": "http://flyx.github.io/NimYAML/"
  },
  {
    "name": "nimyaml",
    "alias": "yaml"
  },
  {
    "name": "jsmn",
    "url": "https://github.com/OpenSystemsLab/jsmn.nim",
    "method": "git",
    "tags": [
      "json",
      "token",
      "tokenizer",
      "parser",
      "jsmn"
    ],
    "description": "Jsmn - a world fastest JSON parser - in pure Nim",
    "license": "MIT",
    "web": "https://github.com/OpenSystemsLab/jsmn.nim"
  },
  {
    "name": "mangle",
    "url": "https://github.com/baabelfish/mangle",
    "method": "git",
    "tags": [
      "functional",
      "iterators",
      "lazy",
      "library"
    ],
    "description": "Yet another iterator library",
    "license": "MIT",
    "web": "https://github.com/baabelfish/mangle"
  },
  {
    "name": "nimshell",
    "url": "https://github.com/vegansk/nimshell",
    "method": "git",
    "tags": [
      "shell",
      "utility"
    ],
    "description": "Library for shell scripting in nim",
    "license": "MIT",
    "web": "https://github.com/vegansk/nimshell"
  },
  {
    "name": "rosencrantz",
    "url": "https://github.com/andreaferretti/rosencrantz",
    "method": "git",
    "tags": [
      "web",
      "server",
      "DSL",
      "combinators"
    ],
    "description": "A web DSL for Nim",
    "license": "MIT",
    "web": "https://github.com/andreaferretti/rosencrantz"
  },
  {
    "name": "sam",
    "url": "https://github.com/OpenSystemsLab/sam.nim",
    "method": "git",
    "tags": [
      "json",
      "binding",
      "map",
      "dump",
      "load"
    ],
    "description": "Fast and just works JSON-Binding for Nim",
    "license": "MIT",
    "web": "https://github.com/OpenSystemsLab/sam.nim"
  },
  {
    "name": "twitter",
    "url": "https://github.com/dchem/twitter.nim",
    "method": "git",
    "tags": [
      "library",
      "wrapper",
      "twitter"
    ],
    "description": "Low-level twitter API wrapper library for Nim.",
    "license": "MIT",
    "web": "https://github.com/dchem/twitter.nim"
  },
  {
    "name": "stomp",
    "url": "https://bitbucket.org/mahlon/nim-stomp",
    "method": "hg",
    "tags": [
      "stomp",
      "library",
      "messaging",
      "events"
    ],
    "description": "A pure-nim implementation of the STOMP protocol for machine messaging.",
    "license": "MIT",
    "web": "http://bitbucket.org/mahlon/nim-stomp"
  },
  {
    "name": "srt",
    "url": "https://github.com/achesak/nim-srt",
    "method": "git",
    "tags": [
      "srt",
      "subrip",
      "subtitle"
    ],
    "description": "Nim module for parsing SRT (SubRip) subtitle files",
    "license": "MIT",
    "web": "https://github.com/achesak/nim-srt"
  },
  {
    "name": "subviewer",
    "url": "https://github.com/achesak/nim-subviewer",
    "method": "git",
    "tags": [
      "subviewer",
      "subtitle"
    ],
    "description": "Nim module for parsing SubViewer subtitle files",
    "license": "MIT",
    "web": "https://github.com/achesak/nim-subviewer"
  },
  {
    "name": "Kinto",
    "url": "https://github.com/OpenSystemsLab/kinto.nim",
    "method": "git",
    "tags": [
      "mozilla",
      "kinto",
      "json",
      "storage",
      "server",
      "client"
    ],
    "description": "Kinto Client for Nim",
    "license": "MIT",
    "web": "https://github.com/OpenSystemsLab/kinto.nim"
  },
  {
    "name": "xmltools",
    "url": "https://github.com/vegansk/xmltools",
    "method": "git",
    "tags": [
      "xml",
      "functional",
      "library",
      "parsing"
    ],
    "description": "High level xml library for Nim",
    "license": "MIT",
    "web": "https://github.com/vegansk/xmltools"
  },
  {
    "name": "nimongo",
    "url": "https://github.com/SSPkrolik/nimongo",
    "method": "git",
    "tags": [
      "mongo",
      "mongodb",
      "database",
      "server",
      "driver",
      "storage"
    ],
    "description": "MongoDB driver in pure Nim language with synchronous and asynchronous I/O support",
    "license": "MIT",
    "web": "https://github.com/SSPkrolik/nimongo"
  },
  {
    "name": "nimboost",
    "url": "https://github.com/vegansk/nimboost",
    "method": "git",
    "tags": [
      "stdlib",
      "library",
      "utility"
    ],
    "description": "Additions to the Nim's standard library, like boost for C++",
    "license": "MIT",
    "web": "http://vegansk.github.io/nimboost/"
  },
  {
    "name": "asyncdocker",
    "url": "https://github.com/tulayang/asyncdocker",
    "method": "git",
    "tags": [
      "async",
      "docker"
    ],
    "description": "Asynchronous docker client written by Nim-lang",
    "license": "MIT",
    "web": "http://tulayang.github.io/asyncdocker.html"
  },
  {
    "name": "python3",
    "url": "https://github.com/matkuki/python3",
    "method": "git",
    "tags": [
      "python",
      "wrapper"
    ],
    "description": "Wrapper to interface with the Python 3 interpreter",
    "license": "MIT",
    "web": "https://github.com/matkuki/python3"
  },
  {
    "name": "jser",
    "url": "https://github.com/niv/jser.nim",
    "method": "git",
    "tags": [
      "json",
      "serialize",
      "tuple"
    ],
    "description": "json de/serializer for tuples and more",
    "license": "MIT",
    "web": "https://github.com/niv/jser.nim"
  },
  {
    "name": "pledge",
    "url": "https://github.com/euantorano/pledge.nim",
    "method": "git",
    "tags": [
      "pledge",
      "openbsd"
    ],
    "description": "OpenBSDs pledge(2) for Nim.",
    "license": "BSD3",
    "web": "https://github.com/euantorano/pledge.nim"
  },
  {
    "name": "sophia",
    "url": "https://github.com/gokr/nim-sophia",
    "method": "git",
    "tags": [
      "library",
      "wrapper",
      "database"
    ],
    "description": "Nim wrapper of the Sophia key/value store",
    "license": "MIT",
    "web": "https://github.com/gokr/nim-sophia"
  },
  {
    "name": "progress",
    "url": "https://github.com/euantorano/progress.nim",
    "method": "git",
    "tags": [
      "progress",
      "bar",
      "terminal",
      "ui"
    ],
    "description": "A simple progress bar for Nim.",
    "license": "BSD3",
    "web": "https://github.com/euantorano/progress.nim"
  },
  {
    "name": "websocket",
    "url": "https://github.com/niv/websocket.nim",
    "method": "git",
    "tags": [
      "http",
      "websockets",
      "async",
      "client",
      "server"
    ],
    "description": "websockets for nim",
    "license": "MIT",
    "web": "https://github.com/niv/websocket.nim"
  },
  {
    "name": "cucumber",
    "url": "https://github.com/shaunc/cucumber_nim",
    "method": "git",
    "tags": [
      "unit-testing",
      "cucumber",
      "bdd"
    ],
    "description": "implements the cucumber BDD framework in the nim language",
    "license": "MIT",
    "web": "https://github.com/shaunc/cucumber_nim"
  },
  {
    "name": "libmpdclient",
    "url": "https://github.com/lompik/libmpdclient.nim",
    "method": "git",
    "tags": [
      "MPD",
      "Music Player Daemon"
    ],
    "description": "Bindings for the Music Player Daemon C client library",
    "license": "BSD",
    "web": "https://github.com/lompik/libmpdclient.nim"
  },
  {
    "name": "awk",
    "url": "https://github.com/greencardamom/awk",
    "method": "git",
    "tags": [
      "awk"
    ],
    "description": "Nim for awk programmers",
    "license": "MIT",
    "web": "https://github.com/greencardamom/awk"
  },
  {
    "name": "dotenv",
    "url": "https://github.com/euantorano/dotenv.nim",
    "method": "git",
    "tags": [
      "env",
      "dotenv",
      "configuration",
      "environment"
    ],
    "description": "Loads environment variables from `.env`.",
    "license": "BSD3",
    "web": "https://github.com/euantorano/dotenv.nim"
  },
  {
    "name": "sph",
    "url": "https://github.com/aidansteele/sph",
    "method": "git",
    "tags": [
      "crypto",
      "hashes",
      "md5",
      "sha"
    ],
    "description": "Large number of cryptographic hashes for Nim",
    "license": "MIT",
    "web": "https://github.com/aidansteele/sph"
  },
  {
    "name": "libsodium",
    "url": "https://github.com/FedericoCeratto/nim-libsodium",
    "method": "git",
    "tags": [
      "wrapper",
      "library",
      "security",
      "crypto"
    ],
    "description": "libsodium wrapper",
    "license": "LGPLv3",
    "web": "https://github.com/FedericoCeratto/nim-libsodium"
  },
  {
    "name": "aws_sdk",
    "url": "https://github.com/aidansteele/aws_sdk.nim",
    "method": "git",
    "tags": [
      "aws",
      "amazon"
    ],
    "description": "Library for interacting with Amazon Web Services (AWS)",
    "license": "MIT",
    "web": "https://github.com/aidansteele/aws_sdk.nim"
  },
  {
    "name": "i18n",
    "url": "https://github.com/Parashurama/nim-i18n",
    "method": "git",
    "tags": [
      "gettext",
      "i18n",
      "internationalisation"
    ],
    "description": "Bring a gettext-like internationalisation module to Nim",
    "license": "MIT",
    "web": "https://github.com/Parashurama/nim-i18n"
  },
  {
    "name": "persistent_enums",
    "url": "https://github.com/yglukhov/persistent_enums",
    "method": "git",
    "tags": [
      "enum",
      "binary",
      "protocol"
    ],
    "description": "Define enums which values preserve their binary representation upon inserting or reordering",
    "license": "MIT",
    "web": "https://github.com/yglukhov/persistent_enums"
  },
  {
    "name": "nimcl",
    "url": "https://github.com/unicredit/nimcl",
    "method": "git",
    "tags": [
      "OpenCL",
      "GPU"
    ],
    "description": "High level wrapper over OpenCL",
    "license": "Apache License 2.0",
    "web": "https://github.com/unicredit/nimcl"
  },
  {
    "name": "nimblas",
    "url": "https://github.com/unicredit/nimblas",
    "method": "git",
    "tags": [
      "BLAS",
      "linear algebra",
      "vector",
      "matrix"
    ],
    "description": "BLAS for Nim",
    "license": "Apache License 2.0",
    "web": "https://github.com/unicredit/nimblas"
  },
  {
    "name": "fixmath",
    "url": "https://github.com/Jeff-Ciesielski/fixmath",
    "method": "git",
    "tags": [
      "math"
    ],
    "description": "LibFixMath 16:16 fixed point support for nim",
    "license": "MIT",
    "web": "https://github.com/Jeff-Ciesielski/fixmath"
  },
  {
    "name": "nimzend",
    "url": "https://github.com/metatexx/nimzend",
    "method": "git",
    "tags": [
      "zend",
      "php",
      "binding",
      "extension"
    ],
    "description": "Native Nim Zend API glue for easy PHP extension development.",
    "license": "MIT",
    "web": "https://github.com/metatexx/nimzend"
  },
  {
    "name": "spills",
    "url": "https://github.com/andreaferretti/spills",
    "method": "git",
    "tags": [
      "disk-based",
      "sequence",
      "memory-mapping"
    ],
    "description": "Disk-based sequences",
    "license": "Apache License 2.0",
    "web": "https://github.com/andreaferretti/spills"
  },
  {
    "name": "platformer",
    "url": "https://github.com/def-/nim-platformer",
    "method": "git",
    "tags": [
      "game",
      "sdl",
      "2d"
    ],
    "description": "Writing a 2D Platform Game in Nim with SDL2",
    "license": "MIT",
    "web": "https://github.com/def-/nim-platformer"
  },
  {
    "name": "nimCEF",
    "url": "https://github.com/jangko/nimCEF",
    "method": "git",
    "tags": [
      "chromium",
      "embedded",
      "framework",
      "cef",
      "wrapper"
    ],
    "description": "Nim wrapper for the Chromium Embedded Framework",
    "license": "MIT",
    "web": "https://github.com/jangko/nimCEF"
  },
  {
    "name": "migrate",
    "url": "https://github.com/euantorano/migrate.nim",
    "method": "git",
    "tags": [
      "migrate",
      "database",
      "db"
    ],
    "description": "A simple database migration utility for Nim.",
    "license": "BSD3",
    "web": "https://github.com/euantorano/migrate.nim"
  },
  {
    "name": "subfield",
    "url": "https://github.com/jyapayne/subfield",
    "method": "git",
    "tags": [
      "subfield",
      "macros"
    ],
    "description": "Override the dot operator to access nested subfields of a Nim object.",
    "license": "MIT",
    "web": "https://github.com/jyapayne/subfield"
  },
  {
    "name": "semver",
    "url": "https://github.com/euantorano/semver.nim",
    "method": "git",
    "tags": [
      "semver",
      "version",
      "parser"
    ],
    "description": "Semantic versioning parser for Nim. Allows the parsing of version strings into objects and the comparing of version objects.",
    "license": "BSD3",
    "web": "https://github.com/euantorano/semver.nim"
  },
  {
    "name": "ad",
    "tags": [
      "calculator",
      "rpn"
    ],
    "method": "git",
    "license": "MIT",
    "web": "https://github.com/subsetpark/ad",
    "url": "https://github.com/subsetpark/ad",
    "description": "A simple RPN calculator"
  },
  {
    "name": "asyncpg",
    "url": "https://github.com/cheatfate/asyncpg",
    "method": "git",
    "tags": [
      "async",
      "database",
      "postgres",
      "postgresql",
      "asyncdispatch",
      "asynchronous",
      "library"
    ],
    "description": "Asynchronous PostgreSQL driver for Nim Language.",
    "license": "MIT",
    "web": "https://github.com/cheatfate/asyncpg"
  },
  {
    "name": "winregistry",
    "description": "Deal with Windows Registry from Nim.",
    "tags": [
      "registry",
      "windows",
      "library"
    ],
    "url": "https://github.com/miere43/nim-registry",
    "web": "https://github.com/miere43/nim-registry",
    "license": "MIT",
    "method": "git"
  },
  {
    "name": "luna",
    "description": "Lua convenience library for nim",
    "tags": [
      "lua",
      "scripting"
    ],
    "url": "https://github.com/smallfx/luna.nim",
    "web": "https://github.com/smallfx/luna.nim",
    "license": "MIT",
    "method": "git"
  },
  {
    "name": "qrcode",
    "description": "module for creating and reading QR codes using http://goqr.me/",
    "tags": [
      "qr",
      "qrcode",
      "api"
    ],
    "url": "https://github.com/achesak/nim-qrcode",
    "web": "https://github.com/achesak/nim-qrcode",
    "license": "MIT",
    "method": "git"
  },
  {
    "name": "circleci_client",
    "tags": [
      "circleci",
      "client"
    ],
    "method": "git",
    "license": "LGPLv3",
    "web": "https://github.com/FedericoCeratto/nim-circleci",
    "url": "https://github.com/FedericoCeratto/nim-circleci",
    "description": "CircleCI API client"
  },
  {
    "name": "iup",
    "description": "Bindings for the IUP widget toolkit",
    "tags": [
      "GUI",
      "IUP"
    ],
    "url": "https://github.com/nim-lang/iup",
    "web": "https://github.com/nim-lang/iup",
    "license": "MIT",
    "method": "git"
  },
  {
    "name": "barbarus",
    "tags": [
      "i18n",
      "internationalization"
    ],
    "method": "git",
    "license": "MIT",
    "web": "https://github.com/cjxgm/barbarus",
    "url": "https://github.com/cjxgm/barbarus",
    "description": "A simple extensible i18n engine."
  },
  {
    "name": "jsonob",
    "tags": [
      "json",
      "object",
      "marshal"
    ],
    "method": "git",
    "license": "MIT",
    "web": "https://github.com/cjxgm/jsonob",
    "url": "https://github.com/cjxgm/jsonob",
    "description": "JSON / Object mapper"
  },
  {
    "name": "autome",
    "description": "Write GUI automation scripts with Nim",
    "tags": [
      "gui",
      "automation",
      "windows"
    ],
    "license": "MIT",
    "web": "https://github.com/miere43/autome",
    "url": "https://github.com/miere43/autome",
    "method": "git"
  },
  {
    "name": "wox",
    "description": "Helper library for writing Wox plugins in Nim",
    "tags": [
      "wox",
      "plugins"
    ],
    "license": "MIT",
    "web": "https://github.com/roose/nim-wox",
    "url": "https://github.com/roose/nim-wox",
    "method": "git"
  },
  {
    "name": "seccomp",
    "description": "Linux Seccomp sandbox library",
    "tags": [
      "linux",
      "security",
      "sandbox",
      "seccomp"
    ],
    "license": "LGPLv2.1",
    "web": "https://github.com/FedericoCeratto/nim-seccomp",
    "url": "https://github.com/FedericoCeratto/nim-seccomp",
    "method": "git"
  },
  {
    "name": "AntTweakBar",
    "tags": [
      "gui",
      "opengl",
      "rendering"
    ],
    "method": "git",
    "license": "MIT",
    "web": "https://github.com/krux02/nimAntTweakBar",
    "url": "https://github.com/krux02/nimAntTweakBar",
    "description": "nim wrapper around the AntTweakBar c library"
  },
  {
    "name": "slimdown",
    "tags": [
      "markdown",
      "parser",
      "library"
    ],
    "method": "git",
    "license": "MIT",
    "web": "https://github.com/ruivieira/nim-slimdown",
    "url": "https://github.com/ruivieira/nim-slimdown",
    "description": "Nim module that converts Markdown text to HTML using only regular expressions. Based on jbroadway's Slimdown."
  },
  {
    "name": "taglib",
    "description": "TagLib Audio Meta-Data Library wrapper",
    "license": "MIT",
    "tags": [
      "audio",
      "metadata",
      "tags",
      "library",
      "wrapper"
    ],
    "url": "https://github.com/alex-laskin/nim-taglib",
    "web": "https://github.com/alex-laskin/nim-taglib",
    "method": "git"
  },
  {
    "name": "des",
    "description": "3DES native library for Nim",
    "tags": [
      "library",
      "encryption",
      "crypto"
    ],
    "license": "MIT",
    "web": "https://github.com/LucaWolf/des.nim",
    "url": "https://github.com/LucaWolf/des.nim",
    "method": "git"
  },
  {
    "name": "bgfx",
    "url": "https://github.com/Halsys/nim-bgfx",
    "method": "git",
    "tags": [
      "wrapper",
      "media",
      "graphics",
      "3d",
      "rendering",
      "opengl"
    ],
    "description": "BGFX wrapper for the nim programming language.",
    "license": "BSD2",
    "web": "https://github.com/Halsys/nim-bgfx"
  },
  {
    "name": "json_builder",
    "tags": [
      "json",
      "generator",
      "builder"
    ],
    "method": "git",
    "license": "MIT",
    "web": "https://github.com/undecided/json_builder",
    "url": "https://github.com/undecided/json_builder",
    "description": "Easy and fast generator for valid json in nim"
  },
  {
    "name": "mapbits",
    "tags": [
      "map",
      "bits",
      "byte",
      "word",
      "binary"
    ],
    "method": "git",
    "license": "MIT",
    "description": "Access bit mapped portions of bytes in binary data as int variables",
    "web": "https://github.com/jlp765/mapbits",
    "url": "https://github.com/jlp765/mapbits"
  },
  {
    "name": "faststack",
    "tags": [
      "collection"
    ],
    "method": "git",
    "license": "MIT",
    "description": "Dynamically resizable data structure optimized for fast iteration.",
    "web": "https://github.com/Vladar4/FastStack",
    "url": "https://github.com/Vladar4/FastStack"
  },
  {
    "name": "gpx",
    "tags": [
      "GPX",
      "GPS",
      "waypoint",
      "route"
    ],
    "method": "git",
    "license": "MIT",
    "description": "Nim module for parsing GPX (GPS Exchange format) files",
    "web": "https://github.com/achesak/nim-gpx",
    "url": "https://github.com/achesak/nim-gpx"
  },
  {
    "name": "itn",
    "tags": [
      "GPS",
      "intinerary",
      "tomtom",
      "ITN"
    ],
    "method": "git",
    "license": "MIT",
    "description": "Nim module for parsing ITN (TomTom intinerary) files",
    "web": "https://github.com/achesak/nim-itn",
    "url": "https://github.com/achesak/nim-itn"
  },
  {
    "name": "foliant",
    "tags": [
      "foliant",
      "docs",
      "pdf",
      "docx",
      "word",
      "latex",
      "tex",
      "pandoc",
      "markdown",
      "md",
      "restream"
    ],
    "method": "git",
    "license": "MIT",
    "web": "https://github.com/foliant-docs/foliant-nim",
    "url": "https://github.com/foliant-docs/foliant-nim",
    "description": "Documentation generator that produces pdf and docx from Markdown. Uses Pandoc and LaTeX behind the scenes."
  },
  {
    "name": "gemf",
    "url": "https://bitbucket.org/abudden/gemf.nim",
    "method": "hg",
    "license": "MIT",
    "description": "Library for reading GEMF map tile stores",
    "web": "http://www.cgtk.co.uk/gemf",
    "tags": [
      "maps",
      "gemf",
      "parser"
    ]
  },
  {
    "name": "Remotery",
    "url": "https://github.com/Halsys/Nim-Remotery",
    "method": "git",
    "tags": [
      "wrapper",
      "opengl",
      "direct3d",
      "cuda",
      "profiler"
    ],
    "description": "Nim wrapper for (and with) Celtoys's Remotery",
    "license": "Apache License 2.0",
    "web": "https://github.com/Halsys/Nim-Remotery"
  },
  {
    "name": "picohttpparser",
    "tags": [
      "web",
      "http"
    ],
    "method": "git",
    "license": "MIT",
    "description": "Bindings for picohttpparser.",
    "web": "https://github.com/philip-wernersbach/nim-picohttpparser",
    "url": "https://github.com/philip-wernersbach/nim-picohttpparser"
  },
  {
    "name": "microasynchttpserver",
    "tags": [
      "web",
      "http",
      "async",
      "server"
    ],
    "method": "git",
    "license": "MIT",
    "description": "A thin asynchronous HTTP server library, API compatible with Nim's built-in asynchttpserver.",
    "web": "https://github.com/philip-wernersbach/microasynchttpserver",
    "url": "https://github.com/philip-wernersbach/microasynchttpserver"
  },
  {
    "name": "react",
    "url": "https://github.com/andreaferretti/react.nim",
    "method": "git",
    "tags": [
      "js",
      "react",
      "frontend",
      "ui",
      "vdom",
      "single page application"
    ],
    "description": "React.js bindings for Nim",
    "license": "Apache License 2.0",
    "web": "https://github.com/andreaferretti/react.nim"
  },
  {
    "name": "react16",
    "url": "https://github.com/kristianmandrup/react-16.nim",
    "method": "git",
    "tags": [
      "js",
      "react",
      "frontend",
      "ui",
      "vdom",
      "hooks",
      "single page application"
    ],
    "description": "React.js 16.x bindings for Nim",
    "license": "Apache License 2.0",
    "web": "https://github.com/kristianmandrup/react-16.nim"
  },
  {
    "name": "oauth",
    "url": "https://github.com/CORDEA/oauth",
    "method": "git",
    "tags": [
      "library",
      "oauth",
      "oauth2",
      "authorization"
    ],
    "description": "OAuth library for nim",
    "license": "Apache License 2.0",
    "web": "http://cordea.github.io/oauth"
  },
  {
    "name": "jsbind",
    "url": "https://github.com/yglukhov/jsbind",
    "method": "git",
    "tags": [
      "bindings",
      "emscripten",
      "javascript"
    ],
    "description": "Define bindings to JavaScript and Emscripten",
    "license": "MIT",
    "web": "https://github.com/yglukhov/jsbind"
  },
  {
    "name": "uuids",
    "url": "https://github.com/pragmagic/uuids/",
    "method": "git",
    "tags": [
      "library",
      "uuid",
      "id"
    ],
    "description": "UUID library for Nim",
    "license": "MIT",
    "web": "https://github.com/pragmagic/uuids/"
  },
  {
    "name": "isaac",
    "url": "https://github.com/pragmagic/isaac/",
    "method": "git",
    "tags": [
      "library",
      "algorithms",
      "random",
      "crypto"
    ],
    "description": "ISAAC PRNG implementation on Nim",
    "license": "MIT",
    "web": "https://github.com/pragmagic/isaac/"
  },
  {
    "name": "SDF",
    "url": "https://github.com/Halsys/SDF.nim",
    "method": "git",
    "tags": [
      "sdf",
      "text",
      "contour",
      "texture",
      "signed",
      "distance",
      "transform"
    ],
    "description": "Signed Distance Field builder for contour texturing in Nim",
    "license": "MIT",
    "web": "https://github.com/Halsys/SDF.nim"
  },
  {
    "name": "WebGL",
    "url": "https://github.com/stisa/webgl",
    "method": "git",
    "tags": [
      "webgl",
      "graphic",
      "js",
      "javascript",
      "wrapper",
      "3D",
      "2D"
    ],
    "description": "Experimental wrapper to webgl for Nim",
    "license": "MIT",
    "web": "http://stisa.space/webgl/"
  },
  {
    "name": "fileinput",
    "url": "https://github.com/achesak/nim-fileinput",
    "method": "git",
    "tags": [
      "file",
      "io",
      "input"
    ],
    "description": "iterate through files and lines",
    "license": "MIT",
    "web": "https://github.com/achesak/nim-fileinput"
  },
  {
    "name": "classy",
    "url": "https://github.com/nigredo-tori/classy",
    "method": "git",
    "tags": [
      "library",
      "typeclasses",
      "macros"
    ],
    "description": "typeclasses for Nim",
    "license": "Unlicense",
    "web": "https://github.com/nigredo-tori/classy"
  },
  {
    "name": "MiNiM",
    "url": "https://github.com/h3rald/minim",
    "method": "git",
    "tags": [
      "concatenative",
      "language",
      "shell"
    ],
    "description": "A tiny concatenative programming language and shell.",
    "license": "MIT",
    "web": "https://h3rald.com/minim"
  },
  {
    "name": "boneIO",
    "url": "https://github.com/xyz32/boneIO",
    "method": "git",
    "tags": [
      "library",
      "GPIO",
      "BeagleBone"
    ],
    "description": "A low level GPIO library for the BeagleBone board family",
    "license": "MIT",
    "web": "https://github.com/xyz32/boneIO"
  },
  {
    "name": "ui",
    "url": "https://github.com/nim-lang/ui",
    "method": "git",
    "tags": [
      "library",
      "GUI",
      "libui",
      "toolkit"
    ],
    "description": "A wrapper for libui",
    "license": "MIT",
    "web": "https://github.com/nim-lang/ui"
  },
  {
    "name": "mmgeoip",
    "url": "https://github.com/FedericoCeratto/nim-mmgeoip",
    "method": "git",
    "tags": [
      "geoip"
    ],
    "description": "MaxMind GeoIP library",
    "license": "LGPLv2.1",
    "web": "https://github.com/FedericoCeratto/nim-mmgeoip"
  },
  {
    "name": "libjwt",
    "url": "https://github.com/nimscale/nim-libjwt",
    "method": "git",
    "tags": [
      "jwt",
      "libjwt"
    ],
    "description": "Bindings for libjwt",
    "license": "LGPLv2.1",
    "web": "https://github.com/nimscale/nim-libjwt"
  },
  {
    "name": "forestdb",
    "url": "https://github.com/nimscale/forestdb",
    "method": "git",
    "tags": [
      "library",
      "bTree",
      "HB+-Trie",
      "db",
      "forestdb"
    ],
    "description": "ForestDB is fast key-value storage engine that is based on a Hierarchical B+-Tree based Trie, or HB+-Trie.",
    "license": "Apache License 2.0",
    "web": "https://github.com/nimscale/forestdb"
  },
  {
    "name": "nimbox",
    "url": "https://github.com/dom96/nimbox",
    "method": "git",
    "tags": [
      "library",
      "wrapper",
      "termbox",
      "command-line",
      "ui",
      "tui",
      "gui"
    ],
    "description": "A Rustbox-inspired termbox wrapper",
    "license": "MIT",
    "web": "https://github.com/dom96/nimbox"
  },
  {
    "name": "psutil",
    "url": "https://github.com/juancarlospaco/psutil-nim",
    "method": "git",
    "tags": [
      "psutil",
      "process",
      "network",
      "system",
      "disk",
      "cpu"
    ],
    "description": "psutil is a cross-platform library for retrieving information on running processes and system utilization (CPU, memory, disks, network). Since 2018 maintained by Juan Carlos because was abandoned.",
    "license": "BSD",
    "web": "https://github.com/johnscillieri/psutil-nim"
  },
  {
    "name": "gapbuffer",
    "url": "https://notabug.org/vktec/nim-gapbuffer.git",
    "method": "git",
    "tags": [
      "buffer",
      "seq",
      "sequence",
      "string",
      "gapbuffer"
    ],
    "description": "A simple gap buffer implementation",
    "license": "MIT",
    "web": "https://notabug.org/vktec/nim-gapbuffer"
  },
  {
    "name": "etcd_client",
    "url": "https://github.com/FedericoCeratto/nim-etcd-client",
    "method": "git",
    "tags": [
      "library",
      "etcd"
    ],
    "description": "etcd client library",
    "license": "LGPLv3",
    "web": "https://github.com/FedericoCeratto/nim-etcd-client"
  },
  {
    "name": "package_visible_types",
    "url": "https://github.com/zah/nim-package-visible-types",
    "method": "git",
    "tags": [
      "library",
      "packages",
      "visibility"
    ],
    "description": "A hacky helper lib for authoring Nim packages with package-level visiblity",
    "license": "MIT",
    "web": "https://github.com/zah/nim-package-visible-types"
  },
  {
    "name": "ranges",
    "url": "https://github.com/status-im/nim-ranges",
    "method": "git",
    "tags": [
      "library",
      "ranges"
    ],
    "description": "Exploration of various implementations of memory range types",
    "license": "Apache License 2.0",
    "web": "https://github.com/status-im/nim-ranges"
  },
  {
    "name": "json_rpc",
    "url": "https://github.com/status-im/nim-json-rpc",
    "method": "git",
    "tags": [
      "library",
      "json-rpc",
      "server",
      "client",
      "rpc",
      "json"
    ],
    "description": "Nim library for implementing JSON-RPC clients and servers",
    "license": "Apache License 2.0",
    "web": "https://github.com/status-im/nim-json-rpc"
  },
  {
    "name": "chronos",
    "url": "https://github.com/status-im/nim-chronos",
    "method": "git",
    "tags": [
      "library",
      "networking",
      "async",
      "asynchronous",
      "eventloop",
      "timers",
      "sendfile",
      "tcp",
      "udp"
    ],
    "description": "An efficient library for asynchronous programming",
    "license": "Apache License 2.0",
    "web": "https://github.com/status-im/nim-chronos"
  },
  {
    "name": "asyncdispatch2",
    "alias": "chronos"
  },
  {
    "name": "serialization",
    "url": "https://github.com/status-im/nim-serialization",
    "method": "git",
    "tags": [
      "library",
      "serialization"
    ],
    "description": "A modern and extensible serialization framework for Nim",
    "license": "Apache License 2.0",
    "web": "https://github.com/status-im/nim-serialization"
  },
  {
    "name": "json_serialization",
    "url": "https://github.com/status-im/nim-json-serialization",
    "method": "git",
    "tags": [
      "library",
      "json",
      "serialization"
    ],
    "description": "Flexible JSON serialization not relying on run-time type information",
    "license": "Apache License 2.0",
    "web": "https://github.com/status-im/nim-json-serialization"
  },
  {
    "name": "confutils",
    "url": "https://github.com/status-im/nim-confutils",
    "method": "git",
    "tags": [
      "library",
      "configuration"
    ],
    "description": "Simplified handling of command line options and config files",
    "license": "Apache License 2.0",
    "web": "https://github.com/status-im/nim-confutils"
  },
  {
    "name": "std_shims",
    "url": "https://github.com/status-im/nim-std-shims",
    "method": "git",
    "tags": [
      "library",
      "backports",
      "shims"
    ],
    "description": "APIs available in the latests version of Nim, backported to older stable releases",
    "license": "Apache License 2.0",
    "web": "https://github.com/status-im/nim-std-shims"
  },
  {
    "name": "stew",
    "url": "https://github.com/status-im/nim-stew",
    "method": "git",
    "tags": [
      "library",
      "backports",
      "shims",
      "ranges",
      "bitwise",
      "bitops",
      "endianness",
      "bytes",
      "blobs",
      "pointer-arithmetic"
    ],
    "description": "stew is collection of utilities, std library extensions and budding libraries that are frequently used at Status, but are too small to deserve their own git repository.",
    "license": "Apache License 2.0",
    "web": "https://github.com/status-im/nim-stew"
  },
  {
    "name": "faststreams",
    "url": "https://github.com/status-im/nim-faststreams",
    "method": "git",
    "tags": [
      "library",
      "I/O",
      "memory-mapping",
      "streams"
    ],
    "description": "Nearly zero-overhead input/output streams for Nim",
    "license": "Apache License 2.0",
    "web": "https://github.com/status-im/nim-faststreams"
  },
  {
    "name": "bncurve",
    "url": "https://github.com/status-im/nim-bncurve",
    "method": "git",
    "tags": [
      "library",
      "cryptography",
      "barreto-naehrig",
      "eliptic-curves",
      "pairing"
    ],
    "description": "Nim Barreto-Naehrig pairing-friendly elliptic curve implementation",
    "license": "Apache License 2.0",
    "web": "https://github.com/status-im/nim-bncurve"
  },
  {
    "name": "eth",
    "url": "https://github.com/status-im/nim-eth",
    "method": "git",
    "tags": [
      "library",
      "ethereum",
      "p2p",
      "devp2p",
      "rplx",
      "networking",
      "whisper",
      "swarm",
      "rlp",
      "cryptography",
      "trie",
      "patricia-trie",
      "keyfile",
      "wallet",
      "bloom",
      "bloom-filter"
    ],
    "description": "A collection of Ethereum related libraries",
    "license": "Apache License 2.0",
    "web": "https://github.com/status-im/nim-eth"
  },
  {
    "name": "metrics",
    "url": "https://github.com/status-im/nim-metrics",
    "method": "git",
    "tags": [
      "library",
      "metrics",
      "prometheus",
      "statsd"
    ],
    "description": "Nim metrics client library supporting the Prometheus monitoring toolkit",
    "license": "Apache License 2.0",
    "web": "https://github.com/status-im/nim-metrics"
  },
  {
    "name": "blscurve",
    "url": "https://github.com/status-im/nim-blscurve",
    "method": "git",
    "tags": [
      "library",
      "cryptography",
      "bls",
      "aggregated-signatures"
    ],
    "description": "Nim implementation of  Barreto-Lynn-Scott (BLS) curve BLS12-381.",
    "license": "Apache License 2.0",
    "web": "https://github.com/status-im/nim-blscurve"
  },
  {
    "name": "libp2p",
    "url": "https://github.com/status-im/nim-libp2p",
    "method": "git",
    "tags": [
      "library",
      "networking",
      "libp2p",
      "ipfs",
      "ethereum"
    ],
    "description": "libp2p implementation in Nim",
    "license": "Apache License 2.0",
    "web": "https://github.com/status-im/nim-libp2p"
  },
  {
    "name": "rlp",
    "url": "https://github.com/status-im/nim-rlp",
    "method": "git",
    "tags": [
      "deprecated"
    ],
    "description": "Deprecated RLP serialization library for Nim (now part of the 'eth' module)",
    "license": "Apache License 2.0",
    "web": "https://github.com/status-im/nim-rlp"
  },
  {
    "name": "eth_keys",
    "url": "https://github.com/status-im/nim-eth-keys",
    "method": "git",
    "tags": [
      "deprecated"
    ],
    "description": "A deprecated reimplementation in pure Nim of eth-keys, the common API for Ethereum key operations (now part of the 'eth' package).",
    "license": "Apache License 2.0",
    "web": "https://github.com/status-im/nim-eth-keys"
  },
  {
    "name": "eth_common",
    "url": "https://github.com/status-im/nim-eth-common",
    "method": "git",
    "tags": [
      "library",
      "ethereum"
    ],
    "description": "Definitions of various data structures used in the Ethereum eco-system",
    "license": "Apache License 2.0",
    "web": "https://github.com/status-im/nim-eth-common"
  },
  {
    "name": "ethash",
    "url": "https://github.com/status-im/nim-ethash",
    "method": "git",
    "tags": [
      "library",
      "ethereum",
      "ethash",
      "cryptography",
      "proof-of-work"
    ],
    "description": "A Nim implementation of Ethash, the ethereum proof-of-work hashing function",
    "license": "Apache License 2.0",
    "web": "https://github.com/status-im/nim-ethash"
  },
  {
    "name": "eth_bloom",
    "url": "https://github.com/status-im/nim-eth-bloom",
    "method": "git",
    "tags": [
      "deprecated"
    ],
    "description": "Ethereum bloom filter (deprecated, now part of the 'eth' package)",
    "license": "Apache License 2.0",
    "web": "https://github.com/status-im/nim-eth-bloom"
  },
  {
    "name": "evmjit",
    "alias": "evmc"
  },
  {
    "name": "evmc",
    "url": "https://github.com/status-im/nim-evmc",
    "method": "git",
    "tags": [
      "library",
      "ethereum",
      "evm",
      "jit",
      "wrapper"
    ],
    "description": "A wrapper for the The Ethereum EVMC library",
    "license": "Apache License 2.0",
    "web": "https://github.com/status-im/nim-evmc"
  },
  {
    "name": "keccak_tiny",
    "url": "https://github.com/status-im/nim-keccak-tiny",
    "method": "git",
    "tags": [
      "library",
      "sha3",
      "keccak",
      "cryptography"
    ],
    "description": "A wrapper for the keccak-tiny C library",
    "license": "Apache License 2.0",
    "web": "https://github.com/status-im/nim-keccak-tiny"
  },
  {
    "name": "httputils",
    "url": "https://github.com/status-im/nim-http-utils",
    "method": "git",
    "tags": [
      "http",
      "parsers",
      "protocols"
    ],
    "description": "Common utilities for implementing HTTP servers",
    "license": "Apache License 2.0",
    "web": "https://github.com/status-im/nim-http-utils"
  },
  {
    "name": "rocksdb",
    "url": "https://github.com/status-im/nim-rocksdb",
    "method": "git",
    "tags": [
      "library",
      "wrapper",
      "database"
    ],
    "description": "A wrapper for Facebook's RocksDB, an embeddable, persistent key-value store for fast storage",
    "license": "Apache 2.0 or GPLv2",
    "web": "https://github.com/status-im/nim-rocksdb"
  },
  {
    "name": "secp256k1",
    "url": "https://github.com/status-im/nim-secp256k1",
    "method": "git",
    "tags": [
      "library",
      "cryptography",
      "secp256k1"
    ],
    "description": "A wrapper for the libsecp256k1 C library",
    "license": "Apache License 2.0",
    "web": "https://github.com/status-im/nim-secp256k1"
  },
  {
    "name": "eth_trie",
    "url": "https://github.com/status-im/nim-eth-trie",
    "method": "git",
    "tags": [
      "deprecated"
    ],
    "description": "Merkle Patricia Tries as specified by Ethereum (deprecated, now part of the 'eth' package)",
    "license": "Apache License 2.0",
    "web": "https://github.com/status-im/nim-eth-trie"
  },
  {
    "name": "eth_p2p",
    "url": "https://github.com/status-im/nim-eth-p2p",
    "method": "git",
    "tags": [
      "deprecated",
      "library",
      "ethereum",
      "p2p",
      "devp2p",
      "rplx",
      "networking",
      "whisper",
      "swarm"
    ],
    "description": "Deprecated implementation of the Ethereum suite of P2P protocols (now part of the 'eth' package)",
    "license": "Apache License 2.0",
    "web": "https://github.com/status-im/nim-eth-p2p"
  },
  {
    "name": "eth_keyfile",
    "url": "https://github.com/status-im/nim-eth-keyfile",
    "method": "git",
    "tags": [
      "deprecated"
    ],
    "description": "A deprecated library for handling Ethereum private keys and wallets (now part of the 'eth' package)",
    "license": "Apache License 2.0",
    "web": "https://github.com/status-im/nim-eth-keyfile"
  },
  {
    "name": "byteutils",
    "url": "https://github.com/status-im/nim-byteutils",
    "method": "git",
    "tags": [
      "library",
      "blobs",
      "hex-dump"
    ],
    "description": "Useful utilities for manipulating and visualizing byte blobs",
    "license": "Apache License 2.0",
    "web": "https://github.com/status-im/nim-byteutils"
  },
  {
    "name": "ttmath",
    "url": "https://github.com/status-im/nim-ttmath",
    "method": "git",
    "tags": [
      "library",
      "math",
      "numbers"
    ],
    "description": "A Nim wrapper for ttmath: big numbers with fixed size",
    "license": "Apache License 2.0",
    "web": "https://github.com/status-im/nim-ttmath"
  },
  {
    "name": "testutils",
    "url": "https://github.com/status-im/nim-testutils",
    "method": "git",
    "tags": [
      "library",
      "tests",
      "unit-testing",
      "integration-testing",
      "compilation-tests",
      "fuzzing",
      "doctest"
    ],
    "description": "A comprehensive toolkit for all your testing needs",
    "license": "Apache License 2.0",
    "web": "https://github.com/status-im/nim-testutils"
  },
  {
    "name": "nimbus",
    "url": "https://github.com/status-im/nimbus",
    "method": "git",
    "tags": [
      "ethereum"
    ],
    "description": "An Ethereum 2.0 Sharding Client for Resource-Restricted Devices",
    "license": "Apache License 2.0",
    "web": "https://github.com/status-im/nimbus"
  },
  {
    "name": "stint",
    "url": "https://github.com/status-im/nim-stint",
    "method": "git",
    "tags": [
      "library",
      "math",
      "numbers"
    ],
    "description": "Stack-based arbitrary-precision integers - Fast and portable with natural syntax for resource-restricted devices",
    "license": "Apache License 2.0",
    "web": "https://github.com/status-im/nim-stint"
  },
  {
    "name": "daemon",
    "url": "https://github.com/status-im/nim-daemon",
    "method": "git",
    "tags": [
      "servers",
      "daemonization"
    ],
    "description": "Cross-platform process daemonization library",
    "license": "Apache License 2.0",
    "web": "https://github.com/status-im/nim-daemon"
  },
  {
    "name": "chronicles",
    "url": "https://github.com/status-im/nim-chronicles",
    "method": "git",
    "tags": [
      "logging",
      "json"
    ],
    "description": "A crafty implementation of structured logging for Nim",
    "license": "Apache License 2.0",
    "web": "https://github.com/status-im/nim-chronicles"
  },
  {
    "name": "stb_image",
    "url": "https://gitlab.com/define-private-public/stb_image-Nim.git",
    "method": "git",
    "tags": [
      "stb",
      "image",
      "graphics",
      "io",
      "wrapper"
    ],
    "description": "A wrapper for stb_image and stb_image_write.",
    "license": "Unlicense",
    "web": "https://gitlab.com/define-private-public/stb_image-Nim"
  },
  {
    "name": "mutableseqs",
    "url": "https://github.com/iourinski/mutableseqs",
    "method": "git",
    "tags": [
      "sequences",
      "mapreduce"
    ],
    "description": "utilities for transforming sequences",
    "license": "MIT",
    "web": "https://github.com/iourinski/mutableseqs"
  },
  {
    "name": "stor",
    "url": "https://github.com/nimscale/stor",
    "method": "git",
    "tags": [
      "storage",
      "io"
    ],
    "description": "Efficient object storage system",
    "license": "MIT",
    "web": "https://github.com/nimscale/stor"
  },
  {
    "name": "linuxfb",
    "url": "https://github.com/luked99/linuxfb.nim",
    "method": "git",
    "tags": [
      "wrapper",
      "graphics",
      "linux"
    ],
    "description": "Wrapper around the Linux framebuffer driver ioctl API",
    "license": "MIT",
    "web": "https://github.com/luked99/linuxfb.nim"
  },
  {
    "name": "nimactors",
    "url": "https://github.com/vegansk/nimactors",
    "method": "git",
    "tags": [
      "actors",
      "library"
    ],
    "description": "Actors library for Nim inspired by akka-actors",
    "license": "MIT",
    "web": "https://github.com/vegansk/nimactors"
  },
  {
    "name": "porter",
    "url": "https://github.com/iourinski/porter",
    "method": "git",
    "tags": [
      "stemmer",
      "multilanguage",
      "snowball"
    ],
    "description": "Simple extensible implementation of Porter stemmer algorithm",
    "license": "MIT",
    "web": "https://github.com/iourinski/porter"
  },
  {
    "name": "kiwi",
    "url": "https://github.com/yglukhov/kiwi",
    "method": "git",
    "tags": [
      "cassowary",
      "constraint",
      "solving"
    ],
    "description": "Cassowary constraint solving",
    "license": "MIT",
    "web": "https://github.com/yglukhov/kiwi"
  },
  {
    "name": "ArrayFireNim",
    "url": "https://github.com/bitstormGER/ArrayFire-Nim",
    "method": "git",
    "tags": [
      "array",
      "linear",
      "algebra",
      "scientific",
      "computing"
    ],
    "description": "A nim wrapper for ArrayFire",
    "license": "BSD",
    "web": "https://github.com/bitstormGER/ArrayFire-Nim"
  },
  {
    "name": "statsd_client",
    "url": "https://github.com/FedericoCeratto/nim-statsd-client",
    "method": "git",
    "tags": [
      "library",
      "statsd",
      "client",
      "statistics",
      "metrics"
    ],
    "description": "A simple, stateless StatsD client library",
    "license": "LGPLv3",
    "web": "https://github.com/FedericoCeratto/nim-statsd-client"
  },
  {
    "name": "html5_canvas",
    "url": "https://gitlab.com/define-private-public/HTML5-Canvas-Nim",
    "method": "git",
    "tags": [
      "html5",
      "canvas",
      "drawing",
      "graphics",
      "rendering",
      "browser",
      "javascript"
    ],
    "description": "HTML5 Canvas and drawing for the JavaScript backend.",
    "license": "MIT",
    "web": "https://gitlab.com/define-private-public/HTML5-Canvas-Nim"
  },
  {
    "name": "alea",
    "url": "https://github.com/unicredit/alea",
    "method": "git",
    "tags": [
      "random variables",
      "distributions",
      "probability",
      "gaussian",
      "sampling"
    ],
    "description": "Define and compose random variables",
    "license": "Apache License 2.0",
    "web": "https://github.com/unicredit/alea"
  },
  {
    "name": "winim",
    "url": "https://github.com/khchen/winim",
    "method": "git",
    "tags": [
      "library",
      "windows",
      "api",
      "com"
    ],
    "description": "Nim's Windows API and COM Library",
    "license": "MIT",
    "web": "https://github.com/khchen/winim"
  },
  {
    "name": "ed25519",
    "url": "https://github.com/niv/ed25519.nim",
    "method": "git",
    "tags": [
      "ed25519",
      "cryptography",
      "crypto",
      "publickey",
      "privatekey",
      "signing",
      "keyexchange",
      "native"
    ],
    "description": "ed25519 key crypto bindings",
    "license": "MIT",
    "web": "https://github.com/niv/ed25519.nim"
  },
  {
    "name": "libevdev",
    "url": "https://github.com/luked99/libevdev.nim",
    "method": "git",
    "tags": [
      "wrapper",
      "os",
      "linux"
    ],
    "description": "Wrapper for libevdev, Linux input device processing library",
    "license": "MIT",
    "web": "https://github.com/luked99/libevdev.nim"
  },
  {
    "name": "nesm",
    "url": "https://gitlab.com/xomachine/NESM.git",
    "method": "git",
    "tags": [
      "metaprogramming",
      "parser",
      "pure",
      "serialization"
    ],
    "description": "A macro for generating [de]serializers for given objects",
    "license": "MIT",
    "web": "https://xomachine.gitlab.io/NESM/"
  },
  {
    "name": "sdnotify",
    "url": "https://github.com/FedericoCeratto/nim-sdnotify",
    "method": "git",
    "tags": [
      "os",
      "linux",
      "systemd",
      "sdnotify"
    ],
    "description": "Systemd service notification helper",
    "license": "MIT",
    "web": "https://github.com/FedericoCeratto/nim-sdnotify"
  },
  {
    "name": "cmd",
    "url": "https://github.com/samdmarshall/cmd.nim",
    "method": "git",
    "tags": [
      "cmd",
      "command-line",
      "prompt",
      "interactive"
    ],
    "description": "interactive command prompt",
    "license": "BSD 3-Clause",
    "web": "https://github.com/samdmarshall/cmd.nim"
  },
  {
    "name": "csvtable",
    "url": "https://github.com/apahl/csvtable",
    "method": "git",
    "tags": [
      "csv",
      "table"
    ],
    "description": "tools for handling CSV files (comma or tab-separated) with an API similar to Python's CSVDictReader and -Writer.",
    "license": "MIT",
    "web": "https://github.com/apahl/csvtable"
  },
  {
    "name": "plotly",
    "url": "https://github.com/brentp/nim-plotly",
    "method": "git",
    "tags": [
      "plot",
      "graphing",
      "chart",
      "data"
    ],
    "description": "Nim interface to plotly",
    "license": "MIT",
    "web": "https://github.com/brentp/nim-plotly"
  },
  {
    "name": "gnuplot",
    "url": "https://github.com/dvolk/gnuplot.nim",
    "method": "git",
    "tags": [
      "plot",
      "graphing",
      "data"
    ],
    "description": "Nim interface to gnuplot",
    "license": "MIT",
    "web": "https://github.com/dvolk/gnuplot.nim"
  },
  {
    "name": "ustring",
    "url": "https://github.com/rokups/nim-ustring",
    "method": "git",
    "tags": [
      "string",
      "text",
      "unicode",
      "uft8",
      "utf-8"
    ],
    "description": "utf-8 string",
    "license": "MIT",
    "web": "https://github.com/rokups/nim-ustring"
  },
  {
    "name": "imap",
    "url": "https://git.sr.ht/~ehmry/nim_imap",
    "method": "git",
    "tags": [
      "imap",
      "email"
    ],
    "description": "IMAP client library",
    "license": "GPL2",
    "web": "https://git.sr.ht/~ehmry/nim_imap"
  },
  {
    "name": "isa",
    "url": "https://github.com/nimscale/isa",
    "method": "git",
    "tags": [
      "erasure",
      "hash",
      "crypto",
      "compression"
    ],
    "description": "Binding for Intel Storage Acceleration library",
    "license": "Apache License 2.0",
    "web": "https://github.com/nimscale/isa"
  },
  {
    "name": "untar",
    "url": "https://github.com/dom96/untar",
    "method": "git",
    "tags": [
      "library",
      "tar",
      "gz",
      "compression",
      "archive",
      "decompression"
    ],
    "description": "Library for decompressing tar.gz files.",
    "license": "MIT",
    "web": "https://github.com/dom96/untar"
  },
  {
    "name": "nimcx",
    "url": "https://github.com/qqtop/nimcx",
    "method": "git",
    "tags": [
      "library",
      "linux"
    ],
    "description": "Color and utilities library for linux terminal.",
    "license": "MIT",
    "web": "https://github.com/qqtop/nimcx"
  },
  {
    "name": "dpdk",
    "url": "https://github.com/nimscale/dpdk",
    "method": "git",
    "tags": [
      "library",
      "dpdk",
      "packet",
      "processing"
    ],
    "description": "Library for fast packet processing",
    "license": "Apache License 2.0",
    "web": "http://dpdk.org/"
  },
  {
    "name": "libserialport",
    "alias": "serial"
  },
  {
    "name": "serial",
    "url": "https://github.com/euantorano/serial.nim",
    "method": "git",
    "tags": [
      "serial",
      "rs232",
      "io",
      "serialport"
    ],
    "description": "A library to operate serial ports using pure Nim.",
    "license": "BSD3",
    "web": "https://github.com/euantorano/serial.nim"
  },
  {
    "name": "spdk",
    "url": "https://github.com/nimscale/spdk.git",
    "method": "git",
    "tags": [
      "library",
      "SSD",
      "NVME",
      "io",
      "storage"
    ],
    "description": "The Storage Performance Development Kit(SPDK) provides a set of tools and libraries for writing high performance, scalable, user-mode storage applications.",
    "license": "MIT",
    "web": "https://github.com/nimscale/spdk.git"
  },
  {
    "name": "NimData",
    "url": "https://github.com/bluenote10/NimData",
    "method": "git",
    "tags": [
      "library",
      "dataframe"
    ],
    "description": "DataFrame API enabling fast out-of-core data analytics",
    "license": "MIT",
    "web": "https://github.com/bluenote10/NimData"
  },
  {
    "name": "testrunner",
    "url": "https://github.com/FedericoCeratto/nim-testrunner",
    "method": "git",
    "tags": [
      "test",
      "tests",
      "unittest",
      "utility",
      "tdd"
    ],
    "description": "Test runner with file monitoring and desktop notification capabilities",
    "license": "GPLv3",
    "web": "https://github.com/FedericoCeratto/nim-testrunner"
  },
  {
    "name": "reactorfuse",
    "url": "https://github.com/zielmicha/reactorfuse",
    "method": "git",
    "tags": [
      "filesystem",
      "fuse"
    ],
    "description": "Filesystem in userspace (FUSE) for Nim (for reactor.nim library)",
    "license": "MIT",
    "web": "https://github.com/zielmicha/reactorfuse"
  },
  {
    "name": "nimr",
    "url": "https://github.com/Jeff-Ciesielski/nimr",
    "method": "git",
    "tags": [
      "script",
      "utils"
    ],
    "description": "Helper to run nim code like a script",
    "license": "MIT",
    "web": "https://github.com/Jeff-Ciesielski/nimr"
  },
  {
    "name": "neverwinter",
    "url": "https://github.com/niv/neverwinter.nim",
    "method": "git",
    "tags": [
      "nwn",
      "neverwinternights",
      "neverwinter",
      "game",
      "bioware",
      "fileformats",
      "reader",
      "writer"
    ],
    "description": "Neverwinter Nights 1 data accessor library",
    "license": "MIT",
    "web": "https://github.com/niv/neverwinter.nim"
  },
  {
    "name": "snail",
    "url": "https://github.com/stisa/snail",
    "method": "git",
    "tags": [
      "js",
      "matrix",
      "linear algebra"
    ],
    "description": "Simple linear algebra for nim. Js too.",
    "license": "MIT",
    "web": "http://stisa.space/snail/"
  },
  {
    "name": "jswebsockets",
    "url": "https://github.com/stisa/jswebsockets",
    "method": "git",
    "tags": [
      "js",
      "javascripts",
      "ws",
      "websockets"
    ],
    "description": "Websockets wrapper for nim js backend.",
    "license": "MIT",
    "web": "http://stisa.space/jswebsockets/"
  },
  {
    "name": "morelogging",
    "url": "https://github.com/FedericoCeratto/nim-morelogging",
    "method": "git",
    "tags": [
      "log",
      "logging",
      "library",
      "systemd",
      "journald"
    ],
    "description": "Logging library with support for async IO, multithreading, Journald.",
    "license": "LGPLv3",
    "web": "https://github.com/FedericoCeratto/nim-morelogging"
  },
  {
    "name": "ajax",
    "url": "https://github.com/stisa/ajax",
    "method": "git",
    "tags": [
      "js",
      "javascripts",
      "ajax",
      "xmlhttprequest"
    ],
    "description": "AJAX wrapper for nim js backend.",
    "license": "MIT",
    "web": "http://stisa.space/ajax/"
  },
  {
    "name": "recaptcha",
    "url": "https://github.com/euantorano/recaptcha.nim",
    "method": "git",
    "tags": [
      "recaptcha",
      "captcha"
    ],
    "description": "reCAPTCHA support for Nim, supporting rendering a capctcha and verifying a user's response.",
    "license": "BSD3",
    "web": "https://github.com/euantorano/recaptcha.nim"
  },
  {
    "name": "influx",
    "url": "https://github.com/samdmarshall/influx.nim",
    "method": "git",
    "tags": [
      "influx",
      "influxdb"
    ],
    "description": "wrapper for communicating with InfluxDB over the REST interface",
    "license": "BSD 3-Clause",
    "web": "https://github.com/samdmarshall/influx.nim"
  },
  {
    "name": "gamelight",
    "url": "https://github.com/dom96/gamelight",
    "method": "git",
    "tags": [
      "js",
      "library",
      "graphics",
      "collision",
      "2d"
    ],
    "description": "A set of simple modules for writing a JavaScript 2D game.",
    "license": "MIT",
    "web": "https://github.com/dom96/gamelight"
  },
  {
    "name": "storage",
    "url": "https://bitbucket.org/moigagoo/storage/",
    "method": "hg",
    "tags": [
      "JavaScript",
      "Storage",
      "localStorage",
      "sessionStorage"
    ],
    "description": "Storage, localStorage, and sessionStorage bindigs for Nim's JavaScript backend.",
    "license": "MIT",
    "web": "https://bitbucket.org/moigagoo/storage/"
  },
  {
    "name": "fontconfig",
    "url": "https://github.com/Parashurama/fontconfig",
    "method": "git",
    "tags": [
      "fontconfig",
      "font"
    ],
    "description": "Low level wrapper for the fontconfig library.",
    "license": "Fontconfig",
    "web": "https://github.com/Parashurama/fontconfig"
  },
  {
    "name": "sysrandom",
    "url": "https://github.com/euantorano/sysrandom.nim",
    "method": "git",
    "tags": [
      "random",
      "RNG",
      "PRNG"
    ],
    "description": "A simple library to generate random data, using the system's PRNG.",
    "license": "BSD3",
    "web": "https://github.com/euantorano/sysrandom.nim"
  },
  {
    "name": "colorize",
    "url": "https://github.com/molnarmark/colorize",
    "method": "git",
    "tags": [
      "color",
      "colors",
      "colorize"
    ],
    "description": "A simple and lightweight terminal coloring library.",
    "license": "MIT",
    "web": "https://github.com/molnarmark/colorize"
  },
  {
    "name": "cello",
    "url": "https://github.com/unicredit/cello",
    "method": "git",
    "tags": [
      "string",
      "succinct-data-structure",
      "rank",
      "select",
      "Burrows-Wheeler",
      "FM-index",
      "wavelet-tree"
    ],
    "description": "String algorithms with succinct data structures",
    "license": "Apache2",
    "web": "https://unicredit.github.io/cello/"
  },
  {
    "name": "notmuch",
    "url": "https://github.com/samdmarshall/notmuch.nim",
    "method": "git",
    "tags": [
      "notmuch",
      "wrapper",
      "email",
      "tagging"
    ],
    "description": "wrapper for the notmuch mail library",
    "license": "BSD 3-Clause",
    "web": "https://github.com/samdmarshall/notmuch.nim"
  },
  {
    "name": "pluginmanager",
    "url": "https://github.com/samdmarshall/plugin-manager",
    "method": "git",
    "tags": [
      "plugin",
      "dylib",
      "manager"
    ],
    "description": "Simple plugin implementation",
    "license": "BSD 3-Clause",
    "web": "https://github.com/samdmarshall/plugin-manager"
  },
  {
    "name": "node",
    "url": "https://github.com/tulayang/nimnode",
    "method": "git",
    "tags": [
      "async",
      "io",
      "socket",
      "net",
      "tcp",
      "http",
      "libuv"
    ],
    "description": "Library for async programming and communication. This Library uses a future/promise, non-blocking I/O model based on libuv.",
    "license": "MIT",
    "web": "http://tulayang.github.io/node/"
  },
  {
    "name": "tempdir",
    "url": "https://github.com/euantorano/tempdir.nim",
    "method": "git",
    "tags": [
      "temp",
      "io",
      "tmp"
    ],
    "description": "A Nim library to create and manage temporary directories.",
    "license": "BSD3",
    "web": "https://github.com/euantorano/tempdir.nim"
  },
  {
    "name": "mathexpr",
    "url": "https://github.com/Yardanico/nim-mathexpr",
    "method": "git",
    "tags": [
      "math",
      "mathparser",
      "tinyexpr"
    ],
    "description": "MathExpr - pure-Nim mathematical expression evaluator library",
    "license": "MIT",
    "web": "https://github.com/Yardanico/nim-mathexpr"
  },
  {
    "name": "frag",
    "url": "https://github.com/fragworks/frag",
    "method": "git",
    "tags": [
      "game",
      "game-dev",
      "2d",
      "3d"
    ],
    "description": "A 2D|3D game engine",
    "license": "MIT",
    "web": "https://github.com/fragworks/frag"
  },
  {
    "name": "freetype",
    "url": "https://github.com/jangko/freetype",
    "method": "git",
    "tags": [
      "font",
      "renderint",
      "library"
    ],
    "description": "wrapper for FreeType2 library",
    "license": "MIT",
    "web": "https://github.com/jangko/freetype"
  },
  {
    "name": "polyBool",
    "url": "https://github.com/jangko/polyBool",
    "method": "git",
    "tags": [
      "polygon",
      "clipper",
      "library"
    ],
    "description": "Polygon Clipper Library (Martinez Algorithm)",
    "license": "MIT",
    "web": "https://github.com/jangko/polyBool"
  },
  {
    "name": "nimAGG",
    "url": "https://github.com/jangko/nimAGG",
    "method": "git",
    "tags": [
      "renderer",
      "rasterizer",
      "library",
      "2D",
      "graphics"
    ],
    "description": "Hi Fidelity Rendering Engine",
    "license": "MIT",
    "web": "https://github.com/jangko/nimAGG"
  },
  {
    "name": "primme",
    "url": "https://github.com/jxy/primme",
    "method": "git",
    "tags": [
      "library",
      "eigenvalues",
      "high-performance",
      "singular-value-decomposition"
    ],
    "description": "Nim interface for PRIMME: PReconditioned Iterative MultiMethod Eigensolver",
    "license": "MIT",
    "web": "https://github.com/jxy/primme"
  },
  {
    "name": "sitmo",
    "url": "https://github.com/jxy/sitmo",
    "method": "git",
    "tags": [
      "RNG",
      "Sitmo",
      "high-performance",
      "random"
    ],
    "description": "Sitmo parallel random number generator in Nim",
    "license": "MIT",
    "web": "https://github.com/jxy/sitmo"
  },
  {
    "name": "webaudio",
    "url": "https://github.com/ftsf/nim-webaudio",
    "method": "git",
    "tags": [
      "javascript",
      "js",
      "web",
      "audio",
      "sound",
      "music"
    ],
    "description": "API for Web Audio (JS)",
    "license": "MIT",
    "web": "https://github.com/ftsf/nim-webaudio"
  },
  {
    "name": "nimcuda",
    "url": "https://github.com/unicredit/nimcuda",
    "method": "git",
    "tags": [
      "CUDA",
      "GPU"
    ],
    "description": "CUDA bindings",
    "license": "Apache2",
    "web": "https://github.com/unicredit/nimcuda"
  },
  {
    "name": "gifwriter",
    "url": "https://github.com/rxi/gifwriter",
    "method": "git",
    "tags": [
      "gif",
      "image",
      "library"
    ],
    "description": "Animated GIF writing library based on jo_gif",
    "license": "MIT",
    "web": "https://github.com/rxi/gifwriter"
  },
  {
    "name": "libplist",
    "url": "https://github.com/samdmarshall/libplist.nim",
    "method": "git",
    "tags": [
      "libplist",
      "property",
      "list",
      "property-list",
      "parsing",
      "binary",
      "xml",
      "format"
    ],
    "description": "wrapper around libplist https://github.com/libimobiledevice/libplist",
    "license": "MIT",
    "web": "https://github.com/samdmarshall/libplist.nim"
  },
  {
    "name": "getch",
    "url": "https://github.com/6A/getch",
    "method": "git",
    "tags": [
      "getch",
      "char"
    ],
    "description": "getch() for Windows and Unix",
    "license": "MIT",
    "web": "https://github.com/6A/getch"
  },
  {
    "name": "gifenc",
    "url": "https://github.com/ftsf/gifenc",
    "method": "git",
    "tags": [
      "gif",
      "encoder"
    ],
    "description": "Gif Encoder",
    "license": "Public Domain",
    "web": "https://github.com/ftsf/gifenc"
  },
  {
    "name": "nimlapack",
    "url": "https://github.com/unicredit/nimlapack",
    "method": "git",
    "tags": [
      "LAPACK",
      "linear-algebra"
    ],
    "description": "LAPACK bindings",
    "license": "Apache2",
    "web": "https://github.com/unicredit/nimlapack"
  },
  {
    "name": "jack",
    "url": "https://github.com/Skrylar/nim-jack",
    "method": "git",
    "tags": [
      "jack",
      "audio",
      "binding",
      "wrapper"
    ],
    "description": "Shiny bindings to the JACK Audio Connection Kit.",
    "license": "MIT",
    "web": "https://github.com/Skrylar/nim-jack"
  },
  {
    "name": "serializetools",
    "url": "https://github.com/JeffersonLab/serializetools",
    "method": "git",
    "tags": [
      "serialization",
      "xml"
    ],
    "description": "Support for serialization of objects",
    "license": "MIT",
    "web": "https://github.com/JeffersonLab/serializetools"
  },
  {
    "name": "neo",
    "url": "https://github.com/unicredit/neo",
    "method": "git",
    "tags": [
      "vector",
      "matrix",
      "linear-algebra",
      "BLAS",
      "LAPACK",
      "CUDA"
    ],
    "description": "Linear algebra for Nim",
    "license": "Apache License 2.0",
    "web": "https://unicredit.github.io/neo/"
  },
  {
    "name": "httpkit",
    "url": "https://github.com/tulayang/httpkit",
    "method": "git",
    "tags": [
      "http",
      "request",
      "response",
      "stream",
      "bigfile",
      "async"
    ],
    "description": "An efficient HTTP tool suite written in pure nim. Help you to write HTTP services or clients via TCP, UDP, or even Unix Domain socket, etc.",
    "license": "MIT",
    "web": "https://github.com/tulayang/httpkit"
  },
  {
    "name": "ulid",
    "url": "https://github.com/adelq/ulid",
    "method": "git",
    "tags": [
      "library",
      "id",
      "ulid",
      "uuid",
      "guid"
    ],
    "description": "Universally Unique Lexicographically Sortable Identifier",
    "license": "MIT",
    "web": "https://github.com/adelq/ulid"
  },
  {
    "name": "osureplay",
    "url": "https://github.com/Yardanico/nim-osureplay",
    "method": "git",
    "tags": [
      "library",
      "osu!",
      "parser",
      "osugame",
      "replay"
    ],
    "description": "osu! replay parser",
    "license": "MIT",
    "web": "https://github.com/Yardanico/nim-osureplay"
  },
  {
    "name": "tiger",
    "url": "https://git.sr.ht/~ehmry/nim_tiger",
    "method": "git",
    "tags": [
      "hash"
    ],
    "description": "Tiger hash function",
    "license": "MIT",
    "web": "https://git.sr.ht/~ehmry/nim_tiger"
  },
  {
    "name": "pipe",
    "url": "https://github.com/CosmicToast/pipe",
    "method": "git",
    "tags": [
      "pipe",
      "macro",
      "operator",
      "functional"
    ],
    "description": "Pipe operator for nim.",
    "license": "Unlicense",
    "web": "https://github.com/CosmicToast/pipe"
  },
  {
    "name": "flatdb",
    "url": "https://github.com/enthus1ast/flatdb",
    "method": "git",
    "tags": [
      "database",
      "json",
      "pure"
    ],
    "description": "small/tiny, flatfile, jsonl based, inprogress database for nim",
    "license": "MIT",
    "web": "https://github.com/enthus1ast/flatdb"
  },
  {
    "name": "nwt",
    "url": "https://github.com/enthus1ast/nimWebTemplates",
    "method": "git",
    "tags": [
      "template",
      "html",
      "pure",
      "jinja"
    ],
    "description": "experiment to build a jinja like template parser",
    "license": "MIT",
    "web": "https://github.com/enthus1ast/nimWebTemplates"
  },
  {
    "name": "cmixer",
    "url": "https://github.com/rxi/cmixer-nim",
    "method": "git",
    "tags": [
      "library",
      "audio",
      "mixer",
      "sound",
      "wav",
      "ogg"
    ],
    "description": "Lightweight audio mixer for games",
    "license": "MIT",
    "web": "https://github.com/rxi/cmixer-nim"
  },
  {
    "name": "cmixer_sdl2",
    "url": "https://github.com/rxi/cmixer_sdl2-nim",
    "method": "git",
    "tags": [
      "library",
      "audio",
      "mixer",
      "sound",
      "wav",
      "ogg"
    ],
    "description": "Lightweight audio mixer for SDL2",
    "license": "MIT",
    "web": "https://github.com/rxi/cmixer_sdl2-nim"
  },
  {
    "name": "chebyshev",
    "url": "https://github.com/jxy/chebyshev",
    "method": "git",
    "tags": [
      "math",
      "approximation",
      "numerical"
    ],
    "description": "Chebyshev approximation.",
    "license": "MIT",
    "web": "https://github.com/jxy/chebyshev"
  },
  {
    "name": "scram",
    "url": "https://github.com/rgv151/scram",
    "method": "git",
    "tags": [
      "scram",
      "sasl",
      "authentication",
      "salted",
      "challenge",
      "response"
    ],
    "description": "Salted Challenge Response Authentication Mechanism (SCRAM) ",
    "license": "MIT",
    "web": "https://github.com/rgv151/scram"
  },
  {
    "name": "blake2",
    "url": "https://github.com/narimiran/blake2",
    "method": "git",
    "tags": [
      "crypto",
      "cryptography",
      "hash",
      "security"
    ],
    "description": "blake2 - cryptographic hash function",
    "license": "CC0",
    "web": "https://github.com/narimiran/blake2"
  },
  {
    "name": "spinny",
    "url": "https://github.com/Yardanico/spinny",
    "method": "git",
    "tags": [
      "terminal",
      "spinner",
      "spinny",
      "load"
    ],
    "description": "Spinny is a tiny terminal spinner package for the Nim Programming Language.",
    "license": "MIT",
    "web": "https://github.com/Yardanico/spinny"
  },
  {
    "name": "nigui",
    "url": "https://github.com/trustable-code/NiGui",
    "method": "git",
    "tags": [
      "gui",
      "windows",
      "gtk"
    ],
    "description": "NiGui is a cross-platform, desktop GUI toolkit using native widgets.",
    "license": "MIT",
    "web": "https://github.com/trustable-code/NiGui"
  },
  {
    "name": "currying",
    "url": "https://github.com/t8m8/currying",
    "method": "git",
    "tags": [
      "library",
      "functional",
      "currying"
    ],
    "description": "Currying library for Nim",
    "license": "MIT",
    "web": "https://github.com/t8m8/currying"
  },
  {
    "name": "rect_packer",
    "url": "https://github.com/yglukhov/rect_packer",
    "method": "git",
    "tags": [
      "library",
      "geometry",
      "packing"
    ],
    "description": "Pack rects into bigger rect",
    "license": "MIT",
    "web": "https://github.com/yglukhov/rect_packer"
  },
  {
    "name": "gintro",
    "url": "https://github.com/stefansalewski/gintro",
    "method": "git",
    "tags": [
      "library",
      "gtk",
      "wrapper",
      "gui"
    ],
    "description": "High level GObject-Introspection based GTK3 bindings",
    "license": "MIT",
    "web": "https://github.com/stefansalewski/gintro"
  },
  {
    "name": "arraymancer",
    "url": "https://github.com/mratsim/Arraymancer",
    "method": "git",
    "tags": [
      "vector",
      "matrix",
      "array",
      "ndarray",
      "multidimensional-array",
      "linear-algebra",
      "tensor"
    ],
    "description": "A tensor (multidimensional array) library for Nim",
    "license": "Apache License 2.0",
    "web": "https://mratsim.github.io/Arraymancer/"
  },
  {
    "name": "sha3",
    "url": "https://github.com/narimiran/sha3",
    "method": "git",
    "tags": [
      "crypto",
      "cryptography",
      "hash",
      "security"
    ],
    "description": "sha3 - cryptographic hash function",
    "license": "CC0",
    "web": "https://github.com/narimiran/sha3"
  },
  {
    "name": "coalesce",
    "url": "https://github.com/piedar/coalesce",
    "method": "git",
    "tags": [
      "nil",
      "null",
      "options",
      "operator"
    ],
    "description": "A nil coalescing operator ?? for Nim",
    "license": "MIT",
    "web": "https://github.com/piedar/coalesce"
  },
  {
    "name": "asyncmysql",
    "url": "https://github.com/tulayang/asyncmysql",
    "method": "git",
    "tags": [
      "mysql",
      "async",
      "asynchronous"
    ],
    "description": "Asynchronous MySQL connector written in pure Nim",
    "license": "MIT",
    "web": "https://github.com/tulayang/asyncmysql"
  },
  {
    "name": "cassandra",
    "url": "https://github.com/yglukhov/cassandra",
    "method": "git",
    "tags": [
      "cassandra",
      "database",
      "wrapper",
      "bindings",
      "driver"
    ],
    "description": "Bindings to Cassandra DB driver",
    "license": "MIT",
    "web": "https://github.com/yglukhov/cassandra"
  },
  {
    "name": "tf2plug",
    "url": "https://gitlab.com/waylon531/tf2plug",
    "method": "git",
    "tags": [
      "app",
      "binary",
      "tool",
      "tf2"
    ],
    "description": "A mod manager for TF2",
    "license": "GPLv3",
    "web": "https://gitlab.com/waylon531/tf2plug"
  },
  {
    "name": "oldgtk3",
    "url": "https://github.com/stefansalewski/oldgtk3",
    "method": "git",
    "tags": [
      "library",
      "gtk",
      "wrapper",
      "gui"
    ],
    "description": "Low level bindings for GTK3 related libraries",
    "license": "MIT",
    "web": "https://github.com/stefansalewski/oldgtk3"
  },
  {
    "name": "godot",
    "url": "https://github.com/pragmagic/godot-nim",
    "method": "git",
    "tags": [
      "game",
      "engine",
      "2d",
      "3d"
    ],
    "description": "Nim bindings for Godot Engine",
    "license": "MIT",
    "web": "https://github.com/pragmagic/godot-nim"
  },
  {
    "name": "vkapi",
    "url": "https://github.com/Yardanico/nimvkapi",
    "method": "git",
    "tags": [
      "wrapper",
      "vkontakte",
      "vk",
      "library",
      "api"
    ],
    "description": "A wrapper for the vk.com API (russian social network)",
    "license": "MIT",
    "web": "https://github.com/Yardanico/nimvkapi"
  },
  {
    "name": "slacklib",
    "url": "https://github.com/ThomasTJdev/nim_slacklib",
    "method": "git",
    "tags": [
      "library",
      "wrapper",
      "slack",
      "slackapp",
      "api"
    ],
    "description": "Library for working with a slack app or sending messages to a slack channel (slack.com)",
    "license": "MIT",
    "web": "https://github.com/ThomasTJdev/nim_slacklib"
  },
  {
    "name": "wiringPiNim",
    "url": "https://github.com/ThomasTJdev/nim_wiringPiNim",
    "method": "git",
    "tags": [
      "wrapper",
      "raspberry",
      "rpi",
      "wiringpi",
      "pi"
    ],
    "description": "Wrapper that implements some of wiringPi's function for controlling a Raspberry Pi",
    "license": "MIT",
    "web": "https://github.com/ThomasTJdev/nim_wiringPiNim"
  },
  {
    "name": "redux",
    "url": "https://github.com/pragmagic/redux.nim",
    "method": "git",
    "tags": [
      "redux"
    ],
    "description": "Predictable state container.",
    "license": "MIT",
    "web": "https://github.com/pragmagic/redux.nim"
  },
  {
    "name": "skEasing",
    "url": "https://github.com/Skrylar/skEasing",
    "method": "git",
    "tags": [
      "math",
      "curves",
      "animation"
    ],
    "description": "A collection of easing curves for animation purposes.",
    "license": "BSD",
    "web": "https://github.com/Skrylar/skEasing"
  },
  {
    "name": "nimquery",
    "url": "https://github.com/GULPF/nimquery",
    "method": "git",
    "tags": [
      "html",
      "scraping",
      "web"
    ],
    "description": "Library for querying HTML using CSS-selectors, like JavaScripts document.querySelector",
    "license": "MIT",
    "web": "https://github.com/GULPF/nimquery"
  },
  {
    "name": "usha",
    "url": "https://github.com/subsetpark/untitled-shell-history-application",
    "method": "git",
    "tags": [
      "shell",
      "utility"
    ],
    "description": "untitled shell history application",
    "license": "MIT",
    "web": "https://github.com/subsetpark/untitled-shell-history-application"
  },
  {
    "name": "libgit2",
    "url": "https://github.com/barcharcraz/libgit2-nim",
    "method": "git",
    "tags": [
      "git",
      "libgit",
      "libgit2",
      "vcs",
      "wrapper"
    ],
    "description": "Libgit2 low level wrapper",
    "license": "MIT",
    "web": "https://github.com/barcharcraz/libgit2-nim"
  },
  {
    "name": "multicast",
    "url": "https://github.com/enthus1ast/nimMulticast",
    "method": "git",
    "tags": [
      "multicast",
      "udp",
      "socket",
      "net"
    ],
    "description": "proc to join (and leave) a multicast group",
    "license": "MIT",
    "web": "https://github.com/enthus1ast/nimMulticast"
  },
  {
    "name": "mysqlparser",
    "url": "https://github.com/tulayang/mysqlparser.git",
    "method": "git",
    "tags": [
      "mysql",
      "protocol",
      "parser"
    ],
    "description": "An efficient packet parser for MySQL Client/Server Protocol. Help you to write Mysql communication in either BLOCKIONG-IO or NON-BLOCKING-IO.",
    "license": "MIT",
    "web": "https://github.com/tulayang/mysqlparser"
  },
  {
    "name": "fugitive",
    "url": "https://github.com/citycide/fugitive",
    "method": "git",
    "tags": [
      "git",
      "github",
      "cli",
      "extras",
      "utility",
      "tool"
    ],
    "description": "Simple command line tool to make git more intuitive, along with useful GitHub addons.",
    "license": "MIT",
    "web": "https://github.com/citycide/fugitive"
  },
  {
    "name": "dbg",
    "url": "https://github.com/enthus1ast/nimDbg",
    "method": "git",
    "tags": [
      "template",
      "echo",
      "dbg",
      "debug"
    ],
    "description": "dbg template; in debug echo",
    "license": "MIT",
    "web": "https://github.com/enthus1ast/nimDbg"
  },
  {
    "name": "pylib",
    "url": "https://github.com/Yardanico/nimpylib",
    "method": "git",
    "tags": [
      "python",
      "compatibility",
      "library",
      "pure"
    ],
    "description": "Nim library with python-like functions and operators",
    "license": "MIT",
    "web": "https://github.com/Yardanico/nimpylib"
  },
  {
    "name": "graphemes",
    "url": "https://github.com/nitely/nim-graphemes",
    "method": "git",
    "tags": [
      "graphemes",
      "grapheme-cluster",
      "unicode"
    ],
    "description": "Grapheme aware string handling (Unicode tr29)",
    "license": "MIT",
    "web": "https://github.com/nitely/nim-graphemes"
  },
  {
    "name": "rfc3339",
    "url": "https://github.com/Skrylar/rfc3339",
    "method": "git",
    "tags": [
      "rfc3339",
      "datetime"
    ],
    "description": "RFC3339 (dates and times) implementation for Nim.",
    "license": "BSD",
    "web": "https://github.com/Skrylar/rfc3339"
  },
  {
    "name": "db_presto",
    "url": "https://github.com/Bennyelg/nimPresto",
    "method": "git",
    "tags": [
      "prestodb",
      "connector",
      "database"
    ],
    "description": "prestodb simple connector",
    "license": "MIT",
    "web": "https://github.com/Bennyelg/nimPresto"
  },
  {
    "name": "nimbomb",
    "url": "https://github.com/Tyler-Yocolano/nimbomb",
    "method": "git",
    "tags": [
      "giant",
      "bomb",
      "wiki",
      "api"
    ],
    "description": "A GiantBomb-wiki wrapper for nim",
    "license": "MIT",
    "web": "https://github.com/Tyler-Yocolano/nimbomb"
  },
  {
    "name": "csvql",
    "url": "https://github.com/Bennyelg/csvql",
    "method": "git",
    "tags": [
      "csv",
      "read",
      "ansisql",
      "query",
      "database",
      "files"
    ],
    "description": "csvql.",
    "license": "MIT",
    "web": "https://github.com/Bennyelg/csvql"
  },
  {
    "name": "contracts",
    "url": "https://github.com/Udiknedormin/NimContracts",
    "method": "git",
    "tags": [
      "library",
      "pure",
      "contract",
      "contracts",
      "DbC",
      "utility",
      "automation",
      "documentation",
      "safety",
      "test",
      "tests",
      "unit-testing"
    ],
    "description": "Design by Contract (DbC) library with minimal runtime.",
    "license": "MIT",
    "web": "https://github.com/Udiknedormin/NimContracts"
  },
  {
    "name": "syphus",
    "url": "https://github.com/makingspace/syphus",
    "method": "git",
    "tags": [
      "optimization",
      "tabu"
    ],
    "description": "An implementation of the tabu search heuristic in Nim.",
    "license": "BSD-3",
    "web": "https://github.com/makingspace/syphus-nim"
  },
  {
    "name": "analytics",
    "url": "https://github.com/dom96/analytics",
    "method": "git",
    "tags": [
      "google",
      "telemetry",
      "statistics"
    ],
    "description": "Allows statistics to be sent to and recorded in Google Analytics.",
    "license": "MIT",
    "web": "https://github.com/dom96/analytics"
  },
  {
    "name": "arraymancer_vision",
    "url": "https://github.com/edubart/arraymancer-vision",
    "method": "git",
    "tags": [
      "arraymancer",
      "image",
      "vision"
    ],
    "description": "Image transformation and visualization utilities for arraymancer",
    "license": "Apache License 2.0",
    "web": "https://github.com/edubart/arraymancer-vision"
  },
  {
    "name": "variantkey",
    "url": "https://github.com/brentp/variantkey-nim",
    "method": "git",
    "tags": [
      "vcf",
      "variant",
      "genomics"
    ],
    "description": "encode/decode variants to/from uint64",
    "license": "MIT"
  },
  {
    "name": "genoiser",
    "url": "https://github.com/brentp/genoiser",
    "method": "git",
    "tags": [
      "bam",
      "cram",
      "vcf",
      "genomics"
    ],
    "description": "functions to tracks for genomics data files",
    "license": "MIT"
  },
  {
    "name": "hts",
    "url": "https://github.com/brentp/hts-nim",
    "method": "git",
    "tags": [
      "kmer",
      "dna",
      "sequence",
      "bam",
      "vcf",
      "genomics"
    ],
    "description": "htslib wrapper for nim",
    "license": "MIT",
    "web": "https://brentp.github.io/hts-nim/"
  },
  {
    "name": "falas",
    "url": "https://github.com/brentp/falas",
    "method": "git",
    "tags": [
      "assembly",
      "dna",
      "sequence",
      "genomics"
    ],
    "description": "fragment-aware assembler for short reads",
    "license": "MIT",
    "web": "https://brentp.github.io/falas/falas.html"
  },
  {
    "name": "kmer",
    "url": "https://github.com/brentp/nim-kmer",
    "method": "git",
    "tags": [
      "kmer",
      "dna",
      "sequence"
    ],
    "description": "encoded kmer library for fast operations on kmers up to 31",
    "license": "MIT",
    "web": "https://github.com/brentp/nim-kmer"
  },
  {
    "name": "kexpr",
    "url": "https://github.com/brentp/kexpr-nim",
    "method": "git",
    "tags": [
      "math",
      "expression",
      "evalute"
    ],
    "description": "wrapper for kexpr math expression evaluation library",
    "license": "MIT",
    "web": "https://github.com/brentp/kexpr-nim"
  },
  {
    "name": "lapper",
    "url": "https://github.com/brentp/nim-lapper",
    "method": "git",
    "tags": [
      "interval"
    ],
    "description": "fast interval overlaps",
    "license": "MIT",
    "web": "https://github.com/brentp/nim-lapper"
  },
  {
    "name": "gplay",
    "url": "https://github.com/yglukhov/gplay",
    "method": "git",
    "tags": [
      "google",
      "play",
      "apk",
      "publish",
      "upload"
    ],
    "description": "Google Play APK Uploader",
    "license": "MIT",
    "web": "https://github.com/yglukhov/gplay"
  },
  {
    "name": "huenim",
    "url": "https://github.com/IoTone/huenim",
    "method": "git",
    "tags": [
      "hue",
      "iot",
      "lighting",
      "philips",
      "library"
    ],
    "description": "Huenim",
    "license": "MIT",
    "web": "https://github.com/IoTone/huenim"
  },
  {
    "name": "drand48",
    "url": "https://github.com/JeffersonLab/drand48",
    "method": "git",
    "tags": [
      "random",
      "number",
      "generator"
    ],
    "description": "Nim implementation of the standard unix drand48 pseudo random number generator",
    "license": "BSD3",
    "web": "https://github.com/JeffersonLab/drand48"
  },
  {
    "name": "ensem",
    "url": "https://github.com/JeffersonLab/ensem",
    "method": "git",
    "tags": [
      "jackknife",
      "statistics"
    ],
    "description": "Support for ensemble file format and arithmetic using jackknife/bootstrap propagation of errors",
    "license": "BSD3",
    "web": "https://github.com/JeffersonLab/ensem"
  },
  {
    "name": "basic2d",
    "url": "https://github.com/nim-lang/basic2d",
    "method": "git",
    "tags": [
      "deprecated",
      "vector",
      "stdlib",
      "library"
    ],
    "description": "Deprecated module for vector/matrices operations.",
    "license": "MIT",
    "web": "https://github.com/nim-lang/basic2d"
  },
  {
    "name": "basic3d",
    "url": "https://github.com/nim-lang/basic3d",
    "method": "git",
    "tags": [
      "deprecated",
      "vector",
      "stdlib",
      "library"
    ],
    "description": "Deprecated module for vector/matrices operations.",
    "license": "MIT",
    "web": "https://github.com/nim-lang/basic3d"
  },
  {
    "name": "shiori",
    "url": "https://github.com/Narazaka/shiori-nim",
    "method": "git",
    "tags": [
      "ukagaka",
      "shiori",
      "protocol"
    ],
    "description": "SHIORI Protocol Parser/Builder",
    "license": "MIT",
    "web": "https://github.com/Narazaka/shiori-nim"
  },
  {
    "name": "shioridll",
    "url": "https://github.com/Narazaka/shioridll-nim",
    "method": "git",
    "tags": [
      "shiori",
      "ukagaka"
    ],
    "description": "The SHIORI DLL interface",
    "license": "MIT",
    "web": "https://github.com/Narazaka/shioridll-nim"
  },
  {
    "name": "httpauth",
    "url": "https://github.com/FedericoCeratto/nim-httpauth",
    "method": "git",
    "tags": [
      "http",
      "authentication",
      "authorization",
      "library",
      "security"
    ],
    "description": "HTTP Authentication and Authorization",
    "license": "LGPLv3",
    "web": "https://github.com/FedericoCeratto/nim-httpauth"
  },
  {
    "name": "cbor",
    "url": "https://git.sr.ht/~ehmry/nim_cbor",
    "method": "git",
    "tags": [
      "library",
      "cbor",
      "binary",
      "encoding"
    ],
    "description": "Concise Binary Object Representation decoder (RFC7049).",
    "license": "MIT",
    "web": "https://git.sr.ht/~ehmry/nim_cbor"
  },
  {
    "name": "base58",
    "url": "https://git.sr.ht/~ehmry/nim_base58",
    "method": "git",
    "tags": [
      "base58",
      "bitcoin",
      "cryptonote",
      "monero",
      "encoding",
      "library"
    ],
    "description": "Base58 encoders and decoders for Bitcoin and CryptoNote addresses.",
    "license": "MIT",
    "web": "https://git.sr.ht/~ehmry/nim_base58"
  },
  {
    "name": "webdriver",
    "url": "https://github.com/dom96/webdriver",
    "method": "git",
    "tags": [
      "webdriver",
      "selenium",
      "library",
      "firefox"
    ],
    "description": "Implementation of the WebDriver w3c spec.",
    "license": "MIT",
    "web": "https://github.com/dom96/webdriver"
  },
  {
    "name": "interfaced",
    "url": "https://github.com/andreaferretti/interfaced",
    "method": "git",
    "tags": [
      "interface"
    ],
    "description": "Go-like interfaces",
    "license": "Apache License 2.0",
    "web": "https://github.com/andreaferretti/interfaced"
  },
  {
    "name": "vla",
    "url": "https://github.com/bpr/vla",
    "method": "git",
    "tags": [
      "vla",
      "alloca"
    ],
    "description": "Variable length arrays for Nim",
    "license": "MIT",
    "web": "https://github.com/bpr/vla"
  },
  {
    "name": "metatools",
    "url": "https://github.com/jxy/metatools",
    "method": "git",
    "tags": [
      "macros",
      "metaprogramming"
    ],
    "description": "Metaprogramming tools for Nim",
    "license": "MIT",
    "web": "https://github.com/jxy/metatools"
  },
  {
    "name": "pdcurses",
    "url": "https://github.com/lcrees/pdcurses",
    "method": "git",
    "tags": [
      "pdcurses",
      "curses",
      "console",
      "gui"
    ],
    "description": "Nim wrapper for PDCurses",
    "license": "MIT",
    "web": "https://github.com/lcrees/pdcurses"
  },
  {
    "name": "libuv",
    "url": "https://github.com/lcrees/libuv",
    "method": "git",
    "tags": [
      "libuv",
      "wrapper",
      "node",
      "networking"
    ],
    "description": "libuv bindings for Nim",
    "license": "MIT",
    "web": "https://github.com/lcrees/libuv"
  },
  {
    "name": "romans",
    "url": "https://github.com/lcrees/romans",
    "method": "git",
    "tags": [
      "roman",
      "numerals"
    ],
    "description": "Conversion between integers and Roman numerals",
    "license": "MIT",
    "web": "https://github.com/lcrees/romans"
  },
  {
    "name": "simpleAST",
    "url": "https://github.com/lguzzon-NIM/simpleAST",
    "method": "git",
    "tags": [
      "ast"
    ],
    "description": "Simple AST in NIM",
    "license": "MIT",
    "web": "https://github.com/lguzzon-NIM/simpleAST"
  },
  {
    "name": "timerpool",
    "url": "https://github.com/mikra01/timerpool/",
    "method": "git",
    "tags": [
      "timer",
      "pool",
      "events",
      "thread"
    ],
    "description": "threadsafe timerpool implementation for event purpose",
    "license": "MIT",
    "web": "https://github.com/mikra01/timerpool"
  },
  {
    "name": "zero_functional",
    "url": "https://github.com/zero-functional/zero-functional",
    "method": "git",
    "tags": [
      "functional",
      "dsl",
      "chaining",
      "seq"
    ],
    "description": "A library providing zero-cost chaining for functional abstractions in Nim",
    "license": "MIT",
    "web": "https://github.com/zero-functional/zero-functional"
  },
  {
    "name": "ormin",
    "url": "https://github.com/Araq/ormin",
    "method": "git",
    "tags": [
      "ORM",
      "SQL",
      "db",
      "database"
    ],
    "description": "Prepared SQL statement generator. A lightweight ORM.",
    "license": "MIT",
    "web": "https://github.com/Araq/ormin"
  },
  {
    "name": "karax",
    "url": "https://github.com/pragmagic/karax",
    "method": "git",
    "tags": [
      "browser",
      "DOM",
      "virtual-DOM",
      "UI"
    ],
    "description": "Karax is a framework for developing single page applications in Nim.",
    "license": "MIT",
    "web": "https://github.com/pragmagic/karax"
  },
  {
    "name": "cascade",
    "url": "https://github.com/citycide/cascade",
    "method": "git",
    "tags": [
      "macro",
      "cascade",
      "operator",
      "dart",
      "with"
    ],
    "description": "Method & assignment cascades for Nim, inspired by Smalltalk & Dart.",
    "license": "MIT",
    "web": "https://github.com/citycide/cascade"
  },
  {
    "name": "chrono",
    "url": "https://github.com/treeform/chrono",
    "method": "git",
    "tags": [
      "library",
      "timestamp",
      "calendar",
      "timezone"
    ],
    "description": "Calendars, Timestamps and Timezones utilities.",
    "license": "MIT",
    "web": "https://github.com/treeform/chrono"
  },
  {
    "name": "dbschema",
    "url": "https://github.com/vegansk/dbschema",
    "method": "git",
    "tags": [
      "library",
      "database",
      "db"
    ],
    "description": "Database schema migration library for Nim language.",
    "license": "MIT",
    "web": "https://github.com/vegansk/dbschema"
  },
  {
    "name": "gentabs",
    "url": "https://github.com/lcrees/gentabs",
    "method": "git",
    "tags": [
      "table",
      "string",
      "key",
      "value"
    ],
    "description": "Efficient hash table that is a key-value mapping (removed from stdlib)",
    "license": "MIT",
    "web": "https://github.com/lcrees/gentabs"
  },
  {
    "name": "libgraph",
    "url": "https://github.com/Mnenmenth/libgraphnim",
    "method": "git",
    "tags": [
      "graph",
      "math",
      "conversion",
      "pixels",
      "coordinates"
    ],
    "description": "Converts 2D linear graph coordinates to pixels on screen",
    "license": "MIT",
    "web": "https://github.com/Mnenmenth/libgraphnim"
  },
  {
    "name": "polynumeric",
    "url": "https://github.com/Vindaar/polynumeric",
    "method": "git",
    "tags": [
      "polynomial",
      "numeric"
    ],
    "description": "Polynomial operations",
    "license": "MIT",
    "web": "https://github.com/Vindaar/polynumeric"
  },
  {
    "name": "unicodedb",
    "url": "https://github.com/nitely/nim-unicodedb",
    "method": "git",
    "tags": [
      "unicode",
      "UCD",
      "unicodedata"
    ],
    "description": "Unicode Character Database (UCD) access for Nim",
    "license": "MIT",
    "web": "https://github.com/nitely/nim-unicodedb"
  },
  {
    "name": "normalize",
    "url": "https://github.com/nitely/nim-normalize",
    "method": "git",
    "tags": [
      "unicode",
      "normalization",
      "nfc",
      "nfd"
    ],
    "description": "Unicode normalization forms (tr15)",
    "license": "MIT",
    "web": "https://github.com/nitely/nim-normalize"
  },
  {
    "name": "nico",
    "url": "https://github.com/ftsf/nico",
    "method": "git",
    "tags": [
      "pico-8",
      "game",
      "library",
      "ludum",
      "dare"
    ],
    "description": "Nico game engine",
    "license": "MIT",
    "web": "https://github.com/ftsf/nico"
  },
  {
    "name": "os_files",
    "url": "https://github.com/tormund/os_files",
    "method": "git",
    "tags": [
      "dialogs",
      "file",
      "icon"
    ],
    "description": "Crossplatform (x11, windows, osx) native file dialogs; sytem file/folder icons in any resolution; open file with default application",
    "license": "MIT",
    "web": "https://github.com/tormund/os_files"
  },
  {
    "name": "sprymicro",
    "url": "https://github.com/gokr/sprymicro",
    "method": "git",
    "tags": [
      "spry",
      "demo"
    ],
    "description": "Small demo Spry interpreters",
    "license": "MIT",
    "web": "https://github.com/gokr/sprymicro"
  },
  {
    "name": "spryvm",
    "url": "https://github.com/gokr/spryvm",
    "method": "git",
    "tags": [
      "interpreter",
      "language",
      "spry"
    ],
    "description": "Homoiconic dynamic language interpreter in Nim",
    "license": "MIT",
    "web": "https://github.com/gokr/spryvm"
  },
  {
    "name": "netpbm",
    "url": "https://github.com/barcharcraz/nim-netpbm",
    "method": "git",
    "tags": [
      "pbm",
      "image",
      "wrapper",
      "netpbm"
    ],
    "description": "Wrapper for libnetpbm",
    "license": "MIT",
    "web": "https://github.com/barcharcraz/nim-netpbm"
  },
  {
    "name": "nimgen",
    "url": "https://github.com/genotrance/nimgen",
    "method": "git",
    "tags": [
      "c2nim",
      "library",
      "wrapper",
      "c",
      "c++"
    ],
    "description": "C2nim helper to simplify and automate wrapping C libraries",
    "license": "MIT",
    "web": "https://github.com/genotrance/nimgen"
  },
  {
    "name": "sksbox",
    "url": "https://github.com/Skrylar/sksbox",
    "method": "git",
    "tags": [
      "sbox",
      "binary",
      "binaryformat",
      "nothings",
      "container"
    ],
    "description": "A native-nim implementaton of the sBOX generic container format.",
    "license": "MIT",
    "web": "https://github.com/Skrylar/sksbox"
  },
  {
    "name": "avbin",
    "url": "https://github.com/Vladar4/avbin",
    "method": "git",
    "tags": [
      "audio",
      "video",
      "media",
      "library",
      "wrapper"
    ],
    "description": "Wrapper of the AVbin library for the Nim language.",
    "license": "LGPL",
    "web": "https://github.com/Vladar4/avbin"
  },
  {
    "name": "fsm",
    "url": "https://github.com/ba0f3/fsm.nim",
    "method": "git",
    "tags": [
      "fsm",
      "finite",
      "state",
      "machine"
    ],
    "description": "A simple finite-state machine for @nim-lang",
    "license": "MIT",
    "web": "https://github.com/ba0f3/fsm.nim"
  },
  {
    "name": "timezones",
    "url": "https://github.com/GULPF/timezones",
    "method": "git",
    "tags": [
      "timezone",
      "time",
      "tzdata"
    ],
    "description": "Timezone library compatible with the standard library. ",
    "license": "MIT",
    "web": "https://github.com/GULPF/timezones"
  },
  {
    "name": "ndf",
    "url": "https://github.com/rustomax/ndf",
    "method": "git",
    "tags": [
      "app",
      "binary",
      "duplicates",
      "utility",
      "filesystem"
    ],
    "description": "Duplicate files finder",
    "license": "MIT",
    "web": "https://github.com/rustomax/ndf"
  },
  {
    "name": "unicodeplus",
    "url": "https://github.com/nitely/nim-unicodeplus",
    "method": "git",
    "tags": [
      "unicode",
      "isdigit",
      "isalpha"
    ],
    "description": "Common unicode operations",
    "license": "MIT",
    "web": "https://github.com/nitely/nim-unicodeplus"
  },
  {
    "name": "libsvm",
    "url": "https://github.com/genotrance/libsvm",
    "method": "git",
    "tags": [
      "scientific",
      "svm",
      "vector"
    ],
    "description": "libsvm wrapper for Nim",
    "license": "MIT",
    "web": "https://github.com/genotrance/libsvm"
  },
  {
    "name": "lilt",
    "url": "https://github.com/quelklef/lilt",
    "method": "git",
    "tags": [
      "language",
      "parser",
      "parsing"
    ],
    "description": "Parsing language",
    "license": "MIT",
    "web": "https://github.com/quelklef/lilt"
  },
  {
    "name": "shiori_charset_convert",
    "url": "https://github.com/Narazaka/shiori_charset_convert-nim",
    "method": "git",
    "tags": [
      "shiori",
      "ukagaka"
    ],
    "description": "The SHIORI Message charset convert utility",
    "license": "MIT",
    "web": "https://github.com/Narazaka/shiori_charset_convert-nim"
  },
  {
    "name": "grafanim",
    "url": "https://github.com/jamesalbert/grafanim",
    "method": "git",
    "tags": [
      "library",
      "grafana",
      "dashboards"
    ],
    "description": "Grafana module for Nim",
    "license": "GPL",
    "web": "https://github.com/jamesalbert/grafanim"
  },
  {
    "name": "nimpy",
    "url": "https://github.com/yglukhov/nimpy",
    "method": "git",
    "tags": [
      "python",
      "bridge"
    ],
    "description": "Nim - Python bridge",
    "license": "MIT",
    "web": "https://github.com/yglukhov/nimpy"
  },
  {
    "name": "simple_graph",
    "url": "https://github.com/erhlee-bird/simple_graph",
    "method": "git",
    "tags": [
      "datastructures",
      "library"
    ],
    "description": "Simple Graph Library",
    "license": "MIT",
    "web": "https://github.com/erhlee-bird/simple_graph"
  },
  {
    "name": "controlStructures",
    "url": "https://github.com/TakeYourFreedom/Additional-Control-Structures-for-Nim",
    "method": "git",
    "tags": [
      "library",
      "control",
      "structure"
    ],
    "description": "Additional control structures",
    "license": "MIT",
    "web": "http://htmlpreview.github.io/?https://github.com/TakeYourFreedom/Additional-Control-Structures-for-Nim/blob/master/controlStructures.html"
  },
  {
    "name": "notetxt",
    "url": "https://github.com/mrshu/nim-notetxt",
    "method": "git",
    "tags": [
      "notetxt,",
      "note",
      "taking"
    ],
    "description": "A library that implements the note.txt specification for note taking.",
    "license": "MIT",
    "web": "https://github.com/mrshu/nim-notetxt"
  },
  {
    "name": "breeze",
    "url": "https://github.com/alehander42/breeze",
    "method": "git",
    "tags": [
      "dsl",
      "macro",
      "metaprogramming"
    ],
    "description": "A dsl for writing macros in Nim",
    "license": "MIT",
    "web": "https://github.com/alehander42/breeze"
  },
  {
    "name": "joyent_http_parser",
    "url": "https://github.com/nim-lang/joyent_http_parser",
    "method": "git",
    "tags": [
      "wrapper",
      "library",
      "parsing"
    ],
    "description": "Wrapper for high performance HTTP parsing library.",
    "license": "MIT",
    "web": "https://github.com/nim-lang/joyent_http_parser"
  },
  {
    "name": "libsvm_legacy",
    "url": "https://github.com/nim-lang/libsvm_legacy",
    "method": "git",
    "tags": [
      "wrapper",
      "library",
      "scientific"
    ],
    "description": "Wrapper for libsvm.",
    "license": "MIT",
    "web": "https://github.com/nim-lang/libsvm_legacy"
  },
  {
    "name": "clblast",
    "url": "https://github.com/numforge/nim-clblast",
    "method": "git",
    "tags": [
      "BLAS",
      "linear",
      "algebra",
      "vector",
      "matrix",
      "opencl",
      "high",
      "performance",
      "computing",
      "GPU",
      "wrapper"
    ],
    "description": "Wrapper for CLBlast, an OpenCL BLAS library",
    "license": "Apache License 2.0",
    "web": "https://github.com/numforge/nim-clblast"
  },
  {
    "name": "nimp5",
    "url": "https://github.com/Foldover/nim-p5",
    "method": "git",
    "tags": [
      "p5",
      "javascript",
      "creative",
      "coding",
      "processing",
      "library"
    ],
    "description": "Nim bindings for p5.js.",
    "license": "MIT",
    "web": "https://github.com/Foldover/nim-p5"
  },
  {
    "name": "names",
    "url": "https://github.com/pragmagic/names",
    "method": "git",
    "tags": [
      "strings"
    ],
    "description": "String interning library",
    "license": "MIT",
    "web": "https://github.com/pragmagic/names"
  },
  {
    "name": "sha1ext",
    "url": "https://github.com/CORDEA/sha1ext",
    "method": "git",
    "tags": [
      "sha1",
      "extension"
    ],
    "description": "std / sha1 extension",
    "license": "Apache License 2.0",
    "web": "https://github.com/CORDEA/sha1ext"
  },
  {
    "name": "libsha",
    "url": "https://github.com/forlan-ua/nim-libsha",
    "method": "git",
    "tags": [
      "sha1",
      "sha224",
      "sha256",
      "sha384",
      "sha512"
    ],
    "description": "Sha1 and Sha2 implementations",
    "license": "MIT",
    "web": "https://github.com/forlan-ua/nim-libsha"
  },
  {
    "name": "pwned",
    "url": "https://github.com/dom96/pwned",
    "method": "git",
    "tags": [
      "application",
      "passwords",
      "security",
      "binary"
    ],
    "description": "A client for the Pwned passwords API.",
    "license": "MIT",
    "web": "https://github.com/dom96/pwned"
  },
  {
    "name": "suffer",
    "url": "https://github.com/emekoi/suffer",
    "method": "git",
    "tags": [
      "graphics",
      "font",
      "software"
    ],
    "description": "a nim library for drawing 2d shapes, text, and images to 32bit software pixel buffers",
    "license": "MIT",
    "web": "https://github.com/emekoi/suffer"
  },
  {
    "name": "metric",
    "url": "https://github.com/mjendrusch/metric",
    "method": "git",
    "tags": [
      "library",
      "units",
      "scientific",
      "dimensional-analysis"
    ],
    "description": "Dimensionful types and dimensional analysis.",
    "license": "MIT",
    "web": "https://github.com/mjendrusch/metric"
  },
  {
    "name": "useragents",
    "url": "https://github.com/treeform/useragents",
    "method": "git",
    "tags": [
      "library",
      "useragent"
    ],
    "description": "User Agent parser for nim.",
    "license": "MIT",
    "web": "https://github.com/treeform/useragents"
  },
  {
    "name": "nimna",
    "url": "https://github.com/mjendrusch/nimna",
    "method": "git",
    "tags": [
      "library",
      "nucleic-acid-folding",
      "scientific",
      "biology"
    ],
    "description": "Nucleic acid folding and design.",
    "license": "MIT",
    "web": "https://github.com/mjendrusch/nimna"
  },
  {
    "name": "bencode",
    "url": "https://github.com/FedericoCeratto/nim-bencode",
    "method": "git",
    "tags": [
      "library",
      "bencode"
    ],
    "description": "Bencode serialization/deserialization library",
    "license": "LGPLv3",
    "web": "https://github.com/FedericoCeratto/nim-bencode"
  },
  {
    "name": "i3ipc",
    "url": "https://github.com/FedericoCeratto/nim-i3ipc",
    "method": "git",
    "tags": [
      "library",
      "i3"
    ],
    "description": "i3 IPC client library",
    "license": "LGPLv3",
    "web": "https://github.com/FedericoCeratto/nim-i3ipc"
  },
  {
    "name": "chroma",
    "url": "https://github.com/treeform/chroma",
    "method": "git",
    "tags": [
      "colors",
      "cmyk",
      "hsl",
      "hsv"
    ],
    "description": "Everything you want to do with colors.",
    "license": "MIT",
    "web": "https://github.com/treeform/chroma"
  },
  {
    "name": "nimrax",
    "url": "https://github.com/genotrance/nimrax",
    "method": "git",
    "tags": [
      "rax",
      "radix",
      "tree",
      "data",
      "structure"
    ],
    "description": "Radix tree wrapper for Nim",
    "license": "MIT",
    "web": "https://github.com/genotrance/nimrax"
  },
  {
    "name": "nimbass",
    "url": "https://github.com/genotrance/nimbass",
    "method": "git",
    "tags": [
      "bass",
      "audio",
      "wrapper"
    ],
    "description": "Bass wrapper for Nim",
    "license": "MIT",
    "web": "https://github.com/genotrance/nimbass"
  },
  {
    "name": "nimkerberos",
    "url": "https://github.com/genotrance/nimkerberos",
    "method": "git",
    "tags": [
      "kerberos",
      "ntlm",
      "authentication",
      "auth",
      "sspi"
    ],
    "description": "WinKerberos wrapper for Nim",
    "license": "MIT",
    "web": "https://github.com/genotrance/nimkerberos"
  },
  {
    "name": "nimssh2",
    "url": "https://github.com/genotrance/nimssh2",
    "method": "git",
    "tags": [
      "ssh",
      "library",
      "wrapper"
    ],
    "description": "libssh2 wrapper for Nim",
    "license": "MIT",
    "web": "https://github.com/genotrance/nimssh2"
  },
  {
    "name": "nimssl",
    "url": "https://github.com/genotrance/nimssl",
    "method": "git",
    "tags": [
      "openssl",
      "sha",
      "sha1",
      "hash",
      "sha256",
      "sha512"
    ],
    "description": "OpenSSL wrapper for Nim",
    "license": "MIT",
    "web": "https://github.com/genotrance/nimssl"
  },
  {
    "name": "snip",
    "url": "https://github.com/genotrance/snip",
    "method": "git",
    "tags": [
      "console",
      "editor",
      "text",
      "cli"
    ],
    "description": "Text editor to speed up testing code snippets",
    "license": "MIT",
    "web": "https://github.com/genotrance/snip"
  },
  {
    "name": "moduleinit",
    "url": "https://github.com/skunkiferous/moduleinit",
    "method": "git",
    "tags": [
      "library",
      "parallelism",
      "threads"
    ],
    "description": "Nim module/thread initialisation ordering library",
    "license": "MIT",
    "web": "https://github.com/skunkiferous/moduleinit"
  },
  {
    "name": "mofuw",
    "url": "https://github.com/2vg/mofuw",
    "method": "git",
    "tags": [
      "web",
      "http",
      "framework",
      "abandoned"
    ],
    "description": "mofuw is *MO*re *F*aster, *U*ltra *W*ebserver",
    "license": "MIT",
    "web": "https://github.com/2vg/mofuw"
  },
  {
    "name": "scnim",
    "url": "https://github.com/capocasa/scnim",
    "method": "git",
    "tags": [
      "music",
      "synthesizer",
      "realtime",
      "supercollider",
      "ugen",
      "plugin",
      "binding",
      "audio"
    ],
    "description": "Develop SuperCollider UGens in Nim",
    "license": "MIT",
    "web": "https://github.com/capocasa/scnim"
  },
  {
    "name": "nimgl",
    "url": "https://github.com/nimgl/nimgl",
    "method": "git",
    "tags": [
      "glfw",
      "imgui",
      "opengl",
      "bindings",
      "gl",
      "graphics"
    ],
    "description": "Nim Game Library",
    "license": "MIT",
    "web": "https://github.com/lmariscal/nimgl"
  },
  {
    "name": "inim",
    "url": "https://github.com/inim-repl/INim",
    "method": "git",
    "tags": [
      "repl",
      "playground",
      "shell"
    ],
    "description": "Interactive Nim Shell",
    "license": "MIT",
    "web": "https://github.com/AndreiRegiani/INim"
  },
  {
    "name": "nimbigwig",
    "url": "https://github.com/genotrance/nimbigwig",
    "method": "git",
    "tags": [
      "bigwig",
      "bigbend",
      "genome"
    ],
    "description": "libBigWig wrapper for Nim",
    "license": "MIT",
    "web": "https://github.com/genotrance/nimbigwig"
  },
  {
    "name": "regex",
    "url": "https://github.com/nitely/nim-regex",
    "method": "git",
    "tags": [
      "regex"
    ],
    "description": "Linear time regex matching",
    "license": "MIT",
    "web": "https://github.com/nitely/nim-regex"
  },
  {
    "name": "tsundoku",
    "url": "https://github.com/FedericoCeratto/tsundoku",
    "method": "git",
    "tags": [
      "OPDS",
      "ebook",
      "server"
    ],
    "description": "Simple and lightweight OPDS ebook server",
    "license": "GPLv3",
    "web": "https://github.com/FedericoCeratto/tsundoku"
  },
  {
    "name": "nim_exodus",
    "url": "https://github.com/shinriyo/nim_exodus",
    "method": "git",
    "tags": [
      "web",
      "html",
      "template"
    ],
    "description": "Template generator for gester",
    "license": "MIT",
    "web": "https://github.com/shinriyo/nim_exodus"
  },
  {
    "name": "nimlibxlsxwriter",
    "url": "https://github.com/KeepCoolWithCoolidge/nimlibxlsxwriter",
    "method": "git",
    "tags": [
      "Excel",
      "wrapper",
      "xlsx"
    ],
    "description": "libxslxwriter wrapper for Nim",
    "license": "MIT",
    "web": "https://github.com/KeepCoolWithCoolidge/nimlibxlsxwriter"
  },
  {
    "name": "nimclutter",
    "url": "https://github.com/KeepCoolWithCoolidge/nimclutter",
    "method": "git",
    "tags": [
      "clutter",
      "gtk",
      "gui"
    ],
    "description": "Nim bindings for Clutter toolkit.",
    "license": "LGPLv2.1",
    "web": "https://github.com/KeepCoolWithCoolidge/nimclutter"
  },
  {
    "name": "nimhdf5",
    "url": "https://github.com/Vindaar/nimhdf5",
    "method": "git",
    "tags": [
      "library",
      "wrapper",
      "binding",
      "libhdf5",
      "hdf5",
      "ndarray",
      "storage"
    ],
    "description": "Bindings for the HDF5 data format C library",
    "license": "MIT",
    "web": "https://github.com/Vindaar/nimhdf5"
  },
  {
    "name": "mpfit",
    "url": "https://github.com/Vindaar/nim-mpfit",
    "method": "git",
    "tags": [
      "library",
      "wrapper",
      "binding",
      "nonlinear",
      "least-squares",
      "fitting",
      "levenberg-marquardt",
      "regression"
    ],
    "description": "A wrapper for the cMPFIT non-linear least squares fitting library",
    "license": "MIT",
    "web": "https://github.com/Vindaar/nim-mpfit"
  },
  {
    "name": "nlopt",
    "url": "https://github.com/Vindaar/nimnlopt",
    "method": "git",
    "tags": [
      "library",
      "wrapper",
      "binding",
      "nonlinear-optimization"
    ],
    "description": "A wrapper for the non-linear optimization C library Nlopt",
    "license": "MIT",
    "web": "https://github.com/Vindaar/nimnlopt"
  },
  {
    "name": "itertools",
    "url": "https://github.com/narimiran/itertools",
    "method": "git",
    "tags": [
      "itertools",
      "iterutils",
      "python",
      "iter",
      "iterator",
      "iterators"
    ],
    "description": "Itertools for Nim",
    "license": "MIT",
    "web": "https://narimiran.github.io/itertools/"
  },
  {
    "name": "sorta",
    "url": "https://github.com/narimiran/sorta",
    "method": "git",
    "tags": [
      "sort",
      "sorted",
      "table",
      "sorted-table",
      "b-tree",
      "btree",
      "ordered"
    ],
    "description": "Sorted Tables for Nim, based on B-Trees",
    "license": "MIT",
    "web": "https://narimiran.github.io/sorta/"
  },
  {
    "name": "typelists",
    "url": "https://github.com/yglukhov/typelists",
    "method": "git",
    "tags": [
      "metaprogramming"
    ],
    "description": "Typelists in Nim",
    "license": "MIT",
    "web": "https://github.com/yglukhov/typelists"
  },
  {
    "name": "sol",
    "url": "https://github.com/davidgarland/sol",
    "method": "git",
    "tags": [
      "c99",
      "c11",
      "c",
      "vector",
      "simd",
      "avx",
      "avx2",
      "neon"
    ],
    "description": "A SIMD-accelerated vector library written in C99 with Nim bindings.",
    "license": "MIT",
    "web": "https://github.com/davidgarland/sol"
  },
  {
    "name": "simdX86",
    "url": "https://github.com/nimlibs/simdX86",
    "method": "git",
    "tags": [
      "simd"
    ],
    "description": "Wrappers for X86 SIMD intrinsics",
    "license": "MIT",
    "web": "https://github.com/nimlibs/simdX86"
  },
  {
    "name": "loopfusion",
    "url": "https://github.com/numforge/loopfusion",
    "method": "git",
    "tags": [
      "loop",
      "iterator",
      "zip",
      "forEach",
      "variadic"
    ],
    "description": "Loop efficiently over a variadic number of containers",
    "license": "MIT or Apache 2.0",
    "web": "https://github.com/numforge/loopfusion"
  },
  {
    "name": "tinamou",
    "url": "https://github.com/Double-oxygeN/tinamou",
    "method": "git",
    "tags": [
      "game",
      "sdl2"
    ],
    "description": "Game Library in Nim with SDL2",
    "license": "MIT",
    "web": "https://github.com/Double-oxygeN/tinamou"
  },
  {
    "name": "cittadino",
    "url": "https://github.com/makingspace/cittadino",
    "method": "git",
    "tags": [
      "pubsub",
      "stomp",
      "rabbitmq",
      "amqp"
    ],
    "description": "A simple PubSub framework using STOMP.",
    "license": "BSD2",
    "web": "https://github.com/makingspace/cittadino"
  },
  {
    "name": "consul",
    "url": "https://github.com/makingspace/nim_consul",
    "method": "git",
    "tags": [
      "consul"
    ],
    "description": "A simple interface to a running Consul agent.",
    "license": "BSD2",
    "web": "https://github.com/makingspace/nim_consul"
  },
  {
    "name": "keystone",
    "url": "https://github.com/6A/Keystone.nim",
    "method": "git",
    "tags": [
      "binding",
      "keystone",
      "asm",
      "assembler",
      "x86",
      "arm"
    ],
    "description": "Bindings to the Keystone Assembler.",
    "license": "MIT",
    "web": "https://github.com/6A/Keystone.nim"
  },
  {
    "name": "units",
    "url": "https://github.com/Udiknedormin/NimUnits",
    "method": "git",
    "tags": [
      "library",
      "pure",
      "units",
      "physics",
      "science",
      "documentation",
      "safety"
    ],
    "description": " Statically-typed quantity units.",
    "license": "MIT",
    "web": "https://github.com/Udiknedormin/NimUnits"
  },
  {
    "name": "ast_pattern_matching",
    "url": "https://github.com/krux02/ast-pattern-matching",
    "method": "git",
    "tags": [
      "macros",
      "pattern-matching",
      "ast"
    ],
    "description": "a general ast pattern matching library with a focus on correctness and good error messages",
    "license": "MIT",
    "web": "https://github.com/krux02/ast-pattern-matching"
  },
  {
    "name": "tissue",
    "url": "https://github.com/genotrance/tissue",
    "method": "git",
    "tags": [
      "github",
      "issue",
      "debug",
      "test",
      "testament"
    ],
    "description": "Test failing snippets from Nim's issues",
    "license": "MIT",
    "web": "https://github.com/genotrance/tissue"
  },
  {
    "name": "sphincs",
    "url": "https://git.sr.ht/~ehmry/nim_sphincs",
    "method": "git",
    "tags": [
      "crypto",
      "pqcrypto",
      "signing"
    ],
    "description": "SPHINCS⁺ stateless hash-based signature scheme",
    "license": "MIT",
    "web": "https://git.sr.ht/~ehmry/nim_sphincs"
  },
  {
    "name": "nimpb",
    "url": "https://github.com/oswjk/nimpb",
    "method": "git",
    "tags": [
      "serialization",
      "protocol-buffers",
      "protobuf",
      "library"
    ],
    "description": "A Protocol Buffers library for Nim",
    "license": "MIT",
    "web": "https://github.com/oswjk/nimpb"
  },
  {
    "name": "nimpb_protoc",
    "url": "https://github.com/oswjk/nimpb_protoc",
    "method": "git",
    "tags": [
      "serialization",
      "protocol-buffers",
      "protobuf"
    ],
    "description": "Protocol Buffers compiler support package for nimpb",
    "license": "MIT",
    "web": "https://github.com/oswjk/nimpb_protoc"
  },
  {
    "name": "strunicode",
    "url": "https://github.com/nitely/nim-strunicode",
    "method": "git",
    "tags": [
      "string",
      "unicode",
      "grapheme"
    ],
    "description": "Swift-like unicode string handling",
    "license": "MIT",
    "web": "https://github.com/nitely/nim-strunicode"
  },
  {
    "name": "turn_based_game",
    "url": "https://github.com/JohnAD/turn_based_game",
    "method": "git",
    "tags": [
      "rules-engine",
      "game",
      "turn-based"
    ],
    "description": "Game rules engine for simulating or playing turn-based games",
    "license": "MIT",
    "web": "https://github.com/JohnAD/turn_based_game/wiki"
  },
  {
    "name": "negamax",
    "url": "https://github.com/JohnAD/negamax",
    "method": "git",
    "tags": [
      "negamax",
      "minimax",
      "game",
      "ai",
      "turn-based"
    ],
    "description": "Negamax AI search-tree algorithm for two player games",
    "license": "MIT",
    "web": "https://github.com/JohnAD/negamax"
  },
  {
    "name": "translation",
    "url": "https://github.com/juancarlospaco/nim-tinyslation",
    "method": "git",
    "tags": [
      "translation",
      "tinyslation",
      "api",
      "strings",
      "minimalism"
    ],
    "description": "Text string translation from free online crowdsourced API. Tinyslation a tiny translation.",
    "license": "LGPLv3",
    "web": "https://github.com/juancarlospaco/nim-tinyslation"
  },
  {
    "name": "magic",
    "url": "https://github.com/xmonader/nim-magic",
    "method": "git",
    "tags": [
      "libmagic",
      "magic",
      "guessfile"
    ],
    "description": "libmagic for nim",
    "license": "MIT",
    "web": "https://github.com/xmonader/nim-magic"
  },
  {
    "name": "configparser",
    "url": "https://github.com/xmonader/nim-configparser",
    "method": "git",
    "tags": [
      "configparser",
      "ini",
      "parser"
    ],
    "description": "pure Ini configurations parser",
    "license": "MIT",
    "web": "https://github.com/xmonader/nim-configparser"
  },
  {
    "name": "random_font_color",
    "url": "https://github.com/juancarlospaco/nim-random-font-color",
    "method": "git",
    "tags": [
      "fonts",
      "colors",
      "pastel",
      "design",
      "random"
    ],
    "description": "Random curated Fonts and pastel Colors for your UI/UX design, design for non-designers.",
    "license": "LGPLv3",
    "web": "https://github.com/juancarlospaco/nim-random-font-color"
  },
  {
    "name": "bytes2human",
    "url": "https://github.com/juancarlospaco/nim-bytes2human",
    "method": "git",
    "tags": [
      "bytes",
      "human",
      "minimalism",
      "size"
    ],
    "description": "Convert bytes to kilobytes, megabytes, gigabytes, etc.",
    "license": "LGPLv3",
    "web": "https://github.com/juancarlospaco/nim-bytes2human"
  },
  {
    "name": "nimhttpd",
    "url": "https://github.com/h3rald/nimhttpd",
    "method": "git",
    "tags": [
      "web-server",
      "static-file-server",
      "server",
      "http"
    ],
    "description": "A tiny static file web server.",
    "license": "MIT",
    "web": "https://github.com/h3rald/nimhttpd"
  },
  {
    "name": "crc32",
    "url": "https://github.com/juancarlospaco/nim-crc32",
    "method": "git",
    "tags": [
      "crc32",
      "checksum",
      "minimalism"
    ],
    "description": "CRC32, 2 proc, copied from RosettaCode.",
    "license": "MIT",
    "web": "https://github.com/juancarlospaco/nim-crc32"
  },
  {
    "name": "httpbeast",
    "url": "https://github.com/dom96/httpbeast",
    "method": "git",
    "tags": [
      "http",
      "server",
      "parallel",
      "linux",
      "unix"
    ],
    "description": "A performant and scalable HTTP server.",
    "license": "MIT",
    "web": "https://github.com/dom96/httpbeast"
  },
  {
    "name": "datetime2human",
    "url": "https://github.com/juancarlospaco/nim-datetime2human",
    "method": "git",
    "tags": [
      "date",
      "time",
      "datetime",
      "ISO-8601",
      "human",
      "minimalism"
    ],
    "description": "Human friendly DateTime string representations, seconds to millenniums.",
    "license": "LGPLv3",
    "web": "https://github.com/juancarlospaco/nim-datetime2human"
  },
  {
    "name": "sass",
    "url": "https://github.com/dom96/sass",
    "method": "git",
    "tags": [
      "css",
      "compiler",
      "wrapper",
      "library",
      "scss",
      "web"
    ],
    "description": "A wrapper for the libsass library.",
    "license": "MIT",
    "web": "https://github.com/dom96/sass"
  },
  {
    "name": "osutil",
    "url": "https://github.com/juancarlospaco/nim-osutil",
    "method": "git",
    "tags": [
      "utils",
      "helpers",
      "minimalism",
      "process",
      "mobile",
      "battery"
    ],
    "description": "OS Utils for Nim, simple tiny but useful procs for OS. Turn Display OFF and set Process Name.",
    "license": "LGPLv3",
    "web": "https://github.com/juancarlospaco/nim-osutil"
  },
  {
    "name": "binance",
    "url": "https://github.com/Imperator26/binance",
    "method": "git",
    "tags": [
      "library",
      "api",
      "binance"
    ],
    "description": "A Nim library to access the Binance API.",
    "license": "Apache License 2.0",
    "web": "https://github.com/Imperator26/binance"
  },
  {
    "name": "jdec",
    "tags": [
      "json",
      "marshal",
      "helper",
      "utils"
    ],
    "method": "git",
    "license": "MIT",
    "web": "https://github.com/diegogub/jdec",
    "url": "https://github.com/diegogub/jdec",
    "description": "Flexible JSON manshal/unmarshal library for nim"
  },
  {
    "name": "nimsnappyc",
    "url": "https://github.com/NimCompression/nimsnappyc",
    "method": "git",
    "tags": [
      "snappy",
      "compression",
      "wrapper",
      "library"
    ],
    "description": "Wrapper for the Snappy-C compression library",
    "license": "MIT",
    "web": "https://github.com/NimCompression/nimsnappyc"
  },
  {
    "name": "websitecreator",
    "alias": "nimwc"
  },
  {
    "name": "nimwc",
    "url": "https://github.com/ThomasTJdev/nim_websitecreator",
    "method": "git",
    "tags": [
      "website",
      "webpage",
      "blog",
      "binary"
    ],
    "description": "A website management tool. Run the file and access your webpage.",
    "license": "PPL",
    "web": "https://nimwc.org/"
  },
  {
    "name": "shaname",
    "url": "https://github.com/Torro/nimble-packages?subdir=shaname",
    "method": "git",
    "tags": [
      "sha1",
      "command-line",
      "utilities"
    ],
    "description": "Rename files to their sha1sums",
    "license": "BSD",
    "web": "https://github.com/Torro/nimble-packages/tree/master/shaname"
  },
  {
    "name": "about",
    "url": "https://github.com/aleandros/about",
    "method": "git",
    "tags": [
      "cli",
      "tool"
    ],
    "description": "Executable for finding information about programs in PATH",
    "license": "MIT",
    "web": "https://github.com/aleandros/about"
  },
  {
    "name": "findtests",
    "url": "https://github.com/jackvandrunen/findtests",
    "method": "git",
    "tags": [
      "test",
      "tests",
      "unit-testing"
    ],
    "description": "A helper module for writing unit tests in Nim with nake or similar build system.",
    "license": "ISC",
    "web": "https://github.com/jackvandrunen/findtests"
  },
  {
    "name": "packedjson",
    "url": "https://github.com/Araq/packedjson",
    "method": "git",
    "tags": [
      "json"
    ],
    "description": "packedjson is an alternative Nim implementation for JSON. The JSON is essentially kept as a single string in order to save memory over a more traditional tree representation.",
    "license": "MIT",
    "web": "https://github.com/Araq/packedjson"
  },
  {
    "name": "unicode_numbers",
    "url": "https://github.com/Aearnus/unicode_numbers",
    "method": "git",
    "tags": [
      "library",
      "string",
      "format",
      "unicode"
    ],
    "description": "Converts a number into a specially formatted Unicode string",
    "license": "MIT",
    "web": "https://github.com/Aearnus/unicode_numbers"
  },
  {
    "name": "glob",
    "url": "https://github.com/citycide/glob",
    "method": "git",
    "tags": [
      "glob",
      "pattern",
      "match",
      "walk",
      "filesystem",
      "pure"
    ],
    "description": "Pure library for matching file paths against Unix style glob patterns.",
    "license": "MIT",
    "web": "https://github.com/citycide/glob"
  },
  {
    "name": "lda",
    "url": "https://github.com/unicredit/lda",
    "method": "git",
    "tags": [
      "LDA",
      "topic-modeling",
      "text-clustering",
      "NLP"
    ],
    "description": "Latent Dirichlet Allocation",
    "license": "Apache License 2.0",
    "web": "https://github.com/unicredit/lda"
  },
  {
    "name": "mdevolve",
    "url": "https://github.com/jxy/MDevolve",
    "method": "git",
    "tags": [
      "MD",
      "integrator",
      "numerical",
      "evolution"
    ],
    "description": "Integrator framework for Molecular Dynamic evolutions",
    "license": "MIT",
    "web": "https://github.com/jxy/MDevolve"
  },
  {
    "name": "sctp",
    "url": "https://github.com/metacontainer/sctp.nim",
    "method": "git",
    "tags": [
      "sctp",
      "networking",
      "userspace"
    ],
    "description": "Userspace SCTP bindings",
    "license": "BSD",
    "web": "https://github.com/metacontainer/sctp.nim"
  },
  {
    "name": "sodium",
    "url": "https://github.com/zielmicha/libsodium.nim",
    "method": "git",
    "tags": [
      "crypto",
      "security",
      "sodium"
    ],
    "description": "High-level libsodium bindings",
    "license": "MIT",
    "web": "https://github.com/zielmicha/libsodium.nim"
  },
  {
    "name": "db_clickhouse",
    "url": "https://github.com/leonardoce/nim-clickhouse",
    "method": "git",
    "tags": [
      "wrapper",
      "database",
      "clickhouse"
    ],
    "description": "ClickHouse Nim interface",
    "license": "MIT",
    "web": "https://github.com/leonardoce/nim-clickhouse"
  },
  {
    "name": "webterminal",
    "url": "https://github.com/JohnAD/webterminal",
    "method": "git",
    "tags": [
      "javascript",
      "terminal",
      "tty"
    ],
    "description": "Very simple browser Javascript TTY web terminal",
    "license": "MIT",
    "web": "https://github.com/JohnAD/webterminal"
  },
  {
    "name": "hpack",
    "url": "https://github.com/nitely/nim-hpack",
    "method": "git",
    "tags": [
      "http2",
      "hpack"
    ],
    "description": "HPACK (Header Compression for HTTP/2)",
    "license": "MIT",
    "web": "https://github.com/nitely/nim-hpack"
  },
  {
    "name": "cobs",
    "url": "https://github.com/keyme/nim_cobs",
    "method": "git",
    "tags": [
      "serialization",
      "encoding",
      "wireline",
      "framing",
      "cobs"
    ],
    "description": "Consistent Overhead Byte Stuffing for Nim",
    "license": "MIT",
    "web": "https://github.com/keyme/nim_cobs"
  },
  {
    "name": "bitvec",
    "url": "https://github.com/keyme/nim_bitvec",
    "method": "git",
    "tags": [
      "serialization",
      "encoding",
      "wireline"
    ],
    "description": "Extensible bit vector integer encoding library",
    "license": "MIT",
    "web": "https://github.com/keyme/nim_bitvec"
  },
  {
    "name": "nimsvg",
    "url": "https://github.com/bluenote10/NimSvg",
    "method": "git",
    "tags": [
      "svg"
    ],
    "description": "Nim-based DSL allowing to generate SVG files and GIF animations.",
    "license": "MIT",
    "web": "https://github.com/bluenote10/NimSvg"
  },
  {
    "name": "validation",
    "url": "https://github.com/captainbland/nim-validation",
    "method": "git",
    "tags": [
      "validation",
      "library"
    ],
    "description": "Nim object validation using type field pragmas",
    "license": "GPLv3",
    "web": "https://github.com/captainbland/nim-validation"
  },
  {
    "name": "nimgraphviz",
    "url": "https://github.com/QuinnFreedman/nimgraphviz",
    "method": "git",
    "tags": [
      "graph",
      "viz",
      "graphviz",
      "dot",
      "pygraphviz"
    ],
    "description": "Nim bindings for the GraphViz tool and the DOT graph language",
    "license": "MIT",
    "web": "https://github.com/QuinnFreedman/nimgraphviz"
  },
  {
    "name": "fab",
    "url": "https://github.com/icyphox/fab",
    "method": "git",
    "tags": [
      "colors",
      "terminal",
      "formatting",
      "text",
      "fun"
    ],
    "description": "Print fabulously in your terminal",
    "license": "MIT",
    "web": "https://github.com/icyphox/fab"
  },
  {
    "name": "kdialog",
    "url": "https://github.com/juancarlospaco/nim-kdialog",
    "method": "git",
    "tags": [
      "kdialog",
      "qt5",
      "kde",
      "gui",
      "easy",
      "qt"
    ],
    "description": "KDialog Qt5 Wrapper, easy API, KISS design",
    "license": "LGPLv3",
    "web": "https://github.com/juancarlospaco/nim-kdialog"
  },
  {
    "name": "nim7z",
    "url": "https://github.com/genotrance/nim7z",
    "method": "git",
    "tags": [
      "7zip",
      "7z",
      "extract",
      "archive"
    ],
    "description": "7z extraction for Nim",
    "license": "MIT",
    "web": "https://github.com/genotrance/nim7z"
  },
  {
    "name": "nimarchive",
    "url": "https://github.com/genotrance/nimarchive",
    "method": "git",
    "tags": [
      "7z",
      "zip",
      "tar",
      "rar",
      "gz",
      "libarchive",
      "compress",
      "extract",
      "archive"
    ],
    "description": "libarchive wrapper for Nim",
    "license": "MIT",
    "web": "https://github.com/genotrance/nimarchive"
  },
  {
    "name": "nimpcre",
    "url": "https://github.com/genotrance/nimpcre",
    "method": "git",
    "tags": [
      "pcre",
      "regex"
    ],
    "description": "PCRE wrapper for Nim",
    "license": "MIT",
    "web": "https://github.com/genotrance/nimpcre"
  },
  {
    "name": "nimdeps",
    "url": "https://github.com/genotrance/nimdeps",
    "method": "git",
    "tags": [
      "dependency",
      "bundle",
      "installer",
      "package"
    ],
    "description": "Nim library to bundle dependency files into executable",
    "license": "MIT",
    "web": "https://github.com/genotrance/nimdeps"
  },
  {
    "name": "intel_hex",
    "url": "https://github.com/keyme/nim_intel_hex",
    "method": "git",
    "tags": [
      "utils",
      "parsing",
      "hex"
    ],
    "description": "Intel hex file utility library",
    "license": "MIT",
    "web": "https://github.com/keyme/nim_intel_hex"
  },
  {
    "name": "nimha",
    "url": "https://github.com/ThomasTJdev/nim_homeassistant",
    "method": "git",
    "tags": [
      "smarthome",
      "automation",
      "mqtt",
      "xiaomi"
    ],
    "description": "Nim Home Assistant (NimHA) is a hub for combining multiple home automation devices and automating jobs",
    "license": "GPLv3",
    "web": "https://github.com/ThomasTJdev/nim_homeassistant"
  },
  {
    "name": "fmod",
    "url": "https://github.com/johnnovak/nim-fmod",
    "method": "git",
    "tags": [
      "library",
      "fmod",
      "audio",
      "game",
      "sound"
    ],
    "description": "Nim wrapper for the FMOD Low Level C API",
    "license": "MIT",
    "web": "https://github.com/johnnovak/nim-fmod"
  },
  {
    "name": "figures",
    "url": "https://github.com/lmariscal/figures",
    "method": "git",
    "tags": [
      "unicode",
      "cli",
      "figures"
    ],
    "description": "unicode symbols",
    "license": "MIT",
    "web": "https://github.com/lmariscal/figures"
  },
  {
    "name": "ur",
    "url": "https://github.com/JohnAD/ur",
    "method": "git",
    "tags": [
      "library",
      "universal",
      "result",
      "return"
    ],
    "description": "A Universal Result macro/object that normalizes the information returned from a procedure",
    "license": "MIT",
    "web": "https://github.com/JohnAD/ur",
    "doc": "https://github.com/JohnAD/ur/blob/master/docs/ur.rst"
  },
  {
    "name": "blosc",
    "url": "https://github.com/Skrylar/nblosc",
    "method": "git",
    "tags": [
      "blosc",
      "wrapper",
      "compression"
    ],
    "description": "Bit Shuffling Block Compressor (C-Blosc)",
    "license": "BSD",
    "web": "https://github.com/Skrylar/nblosc"
  },
  {
    "name": "fltk",
    "url": "https://github.com/Skrylar/nfltk",
    "method": "git",
    "tags": [
      "gui",
      "fltk",
      "wrapper",
      "c++"
    ],
    "description": "The Fast-Light Tool Kit",
    "license": "LGPL",
    "web": "https://github.com/Skrylar/nfltk"
  },
  {
    "name": "nim_cexc",
    "url": "https://github.com/metasyn/nim-cexc-splunk",
    "method": "git",
    "tags": [
      "splunk",
      "command",
      "cexc",
      "chunked"
    ],
    "description": "A simple chunked external protocol interface for Splunk custom search commands.",
    "license": "Apache2",
    "web": "https://github.com/metasyn/nim-cexc-splunk"
  },
  {
    "name": "nimclipboard",
    "url": "https://github.com/genotrance/nimclipboard",
    "method": "git",
    "tags": [
      "clipboard",
      "wrapper",
      "clip",
      "copy",
      "paste",
      "nimgen"
    ],
    "description": "Nim wrapper for libclipboard",
    "license": "MIT",
    "web": "https://github.com/genotrance/nimclipboard"
  },
  {
    "name": "skinterpolate",
    "url": "https://github.com/Skrylar/skInterpolate",
    "method": "git",
    "tags": [
      "interpolation",
      "animation"
    ],
    "description": "Interpolation routines for data and animation.",
    "license": "MIT",
    "web": "https://github.com/Skrylar/skInterpolate"
  },
  {
    "name": "nimspice",
    "url": "https://github.com/CodeDoes/nimspice",
    "method": "git",
    "tags": [
      "macro",
      "template",
      "class",
      "collection"
    ],
    "description": "A bunch of macros. sugar if you would",
    "license": "MIT",
    "web": "https://github.com/CodeDoes/nimspice"
  },
  {
    "name": "BN",
    "url": "https://github.com/MerosCrypto/BN",
    "method": "git",
    "tags": [
      "bignumber",
      "multiprecision",
      "imath"
    ],
    "description": "A Nim Wrapper of the imath BigNumber library.",
    "license": "MIT"
  },
  {
    "name": "nimbioseq",
    "url": "https://github.com/jhbadger/nimbioseq",
    "method": "git",
    "tags": [
      "bioinformatics",
      "fasta",
      "fastq"
    ],
    "description": "Nim Library for sequence (protein/nucleotide) bioinformatics",
    "license": "BSD-3",
    "web": "https://github.com/jhbadger/nimbioseq"
  },
  {
    "name": "subhook",
    "url": "https://github.com/ba0f3/subhook.nim",
    "method": "git",
    "tags": [
      "hook",
      "hooking",
      "subhook",
      "x86",
      "windows",
      "linux",
      "unix"
    ],
    "description": "subhook wrapper",
    "license": "BSD2",
    "web": "https://github.com/ba0f3/subhook.nim"
  },
  {
    "name": "timecop",
    "url": "https://github.com/ba0f3/timecop.nim",
    "method": "git",
    "tags": [
      "time",
      "travel",
      "timecop"
    ],
    "description": "Time travelling for Nim",
    "license": "MIT",
    "web": "https://github.com/ba0f3/timecop.nim"
  },
  {
    "name": "openexchangerates",
    "url": "https://github.com/juancarlospaco/nim-openexchangerates",
    "method": "git",
    "tags": [
      "money",
      "exchange",
      "openexchangerates",
      "bitcoin",
      "gold",
      "dollar",
      "euro",
      "prices"
    ],
    "description": "OpenExchangeRates API Client for Nim. Works with/without SSL. Partially works with/without Free API Key.",
    "license": "MIT",
    "web": "https://github.com/juancarlospaco/nim-openexchangerates"
  },
  {
    "name": "clr",
    "url": "https://github.com/Calinou/clr",
    "method": "git",
    "tags": [
      "command-line",
      "color",
      "rgb",
      "hsl",
      "hsv"
    ],
    "description": "Get information about colors and convert them in the command line",
    "license": "MIT",
    "web": "https://github.com/Calinou/clr"
  },
  {
    "name": "duktape",
    "url": "https://github.com/manguluka/duktape-nim",
    "method": "git",
    "tags": [
      "js",
      "javascript",
      "scripting",
      "language",
      "interpreter"
    ],
    "description": "wrapper for the Duktape embeddable Javascript engine",
    "license": "MIT",
    "web": "https://github.com/manguluka/duktape-nim"
  },
  {
    "name": "polypbren",
    "url": "https://github.com/guibar64/polypbren",
    "method": "git",
    "tags": [
      "science",
      "equation"
    ],
    "description": "Renormalization of colloidal charges of polydipserse dispersions using the Poisson-Boltzmann equation",
    "license": "MIT",
    "web": "https://github.com/guibar64/polypbren"
  },
  {
    "name": "spdx_licenses",
    "url": "https://github.com/euantorano/spdx_licenses.nim",
    "method": "git",
    "tags": [
      "spdx",
      "license"
    ],
    "description": "A library to retrieve the list of commonly used licenses from the SPDX License List.",
    "license": "BSD3",
    "web": "https://github.com/euantorano/spdx_licenses.nim"
  },
  {
    "name": "texttospeech",
    "url": "https://github.com/dom96/texttospeech",
    "method": "git",
    "tags": [
      "tts",
      "text-to-speech",
      "google-cloud",
      "gcloud",
      "api"
    ],
    "description": "A client for the Google Cloud Text to Speech API.",
    "license": "MIT",
    "web": "https://github.com/dom96/texttospeech"
  },
  {
    "name": "nim_tiled",
    "url": "https://github.com/SkyVault/nim-tiled",
    "method": "git",
    "tags": [
      "tiled",
      "gamedev",
      "tmx",
      "indie"
    ],
    "description": "Tiled map loader for the Nim programming language",
    "license": "MIT",
    "web": "https://github.com/SkyVault/nim-tiled"
  },
  {
    "name": "fragments",
    "url": "https://github.com/fragcolor-xyz/fragments",
    "method": "git",
    "tags": [
      "ffi",
      "math",
      "threading",
      "dsl",
      "memory",
      "serialization",
      "cpp",
      "utilities"
    ],
    "description": "Our very personal collection of utilities",
    "license": "MIT",
    "web": "https://github.com/fragcolor-xyz/fragments"
  },
  {
    "name": "nimline",
    "url": "https://github.com/fragcolor-xyz/nimline",
    "method": "git",
    "tags": [
      "c",
      "c++",
      "interop",
      "ffi",
      "wrappers"
    ],
    "description": "Wrapper-less C/C++ interop for Nim",
    "license": "MIT",
    "web": "https://github.com/fragcolor-xyz/nimline"
  },
  {
    "name": "nim_telegram_bot",
    "url": "https://github.com/juancarlospaco/nim-telegram-bot",
    "method": "git",
    "tags": [
      "telegram",
      "bot",
      "telebot",
      "async",
      "multipurpose",
      "chat"
    ],
    "description": "Generic Configurable Telegram Bot for Nim, with builtin basic functionality and Plugins",
    "license": "MIT",
    "web": "https://github.com/juancarlospaco/nim-telegram-bot"
  },
  {
    "name": "xiaomi",
    "url": "https://github.com/ThomasTJdev/nim_xiaomi.git",
    "method": "git",
    "tags": [
      "xiaomi",
      "iot"
    ],
    "description": "Read and write to Xiaomi IOT devices.",
    "license": "MIT",
    "web": "https://github.com/ThomasTJdev/nim_xiaomi"
  },
  {
    "name": "vecio",
    "url": "https://github.com/emekoi/vecio.nim",
    "method": "git",
    "tags": [
      "writev",
      "readv",
      "scatter",
      "gather",
      "vectored",
      "vector",
      "io",
      "networking"
    ],
    "description": "vectored io for nim",
    "license": "MIT",
    "web": "https://github.com/emekoi/vecio.nim"
  },
  {
    "name": "nmiline",
    "url": "https://github.com/mzteruru52/NmiLine",
    "method": "git",
    "tags": [
      "graph"
    ],
    "description": "Plotting tool using NiGui",
    "license": "MIT",
    "web": "https://github.com/mzteruru52/NmiLine"
  },
  {
    "name": "c_alikes",
    "url": "https://github.com/ReneSac/c_alikes",
    "method": "git",
    "tags": [
      "library",
      "bitwise",
      "bitops",
      "pointers",
      "shallowCopy",
      "C"
    ],
    "description": "Operators, commands and functions more c-like, plus a few other utilities",
    "license": "MIT",
    "web": "https://github.com/ReneSac/c_alikes"
  },
  {
    "name": "memviews",
    "url": "https://github.com/ReneSac/memviews",
    "method": "git",
    "tags": [
      "library",
      "slice",
      "slicing",
      "shallow",
      "array",
      "vector"
    ],
    "description": "Unsafe in-place slicing",
    "license": "MIT",
    "web": "https://github.com/ReneSac/memviews"
  },
  {
    "name": "espeak",
    "url": "https://github.com/juancarlospaco/nim-espeak",
    "method": "git",
    "tags": [
      "espeak",
      "voice",
      "texttospeech"
    ],
    "description": "Nim Espeak NG wrapper, for super easy Voice and Text-To-Speech",
    "license": "MIT",
    "web": "https://github.com/juancarlospaco/nim-espeak"
  },
  {
    "name": "wstp",
    "url": "https://github.com/oskca/nim-wstp",
    "method": "git",
    "tags": [
      "wolfram",
      "mathematica",
      "bindings",
      "wstp"
    ],
    "description": "Nim bindings for WSTP",
    "license": "MIT",
    "web": "https://github.com/oskca/nim-wstp"
  },
  {
    "name": "uibuilder",
    "url": "https://github.com/ba0f3/uibuilder.nim",
    "method": "git",
    "tags": [
      "ui",
      "builder",
      "libui",
      "designer",
      "gtk",
      "gnome",
      "glade",
      "interface",
      "gui",
      "linux",
      "windows",
      "osx",
      "mac",
      "native",
      "generator"
    ],
    "description": "UI building with Gnome's Glade",
    "license": "MIT",
    "web": "https://github.com/ba0f3/uibuilder.nim"
  },
  {
    "name": "webp",
    "url": "https://github.com/juancarlospaco/nim-webp",
    "method": "git",
    "tags": [
      "webp"
    ],
    "description": "WebP Tools wrapper for Nim",
    "license": "MIT",
    "web": "https://github.com/juancarlospaco/nim-webp"
  },
  {
    "name": "print",
    "url": "https://github.com/treeform/print",
    "method": "git",
    "tags": [
      "pretty"
    ],
    "description": "Print is a set of pretty print macros, useful for print-debugging.",
    "license": "MIT",
    "web": "https://github.com/treeform/print"
  },
  {
    "name": "vmath",
    "url": "https://github.com/treeform/vmath",
    "method": "git",
    "tags": [
      "math",
      "graphics",
      "2d",
      "3d"
    ],
    "description": "Collection of math routines for 2d and 3d graphics.",
    "license": "MIT",
    "web": "https://github.com/treeform/vmath"
  },
  {
    "name": "flippy",
    "url": "https://github.com/treeform/flippy",
    "method": "git",
    "tags": [
      "image",
      "graphics",
      "2d"
    ],
    "description": "Flippy is a simple 2d image and drawing library.",
    "license": "MIT",
    "web": "https://github.com/treeform/flippy"
  },
  {
    "name": "typography",
    "url": "https://github.com/treeform/typography",
    "method": "git",
    "tags": [
      "font",
      "text",
      "2d"
    ],
    "description": "Fonts, Typesetting and Rasterization.",
    "license": "MIT",
    "web": "https://github.com/treeform/typography"
  },
  {
    "name": "xdo",
    "url": "https://github.com/juancarlospaco/nim-xdo",
    "method": "git",
    "tags": [
      "automation",
      "linux",
      "gui",
      "keyboard",
      "mouse",
      "typing",
      "clicker"
    ],
    "description": "Nim GUI Automation Linux, simulate user interaction, mouse and keyboard.",
    "license": "MIT",
    "web": "https://github.com/juancarlospaco/nim-xdo"
  },
  {
    "name": "nimblegui",
    "url": "https://github.com/ThomasTJdev/nim_nimble_gui",
    "method": "git",
    "tags": [
      "nimble",
      "gui",
      "packages"
    ],
    "description": "A simple GUI front for Nimble.",
    "license": "MIT",
    "web": "https://github.com/ThomasTJdev/nim_nimble_gui"
  },
  {
    "name": "xml",
    "url": "https://github.com/ba0f3/xml.nim",
    "method": "git",
    "tags": [
      "xml",
      "parser",
      "compile",
      "tokenizer",
      "html",
      "cdata"
    ],
    "description": "Pure Nim XML parser",
    "license": "MIT",
    "web": "https://github.com/ba0f3/xml.nim"
  },
  {
    "name": "soundio",
    "url": "https://github.com/ul/soundio",
    "method": "git",
    "tags": [
      "library",
      "wrapper",
      "binding",
      "audio",
      "sound",
      "media",
      "io"
    ],
    "description": "Bindings for libsoundio",
    "license": "MIT"
  },
  {
    "name": "miniz",
    "url": "https://github.com/treeform/miniz",
    "method": "git",
    "tags": [
      "zlib",
      "zip",
      "wrapper",
      "compression"
    ],
    "description": "Bindings for Miniz lib.",
    "license": "MIT"
  },
  {
    "name": "nim_cjson",
    "url": "https://github.com/muxueqz/nim_cjson",
    "method": "git",
    "tags": [
      "cjson",
      "json"
    ],
    "description": "cjson wrapper for Nim",
    "license": "MIT",
    "web": "https://github.com/muxueqz/nim_cjson"
  },
  {
    "name": "nimobserver",
    "url": "https://github.com/Tangdongle/nimobserver",
    "method": "git",
    "tags": [
      "observer",
      "patterns",
      "library"
    ],
    "description": "An implementation of the observer pattern",
    "license": "MIT",
    "web": "https://github.com/Tangdongle/nimobserver"
  },
  {
    "name": "nominatim",
    "url": "https://github.com/juancarlospaco/nim-nominatim",
    "method": "git",
    "tags": [
      "openstreetmap",
      "nominatim",
      "multisync",
      "async"
    ],
    "description": "OpenStreetMap Nominatim API Lib for Nim",
    "license": "MIT",
    "web": "https://github.com/juancarlospaco/nim-nominatim"
  },
  {
    "name": "systimes",
    "url": "https://github.com/GULPF/systimes",
    "method": "git",
    "tags": [
      "time",
      "timezone",
      "datetime"
    ],
    "description": "An alternative DateTime implementation",
    "license": "MIT",
    "web": "https://github.com/GULPF/systimes"
  },
  {
    "name": "overpass",
    "url": "https://github.com/juancarlospaco/nim-overpass",
    "method": "git",
    "tags": [
      "openstreetmap",
      "overpass",
      "multisync",
      "async"
    ],
    "description": "OpenStreetMap Overpass API Lib",
    "license": "MIT",
    "web": "https://github.com/juancarlospaco/nim-overpass"
  },
  {
    "name": "openstreetmap",
    "url": "https://github.com/juancarlospaco/nim-openstreetmap",
    "method": "git",
    "tags": [
      "openstreetmap",
      "multisync",
      "async",
      "geo",
      "map"
    ],
    "description": "OpenStreetMap API Lib for Nim",
    "license": "MIT",
    "web": "https://github.com/juancarlospaco/nim-openstreetmap"
  },
  {
    "name": "daemonim",
    "url": "https://github.com/bung87/daemon",
    "method": "git",
    "tags": [
      "unix",
      "library"
    ],
    "description": "daemonizer for Unix, Linux and OS X",
    "license": "MIT",
    "web": "https://github.com/bung87/daemon"
  },
  {
    "name": "nimtorch",
    "alias": "torch"
  },
  {
    "name": "torch",
    "url": "https://github.com/fragcolor-xyz/nimtorch",
    "method": "git",
    "tags": [
      "machine-learning",
      "nn",
      "neural",
      "networks",
      "cuda",
      "wasm",
      "pytorch",
      "torch"
    ],
    "description": "A nim flavor of pytorch",
    "license": "MIT",
    "web": "https://github.com/fragcolor-xyz/nimtorch"
  },
  {
    "name": "openweathermap",
    "url": "https://github.com/juancarlospaco/nim-openweathermap",
    "method": "git",
    "tags": [
      "OpenWeatherMap",
      "weather",
      "CreativeCommons",
      "OpenData",
      "multisync"
    ],
    "description": "OpenWeatherMap API Lib for Nim, Free world wide Creative Commons & Open Data Licensed Weather data",
    "license": "MIT",
    "web": "https://github.com/juancarlospaco/nim-openweathermap"
  },
  {
    "name": "finalseg",
    "url": "https://github.com/bung87/finalseg",
    "method": "git",
    "tags": [
      "library",
      "chinese",
      "words"
    ],
    "description": "jieba's finalseg port to nim",
    "license": "MIT",
    "web": "https://github.com/bung87/finalseg"
  },
  {
    "name": "openal",
    "url": "https://github.com/treeform/openal",
    "method": "git",
    "tags": [
      "sound",
      "OpenAL",
      "wrapper"
    ],
    "description": "An OpenAL wrapper.",
    "license": "MIT"
  },
  {
    "name": "ec_events",
    "alias": "mc_events"
  },
  {
    "name": "mc_events",
    "url": "https://github.com/MerosCrypto/mc_events",
    "method": "git",
    "tags": [
      "events",
      "emitter"
    ],
    "description": "Event Based Programming for Nim.",
    "license": "MIT"
  },
  {
    "name": "wNim",
    "url": "https://github.com/khchen/wNim",
    "method": "git",
    "tags": [
      "library",
      "windows",
      "gui",
      "ui"
    ],
    "description": "Nim's Windows GUI Framework.",
    "license": "MIT",
    "web": "https://github.com/khchen/wNim",
    "doc": "https://khchen.github.io/wNim/wNim.html"
  },
  {
    "name": "redisparser",
    "url": "https://github.com/xmonader/nim-redisparser",
    "method": "git",
    "tags": [
      "redis",
      "resp",
      "parser",
      "protocol"
    ],
    "description": "RESP(REdis Serialization Protocol) Serialization for Nim",
    "license": "Apache2",
    "web": "https://github.com/xmonader/nim-redisparser"
  },
  {
    "name": "redisclient",
    "url": "https://github.com/xmonader/nim-redisclient",
    "method": "git",
    "tags": [
      "redis",
      "client",
      "protocol",
      "resp"
    ],
    "description": "Redis client for Nim",
    "license": "Apache2",
    "web": "https://github.com/xmonader/nim-redisclient"
  },
  {
    "name": "hackpad",
    "url": "https://github.com/juancarlospaco/nim-hackpad",
    "method": "git",
    "tags": [
      "web",
      "jester",
      "lan",
      "wifi",
      "hackathon",
      "hackatton",
      "pastebin",
      "crosscompilation",
      "teaching",
      "zip"
    ],
    "description": "Hackathon Web Scratchpad for teaching Nim on events using Wifi with limited or no Internet",
    "license": "MIT",
    "web": "https://github.com/juancarlospaco/nim-hackpad"
  },
  {
    "name": "redux_nim",
    "url": "https://github.com/M4RC3L05/redux-nim",
    "method": "git",
    "tags": [
      "redux"
    ],
    "description": "Redux Implementation in nim",
    "license": "MIT",
    "web": "https://github.com/M4RC3L05/redux-nim"
  },
  {
    "name": "simpledecimal",
    "url": "https://github.com/pigmej/nim-simple-decimal",
    "method": "git",
    "tags": [
      "decimal",
      "library"
    ],
    "description": "A simple decimal library",
    "license": "MIT",
    "web": "https://github.com/pigmej/nim-simple-decimal"
  },
  {
    "name": "calibre",
    "url": "https://github.com/juancarlospaco/nim-calibre",
    "method": "git",
    "tags": [
      "calibre",
      "ebook",
      "database"
    ],
    "description": "Calibre Database Lib for Nim",
    "license": "MIT",
    "web": "https://github.com/juancarlospaco/nim-calibre"
  },
  {
    "name": "nimcb",
    "url": "https://github.com/AdrianV/nimcb",
    "method": "git",
    "tags": [
      "c++-builder",
      "msbuild"
    ],
    "description": "Integrate nim projects in the C++Builder build process",
    "license": "MIT",
    "web": "https://github.com/AdrianV/nimcb"
  },
  {
    "name": "finals",
    "url": "https://github.com/quelklef/nim-finals",
    "method": "git",
    "tags": [
      "types"
    ],
    "description": "Transparently declare single-set attributes on types.",
    "license": "MIT",
    "web": "https://github.com/Quelklef/nim-finals"
  },
  {
    "name": "printdebug",
    "url": "https://github.com/juancarlospaco/nim-printdebug",
    "method": "git",
    "tags": [
      "debug",
      "print",
      "helper",
      "util"
    ],
    "description": "Print Debug for Nim, tiny 3 lines Lib, C Target",
    "license": "MIT",
    "web": "https://github.com/juancarlospaco/nim-printdebug"
  },
  {
    "name": "tinyfiledialogs",
    "url": "https://github.com/juancarlospaco/nim-tinyfiledialogs",
    "method": "git",
    "tags": [
      "gui",
      "wrapper",
      "gtk",
      "qt",
      "linux",
      "windows",
      "mac",
      "osx"
    ],
    "description": "TinyFileDialogs for Nim.",
    "license": "MIT",
    "web": "https://github.com/juancarlospaco/nim-tinyfiledialogs"
  },
  {
    "name": "spotify",
    "url": "https://github.com/CORDEA/spotify",
    "method": "git",
    "tags": [
      "spotify"
    ],
    "description": "A Nim wrapper for the Spotify Web API",
    "license": "Apache License 2.0",
    "web": "https://github.com/CORDEA/spotify"
  },
  {
    "name": "noise",
    "url": "https://github.com/jangko/nim-noise",
    "method": "git",
    "tags": [
      "linenoise",
      "readline",
      "command-line",
      "repl"
    ],
    "description": "Nim implementation of linenoise command line editor",
    "license": "MIT",
    "web": "https://github.com/jangko/nim-noise"
  },
  {
    "name": "prompt",
    "url": "https://github.com/surf1nb1rd/nim-prompt",
    "method": "git",
    "tags": [
      "command-line",
      "readline",
      "repl"
    ],
    "description": "Feature-rich readline replacement",
    "license": "BSD2",
    "web": "https://github.com/surf1nb1rd/nim-prompt"
  },
  {
    "name": "proxyproto",
    "url": "https://github.com/ba0f3/libproxy.nim",
    "method": "git",
    "tags": [
      "proxy",
      "protocol",
      "proxy-protocol",
      "haproxy",
      "tcp",
      "ipv6",
      "ipv4",
      "linux",
      "unix",
      "hook",
      "load-balancer",
      "socket",
      "udp",
      "ipv6-support",
      "preload"
    ],
    "description": "PROXY Protocol enabler for aged programs",
    "license": "MIT",
    "web": "https://github.com/ba0f3/libproxy.nim"
  },
  {
    "name": "criterion",
    "url": "https://github.com/disruptek/criterion.nim",
    "method": "git",
    "tags": [
      "benchmark"
    ],
    "description": "Statistic-driven microbenchmark framework",
    "license": "MIT",
    "web": "https://github.com/disruptek/criterion.nim"
  },
  {
    "name": "nanoid",
    "url": "https://github.com/icyphox/nanoid.nim",
    "method": "git",
    "tags": [
      "nanoid",
      "random",
      "generator"
    ],
    "description": "The Nim implementation of NanoID",
    "license": "MIT",
    "web": "https://github.com/icyphox/nanoid.nim"
  },
  {
    "name": "ndb",
    "url": "https://github.com/xzfc/ndb.nim",
    "method": "git",
    "tags": [
      "binding",
      "database",
      "db",
      "library",
      "sqlite"
    ],
    "description": "A db_sqlite fork with a proper typing",
    "license": "MIT",
    "web": "https://github.com/xzfc/ndb.nim"
  },
  {
    "name": "github_release",
    "url": "https://github.com/kdheepak/github-release",
    "method": "git",
    "tags": [
      "github",
      "release",
      "upload",
      "create",
      "delete"
    ],
    "description": "github-release package",
    "license": "MIT",
    "web": "https://github.com/kdheepak/github-release"
  },
  {
    "name": "nimmonocypher",
    "url": "https://github.com/genotrance/nimmonocypher",
    "method": "git",
    "tags": [
      "monocypher",
      "crypto",
      "crypt",
      "hash",
      "sha512",
      "wrapper"
    ],
    "description": "monocypher wrapper for Nim",
    "license": "MIT",
    "web": "https://github.com/genotrance/nimmonocypher"
  },
  {
    "name": "dtoa",
    "url": "https://github.com/LemonBoy/dtoa.nim",
    "method": "git",
    "tags": [
      "algorithms",
      "serialization",
      "fast",
      "grisu",
      "dtoa",
      "double",
      "float",
      "string"
    ],
    "description": "Port of Milo Yip's fast dtoa() implementation",
    "license": "MIT",
    "web": "https://github.com/LemonBoy/dtoa.nim"
  },
  {
    "name": "ntangle",
    "url": "https://github.com/OrgTangle/ntangle",
    "method": "git",
    "tags": [
      "literate-programming",
      "org-mode",
      "org",
      "tangling",
      "emacs"
    ],
    "description": "Command-line utility for Tangling of Org mode documents",
    "license": "MIT",
    "web": "https://github.com/OrgTangle/ntangle"
  },
  {
    "name": "nimtess2",
    "url": "https://github.com/genotrance/nimtess2",
    "method": "git",
    "tags": [
      "glu",
      "tesselator",
      "libtess2",
      "opengl"
    ],
    "description": "Nim wrapper for libtess2",
    "license": "MIT",
    "web": "https://github.com/genotrance/nimtess2"
  },
  {
    "name": "sequoia",
    "url": "https://github.com/ba0f3/sequoia.nim",
    "method": "git",
    "tags": [
      "sequoia",
      "pgp",
      "openpgp",
      "wrapper"
    ],
    "description": "Sequoia PGP wrapper for Nim",
    "license": "GPLv3",
    "web": "https://github.com/ba0f3/sequoia.nim"
  },
  {
    "name": "pykot",
    "url": "https://github.com/jabbalaci/nimpykot",
    "method": "git",
    "tags": [
      "library",
      "python",
      "kotlin"
    ],
    "description": "Porting some Python / Kotlin features to Nim",
    "license": "MIT",
    "web": "https://github.com/jabbalaci/nimpykot"
  },
  {
    "name": "witai",
    "url": "https://github.com/xmonader/witai-nim",
    "method": "git",
    "tags": [
      "witai",
      "wit.ai",
      "client",
      "speech",
      "freetext",
      "voice"
    ],
    "description": "wit.ai client",
    "license": "MIT",
    "web": "https://github.com/xmonader/witai-nim"
  },
  {
    "name": "xmldom",
    "url": "https://github.com/nim-lang/graveyard?subdir=xmldom",
    "method": "git",
    "tags": [
      "graveyard",
      "xml",
      "dom"
    ],
    "description": "Implementation of XML DOM Level 2 Core specification (http://www.w3.org/TR/2000/REC-DOM-Level-2-Core-20001113/core.html)",
    "license": "MIT",
    "web": "https://github.com/nim-lang/graveyard/tree/master/xmldom"
  },
  {
    "name": "xmldomparser",
    "url": "https://github.com/nim-lang/graveyard?subdir=xmldomparser",
    "method": "git",
    "tags": [
      "graveyard",
      "xml",
      "dom",
      "parser"
    ],
    "description": "Parses an XML Document into a XML DOM Document representation.",
    "license": "MIT",
    "web": "https://github.com/nim-lang/graveyard/tree/master/xmldomparser"
  },
  {
    "name": "list_comprehension",
    "url": "https://github.com/nim-lang/graveyard?subdir=lc",
    "method": "git",
    "tags": [
      "graveyard",
      "lc",
      "list",
      "comprehension",
      "list_comp",
      "list_comprehension"
    ],
    "description": "List comprehension, for creating sequences.",
    "license": "MIT",
    "web": "https://github.com/nim-lang/graveyard/tree/master/lc"
  },
  {
    "name": "result",
    "url": "https://github.com/arnetheduck/nim-result",
    "method": "git",
    "tags": [
      "library",
      "result",
      "errors",
      "functional"
    ],
    "description": "Friendly, exception-free value-or-error returns, similar to Option[T]",
    "license": "MIT",
    "web": "https://github.com/arnetheduck/nim-result"
  },
  {
    "name": "asciigraph",
    "url": "https://github.com/KeepCoolWithCoolidge/asciigraph",
    "method": "git",
    "tags": [
      "graph",
      "plot",
      "terminal",
      "io"
    ],
    "description": "Console ascii line charts in pure nim",
    "license": "MIT",
    "web": "https://github.com/KeepCoolWithCoolidge/asciigraph"
  },
  {
    "name": "bearlibterminal",
    "url": "https://github.com/irskep/BearLibTerminal-Nim",
    "method": "git",
    "tags": [
      "roguelike",
      "terminal",
      "bearlibterminal",
      "tcod",
      "libtcod",
      "tdl"
    ],
    "description": "Wrapper for the C[++] library BearLibTerminal",
    "license": "MIT",
    "web": "https://github.com/irskep/BearLibTerminal-Nim"
  },
  {
    "name": "rexpaint",
    "url": "https://github.com/irskep/rexpaint_nim",
    "method": "git",
    "tags": [
      "rexpaint",
      "roguelike",
      "xp"
    ],
    "description": "REXPaint .xp parser",
    "license": "MIT",
    "web": "https://github.com/irskep/rexpaint_nim"
  },
  {
    "name": "crosscompile",
    "url": "https://github.com/juancarlospaco/nim-crosscompile",
    "method": "git",
    "tags": [
      "crosscompile",
      "compile"
    ],
    "description": "Crosscompile Nim source code into multiple targets on Linux with this proc.",
    "license": "MIT",
    "web": "https://github.com/juancarlospaco/nim-crosscompile"
  },
  {
    "name": "rodcli",
    "url": "https://github.com/jabbalaci/NimCliHelper",
    "method": "git",
    "tags": [
      "cli",
      "compile",
      "run",
      "command-line",
      "init",
      "project",
      "skeleton"
    ],
    "description": "making Nim development easier in the command-line",
    "license": "MIT",
    "web": "https://github.com/jabbalaci/NimCliHelper"
  },
  {
    "name": "ngxcmod",
    "url": "https://github.com/ba0f3/ngxcmod.nim",
    "method": "git",
    "tags": [
      "nginx",
      "module",
      "nginx-c-function",
      "wrapper"
    ],
    "description": "High level wrapper for build nginx module w/ nginx-c-function",
    "license": "MIT",
    "web": "https://github.com/ba0f3/ngxcmod.nim"
  },
  {
    "name": "usagov",
    "url": "https://github.com/juancarlospaco/nim-usagov",
    "method": "git",
    "tags": [
      "gov",
      "opendata"
    ],
    "description": "USA Code.Gov MultiSync API Client for Nim",
    "license": "MIT",
    "web": "https://github.com/juancarlospaco/nim-usagov"
  },
  {
    "name": "argparse",
    "url": "https://github.com/iffy/nim-argparse",
    "method": "git",
    "tags": [
      "cli",
      "argparse",
      "optparse"
    ],
    "description": "WIP strongly-typed argument parser with sub command support",
    "license": "MIT",
    "doc": "https://www.iffycan.com/nim-argparse/argparse.html"
  },
  {
    "name": "keyring",
    "url": "https://github.com/iffy/nim-keyring",
    "method": "git",
    "tags": [
      "keyring",
      "security"
    ],
    "description": "Cross-platform access to OS keychain",
    "license": "MIT",
    "web": "https://github.com/iffy/nim-keyring"
  },
  {
    "name": "markdown",
    "url": "https://github.com/soasme/nim-markdown",
    "method": "git",
    "tags": [
      "markdown",
      "md",
      "docs",
      "html"
    ],
    "description": "A Beautiful Markdown Parser in the Nim World.",
    "license": "MIT",
    "web": "https://github.com/soasme/nim-markdown"
  },
  {
    "name": "nimtomd",
    "url": "https://github.com/ThomasTJdev/nimtomd",
    "method": "git",
    "tags": [
      "markdown",
      "md"
    ],
    "description": "Convert a Nim file or string to Markdown",
    "license": "MIT",
    "web": "https://github.com/ThomasTJdev/nimtomd"
  },
  {
    "name": "nifty",
    "url": "https://github.com/h3rald/nifty",
    "method": "git",
    "tags": [
      "package-manager",
      "script-runner"
    ],
    "description": "A decentralized (pseudo) package manager and script runner.",
    "license": "MIT",
    "web": "https://github.com/h3rald/nifty"
  },
  {
    "name": "urlshortener",
    "url": "https://github.com/jabbalaci/UrlShortener",
    "method": "git",
    "tags": [
      "url",
      "shorten",
      "shortener",
      "bitly",
      "cli",
      "shrink",
      "shrinker"
    ],
    "description": "A URL shortener cli app. using bit.ly",
    "license": "MIT",
    "web": "https://github.com/jabbalaci/UrlShortener"
  },
  {
    "name": "seriesdetiempoar",
    "url": "https://github.com/juancarlospaco/nim-seriesdetiempoar",
    "method": "git",
    "tags": [
      "async",
      "multisync",
      "gov",
      "opendata"
    ],
    "description": "Series de Tiempo de Argentina Government MultiSync API Client for Nim",
    "license": "MIT",
    "web": "https://github.com/juancarlospaco/nim-seriesdetiempoar"
  },
  {
    "name": "usigar",
    "url": "https://github.com/juancarlospaco/nim-usigar",
    "method": "git",
    "tags": [
      "geo",
      "opendata",
      "openstreemap",
      "multisync",
      "async"
    ],
    "description": "USIG Argentina Government MultiSync API Client for Nim",
    "license": "MIT",
    "web": "https://github.com/juancarlospaco/nim-usigar"
  },
  {
    "name": "georefar",
    "url": "https://github.com/juancarlospaco/nim-georefar",
    "method": "git",
    "tags": [
      "geo",
      "openstreetmap",
      "async",
      "multisync",
      "opendata",
      "gov"
    ],
    "description": "GeoRef Argentina Government MultiSync API Client for Nim",
    "license": "MIT",
    "web": "https://github.com/juancarlospaco/nim-georefar"
  },
  {
    "name": "sugerror",
    "url": "https://github.com/quelklef/nim-sugerror",
    "method": "git",
    "tags": [
      "errors",
      "expr"
    ],
    "description": "Terse and composable error handling.",
    "license": "MIT",
    "web": "https://github.com/quelklef/nim-sugerror"
  },
  {
    "name": "sermon",
    "url": "https://github.com/ThomasTJdev/nim_sermon",
    "method": "git",
    "tags": [
      "monitor",
      "storage",
      "memory",
      "process"
    ],
    "description": "Monitor the state and memory of processes and URL response.",
    "license": "MIT",
    "web": "https://github.com/ThomasTJdev/nim_sermon"
  },
  {
    "name": "vmvc",
    "url": "https://github.com/kobi2187/vmvc",
    "method": "git",
    "tags": [
      "vmvc",
      "dci"
    ],
    "description": "a skeleton/structure for a variation on the mvc pattern, similar to dci. For command line and gui programs. it's a middle ground between rapid application development and handling software complexity.",
    "license": "MIT",
    "web": "https://github.com/kobi2187/vmvc"
  },
  {
    "name": "arksys",
    "url": "https://github.com/wolfadex/arksys",
    "method": "git",
    "tags": [
      "ECS",
      "library"
    ],
    "description": "An entity component system package",
    "license": "MIT",
    "web": "https://github.com/wolfadex/arksys"
  },
  {
    "name": "coco",
    "url": "https://github.com/samuelroy/coco",
    "method": "git",
    "tags": [
      "code",
      "coverage",
      "test"
    ],
    "description": "Code coverage CLI + library for Nim using LCOV",
    "license": "MIT",
    "web": "https://github.com/samuelroy/coco",
    "doc": "https://samuelroy.github.io/coco/"
  },
  {
    "name": "nimetry",
    "url": "https://github.com/ijneb/nimetry",
    "method": "git",
    "tags": [
      "plot",
      "graph",
      "chart"
    ],
    "description": "Plotting module in pure nim",
    "license": "CC0",
    "web": "https://github.com/ijneb/nimetry",
    "doc": "https://ijneb.github.io/nimetry"
  },
  {
    "name": "snappy",
    "url": "https://github.com/jangko/snappy",
    "method": "git",
    "tags": [
      "compression",
      "snappy",
      "lzw"
    ],
    "description": "Nim implementation of Snappy compression algorithm",
    "license": "MIT",
    "web": "https://github.com/jangko/snappy"
  },
  {
    "name": "loadenv",
    "url": "https://github.com/xmonader/nim-loadenv",
    "method": "git",
    "tags": [
      "environment",
      "variables",
      "env"
    ],
    "description": "load .env variables",
    "license": "MIT",
    "web": "https://github.com/xmonader/nim-loadenv"
  },
  {
    "name": "osrm",
    "url": "https://github.com/juancarlospaco/nim-osrm",
    "method": "git",
    "tags": [
      "openstreetmap",
      "geo",
      "gis",
      "opendata",
      "routing",
      "async",
      "multisync"
    ],
    "description": "Open Source Routing Machine for OpenStreetMap API Lib and App",
    "license": "MIT",
    "web": "https://github.com/juancarlospaco/nim-osrm"
  },
  {
    "name": "sharedmempool",
    "url": "https://github.com/mikra01/sharedmempool",
    "method": "git",
    "tags": [
      "pool",
      "memory",
      "thread"
    ],
    "description": "threadsafe memory pool ",
    "license": "MIT",
    "web": "https://github.com/mikra01/sharedmempool"
  },
  {
    "name": "css_html_minify",
    "url": "https://github.com/juancarlospaco/nim-css-html-minify",
    "method": "git",
    "tags": [
      "css",
      "html",
      "minify"
    ],
    "description": "HTML & CSS Minify Lib & App based on Regexes & parallel MultiReplaces",
    "license": "MIT",
    "web": "https://github.com/juancarlospaco/nim-css-html-minify"
  },
  {
    "name": "crap",
    "url": "https://github.com/icyphox/crap",
    "method": "git",
    "tags": [
      "rm",
      "delete",
      "trash",
      "files"
    ],
    "description": "`rm` files without fear",
    "license": "MIT",
    "web": "https://github.com/icyphox/crap"
  },
  {
    "name": "algebra",
    "url": "https://github.com/ijneb/nim-algebra",
    "method": "git",
    "tags": [
      "algebra",
      "parse",
      "evaluate",
      "mathematics"
    ],
    "description": "Algebraic expression parser and evaluator",
    "license": "CC0",
    "web": "https://github.com/ijneb/nim-algebra"
  },
  {
    "name": "biblioteca_guarrilla",
    "url": "https://github.com/juancarlospaco/biblioteca-guarrilla",
    "method": "git",
    "tags": [
      "books",
      "calibre",
      "jester"
    ],
    "description": "Simple web to share books, Calibre, Jester, Spectre CSS, No JavaScript, WebP & ZIP to reduce bandwidth",
    "license": "GPL",
    "web": "https://github.com/juancarlospaco/biblioteca-guarrilla"
  },
  {
    "name": "nimzbar",
    "url": "https://github.com/genotrance/nimzbar",
    "method": "git",
    "tags": [
      "zbar",
      "barcode",
      "bar",
      "code"
    ],
    "description": "zbar wrapper for Nim",
    "license": "MIT",
    "web": "https://github.com/genotrance/nimzbar"
  },
  {
    "name": "nicy",
    "url": "https://github.com/icyphox/nicy",
    "method": "git",
    "tags": [
      "zsh",
      "shell",
      "prompt",
      "git"
    ],
    "description": "A nice and icy ZSH prompt in Nim",
    "license": "MIT",
    "web": "https://github.com/icyphox/nicy"
  },
  {
    "name": "replim",
    "url": "https://github.com/gmshiba/replim",
    "method": "git",
    "tags": [
      "repl",
      "binary",
      "program"
    ],
    "description": "most quick REPL of nim",
    "license": "MIT",
    "web": "https://github.com/gmshiba/replim"
  },
  {
    "name": "nish",
    "url": "https://github.com/owlinux1000/nish",
    "method": "git",
    "tags": [
      "nish",
      "shell"
    ],
    "description": "A Toy Shell Application",
    "license": "MIT",
    "web": "https://github.com/owlinux1000/nish"
  },
  {
    "name": "backoff",
    "url": "https://github.com/CORDEA/backoff",
    "method": "git",
    "tags": [
      "exponential-backoff",
      "backoff"
    ],
    "description": "Implementation of exponential backoff for nim",
    "license": "Apache License 2.0",
    "web": "https://github.com/CORDEA/backoff"
  },
  {
    "name": "asciitables",
    "url": "https://github.com/xmonader/nim-asciitables",
    "method": "git",
    "tags": [
      "ascii",
      "terminal",
      "tables",
      "cli"
    ],
    "description": "terminal ascii tables for nim",
    "license": "BSD-3-Clause",
    "web": "https://github.com/xmonader/nim-asciitables"
  },
  {
    "name": "open_elevation",
    "url": "https://github.com/juancarlospaco/nim-open-elevation",
    "method": "git",
    "tags": [
      "openstreetmap",
      "geo",
      "elevation",
      "multisync",
      "async"
    ],
    "description": "OpenStreetMap Elevation API MultiSync Client for Nim",
    "license": "MIT",
    "web": "https://github.com/juancarlospaco/nim-open-elevation"
  },
  {
    "name": "gara",
    "url": "https://github.com/alehander42/gara",
    "method": "git",
    "tags": [
      "nim",
      "pattern"
    ],
    "description": "A pattern matching library",
    "license": "MIT",
    "web": "https://github.com/alehander42/gara"
  },
  {
    "name": "ws",
    "url": "https://github.com/treeform/ws",
    "method": "git",
    "tags": [
      "websocket"
    ],
    "description": "Simple WebSocket library for nim.",
    "license": "MIT",
    "web": "https://github.com/treeform/ws"
  },
  {
    "name": "pg",
    "url": "https://github.com/treeform/pg",
    "method": "git",
    "tags": [
      "postgresql",
      "db"
    ],
    "description": "Very simple PostgreSQL async api for nim.",
    "license": "MIT",
    "web": "https://github.com/treeform/pg"
  },
  {
    "name": "bgfxdotnim",
    "url": "https://github.com/zacharycarter/bgfx.nim",
    "method": "git",
    "tags": [
      "bgfx",
      "3d",
      "vulkan",
      "opengl",
      "metal",
      "directx"
    ],
    "description": "bindings to bgfx c99 api",
    "license": "MIT",
    "web": "https://github.com/zacharycarter/bgfx.nim"
  },
  {
    "name": "niledb",
    "url": "https://github.com/JeffersonLab/niledb.git",
    "method": "git",
    "tags": [
      "db"
    ],
    "description": "Key/Value storage into a fast file-hash",
    "license": "MIT",
    "web": "https://github.com/JeffersonLab/niledb.git"
  },
  {
    "name": "siphash",
    "url": "https://git.sr.ht/~ehmry/nim_siphash",
    "method": "git",
    "tags": [
      "hash",
      "siphash"
    ],
    "description": "SipHash, a pseudorandom function optimized for short messages.",
    "license": "GPLv3",
    "web": "https://git.sr.ht/~ehmry/nim_siphash"
  },
  {
    "name": "haraka",
    "url": "https://git.sr.ht/~ehmry/nim_haraka",
    "method": "git",
    "tags": [
      "hash",
      "haraka"
    ],
    "description": "Haraka v2 short-input hash function",
    "license": "MIT",
    "web": "https://git.sr.ht/~ehmry/nim_haraka"
  },
  {
    "name": "genode",
    "url": "https://git.sr.ht/~ehmry/nim_genode",
    "method": "git",
    "tags": [
      "genode",
      "system"
    ],
    "description": "System libraries for the Genode Operating System Framework",
    "license": "AGPLv3",
    "web": "https://git.sr.ht/~ehmry/nim_genode"
  },
  {
    "name": "moe",
    "url": "https://github.com/fox0430/moe",
    "method": "git",
    "tags": [
      "console",
      "command-line",
      "editor",
      "text",
      "cli"
    ],
    "description": "A command lined based text editor",
    "license": "GPLv3",
    "web": "https://github.com/fox0430/moe"
  },
  {
    "name": "gatabase",
    "url": "https://github.com/juancarlospaco/nim-gatabase",
    "method": "git",
    "tags": [
      "database",
      "orm",
      "postgres",
      "sql"
    ],
    "description": "Postgres Database ORM for Nim",
    "license": "MIT",
    "web": "https://github.com/juancarlospaco/nim-gatabase"
  },
  {
    "name": "timespec_get",
    "url": "https://github.com/Matceporial/nim-timespec_get",
    "method": "git",
    "tags": [
      "time",
      "timespec_get"
    ],
    "description": "Nanosecond-percision time using timespec_get",
    "license": "0BSD",
    "web": "https://github.com/Matceporial/nim-timespec_get"
  },
  {
    "name": "urand",
    "url": "https://github.com/Matceporial/nim-urand",
    "method": "git",
    "tags": [
      "random",
      "urandom",
      "crypto"
    ],
    "description": "Simple method of obtaining secure random numbers from the OS",
    "license": "MIT",
    "web": "https://github.com/Matceporial/nim-urand"
  },
  {
    "name": "awslambda",
    "url": "https://github.com/lambci/awslambda.nim",
    "method": "git",
    "tags": [
      "aws",
      "lambda"
    ],
    "description": "A package to compile nim functions for AWS Lambda",
    "license": "MIT",
    "web": "https://github.com/lambci/awslambda.nim"
  },
  {
    "name": "vec",
    "url": "https://github.com/dom96/vec",
    "method": "git",
    "tags": [
      "vector",
      "library",
      "simple"
    ],
    "description": "A very simple vector library",
    "license": "MIT",
    "web": "https://github.com/dom96/vec"
  },
  {
    "name": "nimgui",
    "url": "https://github.com/zacharycarter/nimgui",
    "method": "git",
    "tags": [
      "imgui",
      "gui",
      "game"
    ],
    "description": "bindings to cimgui - https://github.com/cimgui/cimgui",
    "license": "MIT",
    "web": "https://github.com/zacharycarter/nimgui"
  },
  {
    "name": "unpack",
    "url": "https://github.com/technicallyagd/unpack",
    "method": "git",
    "tags": [
      "unpack",
      "seq",
      "array",
      "object",
      "destructuring",
      "destructure",
      "unpacking"
    ],
    "description": "Array/Sequence/Object destructuring/unpacking macro",
    "license": "MIT",
    "web": "https://github.com/technicallyagd/unpack"
  },
  {
    "name": "nsh",
    "url": "https://github.com/gmshiba/nish",
    "method": "git",
    "tags": [
      "shell",
      "repl"
    ],
    "description": "nsh: Nim SHell(cross platform)",
    "license": "MIT",
    "web": "https://github.com/gmshiba/nish"
  },
  {
    "name": "nimfastText",
    "url": "https://github.com/genotrance/nimfastText",
    "method": "git",
    "tags": [
      "fasttext",
      "classification",
      "text",
      "wrapper"
    ],
    "description": "fastText wrapper for Nim",
    "license": "MIT",
    "web": "https://github.com/genotrance/nimfastText"
  },
  {
    "name": "treesitter",
    "url": "https://github.com/genotrance/nimtreesitter?subdir=treesitter",
    "method": "git",
    "tags": [
      "tree-sitter",
      "parser",
      "language",
      "code"
    ],
    "description": "Nim wrapper of the tree-sitter incremental parsing library",
    "license": "MIT",
    "web": "https://github.com/genotrance/nimtreesitter"
  },
  {
    "name": "treesitter_agda",
    "url": "https://github.com/genotrance/nimtreesitter?subdir=treesitter_agda",
    "method": "git",
    "tags": [
      "tree-sitter",
      "agda",
      "parser",
      "language",
      "code"
    ],
    "description": "Nim wrapper for Agda language support within tree-sitter",
    "license": "MIT",
    "web": "https://github.com/genotrance/nimtreesitter"
  },
  {
    "name": "treesitter_bash",
    "url": "https://github.com/genotrance/nimtreesitter?subdir=treesitter_bash",
    "method": "git",
    "tags": [
      "tree-sitter",
      "bash",
      "parser",
      "language",
      "code"
    ],
    "description": "Nim wrapper for Bash language support within tree-sitter",
    "license": "MIT",
    "web": "https://github.com/genotrance/nimtreesitter"
  },
  {
    "name": "treesitter_c",
    "url": "https://github.com/genotrance/nimtreesitter?subdir=treesitter_c",
    "method": "git",
    "tags": [
      "tree-sitter",
      "c",
      "parser",
      "language",
      "code"
    ],
    "description": "Nim wrapper for C language support within tree-sitter",
    "license": "MIT",
    "web": "https://github.com/genotrance/nimtreesitter"
  },
  {
    "name": "treesitter_c_sharp",
    "url": "https://github.com/genotrance/nimtreesitter?subdir=treesitter_c_sharp",
    "method": "git",
    "tags": [
      "tree-sitter",
      "C#",
      "parser",
      "language",
      "code"
    ],
    "description": "Nim wrapper for C# language support within tree-sitter",
    "license": "MIT",
    "web": "https://github.com/genotrance/nimtreesitter"
  },
  {
    "name": "treesitter_cpp",
    "url": "https://github.com/genotrance/nimtreesitter?subdir=treesitter_cpp",
    "method": "git",
    "tags": [
      "tree-sitter",
      "cpp",
      "parser",
      "language",
      "code"
    ],
    "description": "Nim wrapper for C++ language support within tree-sitter",
    "license": "MIT",
    "web": "https://github.com/genotrance/nimtreesitter"
  },
  {
    "name": "treesitter_css",
    "url": "https://github.com/genotrance/nimtreesitter?subdir=treesitter_css",
    "method": "git",
    "tags": [
      "tree-sitter",
      "css",
      "parser",
      "language",
      "code"
    ],
    "description": "Nim wrapper for CSS language support within tree-sitter",
    "license": "MIT",
    "web": "https://github.com/genotrance/nimtreesitter"
  },
  {
    "name": "treesitter_go",
    "url": "https://github.com/genotrance/nimtreesitter?subdir=treesitter_go",
    "method": "git",
    "tags": [
      "tree-sitter",
      "go",
      "parser",
      "language",
      "code"
    ],
    "description": "Nim wrapper for Go language support within tree-sitter",
    "license": "MIT",
    "web": "https://github.com/genotrance/nimtreesitter"
  },
  {
    "name": "treesitter_haskell",
    "url": "https://github.com/genotrance/nimtreesitter?subdir=treesitter_haskell",
    "method": "git",
    "tags": [
      "tree-sitter",
      "haskell",
      "parser",
      "language",
      "code"
    ],
    "description": "Nim wrapper for Haskell language support within tree-sitter",
    "license": "MIT",
    "web": "https://github.com/genotrance/nimtreesitter"
  },
  {
    "name": "treesitter_html",
    "url": "https://github.com/genotrance/nimtreesitter?subdir=treesitter_html",
    "method": "git",
    "tags": [
      "tree-sitter",
      "html",
      "parser",
      "language",
      "code"
    ],
    "description": "Nim wrapper for HTML language support within tree-sitter",
    "license": "MIT",
    "web": "https://github.com/genotrance/nimtreesitter"
  },
  {
    "name": "treesitter_java",
    "url": "https://github.com/genotrance/nimtreesitter?subdir=treesitter_java",
    "method": "git",
    "tags": [
      "tree-sitter",
      "java",
      "parser",
      "language",
      "code"
    ],
    "description": "Nim wrapper for Java language support within tree-sitter",
    "license": "MIT",
    "web": "https://github.com/genotrance/nimtreesitter"
  },
  {
    "name": "treesitter_javascript",
    "url": "https://github.com/genotrance/nimtreesitter?subdir=treesitter_javascript",
    "method": "git",
    "tags": [
      "tree-sitter",
      "javascript",
      "parser",
      "language",
      "code"
    ],
    "description": "Nim wrapper for Javascript language support within tree-sitter",
    "license": "MIT",
    "web": "https://github.com/genotrance/nimtreesitter"
  },
  {
    "name": "treesitter_ocaml",
    "url": "https://github.com/genotrance/nimtreesitter?subdir=treesitter_ocaml",
    "method": "git",
    "tags": [
      "tree-sitter",
      "ocaml",
      "parser",
      "language",
      "code"
    ],
    "description": "Nim wrapper for OCaml language support within tree-sitter",
    "license": "MIT",
    "web": "https://github.com/genotrance/nimtreesitter"
  },
  {
    "name": "treesitter_php",
    "url": "https://github.com/genotrance/nimtreesitter?subdir=treesitter_php",
    "method": "git",
    "tags": [
      "tree-sitter",
      "php",
      "parser",
      "language",
      "code"
    ],
    "description": "Nim wrapper for PHP language support within tree-sitter",
    "license": "MIT",
    "web": "https://github.com/genotrance/nimtreesitter"
  },
  {
    "name": "treesitter_python",
    "url": "https://github.com/genotrance/nimtreesitter?subdir=treesitter_python",
    "method": "git",
    "tags": [
      "tree-sitter",
      "python",
      "parser",
      "language",
      "code"
    ],
    "description": "Nim wrapper for Python language support within tree-sitter",
    "license": "MIT",
    "web": "https://github.com/genotrance/nimtreesitter"
  },
  {
    "name": "treesitter_ruby",
    "url": "https://github.com/genotrance/nimtreesitter?subdir=treesitter_ruby",
    "method": "git",
    "tags": [
      "tree-sitter",
      "ruby",
      "parser",
      "language",
      "code"
    ],
    "description": "Nim wrapper for Ruby language support within tree-sitter",
    "license": "MIT",
    "web": "https://github.com/genotrance/nimtreesitter"
  },
  {
    "name": "treesitter_rust",
    "url": "https://github.com/genotrance/nimtreesitter?subdir=treesitter_rust",
    "method": "git",
    "tags": [
      "tree-sitter",
      "rust",
      "parser",
      "language",
      "code"
    ],
    "description": "Nim wrapper for Rust language support within tree-sitter",
    "license": "MIT",
    "web": "https://github.com/genotrance/nimtreesitter"
  },
  {
    "name": "treesitter_scala",
    "url": "https://github.com/genotrance/nimtreesitter?subdir=treesitter_scala",
    "method": "git",
    "tags": [
      "tree-sitter",
      "scala",
      "parser",
      "language",
      "code"
    ],
    "description": "Nim wrapper for Scala language support within tree-sitter",
    "license": "MIT",
    "web": "https://github.com/genotrance/nimtreesitter"
  },
  {
    "name": "treesitter_typescript",
    "url": "https://github.com/genotrance/nimtreesitter?subdir=treesitter_typescript",
    "method": "git",
    "tags": [
      "tree-sitter",
      "typescript",
      "parser",
      "language",
      "code"
    ],
    "description": "Nim wrapper for Typescript language support within tree-sitter",
    "license": "MIT",
    "web": "https://github.com/genotrance/nimtreesitter"
  },
  {
    "name": "nimterop",
    "url": "https://github.com/genotrance/nimterop",
    "method": "git",
    "tags": [
      "c",
      "c++",
      "c2nim",
      "interop",
      "parser",
      "language",
      "code"
    ],
    "description": "Nimterop makes C/C++ interop within Nim seamless",
    "license": "MIT",
    "web": "https://github.com/genotrance/nimtreesitter"
  },
  {
    "name": "ringDeque",
    "url": "https://github.com/technicallyagd/ringDeque",
    "method": "git",
    "tags": [
      "deque",
      "DoublyLinkedRing",
      "utility",
      "python"
    ],
    "description": "deque implementatoin using DoublyLinkedRing",
    "license": "MIT",
    "web": "https://github.com/technicallyagd/ringDeque"
  },
  {
    "name": "nimfuzzy",
    "url": "https://github.com/genotrance/nimfuzzy",
    "method": "git",
    "tags": [
      "fuzzy",
      "search",
      "match",
      "fts"
    ],
    "description": "Fuzzy search wrapper for Nim",
    "license": "MIT",
    "web": "https://github.com/genotrance/nimfuzzy"
  },
  {
    "name": "nimassets",
    "url": "https://github.com/xmonader/nimassets",
    "method": "git",
    "tags": [
      "assets",
      "bundle",
      "go-bindata",
      "resources"
    ],
    "description": "bundle your assets to a nim",
    "license": "MIT",
    "web": "https://github.com/xmonader/nimassets"
  },
  {
    "name": "loco",
    "url": "https://github.com/moigagoo/loco",
    "method": "git",
    "tags": [
      "localization",
      "translation",
      "internationalization",
      "i18n"
    ],
    "description": "Localization package for Nim.",
    "license": "MIT",
    "web": "https://github.com/moigagoo/loco"
  },
  {
    "name": "nim_miniz",
    "url": "https://github.com/h3rald/nim-miniz",
    "method": "git",
    "tags": [
      "zip",
      "compression",
      "wrapper",
      "miniz"
    ],
    "description": "Nim wrapper for miniz",
    "license": "MIT",
    "web": "https://github.com/h3rald/nim-miniz"
  },
  {
    "name": "unsplash",
    "url": "https://github.com/juancarlospaco/nim-unsplash",
    "method": "git",
    "tags": [
      "unsplash",
      "photos",
      "images",
      "async",
      "multisync",
      "photography"
    ],
    "description": "Unsplash API Client for Nim",
    "license": "MIT",
    "web": "https://github.com/juancarlospaco/nim-unsplash"
  },
  {
    "name": "steam",
    "url": "https://github.com/juancarlospaco/nim-steam",
    "method": "git",
    "tags": [
      "steam",
      "game",
      "gaming",
      "async",
      "multisync"
    ],
    "description": "Steam API Client for Nim",
    "license": "MIT",
    "web": "https://github.com/juancarlospaco/nim-steam"
  },
  {
    "name": "itchio",
    "url": "https://github.com/juancarlospaco/nim-itchio",
    "method": "git",
    "tags": [
      "itchio",
      "game",
      "gaming",
      "async",
      "multisync"
    ],
    "description": "itch.io API Client for Nim",
    "license": "MIT",
    "web": "https://github.com/juancarlospaco/nim-itchio"
  },
  {
    "name": "suggest",
    "url": "https://github.com/c-blake/suggest.git",
    "method": "git",
    "tags": [
      "library",
      "spell-check",
      "edit-distance"
    ],
    "description": "mmap-persistent SymSpell spell checking algorithm",
    "license": "MIT",
    "web": "https://github.com/c-blake/suggest.git"
  },
  {
    "name": "gurl",
    "url": "https://github.com/MaxUNof/gurl",
    "method": "git",
    "tags": [
      "tags",
      "http",
      "generating",
      "url"
    ],
    "description": "A little lib for generating URL with args.",
    "license": "MIT",
    "web": "https://github.com/MaxUNof/gurl"
  },
  {
    "name": "wren",
    "url": "https://github.com/geotre/wren",
    "method": "git",
    "tags": [
      "wren",
      "scripting",
      "interpreter"
    ],
    "description": "A nim wrapper for Wren, an embedded scripting language",
    "license": "MIT",
    "web": "https://github.com/geotre/wren"
  },
  {
    "name": "tiny_sqlite",
    "url": "https://github.com/GULPF/tiny_sqlite",
    "method": "git",
    "tags": [
      "database",
      "sqlite"
    ],
    "description": "A thin SQLite wrapper with proper type safety",
    "license": "MIT",
    "web": "https://github.com/GULPF/tiny_sqlite"
  },
  {
    "name": "sqlbuilder",
    "url": "https://github.com/ThomasTJdev/nim_sqlbuilder",
    "method": "git",
    "tags": [
      "sql",
      "sqlbuilder"
    ],
    "description": "A SQLbuilder with support for NULL values",
    "license": "MIT",
    "web": "https://github.com/ThomasTJdev/nim_sqlbuilder"
  },
  {
    "name": "subexes",
    "url": "https://github.com/nim-lang/graveyard?subdir=subexes",
    "method": "git",
    "tags": [
      "graveyard",
      "subexes",
      "substitution expression"
    ],
    "description": "Nim support for substitution expressions",
    "license": "MIT",
    "web": "https://github.com/nim-lang/graveyard/tree/master/subexes"
  },
  {
    "name": "complex",
    "url": "https://github.com/nim-lang/graveyard?subdir=complex",
    "method": "git",
    "tags": [
      "graveyard",
      "complex",
      "math"
    ],
    "description": "The ex-stdlib module complex.",
    "license": "MIT",
    "web": "https://github.com/nim-lang/graveyard/tree/master/complex"
  },
  {
    "name": "fsmonitor",
    "url": "https://github.com/nim-lang/graveyard?subdir=fsmonitor",
    "method": "git",
    "tags": [
      "graveyard",
      "fsmonitor",
      "asyncio"
    ],
    "description": "The ex-stdlib module fsmonitor.",
    "license": "MIT",
    "web": "https://github.com/nim-lang/graveyard/tree/master/fsmonitor"
  },
  {
    "name": "scgi",
    "url": "https://github.com/nim-lang/graveyard?subdir=scgi",
    "method": "git",
    "tags": [
      "graveyard",
      "scgi",
      "cgi"
    ],
    "description": "Helper procs for SCGI applications",
    "license": "MIT",
    "web": "https://github.com/nim-lang/graveyard/tree/master/scgi"
  },
  {
    "name": "cppstl",
    "url": "https://github.com/BigEpsilon/nim-cppstl",
    "method": "git",
    "tags": [
      "c++",
      "stl",
      "bindings"
    ],
    "description": "Bindings for the C++ Standard Template Library (STL)",
    "license": "MIT",
    "web": "https://github.com/BigEpsilon/nim-cppstl"
  },
  {
    "name": "pipelines",
    "url": "https://github.com/calebwin/pipelines",
    "method": "git",
    "tags": [
      "python",
      "pipeline",
      "pipelines",
      "data",
      "parallel"
    ],
    "description": "A tiny framework & language for crafting massively parallel data pipelines",
    "license": "MIT",
    "web": "https://github.com/calebwin/pipelines",
    "doc": "https://github.com/calebwin/pipelines"
  },
  {
    "name": "nimhq",
    "url": "https://github.com/sillibird/nimhq",
    "method": "git",
    "tags": [
      "library",
      "api",
      "client"
    ],
    "description": "HQ Trivia API wrapper for Nim",
    "license": "MIT",
    "web": "https://github.com/sillibird/nimhq"
  },
  {
    "name": "binio",
    "url": "https://github.com/Riderfighter/binio",
    "method": "git",
    "tags": [
      "structured",
      "byte",
      "data"
    ],
    "description": "Package for packing and unpacking byte data",
    "license": "MIT",
    "web": "https://github.com/Riderfighter/binio"
  },
  {
    "name": "ladder",
    "url": "https://gitlab.com/ryukoposting/nim-ladder",
    "method": "git",
    "tags": [
      "ladder",
      "logic",
      "PLC",
      "state",
      "machine",
      "ryukoposting"
    ],
    "description": "Ladder logic macros for Nim",
    "license": "Apache-2.0",
    "web": "https://gitlab.com/ryukoposting/nim-ladder"
  },
  {
    "name": "cassette",
    "url": "https://github.com/LemonBoy/cassette",
    "method": "git",
    "tags": [
      "http",
      "network",
      "test",
      "mock",
      "requests"
    ],
    "description": "Record and replay your HTTP sessions!",
    "license": "MIT",
    "web": "https://github.com/LemonBoy/cassette"
  },
  {
    "name": "nimterlingua",
    "url": "https://github.com/juancarlospaco/nim-internimgua",
    "method": "git",
    "tags": [
      "internationalization",
      "i18n",
      "localization",
      "translation"
    ],
    "description": "Internationalization at Compile Time for Nim. Macro to translate unmodified code from 1 INI file. NimScript compatible.",
    "license": "MIT",
    "web": "https://github.com/juancarlospaco/nim-internimgua"
  },
  {
    "name": "with",
    "url": "https://github.com/zevv/with",
    "method": "git",
    "tags": [
      "with",
      "macro"
    ],
    "description": "Simple 'with' macro for Nim",
    "license": "MIT",
    "web": "https://github.com/zevv/with"
  },
  {
    "name": "lastfm",
    "url": "https://gitlab.com/ryukoposting/lastfm-nim",
    "method": "git",
    "tags": [
      "last.fm",
      "lastfm",
      "music",
      "metadata",
      "api",
      "async",
      "ryukoposting"
    ],
    "description": "Last.FM API breakouts (documentation: http://ryuk.ooo/nimdocs/lastfm/lastfm.html)",
    "license": "Apache-2.0",
    "web": "https://gitlab.com/ryukoposting/lastfm-nim"
  },
  {
    "name": "firejail",
    "url": "https://github.com/juancarlospaco/nim-firejail",
    "method": "git",
    "tags": [
      "firejail",
      "security",
      "linux",
      "isolation",
      "container",
      "infosec",
      "hardened",
      "sandbox",
      "docker"
    ],
    "description": "Firejail wrapper for Nim, Isolate your Production App before its too late!",
    "license": "MIT",
    "web": "https://github.com/juancarlospaco/nim-firejail"
  },
  {
    "name": "jstin",
    "url": "https://github.com/LemonBoy/jstin",
    "method": "git",
    "tags": [
      "json",
      "serialize",
      "deserialize",
      "easy",
      "simple"
    ],
    "description": "JS {de,}serialization as it says on the tin",
    "license": "MIT",
    "web": "https://github.com/LemonBoy/jstin"
  },
  {
    "name": "compactdict",
    "url": "https://github.com/LemonBoy/compactdict",
    "method": "git",
    "tags": [
      "dictionary",
      "hashtable",
      "data-structure",
      "hash",
      "compact"
    ],
    "description": "A compact dictionary implementation",
    "license": "MIT",
    "web": "https://github.com/LemonBoy/compactdict"
  },
  {
    "name": "z3",
    "url": "https://github.com/zevv/nimz3",
    "method": "git",
    "tags": [
      "Z3",
      "sat",
      "smt",
      "theorem",
      "prover",
      "solver",
      "optimization"
    ],
    "description": "Nim Z3 theorem prover bindings",
    "license": "MIT",
    "web": "https://github.com/zevv/nimz3"
  },
  {
    "name": "remarker_light",
    "url": "https://github.com/muxueqz/remarker_light",
    "method": "git",
    "tags": [
      "remark",
      "slideshow",
      "markdown"
    ],
    "description": "remarker_light is a command line tool for building a remark-based slideshow page very easily.",
    "license": "GPL-2.0",
    "web": "https://github.com/muxueqz/remarker_light"
  },
  {
    "name": "nim-nmap",
    "url": "https://github.com/blmvxer/nim-nmap",
    "method": "git",
    "tags": [
      "nmap",
      "networking",
      "network mapper",
      "blmvxer"
    ],
    "description": "A pure implementaion of nmap for nim.",
    "license": "MIT",
    "web": "https://github.com/blmvxer/nim-nmap"
  },
  {
    "name": "fancygl",
    "url": "https://github.com/krux02/opengl-sandbox",
    "method": "git",
    "tags": [
      "opengl",
      "rendering",
      "dsl"
    ],
    "description": "nice way of handling render code",
    "license": "MIT",
    "web": "https://github.com/krux02/opengl-sandbox"
  },
  {
    "name": "libravatar",
    "url": "https://github.com/juancarlospaco/nim-libravatar",
    "method": "git",
    "tags": [
      "libravatar",
      "gravatar",
      "avatar",
      "federated"
    ],
    "description": "Libravatar library for Nim, Gravatar alternative. Libravatar is an open source free federated avatar api & service.",
    "license": "PPL",
    "web": "https://github.com/juancarlospaco/nim-libravatar"
  },
  {
    "name": "norm",
    "url": "https://github.com/moigagoo/norm",
    "method": "git",
    "tags": [
      "orm",
      "db",
      "database"
    ],
    "description": "Nim ORM.",
    "license": "MIT",
    "web": "https://github.com/moigagoo/norm"
  },
  {
    "name": "simple_vector",
    "url": "https://github.com/Ephiiz/simple_vector",
    "method": "git",
    "tags": [
      "vector",
      "simple_vector"
    ],
    "description": "Simple vector library for nim-lang.",
    "license": "GNU Lesser General Public License v2.1",
    "web": "https://github.com/Ephiiz/simple_vector"
  },
  {
    "name": "netpipe",
    "alias": "netty"
  },
  {
    "name": "netty",
    "url": "https://github.com/treeform/netty/",
    "method": "git",
    "tags": [
      "networking",
      "udp"
    ],
    "description": "Netty is a reliable UDP connection for games.",
    "license": "MIT",
    "web": "https://github.com/treeform/netty/"
  },
  {
    "name": "fnv",
    "url": "https://gitlab.com/ryukoposting/nim-fnv",
    "method": "git",
    "tags": [
      "fnv",
      "fnv1a",
      "fnv1",
      "fnv-1a",
      "fnv-1",
      "fnv0",
      "fnv-0",
      "ryukoposting"
    ],
    "description": "FNV-1 and FNV-1a non-cryptographic hash functions (documentation hosted at: http://ryuk.ooo/nimdocs/fnv/fnv.html)",
    "license": "Apache-2.0",
    "web": "https://gitlab.com/ryukoposting/nim-fnv"
  },
  {
    "name": "notify",
    "url": "https://github.com/xbello/notify-nim",
    "method": "git",
    "tags": [
      "notify",
      "libnotify",
      "library"
    ],
    "description": "A wrapper to notification libraries",
    "license": "MIT",
    "web": "https://github.com/xbello/notify-nim"
  },
  {
    "name": "minmaxheap",
    "url": "https://github.com/stefansalewski/minmaxheap",
    "method": "git",
    "tags": [
      "minmaxheap",
      "heap",
      "priorityqueue"
    ],
    "description": "MinMaxHeap",
    "license": "MIT",
    "web": "https://github.com/stefansalewski/minmaxheap"
  },
  {
    "name": "dashing",
    "url": "https://github.com/FedericoCeratto/nim-dashing",
    "method": "git",
    "tags": [
      "library",
      "pure",
      "terminal"
    ],
    "description": "Terminal dashboards.",
    "license": "LGPLv3",
    "web": "https://github.com/FedericoCeratto/nim-dashing"
  },
  {
    "name": "html_tools",
    "url": "https://github.com/juancarlospaco/nim-html-tools",
    "method": "git",
    "tags": [
      "html",
      "validation",
      "frontend"
    ],
    "description": "HTML5 Tools for Nim, all Templates, No CSS, No Libs, No JS Framework",
    "license": "MIT",
    "web": "https://github.com/juancarlospaco/nim-html-tools"
  },
  {
    "name": "npeg",
    "url": "https://github.com/zevv/npeg",
    "method": "git",
    "tags": [
      "PEG",
      "parser",
      "parsing",
      "regexp",
      "regular",
      "grammar",
      "lexer",
      "lexing",
      "pattern",
      "matching"
    ],
    "description": "PEG (Parsing Expression Grammars) string matching library for Nim",
    "license": "MIT",
    "web": "https://github.com/zevv/npeg"
  },
  {
    "name": "pinggraph",
    "url": "https://github.com/SolitudeSF/pinggraph",
    "method": "git",
    "tags": [
      "ping",
      "terminal"
    ],
    "description": "Simple terminal ping graph",
    "license": "MIT",
    "web": "https://github.com/SolitudeSF/pinggraph"
  },
  {
    "name": "nimcdl",
    "url": "https://gitlab.com/endes123321/nimcdl",
    "method": "git",
    "tags": [
      "circuit",
      "HDL",
      "PCB",
      "DSL"
    ],
    "description": "Circuit Design language made in Nim",
    "license": "GPLv3",
    "web": "https://gitlab.com/endes123321/nimcdl"
  },
  {
    "name": "easymail",
    "url": "https://github.com/coocheenin/easymail",
    "method": "git",
    "tags": [
      "email",
      "sendmail",
      "net",
      "mail"
    ],
    "description": "wrapper for the sendmail command",
    "license": "MIT",
    "web": "https://github.com/coocheenin/easymail"
  },
  {
    "name": "luhncheck",
    "url": "https://github.com/sillibird/luhncheck",
    "method": "git",
    "tags": [
      "library",
      "algorithm"
    ],
    "description": "Implementation of Luhn algorithm in nim.",
    "license": "MIT",
    "web": "https://github.com/sillibird/luhncheck"
  },
  {
    "name": "nim-libgd",
    "url": "https://github.com/mrhdias/nim-libgd",
    "method": "git",
    "tags": [
      "image",
      "graphics",
      "wrapper",
      "libgd",
      "2d"
    ],
    "description": "Nim Wrapper for LibGD 2.x",
    "license": "MIT",
    "web": "https://github.com/mrhdias/nim-libgd"
  },
  {
    "name": "closure_methods",
    "alias": "oop_utils"
  },
  {
    "name": "oop_utils",
    "url": "https://github.com/bluenote10/oop_utils",
    "method": "git",
    "tags": [
      "macro",
      "class",
      "inheritance",
      "oop",
      "closure",
      "methods"
    ],
    "description": "Macro for building OOP class hierarchies based on closure methods.",
    "license": "MIT",
    "web": "https://github.com/bluenote10/closure_methods"
  },
  {
    "name": "nim_curry",
    "url": "https://github.com/zer0-star/nim-curry",
    "method": "git",
    "tags": [
      "library",
      "functional",
      "macro",
      "currying"
    ],
    "description": "Provides a macro to curry function",
    "license": "MIT",
    "web": "https://github.com/zer0-star/nim-curry"
  },
  {
    "name": "eastasianwidth",
    "url": "https://github.com/jiro4989/eastasianwidth",
    "method": "git",
    "tags": [
      "library",
      "text",
      "east_asian_width"
    ],
    "description": "eastasianwidth is library for EastAsianWidth.",
    "license": "MIT",
    "web": "https://github.com/jiro4989/eastasianwidth"
  },
  {
    "name": "colorcol",
    "url": "https://github.com/SolitudeSF/colorcol",
    "method": "git",
    "tags": [
      "kakoune",
      "plugin",
      "color",
      "preview"
    ],
    "description": "Kakoune plugin for color preview",
    "license": "MIT",
    "web": "https://github.com/SolitudeSF/colorcol"
  },
  {
    "name": "nimly",
    "url": "https://github.com/loloicci/nimly",
    "method": "git",
    "tags": [
      "lexer",
      "parser",
      "lexer-generator",
      "parser-generator",
      "lex",
      "yacc",
      "BNF",
      "EBNF"
    ],
    "description": "Lexer Generator and Parser Generator as a Macro Library in Nim.",
    "license": "MIT",
    "web": "https://github.com/loloicci/nimly"
  },
  {
    "name": "fswatch",
    "url": "https://github.com/FedericoCeratto/nim-fswatch",
    "method": "git",
    "tags": [
      "fswatch",
      "fsmonitor",
      "libfswatch",
      "filesystem"
    ],
    "description": "Wrapper for the fswatch library.",
    "license": "GPL-3.0",
    "web": "https://github.com/FedericoCeratto/nim-fswatch"
  },
  {
    "name": "parseini",
    "url": "https://github.com/lihf8515/parseini",
    "method": "git",
    "tags": [
      "parseini",
      "nim"
    ],
    "description": "A high-performance ini parse library for nim.",
    "license": "MIT",
    "web": "https://github.com/lihf8515/parseini"
  },
  {
    "name": "sonic",
    "url": "https://github.com/xmonader/nim-sonic-client",
    "method": "git",
    "tags": [
      "sonic",
      "search",
      "backend",
      "index",
      "client"
    ],
    "description": "client for sonic search backend",
    "license": "MIT",
    "web": "https://github.com/xmonader/nim-sonic-client"
  },
  {
    "name": "science",
    "url": "https://github.com/ruivieira/nim-science",
    "method": "git",
    "tags": [
      "science",
      "algebra",
      "statistics",
      "math"
    ],
    "description": "A library for scientific computations in pure Nim",
    "license": "Apache License 2.0",
    "web": "https://github.com/ruivieira/nim-science"
  },
  {
    "name": "gameoflife",
    "url": "https://github.com/jiro4989/gameoflife",
    "method": "git",
    "tags": [
      "gameoflife",
      "library"
    ],
    "description": "gameoflife is library for Game of Life.",
    "license": "MIT",
    "web": "https://github.com/jiro4989/gameoflife"
  },
  {
    "name": "conio",
    "url": "https://github.com/guevara-chan/conio",
    "method": "git",
    "tags": [
      "console",
      "terminal",
      "io"
    ],
    "description": ".NET-inspired lightweight terminal library",
    "license": "MIT",
    "web": "https://github.com/guevara-chan/conio"
  },
  {
    "name": "nat_traversal",
    "url": "https://github.com/status-im/nim-nat-traversal",
    "method": "git",
    "tags": [
      "library",
      "wrapper"
    ],
    "description": "miniupnpc and libnatpmp wrapper",
    "license": "Apache License 2.0 or MIT",
    "web": "https://github.com/status-im/nim-nat-traversal"
  },
  {
    "name": "jsutils",
    "url": "https://github.com/kidandcat/jsutils",
    "method": "git",
    "tags": [
      "library",
      "javascript"
    ],
    "description": "Utils to work with javascript",
    "license": "MIT",
    "web": "https://github.com/kidandcat/jsutils"
  },
  {
    "name": "getr",
    "url": "https://github.com/jrfondren/getr-nim",
    "method": "git",
    "tags": [
      "benchmark",
      "utility"
    ],
    "description": "Benchmarking wrapper around getrusage()",
    "license": "MIT",
    "web": "https://github.com/jrfondren/getr-nim"
  },
  {
    "name": "pnm",
    "url": "https://github.com/jiro4989/pnm",
    "method": "git",
    "tags": [
      "pnm",
      "image",
      "library"
    ],
    "description": "pnm is library for PNM (Portable AnyMap).",
    "license": "MIT",
    "web": "https://github.com/jiro4989/pnm"
  },
  {
    "name": "ski",
    "url": "https://github.com/jiro4989/ski",
    "method": "git",
    "tags": [
      "ski",
      "combinator",
      "library"
    ],
    "description": "ski is library for SKI combinator.",
    "license": "MIT",
    "web": "https://github.com/jiro4989/ski"
  },
  {
    "name": "imageman",
    "url": "https://github.com/SolitudeSF/imageman",
    "method": "git",
    "tags": [
      "image",
      "graphics",
      "processing",
      "manipulation"
    ],
    "description": "Image manipulation library",
    "license": "MIT",
    "web": "https://github.com/SolitudeSF/imageman"
  },
  {
    "name": "matplotnim",
    "url": "https://github.com/ruivieira/matplotnim",
    "method": "git",
    "tags": [
      "science",
      "plotting",
      "graphics",
      "wrapper",
      "library"
    ],
    "description": "A Nim wrapper for Python's matplotlib",
    "license": "Apache License 2.0",
    "web": "https://github.com/ruivieira/matplotnim"
  },
  {
    "name": "cliptomania",
    "url": "https://github.com/Guevara-chan/Cliptomania",
    "method": "git",
    "tags": [
      "clip",
      "clipboard"
    ],
    "description": ".NET-inspired lightweight clipboard library",
    "license": "MIT",
    "web": "https://github.com/Guevara-chan/Cliptomania"
  },
  {
    "name": "mpdclient",
    "url": "https://github.com/SolitudeSF/mpdclient",
    "method": "git",
    "tags": [
      "mpd",
      "music",
      "player",
      "client"
    ],
    "description": "MPD client library",
    "license": "MIT",
    "web": "https://github.com/SolitudeSF/mpdclient"
  },
  {
    "name": "mentat",
    "url": "https://github.com/ruivieira/nim-mentat",
    "method": "git",
    "tags": [
      "science",
      "machine-learning",
      "data-science",
      "statistics",
      "math",
      "library"
    ],
    "description": "A Nim library for data science and machine learning",
    "license": "Apache License 2.0",
    "web": "https://github.com/ruivieira/nim-mentat"
  },
  {
    "name": "svdpi",
    "url": "https://github.com/kaushalmodi/nim-svdpi",
    "method": "git",
    "tags": [
      "dpi-c",
      "systemverilog",
      "foreign-function",
      "interface"
    ],
    "description": "Small wrapper for SystemVerilog DPI-C header svdpi.h",
    "license": "MIT",
    "web": "https://github.com/kaushalmodi/nim-svdpi"
  },
  {
    "name": "shlex",
    "url": "https://github.com/SolitudeSF/shlex",
    "method": "git",
    "tags": [
      "shlex",
      "shell",
      "parse",
      "split"
    ],
    "description": "Library for splitting a string into shell words",
    "license": "MIT",
    "web": "https://github.com/SolitudeSF/shlex"
  },
  {
    "name": "prometheus",
    "url": "https://github.com/dom96/prometheus",
    "method": "git",
    "tags": [
      "metrics",
      "logging",
      "graphs"
    ],
    "description": "Library for exposing metrics to Prometheus",
    "license": "MIT",
    "web": "https://github.com/dom96/prometheus"
  },
  {
    "name": "feednim",
    "url": "https://github.com/johnconway/feed-nim",
    "method": "git",
    "tags": [
      "yes"
    ],
    "description": "An Atom, RSS, and JSONfeed parser",
    "license": "MIT",
    "web": "https://github.com/johnconway/feed-nim"
  },
  {
    "name": "simplepng",
    "url": "https://github.com/jrenner/nim-simplepng",
    "method": "git",
    "tags": [
      "png",
      "image"
    ],
    "description": "high level simple way to write PNGs",
    "license": "MIT",
    "web": "https://github.com/jrenner/nim-simplepng"
  },
  {
    "name": "dali",
    "url": "https://github.com/akavel/dali",
    "method": "git",
    "tags": [
      "android",
      "apk",
      "dalvik",
      "dex",
      "assembler"
    ],
    "description": "Indie assembler/linker for Android's Dalvik VM .dex & .apk files",
    "license": "AGPL-3.0",
    "web": "https://github.com/akavel/dali"
  },
  {
    "name": "rect",
    "url": "https://github.com/jiro4989/rect",
    "method": "git",
    "tags": [
      "cli",
      "tool",
      "text",
      "rectangle"
    ],
    "description": "rect is a command to crop/paste rectangle text.",
    "license": "MIT",
    "web": "https://github.com/jiro4989/rect"
  },
  {
    "name": "p4ztag_to_json",
    "url": "https://github.com/kaushalmodi/p4ztag_to_json",
    "method": "git",
    "tags": [
      "perforce",
      "p4",
      "ztag",
      "serialization-format",
      "json"
    ],
    "description": "Convert Helix Version Control / Perforce (p4) -ztag output to JSON",
    "license": "MIT",
    "web": "https://github.com/kaushalmodi/p4ztag_to_json"
  },
  {
    "name": "terminaltables",
    "url": "https://github.com/xmonader/nim-terminaltables",
    "method": "git",
    "tags": [
      "terminal",
      "tables",
      "ascii",
      "unicode"
    ],
    "description": "terminal tables",
    "license": "BSD-3-Clause",
    "web": "https://github.com/xmonader/nim-terminaltables"
  },
  {
    "name": "alignment",
    "url": "https://github.com/jiro4989/alignment",
    "method": "git",
    "tags": [
      "library",
      "text",
      "align",
      "string",
      "strutils"
    ],
    "description": "alignment is a library to align strings.",
    "license": "MIT",
    "web": "https://github.com/jiro4989/alignment"
  },
  {
    "name": "niup",
    "url": "https://github.com/dariolah/niup",
    "method": "git",
    "tags": [
      "iup",
      "gui",
      "nim"
    ],
    "description": "IUP FFI bindings",
    "license": "MIT",
    "web": "https://github.com/dariolah/niup"
  },
  {
    "name": "libgcrypt",
    "url": "https://github.com/FedericoCeratto/nim-libgcrypt",
    "method": "git",
    "tags": [
      "wrapper",
      "library",
      "security",
      "crypto"
    ],
    "description": "libgcrypt wrapper",
    "license": "LGPLv2.1",
    "web": "https://github.com/FedericoCeratto/nim-libgcrypt"
  },
  {
    "name": "masterpassword",
    "url": "https://github.com/SolitudeSF/masterpassword",
    "method": "git",
    "tags": [
      "masterpassword",
      "password",
      "stateless"
    ],
    "description": "Master Password algorith implementation",
    "license": "MIT",
    "web": "https://github.com/SolitudeSF/masterpassword"
  },
  {
    "name": "mpwc",
    "url": "https://github.com/SolitudeSF/mpwc",
    "method": "git",
    "tags": [
      "masterpassword",
      "password",
      "manager",
      "stateless"
    ],
    "description": "Master Password command line utility",
    "license": "MIT",
    "web": "https://github.com/SolitudeSF/mpwc"
  },
  {
    "name": "toxcore",
    "url": "https://git.sr.ht/~ehmry/nim_tox",
    "method": "git",
    "tags": [
      "tox",
      "chat",
      "wrapper"
    ],
    "description": "C Tox core wrapper",
    "license": "GPL-3.0",
    "web": "https://git.sr.ht/~ehmry/nim_tox"
  },
  {
    "name": "rapid",
    "url": "https://github.com/liquid600pgm/rapid",
    "method": "git",
    "tags": [
      "game",
      "engine",
      "2d",
      "graphics",
      "audio"
    ],
    "description": "A game engine for rapid development and easy prototyping",
    "license": "MIT",
    "web": "https://github.com/liquid600pgm/rapid"
  },
  {
    "name": "gnutls",
    "url": "https://github.com/FedericoCeratto/nim-gnutls",
    "method": "git",
    "tags": [
      "wrapper",
      "library",
      "security",
      "crypto"
    ],
    "description": "GnuTLS wrapper",
    "license": "LGPLv2.1",
    "web": "https://github.com/FedericoCeratto/nim-gnutls"
  },
  {
    "name": "news",
    "url": "https://github.com/tormund/news",
    "method": "git",
    "tags": [
      "websocket",
      "chronos"
    ],
    "description": "Easy websocket with chronos support",
    "license": "MIT",
    "web": "https://github.com/tormund/news"
  },
  {
    "name": "tor",
    "url": "https://github.com/FedericoCeratto/nim-tor",
    "method": "git",
    "tags": [
      "library",
      "security",
      "crypto",
      "tor",
      "onion"
    ],
    "description": "Tor helper library",
    "license": "LGPLv3",
    "web": "https://github.com/FedericoCeratto/nim-tor"
  },
  {
    "name": "nimjson",
    "url": "https://github.com/jiro4989/nimjson",
    "method": "git",
    "tags": [
      "lib",
      "cli",
      "command",
      "json",
      "library"
    ],
    "description": "nimjson generates nim object definitions from json documents.",
    "license": "MIT",
    "web": "https://github.com/jiro4989/nimjson"
  },
  {
    "name": "nerve",
    "url": "https://github.com/nepeckman/nerve-rpc",
    "method": "git",
    "tags": [
      "rpc",
      "framework",
      "web",
      "json",
      "api",
      "library"
    ],
    "description": "A RPC framework for building web APIs",
    "license": "MIT",
    "web": "https://github.com/nepeckman/nerve-rpc"
  },
  {
    "name": "lolcat",
    "url": "https://github.com/OHermesJunior/lolcat.nim",
    "method": "git",
    "tags": [
      "lolcat",
      "binary",
      "tool",
      "colors",
      "fun"
    ],
    "description": "lolcat implementation in Nim",
    "license": "MIT",
    "web": "https://github.com/OHermesJunior/lolcat.nim"
  },
  {
    "name": "dnsclient",
    "url": "https://github.com/ba0f3/dnsclient.nim",
    "method": "git",
    "tags": [
      "dns",
      "dnsclient"
    ],
    "description": "Simple DNS Client & Library",
    "license": "MIT",
    "web": "https://github.com/ba0f3/dnsclient.nim"
  },
  {
    "name": "rain",
    "url": "https://github.com/OHermesJunior/rain.nim",
    "method": "git",
    "tags": [
      "rain",
      "simulation",
      "terminal",
      "fun"
    ],
    "description": "Rain simulation in your terminal",
    "license": "MIT",
    "web": "https://github.com/OHermesJunior/rain.nim"
  },
  {
    "name": "kmod",
    "url": "https://github.com/alaviss/kmod",
    "method": "git",
    "tags": [
      "kmod",
      "wrapper"
    ],
    "description": "High-level wrapper for Linux's kmod library",
    "license": "ISC",
    "web": "https://github.com/alaviss/kmod"
  },
  {
    "name": "validateip",
    "url": "https://github.com/Akito13/nim-validateip",
    "method": "git",
    "tags": [
      "ip",
      "ipaddress",
      "ipv4",
      "ip4",
      "checker",
      "check"
    ],
    "description": "Checks if a provided string is actually a correct IP address. Supports detection of Class A to D of IPv4 addresses.",
    "license": "GPLv3+"
  },
  {
    "name": "RC4",
    "url": "https://github.com/OHermesJunior/nimRC4",
    "method": "git",
    "tags": [
      "RC4",
      "encryption",
      "library",
      "crypto",
      "simple"
    ],
    "description": "RC4 library implementation",
    "license": "MIT",
    "web": "https://github.com/OHermesJunior/nimRC4"
  },
  {
    "name": "contra",
    "url": "https://github.com/juancarlospaco/nim-contra",
    "method": "git",
    "tags": [
      "contract",
      "nimscript",
      "javascript",
      "compiletime"
    ],
    "description": "Lightweight Contract Programming, Design by Contract, on 9 LoC, NimScript, JavaScript, compile-time.",
    "license": "MIT",
    "web": "https://github.com/juancarlospaco/nim-contra"
  },
  {
    "name": "wings",
    "url": "https://github.com/binhonglee/wings",
    "method": "git",
    "tags": [
      "library",
      "binary",
      "codegen",
      "struct",
      "enum"
    ],
    "description": "A simple cross language struct and enum file generator.",
    "license": "MIT",
    "web": "https://github.com/binhonglee/wings"
  },
  {
    "name": "lc",
    "url": "https://github.com/c-blake/lc",
    "method": "git",
    "tags": [
      "terminal",
      "cli",
      "binary",
      "linux",
      "unix",
      "bsd"
    ],
    "description": "A post-modern, \"multi-dimensional\" configurable ls/file lister",
    "license": "MIT",
    "web": "https://github.com/c-blake/lc"
  },
  {
    "name": "nasher",
    "url": "https://github.com/squattingmonk/nasher.nim",
    "method": "git",
    "tags": [
      "nwn",
      "neverwinternights",
      "neverwinter",
      "game",
      "bioware",
      "build"
    ],
    "description": "A build tool for Neverwinter Nights projects",
    "license": "MIT",
    "web": "https://github.com/squattingmonk/nasher.nim"
  },
  {
    "name": "illwill",
    "url": "https://github.com/johnnovak/illwill",
    "method": "git",
    "tags": [
      "terminal",
      "console",
      "curses",
      "ui"
    ],
    "description": "A curses inspired simple cross-platform console library for Nim",
    "license": "WTFPL",
    "web": "https://github.com/johnnovak/illwill"
  },
  {
    "name": "shared",
    "url": "https://github.com/genotrance/shared",
    "method": "git",
    "tags": [
      "shared",
      "seq",
      "string",
      "threads"
    ],
    "description": "Nim library for shared types",
    "license": "MIT",
    "web": "https://github.com/genotrance/shared"
  },
  {
    "name": "nimmm",
    "url": "https://github.com/joachimschmidt557/nimmm",
    "method": "git",
    "tags": [
      "nimmm",
      "terminal",
      "nimbox",
      "tui"
    ],
    "description": "A terminal file manager written in nim",
    "license": "GPL-3.0",
    "web": "https://github.com/joachimschmidt557/nimmm"
  },
  {
    "name": "fastx_reader",
    "url": "https://github.com/ahcm/fastx_reader",
    "method": "git",
    "tags": [
      "bioinformatics,",
      "fasta,",
      "fastq"
    ],
    "description": "FastQ and Fasta readers for NIM",
    "license": "LGPL-3.0",
    "web": "https://github.com/ahcm/fastx_reader"
  },
  {
    "name": "d3",
    "url": "https://github.com/hiteshjasani/nim-d3",
    "method": "git",
    "tags": [
      "d3",
      "javascript",
      "library",
      "wrapper"
    ],
    "description": "A D3.js wrapper for Nim",
    "license": "MIT",
    "web": "https://github.com/hiteshjasani/nim-d3"
  },
  {
    "name": "baker",
    "url": "https://github.com/jasonrbriggs/baker",
    "method": "git",
    "tags": [
      "html",
      "template",
      "static",
      "blog"
    ],
    "description": "Static website generation",
    "license": "Apache-2.0",
    "web": "https://github.com/jasonrbriggs/baker"
  },
  {
    "name": "web3",
    "url": "https://github.com/status-im/nim-web3",
    "method": "git",
    "tags": [
      "web3",
      "ethereum",
      "rpc"
    ],
    "description": "Ethereum Web3 API",
    "license": "Apache License 2.0",
    "web": "https://github.com/status-im/nim-web3"
  },
  {
    "name": "skybook",
    "url": "https://github.com/muxueqz/skybook",
    "method": "git",
    "tags": [
      "bookmark-manager",
      "bookmark"
    ],
    "description": "Light weight bookmark manager(delicious alternative)",
    "license": "GPL-2.0",
    "web": "https://github.com/muxueqz/skybook"
  },
  {
    "name": "rbac",
    "url": "https://github.com/ba0f3/rbac.nim",
    "method": "git",
    "tags": [
      "rbac",
      "acl",
      "role-based-access-control",
      "role-based",
      "access-control"
    ],
    "description": "Simple Role-based Access Control Library",
    "license": "MIT",
    "web": "https://github.com/ba0f3/rbac.nim"
  },
  {
    "name": "simpleot",
    "url": "https://github.com/markspanbroek/simpleot.nim",
    "method": "git",
    "tags": [
      "ot",
      "mpc"
    ],
    "description": "Simple OT wrapper",
    "license": "MIT",
    "web": "https://github.com/markspanbroek/simpleot.nim"
  },
  {
    "name": "blurhash",
    "url": "https://github.com/SolitudeSF/blurhash",
    "method": "git",
    "tags": [
      "image",
      "blur",
      "hash",
      "blurhash"
    ],
    "description": "Encoder/decoder for blurhash algorithm",
    "license": "MIT",
    "web": "https://github.com/SolitudeSF/blurhash"
  },
  {
    "name": "samson",
    "url": "https://github.com/GULPF/samson",
    "method": "git",
    "tags": [
      "json",
      "json5"
    ],
    "description": "Implementation of JSON5.",
    "license": "MIT",
    "web": "https://github.com/GULPF/samson"
  },
  {
    "name": "proton",
    "url": "https://github.com/jasonrbriggs/proton-nim",
    "method": "git",
    "tags": [
      "xml",
      "xhtml",
      "template"
    ],
    "description": "Proton template engine for xml and xhtml files",
    "license": "MIT",
    "web": "https://github.com/jasonrbriggs/proton-nim"
  },
  {
    "name": "lscolors",
    "url": "https://github.com/joachimschmidt557/nim-lscolors",
    "method": "git",
    "tags": [
      "lscolors",
      "posix",
      "unix",
      "linux",
      "ls",
      "terminal"
    ],
    "description": "A library for colorizing paths according to LS_COLORS",
    "license": "MIT",
    "web": "https://github.com/joachimschmidt557/nim-lscolors"
  },
  {
    "name": "shell",
    "url": "https://github.com/Vindaar/shell",
    "method": "git",
    "tags": [
      "library",
      "macro",
      "dsl",
      "shell"
    ],
    "description": "A Nim mini DSL to execute shell commands",
    "license": "MIT",
    "web": "https://github.com/Vindaar/shell"
  },
  {
    "name": "mqtt",
    "url": "https://github.com/barnybug/nim-mqtt",
    "method": "git",
    "tags": [
      "MQTT"
    ],
    "description": "MQTT wrapper for nim",
    "license": "MIT",
    "web": "https://github.com/barnybug/nim-mqtt"
  },
  {
    "name": "cal",
    "url": "https://github.com/xflywind/cal",
    "method": "git",
    "tags": [
      "calculator"
    ],
    "description": "A simple interactive calculator",
    "license": "MIT",
    "web": "https://github.com/xflywind/cal"
  },
  {
    "name": "spurdify",
    "url": "https://github.com/paradox460/spurdify",
    "method": "git",
    "tags": [
      "funny",
      "meme",
      "spurdo",
      "text-manipulation",
      "mangle"
    ],
    "description": "Spurdification library and CLI",
    "license": "MIT",
    "web": "https://github.com/paradox460/spurdify"
  },
  {
    "name": "c4",
    "url": "https://github.com/c0ntribut0r/cat-400",
    "method": "git",
    "tags": [
      "game",
      "framework",
      "2d",
      "3d"
    ],
    "description": "Game framework, modular and extensible",
    "license": "MPL-2.0",
    "web": "https://github.com/c0ntribut0r/cat-400",
    "doc": "https://github.com/c0ntribut0r/cat-400/tree/master/docs/tutorials"
  },
  {
    "name": "numericalnim",
    "url": "https://github.com/HugoGranstrom/numericalnim/",
    "method": "git",
    "tags": [
      "numerical",
      "ode",
      "integration",
      "scientific"
    ],
    "description": "A collection of numerical methods written in Nim",
    "license": "MIT",
    "web": "https://github.com/HugoGranstrom/numericalnim/"
  },
  {
    "name": "murmurhash",
    "url": "https://github.com/cwpearson/nim-murmurhash",
    "method": "git",
    "tags": [
      "murmur",
      "hash",
      "MurmurHash3",
      "MurmurHash2"
    ],
    "description": "Pure nim implementation of MurmurHash",
    "license": "MIT",
    "web": "https://github.com/cwpearson/nim-murmurhash"
  },
  {
    "name": "redneck_translator",
    "url": "https://github.com/juancarlospaco/redneck-translator",
    "method": "git",
    "tags": [
      "redneck",
      "string",
      "slang"
    ],
    "description": "Redneck Translator for Y'all",
    "license": "MIT",
    "web": "https://github.com/juancarlospaco/redneck-translator"
  },
  {
    "name": "sweetanitify",
    "url": "https://github.com/juancarlospaco/sweetanitify",
    "method": "git",
    "tags": [
      "sweet_anita",
      "tourette",
      "string"
    ],
    "description": "Sweet_Anita Translator, help spread awareness about Tourettes",
    "license": "MIT",
    "web": "https://github.com/juancarlospaco/sweetanitify"
  },
  {
    "name": "cmake",
    "url": "https://github.com/genotrance/cmake",
    "method": "git",
    "tags": [
      "cmake",
      "build",
      "tool",
      "wrapper"
    ],
    "description": "CMake for Nimble",
    "license": "MIT",
    "web": "https://github.com/genotrance/cmake"
  },
  {
    "name": "plz",
    "url": "https://github.com/juancarlospaco/nim-pypi",
    "method": "git",
    "tags": [
      "python",
      "pip",
      "nimpy"
    ],
    "description": "PLZ Python PIP alternative",
    "license": "MIT",
    "web": "https://github.com/juancarlospaco/nim-pypi"
  },
  {
    "name": "NiMPC",
    "url": "https://github.com/markspanbroek/nimpc",
    "method": "git",
    "tags": [
      "multiparty",
      "computation",
      "mpc"
    ],
    "description": "Secure multi-party computation",
    "license": "MIT",
    "web": "https://github.com/markspanbroek/nimpc"
  },
  {
    "name": "qrcodegen",
    "url": "https://github.com/bunkford/qrcodegen",
    "method": "git",
    "tags": [
      "qr",
      "barcode"
    ],
    "description": "QR Code Generator",
    "license": "MIT",
    "web": "https://github.com/bunkford/qrcodegen"
  },
  {
    "name": "cirru-parser",
    "url": "https://github.com/Cirru/parser.nim",
    "method": "git",
    "tags": [
      "parser",
      "cirru"
    ],
    "description": "Parser for Cirru syntax",
    "license": "MIT",
    "web": "https://github.com/Cirru/parser.nim"
  },
  {
    "name": "reframe",
    "url": "https://github.com/rosado/reframe.nim",
    "method": "git",
    "tags": [
      "clojurescript",
      "re-frame"
    ],
    "description": "Tools for working with re-frame ClojureScript projects",
    "license": "EPL-2.0",
    "web": "https://github.com/rosado/reframe.nim"
  },
  {
    "name": "edn",
    "url": "https://github.com/rosado/edn.nim",
    "method": "git",
    "tags": [
      "edn",
      "clojure"
    ],
    "description": "EDN and Clojure parser",
    "license": "EPL-2.0",
    "web": "https://github.com/rosado/edn.nim"
  },
  {
    "name": "easings",
    "url": "https://github.com/juancarlospaco/nim-easings",
    "method": "git",
    "tags": [
      "easings",
      "math"
    ],
    "description": "Robert Penner Easing Functions for Nim",
    "license": "MIT",
    "web": "https://github.com/juancarlospaco/nim-easings"
  },
  {
    "name": "euclidean",
    "url": "https://github.com/juancarlospaco/nim-euclidean",
    "method": "git",
    "tags": [
      "euclidean",
      "modulo",
      "division",
      "math"
    ],
    "description": "Euclidean Division & Euclidean Modulo",
    "license": "MIT",
    "web": "https://github.com/juancarlospaco/nim-euclidean"
  },
  {
    "name": "fletcher",
    "url": "https://github.com/Akito13/nim-fletcher",
    "method": "git",
    "tags": [
      "algorithm",
      "checksum",
      "hash",
      "adler",
      "crc",
      "crc32",
      "embedded"
    ],
    "description": "Implementation of the Fletcher checksum algorithm.",
    "license": "GPLv3+",
    "web": "https://github.com/Akito13/nim-fletcher"
  },
  {
    "name": "Xors3D",
    "url": "https://github.com/Guevara-chan/Xors3D-for-Nim",
    "method": "git",
    "tags": [
      "3d",
      "game",
      "engine",
      "dx9",
      "graphics"
    ],
    "description": "Blitz3D-esque DX9 engine for Nim",
    "license": "MIT",
    "web": "https://github.com/Guevara-chan/Xors3D-for-Nim"
  },
  {
    "name": "constants",
    "url": "https://github.com/juancarlospaco/nim-constants",
    "method": "git",
    "tags": [
      "math",
      "physics",
      "chemistry",
      "biology",
      "engineering",
      "science"
    ],
    "description": "Mathematical numerical named static constants useful for different disciplines",
    "license": "MIT",
    "web": "https://github.com/juancarlospaco/nim-constants"
  },
  {
    "name": "pager",
    "url": "https://git.sr.ht/~reesmichael1/nim-pager",
    "method": "git",
    "tags": [
      "pager",
      "paging",
      "less",
      "more"
    ],
    "description": "A simple library for paging, similar to less",
    "license": "GPL-3.0",
    "web": "https://git.sr.ht/~reesmichael1/nim-pager"
  },
  {
    "name": "procs",
    "url": "https://github.com/c-blake/procs",
    "method": "git",
    "tags": [
      "library",
      "terminal",
      "cli",
      "binary",
      "linux",
      "unix",
      "bsd"
    ],
    "description": "Unix process&system query&formatting library&multi-command CLI in Nim",
    "license": "MIT",
    "web": "https://github.com/c-blake/procs"
  },
  {
    "name": "laser",
    "url": "https://github.com/numforge/laser",
    "method": "git",
    "tags": [
      "parallel",
      "simd"
    ],
    "description": "High Performance Computing and Image Toolbox: SIMD, JIT Assembler, OpenMP, runtime CPU feature detection, optimised machine learning primitives",
    "license": "Apache License 2.0",
    "web": "https://github.com/numforge/laser"
  },
  {
    "name": "libssh",
    "url": "https://github.com/dariolah/libssh-nim",
    "method": "git",
    "tags": [
      "ssh",
      "libssh"
    ],
    "description": "libssh FFI bindings",
    "license": "MIT",
    "web": "https://github.com/dariolah/libssh-nim"
  },
  {
    "name": "wZeeGrid",
    "url": "https://github.com/bunkford/wZeeGrid",
    "method": "git",
    "tags": [
      "library",
      "windows",
      "gui",
      "ui",
      "wnim"
    ],
    "description": "Grid plugin for wNim.",
    "license": "MIT",
    "web": "https://github.com/bunkford/wZeeGrid",
    "doc": "https://bunkford.github.io/wZeeGrid/wZeeGrid.html"
  },
  {
    "name": "wChart",
    "url": "https://github.com/bunkford/wChart",
    "method": "git",
    "tags": [
      "library",
      "windows",
      "gui",
      "ui",
      "wnim"
    ],
    "description": "Chart plugin for wNim.",
    "license": "MIT",
    "web": "https://github.com/bunkford/wChart",
    "doc": "https://bunkford.github.io/wChart/wChart.html"
  },
  {
    "name": "stacks",
    "url": "https://github.com/rustomax/nim-stacks",
    "method": "git",
    "tags": [
      "stack",
      "data-structure"
    ],
    "description": "Pure Nim stack implementation based on sequences.",
    "license": "MIT",
    "web": "https://github.com/rustomax/nim-stacks"
  },
  {
    "name": "mustache",
    "url": "https://github.com/soasme/nim-mustache",
    "method": "git",
    "tags": [
      "mustache",
      "template"
    ],
    "description": "Mustache in Nim",
    "license": "MIT",
    "web": "https://github.com/soasme/nim-mustache"
  },
  {
    "name": "sigv4",
    "url": "https://github.com/disruptek/sigv4",
    "method": "git",
    "tags": [
      "1.0.0"
    ],
    "description": "Amazon Web Services Signature Version 4",
    "license": "MIT",
    "web": "https://github.com/disruptek/sigv4"
  },
  {
    "name": "openapi",
    "url": "https://github.com/disruptek/openapi",
    "method": "git",
    "tags": [
      "api",
      "openapi",
      "rest",
      "cloud"
    ],
    "description": "OpenAPI Code Generator",
    "license": "MIT",
    "web": "https://github.com/disruptek/openapi"
  },
  {
    "name": "atoz",
    "url": "https://github.com/disruptek/atoz",
    "method": "git",
    "tags": [
      "aws",
      "api",
      "cloud",
      "amazon"
    ],
    "description": "Amazon Web Services (AWS) APIs",
    "license": "MIT",
    "web": "https://github.com/disruptek/atoz"
  },
  {
    "name": "nimga",
    "url": "https://github.com/toshikiohnogi/nimga",
    "method": "git",
    "tags": [
      "GeneticAlgorithm",
      "nimga"
    ],
    "description": "Genetic Algorithm Library for Nim.",
    "license": "MIT",
    "web": "https://github.com/toshikiohnogi/nimga"
  },
  {
    "name": "foreach",
    "url": "https://github.com/disruptek/foreach",
    "method": "git",
    "tags": [
      "macro",
      "syntax",
      "sugar"
    ],
    "description": "A sugary for loop with syntax for typechecking loop variables",
    "license": "MIT",
    "web": "https://github.com/disruptek/foreach"
  },
  {
    "name": "monit",
    "url": "https://github.com/jiro4989/monit",
    "method": "git",
    "tags": [
      "cli",
      "task-runner",
      "developer-tools",
      "automation"
    ],
    "description": "A simple task runner. Run tasks and watch file changes with custom paths.",
    "license": "MIT",
    "web": "https://github.com/jiro4989/monit"
  },
  {
    "name": "termnovel",
    "url": "https://github.com/jiro4989/termnovel",
    "method": "git",
    "tags": [
      "cli",
      "novel",
      "tui"
    ],
    "description": "A command that to read novel on terminal",
    "license": "MIT",
    "web": "https://github.com/jiro4989/termnovel"
  },
  {
    "name": "htmlview",
    "url": "https://github.com/yuchunzhou/htmlview",
    "method": "git",
    "tags": [
      "html",
      "browser"
    ],
    "description": "View the offline or online html page in browser",
    "license": "MIT",
    "web": "https://github.com/yuchunzhou/htmlview"
  },
  {
    "name": "tcping",
    "url": "https://github.com/pdrb/tcping",
    "method": "git",
    "tags": [
      "ping,",
      "tcp,",
      "tcping"
    ],
    "description": "Ping hosts using tcp packets",
    "license": "MIT",
    "web": "https://github.com/pdrb/tcping"
  },
  {
    "name": "pcgbasic",
    "url": "https://github.com/rockcavera/pcgbasic",
    "method": "git",
    "tags": [
      "pcg",
      "rng",
      "prng",
      "random"
    ],
    "description": "Permuted Congruential Generator (PCG) Random Number Generation (RNG) for Nim.",
    "license": "MIT",
    "web": "https://github.com/rockcavera/pcgbasic"
  },
  {
    "name": "funchook",
    "url": "https://github.com/ba0f3/funchook.nim",
    "method": "git",
    "tags": [
      "hook,",
      "hooking"
    ],
    "description": "funchook wrapper",
    "license": "GPLv2",
    "web": "https://github.com/ba0f3/funchook.nim"
  },
  {
    "name": "sunvox",
    "url": "https://github.com/exelotl/nim-sunvox",
    "method": "git",
    "tags": [
      "music",
      "audio",
      "sound",
      "synthesizer"
    ],
    "description": "Bindings for SunVox modular synthesizer",
    "license": "0BSD",
    "web": "https://github.com/exelotl/nim-sunvox"
  },
  {
    "name": "gcplat",
    "url": "https://github.com/disruptek/gcplat",
    "method": "git",
    "tags": [
      "google",
      "cloud",
      "platform",
      "api",
      "rest",
      "openapi",
      "web"
    ],
    "description": "Google Cloud Platform (GCP) APIs",
    "license": "MIT",
    "web": "https://github.com/disruptek/gcplat"
  },
  {
    "name": "bluu",
    "url": "https://github.com/disruptek/bluu",
    "method": "git",
    "tags": [
      "microsoft",
      "azure",
      "cloud",
      "api",
      "rest",
      "openapi",
      "web"
    ],
    "description": "Microsoft Azure Cloud Computing Platform and Services (MAC) APIs",
    "license": "MIT",
    "web": "https://github.com/disruptek/bluu"
  },
  {
    "name": "the_nim_alliance",
    "url": "https://github.com/tervay/the-nim-alliance",
    "method": "git",
    "tags": [
      "FRC",
      "FIRST",
      "the-blue-alliance",
      "TBA"
    ],
    "description": "A Nim wrapper for TheBlueAlliance",
    "license": "MIT",
    "web": "https://github.com/tervay/the-nim-alliance"
  },
  {
    "name": "passgen",
    "url": "https://github.com/rustomax/nim-passgen",
    "method": "git",
    "tags": [
      "password-generator"
    ],
    "description": "Password generation library in Nim",
    "license": "MIT",
    "web": "https://github.com/rustomax/nim-passgen"
  },
  {
    "name": "PPM",
    "url": "https://github.com/LemonHX/PPM-Nim",
    "method": "git",
    "tags": [
      "graphics",
      "image"
    ],
    "description": "lib for ppm image",
    "license": "LXXSDT-MIT",
    "web": "https://github.com/LemonHX/PPM-Nim"
  },
  {
    "name": "fwrite",
    "url": "https://github.com/pdrb/nim-fwrite",
    "method": "git",
    "tags": [
      "create,",
      "file,",
      "write,",
      "fwrite"
    ],
    "description": "Create files of the desired size",
    "license": "MIT",
    "web": "https://github.com/pdrb/nim-fwrite"
  },
  {
    "name": "simplediff",
    "url": "https://git.sr.ht/~reesmichael1/nim-simplediff",
    "method": "git",
    "tags": [
      "diff",
      "simplediff"
    ],
    "description": "A library for straightforward diff calculation",
    "license": "GPL-3.0",
    "web": "https://git.sr.ht/~reesmichael1/nim-simplediff"
  },
  {
    "name": "xcm",
    "url": "https://github.com/SolitudeSF/xcm",
    "method": "git",
    "tags": [
      "color",
      "x11"
    ],
    "description": "Color management utility for X",
    "license": "MIT",
    "web": "https://github.com/SolitudeSF/xcm"
  },
  {
    "name": "bearssl",
    "url": "https://github.com/status-im/nim-bearssl",
    "method": "git",
    "tags": [
      "crypto",
      "hashes",
      "ciphers",
      "ssl",
      "tls"
    ],
    "description": "Bindings to BearSSL library",
    "license": "Apache License 2.0",
    "web": "https://github.com/status-im/nim-bearssl"
  },
  {
    "name": "schedules",
    "url": "https://github.com/soasme/nim-schedules",
    "method": "git",
    "tags": [
      "scheduler",
      "schedules",
      "job",
      "task",
      "cron",
      "interval"
    ],
    "description": "A Nim scheduler library that lets you kick off jobs at regular intervals.",
    "license": "MIT",
    "web": "https://github.com/soasme/nim-schedules"
  },
  {
    "name": "nimlevenshtein",
    "url": "https://github.com/oswjk/nimlevenshtein",
    "method": "git",
    "tags": [
      "levenshtein",
      "similarity",
      "string"
    ],
    "description": "The Levenshtein Nim module contains functions for fast computation of Levenshtein distance and string similarity.",
    "license": "GPLv2"
  },
  {
    "name": "randpw",
    "url": "https://github.com/pdrb/nim-randpw",
    "method": "git",
    "tags": [
      "random",
      "password",
      "passphrase",
      "randpw"
    ],
    "description": "Random password and passphrase generator",
    "license": "MIT",
    "web": "https://github.com/pdrb/nim-randpw"
  },
  {
    "name": "timeit",
    "url": "https://github.com/xflywind/timeit",
    "method": "git",
    "tags": [
      "timeit",
      "bench"
    ],
    "description": "measuring execution times written in nim.",
    "license": "MIT",
    "web": "https://github.com/xflywind/timeit"
  },
  {
    "name": "manu",
    "url": "https://github.com/b3liever/manu",
    "method": "git",
    "tags": [
      "matrix",
      "linear-algebra",
      "scientific"
    ],
    "description": "Nim Matrix library",
    "license": "MIT",
    "web": "https://github.com/b3liever/manu"
  },
  {
    "name": "jscanvas",
    "url": "https://github.com/b3liever/jscanvas",
    "method": "git",
    "tags": [
      "html5",
      "canvas",
      "drawing",
      "graphics",
      "rendering",
      "browser",
      "javascript"
    ],
    "description": "A Nim wrapper for the Canvas API",
    "license": "MIT",
    "web": "https://github.com/b3liever/jscanvas"
  },
  {
    "name": "looper",
    "url": "https://github.com/b3liever/looper",
    "method": "git",
    "tags": [
      "loop",
      "iterator",
      "zip",
      "enumerate"
    ],
    "description": "For loop macros for Nim",
    "license": "MIT",
    "web": "https://github.com/b3liever/looper"
  },
  {
    "name": "protocoled",
    "url": "https://github.com/b3liever/protocoled",
    "method": "git",
    "tags": [
      "interface"
    ],
    "description": "An interface macro for Nim",
    "license": "MIT",
    "web": "https://github.com/b3liever/protocoled"
  },
  {
    "name": "eminim",
    "url": "https://github.com/b3liever/eminim",
    "method": "git",
    "tags": [
      "json",
      "marshal",
      "deserialize"
    ],
    "description": "JSON deserialization macro for Nim",
    "license": "MIT",
    "web": "https://github.com/b3liever/eminim"
  },
  {
    "name": "golden",
    "url": "https://github.com/disruptek/golden",
    "method": "git",
    "tags": [
      "benchmark",
      "profile",
      "golden",
      "runtime",
      "run",
      "profiling",
      "bench",
      "speed"
    ],
    "description": "a benchmark tool",
    "license": "MIT",
    "web": "https://github.com/disruptek/golden"
  },
  {
    "name": "nimgit2",
    "url": "https://github.com/genotrance/nimgit2",
    "method": "git",
    "tags": [
      "git",
      "wrapper",
      "libgit2",
      "binding"
    ],
    "description": "libgit2 wrapper for Nim",
    "license": "MIT",
    "web": "https://github.com/genotrance/nimgit2"
  },
  {
    "name": "rainbow",
    "url": "https://github.com/thebigbaron/rainbow",
    "method": "git",
    "tags": [
      "library",
      "256-colors",
      "cli"
    ],
    "description": "256 colors for shell",
    "license": "MIT",
    "web": "https://github.com/thebigbaron/rainbow"
  },
  {
    "name": "rtree",
    "url": "https://github.com/stefansalewski/RTree",
    "method": "git",
    "tags": [
      "library"
    ],
    "description": "R-Tree",
    "license": "MIT",
    "web": "https://github.com/stefansalewski/RTree"
  },
  {
    "name": "winversion",
    "url": "https://github.com/rockcavera/winversion",
    "method": "git",
    "tags": [
      "windows",
      "version"
    ],
    "description": "This package allows you to determine the running version of the Windows operating system.",
    "license": "MIT",
    "web": "https://github.com/rockcavera/winversion"
  },
  {
    "name": "npg",
    "url": "https://github.com/rustomax/npg",
    "method": "git",
    "tags": [
      "password-generator",
      "password",
      "cli"
    ],
    "description": "Password generator in Nim",
    "license": "MIT",
    "web": "https://github.com/rustomax/npg"
  },
  {
    "name": "nimodpi",
    "url": "https://github.com/mikra01/nimodpi",
    "method": "git",
    "tags": [
      "oracle",
      "odpi-c",
      "wrapper"
    ],
    "description": "oracle odpi-c wrapper for Nim",
    "license": "MIT",
    "web": "https://github.com/mikra01/nimodpi"
  },
  {
    "name": "bump",
    "url": "https://github.com/disruptek/bump",
    "method": "git",
    "tags": [
      "nimble",
      "bump",
      "release",
      "tag",
      "package",
      "tool"
    ],
    "description": "a tiny tool to bump nimble versions",
    "license": "MIT",
    "web": "https://github.com/disruptek/bump"
  },
  {
    "name": "swayipc",
    "url": "https://github.com/disruptek/swayipc",
    "method": "git",
    "tags": [
      "wayland",
      "sway",
      "i3",
      "ipc",
      "i3ipc",
      "swaymsg",
      "x11",
      "swaywm"
    ],
    "description": "IPC interface to sway (or i3) compositors",
    "license": "MIT",
    "web": "https://github.com/disruptek/swayipc"
  },
  {
    "name": "nimpmda",
    "url": "https://github.com/jasonk000/nimpmda",
    "method": "git",
    "tags": [
      "pcp",
      "pmda",
      "performance",
      "libpcp",
      "libpmda"
    ],
    "description": "PCP PMDA module bindings",
    "license": "MIT",
    "web": "https://github.com/jasonk000/nimpmda"
  },
  {
    "name": "nimbpf",
    "url": "https://github.com/jasonk000/nimbpf",
    "method": "git",
    "tags": [
      "libbpf",
      "ebpf",
      "bpf"
    ],
    "description": "libbpf for nim",
    "license": "MIT",
    "web": "https://github.com/jasonk000/nimbpf"
  },
  {
    "name": "pine",
    "url": "https://github.com/thebigbaron/pine",
    "method": "git",
    "tags": [
      "static",
      "site",
      "generator"
    ],
    "description": "Nim Static Blog & Site Generator",
    "license": "MIT",
    "web": "https://github.com/thebigbaron/pine"
  },
  {
    "name": "ginger",
    "url": "https://github.com/Vindaar/ginger",
    "method": "git",
    "tags": [
      "library",
      "cairo",
      "graphics",
      "plotting"
    ],
    "description": "A Grid (R) like package in Nim",
    "license": "MIT",
    "web": "https://github.com/Vindaar/ginger"
  },
  {
    "name": "ggplotnim",
    "url": "https://github.com/Vindaar/ggplotnim",
    "method": "git",
    "tags": [
      "library",
      "grammar of graphics",
      "gog",
      "ggplot2",
      "plotting",
      "graphics",
      "dataframe"
    ],
    "description": "A port of ggplot2 for Nim",
    "license": "MIT",
    "web": "https://github.com/Vindaar/ggplotnim"
  },
  {
    "name": "owo",
    "url": "https://github.com/lmariscal/owo",
    "method": "git",
    "tags": [
      "fun",
      "utility"
    ],
    "description": "OwO text convewtew fow Nim",
    "license": "MIT",
    "web": "https://github.com/lmariscal/owo"
  },
  {
    "name": "NimTacToe",
    "url": "https://github.com/JesterOrNot/Nim-Tac-Toe",
    "method": "git",
    "tags": [
      "no"
    ],
    "description": "A new awesome nimble package",
    "license": "MIT",
    "web": "https://github.com/JesterOrNot/Nim-Tac-Toe"
  },
  {
    "name": "nimagehide",
    "url": "https://github.com/MnlPhlp/nimagehide",
    "method": "git",
    "tags": [
      "library",
      "cli",
      "staganography",
      "image",
      "hide",
      "secret"
    ],
    "description": "A library to hide data in images. Usable as library or cli tool.",
    "license": "MIT",
    "web": "https://github.com/MnlPhlp/nimagehide"
  },
  {
    "name": "srv",
    "url": "https://github.com/me7/srv",
    "method": "git",
    "tags": [
      "web-server"
    ],
    "description": "A tiny static file web server.",
    "license": "MIT",
    "web": "https://github.com/me7/srv"
  },
  {
    "name": "autotyper",
    "url": "https://github.com/kijowski/autotyper",
    "method": "git",
    "tags": [
      "terminal",
      "cli",
      "typing-emulator"
    ],
    "description": "Keyboard typing emulator",
    "license": "MIT",
    "web": "https://github.com/kijowski/autotyper"
  },
  {
    "name": "dnsprotec",
    "url": "https://github.com/juancarlospaco/nim-dnsprotec",
    "method": "git",
    "tags": [
      "dns",
      "hosts"
    ],
    "description": "DNS /etc/hosts file manager, Block 1 Million malicious domains with 1 command",
    "license": "MIT",
    "web": "https://github.com/juancarlospaco/nim-dnsprotec"
  },
  {
    "name": "nimgraphql",
    "url": "https://github.com/genotrance/nimgraphql",
    "method": "git",
    "tags": [
      "graphql"
    ],
    "description": "libgraphqlparser wrapper for Nim",
    "license": "MIT",
    "web": "https://github.com/genotrance/nimgraphql"
  },
  {
    "name": "fastcgi",
    "url": "https://github.com/ba0f3/fastcgi.nim",
    "method": "git",
    "tags": [
      "fastcgi",
      "fcgi",
      "cgi"
    ],
    "description": "FastCGI library for Nim",
    "license": "MIT",
    "web": "https://github.com/ba0f3/fastcgi.nim"
  },
  {
    "name": "chonker",
    "url": "https://github.com/juancarlospaco/nim-chonker",
    "method": "git",
    "tags": [
      "arch",
      "linux",
      "pacman"
    ],
    "description": "Arch Linux Pacman Optimizer",
    "license": "MIT",
    "web": "https://github.com/juancarlospaco/nim-chonker"
  },
  {
    "name": "maze",
    "url": "https://github.com/jiro4989/maze",
    "method": "git",
    "tags": [
      "maze",
      "cli",
      "library",
      "algorithm"
    ],
    "description": "A command and library to generate mazes",
    "license": "MIT",
    "web": "https://github.com/jiro4989/maze"
  },
  {
    "name": "monocypher",
    "url": "https://github.com/markspanbroek/monocypher.nim",
    "method": "git",
    "tags": [
      "monocypher",
      "crypto"
    ],
    "description": "Monocypher",
    "license": "MIT",
    "web": "https://github.com/markspanbroek/monocypher.nim"
  },
  {
    "name": "cli_menu",
    "url": "https://github.com/MnlPhlp/cli_menu",
    "method": "git",
    "tags": [
      "menu",
      "library",
      "cli",
      "interactive",
      "userinput"
    ],
    "description": "A library to create interactive commandline menus without writing boilerplate code.",
    "license": "MIT",
    "web": "https://github.com/MnlPhlp/cli_menu"
  },
  {
    "name": "libu2f",
    "url": "https://github.com/FedericoCeratto/nim-libu2f",
    "method": "git",
    "tags": [
      "u2f",
      "library",
      "security",
      "authentication",
      "fido"
    ],
    "description": "A wrapper for libu2f, a library for FIDO/U2F",
    "license": "LGPLv3",
    "web": "https://github.com/FedericoCeratto/nim-libu2f"
  },
  {
    "name": "sim",
    "url": "https://github.com/ba0f3/sim.nim",
    "method": "git",
    "tags": [
      "config",
      "parser",
      "parsing"
    ],
    "description": "Parse config by defining an object",
    "license": "MIT",
    "web": "https://github.com/ba0f3/sim.nim"
  },
  {
    "name": "redpool",
    "url": "https://github.com/zedeus/redpool",
    "method": "git",
    "tags": [
      "redis",
      "pool"
    ],
    "description": "Redis connection pool",
    "license": "MIT",
    "web": "https://github.com/zedeus/redpool"
  },
  {
    "name": "bson",
    "url": "https://github.com/JohnAD/bson",
    "method": "git",
    "tags": [
      "bson",
      "serialize",
      "parser",
      "json"
    ],
    "description": "BSON Binary JSON Serialization",
    "license": "MIT",
    "web": "https://github.com/JohnAD/bson"
  },
  {
    "name": "mongopool",
    "url": "https://github.com/JohnAD/mongopool",
    "method": "git",
    "tags": [
      "mongodb",
      "mongo",
      "database",
      "driver",
      "client",
      "nosql"
    ],
    "description": "MongoDb pooled driver",
    "license": "MIT",
    "web": "https://github.com/JohnAD/mongopool"
  },
  {
    "name": "euwren",
    "url": "https://github.com/liquid600pgm/euwren",
    "method": "git",
    "tags": [
      "wren",
      "embedded",
      "scripting",
      "language",
      "wrapper"
    ],
    "description": "High-level Wren wrapper",
    "license": "MIT",
    "web": "https://github.com/liquid600pgm/euwren"
  },
  {
    "name": "leveldb",
    "url": "https://github.com/zielmicha/leveldb.nim",
    "method": "git",
    "tags": [
      "leveldb",
      "database"
    ],
    "description": "LevelDB bindings",
    "license": "MIT",
    "web": "https://github.com/zielmicha/leveldb.nim"
  },
  {
    "name": "requirementstxt",
    "url": "https://github.com/juancarlospaco/nim-requirementstxt",
    "method": "git",
    "tags": [
      "python",
      "pip",
      "requirements"
    ],
    "description": "Python requirements.txt generic parser for Nim",
    "license": "MIT",
    "web": "https://github.com/juancarlospaco/nim-requirementstxt"
  },
  {
    "name": "edens",
    "url": "https://github.com/jiro4989/edens",
    "method": "git",
    "tags": [
      "cli",
      "command",
      "encode",
      "decode",
      "joke"
    ],
    "description": "A command to encode / decode text with your dictionary",
    "license": "MIT",
    "web": "https://github.com/jiro4989/edens"
  },
  {
    "name": "argon2",
    "url": "https://github.com/Ahrotahn/argon2",
    "method": "git",
    "tags": [
      "argon2",
      "crypto",
      "hash",
      "library",
      "password",
      "wrapper"
    ],
    "description": "A nim wrapper for the Argon2 hashing library",
    "license": "MIT",
    "web": "https://github.com/Ahrotahn/argon2"
  },
  {
    "name": "nap",
    "url": "https://github.com/madprops/nap",
    "method": "git",
    "tags": [
      "arguments",
      "parser",
      "opts",
      "library"
    ],
    "description": "Argument parser",
    "license": "MIT",
    "web": "https://github.com/madprops/nap"
  },
  {
    "name": "illwill_unsafe",
    "url": "https://github.com/matthewjcavalier/illwill_unsafe",
    "method": "git",
    "tags": [
      "illWill_fork",
      "terminal",
      "ncurses"
    ],
    "description": "A fork of John Novak (john@johnnovak.net)'s illwill package that is less safe numbers wise",
    "license": "WTFPL",
    "web": "https://github.com/matthewjcavalier/illwill_unsafe"
  },
  {
    "name": "sparkline",
    "url": "https://github.com/aquilax/sparkline-nim",
    "method": "git",
    "tags": [
      "library",
      "sparkline",
      "console"
    ],
    "description": "Sparkline library",
    "license": "MIT",
    "web": "https://github.com/aquilax/sparkline-nim"
  },
  {
    "name": "readfq",
    "url": "https://github.com/andreas-wilm/nimreadfq",
    "method": "git",
    "tags": [
      "fasta",
      "fastq",
      "parser",
      "kseq",
      "readfq"
    ],
    "description": "Wrapper for Heng Li's kseq",
    "license": "MIT",
    "web": "https://github.com/andreas-wilm/nimreadfq"
  },
  {
    "name": "googlesearch",
    "url": "https://github.com/xyb/googlesearch.nim",
    "method": "git",
    "tags": [
      "google",
      "search"
    ],
    "description": "library for scraping google search results",
    "license": "MIT",
    "web": "https://github.com/xyb/googlesearch.nim"
  },
  {
    "name": "rdgui",
    "url": "https://github.com/liquid600pgm/rdgui",
    "method": "git",
    "tags": [
      "modular",
      "retained",
      "gui",
      "toolkit"
    ],
    "description": "A modular GUI toolkit for rapid",
    "license": "MIT",
    "web": "https://github.com/liquid600pgm/rdgui"
  },
  {
    "name": "asciitype",
    "url": "https://github.com/chocobo333/asciitype",
    "method": "git",
    "tags": [
      "library"
    ],
    "description": "This module performs character tests.",
    "license": "MIT",
    "web": "https://github.com/chocobo333/asciitype"
  },
  {
    "name": "gen",
    "url": "https://github.com/Adeohluwa/gen",
    "method": "git",
    "tags": [
      "library",
      "jester",
      "boilerplate",
      "generator"
    ],
    "description": "Boilerplate generator for Jester web framework",
    "license": "MIT",
    "web": "https://github.com/Adeohluwa/gen"
  },
  {
    "name": "chronopipe",
    "url": "https://github.com/williamd1k0/chrono",
    "method": "git",
    "tags": [
      "cli",
      "timer",
      "pipe"
    ],
    "description": "Show start/end datetime and duration of a command-line process using pipe.",
    "license": "MIT",
    "web": "https://github.com/williamd1k0/chrono"
  },
  {
    "name": "simple_parseopt",
    "url": "https://github.com/onelivesleft/simple_parseopt",
    "method": "git",
    "tags": [
      "parseopt",
      "command",
      "line",
      "simple",
      "option",
      "argument",
      "parameter",
      "options",
      "arguments",
      "parameters",
      "library"
    ],
    "description": "Nim module which provides clean, zero-effort command line parsing.",
    "license": "MIT",
    "web": "https://github.com/onelivesleft/simple_parseopt"
  },
  {
    "name": "github",
    "url": "https://github.com/disruptek/github",
    "method": "git",
    "tags": [
      "github",
      "api",
      "rest",
      "openapi",
      "client",
      "http",
      "library"
    ],
    "description": "github api",
    "license": "MIT",
    "web": "https://github.com/disruptek/github"
  },
  {
    "name": "nimnoise",
    "url": "https://github.com/blakeanedved/nimnoise",
    "method": "git",
    "tags": [
      "nimnoise",
      "noise",
      "coherent",
      "libnoise",
      "library"
    ],
    "description": "A port of libnoise into pure nim, heavily inspired by Libnoise.Unity, but true to the original Libnoise",
    "license": "MIT",
    "web": "https://github.com/blakeanedved/nimnoise",
    "doc": "https://lib-nimnoise.web.app/"
  },
  {
    "name": "mcmurry",
    "url": "https://github.com/chocobo333/mcmurry",
    "method": "git",
    "tags": [
      "parser",
      "parsergenerator",
      "library",
      "lexer"
    ],
    "description": "A module for generating lexer/parser.",
    "license": "MIT",
    "web": "https://github.com/chocobo333/mcmurry"
  },
  {
    "name": "stones",
    "url": "https://github.com/binhonglee/stones",
    "method": "git",
    "tags": [
      "library",
      "tools",
      "string",
      "hashset",
      "table",
      "log"
    ],
    "description": "A library of useful functions and tools for nim.",
    "license": "MIT",
    "web": "https://github.com/binhonglee/stones"
  },
  {
    "name": "kaitai_struct_nim_runtime",
    "url": "https://github.com/kaitai-io/kaitai_struct_nim_runtime",
    "method": "git",
    "tags": [
      "library"
    ],
    "description": "Kaitai Struct runtime library for Nim",
    "license": "MIT",
    "web": "https://github.com/kaitai-io/kaitai_struct_nim_runtime"
  },
  {
    "name": "docx",
    "url": "https://github.com/xflywind/docx",
    "method": "git",
    "tags": [
      "docx",
      "reader"
    ],
    "description": "A simple docx reader.",
    "license": "MIT",
    "web": "https://github.com/xflywind/docx"
  },
  {
    "name": "word2vec",
    "url": "https://github.com/treeform/word2vec",
    "method": "git",
    "tags": [
      "nlp",
      "natural-language-processing"
    ],
    "description": "Word2vec implemented in nim.",
    "license": "MIT",
    "web": "https://github.com/treeform/word2vec"
  },
  {
    "name": "steganography",
    "url": "https://github.com/treeform/steganography",
    "method": "git",
    "tags": [
      "images",
      "cryptography"
    ],
    "description": "Steganography - hide data inside an image.",
    "license": "MIT",
    "web": "https://github.com/treeform/steganography"
  },
  {
    "name": "mpeg",
    "url": "https://github.com/treeform/mpeg",
    "method": "git",
    "tags": [
      "video",
      "formats",
      "file"
    ],
    "description": "Nim wrapper for pl_mpeg single header mpeg library.",
    "license": "MIT",
    "web": "https://github.com/treeform/mpeg"
  },
  {
    "name": "mddoc",
    "url": "https://github.com/treeform/mddoc",
    "method": "git",
    "tags": [
      "documentation",
      "markdown"
    ],
    "description": "Generated Nim's API docs in markdown for github's README.md files. Great for small libraries with simple APIs.",
    "license": "MIT",
    "web": "https://github.com/treeform/mddoc"
  },
  {
    "name": "digitalocean",
    "url": "https://github.com/treeform/digitalocean",
    "method": "git",
    "tags": [
      "digitalocean",
      "servers",
      "api"
    ],
    "description": "Wrapper for DigitalOcean HTTP API.",
    "license": "MIT",
    "web": "https://github.com/treeform/digitalocean"
  },
  {
    "name": "synthesis",
    "url": "https://github.com/mratsim/Synthesis",
    "method": "git",
    "tags": [
      "finite-state-machine",
      "state-machine",
      "fsm",
      "event-driven",
      "reactive-programming",
      "embedded",
      "actor"
    ],
    "description": "A compile-time, compact, fast, without allocation, state-machine generator.",
    "license": "MIT or Apache License 2.0",
    "web": "https://github.com/mratsim/Synthesis"
  },
  {
    "name": "weave",
    "url": "https://github.com/mratsim/weave",
    "method": "git",
    "tags": [
      "multithreading",
      "parallelism",
      "task-scheduler",
      "scheduler",
      "runtime",
      "task-parallelism",
      "data-parallelism",
      "threadpool"
    ],
    "description": "a state-of-the-art ùultithreading runtime",
    "license": "MIT or Apache License 2.0",
    "web": "https://github.com/mratsim/weave"
  },
  {
    "name": "anycase",
    "url": "https://github.com/lamartire/anycase",
    "method": "git",
    "tags": [
      "camelcase",
      "kebabcase",
      "snakecase",
      "case"
    ],
    "description": "Convert strings to any case",
    "license": "MIT",
    "web": "https://github.com/lamartire/anycase"
  },
  {
    "name": "libbacktrace",
    "url": "https://github.com/status-im/nim-libbacktrace",
    "method": "git",
    "tags": [
      "library",
      "wrapper"
    ],
    "description": "Nim wrapper for libbacktrace",
    "license": "Apache License 2.0 or MIT",
    "web": "https://github.com/status-im/nim-libbacktrace"
  },
  {
    "name": "gdbmc",
    "url": "https://github.com/vycb/gdbmc.nim",
    "method": "git",
    "tags": [
      "gdbm",
      "key-value",
      "nosql",
      "library",
      "wrapper"
    ],
    "description": "This library is a wrapper to C GDBM library",
    "license": "MIT",
    "web": "https://github.com/vycb/gdbmc.nim"
  },
  {
    "name": "diff",
    "url": "https://github.com/mark-summerfield/diff",
    "method": "git",
    "tags": [
      "diff",
      "sequencematcher"
    ],
    "description": "Library for finding the differences between two sequences",
    "license": "Apache-2.0",
    "web": "https://github.com/mark-summerfield/diff"
  },
  {
    "name": "diffoutput",
    "url": "https://github.com/JohnAD/diffoutput",
    "method": "git",
    "tags": [
      "diff",
      "stringification",
      "reversal"
    ],
    "description": "Collection of Diff stringifications (and reversals)",
    "license": "MIT",
    "web": "https://github.com/JohnAD/diffoutput"
  },
  {
    "name": "importc_helpers",
    "url": "https://github.com/fredrikhr/nim-importc-helpers.git",
    "method": "git",
    "tags": [
      "import",
      "c",
      "helper"
    ],
    "description": "Helpers for supporting and simplifying import of symbols from C into Nim",
    "license": "MIT",
    "web": "https://github.com/fredrikhr/nim-importc-helpers"
  },
  {
    "name": "taps",
    "url": "https://git.sr.ht/~ehmry/nim_taps",
    "method": "git",
    "tags": [
      "networking",
      "udp",
      "tcp",
      "sctp"
    ],
    "description": "Transport Services Interface",
    "license": "BSD-3-Clause",
    "web": "https://datatracker.ietf.org/wg/taps/about/"
  },
  {
    "name": "validator",
    "url": "https://github.com/Adeohluwa/validator",
    "method": "git",
    "tags": [
      "strings",
      "validation",
      "types"
    ],
    "description": "Functions for string validation",
    "license": "MIT",
    "web": "https://github.com/Adeohluwa/validator"
  },
  {
    "name": "simhash",
    "url": "https://github.com/bung87/simhash-nim",
    "method": "git",
    "tags": [
      "simhash",
      "algoritim"
    ],
    "description": "Nim implementation of simhash algoritim",
    "license": "MIT",
    "web": "https://github.com/bung87/simhash-nim"
  },
  {
    "name": "minhash",
    "url": "https://github.com/bung87/minhash",
    "method": "git",
    "tags": [
      "minhash",
      "algoritim"
    ],
    "description": "Nim implementation of minhash algoritim",
    "license": "MIT",
    "web": "https://github.com/bung87/minhash"
  },
  {
    "name": "fasttext",
    "url": "https://github.com/bung87/fastText",
    "method": "git",
    "tags": [
      "nlp,text",
      "process,text",
      "classification"
    ],
    "description": "fastText porting in Nim",
    "license": "MIT",
    "web": "https://github.com/bung87/fastText"
  },
  {
    "name": "woocommerce-api-nim",
    "url": "https://github.com/mrhdias/woocommerce-api-nim",
    "method": "git",
    "tags": [
      "e-commerce",
      "woocommerce",
      "rest-api",
      "wrapper"
    ],
    "description": "A Nim wrapper for the WooCommerce REST API",
    "license": "MIT",
    "web": "https://github.com/mrhdias/woocommerce-api-nim"
  },
  {
    "name": "lq",
    "url": "https://github.com/madprops/lq",
    "method": "git",
    "tags": [
      "directory",
      "file",
      "listing",
      "ls",
      "tree",
      "stats"
    ],
    "description": "Directory listing tool",
    "license": "GPL-2.0",
    "web": "https://github.com/madprops/lq"
  },
  {
    "name": "xlsx",
    "url": "https://github.com/xflywind/xlsx",
    "method": "git",
    "tags": [
      "xlsx",
      "excel",
      "reader"
    ],
    "description": "Read and parse Excel files",
    "license": "MIT",
    "web": "https://github.com/xflywind/xlsx"
  },
  {
    "name": "faker",
    "url": "https://github.com/jiro4989/faker",
    "method": "git",
    "tags": [
      "faker",
      "library",
      "cli",
      "generator",
      "fakedata"
    ],
    "description": "faker is a Nim package that generates fake data for you.",
    "license": "MIT",
    "web": "https://github.com/jiro4989/faker"
  },
  {
    "name": "gyaric",
    "url": "https://github.com/jiro4989/gyaric",
    "method": "git",
    "tags": [
      "joke",
      "library",
      "cli",
      "gyaru",
      "encoder",
      "text"
    ],
    "description": "gyaric is a module to encode/decode text to unreadable gyaru's text.",
    "license": "MIT",
    "web": "https://github.com/jiro4989/gyaric"
  },
  {
    "name": "patgraph",
    "url": "https://github.com/b3liever/patgraph",
    "method": "git",
    "tags": [
      "datastructures",
      "library"
    ],
    "description": "Graph data structure library",
    "license": "MIT",
    "web": "https://github.com/b3liever/patgraph"
  },
  {
    "name": "skbintext",
    "url": "https://github.com/skrylar/skbintext",
    "method": "git",
    "tags": [
      "hexdigest",
      "hexadecimal",
      "binary"
    ],
    "description": "Binary <-> text conversion.",
    "license": "MPL",
    "web": "https://github.com/Skrylar/skbintext"
  },
  {
    "name": "skyhash",
    "url": "https://github.com/Skrylar/skyhash",
    "method": "git",
    "tags": [
      "blake2b",
      "blake2s",
      "spookyhash"
    ],
    "description": "Collection of hash algorithms ported to Nim",
    "license": "CC0",
    "web": "https://github.com/Skrylar/skyhash"
  },
  {
    "name": "gimei",
    "url": "https://github.com/mkanenobu/nim-gimei",
    "method": "git",
    "tags": [
      "japanese",
      "library",
      "unit-testing"
    ],
    "description": "random Japanese name and address generator",
    "license": "MIT",
    "web": "https://github.com/mkanenobu/nim-gimei"
  },
  {
    "name": "envconfig",
    "url": "https://github.com/jiro4989/envconfig",
    "method": "git",
    "tags": [
      "library",
      "config",
      "environment-variables"
    ],
    "description": "envconfig provides a function to get config objects from environment variables.",
    "license": "MIT",
    "web": "https://github.com/jiro4989/envconfig"
  },
  {
    "name": "cache",
    "url": "https://github.com/planety/cached",
    "method": "git",
    "tags": [
      "cache"
    ],
    "description": "A cache library.",
    "license": "MIT",
    "web": "https://github.com/planety/cached"
  },
  {
    "name": "basedOn",
    "url": "https://github.com/KaceCottam/basedOn",
    "method": "git",
    "tags": [
      "nim",
      "object-oriented",
      "tuple",
      "object",
      "functional",
      "syntax",
      "macro",
      "nimble",
      "package"
    ],
    "description": "A library for cleanly creating an object or tuple based on another object or tuple",
    "license": "MIT",
    "web": "https://github.com/KaceCottam/basedOn"
  },
  {
    "name": "onedrive",
    "url": "https://github.com/ThomasTJdev/nim_onedrive",
    "method": "git",
    "tags": [
      "onedrive",
      "cloud"
    ],
    "description": "Get information on files and folders in OneDrive",
    "license": "MIT",
    "web": "https://github.com/ThomasTJdev/nim_onedrive"
  },
  {
    "name": "webdavclient",
    "url": "https://github.com/beshrkayali/webdavclient",
    "method": "git",
    "tags": [
      "webdav",
      "library",
      "async"
    ],
    "description": "WebDAV Client for Nim",
    "license": "MIT",
    "web": "https://github.com/beshrkayali/webdavclient"
  },
  {
    "name": "bcra",
    "url": "https://github.com/juancarlospaco/nim-bcra",
    "method": "git",
    "tags": [
      "argentina",
      "bank",
      "api"
    ],
    "description": "Central Bank of Argentina Gov API Client with debtor corporations info",
    "license": "MIT",
    "web": "https://github.com/juancarlospaco/nim-bcra"
  },
  {
    "name": "socks",
    "url": "https://github.com/FedericoCeratto/nim-socks5",
    "method": "git",
    "tags": [
      "socks",
      "library",
      "networking",
      "socks5"
    ],
    "description": "Socks5 client and server library",
    "license": "MPLv2",
    "web": "https://github.com/FedericoCeratto/nim-socks5"
  },
  {
    "name": "metar",
    "url": "https://github.com/flenniken/metar",
    "method": "git",
    "tags": [
      "metadata",
      "image",
      "python",
      "cli",
      "terminal",
      "library"
    ],
    "description": "Read metadata from jpeg and tiff images.",
    "license": "MIT",
    "web": "https://github.com/flenniken/metar"
  },
  {
    "name": "smnar",
    "url": "https://github.com/juancarlospaco/nim-smnar",
    "method": "git",
    "tags": [
      "argentina",
      "weather",
      "api"
    ],
    "description": "Servicio Meteorologico Nacional Argentina API Client",
    "license": "MIT",
    "web": "https://github.com/juancarlospaco/nim-smnar"
  },
  {
    "name": "saya",
    "alias": "shizuka",
    "url": "https://github.com/Ethosa/saya_nim",
    "method": "git",
    "tags": [
      "abandoned"
    ],
    "description": "Nim framework for VK",
    "license": "LGPLv3",
    "web": "https://github.com/Ethosa/saya_nim"
  },
  {
    "name": "phoon",
    "url": "https://github.com/ducdetronquito/phoon",
    "method": "git",
    "tags": [
      "web",
      "framework",
      "http"
    ],
    "description": "A web framework inspired by ExpressJS 🐇⚡",
    "license": "Public Domain",
    "web": "https://github.com/ducdetronquito/phoon"
  },
  {
    "name": "choosenim",
    "url": "https://github.com/dom96/choosenim",
    "method": "git",
    "tags": [
      "install",
      "multiple",
      "multiplexer",
      "pyenv",
      "rustup",
      "toolchain"
    ],
    "description": "The Nim toolchain installer.",
    "license": "MIT",
    "web": "https://github.com/dom96/choosenim"
  },
  {
    "name": "nimlist",
    "url": "https://github.com/flenniken/nimlist",
    "method": "git",
    "tags": [
      "cli",
      "terminal",
      "html"
    ],
    "description": "View nim packages in your browser.",
    "license": "MIT",
    "web": "https://github.com/flenniken/nimlist"
  },
  {
    "name": "grim",
    "url": "https://github.com/ebran/grim",
    "method": "git",
    "tags": [
      "graph",
      "data",
      "library"
    ],
    "description": "Graphs in nim!",
    "license": "MIT",
    "web": "https://github.com/ebran/grim"
  },
  {
    "name": "retranslator",
    "url": "https://github.com/linksplatform/RegularExpressions.Transformer",
    "method": "git",
    "tags": [
      "regular",
      "expressions",
      "transformer"
    ],
    "description": "Transformer",
    "license": "LGPLv3",
    "web": "https://github.com/linksplatform/RegularExpressions.Transformer"
  },
  {
    "name": "barcode",
    "url": "https://github.com/bunkford/barcode",
    "method": "git",
    "tags": [
      "barcode"
    ],
    "description": "Nim barcode library",
    "license": "MIT",
    "web": "https://github.com/bunkford/barcode",
    "doc": "https://bunkford.github.io/barcode/barcode.html"
  },
  {
    "name": "quickjwt",
    "url": "https://github.com/treeform/quickjwt",
    "method": "git",
    "tags": [
      "crypto",
      "hash"
    ],
    "description": "JSON Web Tokens for Nim",
    "license": "MIT",
    "web": "https://github.com/treeform/quickjwt"
  },
  {
    "name": "staticglfw",
    "url": "https://github.com/treeform/staticglfw",
    "method": "git",
    "tags": [
      "glfw",
      "opengl",
      "windowing",
      "game"
    ],
    "description": "Static GLFW for nim",
    "license": "MIT",
    "web": "https://github.com/treeform/staticglfw"
  },
  {
    "name": "pg_util",
    "url": "https://github.com/hiteshjasani/nim-pg-util.git",
    "method": "git",
    "tags": [
      "postgresql",
      "postgres",
      "pg"
    ],
    "description": "Postgres utility functions",
    "license": "MIT",
    "web": "https://github.com/hiteshjasani/nim-pg-util"
  },
  {
    "name": "googleapi",
    "url": "https://github.com/treeform/googleapi",
    "method": "git",
    "tags": [
      "jwt",
      "google"
    ],
    "description": "Google API for nim",
    "license": "MIT",
    "web": "https://github.com/treeform/googleapi"
  },
  {
    "name": "fidget",
    "url": "https://github.com/treeform/fidget",
    "method": "git",
    "tags": [
      "ui",
      "glfw",
      "opengl",
      "js",
      "android",
      "ios"
    ],
    "description": "Figma based UI library for nim, with HTML and OpenGL backends.",
    "license": "MIT",
    "web": "https://github.com/treeform/fidget"
  },
  {
    "name": "allographer",
    "url": "https://github.com/itsumura-h/nim-allographer",
    "method": "git",
    "tags": [
      "database",
      "sqlite",
      "mysql",
      "postgres",
      "rdb",
      "query_builder",
      "orm"
    ],
    "description": "A Nim query builder library inspired by Laravel/PHP and Orator/Python",
    "license": "MIT",
    "web": "https://github.com/itsumura-h/nim-allographer"
  },
  {
    "name": "euphony",
    "alias": "slappy"
  },
  {
    "name": "slappy",
    "url": "https://github.com/treeform/slappy",
    "method": "git",
    "tags": [
      "sound",
      "OpenAL"
    ],
    "description": "A 3d sound API for nim.",
    "license": "MIT",
    "web": "https://github.com/treeform/slappy"
  },
  {
    "name": "steamworks",
    "url": "https://github.com/treeform/steamworks",
    "method": "git",
    "tags": [
      "steamworks",
      "game"
    ],
    "description": "Steamworks SDK API for shipping games on Steam.",
    "license": "MIT",
    "web": "https://github.com/treeform/steamworks"
  },
  {
    "name": "sysinfo",
    "url": "https://github.com/treeform/sysinfo",
    "method": "git",
    "tags": [
      "system",
      "cpu",
      "gpu",
      "net"
    ],
    "description": "Cross platform system information.",
    "license": "MIT",
    "web": "https://github.com/treeform/sysinfo"
  },
  {
    "name": "ptest",
    "url": "https://github.com/treeform/ptest",
    "method": "git",
    "tags": [
      "tests",
      "unit-testing",
      "integration-testing"
    ],
    "description": "Print-testing for nim.",
    "license": "MIT",
    "web": "https://github.com/treeform/ptest"
  },
  {
    "name": "oaitools",
    "url": "https://github.com/markpbaggett/oaitools.nim",
    "method": "git",
    "tags": [
      "metadata",
      "harvester",
      "oai-pmh"
    ],
    "description": "A high-level OAI-PMH library.",
    "license": "GPL-3.0",
    "doc": "https://markpbaggett.github.io/oaitools.nim/",
    "web": "https://github.com/markpbaggett/oaitools.nim"
  },
  {
    "name": "pych",
    "url": "https://github.com/rburmorrison/pych",
    "method": "git",
    "tags": [
      "python",
      "monitor"
    ],
    "description": "A tool that watches Python files and re-runs them on change.",
    "license": "MIT",
    "web": "https://github.com/rburmorrison/pych"
  },
  {
    "name": "adb",
    "url": "https://github.com/Yardanico/nim-adb",
    "method": "git",
    "tags": [
      "adb",
      "protocol",
      "android"
    ],
    "description": "ADB protocol implementation in Nim",
    "license": "MIT",
    "web": "https://github.com/Yardanico/nim-adb"
  },
  {
    "name": "z3nim",
    "url": "https://github.com/Double-oxygeN/z3nim",
    "method": "git",
    "tags": [
      "z3",
      "smt",
      "wrapper",
      "library"
    ],
    "description": "Z3 binding for Nim",
    "license": "MIT",
    "web": "https://github.com/Double-oxygeN/z3nim"
  },
  {
    "name": "wave",
    "url": "https://github.com/jiro4989/wave",
    "method": "git",
    "tags": [
      "library",
      "sound",
      "media",
      "parser",
      "wave"
    ],
    "description": "wave is a tiny WAV sound module",
    "license": "MIT",
    "web": "https://github.com/jiro4989/wave"
  },
  {
    "name": "kslog",
    "url": "https://github.com/c-blake/kslog.git",
    "method": "git",
    "tags": [
      "command-line",
      "logging",
      "syslog",
      "syslogd",
      "klogd"
    ],
    "description": "Minimalistic Kernel-Syslogd For Linux in Nim",
    "license": "MIT",
    "web": "https://github.com/c-blake/kslog"
  },
  {
    "name": "nregex",
    "url": "https://github.com/nitely/nregex",
    "method": "git",
    "tags": [
      "regex"
    ],
    "description": "A DFA based regex engine",
    "license": "MIT",
    "web": "https://github.com/nitely/nregex"
  },
  {
    "name": "delight",
    "url": "https://github.com/liquid600pgm/delight",
    "method": "git",
    "tags": [
      "raycasting",
      "math",
      "light",
      "library"
    ],
    "description": "Engine-agnostic library for computing 2D raycasted lights",
    "license": "MIT",
    "web": "https://github.com/liquid600pgm/delight"
  },
  {
    "name": "nimsuite",
    "url": "https://github.com/c6h4clch3/NimSuite",
    "method": "git",
    "tags": [
      "unittest"
    ],
    "description": "a simple test framework for nim.",
    "license": "MIT",
    "web": "https://github.com/c6h4clch3/NimSuite"
  },
  {
    "name": "prologue",
    "url": "https://github.com/planety/Prologue",
    "method": "git",
    "tags": [
      "web",
      "prologue",
      "starlight",
      "jester"
    ],
    "description": "Another micro web framework.",
    "license": "MIT",
    "web": "https://github.com/planety/Prologue"
  },
  {
    "name": "mort",
    "url": "https://github.com/jyapayne/mort",
    "method": "git",
    "tags": [
      "macro",
      "library",
      "deadcode",
      "dead",
      "code"
    ],
    "description": "A dead code locator for Nim",
    "license": "MIT",
    "web": "https://github.com/jyapayne/mort"
  },
  {
    "name": "gungnir",
    "url": "https://github.com/planety/gungnir",
    "method": "git",
    "tags": [
      "web",
      "starlight",
      "prologue",
      "signing",
      "Cryptographic"
    ],
    "description": "Cryptographic signing for Nim.",
    "license": "BSD-3-Clause",
    "web": "https://github.com/planety/gungnir"
  },
  {
    "name": "segmentation",
    "url": "https://github.com/nitely/nim-segmentation",
    "method": "git",
    "tags": [
      "unicode",
      "text-segmentation"
    ],
    "description": "Unicode text segmentation tr29",
    "license": "MIT",
    "web": "https://github.com/nitely/nim-segmentation"
  },
  {
    "name": "anonimongo",
    "url": "https://github.com/mashingan/anonimongo",
    "method": "git",
    "tags": [
      "mongo",
      "mongodb",
      "driver",
      "pure",
      "library",
      "bson"
    ],
    "description": "ANOther pure NIm MONGO driver.",
    "license": "MIT",
    "web": "https://mashingan.github.io/anonimongo/src/htmldocs/anonimongo.html"
  },
  {
    "name": "paranim",
    "url": "https://github.com/paranim/paranim",
    "method": "git",
    "tags": [
      "games",
      "opengl"
    ],
    "description": "A game library",
    "license": "Public Domain"
  },
  {
    "name": "pararules",
    "url": "https://github.com/paranim/pararules",
    "method": "git",
    "tags": [
      "rules",
      "rete"
    ],
    "description": "A rules engine",
    "license": "Public Domain"
  },
  {
    "name": "paratext",
    "url": "https://github.com/paranim/paratext",
    "method": "git",
    "tags": [
      "text",
      "opengl"
    ],
    "description": "A library for rendering text with paranim",
    "license": "Public Domain"
  },
  {
    "name": "pvim",
    "url": "https://github.com/paranim/pvim",
    "method": "git",
    "tags": [
      "editor",
      "vim"
    ],
    "description": "A vim-based editor",
    "license": "Public Domain"
  },
  {
    "name": "sqlite3_abi",
    "url": "https://github.com/arnetheduck/nim-sqlite3-abi",
    "method": "git",
    "tags": [
      "sqlite",
      "sqlite3",
      "database"
    ],
    "description": "A wrapper for SQLite",
    "license": "Apache License 2.0 or MIT",
    "web": "https://github.com/arnetheduck/nim-sqlite3-abi"
  },
  {
    "name": "anime",
    "url": "https://github.com/ethosa/anime",
    "method": "git",
    "tags": [
      "tracemoe",
      "framework"
    ],
    "description": "The Nim wrapper for tracemoe.",
    "license": "AGPLv3",
    "web": "https://github.com/ethosa/anime"
  },
  {
    "name": "shizuka",
    "url": "https://github.com/ethosa/shizuka",
    "method": "git",
    "tags": [
      "vk",
      "api",
      "framework"
    ],
    "description": "The Nim framework for VK API.",
    "license": "AGPLv3",
    "web": "https://github.com/ethosa/shizuka"
  },
  {
    "name": "qr",
    "url": "https://github.com/ThomasTJdev/nim_qr",
    "method": "git",
    "tags": [
      "qr",
      "qrcode",
      "svg"
    ],
    "description": "Create SVG-files with QR-codes from strings.",
    "license": "MIT",
    "web": "https://github.com/ThomasTJdev/nim_qr"
  },
  {
    "name": "uri3",
    "url": "https://github.com/zendbit/nim.uri3",
    "method": "git",
    "tags": [
      "uri",
      "url",
      "library"
    ],
    "description": "nim.uri3 is a Nim module that provides improved way for working with URIs. It is based on the uri module in the Nim standard library and fork from nim-uri2",
    "license": "MIT",
    "web": "https://github.com/zendbit/nim.uri3"
  },
  {
    "name": "triplets",
    "url": "https://github.com/linksplatform/Data.Triplets",
    "method": "git",
    "tags": [
      "triplets",
      "database",
      "C",
      "bindings"
    ],
    "description": "The Nim bindings for linksplatform/Data.Triplets.Kernel.",
    "license": "AGPLv3",
    "web": "https://github.com/linksplatform/Data.Triplets"
  },
  {
    "name": "badgemaker",
    "url": "https://github.com/ethosa/badgemaker",
    "method": "git",
    "tags": [
      "badge",
      "badge-generator",
      "tool"
    ],
    "description": "The Nim badgemaker tool.",
    "license": "AGPLv3",
    "web": "https://github.com/ethosa/badgemaker"
  },
  {
    "name": "osdialog",
    "url": "https://github.com/johnnovak/nim-osdialog",
    "method": "git",
    "tags": [
      "ui,",
      "gui,",
      "dialog,",
      "wrapper,",
      "cross-platform,",
      "windows,",
      "mac,",
      "osx,",
      "linux,",
      "gtk,",
      "gtk2,",
      "gtk3,",
      "zenity,",
      "file"
    ],
    "description": "Nim wrapper for the osdialog library",
    "license": "WTFPL",
    "web": "https://github.com/johnnovak/nim-osdialog"
  },
  {
    "name": "kview",
    "url": "https://github.com/planety/kview",
    "method": "git",
    "tags": [
      "prologue",
      "starlight",
      "karax",
      "web"
    ],
    "description": "For karax html preview.",
    "license": "BSD-3-Clause",
    "web": "https://github.com/planety/kview"
  },
  {
    "name": "loki",
    "url": "https://github.com/beshrkayali/loki",
    "method": "git",
    "tags": [
      "cmd",
      "shell",
      "cli",
      "interpreter"
    ],
    "description": "A small library for writing cli programs in Nim.",
    "license": "Zlib",
    "web": "https://github.com/beshrkayali/loki"
  },
  {
    "name": "yukiko",
    "url": "https://github.com/ethosa/yukiko",
    "method": "git",
    "tags": [
      "gui",
      "async",
      "framework",
      "sdl2"
    ],
    "description": "The Nim GUI asynchronous framework based on SDL2.",
    "license": "AGPLv3",
    "web": "https://github.com/ethosa/yukiko"
  },
  {
    "name": "luhny",
    "url": "https://github.com/sigmapie8/luhny",
    "method": "git",
    "tags": [
      "library",
      "algorithm"
    ],
    "description": "Luhn's Algorithm implementation in Nim",
    "license": "MIT",
    "web": "https://github.com/sigmapie8/luhny"
  },
  {
    "name": "nimwebp",
    "url": "https://github.com/tormund/nimwebp",
    "method": "git",
    "tags": [
      "webp",
      "encoder",
      "decoder"
    ],
    "description": "Webp encoder and decoder bindings for Nim",
    "license": "MIT",
    "web": "https://github.com/tormund/nimwebp"
  },
  {
    "name": "svgo",
    "url": "https://github.com/jiro4989/svgo",
    "method": "git",
    "tags": [
      "svg",
      "cli",
      "awk",
      "jo",
      "shell"
    ],
    "description": "SVG output from a shell.",
    "license": "MIT",
    "web": "https://github.com/jiro4989/svgo"
  },
  {
    "name": "winserial",
    "url": "https://github.com/bunkford/winserial",
    "method": "git",
    "tags": [
      "windows",
      "serial"
    ],
    "description": "Serial library for Windows.",
    "license": "MIT",
    "web": "https://github.com/bunkford/winserial",
    "doc": "https://bunkford.github.io/winserial/winserial.html"
  },
  {
    "name": "nimbler",
    "url": "https://github.com/paul-nameless/nimbler",
    "method": "git",
    "tags": [
      "web",
      "http",
      "rest",
      "api",
      "library"
    ],
    "description": "A library to help you write rest APIs",
    "license": "MIT",
    "web": "https://github.com/paul-nameless/nimbler"
  },
  {
    "name": "plugins",
    "url": "https://github.com/genotrance/plugins",
    "method": "git",
    "tags": [
      "plugin",
      "shared"
    ],
    "description": "Plugin system for Nim",
    "license": "MIT",
    "web": "https://github.com/genotrance/plugins"
  },
  {
    "name": "libfswatch",
    "url": "https://github.com/paul-nameless/nim-fswatch",
    "method": "git",
    "tags": [
      "fswatch",
      "libfswatch",
      "inotify",
      "fs"
    ],
    "description": "Nim binding to libfswatch",
    "license": "MIT",
    "web": "https://github.com/paul-nameless/nim-fswatch"
  },
  {
    "name": "zfcore",
    "url": "https://github.com/zendbit/nim.zfcore",
    "method": "git",
    "tags": [
      "web",
      "http",
      "framework",
      "api",
      "asynchttpserver"
    ],
    "description": "zfcore is high performance asynchttpserver and web framework for nim lang",
    "license": "BSD",
    "web": "https://github.com/zendbit/nim.zfcore"
  },
  {
    "name": "nimpress",
    "url": "https://github.com/mpinese/nimpress",
    "method": "git",
    "tags": [
      "dna",
      "genetics",
      "genomics",
      "gwas",
      "polygenic",
      "risk",
      "vcf"
    ],
    "description": "Fast and simple calculation of polygenic scores",
    "license": "MIT",
    "web": "https://github.com/mpinese/nimpress/"
  },
  {
    "name": "weightedgraph",
    "url": "https://github.com/AzamShafiul/weighted_graph",
    "method": "git",
    "tags": [
      "graph",
      "weighted",
      "weighted_graph",
      "adjacency list"
    ],
    "description": "Graph With Weight Libary",
    "license": "MIT",
    "web": "https://github.com/AzamShafiul/weighted_graph"
  },
  {
    "name": "norman",
    "url": "https://github.com/moigagoo/norman",
    "method": "git",
    "tags": [
      "orm",
      "migration",
      "norm",
      "sqlite",
      "postgres"
    ],
    "description": "Migration manager for Norm.",
    "license": "MIT",
    "web": "https://github.com/moigagoo/norman"
  },
  {
    "name": "nimfm",
    "url": "https://github.com/neonnnnn/nimfm",
    "method": "git",
    "tags": [
      "machine-learning",
      "factorization-machine"
    ],
    "description": "A library for factorization machines in Nim.",
    "license": "MIT",
    "web": "https://github.com/neonnnnn/nimfm"
  },
  {
    "name": "zfblast",
    "url": "https://github.com/zendbit/nim.zfblast",
    "method": "git",
    "tags": [
      "web",
      "http",
      "server",
      "asynchttpserver"
    ],
    "description": "High performance http server (https://tools.ietf.org/html/rfc2616) with persistent connection for nim language.",
    "license": "BSD",
    "web": "https://github.com/zendbit/nim.zfblast"
  },
  {
    "name": "paravim",
    "url": "https://github.com/paranim/paravim",
    "method": "git",
    "tags": [
      "editor",
      "games"
    ],
    "description": "An embedded text editor for paranim games",
    "license": "Public Domain"
  },
  {
    "name": "akane",
    "url": "https://github.com/ethosa/akane",
    "method": "git",
    "tags": [
      "async",
      "web",
      "framework"
    ],
    "description": "The Nim asynchronous web framework.",
    "license": "MIT",
    "web": "https://github.com/ethosa/akane"
  },
  {
    "name": "roots",
    "url": "https://github.com/BarrOff/roots",
    "method": "git",
    "tags": [
      "math",
      "numerical",
      "scientific",
      "root"
    ],
    "description": "Root finding functions for Nim",
    "license": "MIT",
    "web": "https://github.com/BarrOff/roots"
  },
  {
    "name": "nmqtt",
    "url": "https://github.com/zevv/nmqtt",
    "method": "git",
    "tags": [
      "MQTT",
      "IoT",
      "MQTT3"
    ],
    "description": "Native MQTT client library",
    "license": "MIT",
    "web": "https://github.com/zevv/nmqtt"
  },
  {
    "name": "sss",
    "url": "https://github.com/markspanbroek/sss.nim",
    "method": "git",
    "tags": [
      "shamir",
      "secret",
      "sharing"
    ],
    "description": "Shamir secret sharing",
    "license": "MIT",
    "web": "https://github.com/markspanbroek/sss.nim"
  },
  {
    "name": "testify",
    "url": "https://github.com/sealmove/testify",
    "method": "git",
    "tags": [
      "testing"
    ],
    "description": "File-based unit testing system",
    "license": "MIT",
    "web": "https://github.com/sealmove/testify"
  },
  {
    "name": "libarchibi",
    "url": "https://github.com/juancarlospaco/libarchibi",
    "method": "git",
    "tags": [
      "zip",
      "libarchive"
    ],
    "description": "Libarchive at compile-time, Libarchive Chibi Edition",
    "license": "MIT",
    "web": "https://github.com/juancarlospaco/libarchibi"
  },
  {
    "name": "mnemonic",
    "url": "https://github.com/markspanbroek/mnemonic",
    "method": "git",
    "tags": [
      "mnemonic",
      "bip-39"
    ],
    "description": "Create memorable sentences from byte sequences.",
    "license": "MIT",
    "web": "https://github.com/markspanbroek/mnemonic"
  },
  {
    "name": "eloverblik",
    "url": "https://github.com/ThomasTJdev/nim_eloverblik_api",
    "method": "git",
    "tags": [
      "api",
      "elforbrug",
      "eloverblik"
    ],
    "description": "API for www.eloverblik.dk",
    "license": "MIT",
    "web": "https://github.com/ThomasTJdev/nim_eloverblik_api"
  },
  {
    "name": "nimbug",
    "url": "https://github.com/juancarlospaco/nimbug",
    "method": "git",
    "tags": [
      "bug"
    ],
    "description": "Nim Semi-Auto Bug Report Tool",
    "license": "MIT",
    "web": "https://github.com/juancarlospaco/nimbug"
  },
  {
    "name": "nordnet",
    "url": "https://github.com/ThomasTJdev/nim_nordnet_api",
    "method": "git",
    "tags": [
      "nordnet",
      "stocks",
      "scrape"
    ],
    "description": "Scraping API for www.nordnet.dk ready to integrate with Home Assistant (Hassio)",
    "license": "MIT",
    "web": "https://github.com/ThomasTJdev/nim_nordnet_api"
  },
  {
    "name": "pomTimer",
    "url": "https://github.com/MnlPhlp/pomTimer",
    "method": "git",
    "tags": [
      "timer",
      "pomodoro",
      "pomodoro-technique",
      "pomodoro-timer",
      "cli",
      "pomodoro-cli"
    ],
    "description": "A simple pomodoro timer for the comandline with cli-output and notifications.",
    "license": "MIT",
    "web": "https://github.com/MnlPhlp/pomTimer"
  },
  {
    "name": "alut",
    "url": "https://github.com/rmt/alut",
    "method": "git",
    "tags": [
      "alut",
      "openal",
      "audio",
      "sound"
    ],
    "description": "OpenAL Utility Toolkit (ALUT)",
    "license": "LGPL-2.1",
    "web": "https://github.com/rmt/alut"
  },
  {
    "name": "rena",
    "url": "https://github.com/jiro4989/rena",
    "method": "git",
    "tags": [
      "cli",
      "command",
      "rename"
    ],
    "description": "rena is a tiny fire/directory renaming command.",
    "license": "MIT",
    "web": "https://github.com/jiro4989/rena"
  },
  {
    "name": "libvlc",
    "url": "https://github.com/Yardanico/nim-libvlc",
    "method": "git",
    "tags": [
      "vlc",
      "libvlc",
      "music",
      "video",
      "audio",
      "media",
      "wrapper"
    ],
    "description": "libvlc bindings for Nim",
    "license": "MIT",
    "web": "https://github.com/Yardanico/nim-libvlc"
  },
  {
    "name": "nimcoon",
    "url": "https://njoseph.me/gitweb/nimcoon.git",
    "method": "git",
    "tags": [
      "cli",
      "youtube",
      "streaming",
      "downloader",
      "magnet"
    ],
    "description": "A command-line YouTube player and more",
    "license": "GPL-3.0",
    "web": "https://gitlab.com/njoseph/nimcoon"
  },
  {
    "name": "nimage",
    "url": "https://github.com/ethosa/nimage",
    "method": "git",
    "tags": [
      "image"
    ],
    "description": "The image management library written in Nim.",
    "license": "MIT",
    "web": "https://github.com/ethosa/nimage"
  },
  {
    "name": "adix",
    "url": "https://github.com/c-blake/adix",
    "method": "git",
    "tags": [
      "library",
      "dictionary",
      "hash tables",
      "data structures",
      "hash",
      "compact",
      "Fenwick tree",
      "BIST",
      "binary trees",
      "B-Tree"
    ],
    "description": "An Adaptive Index Library For Nim",
    "license": "MIT",
    "web": "https://github.com/c-blake/adix"
  },
  {
    "name": "nimoji",
    "url": "https://github.com/pietroppeter/nimoji",
    "method": "git",
    "tags": [
      "emoji",
      "library",
      "binary"
    ],
    "description": "🍕🍺 emoji support for Nim 👑 and the world 🌍",
    "license": "MIT",
    "web": "https://github.com/pietroppeter/nimoji"
  },
  {
    "name": "origin",
    "url": "https://github.com/mfiano/origin.nim",
    "method": "git",
    "tags": [
      "gamedev",
      "library",
      "math",
      "matrix",
      "vector"
    ],
    "description": "A graphics math library",
    "license": "MIT",
    "web": "https://github.com/mfiano/origin.nim"
  },
  {
    "name": "webgui",
    "url": "https://github.com/juancarlospaco/webgui",
    "method": "git",
    "tags": [
      "web",
      "webview",
      "css",
      "js",
      "gui"
    ],
    "description": "Web Technologies based Crossplatform GUI, modified wrapper for modified webview.h",
    "license": "MIT",
    "web": "https://github.com/juancarlospaco/webgui"
  },
  {
    "name": "xpm",
    "url": "https://github.com/juancarlospaco/xpm",
    "method": "git",
    "tags": [
      "netpbm",
      "xpm"
    ],
    "description": "X-Pixmap & NetPBM",
    "license": "MIT",
    "web": "https://github.com/juancarlospaco/xpm"
  },
  {
    "name": "omnimax",
    "url": "https://github.com/vitreo12/omnimax",
    "method": "git",
    "tags": [
      "dsl",
      "dsp",
      "audio",
      "sound",
      "maxmsp"
    ],
    "description": "Max wrapper for omni.",
    "license": "MIT",
    "web": "https://github.com/vitreo12/omnimax"
  },
  {
    "name": "omnicollider",
    "url": "https://github.com/vitreo12/omnicollider",
    "method": "git",
    "tags": [
      "dsl",
      "dsp",
      "audio",
      "sound",
      "supercollider"
    ],
    "description": "SuperCollider wrapper for omni.",
    "license": "MIT",
    "web": "https://github.com/vitreo12/omnicollider"
  },
  {
    "name": "omni",
    "url": "https://github.com/vitreo12/omni",
    "method": "git",
    "tags": [
      "dsl",
      "dsp",
      "audio",
      "sound"
    ],
    "description": "omni is a DSL for low-level audio programming.",
    "license": "MIT",
    "web": "https://github.com/vitreo12/omni"
  },
  {
    "name": "mui",
    "url": "https://github.com/angluca/mui",
    "method": "git",
    "tags": [
      "ui",
      "microui"
    ],
    "description": "A tiny immediate-mode UI library",
    "license": "MIT",
    "web": "https://github.com/angluca/mui"
  },
  {
    "name": "nimatic",
    "url": "https://github.com/DangerOnTheRanger/nimatic",
    "method": "git",
    "tags": [
      "static",
      "generator",
      "web",
      "markdown"
    ],
    "description": "A static site generator written in Nim",
    "license": "2-clause BSD",
    "web": "https://github.com/DangerOnTheRanger/nimatic"
  },
  {
    "name": "ballena_itcher",
    "url": "https://github.com/juancarlospaco/ballena-itcher",
    "method": "git",
    "tags": [
      "iso"
    ],
    "description": "Flash ISO images to SD cards & USB drives, safely and easily.",
    "license": "MIT",
    "web": "https://github.com/juancarlospaco/ballena-itcher"
  },
  {
    "name": "parselicense",
    "url": "https://github.com/juancarlospaco/parselicense",
    "method": "git",
    "tags": [
      "spdx",
      "license",
      "parser"
    ],
    "description": "Parse Standard SPDX Licenses from string to Enum",
    "license": "MIT",
    "web": "https://github.com/juancarlospaco/parselicense"
  },
  {
    "name": "darwin",
    "url": "https://github.com/yglukhov/darwin",
    "method": "git",
    "tags": [
      "macos",
      "ios",
      "binding"
    ],
    "description": "Bindings to MacOS and iOS frameworks",
    "license": "MIT",
    "web": "https://github.com/yglukhov/darwin"
  },
  {
    "name": "choosenimgui",
    "url": "https://github.com/ThomasTJdev/choosenim_gui",
    "method": "git",
    "tags": [
      "choosenim",
      "toolchain"
    ],
    "description": "A simple GUI for choosenim.",
    "license": "MIT",
    "web": "https://github.com/ThomasTJdev/choosenim_gui"
  },
  {
    "name": "hsluv",
    "url": "https://github.com/isthisnagee/hsluv-nim",
    "method": "git",
    "tags": [
      "color",
      "hsl",
      "hsluv",
      "hpluv"
    ],
    "description": "A port of HSLuv, a human friendly alternative to HSL.",
    "license": "MIT",
    "web": "https://github.com/isthisnagee/hsluv-nim"
  },
  {
    "name": "lrucache",
    "url": "https://github.com/jackhftang/lrucache",
    "method": "git",
    "tags": [
      "cache",
      "lru",
      "data structure"
    ],
    "description": "Least recently used (LRU) cache",
    "license": "MIT",
    "web": "https://github.com/jackhftang/lrucache"
  },
  {
    "name": "iputils",
    "url": "https://github.com/rockcavera/nim-iputils",
    "method": "git",
    "tags": [
      "ip",
      "ipv4",
      "ipv6",
      "cidr"
    ],
    "description": "Utilities for use with IP. It has functions for IPv4, IPv6 and CIDR.",
    "license": "MIT",
    "web": "https://github.com/rockcavera/nim-iputils"
  },
  {
    "name": "strenc",
    "url": "https://github.com/Yardanico/nim-strenc",
    "method": "git",
    "tags": [
      "encryption",
      "obfuscation"
    ],
    "description": "A library to automatically encrypt all string constants in your programs",
    "license": "MIT",
    "web": "https://github.com/Yardanico/nim-strenc"
  },
  {
    "name": "trick",
    "url": "https://github.com/exelotl/trick",
    "method": "git",
    "tags": [
      "gba",
      "nds",
      "nintendo",
      "image",
      "conversion"
    ],
    "description": "Game Boy Advance image conversion library and more",
    "license": "zlib",
    "web": "https://github.com/exelotl/trick",
    "doc": "https://exelotl.github.io/trick/trick.html"
  },
  {
    "name": "nimQBittorrent",
    "url": "https://github.com/faulander/nimQBittorrent",
    "method": "git",
    "tags": [
      "torrent",
      "qbittorrent",
      "api",
      "wrapper"
    ],
    "description": "a wrapper for the QBittorrent WebAPI for NIM.",
    "license": "MIT",
    "web": "https://github.com/faulander/nimQBittorrent"
  },
  {
    "name": "pdba",
    "url": "https://github.com/misebox/pdba",
    "method": "git",
    "tags": [
      "db",
      "library",
      "wrapper"
    ],
    "description": "A postgres DB adapter for nim.",
    "license": "MIT",
    "web": "https://github.com/misebox/pdba"
  },
  {
    "name": "wAuto",
    "url": "https://github.com/khchen/wAuto",
    "method": "git",
    "tags": [
      "automation",
      "windows",
      "keyboard",
      "mouse",
      "registry",
      "process"
    ],
    "description": "Windows automation module",
    "license": "MIT",
    "web": "https://github.com/khchen/wAuto",
    "doc": "https://khchen.github.io/wAuto"
  },
  {
    "name": "StashTable",
    "url": "https://github.com/olliNiinivaara/StashTable",
    "method": "git",
    "tags": [
      "hash table",
      "associative array",
      "map",
      "dictionary",
      "key-value store",
      "concurrent",
      "multi-threading",
      "parallel",
      "data structure",
      "benchmark"
    ],
    "description": "Concurrent hash table",
    "license": "MIT",
    "web": "https://github.com/olliNiinivaara/StashTable",
    "doc": "http://htmlpreview.github.io/?https://github.com/olliNiinivaara/StashTable/blob/master/src/stashtable.html"
  },
  {
    "name": "dimscord",
    "url": "https://github.com/krisppurg/dimscord",
    "method": "git",
    "tags": [
      "discord",
      "api",
      "library",
      "rest",
      "gateway",
      "client"
    ],
    "description": "A Discord Bot & REST Library.",
    "license": "MIT",
    "web": "https://github.com/krisppurg/dimscord"
  },
  {
    "name": "til",
    "url": "https://github.com/danielecook/til-tool",
    "method": "git",
    "tags": [
      "cli",
      "til"
    ],
    "description": "til-tool: Today I Learned tool",
    "license": "MIT",
    "web": "https://github.com/danielecook/til-tool"
  },
  {
    "name": "cpuwhat",
    "url": "https://github.com/awr1/cpuwhat",
    "method": "git",
    "tags": [
      "cpu",
      "cpuid",
      "hardware",
      "intrinsics",
      "simd",
      "sse",
      "avx",
      "avx2",
      "x86",
      "arm",
      "architecture",
      "arch",
      "nim"
    ],
    "description": "Nim utilities for advanced CPU operations: CPU identification, bindings to assorted intrinsics",
    "license": "ISC",
    "web": "https://github.com/awr1/cpuwhat"
  },
  {
    "name": "nimpari",
    "url": "https://github.com/BarrOff/nim-pari",
    "method": "git",
    "tags": [
      "library",
      "wrapper",
      "math",
      "cas",
      "scientific",
      "number-theory"
    ],
    "description": "Nim wrapper for the PARI library",
    "license": "MIT",
    "web": "https://github.com/BarrOff/nim-pari"
  },
  {
    "name": "nim_sdl2",
    "url": "https://github.com/jyapayne/nim-sdl2",
    "method": "git",
    "tags": [
      "sdl2",
      "sdl",
      "graphics",
      "game"
    ],
    "description": "SDL2 Autogenerated wrapper",
    "license": "MIT",
    "web": "https://github.com/jyapayne/nim-sdl2"
  },
  {
    "name": "cookies",
    "url": "https://github.com/planety/cookies",
    "method": "git",
    "tags": [
      "web",
      "cookie",
      "prologue"
    ],
    "description": "HTTP Cookies for Nim.",
    "license": "Apache-2.0",
    "web": "https://github.com/planety/cookies"
  },
  {
    "name": "matsuri",
    "url": "https://github.com/zer0-star/matsuri",
    "method": "git",
    "tags": [
      "library",
      "variant",
      "algebraic_data_type",
      "pattern_matching"
    ],
    "description": "Useful Variant Type and Powerful Pattern Matching for Nim",
    "license": "MIT",
    "web": "https://github.com/zer0-star/matsuri"
  },
  {
    "name": "clang",
    "url": "https://github.com/samdmarshall/libclang-nim",
    "method": "git",
    "tags": [
      "llvm",
      "clang",
      "libclang",
      "wrapper",
      "library"
    ],
    "description": "Wrapper for libclang C headers",
    "license": "BSD 3-Clause",
    "web": "https://github.com/samdmarshall/libclang-nim"
  },
  {
    "name": "NimMarc",
    "url": "https://github.com/rsirres/NimMarc",
    "method": "git",
    "tags": [
      "marc21",
      "library",
      "parser"
    ],
    "description": "Marc21 parser for Nimlang",
    "license": "MIT",
    "web": "https://github.com/rsirres/NimMarc"
  },
  {
    "name": "miniblink",
    "url": "https://github.com/lihf8515/miniblink",
    "method": "git",
    "tags": [
      "miniblink",
      "nim"
    ],
    "description": "A miniblink library for nim.",
    "license": "MIT",
    "web": "https://github.com/lihf8515/miniblink"
  },
  {
    "name": "pokereval",
    "url": "https://github.com/jasonlu7/pokereval",
    "method": "git",
    "tags": [
      "poker"
    ],
    "description": "A poker hand evaluator",
    "license": "MIT",
    "web": "https://github.com/jasonlu7/pokereval"
  },
  {
    "name": "glew",
    "url": "https://github.com/jyapayne/nim-glew",
    "method": "git",
    "tags": [
      "gl",
      "glew",
      "opengl",
      "wrapper"
    ],
    "description": "Autogenerated glew bindings for Nim",
    "license": "MIT",
    "web": "https://github.com/jyapayne/nim-glew"
  },
  {
    "name": "dotprov",
    "url": "https://github.com/minefuto/dotprov",
    "method": "git",
    "tags": [
      "tool",
      "binary",
      "dotfiles"
    ],
    "description": "dotfiles provisioning tool",
    "license": "MIT",
    "web": "https://github.com/minefuto/dotprov"
  },
  {
    "name": "sqliteral",
    "url": "https://github.com/olliNiinivaara/SQLiteral",
    "method": "git",
    "tags": [
      "multi-threading",
      "sqlite",
      "sql",
      "database",
      "wal",
      "api"
    ],
    "description": "A high level SQLite API for Nim",
    "license": "MIT",
    "web": "https://github.com/olliNiinivaara/SQLiteral"
  },
  {
    "name": "timestamp",
    "url": "https://github.com/jackhftang/timestamp.nim",
    "method": "git",
    "tags": [
      "time",
      "timestamp"
    ],
    "description": "An alternative time library",
    "license": "MIT",
    "web": "https://github.com/jackhftang/timestamp.nim",
    "doc": "https://jackhftang.github.io/timestamp.nim/"
  },
  {
    "name": "decimal128",
    "url": "https://github.com/JohnAD/decimal128",
    "method": "git",
    "tags": [
      "decimal",
      "ieee",
      "standard",
      "number"
    ],
    "description": "Decimal type support based on the IEEE 754 2008 specification.",
    "license": "MIT",
    "web": "https://github.com/JohnAD/decimal128"
  },
  {
    "name": "datetime_parse",
    "url": "https://github.com/bung87/datetime_parse",
    "method": "git",
    "tags": [
      "datetime",
      "parser"
    ],
    "description": "parse datetime from various resources",
    "license": "MIT",
    "web": "https://github.com/bung87/datetime_parse"
  },
  {
    "name": "halonium",
    "url": "https://github.com/halonium/halonium",
    "method": "git",
    "tags": [
      "selenium",
      "automation",
      "web",
      "testing",
      "test"
    ],
    "description": "A browser automation library written in Nim",
    "license": "MIT",
    "web": "https://github.com/halonium/halonium"
  },
  {
    "name": "lz77",
    "url": "https://github.com/sealmove/LZ77",
    "method": "git",
    "tags": [
      "library",
      "compress",
      "decompress",
      "encode",
      "decode",
      "huffman",
      "mam",
      "prefetch"
    ],
    "description": "Implementation of various LZ77 algorithms",
    "license": "MIT",
    "web": "https://github.com/sealmove/LZ77"
  },
  {
    "name": "stalinsort",
    "url": "https://github.com/Knaque/stalinsort",
    "method": "git",
    "tags": [
      "algorithm",
      "sort"
    ],
    "description": "A Nim implementation of the Stalin Sort algorithm.",
    "license": "CC0-1.0",
    "web": "https://github.com/Knaque/stalinsort"
  },
  {
    "name": "finder",
    "url": "https://github.com/bung87/finder",
    "method": "git",
    "tags": [
      "finder",
      "fs",
      "zip",
      "memory"
    ],
    "description": "fs memory zip finder implement in Nim",
    "license": "MIT",
    "web": "https://github.com/bung87/finder"
  },
  {
    "name": "huffman",
    "url": "https://github.com/xzeshen/huffman",
    "method": "git",
    "tags": [
      "huffman",
      "encode",
      "decode"
    ],
    "description": "Huffman encode/decode for Nim.",
    "license": "Apache-2.0",
    "web": "https://github.com/xzeshen/huffman"
  },
  {
    "name": "fusion",
    "url": "https://github.com/nim-lang/fusion",
    "method": "git",
    "tags": [
      "distribution"
    ],
    "description": "Nim's official stdlib extension",
    "license": "MIT",
    "web": "https://github.com/nim-lang/fusion"
  },
  {
    "name": "bio",
    "url": "https://github.com/xzeshen/bio",
    "method": "git",
    "tags": [
      "streams",
      "endians"
    ],
    "description": "Bytes utils for Nim.",
    "license": "Apache-2.0",
    "web": "https://github.com/xzeshen/bio"
  },
  {
    "name": "buffer",
    "url": "https://github.com/bung87/buffer",
    "method": "git",
    "tags": [
      "stream",
      "buffer"
    ],
    "description": "buffer",
    "license": "MIT",
    "web": "https://github.com/bung87/buffer"
  },
  {
    "name": "notification",
    "url": "https://github.com/SolitudeSF/notification",
    "method": "git",
    "tags": [
      "notifications",
      "desktop",
      "dbus"
    ],
    "description": "Desktop notifications",
    "license": "MIT",
    "web": "https://github.com/SolitudeSF/notification"
  },
  {
    "name": "eventemitter",
    "url": "https://github.com/al-bimani/eventemitter",
    "method": "git",
    "tags": [
      "eventemitter",
      "events",
      "on",
      "emit"
    ],
    "description": "event emitter for nim",
    "license": "MIT",
    "web": "https://github.com/al-bimani/eventemitter"
  },
  {
    "name": "camelize",
    "url": "https://github.com/kixixixixi/camelize",
    "method": "git",
    "tags": [
      "json",
      "camelcase"
    ],
    "description": "Convert json node to camelcase",
    "license": "MIT",
    "web": "https://github.com/kixixixixi/camelize"
  },
  {
    "name": "nmi",
    "url": "https://github.com/jiro4989/nmi",
    "method": "git",
    "tags": [
      "sl",
      "joke",
      "cli"
    ],
    "description": "nmi display animations aimed to correct users who accidentally enter nmi instead of nim.",
    "license": "MIT",
    "web": "https://github.com/jiro4989/nmi"
  },
  {
    "name": "markx",
    "url": "https://github.com/jiro4989/markx",
    "method": "git",
    "tags": [
      "exec",
      "command",
      "cli",
      "vi"
    ],
    "description": "markx selects execution targets with editor and executes commands.",
    "license": "MIT",
    "web": "https://github.com/jiro4989/markx"
  },
  {
    "name": "therapist",
    "url": "https://bitbucket.org/maxgrenderjones/therapist",
    "method": "git",
    "tags": [
      "argparse",
      "library"
    ],
    "description": "Type-safe commandline parsing with minimal magic",
    "license": "MIT",
    "web": "https://bitbucket.org/maxgrenderjones/therapist"
  },
  {
    "name": "nodesnim",
    "url": "https://github.com/Ethosa/nodesnim",
    "method": "git",
    "tags": [
      "GUI",
      "2D",
      "framework",
      "OpenGL",
      "SDL2"
    ],
    "description": "The Nim GUI/2D framework based on OpenGL and SDL2.",
    "license": "MIT",
    "web": "https://github.com/Ethosa/nodesnim"
  },
  {
    "name": "telenim",
    "url": "https://github.com/Yardanico/telenim",
    "method": "git",
    "tags": [
      "telegram",
      "tdlib",
      "bot",
      "api",
      "async",
      "client",
      "userbot",
      "telenim"
    ],
    "description": "A high-level async TDLib wrapper for Nim",
    "license": "MIT",
    "web": "https://github.com/Yardanico/telenim"
  },
  {
    "name": "taskqueue",
    "url": "https://github.com/jackhftang/taskqueue.nim",
    "method": "git",
    "tags": [
      "task",
      "scheduler",
      "timer"
    ],
    "description": "High precision and high performance task scheduler ",
    "license": "MIT",
    "web": "https://github.com/jackhftang/taskqueue.nim",
    "doc": "https://jackhftang.github.io/taskqueue.nim/"
  },
  {
    "name": "threadproxy",
    "url": "https://github.com/jackhftang/threadproxy.nim",
    "method": "git",
    "tags": [
      "thread",
      "ITC",
      "communication",
      "multithreading",
      "threading"
    ],
    "description": "Simplify Nim Inter-Thread Communication",
    "license": "MIT",
    "web": "https://github.com/jackhftang/threadproxy.nim",
    "doc": "https://jackhftang.github.io/threadproxy.nim/"
  },
  {
    "name": "jesterwithplugins",
    "url": "https://github.com/JohnAD/jesterwithplugins/",
    "method": "git",
    "tags": [
      "web",
      "http",
      "framework",
      "dsl",
      "plugins"
    ],
    "description": "A sinatra-like web framework for Nim with plugins.",
    "license": "MIT",
    "web": "https://github.com/JohnAD/jesterwithplugins/"
  },
  {
    "name": "jesterjson",
    "url": "https://github.com/JohnAD/jesterjson",
    "method": "git",
    "tags": [
      "web",
      "jester",
      "json",
      "plugin"
    ],
    "description": "A Jester web plugin that embeds key information into a JSON object.",
    "license": "MIT",
    "web": "https://github.com/JohnAD/jesterjson"
  },
  {
    "name": "jestercookiemsgs",
    "url": "https://github.com/JohnAD/jestercookiemsgs",
    "method": "git",
    "tags": [
      "web",
      "jester",
      "cookie",
      "message",
      "notify",
      "notification",
      "plugin"
    ],
    "description": "A Jester web plugin that allows easy message passing between pages using a browser cookie.",
    "license": "MIT",
    "web": "https://github.com/JohnAD/jestercookiemsgs"
  },
  {
    "name": "jestermongopool",
    "url": "https://github.com/JohnAD/jestermongopool",
    "method": "git",
    "tags": [
      "web",
      "jester",
      "mongodb",
      "pooled",
      "plugin"
    ],
    "description": "A Jester web plugin that gets a pooled MongoDB connection for each web query.",
    "license": "MIT",
    "web": "https://github.com/JohnAD/jestermongopool"
  },
  {
    "name": "jestergeoip",
    "url": "https://github.com/JohnAD/jestergeoip",
    "method": "git",
    "tags": [
      "web",
      "jester",
      "ip",
      "geo",
      "geographic",
      "tracker",
      "plugin"
    ],
    "description": "A Jester web plugin that determines geographic information for each web request via API. Uses sqlite3 for a cache.",
    "license": "MIT",
    "web": "https://github.com/JohnAD/jestergeoip"
  },
  {
    "name": "qeu",
    "url": "https://github.com/hyu1996/qeu",
    "method": "git",
    "tags": [
      "comparison",
      "3-way comparison",
      "three-way comparison"
    ],
    "description": "Functionality for compare two values",
    "license": "MIT",
    "web": "https://github.com/hyu1996/qeu"
  },
  {
    "name": "mccache",
    "url": "https://github.com/abbeymart/mccache",
    "method": "git",
    "tags": [
      "web",
      "library"
    ],
    "description": "mccache package: in-memory caching",
    "license": "MIT",
    "web": "https://github.com/abbeymart/mccache"
  },
  {
    "name": "mcresponse",
    "url": "https://github.com/abbeymart/mcresponse",
    "method": "git",
    "tags": [
      "web",
      "crud",
      "rest",
      "api",
      "response"
    ],
    "description": "mConnect Standardised Response Package",
    "license": "MIT",
    "web": "https://github.com/abbeymart/mcresponse"
  },
  {
    "name": "webrtcvad",
    "url": "https://gitlab.com/eagledot/nim-webrtcvad",
    "method": "git",
    "tags": [
      "wrapper",
      "vad",
      "voice",
      "binding"
    ],
    "description": "Nim bindings for the WEBRTC VAD(voice actitvity Detection)",
    "license": "MIT",
    "web": "https://gitlab.com/eagledot/nim-webrtcvad"
  },
  {
    "name": "gradient",
    "url": "https://github.com/luminosoda/gradient",
    "method": "git",
    "tags": [
      "gradient",
      "gradients",
      "color",
      "colors"
    ],
    "description": "Color gradients generation",
    "license": "MIT",
    "web": "https://github.com/luminosoda/gradient"
  },
  {
    "name": "tam",
    "url": "https://github.com/SolitudeSF/tam",
    "method": "git",
    "tags": [
      "tome",
      "addon",
      "manager"
    ],
    "description": "Tales of Maj'Eyal addon manager",
    "license": "MIT",
    "web": "https://github.com/SolitudeSF/tam"
  },
  {
    "name": "tim_sort",
    "url": "https://github.com/bung87/tim_sort",
    "method": "git",
    "tags": [
      "tim",
      "sort",
      "algorithm"
    ],
    "description": "A new awesome nimble package",
    "license": "MIT",
    "web": "https://github.com/bung87/tim_sort"
  },
  {
    "name": "inumon",
    "url": "https://github.com/dizzyliam/inumon",
    "method": "git",
    "tags": [
      "image",
      "images",
      "png",
      "image manipulation",
      "jpeg",
      "jpg"
    ],
    "description": "A high-level image I/O and manipulation library for Nim.",
    "license": "MPL 2.0",
    "web": "https://github.com/dizzyliam/inumon"
  },
  {
    "name": "gerbil",
    "url": "https://github.com/jasonprogrammer/gerbil",
    "method": "git",
    "tags": [
      "web",
      "dynamic",
      "generator"
    ],
    "description": "A dynamic website generator",
    "license": "MIT",
    "web": "https://getgerbil.com"
  },
  {
    "name": "vaultclient",
    "url": "https://github.com/jackhftang/vaultclient.nim",
    "method": "git",
    "tags": [
      "vault",
      "secret",
      "secret-management"
    ],
    "description": "Hashicorp Vault HTTP Client",
    "license": "MIT",
    "web": "https://github.com/jackhftang/vaultclient.nim"
  },
  {
    "name": "hashlib",
    "url": "https://github.com/khchen/hashlib",
    "method": "git",
    "tags": [
      "library",
      "hashes",
      "hmac"
    ],
    "description": "Hash Library for Nim",
    "license": "MIT",
    "web": "https://github.com/khchen/hashlib"
  },
  {
    "name": "alsa",
    "url": "https://gitlab.com/eagledot/nim-alsa",
    "method": "git",
    "tags": [
      "linux",
      "bindings",
      "audio",
      "alsa",
      "sound"
    ],
    "description": "NIM bindings for ALSA-LIB c library",
    "license": "MIT",
    "web": "https://gitlab.com/eagledot/nim-alsa"
  },
  {
    "name": "vmprotect",
    "url": "https://github.com/ba0f3/vmprotect.nim",
    "method": "git",
    "tags": [
      "vmprotect",
      "sdk",
      "wrapper"
    ],
    "description": "Wrapper for VMProtect SDK",
    "license": "MIT",
    "web": "https://github.com/ba0f3/vmprotect.nim"
  },
  {
    "name": "nimaterial",
    "url": "https://github.com/momeemt/nimaterial",
    "method": "git",
    "tags": [
      "web",
      "library",
      "css"
    ],
    "description": "nimaterial is a CSS output library based on material design.",
    "license": "MIT",
    "web": "https://github.com/momeemt/nimaterial"
  },
  {
    "name": "naw",
    "url": "https://github.com/capocasa/naw",
    "method": "git",
    "tags": [
      "awk",
      "csv",
      "report",
      "markdown"
    ],
    "description": "A glue wrapper to do awk-style text processing with Nim",
    "license": "MIT",
    "web": "https://github.com/capocasa/naw"
  },
  {
    "name": "nimviz",
    "url": "https://github.com/Rekihyt/nimviz",
    "method": "git",
    "tags": [
      "graphviz",
      "library",
      "wrapper"
    ],
    "description": "A wrapper for the graphviz c api.",
    "license": "MIT",
    "web": "https://github.com/Rekihyt/nimviz"
  },
  {
    "name": "deepspeech",
    "url": "https://gitlab.com/eagledot/nim-deepspeech",
    "method": "git",
    "tags": [
      "mozilla",
      "deepspeech",
      "speech to text",
      "bindings"
    ],
    "description": "Nim bindings for mozilla's DeepSpeech model.",
    "license": "MIT",
    "web": "https://gitlab.com/eagledot/nim-deepspeech"
  },
  {
    "name": "opusenc",
    "url": "https://git.sr.ht/~ehmry/nim_opusenc",
    "method": "git",
    "tags": [
      "opus",
      "audio",
      "encoder",
      "bindings"
    ],
    "description": "Bindings to libopusenc",
    "license": "BSD-3-Clause",
    "web": "https://git.sr.ht/~ehmry/nim_opusenc"
  },
  {
    "name": "nimtetris",
    "url": "https://github.com/jiro4989/nimtetris",
    "method": "git",
    "tags": [
      "tetris",
      "terminal",
      "game",
      "command"
    ],
    "description": "A simple terminal tetris in Nim",
    "license": "MIT",
    "web": "https://github.com/jiro4989/nimtetris"
  },
  {
    "name": "natu",
    "url": "https://github.com/exelotl/natu",
    "method": "git",
    "tags": [
      "gba",
      "nintendo",
      "homebrew",
      "game"
    ],
    "description": "Game Boy Advance development library",
    "license": "zlib",
    "web": "https://github.com/exelotl/natu"
  },
  {
    "name": "fision",
    "url": "https://github.com/juancarlospaco/fision",
    "method": "git",
    "tags": [
      "libraries"
    ],
    "description": "important_packages with 0 dependencies and all unittests passing",
    "license": "MIT",
    "web": "https://github.com/juancarlospaco/fision"
  },
  {
    "name": "iridium",
    "url": "https://github.com/KingDarBoja/Iridium",
    "method": "git",
    "tags": [
      "iso3166",
      "nim",
      "nim-lang",
      "countries"
    ],
    "description": "The International Standard for country codes and codes for their subdivisions on Nim (ISO-3166)",
    "license": "MIT",
    "web": "https://github.com/KingDarBoja/Iridium"
  },
  {
    "name": "nim_searches",
    "url": "https://github.com/nnahito/nim_searched",
    "method": "git",
    "tags": [
      "search"
    ],
    "description": "search algorithms",
    "license": "MIT",
    "web": "https://github.com/nnahito/nim_searched"
  },
  {
    "name": "stage",
    "url": "https://github.com/bung87/stage",
    "method": "git",
    "tags": [
      "git",
      "hook"
    ],
    "description": "nim tasks apply to git hooks",
    "license": "MIT",
    "web": "https://github.com/bung87/stage"
  },
  {
    "name": "flickr_image_bot",
    "url": "https://github.com/snus-kin/flickr-image-bot",
    "method": "git",
    "tags": [
      "twitter",
      "twitter-bot",
      "flickr"
    ],
    "description": "Twitter bot for fetching flickr images with tags",
    "license": "GPL-3.0",
    "web": "https://github.com/snus-kin/flickr-image-bot"
  },
  {
    "name": "libnetfilter_queue",
    "url": "https://github.com/ba0f3/libnetfilter_queue.nim",
    "method": "git",
    "tags": [
      "wrapper",
      "libnetfilter",
      "queue",
      "netfilter",
      "firewall",
      "iptables"
    ],
    "description": "libnetfilter_queue wrapper for Nim",
    "license": "MIT",
    "web": "https://github.com/ba0f3/libnetfilter_queue.nim"
  },
  {
    "name": "flatty",
    "url": "https://github.com/treeform/flatty",
    "method": "git",
    "tags": [
      "binary",
      "serialize",
      "marshal",
      "hash"
    ],
    "description": "Serializer and tools for flat binary files.",
    "license": "MIT",
    "web": "https://github.com/treeform/flatty"
  },
  {
    "name": "supersnappy",
    "url": "https://github.com/guzba/supersnappy",
    "method": "git",
    "tags": [
      "compression",
      "snappy"
    ],
    "description": "Dependency-free and performant Nim Snappy implementation.",
    "license": "MIT",
    "web": "https://github.com/guzba/supersnappy"
  },
  {
    "name": "aglet",
    "url": "https://github.com/liquid600pgm/aglet",
    "method": "git",
    "tags": [
      "graphics",
      "opengl",
      "wrapper",
      "safe"
    ],
    "description": "A safe, high-level, optimized OpenGL wrapper",
    "license": "MIT",
    "web": "https://github.com/liquid600pgm/aglet"
  },
  {
    "name": "nimcmaes",
    "url": "https://github.com/zevv/nimcmaes",
    "method": "git",
    "tags": [
      "cmaes",
      "optimization"
    ],
    "description": "Nim CMAES library",
    "license": "Apache-2.0",
    "web": "https://github.com/zevv/nimcmaes"
  },
  {
    "name": "soundex",
    "url": "https://github.com/Kashiwara0205/soundex",
    "method": "git",
    "tags": [
      "library",
      "algorithm"
    ],
    "description": "soundex algorithm",
    "license": "MIT",
    "web": "https://github.com/Kashiwara0205/soundex"
  },
  {
    "name": "nimish",
    "url": "https://github.com/xflywind/nimish",
    "method": "git",
    "tags": [
      "macro",
      "library",
      "c"
    ],
    "description": "C macro for Nim.",
    "license": "Apache-2.0",
    "web": "https://github.com/xflywind/nimish"
  },
  {
    "name": "vds",
    "url": "https://github.com/doongjohn/VDS",
    "method": "git",
    "tags": [
      "vscode"
    ],
    "description": "<VSCode Data Swapper> Easily swap between multiple data folders.",
    "license": "MIT",
    "web": "https://github.com/doongjohn/VDS"
  },
  {
    "name": "kdb",
    "url": "https://github.com/inv2004/kdb_nim",
    "method": "git",
    "tags": [
      "kdb",
      "q",
      "k",
      "database",
      "bindings"
    ],
    "description": "Nim structs to work with Kdb in type-safe manner and low-level Nim to Kdb bindings",
    "license": "Apache-2.0",
    "web": "https://github.com/inv2004/kdb_nim"
  },
  {
    "name": "Unit",
    "url": "https://github.com/momeemt/Unit",
    "method": "git",
    "tags": [
      "unit",
      "type",
      "systemOfUnit",
      "library"
    ],
    "description": "A library that provides unit types in nim",
    "license": "MIT",
    "web": "https://github.com/momeemt/Unit"
  },
  {
<<<<<<< HEAD
    "name": "zfplugs",
    "url": "https://github.com/zendbit/nim.zfplugs",
    "method": "git",
    "tags": [
      "web",
      "http",
      "framework",
      "api",
      "asynchttpserver",
      "plugins"
    ],
    "description": "This is the plugins for the zfcore framework https://github.com/zendbit/nim.zfcore",
    "license": "BSD",
    "web": "https://github.com/zendbit/nim.zfplugs"
=======
    "name": "lockfreequeues",
    "url": "https://github.com/elijahr/lockfreequeues",
    "method": "git",
    "tags": [
      "queue",
      "circular-buffer",
      "ring-buffer",
      "spsc",
      "lock-free"
    ],
    "description": "Single-producer, single-consumer, lock-free queue implementations for Nim.",
    "license": "MIT",
    "web": "https://github.com/elijahr/lockfreequeues"
  },
  {
    "name": "shene",
    "url": "https://github.com/xflywind/shene",
    "method": "git",
    "tags": [
      "interface",
      "library",
      "prologue"
    ],
    "description": "Interface for Nim.",
    "license": "Apache-2.0",
    "web": "https://github.com/xflywind/shene"
  },
  {
    "name": "subnet",
    "url": "https://github.com/jiro4989/subnet",
    "method": "git",
    "tags": [
      "subnet",
      "ip",
      "cli",
      "command"
    ],
    "description": "subnet prints subnet mask in human readable.",
    "license": "MIT",
    "web": "https://github.com/jiro4989/subnet"
  },
  {
    "name": "norx",
    "url": "https://github.com/gokr/norx",
    "method": "git",
    "tags": [
      "game",
      "engine",
      "2d",
      "library",
      "wrapper"
    ],
    "description": "A wrapper of the ORX 2.5D game engine",
    "license": "Zlib",
    "web": "https://github.com/gokr/norx"
  },
  {
    "name": "jeknil",
    "url": "https://github.com/Knaque/jeknil",
    "method": "git",
    "tags": [
      "web",
      "binary",
      "blog",
      "markdown",
      "html"
    ],
    "description": "A blog post generator for people with priorities.",
    "license": "CC0-1.0",
    "web": "https://github.com/Knaque/jeknil"
  },
  {
    "name": "mime",
    "url": "https://github.com/enthus1ast/nimMime",
    "method": "git",
    "tags": [
      "mime",
      "email",
      "mail",
      "attachment"
    ],
    "description": "Library for attaching files to emails.",
    "license": "MIT",
    "web": "https://github.com/enthus1ast/nimMime"
  },
  {
    "name": "Echon",
    "url": "https://github.com/eXodiquas/Echon",
    "method": "git",
    "tags": [
      "generative",
      "l-system",
      "fractal",
      "art"
    ],
    "description": "A small package to create lindenmayer-systems or l-systems.",
    "license": "MIT",
    "web": "https://github.com/eXodiquas/Echon"
  },
  {
    "name": "nimrcon",
    "url": "https://github.com/mcilya/nimrcon",
    "method": "git",
    "tags": [
      "rcon",
      "client",
      "library"
    ],
    "description": "Simple RCON client in Nim lang.",
    "license": "MIT",
    "web": "https://github.com/mcilya/nimrcon"
>>>>>>> dafadb96
  }
]<|MERGE_RESOLUTION|>--- conflicted
+++ resolved
@@ -18597,7 +18597,119 @@
     "web": "https://github.com/momeemt/Unit"
   },
   {
-<<<<<<< HEAD
+    "name": "lockfreequeues",
+    "url": "https://github.com/elijahr/lockfreequeues",
+    "method": "git",
+    "tags": [
+      "queue",
+      "circular-buffer",
+      "ring-buffer",
+      "spsc",
+      "lock-free"
+    ],
+    "description": "Single-producer, single-consumer, lock-free queue implementations for Nim.",
+    "license": "MIT",
+    "web": "https://github.com/elijahr/lockfreequeues"
+  },
+  {
+    "name": "shene",
+    "url": "https://github.com/xflywind/shene",
+    "method": "git",
+    "tags": [
+      "interface",
+      "library",
+      "prologue"
+    ],
+    "description": "Interface for Nim.",
+    "license": "Apache-2.0",
+    "web": "https://github.com/xflywind/shene"
+  },
+  {
+    "name": "subnet",
+    "url": "https://github.com/jiro4989/subnet",
+    "method": "git",
+    "tags": [
+      "subnet",
+      "ip",
+      "cli",
+      "command"
+    ],
+    "description": "subnet prints subnet mask in human readable.",
+    "license": "MIT",
+    "web": "https://github.com/jiro4989/subnet"
+  },
+  {
+    "name": "norx",
+    "url": "https://github.com/gokr/norx",
+    "method": "git",
+    "tags": [
+      "game",
+      "engine",
+      "2d",
+      "library",
+      "wrapper"
+    ],
+    "description": "A wrapper of the ORX 2.5D game engine",
+    "license": "Zlib",
+    "web": "https://github.com/gokr/norx"
+  },
+  {
+    "name": "jeknil",
+    "url": "https://github.com/Knaque/jeknil",
+    "method": "git",
+    "tags": [
+      "web",
+      "binary",
+      "blog",
+      "markdown",
+      "html"
+    ],
+    "description": "A blog post generator for people with priorities.",
+    "license": "CC0-1.0",
+    "web": "https://github.com/Knaque/jeknil"
+  },
+  {
+    "name": "mime",
+    "url": "https://github.com/enthus1ast/nimMime",
+    "method": "git",
+    "tags": [
+      "mime",
+      "email",
+      "mail",
+      "attachment"
+    ],
+    "description": "Library for attaching files to emails.",
+    "license": "MIT",
+    "web": "https://github.com/enthus1ast/nimMime"
+  },
+  {
+    "name": "Echon",
+    "url": "https://github.com/eXodiquas/Echon",
+    "method": "git",
+    "tags": [
+      "generative",
+      "l-system",
+      "fractal",
+      "art"
+    ],
+    "description": "A small package to create lindenmayer-systems or l-systems.",
+    "license": "MIT",
+    "web": "https://github.com/eXodiquas/Echon"
+  },
+  {
+    "name": "nimrcon",
+    "url": "https://github.com/mcilya/nimrcon",
+    "method": "git",
+    "tags": [
+      "rcon",
+      "client",
+      "library"
+    ],
+    "description": "Simple RCON client in Nim lang.",
+    "license": "MIT",
+    "web": "https://github.com/mcilya/nimrcon"
+  },
+  {
     "name": "zfplugs",
     "url": "https://github.com/zendbit/nim.zfplugs",
     "method": "git",
@@ -18612,118 +18724,5 @@
     "description": "This is the plugins for the zfcore framework https://github.com/zendbit/nim.zfcore",
     "license": "BSD",
     "web": "https://github.com/zendbit/nim.zfplugs"
-=======
-    "name": "lockfreequeues",
-    "url": "https://github.com/elijahr/lockfreequeues",
-    "method": "git",
-    "tags": [
-      "queue",
-      "circular-buffer",
-      "ring-buffer",
-      "spsc",
-      "lock-free"
-    ],
-    "description": "Single-producer, single-consumer, lock-free queue implementations for Nim.",
-    "license": "MIT",
-    "web": "https://github.com/elijahr/lockfreequeues"
-  },
-  {
-    "name": "shene",
-    "url": "https://github.com/xflywind/shene",
-    "method": "git",
-    "tags": [
-      "interface",
-      "library",
-      "prologue"
-    ],
-    "description": "Interface for Nim.",
-    "license": "Apache-2.0",
-    "web": "https://github.com/xflywind/shene"
-  },
-  {
-    "name": "subnet",
-    "url": "https://github.com/jiro4989/subnet",
-    "method": "git",
-    "tags": [
-      "subnet",
-      "ip",
-      "cli",
-      "command"
-    ],
-    "description": "subnet prints subnet mask in human readable.",
-    "license": "MIT",
-    "web": "https://github.com/jiro4989/subnet"
-  },
-  {
-    "name": "norx",
-    "url": "https://github.com/gokr/norx",
-    "method": "git",
-    "tags": [
-      "game",
-      "engine",
-      "2d",
-      "library",
-      "wrapper"
-    ],
-    "description": "A wrapper of the ORX 2.5D game engine",
-    "license": "Zlib",
-    "web": "https://github.com/gokr/norx"
-  },
-  {
-    "name": "jeknil",
-    "url": "https://github.com/Knaque/jeknil",
-    "method": "git",
-    "tags": [
-      "web",
-      "binary",
-      "blog",
-      "markdown",
-      "html"
-    ],
-    "description": "A blog post generator for people with priorities.",
-    "license": "CC0-1.0",
-    "web": "https://github.com/Knaque/jeknil"
-  },
-  {
-    "name": "mime",
-    "url": "https://github.com/enthus1ast/nimMime",
-    "method": "git",
-    "tags": [
-      "mime",
-      "email",
-      "mail",
-      "attachment"
-    ],
-    "description": "Library for attaching files to emails.",
-    "license": "MIT",
-    "web": "https://github.com/enthus1ast/nimMime"
-  },
-  {
-    "name": "Echon",
-    "url": "https://github.com/eXodiquas/Echon",
-    "method": "git",
-    "tags": [
-      "generative",
-      "l-system",
-      "fractal",
-      "art"
-    ],
-    "description": "A small package to create lindenmayer-systems or l-systems.",
-    "license": "MIT",
-    "web": "https://github.com/eXodiquas/Echon"
-  },
-  {
-    "name": "nimrcon",
-    "url": "https://github.com/mcilya/nimrcon",
-    "method": "git",
-    "tags": [
-      "rcon",
-      "client",
-      "library"
-    ],
-    "description": "Simple RCON client in Nim lang.",
-    "license": "MIT",
-    "web": "https://github.com/mcilya/nimrcon"
->>>>>>> dafadb96
   }
 ]