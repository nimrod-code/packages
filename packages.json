--- conflicted
+++ resolved
@@ -9711,7 +9711,6 @@
 	  "web": "https://github.com/icyphox/fab"
   },
   {
-<<<<<<< HEAD
     "name": "nim7z",
     "url": "https://github.com/genotrance/nim7z",
     "method": "git",
@@ -9769,7 +9768,8 @@
     "description": "Nim library to bundle dependency files into executable",
     "license": "MIT",
     "web": "https://github.com/genotrance/nimdeps"
-=======
+  },
+  {
     "name": "intel_hex",
     "url": "https://github.com/keyme/nim_intel_hex",
     "method": "git",
@@ -9795,6 +9795,5 @@
     "description": "Nim Home Assistant (NimHA) is a hub for combining multiple home automation devices and automating jobs",
     "license": "GPLv3",
     "web": "https://github.com/ThomasTJdev/nim_homeassistant"
->>>>>>> 78e45f0d
   }
 ]