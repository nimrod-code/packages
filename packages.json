--- conflicted
+++ resolved
@@ -10208,7 +10208,6 @@
     "web": "https://github.com/emekoi/vecio.nim"
   },
   {
-<<<<<<< HEAD
     "name": "nmiline",
     "url": "https://github.com/mzteruru52/NmiLine",
     "method": "git",
@@ -10218,7 +10217,8 @@
     "description": "Plotting tool using NiGui",
     "license": "MIT",
     "web": "https://github.com/mzteruru52/NmiLine"
-=======
+  },
+  {
     "name": "c_alikes",
     "url": "https://github.com/ReneSac/c_alikes",
     "method": "git",
@@ -10246,6 +10246,5 @@
     "description": "Nim Espeak NG wrapper, for super easy Voice and Text-To-Speech",
     "license": "MIT",
     "web": "https://github.com/juancarlospaco/nim-espeak"
->>>>>>> c797974f
   }
 ]