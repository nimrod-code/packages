[
  {
    "name": "arturo",
    "url": "https://github.com/arturo-lang/arturo",
    "method": "git",
    "tags": [
      "nim",
      "vm",
      "programming",
      "rebol",
      "ruby",
      "haskell",
      "functional",
      "homoiconic"
    ],
    "description": "Simple, modern and portable interpreted programming language for efficient scripting",
    "license": "MIT",
    "web": "http://arturo-lang.io/",
    "doc": "http://arturo-lang.io/"
  },
  {
    "name": "nimchromepath",
    "url": "https://github.com/felipetesc/NimChromePath",
    "method": "git",
    "tags": [
      "chrome",
      "path",
      "nim"
    ],
    "description": "Thin lib to find if chrome exists on Windows, Mac, or Linux.",
    "license": "MIT",
    "web": "https://github.com/felipetesc/NimChromePath",
    "doc": "https://github.com/felipetesc/NimChromePath"
  },
  {
    "name": "nimbitarray",
    "url": "https://github.com/YesDrX/bitarray",
    "method": "git",
    "tags": [
      "bitarray",
      "nim"
    ],
    "description": "A simple bitarray library for nim.",
    "license": "MIT",
    "web": "https://yesdrx.github.io/bitarray/",
    "doc": "https://yesdrx.github.io/bitarray/"
  },
  {
    "name": "torim",
    "url": "https://github.com/KittyTechnoProgrammer/torim",
    "method": "git",
    "tags": [
      "tor",
      "hiddenservice"
    ],
    "description": "Updated version of tor.nim from https://github.com/FedericoCeratto/nim-tor",
    "license": "GPL-3.0",
    "web": "https://github.com/KittyTechnoProgrammer/torim",
    "doc": "https://github.com/KittyTechnoProgrammer/torim"
  },
  {
    "name": "jupyternim",
    "url": "https://github.com/stisa/jupyternim",
    "method": "git",
    "tags": [
      "jupyter",
      "nteract",
      "ipython",
      "jupyter-kernel"
    ],
    "description": "A Jupyter kernel for nim.",
    "license": "MIT",
    "web": "https://github.com/stisa/jupyternim/blob/master/README.md",
    "doc": "https://github.com/stisa/jupyternim"
  },
  {
    "name": "randgen",
    "url": "https://github.com/YesDrX/randgen",
    "method": "git",
    "tags": [
      "random",
      "nim",
      "pdf",
      "cdf"
    ],
    "description": "A random variable generating library for nim.",
    "license": "MIT",
    "web": "https://yesdrx.github.io/randgen/",
    "doc": "https://yesdrx.github.io/randgen/"
  },
  {
    "name": "numnim",
    "url": "https://github.com/YesDrX/numnim",
    "method": "git",
    "tags": [
      "numnim",
      "numpy",
      "ndarray",
      "matrix",
      "pandas",
      "dataframe"
    ],
    "description": "A numpy like ndarray and dataframe library for nim-lang.",
    "license": "MIT",
    "web": "https://github.com/YesDrX/numnim",
    "doc": "https://github.com/YesDrX/numnim"
  },
  {
    "name": "filesize",
    "url": "https://github.com/sergiotapia/filesize",
    "method": "git",
    "tags": [
      "filesize",
      "size"
    ],
    "description": "A Nim package to convert filesizes into other units, and turns filesizes into human readable strings.",
    "license": "MIT",
    "web": "https://github.com/sergiotapia/filesize",
    "doc": "https://github.com/sergiotapia/filesize"
  },
  {
    "name": "argon2_bind",
    "url": "https://github.com/D-Nice/argon2_bind",
    "method": "git",
    "tags": [
      "argon2",
      "kdf",
      "hash",
      "crypto",
      "phc",
      "c",
      "ffi",
      "cryptography"
    ],
    "description": "Bindings to the high-level Argon2 C API",
    "license": "Apache-2.0",
    "web": "https://github.com/D-Nice/argon2_bind",
    "doc": "https://d-nice.github.io/argon2_bind/"
  },
  {
    "name": "nbaser",
    "url": "https://github.com/D-Nice/nbaser",
    "method": "git",
    "tags": [
      "encode",
      "decode",
      "base",
      "unicode",
      "base58",
      "base-x"
    ],
    "description": "Encode/decode arbitrary unicode bases from size 2 to 256",
    "license": "Apache-2.0",
    "web": "https://github.com/D-Nice/nbaser",
    "doc": "https://d-nice.github.io/nbaser/"
  },
  {
    "name": "nio",
    "url": "https://github.com/KayraG/nio",
    "method": "git",
    "tags": [
      "server",
      "framework",
      "express",
      "http",
      "library"
    ],
    "description": "A Mini Server Framework for Nim language",
    "license": "MIT",
    "web": "https://github.com/KayraG/nio"
  },
  {
    "name": "decisiontree",
    "url": "https://github.com/Michedev/DecisionTreeNim",
    "method": "git",
    "tags": [
      "Decision tree",
      "Machine learning",
      "Random forest",
      "CART"
    ],
    "description": "Decision tree and Random forest CART implementation in Nim",
    "license": "GPL-3.0",
    "web": "https://github.com/Michedev/DecisionTreeNim"
  },
  {
    "name": "tsv2json",
    "url": "https://github.com/hectormonacci/tsv2json",
    "method": "git",
    "tags": [
      "TSV",
      "JSON"
    ],
    "description": "Turn TSV file or stream into JSON file or stream",
    "license": "MIT",
    "web": "https://github.com/hectormonacci/tsv2json"
  },
  {
    "name": "nimler",
    "url": "https://github.com/wltsmrz/nimler",
    "method": "git",
    "tags": [
      "Erlang",
      "Elixir"
    ],
    "description": "Erlang/Elixir NIFs for nim",
    "license": "MIT",
    "web": "https://github.com/wltsmrz/nimler"
  },
  {
    "name": "zstd",
    "url": "https://github.com/wltsmrz/nim_zstd",
    "method": "git",
    "tags": [
      "zstd",
      "compression"
    ],
    "description": "Bindings for zstd",
    "license": "MIT",
    "web": "https://github.com/wltsmrz/nim_zstd"
  },
  {
    "name": "QuickJS4nim",
    "url": "https://github.com/ImVexed/quickjs4nim",
    "method": "git",
    "tags": [
      "QuickJS",
      "Javascript",
      "Runtime",
      "Wrapper"
    ],
    "description": "A QuickJS wrapper for Nim",
    "license": "MIT",
    "web": "https://github.com/ImVexed/quickjs4nim"
  },
  {
    "name": "BitVector",
    "url": "https://github.com/MarcAzar/BitVector",
    "method": "git",
    "tags": [
      "Bit",
      "Array",
      "Vector",
      "Bloom"
    ],
    "description": "A high performance Nim implementation of BitVector with base SomeUnsignedInt(i.e: uint8-64) with support for slices, and seq supported operations",
    "license": "MIT",
    "web": "https://marcazar.github.io/BitVector"
  },
  {
    "name": "RollingHash",
    "url": "https://github.com/MarcAzar/RollingHash",
    "method": "git",
    "tags": [
      "Cyclic",
      "Hash",
      "BuzHash",
      "Rolling",
      "Rabin",
      "Karp",
      "CRC",
      "Fingerprint",
      "n-gram"
    ],
    "description": "A high performance Nim implementation of a Cyclic Polynomial Hash, aka BuzHash, and the Rabin-Karp algorithm",
    "license": "MIT",
    "web": "https://marcazar.github.io/RollingHash"
  },
  {
    "name": "BipBuffer",
    "url": "https://github.com/MarcAzar/BipBuffer",
    "method": "git",
    "tags": [
      "Bip Buffer",
      "Circular",
      "Ring",
      "Buffer",
      "nim"
    ],
    "description": "A Nim implementation of Simon Cooke's Bip Buffer. A type of circular buffer ensuring contiguous blocks of memory",
    "license": "MIT",
    "web": "https://marcazar.github.io/BipBuffer"
  },
  {
    "name": "whip",
    "url": "https://github.com/mattaylor/whip",
    "method": "git",
    "tags": [
      "http",
      "rest",
      "server",
      "httpbeast",
      "nest",
      "fast"
    ],
    "description": "Whip is high performance web application server based on httpbeast a nest for redix tree based routing with some extra opmtizations.",
    "license": "MIT",
    "web": "https://github.com/mattaylor/whip"
  },
  {
    "name": "elvis",
    "url": "https://github.com/mattaylor/elvis",
    "method": "git",
    "tags": [
      "operator",
      "elvis",
      "ternary",
      "template",
      "truthy",
      "falsy",
      "exception",
      "none",
      "null",
      "nil",
      "0",
      "NaN",
      "coalesce"
    ],
    "description": "The elvis package implements a 'truthy', 'ternary' and a 'coalesce' operator to Nim as syntactic sugar for working with conditional expressions",
    "license": "MIT",
    "web": "https://github.com/mattaylor/elvis"
  },
  {
    "name": "nimrun",
    "url": "https://github.com/lee-b/nimrun",
    "method": "git",
    "tags": [
      "shebang",
      "unix",
      "linux",
      "bsd",
      "mac",
      "shell",
      "script",
      "nimble",
      "nimcr",
      "compile",
      "run",
      "standalone"
    ],
    "description": "Shebang frontend for running nim code as scripts. Does not require .nim extensions.",
    "license": "MIT",
    "web": "https://github.com/lee-b/nimrun"
  },
  {
    "name": "sequtils2",
    "url": "https://github.com/Michedev/sequtils2",
    "method": "git",
    "tags": [
      "library",
      "sequence",
      "string",
      "openArray",
      "functional"
    ],
    "description": "Additional functions for sequences that are not present in sequtils",
    "license": "MIT",
    "web": "http://htmlpreview.github.io/?https://github.com/Michedev/sequtils2/blob/master/sequtils2.html"
  },
  {
    "name": "github_api",
    "url": "https://github.com/watzon/github-api-nim",
    "method": "git",
    "tags": [
      "library",
      "api",
      "github",
      "client"
    ],
    "description": "Nim wrapper for the GitHub API",
    "license": "WTFPL",
    "web": "https://github.com/watzon/github-api-nim"
  },
  {
    "name": "extensions",
    "url": "https://github.com/jyapayne/nim-extensions",
    "method": "git",
    "tags": [
      "library",
      "extensions",
      "addons"
    ],
    "description": "A library that will add useful tools to Nim's arsenal.",
    "license": "MIT",
    "web": "https://github.com/jyapayne/nim-extensions"
  },
  {
    "name": "nimates",
    "url": "https://github.com/jamesalbert/nimates",
    "method": "git",
    "tags": [
      "library",
      "postmates",
      "delivery"
    ],
    "description": "Client library for the Postmates API",
    "license": "Apache",
    "web": "https://github.com/jamesalbert/nimates"
  },
  {
    "name": "discordnim",
    "url": "https://github.com/Krognol/discordnim",
    "method": "git",
    "tags": [
      "library",
      "discord"
    ],
    "description": "Discord library for Nim",
    "license": "MIT",
    "web": "https://github.com/Krognol/discordnim"
  },
  {
    "name": "argument_parser",
    "url": "https://github.com/Xe/argument_parser/",
    "method": "git",
    "tags": [
      "library",
      "command-line",
      "arguments",
      "switches",
      "parsing"
    ],
    "description": "Provides a complex command-line parser",
    "license": "MIT",
    "web": "https://github.com/Xe/argument_parser"
  },
  {
    "name": "genieos",
    "url": "https://github.com/Araq/genieos/",
    "method": "git",
    "tags": [
      "library",
      "command-line",
      "sound",
      "recycle",
      "os"
    ],
    "description": "Too awesome procs to be included in nimrod.os module",
    "license": "MIT",
    "web": "https://github.com/Araq/genieos/"
  },
  {
    "name": "jester",
    "url": "https://github.com/dom96/jester/",
    "method": "git",
    "tags": [
      "web",
      "http",
      "framework",
      "dsl"
    ],
    "description": "A sinatra-like web framework for Nim.",
    "license": "MIT",
    "web": "https://github.com/dom96/jester"
  },
  {
    "name": "templates",
    "url": "https://github.com/onionhammer/nim-templates.git",
    "method": "git",
    "tags": [
      "web",
      "html",
      "template"
    ],
    "description": "A simple string templating library for Nim.",
    "license": "BSD",
    "web": "https://github.com/onionhammer/nim-templates"
  },
  {
    "name": "murmur",
    "url": "https://github.com/olahol/nimrod-murmur/",
    "method": "git",
    "tags": [
      "hash",
      "murmur"
    ],
    "description": "MurmurHash in pure Nim.",
    "license": "MIT",
    "web": "https://github.com/olahol/nimrod-murmur"
  },
  {
    "name": "libtcod_nim",
    "url": "https://github.com/Vladar4/libtcod_nim/",
    "method": "git",
    "tags": [
      "roguelike",
      "game",
      "library",
      "engine",
      "sdl",
      "opengl",
      "glsl"
    ],
    "description": "Wrapper of the libtcod library for the Nim language.",
    "license": "zlib",
    "web": "https://github.com/Vladar4/libtcod_nim"
  },
  {
    "name": "nimgame",
    "url": "https://github.com/Vladar4/nimgame/",
    "method": "git",
    "tags": [
      "deprecated",
      "game",
      "engine",
      "sdl"
    ],
    "description": "A simple 2D game engine for Nim language. Deprecated, use nimgame2 instead.",
    "license": "MIT",
    "web": "https://github.com/Vladar4/nimgame"
  },
  {
    "name": "nimgame2",
    "url": "https://github.com/Vladar4/nimgame2/",
    "method": "git",
    "tags": [
      "game",
      "engine",
      "sdl",
      "sdl2"
    ],
    "description": "A simple 2D game engine for Nim language.",
    "license": "MIT",
    "web": "https://github.com/Vladar4/nimgame2"
  },
  {
    "name": "sfml",
    "url": "https://github.com/fowlmouth/nimrod-sfml/",
    "method": "git",
    "tags": [
      "game",
      "library",
      "opengl"
    ],
    "description": "High level OpenGL-based Game Library",
    "license": "MIT",
    "web": "https://github.com/fowlmouth/nimrod-sfml"
  },
  {
    "name": "enet",
    "url": "https://github.com/fowlmouth/nimrod-enet/",
    "method": "git",
    "tags": [
      "game",
      "networking",
      "udp"
    ],
    "description": "Wrapper for ENet UDP networking library",
    "license": "MIT",
    "web": "https://github.com/fowlmouth/nimrod-enet"
  },
  {
    "name": "nim-locale",
    "alias": "locale"
  },
  {
    "name": "locale",
    "url": "https://github.com/Amrykid/nim-locale/",
    "method": "git",
    "tags": [
      "library",
      "locale",
      "i18n",
      "localization",
      "localisation",
      "globalization"
    ],
    "description": "A simple library for localizing Nim applications.",
    "license": "MIT",
    "web": "https://github.com/Amrykid/nim-locale"
  },
  {
    "name": "fowltek",
    "url": "https://github.com/fowlmouth/nimlibs/",
    "method": "git",
    "tags": [
      "game",
      "opengl",
      "wrappers",
      "library",
      "assorted"
    ],
    "description": "A collection of reusable modules and wrappers.",
    "license": "MIT",
    "web": "https://github.com/fowlmouth/nimlibs"
  },
  {
    "name": "nake",
    "url": "https://github.com/fowlmouth/nake/",
    "method": "git",
    "tags": [
      "build",
      "automation",
      "sortof"
    ],
    "description": "make-like for Nim. Describe your builds as tasks!",
    "license": "MIT",
    "web": "https://github.com/fowlmouth/nake"
  },
  {
    "name": "nimrod-glfw",
    "url": "https://github.com/rafaelvasco/nimrod-glfw/",
    "method": "git",
    "tags": [
      "library",
      "glfw",
      "opengl",
      "windowing",
      "game"
    ],
    "description": "Nim bindings for GLFW library.",
    "license": "MIT",
    "web": "https://github.com/rafaelvasco/nimrod-glfw"
  },
  {
    "name": "chipmunk",
    "alias": "chipmunk6"
  },
  {
    "name": "chipmunk6",
    "url": "https://github.com/fowlmouth/nimrod-chipmunk/",
    "method": "git",
    "tags": [
      "library",
      "physics",
      "game"
    ],
    "description": "Bindings for Chipmunk2D 6.x physics library",
    "license": "MIT",
    "web": "https://github.com/fowlmouth/nimrod-chipmunk"
  },
  {
    "name": "chipmunk7_demos",
    "url": "https://github.com/matkuki/chipmunk7_demos/",
    "method": "git",
    "tags": [
      "demos",
      "physics",
      "game"
    ],
    "description": "Chipmunk7 demos for Nim",
    "license": "MIT",
    "web": "https://github.com/matkuki/chipmunk7_demos"
  },
  {
    "name": "nim-glfw",
    "alias": "glfw"
  },
  {
    "name": "glfw",
    "url": "https://github.com/johnnovak/nim-glfw",
    "method": "git",
    "tags": [
      "library",
      "glfw",
      "opengl",
      "windowing",
      "game"
    ],
    "description": "A high-level GLFW 3 wrapper",
    "license": "MIT",
    "web": "https://github.com/johnnovak/nim-glfw"
  },
  {
    "name": "nim-ao",
    "alias": "ao"
  },
  {
    "name": "ao",
    "url": "https://github.com/ephja/nim-ao",
    "method": "git",
    "tags": [
      "library",
      "audio"
    ],
    "description": "A high-level libao wrapper",
    "license": "MIT",
    "web": "https://github.com/ephja/nim-ao"
  },
  {
    "name": "termbox",
    "url": "https://github.com/fowlmouth/nim-termbox",
    "method": "git",
    "tags": [
      "library",
      "terminal",
      "io"
    ],
    "description": "Termbox wrapper.",
    "license": "MIT",
    "web": "https://github.com/fowlmouth/nim-termbox"
  },
  {
    "name": "linagl",
    "url": "https://bitbucket.org/BitPuffin/linagl",
    "method": "hg",
    "tags": [
      "library",
      "opengl",
      "math",
      "game"
    ],
    "description": "OpenGL math library",
    "license": "CC0",
    "web": "https://bitbucket.org/BitPuffin/linagl"
  },
  {
    "name": "kwin",
    "url": "https://github.com/reactormonk/nim-kwin",
    "method": "git",
    "tags": [
      "library",
      "javascript",
      "kde"
    ],
    "description": "KWin JavaScript API wrapper",
    "license": "MIT",
    "web": "https://github.com/reactormonk/nim-kwin"
  },
  {
    "name": "opencv",
    "url": "https://github.com/dom96/nim-opencv",
    "method": "git",
    "tags": [
      "library",
      "wrapper",
      "opencv",
      "image",
      "processing"
    ],
    "description": "OpenCV wrapper",
    "license": "MIT",
    "web": "https://github.com/dom96/nim-opencv"
  },
  {
    "name": "nimble",
    "url": "https://github.com/nim-lang/nimble",
    "method": "git",
    "tags": [
      "app",
      "binary",
      "package",
      "manager"
    ],
    "description": "Nimble package manager",
    "license": "BSD",
    "web": "https://github.com/nim-lang/nimble"
  },
  {
    "name": "libnx",
    "url": "https://github.com/jyapayne/nim-libnx",
    "method": "git",
    "tags": [
      "switch",
      "nintendo",
      "libnx",
      "nx"
    ],
    "description": "A port of libnx to Nim",
    "license": "Unlicense",
    "web": "https://github.com/jyapayne/nim-libnx"
  },
  {
    "name": "switch_build",
    "url": "https://github.com/jyapayne/switch-build",
    "method": "git",
    "tags": [
      "switch",
      "nintendo",
      "build",
      "builder"
    ],
    "description": "An easy way to build homebrew files for the Nintendo Switch",
    "license": "MIT",
    "web": "https://github.com/jyapayne/switch-build"
  },
  {
    "name": "aporia",
    "url": "https://github.com/nim-lang/Aporia",
    "method": "git",
    "tags": [
      "app",
      "binary",
      "ide",
      "gtk"
    ],
    "description": "A Nim IDE.",
    "license": "GPLv2",
    "web": "https://github.com/nim-lang/Aporia"
  },
  {
    "name": "c2nim",
    "url": "https://github.com/nim-lang/c2nim",
    "method": "git",
    "tags": [
      "app",
      "binary",
      "tool",
      "header",
      "C"
    ],
    "description": "c2nim is a tool to translate Ansi C code to Nim.",
    "license": "MIT",
    "web": "https://github.com/nim-lang/c2nim"
  },
  {
    "name": "pas2nim",
    "url": "https://github.com/nim-lang/pas2nim",
    "method": "git",
    "tags": [
      "app",
      "binary",
      "tool",
      "Pascal"
    ],
    "description": "pas2nim is a tool to translate Pascal code to Nim.",
    "license": "MIT",
    "web": "https://github.com/nim-lang/pas2nim"
  },
  {
    "name": "ipsumgenera",
    "url": "https://github.com/dom96/ipsumgenera",
    "method": "git",
    "tags": [
      "app",
      "binary",
      "blog",
      "static",
      "generator"
    ],
    "description": "Static blog generator ala Jekyll.",
    "license": "MIT",
    "web": "https://github.com/dom96/ipsumgenera"
  },
  {
    "name": "clibpp",
    "url": "https://github.com/onionhammer/clibpp.git",
    "method": "git",
    "tags": [
      "import",
      "C++",
      "library",
      "wrap"
    ],
    "description": "Easy way to 'Mock' C++ interface",
    "license": "MIT",
    "web": "https://github.com/onionhammer/clibpp"
  },
  {
    "name": "pastebin",
    "url": "https://github.com/achesak/nim-pastebin",
    "method": "git",
    "tags": [
      "library",
      "wrapper",
      "pastebin"
    ],
    "description": "Pastebin API wrapper",
    "license": "MIT",
    "web": "https://github.com/achesak/nim-pastebin"
  },
  {
    "name": "yahooweather",
    "url": "https://github.com/achesak/nim-yahooweather",
    "method": "git",
    "tags": [
      "library",
      "wrapper",
      "weather"
    ],
    "description": "Yahoo! Weather API wrapper",
    "license": "MIT",
    "web": "https://github.com/achesak/nim-yahooweather"
  },
  {
    "name": "noaa",
    "url": "https://github.com/achesak/nim-noaa",
    "method": "git",
    "tags": [
      "library",
      "wrapper",
      "weather"
    ],
    "description": "NOAA weather API wrapper",
    "license": "MIT",
    "web": "https://github.com/achesak/nim-noaa"
  },
  {
    "name": "rss",
    "url": "https://github.com/achesak/nim-rss",
    "method": "git",
    "tags": [
      "library",
      "rss",
      "xml",
      "syndication"
    ],
    "description": "RSS library",
    "license": "MIT",
    "web": "https://github.com/achesak/nim-rss"
  },
  {
    "name": "extmath",
    "url": "https://github.com/achesak/extmath.nim",
    "method": "git",
    "tags": [
      "library",
      "math",
      "trigonometry"
    ],
    "description": "Nim math library",
    "license": "MIT",
    "web": "https://github.com/achesak/extmath.nim"
  },
  {
    "name": "gtk2",
    "url": "https://github.com/nim-lang/gtk2",
    "method": "git",
    "tags": [
      "wrapper",
      "gui",
      "gtk"
    ],
    "description": "Wrapper for gtk2, a feature rich toolkit for creating graphical user interfaces",
    "license": "MIT",
    "web": "https://github.com/nim-lang/gtk2"
  },
  {
    "name": "cairo",
    "url": "https://github.com/nim-lang/cairo",
    "method": "git",
    "tags": [
      "wrapper"
    ],
    "description": "Wrapper for cairo, a vector graphics library with display and print output",
    "license": "MIT",
    "web": "https://github.com/nim-lang/cairo"
  },
  {
    "name": "x11",
    "url": "https://github.com/nim-lang/x11",
    "method": "git",
    "tags": [
      "wrapper"
    ],
    "description": "Wrapper for X11",
    "license": "MIT",
    "web": "https://github.com/nim-lang/x11"
  },
  {
    "name": "opengl",
    "url": "https://github.com/nim-lang/opengl",
    "method": "git",
    "tags": [
      "wrapper"
    ],
    "description": "High-level and low-level wrapper for OpenGL",
    "license": "MIT",
    "web": "https://github.com/nim-lang/opengl"
  },
  {
    "name": "lua",
    "url": "https://github.com/nim-lang/lua",
    "method": "git",
    "tags": [
      "wrapper"
    ],
    "description": "Wrapper to interface with the Lua interpreter",
    "license": "MIT",
    "web": "https://github.com/nim-lang/lua"
  },
  {
    "name": "tcl",
    "url": "https://github.com/nim-lang/tcl",
    "method": "git",
    "tags": [
      "wrapper"
    ],
    "description": "Wrapper for the TCL programming language",
    "license": "MIT",
    "web": "https://github.com/nim-lang/tcl"
  },
  {
    "name": "glm",
    "url": "https://github.com/stavenko/nim-glm",
    "method": "git",
    "tags": [
      "opengl",
      "math",
      "matrix",
      "vector",
      "glsl"
    ],
    "description": "Port of c++ glm library with shader-like syntax",
    "license": "MIT",
    "web": "https://github.com/stavenko/nim-glm"
  },
  {
    "name": "python",
    "url": "https://github.com/nim-lang/python",
    "method": "git",
    "tags": [
      "wrapper"
    ],
    "description": "Wrapper to interface with Python interpreter",
    "license": "MIT",
    "web": "https://github.com/nim-lang/python"
  },
  {
    "name": "NimBorg",
    "url": "https://github.com/micklat/NimBorg",
    "method": "git",
    "tags": [
      "wrapper"
    ],
    "description": "High-level and low-level interfaces to python and lua",
    "license": "MIT",
    "web": "https://github.com/micklat/NimBorg"
  },
  {
    "name": "sha1",
    "url": "https://github.com/onionhammer/sha1",
    "method": "git",
    "tags": [
      "port",
      "hash",
      "sha1"
    ],
    "description": "SHA-1 produces a 160-bit (20-byte) hash value from arbitrary input",
    "license": "BSD"
  },
  {
    "name": "dropbox_filename_sanitizer",
    "url": "https://github.com/Araq/dropbox_filename_sanitizer/",
    "method": "git",
    "tags": [
      "dropbox"
    ],
    "description": "Tool to clean up filenames shared on Dropbox",
    "license": "MIT",
    "web": "https://github.com/Araq/dropbox_filename_sanitizer/"
  },
  {
    "name": "csv",
    "url": "https://github.com/achesak/nim-csv",
    "method": "git",
    "tags": [
      "csv",
      "parsing",
      "stringify",
      "library"
    ],
    "description": "Library for parsing, stringifying, reading, and writing CSV (comma separated value) files",
    "license": "MIT",
    "web": "https://github.com/achesak/nim-csv"
  },
  {
    "name": "geonames",
    "url": "https://github.com/achesak/nim-geonames",
    "method": "git",
    "tags": [
      "library",
      "wrapper",
      "geography"
    ],
    "description": "GeoNames API wrapper",
    "license": "MIT",
    "web": "https://github.com/achesak/nim-geonames"
  },
  {
    "name": "gravatar",
    "url": "https://github.com/achesak/nim-gravatar",
    "method": "git",
    "tags": [
      "library",
      "wrapper",
      "gravatar"
    ],
    "description": "Gravatar API wrapper",
    "license": "MIT",
    "web": "https://github.com/achesak/nim-gravatar"
  },
  {
    "name": "coverartarchive",
    "url": "https://github.com/achesak/nim-coverartarchive",
    "method": "git",
    "tags": [
      "library",
      "wrapper",
      "cover art",
      "music",
      "metadata"
    ],
    "description": "Cover Art Archive API wrapper",
    "license": "MIT",
    "web": "https://github.com/achesak/nim-coverartarchive"
  },
  {
    "name": "nim-ogg",
    "alias": "ogg"
  },
  {
    "name": "ogg",
    "url": "https://bitbucket.org/BitPuffin/nim-ogg",
    "method": "hg",
    "tags": [
      "library",
      "wrapper",
      "binding",
      "audio",
      "sound",
      "video",
      "metadata",
      "media"
    ],
    "description": "Binding to libogg",
    "license": "CC0"
  },
  {
    "name": "nim-vorbis",
    "alias": "vorbis"
  },
  {
    "name": "vorbis",
    "url": "https://bitbucket.org/BitPuffin/nim-vorbis",
    "method": "hg",
    "tags": [
      "library",
      "wrapper",
      "binding",
      "audio",
      "sound",
      "metadata",
      "media"
    ],
    "description": "Binding to libvorbis",
    "license": "CC0"
  },
  {
    "name": "nim-portaudio",
    "alias": "portaudio"
  },
  {
    "name": "portaudio",
    "url": "https://bitbucket.org/BitPuffin/nim-portaudio",
    "method": "hg",
    "tags": [
      "library",
      "wrapper",
      "binding",
      "audio",
      "sound",
      "media",
      "io"
    ],
    "description": "Binding to portaudio",
    "license": "CC0"
  },
  {
    "name": "commandeer",
    "url": "https://github.com/fenekku/commandeer",
    "method": "git",
    "tags": [
      "library",
      "command-line",
      "arguments",
      "switches",
      "parsing",
      "options"
    ],
    "description": "Provides a small command line parsing DSL (domain specific language)",
    "license": "MIT",
    "web": "https://github.com/fenekku/commandeer"
  },
  {
    "name": "scrypt.nim",
    "url": "https://bitbucket.org/BitPuffin/scrypt.nim",
    "method": "hg",
    "tags": [
      "library",
      "wrapper",
      "binding",
      "crypto",
      "cryptography",
      "hash",
      "password",
      "security"
    ],
    "description": "Binding and utilities for scrypt",
    "license": "CC0"
  },
  {
    "name": "bloom",
    "url": "https://github.com/boydgreenfield/nimrod-bloom",
    "method": "git",
    "tags": [
      "bloom-filter",
      "bloom",
      "probabilistic",
      "data structure",
      "set membership",
      "MurmurHash",
      "MurmurHash3"
    ],
    "description": "Efficient Bloom filter implementation in Nim using MurmurHash3.",
    "license": "MIT",
    "web": "https://www.github.com/boydgreenfield/nimrod-bloom"
  },
  {
    "name": "awesome_rmdir",
    "url": "https://github.com/Araq/awesome_rmdir/",
    "method": "git",
    "tags": [
      "rmdir",
      "awesome",
      "command-line"
    ],
    "description": "Command to remove acceptably empty directories.",
    "license": "MIT",
    "web": "https://github.com/Araq/awesome_rmdir/"
  },
  {
    "name": "nimalpm",
    "url": "https://github.com/barcharcraz/nimalpm/",
    "method": "git",
    "tags": [
      "alpm",
      "wrapper",
      "binding",
      "library"
    ],
    "description": "A nimrod wrapper for libalpm",
    "license": "GPLv2",
    "web": "https://www.github.com/barcharcraz/nimalpm/"
  },
  {
    "name": "png",
    "url": "https://github.com/barcharcraz/nimlibpng",
    "method": "git",
    "tags": [
      "png",
      "wrapper",
      "library",
      "libpng",
      "image"
    ],
    "description": "Nim wrapper for the libpng library",
    "license": "libpng",
    "web": "https://github.com/barcharcraz/nimlibpng"
  },
  {
    "name": "nimlibpng",
    "alias": "png"
  },
  {
    "name": "sdl2",
    "url": "https://github.com/nim-lang/sdl2",
    "method": "git",
    "tags": [
      "wrapper",
      "media",
      "audio",
      "video"
    ],
    "description": "Wrapper for SDL 2.x",
    "license": "MIT",
    "web": "https://github.com/nim-lang/sdl2"
  },
  {
    "name": "gamelib",
    "url": "https://github.com/PMunch/SDLGamelib",
    "method": "git",
    "tags": [
      "sdl",
      "game",
      "library"
    ],
    "description": "A library of functions to make creating games using Nim and SDL2 easier. This does not intend to be a full blown engine and tries to keep all the components loosely coupled so that individual parts can be used separately.",
    "license": "MIT",
    "web": "https://github.com/PMunch/SDLGamelib"
  },
  {
    "name": "nimcr",
    "url": "https://github.com/PMunch/nimcr",
    "method": "git",
    "tags": [
      "shebang",
      "utility"
    ],
    "description": "A small program to make Nim shebang-able without the overhead of compiling each time",
    "license": "MIT",
    "web": "https://github.com/PMunch/nimcr"
  },
  {
    "name": "gtkgenui",
    "url": "https://github.com/PMunch/gtkgenui",
    "method": "git",
    "tags": [
      "gtk2",
      "utility"
    ],
    "description": "This module provides the genui macro for the Gtk2 toolkit. Genui is a way to specify graphical interfaces in a hierarchical way to more clearly show the structure of the interface as well as simplifying the code.",
    "license": "MIT",
    "web": "https://github.com/PMunch/gtkgenui"
  },
  {
    "name": "persvector",
    "url": "https://github.com/PMunch/nim-persistent-vector",
    "method": "git",
    "tags": [
      "datastructures",
      "immutable",
      "persistent"
    ],
    "description": "This is an implementation of Clojures persistent vectors in Nim.",
    "license": "MIT",
    "web": "https://github.com/PMunch/nim-persistent-vector"
  },
  {
    "name": "pcap",
    "url": "https://github.com/PMunch/nim-pcap",
    "method": "git",
    "tags": [
      "pcap",
      "fileformats"
    ],
    "description": "Tiny pure Nim library to read PCAP files used by TcpDump/WinDump/Wireshark.",
    "license": "MIT",
    "web": "https://github.com/PMunch/nim-pcap"
  },
  {
    "name": "drawille",
    "url": "https://github.com/PMunch/drawille-nim",
    "method": "git",
    "tags": [
      "drawile",
      "terminal",
      "graphics"
    ],
    "description": "Drawing in terminal with Unicode Braille characters.",
    "license": "MIT",
    "web": "https://github.com/PMunch/drawille-nim"
  },
  {
    "name": "binaryparse",
    "url": "https://github.com/PMunch/binaryparse",
    "method": "git",
    "tags": [
      "parsing",
      "binary"
    ],
    "description": "Binary parser (and writer) in pure Nim. Generates efficient parsing procedures that handle many commonly seen patterns seen in binary files and does sub-byte field reading.",
    "license": "MIT",
    "web": "https://github.com/PMunch/binaryparse"
  },
  {
    "name": "libkeepass",
    "url": "https://github.com/PMunch/libkeepass",
    "method": "git",
    "tags": [
      "keepass",
      "password",
      "library"
    ],
    "description": "Library for reading KeePass files and decrypt the passwords within it",
    "license": "MIT",
    "web": "https://github.com/PMunch/libkeepass"
  },
  {
    "name": "zhsh",
    "url": "https://github.com/PMunch/zhangshasha",
    "method": "git",
    "tags": [
      "algorithm",
      "edit-distance"
    ],
    "description": "This module is a port of the Java implementation of the Zhang-Shasha algorithm for tree edit distance",
    "license": "MIT",
    "web": "https://github.com/PMunch/zhangshasha"
  },
  {
    "name": "termstyle",
    "url": "https://github.com/PMunch/termstyle",
    "method": "git",
    "tags": [
      "terminal",
      "colour",
      "style"
    ],
    "description": "Easy to use styles for terminal output",
    "license": "MIT",
    "web": "https://github.com/PMunch/termstyle"
  },
  {
    "name": "combparser",
    "url": "https://github.com/PMunch/combparser",
    "method": "git",
    "tags": [
      "parser",
      "combinator"
    ],
    "description": "A parser combinator library for easy generation of complex parsers",
    "license": "MIT",
    "web": "https://github.com/PMunch/combparser"
  },
  {
    "name": "protobuf",
    "url": "https://github.com/PMunch/protobuf-nim",
    "method": "git",
    "tags": [
      "protobuf",
      "serialization"
    ],
    "description": "Protobuf implementation in pure Nim that leverages the power of the macro system to not depend on any external tools",
    "license": "MIT",
    "web": "https://github.com/PMunch/protobuf-nim"
  },
  {
    "name": "strslice",
    "url": "https://github.com/PMunch/strslice",
    "method": "git",
    "tags": [
      "optimization",
      "strings",
      "library"
    ],
    "description": "Simple implementation of string slices with some of the strutils ported or wrapped to work on them. String slices offer a performance enhancement when working with large amounts of slices from one base string",
    "license": "MIT",
    "web": "https://github.com/PMunch/strslice"
  },
  {
    "name": "jsonschema",
    "url": "https://github.com/PMunch/jsonschema",
    "method": "git",
    "tags": [
      "json",
      "schema",
      "library",
      "validation"
    ],
    "description": "JSON schema validation and creation.",
    "license": "MIT",
    "web": "https://github.com/PMunch/jsonschema"
  },
  {
    "name": "nimlsp",
    "url": "https://github.com/PMunch/nimlsp",
    "method": "git",
    "tags": [
      "lsp",
      "nimsuggest",
      "editor"
    ],
    "description": "Language Server Protocol implementation for Nim",
    "license": "MIT",
    "web": "https://github.com/PMunch/nimlsp"
  },
  {
    "name": "optionsutils",
    "url": "https://github.com/PMunch/nim-optionsutils",
    "method": "git",
    "tags": [
      "options",
      "library",
      "safety"
    ],
    "description": "Utility macros for easier handling of options in Nim",
    "license": "MIT",
    "web": "https://github.com/PMunch/nim-optionsutils"
  },
  {
    "name": "getmac",
    "url": "https://github.com/PMunch/getmac",
    "method": "git",
    "tags": [
      "network",
      "mac",
      "ip"
    ],
    "description": "A package to get the MAC address of a local IP address",
    "license": "MIT",
    "web": "https://github.com/PMunch/getmac"
  },
  {
    "name": "macroutils",
    "url": "https://github.com/PMunch/macroutils",
    "method": "git",
    "tags": [
      "macros",
      "ast",
      "metaprogramming",
      "library",
      "utility"
    ],
    "description": "A package that makes creating macros easier",
    "license": "MIT",
    "web": "https://github.com/PMunch/macroutils"
  },
  {
    "name": "ansiparse",
    "url": "https://github.com/PMunch/ansiparse",
    "method": "git",
    "tags": [
      "ansi",
      "library",
      "parsing"
    ],
    "description": "Library to parse ANSI escape codes",
    "license": "MIT",
    "web": "https://github.com/PMunch/ansiparse"
  },
  {
    "name": "ansitohtml",
    "url": "https://github.com/PMunch/ansitohtml",
    "method": "git",
    "tags": [
      "ansi",
      "library",
      "html"
    ],
    "description": "Converts ANSI colour codes to HTML span tags with style tags",
    "license": "MIT",
    "web": "https://github.com/PMunch/ansitohtml"
  },
  {
    "name": "xevloop",
    "url": "https://github.com/PMunch/xevloop",
    "method": "git",
    "tags": [
      "x11",
      "library",
      "events"
    ],
    "description": "Library to more easily create X11 event loops",
    "license": "MIT",
    "web": "https://github.com/PMunch/xevloop"
  },
  {
    "name": "nancy",
    "url": "https://github.com/PMunch/nancy",
    "method": "git",
    "tags": [
      "ansi",
      "library",
      "terminal",
      "table"
    ],
    "description": "Nancy - Nim fancy ANSI tables",
    "license": "MIT",
    "web": "https://github.com/PMunch/nancy"
  },
  {
    "name": "imlib2",
    "url": "https://github.com/PMunch/Imlib2",
    "method": "git",
    "tags": [
      "library",
      "wrapper",
      "graphics",
      "imlib2"
    ],
    "description": "Simple wrapper of the Imlib2 library",
    "license": "MIT",
    "web": "https://github.com/PMunch/Imlib2"
  },
  {
    "name": "notificatcher",
    "url": "https://github.com/PMunch/notificatcher",
    "method": "git",
    "tags": [
      "binary",
      "freedesktop",
      "notifications",
      "dbus"
    ],
    "description": "Small program to grab notifications from freedesktop and output them according to a format",
    "license": "MIT",
    "web": "https://github.com/PMunch/notificatcher"
  },
  {
    "name": "sdl2_nim",
    "url": "https://github.com/Vladar4/sdl2_nim",
    "method": "git",
    "tags": [
      "library",
      "wrapper",
      "sdl2",
      "game",
      "video",
      "image",
      "audio",
      "network",
      "ttf"
    ],
    "description": "Wrapper of the SDL 2 library for the Nim language.",
    "license": "zlib",
    "web": "https://github.com/Vladar4/sdl2_nim"
  },
  {
    "name": "assimp",
    "url": "https://github.com/barcharcraz/nim-assimp",
    "method": "git",
    "tags": [
      "wrapper",
      "media",
      "mesh",
      "import",
      "game"
    ],
    "description": "Wrapper for the assimp library",
    "license": "MIT",
    "web": "https://github.com/barcharcraz/nim-assimp"
  },
  {
    "name": "freeimage",
    "url": "https://github.com/barcharcraz/nim-freeimage",
    "method": "git",
    "tags": [
      "wrapper",
      "media",
      "image",
      "import",
      "game"
    ],
    "description": "Wrapper for the FreeImage library",
    "license": "MIT",
    "web": "https://github.com/barcharcraz/nim-freeimage"
  },
  {
    "name": "bcrypt",
    "url": "https://github.com/ithkuil/bcryptnim/",
    "method": "git",
    "tags": [
      "hash",
      "crypto",
      "password",
      "bcrypt",
      "library"
    ],
    "description": "Wraps the bcrypt (blowfish) library for creating encrypted hashes (useful for passwords)",
    "license": "BSD",
    "web": "https://www.github.com/ithkuil/bcryptnim/"
  },
  {
    "name": "opencl",
    "url": "https://github.com/nim-lang/opencl",
    "method": "git",
    "tags": [
      "library"
    ],
    "description": "Low-level wrapper for OpenCL",
    "license": "MIT",
    "web": "https://github.com/nim-lang/opencl"
  },
  {
    "name": "DevIL",
    "url": "https://github.com/Varriount/DevIL",
    "method": "git",
    "tags": [
      "image",
      "library",
      "graphics",
      "wrapper"
    ],
    "description": "Wrapper for the DevIL image library",
    "license": "MIT",
    "web": "https://github.com/Varriount/DevIL"
  },
  {
    "name": "signals",
    "url": "https://github.com/fowlmouth/signals.nim",
    "method": "git",
    "tags": [
      "event-based",
      "observer pattern",
      "library"
    ],
    "description": "Signals/slots library.",
    "license": "MIT",
    "web": "https://github.com/fowlmouth/signals.nim"
  },
  {
    "name": "sling",
    "url": "https://github.com/Druage/sling",
    "method": "git",
    "tags": [
      "signal",
      "slots",
      "eventloop",
      "callback"
    ],
    "description": "Signal and Slot library for Nim.",
    "license": "unlicense",
    "web": "https://github.com/Druage/sling"
  },
  {
    "name": "number_files",
    "url": "https://github.com/Araq/number_files/",
    "method": "git",
    "tags": [
      "rename",
      "filename",
      "finder"
    ],
    "description": "Command to add counter suffix/prefix to a list of files.",
    "license": "MIT",
    "web": "https://github.com/Araq/number_files/"
  },
  {
    "name": "redissessions",
    "url": "https://github.com/ithkuil/redissessions/",
    "method": "git",
    "tags": [
      "jester",
      "sessions",
      "redis"
    ],
    "description": "Redis-backed sessions for jester",
    "license": "MIT",
    "web": "https://github.com/ithkuil/redissessions/"
  },
  {
    "name": "horde3d",
    "url": "https://github.com/fowlmouth/horde3d",
    "method": "git",
    "tags": [
      "graphics",
      "3d",
      "rendering",
      "wrapper"
    ],
    "description": "Wrapper for Horde3D, a small open source 3D rendering engine.",
    "license": "WTFPL",
    "web": "https://github.com/fowlmouth/horde3d"
  },
  {
    "name": "mongo",
    "url": "https://github.com/nim-lang/mongo",
    "method": "git",
    "tags": [
      "library",
      "wrapper",
      "database"
    ],
    "description": "Bindings and a high-level interface for MongoDB",
    "license": "MIT",
    "web": "https://github.com/nim-lang/mongo"
  },
  {
    "name": "allegro5",
    "url": "https://github.com/fowlmouth/allegro5",
    "method": "git",
    "tags": [
      "wrapper",
      "graphics",
      "games",
      "opengl",
      "audio"
    ],
    "description": "Wrapper for Allegro version 5.X",
    "license": "MIT",
    "web": "https://github.com/fowlmouth/allegro5"
  },
  {
    "name": "physfs",
    "url": "https://github.com/fowlmouth/physfs",
    "method": "git",
    "tags": [
      "wrapper",
      "filesystem",
      "archives"
    ],
    "description": "A library to provide abstract access to various archives.",
    "license": "WTFPL",
    "web": "https://github.com/fowlmouth/physfs"
  },
  {
    "name": "shoco",
    "url": "https://github.com/onionhammer/shoconim.git",
    "method": "git",
    "tags": [
      "compression",
      "shoco"
    ],
    "description": "A fast compressor for short strings",
    "license": "MIT",
    "web": "https://github.com/onionhammer/shoconim"
  },
  {
    "name": "murmur3",
    "url": "https://github.com/boydgreenfield/nimrod-murmur",
    "method": "git",
    "tags": [
      "MurmurHash",
      "MurmurHash3",
      "murmur",
      "hash",
      "hashing"
    ],
    "description": "A simple MurmurHash3 wrapper for Nim",
    "license": "MIT",
    "web": "https://github.com/boydgreenfield/nimrod-murmur"
  },
  {
    "name": "hex",
    "url": "https://github.com/esbullington/nimrod-hex",
    "method": "git",
    "tags": [
      "hex",
      "encoding"
    ],
    "description": "A simple hex package for Nim",
    "license": "MIT",
    "web": "https://github.com/esbullington/nimrod-hex"
  },
  {
    "name": "strfmt",
    "url": "https://github.com/bio-nim/nim-strfmt",
    "method": "git",
    "tags": [
      "library"
    ],
    "description": "A string formatting library inspired by Python's `format`.",
    "license": "MIT",
    "web": "https://github.com/bio-nim/nim-strfmt"
  },
  {
    "name": "jade-nim",
    "url": "https://github.com/idlewan/jade-nim",
    "method": "git",
    "tags": [
      "template",
      "jade",
      "web",
      "dsl",
      "html"
    ],
    "description": "Compiles jade templates to Nim procedures.",
    "license": "MIT",
    "web": "https://github.com/idlewan/jade-nim"
  },
  {
    "name": "gh_nimrod_doc_pages",
    "url": "https://github.com/Araq/gh_nimrod_doc_pages",
    "method": "git",
    "tags": [
      "command-line",
      "web",
      "automation",
      "documentation"
    ],
    "description": "Generates a GitHub documentation website for Nim projects.",
    "license": "MIT",
    "web": "https://github.com/Araq/gh_nimrod_doc_pages"
  },
  {
    "name": "midnight_dynamite",
    "url": "https://github.com/Araq/midnight_dynamite",
    "method": "git",
    "tags": [
      "wrapper",
      "library",
      "html",
      "markdown",
      "md"
    ],
    "description": "Wrapper for the markdown rendering hoedown library",
    "license": "MIT",
    "web": "https://github.com/Araq/midnight_dynamite"
  },
  {
    "name": "rsvg",
    "url": "https://github.com/def-/rsvg",
    "method": "git",
    "tags": [
      "wrapper",
      "library",
      "graphics"
    ],
    "description": "Wrapper for librsvg, a Scalable Vector Graphics (SVG) rendering library",
    "license": "MIT",
    "web": "https://github.com/def-/rsvg"
  },
  {
    "name": "emerald",
    "url": "https://github.com/flyx/emerald",
    "method": "git",
    "tags": [
      "dsl",
      "html",
      "template",
      "web"
    ],
    "description": "macro-based HTML templating engine",
    "license": "WTFPL",
    "web": "https://flyx.github.io/emerald/"
  },
  {
    "name": "niminst",
    "url": "https://github.com/nim-lang/niminst",
    "method": "git",
    "tags": [
      "app",
      "binary",
      "tool",
      "installation",
      "generator"
    ],
    "description": "tool to generate installers for Nim programs",
    "license": "MIT",
    "web": "https://github.com/nim-lang/niminst"
  },
  {
    "name": "redis",
    "url": "https://github.com/nim-lang/redis",
    "method": "git",
    "tags": [
      "redis",
      "client",
      "library"
    ],
    "description": "official redis client for Nim",
    "license": "MIT",
    "web": "https://github.com/nim-lang/redis"
  },
  {
    "name": "dialogs",
    "url": "https://github.com/nim-lang/dialogs",
    "method": "git",
    "tags": [
      "library",
      "ui",
      "gui",
      "dialog",
      "file"
    ],
    "description": "wraps GTK+ or Windows' open file dialogs",
    "license": "MIT",
    "web": "https://github.com/nim-lang/dialogs"
  },
  {
    "name": "vectors",
    "url": "https://github.com/blamestross/nimrod-vectors",
    "method": "git",
    "tags": [
      "math",
      "vectors",
      "library"
    ],
    "description": "Simple multidimensional vector math",
    "license": "MIT",
    "web": "https://github.com/blamestross/nimrod-vectors"
  },
  {
    "name": "bitarray",
    "url": "https://github.com/onecodex/nim-bitarray",
    "method": "git",
    "tags": [
      "Bit arrays",
      "Bit sets",
      "Bit vectors",
      "Data structures"
    ],
    "description": "mmap-backed bitarray implementation in Nim.",
    "license": "MIT",
    "web": "https://www.github.com/onecodex/nim-bitarray"
  },
  {
    "name": "appdirs",
    "url": "https://github.com/MrJohz/appdirs",
    "method": "git",
    "tags": [
      "utility",
      "filesystem"
    ],
    "description": "A utility library to find the directory you need to app in.",
    "license": "MIT",
    "web": "https://github.com/MrJohz/appdirs"
  },
  {
    "name": "sndfile",
    "url": "https://github.com/julienaubert/nim-sndfile",
    "method": "git",
    "tags": [
      "audio",
      "wav",
      "wrapper",
      "libsndfile"
    ],
    "description": "A wrapper of libsndfile",
    "license": "MIT",
    "web": "https://github.com/julienaubert/nim-sndfile"
  },
  {
    "name": "nim-sndfile",
    "alias": "sndfile"
  },
  {
    "name": "bigints",
    "url": "https://github.com/def-/bigints",
    "method": "git",
    "tags": [
      "math",
      "library",
      "numbers"
    ],
    "description": "Arbitrary-precision integers",
    "license": "MIT",
    "web": "https://github.com/def-/bigints"
  },
  {
    "name": "iterutils",
    "url": "https://github.com/def-/iterutils",
    "method": "git",
    "tags": [
      "library",
      "iterators"
    ],
    "description": "Functional operations for iterators and slices, similar to sequtils",
    "license": "MIT",
    "web": "https://github.com/def-/iterutils"
  },
  {
    "name": "hastyscribe",
    "url": "https://github.com/h3rald/hastyscribe",
    "method": "git",
    "tags": [
      "markdown",
      "html",
      "publishing"
    ],
    "description": "Self-contained markdown compiler generating self-contained HTML documents",
    "license": "MIT",
    "web": "https://h3rald.com/hastyscribe"
  },
  {
    "name": "nanomsg",
    "url": "https://github.com/def-/nim-nanomsg",
    "method": "git",
    "tags": [
      "library",
      "wrapper",
      "networking"
    ],
    "description": "Wrapper for the nanomsg socket library that provides several common communication patterns",
    "license": "MIT",
    "web": "https://github.com/def-/nim-nanomsg"
  },
  {
    "name": "directnimrod",
    "url": "https://bitbucket.org/barcharcraz/directnimrod",
    "method": "git",
    "tags": [
      "library",
      "wrapper",
      "graphics",
      "windows"
    ],
    "description": "Wrapper for microsoft's DirectX libraries",
    "license": "MS-PL",
    "web": "https://bitbucket.org/barcharcraz/directnimrod"
  },
  {
    "name": "imghdr",
    "url": "https://github.com/achesak/nim-imghdr",
    "method": "git",
    "tags": [
      "image",
      "formats",
      "files"
    ],
    "description": "Library for detecting the format of an image",
    "license": "MIT",
    "web": "https://github.com/achesak/nim-imghdr"
  },
  {
    "name": "csv2json",
    "url": "https://github.com/achesak/nim-csv2json",
    "method": "git",
    "tags": [
      "csv",
      "json"
    ],
    "description": "Convert CSV files to JSON",
    "license": "MIT",
    "web": "https://github.com/achesak/nim-csv2json"
  },
  {
    "name": "vecmath",
    "url": "https://github.com/barcharcraz/vecmath",
    "method": "git",
    "tags": [
      "library",
      "math",
      "vector"
    ],
    "description": "various vector maths utils for nimrod",
    "license": "MIT",
    "web": "https://github.com/barcharcraz/vecmath"
  },
  {
    "name": "lazy_rest",
    "url": "https://github.com/Araq/lazy_rest",
    "method": "git",
    "tags": [
      "library",
      "rst",
      "rest",
      "text",
      "html"
    ],
    "description": "Simple reST HTML generation with some extras.",
    "license": "MIT",
    "web": "https://github.com/Araq/lazy_rest"
  },
  {
    "name": "Phosphor",
    "url": "https://github.com/barcharcraz/Phosphor",
    "method": "git",
    "tags": [
      "library",
      "opengl",
      "graphics"
    ],
    "description": "eaiser use of OpenGL and GLSL shaders",
    "license": "MIT",
    "web": "https://github.com/barcharcraz/Phosphor"
  },
  {
    "name": "colorsys",
    "url": "https://github.com/achesak/nim-colorsys",
    "method": "git",
    "tags": [
      "library",
      "colors",
      "rgb",
      "yiq",
      "hls",
      "hsv"
    ],
    "description": "Convert between RGB, YIQ, HLS, and HSV color systems.",
    "license": "MIT",
    "web": "https://github.com/achesak/nim-colorsys"
  },
  {
    "name": "pythonfile",
    "url": "https://github.com/achesak/nim-pythonfile",
    "method": "git",
    "tags": [
      "library",
      "python",
      "files",
      "file"
    ],
    "description": "Wrapper of the file procedures to provide an interface as similar as possible to that of Python",
    "license": "MIT",
    "web": "https://github.com/achesak/nim-pythonfile"
  },
  {
    "name": "sndhdr",
    "url": "https://github.com/achesak/nim-sndhdr",
    "method": "git",
    "tags": [
      "library",
      "formats",
      "files",
      "sound",
      "audio"
    ],
    "description": "Library for detecting the format of a sound file",
    "license": "MIT",
    "web": "https://github.com/achesak/nim-sndhdr"
  },
  {
    "name": "irc",
    "url": "https://github.com/nim-lang/irc",
    "method": "git",
    "tags": [
      "library",
      "irc",
      "network"
    ],
    "description": "Implements a simple IRC client.",
    "license": "MIT",
    "web": "https://github.com/nim-lang/irc"
  },
  {
    "name": "random",
    "url": "https://github.com/oprypin/nim-random",
    "method": "git",
    "tags": [
      "library",
      "algorithms",
      "random"
    ],
    "description": "Pseudo-random number generation library inspired by Python",
    "license": "MIT",
    "web": "https://github.com/oprypin/nim-random"
  },
  {
    "name": "zmq",
    "url": "https://github.com/nim-lang/nim-zmq",
    "method": "git",
    "tags": [
      "library",
      "wrapper",
      "zeromq",
      "messaging",
      "queue"
    ],
    "description": "ZeroMQ 4 wrapper",
    "license": "MIT",
    "web": "https://github.com/nim-lang/nim-zmq"
  },
  {
    "name": "uuid",
    "url": "https://github.com/idlewan/nim-uuid",
    "method": "git",
    "tags": [
      "library",
      "wrapper",
      "uuid"
    ],
    "description": "UUID wrapper",
    "license": "MIT",
    "web": "https://github.com/idlewan/nim-uuid"
  },
  {
    "name": "robotparser",
    "url": "https://github.com/achesak/nim-robotparser",
    "method": "git",
    "tags": [
      "library",
      "useragent",
      "robots",
      "robot.txt"
    ],
    "description": "Determine if a useragent can access a URL using robots.txt",
    "license": "MIT",
    "web": "https://github.com/achesak/nim-robotparser"
  },
  {
    "name": "epub",
    "url": "https://github.com/achesak/nim-epub",
    "method": "git",
    "tags": [
      "library",
      "epub",
      "e-book"
    ],
    "description": "Module for working with EPUB e-book files",
    "license": "MIT",
    "web": "https://github.com/achesak/nim-epub"
  },
  {
    "name": "hashids",
    "url": "https://github.com/achesak/nim-hashids",
    "method": "git",
    "tags": [
      "library",
      "hashids"
    ],
    "description": "Nim implementation of Hashids",
    "license": "MIT",
    "web": "https://github.com/achesak/nim-hashids"
  },
  {
    "name": "openssl_evp",
    "url": "https://github.com/cowboy-coders/nim-openssl-evp",
    "method": "git",
    "tags": [
      "library",
      "crypto",
      "openssl"
    ],
    "description": "Wrapper for OpenSSL's EVP interface",
    "license": "OpenSSL and SSLeay",
    "web": "https://github.com/cowboy-coders/nim-openssl-evp"
  },
  {
    "name": "monad",
    "alias": "maybe"
  },
  {
    "name": "maybe",
    "url": "https://github.com/superfunc/maybe",
    "method": "git",
    "tags": [
      "library",
      "functional",
      "optional",
      "monad"
    ],
    "description": "basic monadic maybe type for Nim",
    "license": "BSD3",
    "web": "https://github.com/superfunc/maybe"
  },
  {
    "name": "eternity",
    "url": "https://github.com/hiteshjasani/nim-eternity",
    "method": "git",
    "tags": [
      "library",
      "time",
      "format"
    ],
    "description": "Humanize elapsed time",
    "license": "MIT",
    "web": "https://github.com/hiteshjasani/nim-eternity"
  },
  {
    "name": "gmp",
    "url": "https://github.com/subsetpark/nim-gmp",
    "method": "git",
    "tags": [
      "library",
      "bignum",
      "numbers",
      "math"
    ],
    "description": "wrapper for the GNU multiple precision arithmetic library (GMP)",
    "license": "LGPLv3 or GPLv2",
    "web": "https://github.com/subsetpark/nim-gmp"
  },
  {
    "name": "ludens",
    "url": "https://github.com/rnentjes/nim-ludens",
    "method": "git",
    "tags": [
      "library",
      "game",
      "opengl",
      "sfml"
    ],
    "description": "Little game library using opengl and sfml",
    "license": "MIT",
    "web": "https://github.com/rnentjes/nim-ludens"
  },
  {
    "name": "ffbookmarks",
    "url": "https://github.com/achesak/nim-ffbookmarks",
    "method": "git",
    "tags": [
      "firefox",
      "bookmarks",
      "library"
    ],
    "description": "Nim module for working with Firefox bookmarks",
    "license": "MIT",
    "web": "https://github.com/achesak/nim-ffbookmarks"
  },
  {
    "name": "moustachu",
    "url": "https://github.com/fenekku/moustachu.git",
    "method": "git",
    "tags": [
      "web",
      "html",
      "template",
      "mustache"
    ],
    "description": "Mustache templating for Nim.",
    "license": "MIT",
    "web": "https://github.com/fenekku/moustachu"
  },
  {
    "name": "easy_bcrypt",
    "url": "https://github.com/Akito13/easy-bcrypt.git",
    "method": "git",
    "tags": [
      "hash",
      "crypto",
      "password",
      "bcrypt"
    ],
    "description": "A simple wrapper providing a convenient reentrant interface for the bcrypt password hashing algorithm.",
    "license": "CC0"
  },
  {
    "name": "libclang",
    "url": "https://github.com/cowboy-coders/nim-libclang.git",
    "method": "git",
    "tags": [
      "wrapper",
      "bindings",
      "clang"
    ],
    "description": "wrapper for libclang (the C-interface of the clang LLVM frontend)",
    "license": "MIT",
    "web": "https://github.com/cowboy-coders/nim-libclang"
  },
  {
    "name": "nim-libclang",
    "alias": "libclang"
  },
  {
    "name": "nimqml",
    "url": "https://github.com/filcuc/nimqml",
    "method": "git",
    "tags": [
      "Qt",
      "Qml",
      "UI",
      "GUI"
    ],
    "description": "Qt Qml bindings",
    "license": "GPLv3",
    "web": "https://github.com/filcuc/nimqml"
  },
  {
    "name": "XPLM-Nim",
    "url": "https://github.com/jpoirier/XPLM-Nim",
    "method": "git",
    "tags": [
      "X-Plane",
      "XPLM",
      "Plugin",
      "SDK"
    ],
    "description": "X-Plane XPLM SDK wrapper",
    "license": "BSD",
    "web": "https://github.com/jpoirier/XPLM-Nim"
  },
  {
    "name": "csfml",
    "url": "https://github.com/oprypin/nim-csfml",
    "method": "git",
    "tags": [
      "sfml",
      "binding",
      "game",
      "media",
      "library",
      "opengl"
    ],
    "description": "Bindings for Simple and Fast Multimedia Library (through CSFML)",
    "license": "zlib",
    "web": "https://github.com/oprypin/nim-csfml"
  },
  {
    "name": "optional_t",
    "url": "https://github.com/flaviut/optional_t",
    "method": "git",
    "tags": [
      "option",
      "functional"
    ],
    "description": "Basic Option[T] library",
    "license": "MIT",
    "web": "https://github.com/flaviut/optional_t"
  },
  {
    "name": "nimrtlsdr",
    "url": "https://github.com/jpoirier/nimrtlsdr",
    "method": "git",
    "tags": [
      "rtl-sdr",
      "wrapper",
      "bindings",
      "rtlsdr"
    ],
    "description": "A Nim wrapper for librtlsdr",
    "license": "BSD",
    "web": "https://github.com/jpoirier/nimrtlsdr"
  },
  {
    "name": "lapp",
    "url": "https://gitlab.3dicc.com/gokr/lapp.git",
    "method": "git",
    "tags": [
      "args",
      "cmd",
      "opt",
      "parse",
      "parsing"
    ],
    "description": "Opt parser using synopsis as specification, ported from Lua.",
    "license": "MIT",
    "web": "https://gitlab.3dicc.com/gokr/lapp"
  },
  {
    "name": "blimp",
    "url": "https://gitlab.3dicc.com/gokr/blimp.git",
    "method": "git",
    "tags": [
      "app",
      "binary",
      "utility",
      "git",
      "git-fat"
    ],
    "description": "Utility that helps with big files in git, very similar to git-fat, s3annnex etc.",
    "license": "MIT",
    "web": "https://gitlab.3dicc.com/gokr/blimp"
  },
  {
    "name": "parsetoml",
    "url": "https://github.com/NimParsers/parsetoml.git",
    "method": "git",
    "tags": [
      "library",
      "parse"
    ],
    "description": "Library for parsing TOML files.",
    "license": "MIT",
    "web": "https://github.com/NimParsers/parsetoml"
  },
  {
    "name": "compiler",
    "url": "https://github.com/nim-lang/Nim.git",
    "method": "git",
    "tags": [
      "library"
    ],
    "description": "Compiler package providing the compiler sources as a library.",
    "license": "MIT",
    "web": "https://github.com/nim-lang/Nim"
  },
  {
    "name": "nre",
    "url": "https://github.com/flaviut/nre.git",
    "method": "git",
    "tags": [
      "library",
      "pcre",
      "regex"
    ],
    "description": "A better regular expression library",
    "license": "MIT",
    "web": "https://github.com/flaviut/nre"
  },
  {
    "name": "docopt",
    "url": "https://github.com/docopt/docopt.nim",
    "method": "git",
    "tags": [
      "command-line",
      "arguments",
      "parsing",
      "library"
    ],
    "description": "Command-line args parser based on Usage message",
    "license": "MIT",
    "web": "https://github.com/docopt/docopt.nim"
  },
  {
    "name": "bpg",
    "url": "https://github.com/def-/nim-bpg.git",
    "method": "git",
    "tags": [
      "image",
      "library",
      "wrapper"
    ],
    "description": "BPG (Better Portable Graphics) for Nim",
    "license": "MIT",
    "web": "https://github.com/def-/nim-bpg"
  },
  {
    "name": "io-spacenav",
    "url": "https://github.com/nimious/io-spacenav.git",
    "method": "git",
    "tags": [
      "binding",
      "3dx",
      "3dconnexion",
      "libspnav",
      "spacenav",
      "spacemouse",
      "spacepilot",
      "spacenavigator"
    ],
    "description": "Obsolete - please use spacenav instead!",
    "license": "MIT",
    "web": "https://github.com/nimious/io-spacenav"
  },
  {
    "name": "optionals",
    "url": "https://github.com/MasonMcGill/optionals.git",
    "method": "git",
    "tags": [
      "library",
      "option",
      "optional",
      "maybe"
    ],
    "description": "Option types",
    "license": "MIT",
    "web": "https://github.com/MasonMcGill/optionals"
  },
  {
    "name": "tuples",
    "url": "https://github.com/MasonMcGill/tuples.git",
    "method": "git",
    "tags": [
      "library",
      "tuple",
      "metaprogramming"
    ],
    "description": "Tuple manipulation utilities",
    "license": "MIT",
    "web": "https://github.com/MasonMcGill/tuples"
  },
  {
    "name": "fuse",
    "url": "https://github.com/akiradeveloper/nim-fuse.git",
    "method": "git",
    "tags": [
      "fuse",
      "library",
      "wrapper"
    ],
    "description": "A FUSE binding for Nim",
    "license": "MIT",
    "web": "https://github.com/akiradeveloper/nim-fuse"
  },
  {
    "name": "brainfuck",
    "url": "https://github.com/def-/nim-brainfuck.git",
    "method": "git",
    "tags": [
      "library",
      "binary",
      "app",
      "interpreter",
      "compiler",
      "language"
    ],
    "description": "A brainfuck interpreter and compiler",
    "license": "MIT",
    "web": "https://github.com/def-/nim-brainfuck"
  },
  {
    "name": "jwt",
    "url": "https://github.com/yglukhov/nim-jwt.git",
    "method": "git",
    "tags": [
      "library",
      "crypto",
      "hash"
    ],
    "description": "JSON Web Tokens for Nim",
    "license": "MIT",
    "web": "https://github.com/yglukhov/nim-jwt"
  },
  {
    "name": "pythonpathlib",
    "url": "https://github.com/achesak/nim-pythonpathlib.git",
    "method": "git",
    "tags": [
      "path",
      "directory",
      "python",
      "library"
    ],
    "description": "Module for working with paths that is as similar as possible to Python's pathlib",
    "license": "MIT",
    "web": "https://github.com/achesak/nim-pythonpathlib"
  },
  {
    "name": "RingBuffer",
    "url": "git@github.com:megawac/RingBuffer.nim.git",
    "method": "git",
    "tags": [
      "sequence",
      "seq",
      "circular",
      "ring",
      "buffer"
    ],
    "description": "Circular buffer implementation",
    "license": "MIT",
    "web": "https://github.com/megawac/RingBuffer.nim"
  },
  {
    "name": "nimrat",
    "url": "https://github.com/apense/nimrat",
    "method": "git",
    "tags": [
      "library",
      "math",
      "numbers"
    ],
    "description": "Module for working with rational numbers (fractions)",
    "license": "MIT",
    "web": "https://github.com/apense/nimrat"
  },
  {
    "name": "io-isense",
    "url": "https://github.com/nimious/io-isense.git",
    "method": "git",
    "tags": [
      "binding",
      "isense",
      "intersense",
      "inertiacube",
      "intertrax",
      "microtrax",
      "thales",
      "tracking",
      "sensor"
    ],
    "description": "Obsolete - please use isense instead!",
    "license": "MIT",
    "web": "https://github.com/nimious/io-isense"
  },
  {
    "name": "io-usb",
    "url": "https://github.com/nimious/io-usb.git",
    "method": "git",
    "tags": [
      "binding",
      "usb",
      "libusb"
    ],
    "description": "Obsolete - please use libusb instead!",
    "license": "MIT",
    "web": "https://github.com/nimious/io-usb"
  },
  {
    "name": "nimcfitsio",
    "url": "https://github.com/ziotom78/nimcfitsio.git",
    "method": "git",
    "tags": [
      "library",
      "binding",
      "cfitsio",
      "fits",
      "io"
    ],
    "description": "Bindings for CFITSIO, a library to read/write FITSIO images and tables.",
    "license": "MIT",
    "web": "https://github.com/ziotom78/nimcfitsio"
  },
  {
    "name": "glossolalia",
    "url": "https://github.com/fowlmouth/glossolalia",
    "method": "git",
    "tags": [
      "parser",
      "peg"
    ],
    "description": "A DSL for quickly writing parsers",
    "license": "CC0",
    "web": "https://github.com/fowlmouth/glossolalia"
  },
  {
    "name": "entoody",
    "url": "https://bitbucket.org/fowlmouth/entoody",
    "method": "git",
    "tags": [
      "component",
      "entity",
      "composition"
    ],
    "description": "A component/entity system",
    "license": "CC0",
    "web": "https://bitbucket.org/fowlmouth/entoody"
  },
  {
    "name": "msgpack",
    "url": "https://github.com/akiradeveloper/msgpack-nim.git",
    "method": "git",
    "tags": [
      "msgpack",
      "library",
      "serialization"
    ],
    "description": "A MessagePack binding for Nim",
    "license": "MIT",
    "web": "https://github.com/akiradeveloper/msgpack-nim"
  },
  {
    "name": "osinfo",
    "url": "https://github.com/nim-lang/osinfo.git",
    "method": "git",
    "tags": [
      "os",
      "library",
      "info"
    ],
    "description": "Modules providing information about the OS.",
    "license": "MIT",
    "web": "https://github.com/nim-lang/osinfo"
  },
  {
    "name": "io-myo",
    "url": "https://github.com/nimious/io-myo.git",
    "method": "git",
    "tags": [
      "binding",
      "myo",
      "thalmic",
      "armband",
      "gesture"
    ],
    "description": "Obsolete - please use myo instead!",
    "license": "MIT",
    "web": "https://github.com/nimious/io-myo"
  },
  {
    "name": "io-oculus",
    "url": "https://github.com/nimious/io-oculus.git",
    "method": "git",
    "tags": [
      "binding",
      "oculus",
      "rift",
      "vr",
      "libovr",
      "ovr",
      "dk1",
      "dk2",
      "gearvr"
    ],
    "description": "Obsolete - please use oculus instead!",
    "license": "MIT",
    "web": "https://github.com/nimious/io-oculus"
  },
  {
    "name": "closure_compiler",
    "url": "https://github.com/yglukhov/closure_compiler.git",
    "method": "git",
    "tags": [
      "binding",
      "closure",
      "compiler",
      "javascript"
    ],
    "description": "Bindings for Closure Compiler web API.",
    "license": "MIT",
    "web": "https://github.com/yglukhov/closure_compiler"
  },
  {
    "name": "io-serialport",
    "url": "https://github.com/nimious/io-serialport.git",
    "method": "git",
    "tags": [
      "binding",
      "libserialport",
      "serial",
      "communication"
    ],
    "description": "Obsolete - please use serialport instead!",
    "license": "MIT",
    "web": "https://github.com/nimious/io-serialport"
  },
  {
    "name": "beanstalkd",
    "url": "https://github.com/tormaroe/beanstalkd.nim.git",
    "method": "git",
    "tags": [
      "library",
      "queue",
      "messaging"
    ],
    "description": "A beanstalkd work queue client library.",
    "license": "MIT",
    "web": "https://github.com/tormaroe/beanstalkd.nim"
  },
  {
    "name": "wiki2text",
    "url": "https://github.com/rspeer/wiki2text.git",
    "method": "git",
    "tags": [
      "nlp",
      "wiki",
      "xml",
      "text"
    ],
    "description": "Quickly extracts natural-language text from a MediaWiki XML file.",
    "license": "MIT",
    "web": "https://github.com/rspeer/wiki2text"
  },
  {
    "name": "qt5_qtsql",
    "url": "https://github.com/philip-wernersbach/nim-qt5_qtsql.git",
    "method": "git",
    "tags": [
      "library",
      "wrapper",
      "database",
      "qt",
      "qt5",
      "qtsql",
      "sqlite",
      "postgres",
      "mysql"
    ],
    "description": "Binding for Qt 5's Qt SQL library that integrates with the features of the Nim language. Uses one API for multiple database engines.",
    "license": "MIT",
    "web": "https://github.com/philip-wernersbach/nim-qt5_qtsql"
  },
  {
    "name": "orient",
    "url": "https://github.com/philip-wernersbach/nim-orient",
    "method": "git",
    "tags": [
      "library",
      "wrapper",
      "database",
      "orientdb",
      "pure"
    ],
    "description": "OrientDB driver written in pure Nim, uses the OrientDB 2.0 Binary Protocol with Binary Serialization.",
    "license": "MPL",
    "web": "https://github.com/philip-wernersbach/nim-orient"
  },
  {
    "name": "syslog",
    "url": "https://github.com/FedericoCeratto/nim-syslog",
    "method": "git",
    "tags": [
      "library",
      "pure"
    ],
    "description": "Syslog module.",
    "license": "LGPLv3",
    "web": "https://github.com/FedericoCeratto/nim-syslog"
  },
  {
    "name": "nimes",
    "url": "https://github.com/def-/nimes",
    "method": "git",
    "tags": [
      "emulator",
      "nes",
      "game",
      "sdl",
      "javascript"
    ],
    "description": "NES emulator using SDL2, also compiles to JavaScript with emscripten.",
    "license": "MPL",
    "web": "https://github.com/def-/nimes"
  },
  {
    "name": "syscall",
    "url": "https://github.com/def-/nim-syscall",
    "method": "git",
    "tags": [
      "library"
    ],
    "description": "Raw system calls for Nim",
    "license": "MPL",
    "web": "https://github.com/def-/nim-syscall"
  },
  {
    "name": "jnim",
    "url": "https://github.com/yglukhov/jnim",
    "method": "git",
    "tags": [
      "library",
      "java",
      "jvm",
      "bridge",
      "bindings"
    ],
    "description": "Nim - Java bridge",
    "license": "MIT",
    "web": "https://github.com/yglukhov/jnim"
  },
  {
    "name": "nimPDF",
    "url": "https://github.com/jangko/nimpdf",
    "method": "git",
    "tags": [
      "library",
      "PDF",
      "document"
    ],
    "description": "library for generating PDF files",
    "license": "MIT",
    "web": "https://github.com/jangko/nimpdf"
  },
  {
    "name": "LLVM",
    "url": "https://github.com/FedeOmoto/llvm",
    "method": "git",
    "tags": [
      "LLVM",
      "bindings",
      "wrapper"
    ],
    "description": "LLVM bindings for the Nim language.",
    "license": "MIT",
    "web": "https://github.com/FedeOmoto/llvm"
  },
  {
    "name": "nshout",
    "url": "https://github.com/Senketsu/nshout",
    "method": "git",
    "tags": [
      "library",
      "shouter",
      "libshout",
      "wrapper",
      "bindings",
      "audio",
      "web"
    ],
    "description": "Nim bindings for libshout",
    "license": "MIT",
    "web": "https://github.com/Senketsu/nshout"
  },
  {
    "name": "nsu",
    "url": "https://github.com/Senketsu/nsu",
    "method": "git",
    "tags": [
      "library",
      "tool",
      "utility",
      "screenshot"
    ],
    "description": "Simple screenshot library & cli tool made in Nim",
    "license": "MIT",
    "web": "https://github.com/Senketsu/nsu"
  },
  {
    "name": "nuuid",
    "url": "https://github.com/yglukhov/nim-only-uuid",
    "method": "git",
    "tags": [
      "library",
      "uuid",
      "guid"
    ],
    "description": "A Nim source only UUID generator",
    "license": "MIT",
    "web": "https://github.com/yglukhov/nim-only-uuid"
  },
  {
    "name": "fftw3",
    "url": "https://github.com/Clonkk/nimfftw3",
    "method": "git",
    "tags": [
      "library",
      "math",
      "fft"
    ],
    "description": "Bindings to the FFTW library",
    "license": "LGPL",
    "web": "https://github.com/Clonkk/nimfftw3"
  },
  {
    "name": "nrpl",
    "url": "https://github.com/vegansk/nrpl",
    "method": "git",
    "tags": [
      "REPL",
      "application"
    ],
    "description": "A rudimentary Nim REPL",
    "license": "MIT",
    "web": "https://github.com/vegansk/nrpl"
  },
  {
    "name": "nim-geocoding",
    "alias": "geocoding"
  },
  {
    "name": "geocoding",
    "url": "https://github.com/saratchandra92/nim-geocoding",
    "method": "git",
    "tags": [
      "library",
      "geocoding",
      "maps"
    ],
    "description": "A simple library for Google Maps Geocoding API",
    "license": "MIT",
    "web": "https://github.com/saratchandra92/nim-geocoding"
  },
  {
    "name": "io-gles",
    "url": "https://github.com/nimious/io-gles.git",
    "method": "git",
    "tags": [
      "binding",
      "khronos",
      "gles",
      "opengl es"
    ],
    "description": "Obsolete - please use gles instead!",
    "license": "MIT",
    "web": "https://github.com/nimious/io-gles"
  },
  {
    "name": "io-egl",
    "url": "https://github.com/nimious/io-egl.git",
    "method": "git",
    "tags": [
      "binding",
      "khronos",
      "egl",
      "opengl",
      "opengl es",
      "openvg"
    ],
    "description": "Obsolete - please use egl instead!",
    "license": "MIT",
    "web": "https://github.com/nimious/io-egl"
  },
  {
    "name": "io-sixense",
    "url": "https://github.com/nimious/io-sixense.git",
    "method": "git",
    "tags": [
      "binding",
      "sixense",
      "razer hydra",
      "stem system",
      "vr"
    ],
    "description": "Obsolete - please use sixense instead!",
    "license": "MIT",
    "web": "https://github.com/nimious/io-sixense"
  },
  {
    "name": "tnetstring",
    "url": "https://mahlon@bitbucket.org/mahlon/nim-tnetstring",
    "method": "hg",
    "tags": [
      "tnetstring",
      "library",
      "serialization"
    ],
    "description": "Parsing and serializing for the TNetstring format.",
    "license": "MIT",
    "web": "http://bitbucket.org/mahlon/nim-tnetstring"
  },
  {
    "name": "msgpack4nim",
    "url": "https://github.com/jangko/msgpack4nim",
    "method": "git",
    "tags": [
      "msgpack",
      "library",
      "serialization",
      "deserialization"
    ],
    "description": "Another MessagePack implementation written in pure nim",
    "license": "MIT",
    "web": "https://github.com/jangko/msgpack4nim"
  },
  {
    "name": "binaryheap",
    "url": "https://github.com/bluenote10/nim-heap",
    "method": "git",
    "tags": [
      "heap",
      "priority queue"
    ],
    "description": "Simple binary heap implementation",
    "license": "MIT",
    "web": "https://github.com/bluenote10/nim-heap"
  },
  {
    "name": "stringinterpolation",
    "url": "https://github.com/bluenote10/nim-stringinterpolation",
    "method": "git",
    "tags": [
      "string formatting",
      "string interpolation"
    ],
    "description": "String interpolation with printf syntax",
    "license": "MIT",
    "web": "https://github.com/bluenote10/nim-stringinterpolation"
  },
  {
    "name": "libovr",
    "url": "https://github.com/bluenote10/nim-ovr",
    "method": "git",
    "tags": [
      "Oculus Rift",
      "virtual reality"
    ],
    "description": "Nim bindings for libOVR (Oculus Rift)",
    "license": "MIT",
    "web": "https://github.com/bluenote10/nim-ovr"
  },
  {
    "name": "delaunay",
    "url": "https://github.com/Nycto/DelaunayNim",
    "method": "git",
    "tags": [
      "delaunay",
      "library",
      "algorithms",
      "graph"
    ],
    "description": "2D Delaunay triangulations",
    "license": "MIT",
    "web": "https://github.com/Nycto/DelaunayNim"
  },
  {
    "name": "linenoise",
    "url": "https://github.com/fallingduck/linenoise-nim",
    "method": "git",
    "tags": [
      "linenoise",
      "readline",
      "library",
      "wrapper",
      "command-line"
    ],
    "description": "Wrapper for linenoise, a free, self-contained alternative to GNU readline.",
    "license": "BSD",
    "web": "https://github.com/fallingduck/linenoise-nim"
  },
  {
    "name": "struct",
    "url": "https://github.com/OpenSystemsLab/struct.nim",
    "method": "git",
    "tags": [
      "struct",
      "library",
      "python",
      "pack",
      "unpack"
    ],
    "description": "Python-like 'struct' for Nim",
    "license": "MIT",
    "web": "https://github.com/OpenSystemsLab/struct.nim"
  },
  {
    "name": "uri2",
    "url": "https://github.com/achesak/nim-uri2",
    "method": "git",
    "tags": [
      "uri",
      "url",
      "library"
    ],
    "description": "Nim module for better URI handling",
    "license": "MIT",
    "web": "https://github.com/achesak/nim-uri2"
  },
  {
    "name": "hmac",
    "url": "https://github.com/OpenSystemsLab/hmac.nim",
    "method": "git",
    "tags": [
      "hmac",
      "authentication",
      "hash",
      "sha1",
      "md5"
    ],
    "description": "HMAC-SHA1 and HMAC-MD5 hashing in Nim",
    "license": "MIT",
    "web": "https://github.com/OpenSystemsLab/hmac.nim"
  },
  {
    "name": "mongrel2",
    "url": "https://mahlon@bitbucket.org/mahlon/nim-mongrel2",
    "method": "hg",
    "tags": [
      "mongrel2",
      "library",
      "www"
    ],
    "description": "Handler framework for the Mongrel2 web server.",
    "license": "MIT",
    "web": "http://bitbucket.org/mahlon/nim-mongrel2"
  },
  {
    "name": "shimsham",
    "url": "https://github.com/apense/shimsham",
    "method": "git",
    "tags": [
      "crypto",
      "hash",
      "hashing",
      "digest"
    ],
    "description": "Hashing/Digest collection in pure Nim",
    "license": "MIT",
    "web": "https://github.com/apense/shimsham"
  },
  {
    "name": "base32",
    "url": "https://github.com/OpenSystemsLab/base32.nim",
    "method": "git",
    "tags": [
      "base32",
      "encode",
      "decode"
    ],
    "description": "Base32 library for Nim",
    "license": "MIT",
    "web": "https://github.com/OpenSystemsLab/base32.nim"
  },
  {
    "name": "otp",
    "url": "https://github.com/OpenSystemsLab/otp.nim",
    "method": "git",
    "tags": [
      "otp",
      "hotp",
      "totp",
      "time",
      "password",
      "one",
      "google",
      "authenticator"
    ],
    "description": "One Time Password library for Nim",
    "license": "MIT",
    "web": "https://github.com/OpenSystemsLab/otp.nim"
  },
  {
    "name": "q",
    "url": "https://github.com/OpenSystemsLab/q.nim",
    "method": "git",
    "tags": [
      "css",
      "selector",
      "query",
      "match",
      "find",
      "html",
      "xml",
      "jquery"
    ],
    "description": "Simple package for query HTML/XML elements using a CSS3 or jQuery-like selector syntax",
    "license": "MIT",
    "web": "https://github.com/OpenSystemsLab/q.nim"
  },
  {
    "name": "bignum",
    "url": "https://github.com/kaushalmodi/bignum",
    "method": "git",
    "tags": [
      "bignum",
      "gmp",
      "wrapper"
    ],
    "description": "Wrapper around the GMP bindings for the Nim language.",
    "license": "MIT",
    "web": "https://github.com/kaushalmodi/bignum"
  },
  {
    "name": "rbtree",
    "url": "https://github.com/Nycto/RBTreeNim",
    "method": "git",
    "tags": [
      "tree",
      "binary search tree",
      "rbtree",
      "red black tree"
    ],
    "description": "Red/Black Trees",
    "license": "MIT",
    "web": "https://github.com/Nycto/RBTreeNim"
  },
  {
    "name": "anybar",
    "url": "https://github.com/ba0f3/anybar.nim",
    "method": "git",
    "tags": [
      "anybar",
      "menubar",
      "status",
      "indicator"
    ],
    "description": "Control AnyBar instances with Nim",
    "license": "MIT",
    "web": "https://github.com/ba0f3/anybar.nim"
  },
  {
    "name": "astar",
    "url": "https://github.com/Nycto/AStarNim",
    "method": "git",
    "tags": [
      "astar",
      "A*",
      "pathfinding",
      "algorithm"
    ],
    "description": "A* Pathfinding",
    "license": "MIT",
    "web": "https://github.com/Nycto/AStarNim"
  },
  {
    "name": "lazy",
    "url": "https://github.com/petermora/nimLazy/",
    "method": "git",
    "tags": [
      "library",
      "iterator",
      "lazy list"
    ],
    "description": "Iterator library for Nim",
    "license": "MIT",
    "web": "https://github.com/petermora/nimLazy"
  },
  {
    "name": "asyncpythonfile",
    "url": "https://github.com/fallingduck/asyncpythonfile-nim",
    "method": "git",
    "tags": [
      "async",
      "asynchronous",
      "library",
      "python",
      "file",
      "files"
    ],
    "description": "High level, asynchronous file API mimicking Python's file interface.",
    "license": "ISC",
    "web": "https://github.com/fallingduck/asyncpythonfile-nim"
  },
  {
    "name": "nimfuzz",
    "url": "https://github.com/apense/nimfuzz",
    "method": "git",
    "tags": [
      "fuzzing",
      "unit-testing",
      "hacking",
      "security"
    ],
    "description": "Simple and compact fuzzing",
    "license": "Apache License 2.0",
    "web": "https://apense.github.io/nimfuzz"
  },
  {
    "name": "linalg",
    "url": "https://github.com/unicredit/linear-algebra",
    "method": "git",
    "tags": [
      "vector",
      "matrix",
      "linear-algebra",
      "BLAS",
      "LAPACK"
    ],
    "description": "Linear algebra for Nim",
    "license": "Apache License 2.0",
    "web": "https://github.com/unicredit/linear-algebra"
  },
  {
    "name": "sequester",
    "url": "https://github.com/fallingduck/sequester",
    "method": "git",
    "tags": [
      "library",
      "seq",
      "sequence",
      "strings",
      "iterators",
      "php"
    ],
    "description": "Library for converting sequences to strings. Also has PHP-inspired explode and implode procs.",
    "license": "ISC",
    "web": "https://github.com/fallingduck/sequester"
  },
  {
    "name": "options",
    "url": "https://github.com/fallingduck/options-nim",
    "method": "git",
    "tags": [
      "library",
      "option",
      "optionals",
      "maybe"
    ],
    "description": "Temporary package to fix broken code in 0.11.2 stable.",
    "license": "MIT",
    "web": "https://github.com/fallingduck/options-nim"
  },
  {
    "name": "oldwinapi",
    "url": "https://github.com/nim-lang/oldwinapi",
    "method": "git",
    "tags": [
      "library",
      "windows",
      "api"
    ],
    "description": "Old Win API library for Nim",
    "license": "LGPL with static linking exception",
    "web": "https://github.com/nim-lang/oldwinapi"
  },
  {
    "name": "nimx",
    "url": "https://github.com/yglukhov/nimx",
    "method": "git",
    "tags": [
      "gui",
      "ui",
      "library"
    ],
    "description": "Cross-platform GUI framework",
    "license": "MIT",
    "web": "https://github.com/yglukhov/nimx"
  },
  {
    "name": "webview",
    "url": "https://github.com/oskca/webview",
    "method": "git",
    "tags": [
      "gui",
      "ui",
      "webview",
      "cross",
      "web",
      "library"
    ],
    "description": "Nim bindings for https://github.com/zserge/webview, a cross platform single header webview library",
    "license": "MIT",
    "web": "https://github.com/oskca/webview"
  },
  {
    "name": "memo",
    "url": "https://github.com/andreaferretti/memo",
    "method": "git",
    "tags": [
      "memo",
      "memoization",
      "memoize",
      "cache"
    ],
    "description": "Memoize Nim functions",
    "license": "Apache License 2.0",
    "web": "https://github.com/andreaferretti/memo"
  },
  {
    "name": "base62",
    "url": "https://github.com/singularperturbation/base62-encode",
    "method": "git",
    "tags": [
      "base62",
      "encode",
      "decode"
    ],
    "description": "Arbitrary base encoding-decoding functions, defaulting to Base-62.",
    "license": "MIT",
    "web": "https://github.com/singularperturbation/base62-encode"
  },
  {
    "name": "telebot",
    "url": "https://github.com/ba0f3/telebot.nim",
    "method": "git",
    "tags": [
      "telebot",
      "telegram",
      "bot",
      "api",
      "client",
      "async"
    ],
    "description": "Async Telegram Bot API Client",
    "license": "MIT",
    "web": "https://github.com/ba0f3/telebot.nim"
  },
  {
    "name": "tempfile",
    "url": "https://github.com/OpenSystemsLab/tempfile.nim",
    "method": "git",
    "tags": [
      "temp",
      "mktemp",
      "make",
      "mk",
      "mkstemp",
      "mkdtemp"
    ],
    "description": "Temporary files and directories",
    "license": "MIT",
    "web": "https://github.com/OpenSystemsLab/tempfile.nim"
  },
  {
    "name": "AstroNimy",
    "url": "https://github.com/super-massive-black-holes/AstroNimy",
    "method": "git",
    "tags": [
      "science",
      "astronomy",
      "library"
    ],
    "description": "Astronomical library for Nim",
    "license": "MIT",
    "web": "https://github.com/super-massive-black-holes/AstroNimy"
  },
  {
    "name": "patty",
    "url": "https://github.com/andreaferretti/patty",
    "method": "git",
    "tags": [
      "pattern",
      "adt",
      "variant",
      "pattern matching",
      "algebraic data type"
    ],
    "description": "Algebraic data types and pattern matching",
    "license": "Apache License 2.0",
    "web": "https://github.com/andreaferretti/patty"
  },
  {
    "name": "einheit",
    "url": "https://github.com/jyapayne/einheit",
    "method": "git",
    "tags": [
      "unit",
      "tests",
      "unittest",
      "unit tests",
      "unit test macro"
    ],
    "description": "Pretty looking, full featured, Python-inspired unit test library.",
    "license": "MIT",
    "web": "https://github.com/jyapayne/einheit"
  },
  {
    "name": "plists",
    "url": "https://github.com/yglukhov/plists",
    "method": "git",
    "tags": [
      "plist",
      "property",
      "list"
    ],
    "description": "Generate and parse Mac OS X .plist files in Nim.",
    "license": "MIT",
    "web": "https://github.com/yglukhov/plists"
  },
  {
    "name": "ncurses",
    "url": "https://github.com/rnowley/nim-ncurses/",
    "method": "git",
    "tags": [
      "library",
      "terminal",
      "graphics",
      "wrapper"
    ],
    "description": "A wrapper for NCurses",
    "license": "MIT",
    "web": "https://github.com/rnowley/nim-ncurses"
  },
  {
    "name": "nanovg",
    "url": "https://github.com/johnnovak/nim-nanovg",
    "method": "git",
    "tags": [
      "wrapper",
      "GUI",
      "vector graphics",
      "opengl"
    ],
    "description": "Nim wrapper for the C NanoVG antialiased vector graphics rendering library for OpenGL",
    "license": "MIT",
    "web": "https://github.com/johnnovak/nim-nanovg"
  },
  {
    "name": "pwd",
    "url": "https://github.com/achesak/nim-pwd",
    "method": "git",
    "tags": [
      "library",
      "unix",
      "pwd",
      "password"
    ],
    "description": "Nim port of Python's pwd module for working with the UNIX password file",
    "license": "MIT",
    "web": "https://github.com/achesak/nim-pwd"
  },
  {
    "name": "spwd",
    "url": "https://github.com/achesak/nim-spwd",
    "method": "git",
    "tags": [
      "library",
      "unix",
      "spwd",
      "password",
      "shadow"
    ],
    "description": "Nim port of Python's spwd module for working with the UNIX shadow password file",
    "license": "MIT",
    "web": "https://github.com/achesak/nim-spwd"
  },
  {
    "name": "grp",
    "url": "https://github.com/achesak/nim-grp",
    "method": "git",
    "tags": [
      "library",
      "unix",
      "grp",
      "group"
    ],
    "description": "Nim port of Python's grp module for working with the UNIX group database file",
    "license": "MIT",
    "web": "https://github.com/achesak/nim-grp"
  },
  {
    "name": "stopwatch",
    "url": "https://gitlab.com/define-private-public/stopwatch",
    "method": "git",
    "tags": [
      "timer",
      "timing",
      "benchmarking",
      "watch",
      "clock"
    ],
    "description": "A simple timing library for benchmarking code and other things.",
    "license": "MIT",
    "web": "https://gitlab.com/define-private-public/stopwatch"
  },
  {
    "name": "nimFinLib",
    "url": "https://github.com/qqtop/NimFinLib",
    "method": "git",
    "tags": [
      "financial"
    ],
    "description": "Financial Library for Nim",
    "license": "MIT",
    "web": "https://github.com/qqtop/NimFinLib"
  },
  {
    "name": "libssh2",
    "url": "https://github.com/ba0f3/libssh2.nim",
    "method": "git",
    "tags": [
      "lib",
      "ssh",
      "ssh2",
      "openssh",
      "client",
      "sftp",
      "scp"
    ],
    "description": "Nim wrapper for libssh2",
    "license": "MIT",
    "web": "https://github.com/ba0f3/libssh2.nim"
  },
  {
    "name": "rethinkdb",
    "url": "https://github.com/OpenSystemsLab/rethinkdb.nim",
    "method": "git",
    "tags": [
      "rethinkdb",
      "driver",
      "client",
      "json"
    ],
    "description": "RethinkDB driver for Nim",
    "license": "MIT",
    "web": "https://github.com/OpenSystemsLab/rethinkdb.nim"
  },
  {
    "name": "dbus",
    "url": "https://github.com/zielmicha/nim-dbus",
    "method": "git",
    "tags": [
      "dbus"
    ],
    "description": "dbus bindings for Nim",
    "license": "MIT",
    "web": "https://github.com/zielmicha/nim-dbus"
  },
  {
    "name": "lmdb",
    "url": "https://github.com/FedericoCeratto/nim-lmdb",
    "method": "git",
    "tags": [
      "wrapper",
      "lmdb",
      "key-value"
    ],
    "description": "A wrapper for LMDB the Lightning Memory-Mapped Database",
    "license": "OpenLDAP",
    "web": "https://github.com/FedericoCeratto/nim-lmdb"
  },
  {
    "name": "zip",
    "url": "https://github.com/nim-lang/zip",
    "method": "git",
    "tags": [
      "wrapper",
      "zip"
    ],
    "description": "A wrapper for the zip library",
    "license": "MIT",
    "web": "https://github.com/nim-lang/zip"
  },
  {
    "name": "csvtools",
    "url": "https://github.com/unicredit/csvtools",
    "method": "git",
    "tags": [
      "CSV",
      "comma separated values",
      "TSV"
    ],
    "description": "Manage CSV files",
    "license": "Apache License 2.0",
    "web": "https://github.com/unicredit/csvtools"
  },
  {
    "name": "httpform",
    "url": "https://github.com/tulayang/httpform",
    "method": "git",
    "tags": [
      "request parser",
      "upload",
      "html5 file"
    ],
    "description": "Http request form parser",
    "license": "MIT",
    "web": "https://github.com/tulayang/httpform"
  },
  {
    "name": "quadtree",
    "url": "https://github.com/Nycto/QuadtreeNim",
    "method": "git",
    "tags": [
      "quadtree",
      "algorithm"
    ],
    "description": "A Quadtree implementation",
    "license": "MIT",
    "web": "https://github.com/Nycto/QuadtreeNim"
  },
  {
    "name": "expat",
    "url": "https://github.com/nim-lang/expat",
    "method": "git",
    "tags": [
      "expat",
      "xml",
      "parsing"
    ],
    "description": "Expat wrapper for Nim",
    "license": "MIT",
    "web": "https://github.com/nim-lang/expat"
  },
  {
    "name": "sphinx",
    "url": "https://github.com/Araq/sphinx",
    "method": "git",
    "tags": [
      "sphinx",
      "wrapper",
      "search",
      "engine"
    ],
    "description": "Sphinx wrapper for Nim",
    "license": "LGPL",
    "web": "https://github.com/Araq/sphinx"
  },
  {
    "name": "sdl1",
    "url": "https://github.com/nim-lang/sdl1",
    "method": "git",
    "tags": [
      "graphics",
      "library",
      "multi-media",
      "input",
      "sound",
      "joystick"
    ],
    "description": "SDL 1.2 wrapper for Nim.",
    "license": "LGPL",
    "web": "https://github.com/nim-lang/sdl1"
  },
  {
    "name": "graphics",
    "url": "https://github.com/nim-lang/graphics",
    "method": "git",
    "tags": [
      "library",
      "SDL"
    ],
    "description": "Graphics module for Nim.",
    "license": "MIT",
    "web": "https://github.com/nim-lang/graphics"
  },
  {
    "name": "libffi",
    "url": "https://github.com/Araq/libffi",
    "method": "git",
    "tags": [
      "ffi",
      "library",
      "C",
      "calling",
      "convention"
    ],
    "description": "libffi wrapper for Nim.",
    "license": "MIT",
    "web": "https://github.com/Araq/libffi"
  },
  {
    "name": "libcurl",
    "url": "https://github.com/Araq/libcurl",
    "method": "git",
    "tags": [
      "curl",
      "web",
      "http",
      "download"
    ],
    "description": "Nim wrapper for libcurl.",
    "license": "MIT",
    "web": "https://github.com/Araq/libcurl"
  },
  {
    "name": "perlin",
    "url": "https://github.com/Nycto/PerlinNim",
    "method": "git",
    "tags": [
      "perlin",
      "simplex",
      "noise"
    ],
    "description": "Perlin noise and Simplex noise generation",
    "license": "MIT",
    "web": "https://github.com/Nycto/PerlinNim"
  },
  {
    "name": "pfring",
    "url": "https://github.com/ba0f3/pfring.nim",
    "method": "git",
    "tags": [
      "pf_ring",
      "packet",
      "sniff",
      "pcap",
      "pfring",
      "network",
      "capture",
      "socket"
    ],
    "description": "PF_RING wrapper for Nim",
    "license": "MIT",
    "web": "https://github.com/ba0f3/pfring.nim"
  },
  {
    "name": "xxtea",
    "url": "https://github.com/xxtea/xxtea-nim",
    "method": "git",
    "tags": [
      "xxtea",
      "encrypt",
      "decrypt",
      "crypto"
    ],
    "description": "XXTEA encryption algorithm library written in pure Nim.",
    "license": "MIT",
    "web": "https://github.com/xxtea/xxtea-nim"
  },
  {
    "name": "xxhash",
    "url": "https://github.com/OpenSystemsLab/xxhash.nim",
    "method": "git",
    "tags": [
      "fast",
      "hash",
      "algorithm"
    ],
    "description": "xxhash wrapper for Nim",
    "license": "MIT",
    "web": "https://github.com/OpenSystemsLab/xxhash.nim"
  },
  {
    "name": "libipset",
    "url": "https://github.com/ba0f3/libipset.nim",
    "method": "git",
    "tags": [
      "ipset",
      "firewall",
      "netfilter",
      "mac",
      "ip",
      "network",
      "collection",
      "rule",
      "set"
    ],
    "description": "libipset wrapper for Nim",
    "license": "MIT",
    "web": "https://github.com/ba0f3/libipset.nim"
  },
  {
    "name": "pop3",
    "url": "https://github.com/FedericoCeratto/nim-pop3",
    "method": "git",
    "tags": [
      "network",
      "pop3",
      "email"
    ],
    "description": "POP3 client library",
    "license": "LGPLv3",
    "web": "https://github.com/FedericoCeratto/nim-pop3"
  },
  {
    "name": "nimrpc",
    "url": "https://github.com/rogercloud/nim-rpc",
    "method": "git",
    "tags": [
      "msgpack",
      "library",
      "rpc",
      "nimrpc"
    ],
    "description": "RPC implementation for Nim based on msgpack4nim",
    "license": "MIT",
    "web": "https://github.com/rogercloud/nim-rpc"
  },
  {
    "name": "nimrpc_milis",
    "url": "https://github.com/milisarge/nimrpc_milis",
    "method": "git",
    "tags": [
      "msgpack",
      "library",
      "rpc",
      "nimrpc"
    ],
    "description": "RPC implementation for Nim based on msgpack4nim",
    "license": "MIT",
    "web": "https://github.com/milisarge/nimrpc_milis"
  },
  {
    "name": "asyncevents",
    "url": "https://github.com/tulayang/asyncevents",
    "method": "git",
    "tags": [
      "event",
      "future",
      "asyncdispatch"
    ],
    "description": "Asynchronous event loop for progaming with MVC",
    "license": "MIT",
    "web": "https://github.com/tulayang/asyncevents"
  },
  {
    "name": "nimSHA2",
    "url": "https://github.com/jangko/nimSHA2",
    "method": "git",
    "tags": [
      "hash",
      "crypto",
      "library",
      "sha256",
      "sha224",
      "sha384",
      "sha512"
    ],
    "description": "Secure Hash Algorithm - 2, [224, 256, 384, and 512 bits]",
    "license": "MIT",
    "web": "https://github.com/jangko/nimSHA2"
  },
  {
    "name": "nimAES",
    "url": "https://github.com/jangko/nimAES",
    "method": "git",
    "tags": [
      "crypto",
      "library",
      "aes",
      "encryption",
      "rijndael"
    ],
    "description": "Advanced Encryption Standard, Rijndael Algorithm",
    "license": "MIT",
    "web": "https://github.com/jangko/nimAES"
  },
  {
    "name": "nimeverything",
    "url": "https://github.com/xland/nimeverything/",
    "method": "git",
    "tags": [
      "everything",
      "voidtools",
      "Everything Search Engine"
    ],
    "description": "everything  search engine wrapper",
    "license": "MIT",
    "web": "https://github.com/xland/nimeverything"
  },
  {
    "name": "vidhdr",
    "url": "https://github.com/achesak/nim-vidhdr",
    "method": "git",
    "tags": [
      "video",
      "formats",
      "file"
    ],
    "description": "Library for detecting the format of an video file",
    "license": "MIT",
    "web": "https://github.com/achesak/nim-vidhdr"
  },
  {
    "name": "gitapi",
    "url": "https://github.com/achesak/nim-gitapi",
    "method": "git",
    "tags": [
      "git",
      "version control",
      "library"
    ],
    "description": "Nim wrapper around the git version control software",
    "license": "MIT",
    "web": "https://github.com/achesak/nim-gitapi"
  },
  {
    "name": "ptrace",
    "url": "https://github.com/ba0f3/ptrace.nim",
    "method": "git",
    "tags": [
      "ptrace",
      "trace",
      "process",
      "syscal",
      "system",
      "call"
    ],
    "description": "ptrace wrapper for Nim",
    "license": "MIT",
    "web": "https://github.com/ba0f3/ptrace.nim"
  },
  {
    "name": "ndbex",
    "url": "https://github.com/Senketsu/nim-db-ex",
    "method": "git",
    "tags": [
      "extension",
      "database",
      "convenience",
      "db",
      "mysql",
      "postgres",
      "sqlite"
    ],
    "description": "extension modules for Nim's 'db_*' modules",
    "license": "MIT",
    "web": "https://github.com/Senketsu/nim-db-ex"
  },
  {
    "name": "spry",
    "url": "https://github.com/gokr/spry",
    "method": "git",
    "tags": [
      "language",
      "library",
      "scripting"
    ],
    "description": "A Smalltalk and Rebol inspired language implemented as an AST interpreter",
    "license": "MIT",
    "web": "https://github.com/gokr/spry"
  },
  {
    "name": "nimBMP",
    "url": "https://github.com/jangko/nimBMP",
    "method": "git",
    "tags": [
      "graphics",
      "library",
      "BMP"
    ],
    "description": "BMP encoder and decoder",
    "license": "MIT",
    "web": "https://github.com/jangko/nimBMP"
  },
  {
    "name": "nimPNG",
    "url": "https://github.com/jangko/nimPNG",
    "method": "git",
    "tags": [
      "graphics",
      "library",
      "PNG"
    ],
    "description": "PNG(Portable Network Graphics) encoder and decoder",
    "license": "MIT",
    "web": "https://github.com/jangko/nimPNG"
  },
  {
    "name": "litestore",
    "url": "https://github.com/h3rald/litestore",
    "method": "git",
    "tags": [
      "database",
      "rest",
      "sqlite"
    ],
    "description": "A lightweight, self-contained, RESTful, searchable, multi-format NoSQL document store",
    "license": "MIT",
    "web": "https://h3rald.com/litestore"
  },
  {
    "name": "parseFixed",
    "url": "https://github.com/jlp765/parsefixed",
    "method": "git",
    "tags": [
      "parse",
      "fixed",
      "width",
      "parser",
      "text"
    ],
    "description": "Parse fixed-width fields within lines of text (complementary to parsecsv)",
    "license": "MIT",
    "web": "https://github.com/jlp765/parsefixed"
  },
  {
    "name": "playlists",
    "url": "https://github.com/achesak/nim-playlists",
    "method": "git",
    "tags": [
      "library",
      "playlists",
      "M3U",
      "PLS",
      "XSPF"
    ],
    "description": "Nim library for parsing PLS, M3U, and XSPF playlist files",
    "license": "MIT",
    "web": "https://github.com/achesak/nim-playlists"
  },
  {
    "name": "seqmath",
    "url": "https://github.com/jlp765/seqmath",
    "method": "git",
    "tags": [
      "math",
      "seq",
      "sequence",
      "array",
      "nested",
      "algebra",
      "statistics",
      "lifted",
      "financial"
    ],
    "description": "Nim math library for sequences and nested sequences (extends math library)",
    "license": "MIT",
    "web": "https://github.com/jlp765/seqmath"
  },
  {
    "name": "daemonize",
    "url": "https://github.com/OpenSystemsLab/daemonize.nim",
    "method": "git",
    "tags": [
      "daemonize",
      "background",
      "fork",
      "unix",
      "linux",
      "process"
    ],
    "description": "This library makes your code run as a daemon process on Unix-like systems",
    "license": "MIT",
    "web": "https://github.com/OpenSystemsLab/daemonize.nim"
  },
  {
    "name": "tnim",
    "url": "https://github.com/jlp765/tnim",
    "method": "git",
    "tags": [
      "REPL",
      "sandbox",
      "interactive",
      "compiler",
      "code",
      "language"
    ],
    "description": "tnim is a Nim REPL - an interactive sandbox for testing Nim code",
    "license": "MIT",
    "web": "https://github.com/jlp765/tnim"
  },
  {
    "name": "ris",
    "url": "https://github.com/achesak/nim-ris",
    "method": "git",
    "tags": [
      "RIS",
      "citation",
      "library"
    ],
    "description": "Module for working with RIS citation files",
    "license": "MIT",
    "web": "https://github.com/achesak/nim-ris"
  },
  {
    "name": "geoip",
    "url": "https://github.com/achesak/nim-geoip",
    "method": "git",
    "tags": [
      "IP",
      "address",
      "location",
      "geolocation"
    ],
    "description": "Retrieve info about a location from an IP address",
    "license": "MIT",
    "web": "https://github.com/achesak/nim-geoip"
  },
  {
    "name": "freegeoip",
    "url": "https://github.com/achesak/nim-freegeoip",
    "method": "git",
    "tags": [
      "IP",
      "address",
      "location",
      "geolocation"
    ],
    "description": "Retrieve info about a location from an IP address",
    "license": "MIT",
    "web": "https://github.com/achesak/nim-freegeoip"
  },
  {
    "name": "nimroutine",
    "url": "https://github.com/rogercloud/nim-routine",
    "method": "git",
    "tags": [
      "goroutine",
      "routine",
      "lightweight",
      "thread"
    ],
    "description": "A go routine like nim implementation",
    "license": "MIT",
    "web": "https://github.com/rogercloud/nim-routine"
  },
  {
    "name": "coverage",
    "url": "https://github.com/yglukhov/coverage",
    "method": "git",
    "tags": [
      "code",
      "coverage"
    ],
    "description": "Code coverage library",
    "license": "MIT",
    "web": "https://github.com/yglukhov/coverage"
  },
  {
    "name": "golib",
    "url": "https://github.com/stefantalpalaru/golib-nim",
    "method": "git",
    "tags": [
      "library",
      "wrapper"
    ],
    "description": "Bindings for golib - a library that (ab)uses gccgo to bring Go's channels and goroutines to the rest of the world",
    "license": "BSD",
    "web": "https://github.com/stefantalpalaru/golib-nim"
  },
  {
    "name": "libnotify",
    "url": "https://github.com/FedericoCeratto/nim-libnotify.git",
    "method": "git",
    "tags": [
      "library",
      "wrapper",
      "desktop"
    ],
    "description": "Minimalistic libnotify wrapper for desktop notifications",
    "license": "LGPLv3",
    "web": "https://github.com/FedericoCeratto/nim-libnotify"
  },
  {
    "name": "nimcat",
    "url": "https://github.com/shakna-israel/nimcat",
    "method": "git",
    "tags": [
      "cat",
      "cli"
    ],
    "description": "An implementation of cat in Nim",
    "license": "MIT",
    "web": "https://github.com/shakna-israel/nimcat"
  },
  {
    "name": "sections",
    "url": "https://github.com/c0ffeeartc/nim-sections",
    "method": "git",
    "tags": [
      "BDD",
      "test"
    ],
    "description": "`Section` macro with BDD aliases for testing",
    "license": "MIT",
    "web": "https://github.com/c0ffeeartc/nim-sections"
  },
  {
    "name": "nimfp",
    "url": "https://github.com/vegansk/nimfp",
    "method": "git",
    "tags": [
      "functional",
      "library"
    ],
    "description": "Nim functional programming library",
    "license": "MIT",
    "web": "https://github.com/vegansk/nimfp"
  },
  {
    "name": "nhsl",
    "url": "https://github.com/twist-vector/nhsl.git",
    "method": "git",
    "tags": [
      "library",
      "serialization",
      "pure"
    ],
    "description": "Nim Hessian Serialization Library encodes/decodes data into the Hessian binary protocol",
    "license": "LGPL",
    "web": "https://github.com/twist-vector/nhsl"
  },
  {
    "name": "nimstopwatch",
    "url": "https://github.com/twist-vector/nim-stopwatch.git",
    "method": "git",
    "tags": [
      "app",
      "timer"
    ],
    "description": "A Nim-based, non-graphical application designed to measure the amount of time elapsed from its activation to deactivation, includes total elapsed time, lap, and split times.",
    "license": "LGPL",
    "web": "https://github.com/twist-vector/nim-stopwatch"
  },
  {
    "name": "playground",
    "url": "https://github.com/theduke/nim-playground",
    "method": "git",
    "tags": [
      "webapp",
      "execution",
      "code",
      "sandbox"
    ],
    "description": "Web-based playground for testing Nim code.",
    "license": "MIT",
    "web": "https://github.com/theduke/nim-playground"
  },
  {
    "name": "nimsl",
    "url": "https://github.com/yglukhov/nimsl",
    "method": "git",
    "tags": [
      "shader",
      "opengl",
      "glsl"
    ],
    "description": "Shaders in Nim.",
    "license": "MIT",
    "web": "https://github.com/yglukhov/nimsl"
  },
  {
    "name": "omnilog",
    "url": "https://github.com/nim-appkit/omnilog",
    "method": "git",
    "tags": [
      "library",
      "logging",
      "logs"
    ],
    "description": "Advanced logging library for Nim with structured logging, formatters, filters and writers.",
    "license": "LGPLv3",
    "web": "https://github.com/nim-appkit/omnilog"
  },
  {
    "name": "values",
    "url": "https://github.com/nim-appkit/values",
    "method": "git",
    "tags": [
      "library",
      "values",
      "datastructures"
    ],
    "description": "Library for working with arbitrary values + a map data structure.",
    "license": "MIT",
    "web": "https://github.com/nim-appkit/values"
  },
  {
    "name": "geohash",
    "url": "https://github.com/twist-vector/nim-geohash.git",
    "method": "git",
    "tags": [
      "library",
      "geocoding",
      "pure"
    ],
    "description": "Nim implementation of the geohash latitude/longitude geocode system",
    "license": "Apache License 2.0",
    "web": "https://github.com/twist-vector/nim-geohash"
  },
  {
    "name": "bped",
    "url": "https://github.com/twist-vector/nim-bped.git",
    "method": "git",
    "tags": [
      "library",
      "serialization",
      "pure"
    ],
    "description": "Nim implementation of the Bittorrent ascii serialization protocol",
    "license": "Apache License 2.0",
    "web": "https://github.com/twist-vector/nim-bped"
  },
  {
    "name": "ctrulib",
    "url": "https://github.com/skyforce77/ctrulib-nim.git",
    "method": "git",
    "tags": [
      "library",
      "nintendo",
      "3ds"
    ],
    "description": "ctrulib wrapper",
    "license": "GPLv2",
    "web": "https://github.com/skyforce77/ctrulib-nim"
  },
  {
    "name": "nimrdkafka",
    "url": "https://github.com/dfdeshom/nimrdkafka.git",
    "method": "git",
    "tags": [
      "library",
      "wrapper",
      "kafka"
    ],
    "description": "Nim wrapper for librdkafka",
    "license": "Apache License 2.0",
    "web": "https://github.com/dfdeshom/nimrdkafka"
  },
  {
    "name": "utils",
    "url": "https://github.com/nim-appkit/utils",
    "method": "git",
    "tags": [
      "library",
      "utilities"
    ],
    "description": "Collection of string, parsing, pointer, ... utilities.",
    "license": "MIT",
    "web": "https://github.com/nim-appkit/utils"
  },
  {
    "name": "pymod",
    "url": "https://github.com/jboy/nim-pymod",
    "method": "git",
    "tags": [
      "wrapper",
      "python",
      "module",
      "numpy",
      "array",
      "matrix",
      "ndarray",
      "pyobject",
      "pyarrayobject",
      "iterator",
      "iterators",
      "docstring"
    ],
    "description": "Auto-generate a Python module that wraps a Nim module.",
    "license": "MIT",
    "web": "https://github.com/jboy/nim-pymod"
  },
  {
    "name": "db",
    "url": "https://github.com/jlp765/db",
    "method": "git",
    "tags": [
      "wrapper",
      "database",
      "module",
      "sqlite",
      "mysql",
      "postgres",
      "db_sqlite",
      "db_mysql",
      "db_postgres"
    ],
    "description": "Unified db access module, providing a single library module to access the db_sqlite, db_mysql and db_postgres modules.",
    "license": "MIT",
    "web": "https://github.com/jlp765/db"
  },
  {
    "name": "nimsnappy",
    "url": "https://github.com/dfdeshom/nimsnappy.git",
    "method": "git",
    "tags": [
      "wrapper",
      "compression"
    ],
    "description": "Nim wrapper for the snappy compression library. there is also a high-level API for easy use",
    "license": "BSD",
    "web": "https://github.com/dfdeshom/nimsnappy"
  },
  {
    "name": "nimLUA",
    "url": "https://github.com/jangko/nimLUA",
    "method": "git",
    "tags": [
      "lua",
      "library",
      "bind",
      "glue",
      "macros"
    ],
    "description": "glue code generator to bind Nim and Lua together using Nim's powerful macro",
    "license": "MIT",
    "web": "https://github.com/jangko/nimLUA"
  },
  {
    "name": "sound",
    "url": "https://github.com/yglukhov/sound.git",
    "method": "git",
    "tags": [
      "sound",
      "ogg"
    ],
    "description": "Cross-platform sound mixer library",
    "license": "MIT",
    "web": "https://github.com/yglukhov/sound"
  },
  {
    "name": "nimi3status",
    "url": "https://github.com/FedericoCeratto/nimi3status",
    "method": "git",
    "tags": [
      "i3",
      "i3status"
    ],
    "description": "Lightweight i3 status bar.",
    "license": "GPLv3",
    "web": "https://github.com/FedericoCeratto/nimi3status"
  },
  {
    "name": "native_dialogs",
    "url": "https://github.com/SSPkrolik/nim-native-dialogs.git",
    "method": "git",
    "tags": [
      "ui",
      "gui",
      "cross-platform",
      "library"
    ],
    "description": "Implements framework-agnostic native operating system dialogs calls",
    "license": "MIT",
    "web": "https://github.com/SSPkrolik/nim-native-dialogs"
  },
  {
    "name": "variant",
    "url": "https://github.com/yglukhov/variant.git",
    "method": "git",
    "tags": [
      "variant"
    ],
    "description": "Variant type and type matching",
    "license": "MIT",
    "web": "https://github.com/yglukhov/variant"
  },
  {
    "name": "pythonmath",
    "url": "https://github.com/achesak/nim-pythonmath",
    "method": "git",
    "tags": [
      "library",
      "python",
      "math"
    ],
    "description": "Module to provide an interface as similar as possible to Python's math libary",
    "license": "MIT",
    "web": "https://github.com/achesak/nim-pythonmath"
  },
  {
    "name": "nimlz4",
    "url": "https://github.com/dfdeshom/nimlz4.git",
    "method": "git",
    "tags": [
      "wrapper",
      "compression",
      "lzo",
      "lz4"
    ],
    "description": "Nim wrapper for the LZ4 library. There is also a high-level API for easy use",
    "license": "BSD",
    "web": "https://github.com/dfdeshom/nimlz4"
  },
  {
    "name": "pythonize",
    "url": "https://github.com/marcoapintoo/nim-pythonize.git",
    "method": "git",
    "tags": [
      "python",
      "wrapper"
    ],
    "description": "A higher-level wrapper for the Python Programing Language",
    "license": "MIT",
    "web": "https://github.com/marcoapintoo/nim-pythonize"
  },
  {
    "name": "cligen",
    "url": "https://github.com/c-blake/cligen.git",
    "method": "git",
    "tags": [
      "library",
      "command-line",
      "arguments",
      "switches",
      "parsing",
      "options"
    ],
    "description": "Infer & generate command-line interace/option/argument parsers",
    "license": "MIT",
    "web": "https://github.com/c-blake/cligen"
  },
  {
    "name": "fnmatch",
    "url": "https://github.com/achesak/nim-fnmatch",
    "method": "git",
    "tags": [
      "library",
      "unix",
      "files",
      "matching"
    ],
    "description": "Nim module for filename matching with UNIX shell patterns",
    "license": "MIT",
    "web": "https://github.com/achesak/nim-fnmatch"
  },
  {
    "name": "shorturl",
    "url": "https://github.com/achesak/nim-shorturl",
    "method": "git",
    "tags": [
      "library",
      "url",
      "uid"
    ],
    "description": "Nim module for generating URL identifiers for Tiny URL and bit.ly-like URLs",
    "license": "MIT",
    "web": "https://github.com/achesak/nim-shorturl"
  },
  {
    "name": "teafiles",
    "url": "git@github.com:unicredit/nim-teafiles.git",
    "method": "git",
    "tags": [
      "teafiles",
      "mmap",
      "timeseries"
    ],
    "description": "TeaFiles provide fast read/write access to time series data",
    "license": "Apache2",
    "web": "https://github.com/unicredit/nim-teafiles"
  },
  {
    "name": "emmy",
    "url": "git@github.com:unicredit/emmy.git",
    "method": "git",
    "tags": [
      "algebra",
      "polynomials",
      "primes",
      "ring",
      "quotients"
    ],
    "description": "Algebraic structures and related operations for Nim",
    "license": "Apache2",
    "web": "https://github.com/unicredit/emmy"
  },
  {
    "name": "impulse_engine",
    "url": "https://github.com/matkuki/Nim-Impulse-Engine",
    "method": "git",
    "tags": [
      "physics",
      "engine",
      "2D"
    ],
    "description": "Nim port of a simple 2D physics engine",
    "license": "zlib",
    "web": "https://github.com/matkuki/Nim-Impulse-Engine"
  },
  {
    "name": "notifications",
    "url": "https://github.com/dom96/notifications",
    "method": "git",
    "tags": [
      "notifications",
      "alerts",
      "gui",
      "toasts",
      "macosx",
      "cocoa"
    ],
    "description": "Library for displaying notifications on the desktop",
    "license": "MIT",
    "web": "https://github.com/dom96/notifications"
  },
  {
    "name": "reactor",
    "url": "https://github.com/zielmicha/reactor.nim",
    "method": "git",
    "tags": [
      "async",
      "libuv",
      "http",
      "tcp"
    ],
    "description": "Asynchronous networking engine for Nim",
    "license": "MIT",
    "web": "https://networkos.net/nim/reactor.nim"
  },
  {
    "name": "asynctools",
    "url": "https://github.com/cheatfate/asynctools",
    "method": "git",
    "tags": [
      "async",
      "pipes",
      "processes",
      "ipc",
      "synchronization",
      "dns",
      "pty"
    ],
    "description": "Various asynchronous tools for Nim",
    "license": "MIT",
    "web": "https://github.com/cheatfate/asynctools"
  },
  {
    "name": "nimcrypto",
    "url": "https://github.com/cheatfate/nimcrypto",
    "method": "git",
    "tags": [
      "crypto",
      "hashes",
      "ciphers",
      "keccak",
      "sha3",
      "blowfish",
      "twofish",
      "rijndael",
      "csprng",
      "hmac",
      "ripemd"
    ],
    "description": "Nim cryptographic library",
    "license": "MIT",
    "web": "https://github.com/cheatfate/nimcrypto"
  },
  {
    "name": "collections",
    "url": "https://github.com/zielmicha/collections.nim",
    "method": "git",
    "tags": [
      "iterator",
      "functional"
    ],
    "description": "Various collections and utilities",
    "license": "MIT",
    "web": "https://github.com/zielmicha/collections.nim"
  },
  {
    "name": "capnp",
    "url": "https://github.com/zielmicha/capnp.nim",
    "method": "git",
    "tags": [
      "capnp",
      "serialization",
      "protocol",
      "rpc"
    ],
    "description": "Cap'n Proto implementation for Nim",
    "license": "MIT",
    "web": "https://github.com/zielmicha/capnp.nim"
  },
  {
    "name": "biscuits",
    "url": "https://github.com/achesak/nim-biscuits",
    "method": "git",
    "tags": [
      "cookie",
      "persistence"
    ],
    "description": "better cookie handling",
    "license": "MIT",
    "web": "https://github.com/achesak/nim-biscuits"
  },
  {
    "name": "pari",
    "url": "https://github.com/lompik/pari.nim",
    "method": "git",
    "tags": [
      "number theory",
      "computer algebra system"
    ],
    "description": "Pari/GP C library wrapper",
    "license": "MIT",
    "web": "https://github.com/lompik/pari.nim"
  },
  {
    "name": "spacenav",
    "url": "https://github.com/nimious/spacenav.git",
    "method": "git",
    "tags": [
      "binding",
      "3dx",
      "3dconnexion",
      "libspnav",
      "spacenav",
      "spacemouse",
      "spacepilot",
      "spacenavigator"
    ],
    "description": "Bindings for libspnav, the free 3Dconnexion device driver",
    "license": "MIT",
    "web": "https://github.com/nimious/spacenav"
  },
  {
    "name": "isense",
    "url": "https://github.com/nimious/isense.git",
    "method": "git",
    "tags": [
      "binding",
      "isense",
      "intersense",
      "inertiacube",
      "intertrax",
      "microtrax",
      "thales",
      "tracking",
      "sensor"
    ],
    "description": "Bindings for the InterSense SDK",
    "license": "MIT",
    "web": "https://github.com/nimious/isense"
  },
  {
    "name": "libusb",
    "url": "https://github.com/nimious/libusb.git",
    "method": "git",
    "tags": [
      "binding",
      "usb",
      "libusb"
    ],
    "description": "Bindings for libusb, the cross-platform user library to access USB devices.",
    "license": "MIT",
    "web": "https://github.com/nimious/libusb"
  },
  {
    "name": "myo",
    "url": "https://github.com/nimious/myo.git",
    "method": "git",
    "tags": [
      "binding",
      "myo",
      "thalmic",
      "armband",
      "gesture"
    ],
    "description": "Bindings for the Thalmic Labs Myo gesture control armband SDK.",
    "license": "MIT",
    "web": "https://github.com/nimious/myo"
  },
  {
    "name": "oculus",
    "url": "https://github.com/nimious/oculus.git",
    "method": "git",
    "tags": [
      "binding",
      "oculus",
      "rift",
      "vr",
      "libovr",
      "ovr",
      "dk1",
      "dk2",
      "gearvr"
    ],
    "description": "Bindings for the Oculus VR SDK.",
    "license": "MIT",
    "web": "https://github.com/nimious/oculus"
  },
  {
    "name": "serialport",
    "url": "https://github.com/nimious/serialport.git",
    "method": "git",
    "tags": [
      "binding",
      "libserialport",
      "serial",
      "communication"
    ],
    "description": "Bindings for libserialport, the cross-platform serial communication library.",
    "license": "MIT",
    "web": "https://github.com/nimious/serialport"
  },
  {
    "name": "gles",
    "url": "https://github.com/nimious/gles.git",
    "method": "git",
    "tags": [
      "binding",
      "khronos",
      "gles",
      "opengl es"
    ],
    "description": "Bindings for OpenGL ES, the embedded 3D graphics library.",
    "license": "MIT",
    "web": "https://github.com/nimious/gles"
  },
  {
    "name": "egl",
    "url": "https://github.com/nimious/egl.git",
    "method": "git",
    "tags": [
      "binding",
      "khronos",
      "egl",
      "opengl",
      "opengl es",
      "openvg"
    ],
    "description": "Bindings for EGL, the native platform interface for rendering APIs.",
    "license": "MIT",
    "web": "https://github.com/nimious/egl"
  },
  {
    "name": "sixense",
    "url": "https://github.com/nimious/sixense.git",
    "method": "git",
    "tags": [
      "binding",
      "sixense",
      "razer hydra",
      "stem system",
      "vr"
    ],
    "description": "Bindings for the Sixense Core API.",
    "license": "MIT",
    "web": "https://github.com/nimious/sixense"
  },
  {
    "name": "listsv",
    "url": "https://github.com/srwiley/listsv.git",
    "method": "git",
    "tags": [
      "singly linked list",
      "doubly linked list"
    ],
    "description": "Basic operations on singly and doubly linked lists.",
    "license": "MIT",
    "web": "https://github.com/srwiley/listsv"
  },
  {
    "name": "kissfft",
    "url": "https://github.com/m13253/nim-kissfft",
    "method": "git",
    "tags": [
      "fft",
      "dsp",
      "signal"
    ],
    "description": "Nim binding for KissFFT Fast Fourier Transform library",
    "license": "BSD",
    "web": "https://github.com/m13253/nim-kissfft"
  },
  {
    "name": "nimbench",
    "url": "https://github.com/ivankoster/nimbench.git",
    "method": "git",
    "tags": [
      "benchmark",
      "micro benchmark",
      "timer"
    ],
    "description": "Micro benchmarking tool to measure speed of code, with the goal of optimizing it.",
    "license": "Apache Version 2.0",
    "web": "https://github.com/ivankoster/nimbench"
  },
  {
    "name": "nest",
    "url": "https://github.com/kedean/nest.git",
    "method": "git",
    "tags": [
      "library",
      "api",
      "router",
      "web"
    ],
    "description": "RESTful URI router",
    "license": "MIT",
    "web": "https://github.com/kedean/nest"
  },
  {
    "name": "nimbluez",
    "url": "https://github.com/Electric-Blue/NimBluez.git",
    "method": "git",
    "tags": [
      "bluetooth",
      "library",
      "wrapper",
      "sockets"
    ],
    "description": "Nim modules for access to system Bluetooth resources.",
    "license": "BSD",
    "web": "https://github.com/Electric-Blue/NimBluez"
  },
  {
    "name": "yaml",
    "url": "https://github.com/flyx/NimYAML",
    "method": "git",
    "tags": [
      "serialization",
      "parsing",
      "library",
      "yaml"
    ],
    "description": "YAML 1.2 implementation for Nim",
    "license": "MIT",
    "web": "http://flyx.github.io/NimYAML/"
  },
  {
    "name": "nimyaml",
    "alias": "yaml"
  },
  {
    "name": "jsmn",
    "url": "https://github.com/OpenSystemsLab/jsmn.nim",
    "method": "git",
    "tags": [
      "json",
      "token",
      "tokenizer",
      "parser",
      "jsmn"
    ],
    "description": "Jsmn - a world fastest JSON parser - in pure Nim",
    "license": "MIT",
    "web": "https://github.com/OpenSystemsLab/jsmn.nim"
  },
  {
    "name": "mangle",
    "url": "https://github.com/baabelfish/mangle",
    "method": "git",
    "tags": [
      "functional",
      "iterators",
      "lazy",
      "library"
    ],
    "description": "Yet another iterator library",
    "license": "MIT",
    "web": "https://github.com/baabelfish/mangle"
  },
  {
    "name": "nimshell",
    "url": "https://github.com/vegansk/nimshell",
    "method": "git",
    "tags": [
      "shell",
      "utility"
    ],
    "description": "Library for shell scripting in nim",
    "license": "MIT",
    "web": "https://github.com/vegansk/nimshell"
  },
  {
    "name": "rosencrantz",
    "url": "https://github.com/andreaferretti/rosencrantz",
    "method": "git",
    "tags": [
      "web",
      "server",
      "DSL",
      "combinators"
    ],
    "description": "A web DSL for Nim",
    "license": "MIT",
    "web": "https://github.com/andreaferretti/rosencrantz"
  },
  {
    "name": "sam",
    "url": "https://github.com/OpenSystemsLab/sam.nim",
    "method": "git",
    "tags": [
      "json",
      "binding",
      "map",
      "dump",
      "load"
    ],
    "description": "Fast and just works JSON-Binding for Nim",
    "license": "MIT",
    "web": "https://github.com/OpenSystemsLab/sam.nim"
  },
  {
    "name": "twitter",
    "url": "https://github.com/snus-kin/twitter.nim",
    "method": "git",
    "tags": [
      "library",
      "wrapper",
      "twitter"
    ],
    "description": "Low-level twitter API wrapper library for Nim.",
    "license": "MIT",
    "web": "https://github.com/snus-kin/twitter.nim"
  },
  {
    "name": "stomp",
    "url": "https://bitbucket.org/mahlon/nim-stomp",
    "method": "hg",
    "tags": [
      "stomp",
      "library",
      "messaging",
      "events"
    ],
    "description": "A pure-nim implementation of the STOMP protocol for machine messaging.",
    "license": "MIT",
    "web": "http://bitbucket.org/mahlon/nim-stomp"
  },
  {
    "name": "srt",
    "url": "https://github.com/achesak/nim-srt",
    "method": "git",
    "tags": [
      "srt",
      "subrip",
      "subtitle"
    ],
    "description": "Nim module for parsing SRT (SubRip) subtitle files",
    "license": "MIT",
    "web": "https://github.com/achesak/nim-srt"
  },
  {
    "name": "subviewer",
    "url": "https://github.com/achesak/nim-subviewer",
    "method": "git",
    "tags": [
      "subviewer",
      "subtitle"
    ],
    "description": "Nim module for parsing SubViewer subtitle files",
    "license": "MIT",
    "web": "https://github.com/achesak/nim-subviewer"
  },
  {
    "name": "Kinto",
    "url": "https://github.com/OpenSystemsLab/kinto.nim",
    "method": "git",
    "tags": [
      "mozilla",
      "kinto",
      "json",
      "storage",
      "server",
      "client"
    ],
    "description": "Kinto Client for Nim",
    "license": "MIT",
    "web": "https://github.com/OpenSystemsLab/kinto.nim"
  },
  {
    "name": "xmltools",
    "url": "https://github.com/vegansk/xmltools",
    "method": "git",
    "tags": [
      "xml",
      "functional",
      "library",
      "parsing"
    ],
    "description": "High level xml library for Nim",
    "license": "MIT",
    "web": "https://github.com/vegansk/xmltools"
  },
  {
    "name": "nimongo",
    "url": "https://github.com/SSPkrolik/nimongo",
    "method": "git",
    "tags": [
      "mongo",
      "mongodb",
      "database",
      "server",
      "driver",
      "storage"
    ],
    "description": "MongoDB driver in pure Nim language with synchronous and asynchronous I/O support",
    "license": "MIT",
    "web": "https://github.com/SSPkrolik/nimongo"
  },
  {
    "name": "nimboost",
    "url": "https://github.com/vegansk/nimboost",
    "method": "git",
    "tags": [
      "stdlib",
      "library",
      "utility"
    ],
    "description": "Additions to the Nim's standard library, like boost for C++",
    "license": "MIT",
    "web": "http://vegansk.github.io/nimboost/"
  },
  {
    "name": "asyncdocker",
    "url": "https://github.com/tulayang/asyncdocker",
    "method": "git",
    "tags": [
      "async",
      "docker"
    ],
    "description": "Asynchronous docker client written by Nim-lang",
    "license": "MIT",
    "web": "http://tulayang.github.io/asyncdocker.html"
  },
  {
    "name": "python3",
    "url": "https://github.com/matkuki/python3",
    "method": "git",
    "tags": [
      "python",
      "wrapper"
    ],
    "description": "Wrapper to interface with the Python 3 interpreter",
    "license": "MIT",
    "web": "https://github.com/matkuki/python3"
  },
  {
    "name": "jser",
    "url": "https://github.com/niv/jser.nim",
    "method": "git",
    "tags": [
      "json",
      "serialize",
      "tuple"
    ],
    "description": "json de/serializer for tuples and more",
    "license": "MIT",
    "web": "https://github.com/niv/jser.nim"
  },
  {
    "name": "pledge",
    "url": "https://github.com/euantorano/pledge.nim",
    "method": "git",
    "tags": [
      "pledge",
      "openbsd"
    ],
    "description": "OpenBSDs pledge(2) for Nim.",
    "license": "BSD3",
    "web": "https://github.com/euantorano/pledge.nim"
  },
  {
    "name": "sophia",
    "url": "https://github.com/gokr/nim-sophia",
    "method": "git",
    "tags": [
      "library",
      "wrapper",
      "database"
    ],
    "description": "Nim wrapper of the Sophia key/value store",
    "license": "MIT",
    "web": "https://github.com/gokr/nim-sophia"
  },
  {
    "name": "progress",
    "url": "https://github.com/euantorano/progress.nim",
    "method": "git",
    "tags": [
      "progress",
      "bar",
      "terminal",
      "ui"
    ],
    "description": "A simple progress bar for Nim.",
    "license": "BSD3",
    "web": "https://github.com/euantorano/progress.nim"
  },
  {
    "name": "websocket",
    "url": "https://github.com/niv/websocket.nim",
    "method": "git",
    "tags": [
      "http",
      "websockets",
      "async",
      "client",
      "server"
    ],
    "description": "websockets for nim",
    "license": "MIT",
    "web": "https://github.com/niv/websocket.nim"
  },
  {
    "name": "cucumber",
    "url": "https://github.com/shaunc/cucumber_nim",
    "method": "git",
    "tags": [
      "unit-testing",
      "cucumber",
      "bdd"
    ],
    "description": "implements the cucumber BDD framework in the nim language",
    "license": "MIT",
    "web": "https://github.com/shaunc/cucumber_nim"
  },
  {
    "name": "libmpdclient",
    "url": "https://github.com/lompik/libmpdclient.nim",
    "method": "git",
    "tags": [
      "MPD",
      "Music Player Daemon"
    ],
    "description": "Bindings for the Music Player Daemon C client library",
    "license": "BSD",
    "web": "https://github.com/lompik/libmpdclient.nim"
  },
  {
    "name": "awk",
    "url": "https://github.com/greencardamom/awk",
    "method": "git",
    "tags": [
      "awk"
    ],
    "description": "Nim for awk programmers",
    "license": "MIT",
    "web": "https://github.com/greencardamom/awk"
  },
  {
    "name": "dotenv",
    "url": "https://github.com/euantorano/dotenv.nim",
    "method": "git",
    "tags": [
      "env",
      "dotenv",
      "configuration",
      "environment"
    ],
    "description": "Loads environment variables from `.env`.",
    "license": "BSD3",
    "web": "https://github.com/euantorano/dotenv.nim"
  },
  {
    "name": "sph",
    "url": "https://github.com/aidansteele/sph",
    "method": "git",
    "tags": [
      "crypto",
      "hashes",
      "md5",
      "sha"
    ],
    "description": "Large number of cryptographic hashes for Nim",
    "license": "MIT",
    "web": "https://github.com/aidansteele/sph"
  },
  {
    "name": "libsodium",
    "url": "https://github.com/FedericoCeratto/nim-libsodium",
    "method": "git",
    "tags": [
      "wrapper",
      "library",
      "security",
      "crypto"
    ],
    "description": "libsodium wrapper",
    "license": "LGPLv3",
    "web": "https://github.com/FedericoCeratto/nim-libsodium"
  },
  {
    "name": "aws_sdk",
    "url": "https://github.com/aidansteele/aws_sdk.nim",
    "method": "git",
    "tags": [
      "aws",
      "amazon"
    ],
    "description": "Library for interacting with Amazon Web Services (AWS)",
    "license": "MIT",
    "web": "https://github.com/aidansteele/aws_sdk.nim"
  },
  {
    "name": "i18n",
    "url": "https://github.com/Parashurama/nim-i18n",
    "method": "git",
    "tags": [
      "gettext",
      "i18n",
      "internationalisation"
    ],
    "description": "Bring a gettext-like internationalisation module to Nim",
    "license": "MIT",
    "web": "https://github.com/Parashurama/nim-i18n"
  },
  {
    "name": "persistent_enums",
    "url": "https://github.com/yglukhov/persistent_enums",
    "method": "git",
    "tags": [
      "enum",
      "binary",
      "protocol"
    ],
    "description": "Define enums which values preserve their binary representation upon inserting or reordering",
    "license": "MIT",
    "web": "https://github.com/yglukhov/persistent_enums"
  },
  {
    "name": "nimcl",
    "url": "https://github.com/unicredit/nimcl",
    "method": "git",
    "tags": [
      "OpenCL",
      "GPU"
    ],
    "description": "High level wrapper over OpenCL",
    "license": "Apache License 2.0",
    "web": "https://github.com/unicredit/nimcl"
  },
  {
    "name": "nimblas",
    "url": "https://github.com/unicredit/nimblas",
    "method": "git",
    "tags": [
      "BLAS",
      "linear algebra",
      "vector",
      "matrix"
    ],
    "description": "BLAS for Nim",
    "license": "Apache License 2.0",
    "web": "https://github.com/unicredit/nimblas"
  },
  {
    "name": "fixmath",
    "url": "https://github.com/Jeff-Ciesielski/fixmath",
    "method": "git",
    "tags": [
      "math"
    ],
    "description": "LibFixMath 16:16 fixed point support for nim",
    "license": "MIT",
    "web": "https://github.com/Jeff-Ciesielski/fixmath"
  },
  {
    "name": "nimzend",
    "url": "https://github.com/metatexx/nimzend",
    "method": "git",
    "tags": [
      "zend",
      "php",
      "binding",
      "extension"
    ],
    "description": "Native Nim Zend API glue for easy PHP extension development.",
    "license": "MIT",
    "web": "https://github.com/metatexx/nimzend"
  },
  {
    "name": "spills",
    "url": "https://github.com/andreaferretti/spills",
    "method": "git",
    "tags": [
      "disk-based",
      "sequence",
      "memory-mapping"
    ],
    "description": "Disk-based sequences",
    "license": "Apache License 2.0",
    "web": "https://github.com/andreaferretti/spills"
  },
  {
    "name": "platformer",
    "url": "https://github.com/def-/nim-platformer",
    "method": "git",
    "tags": [
      "game",
      "sdl",
      "2d"
    ],
    "description": "Writing a 2D Platform Game in Nim with SDL2",
    "license": "MIT",
    "web": "https://github.com/def-/nim-platformer"
  },
  {
    "name": "nimCEF",
    "url": "https://github.com/jangko/nimCEF",
    "method": "git",
    "tags": [
      "chromium",
      "embedded",
      "framework",
      "cef",
      "wrapper"
    ],
    "description": "Nim wrapper for the Chromium Embedded Framework",
    "license": "MIT",
    "web": "https://github.com/jangko/nimCEF"
  },
  {
    "name": "migrate",
    "url": "https://github.com/euantorano/migrate.nim",
    "method": "git",
    "tags": [
      "migrate",
      "database",
      "db"
    ],
    "description": "A simple database migration utility for Nim.",
    "license": "BSD3",
    "web": "https://github.com/euantorano/migrate.nim"
  },
  {
    "name": "subfield",
    "url": "https://github.com/jyapayne/subfield",
    "method": "git",
    "tags": [
      "subfield",
      "macros"
    ],
    "description": "Override the dot operator to access nested subfields of a Nim object.",
    "license": "MIT",
    "web": "https://github.com/jyapayne/subfield"
  },
  {
    "name": "semver",
    "url": "https://github.com/euantorano/semver.nim",
    "method": "git",
    "tags": [
      "semver",
      "version",
      "parser"
    ],
    "description": "Semantic versioning parser for Nim. Allows the parsing of version strings into objects and the comparing of version objects.",
    "license": "BSD3",
    "web": "https://github.com/euantorano/semver.nim"
  },
  {
    "name": "ad",
    "tags": [
      "calculator",
      "rpn"
    ],
    "method": "git",
    "license": "MIT",
    "web": "https://github.com/subsetpark/ad",
    "url": "https://github.com/subsetpark/ad",
    "description": "A simple RPN calculator"
  },
  {
    "name": "asyncpg",
    "url": "https://github.com/cheatfate/asyncpg",
    "method": "git",
    "tags": [
      "async",
      "database",
      "postgres",
      "postgresql",
      "asyncdispatch",
      "asynchronous",
      "library"
    ],
    "description": "Asynchronous PostgreSQL driver for Nim Language.",
    "license": "MIT",
    "web": "https://github.com/cheatfate/asyncpg"
  },
  {
    "name": "winregistry",
    "description": "Deal with Windows Registry from Nim.",
    "tags": [
      "registry",
      "windows",
      "library"
    ],
    "url": "https://github.com/miere43/nim-registry",
    "web": "https://github.com/miere43/nim-registry",
    "license": "MIT",
    "method": "git"
  },
  {
    "name": "luna",
    "description": "Lua convenience library for nim",
    "tags": [
      "lua",
      "scripting"
    ],
    "url": "https://github.com/smallfx/luna.nim",
    "web": "https://github.com/smallfx/luna.nim",
    "license": "MIT",
    "method": "git"
  },
  {
    "name": "qrcode",
    "description": "module for creating and reading QR codes using http://goqr.me/",
    "tags": [
      "qr",
      "qrcode",
      "api"
    ],
    "url": "https://github.com/achesak/nim-qrcode",
    "web": "https://github.com/achesak/nim-qrcode",
    "license": "MIT",
    "method": "git"
  },
  {
    "name": "circleci_client",
    "tags": [
      "circleci",
      "client"
    ],
    "method": "git",
    "license": "LGPLv3",
    "web": "https://github.com/FedericoCeratto/nim-circleci",
    "url": "https://github.com/FedericoCeratto/nim-circleci",
    "description": "CircleCI API client"
  },
  {
    "name": "iup",
    "description": "Bindings for the IUP widget toolkit",
    "tags": [
      "GUI",
      "IUP"
    ],
    "url": "https://github.com/nim-lang/iup",
    "web": "https://github.com/nim-lang/iup",
    "license": "MIT",
    "method": "git"
  },
  {
    "name": "barbarus",
    "tags": [
      "i18n",
      "internationalization"
    ],
    "method": "git",
    "license": "MIT",
    "web": "https://github.com/cjxgm/barbarus",
    "url": "https://github.com/cjxgm/barbarus",
    "description": "A simple extensible i18n engine."
  },
  {
    "name": "jsonob",
    "tags": [
      "json",
      "object",
      "marshal"
    ],
    "method": "git",
    "license": "MIT",
    "web": "https://github.com/cjxgm/jsonob",
    "url": "https://github.com/cjxgm/jsonob",
    "description": "JSON / Object mapper"
  },
  {
    "name": "autome",
    "description": "Write GUI automation scripts with Nim",
    "tags": [
      "gui",
      "automation",
      "windows"
    ],
    "license": "MIT",
    "web": "https://github.com/miere43/autome",
    "url": "https://github.com/miere43/autome",
    "method": "git"
  },
  {
    "name": "wox",
    "description": "Helper library for writing Wox plugins in Nim",
    "tags": [
      "wox",
      "plugins"
    ],
    "license": "MIT",
    "web": "https://github.com/roose/nim-wox",
    "url": "https://github.com/roose/nim-wox",
    "method": "git"
  },
  {
    "name": "seccomp",
    "description": "Linux Seccomp sandbox library",
    "tags": [
      "linux",
      "security",
      "sandbox",
      "seccomp"
    ],
    "license": "LGPLv2.1",
    "web": "https://github.com/FedericoCeratto/nim-seccomp",
    "url": "https://github.com/FedericoCeratto/nim-seccomp",
    "method": "git"
  },
  {
    "name": "AntTweakBar",
    "tags": [
      "gui",
      "opengl",
      "rendering"
    ],
    "method": "git",
    "license": "MIT",
    "web": "https://github.com/krux02/nimAntTweakBar",
    "url": "https://github.com/krux02/nimAntTweakBar",
    "description": "nim wrapper around the AntTweakBar c library"
  },
  {
    "name": "slimdown",
    "tags": [
      "markdown",
      "parser",
      "library"
    ],
    "method": "git",
    "license": "MIT",
    "web": "https://github.com/ruivieira/nim-slimdown",
    "url": "https://github.com/ruivieira/nim-slimdown",
    "description": "Nim module that converts Markdown text to HTML using only regular expressions. Based on jbroadway's Slimdown."
  },
  {
    "name": "taglib",
    "description": "TagLib Audio Meta-Data Library wrapper",
    "license": "MIT",
    "tags": [
      "audio",
      "metadata",
      "tags",
      "library",
      "wrapper"
    ],
    "url": "https://github.com/alex-laskin/nim-taglib",
    "web": "https://github.com/alex-laskin/nim-taglib",
    "method": "git"
  },
  {
    "name": "des",
    "description": "3DES native library for Nim",
    "tags": [
      "library",
      "encryption",
      "crypto"
    ],
    "license": "MIT",
    "web": "https://github.com/LucaWolf/des.nim",
    "url": "https://github.com/LucaWolf/des.nim",
    "method": "git"
  },
  {
    "name": "bgfx",
    "url": "https://github.com/Halsys/nim-bgfx",
    "method": "git",
    "tags": [
      "wrapper",
      "media",
      "graphics",
      "3d",
      "rendering",
      "opengl"
    ],
    "description": "BGFX wrapper for the nim programming language.",
    "license": "BSD2",
    "web": "https://github.com/Halsys/nim-bgfx"
  },
  {
    "name": "json_builder",
    "tags": [
      "json",
      "generator",
      "builder"
    ],
    "method": "git",
    "license": "MIT",
    "web": "https://github.com/undecided/json_builder",
    "url": "https://github.com/undecided/json_builder",
    "description": "Easy and fast generator for valid json in nim"
  },
  {
    "name": "mapbits",
    "tags": [
      "map",
      "bits",
      "byte",
      "word",
      "binary"
    ],
    "method": "git",
    "license": "MIT",
    "description": "Access bit mapped portions of bytes in binary data as int variables",
    "web": "https://github.com/jlp765/mapbits",
    "url": "https://github.com/jlp765/mapbits"
  },
  {
    "name": "faststack",
    "tags": [
      "collection"
    ],
    "method": "git",
    "license": "MIT",
    "description": "Dynamically resizable data structure optimized for fast iteration.",
    "web": "https://github.com/Vladar4/FastStack",
    "url": "https://github.com/Vladar4/FastStack"
  },
  {
    "name": "gpx",
    "tags": [
      "GPX",
      "GPS",
      "waypoint",
      "route"
    ],
    "method": "git",
    "license": "MIT",
    "description": "Nim module for parsing GPX (GPS Exchange format) files",
    "web": "https://github.com/achesak/nim-gpx",
    "url": "https://github.com/achesak/nim-gpx"
  },
  {
    "name": "itn",
    "tags": [
      "GPS",
      "intinerary",
      "tomtom",
      "ITN"
    ],
    "method": "git",
    "license": "MIT",
    "description": "Nim module for parsing ITN (TomTom intinerary) files",
    "web": "https://github.com/achesak/nim-itn",
    "url": "https://github.com/achesak/nim-itn"
  },
  {
    "name": "foliant",
    "tags": [
      "foliant",
      "docs",
      "pdf",
      "docx",
      "word",
      "latex",
      "tex",
      "pandoc",
      "markdown",
      "md",
      "restream"
    ],
    "method": "git",
    "license": "MIT",
    "web": "https://github.com/foliant-docs/foliant-nim",
    "url": "https://github.com/foliant-docs/foliant-nim",
    "description": "Documentation generator that produces pdf and docx from Markdown. Uses Pandoc and LaTeX behind the scenes."
  },
  {
    "name": "gemf",
    "url": "https://bitbucket.org/abudden/gemf.nim",
    "method": "hg",
    "license": "MIT",
    "description": "Library for reading GEMF map tile stores",
    "web": "http://www.cgtk.co.uk/gemf",
    "tags": [
      "maps",
      "gemf",
      "parser"
    ]
  },
  {
    "name": "Remotery",
    "url": "https://github.com/Halsys/Nim-Remotery",
    "method": "git",
    "tags": [
      "wrapper",
      "opengl",
      "direct3d",
      "cuda",
      "profiler"
    ],
    "description": "Nim wrapper for (and with) Celtoys's Remotery",
    "license": "Apache License 2.0",
    "web": "https://github.com/Halsys/Nim-Remotery"
  },
  {
    "name": "picohttpparser",
    "tags": [
      "web",
      "http"
    ],
    "method": "git",
    "license": "MIT",
    "description": "Bindings for picohttpparser.",
    "web": "https://github.com/philip-wernersbach/nim-picohttpparser",
    "url": "https://github.com/philip-wernersbach/nim-picohttpparser"
  },
  {
    "name": "microasynchttpserver",
    "tags": [
      "web",
      "http",
      "async",
      "server"
    ],
    "method": "git",
    "license": "MIT",
    "description": "A thin asynchronous HTTP server library, API compatible with Nim's built-in asynchttpserver.",
    "web": "https://github.com/philip-wernersbach/microasynchttpserver",
    "url": "https://github.com/philip-wernersbach/microasynchttpserver"
  },
  {
    "name": "react",
    "url": "https://github.com/andreaferretti/react.nim",
    "method": "git",
    "tags": [
      "js",
      "react",
      "frontend",
      "ui",
      "vdom",
      "single page application"
    ],
    "description": "React.js bindings for Nim",
    "license": "Apache License 2.0",
    "web": "https://github.com/andreaferretti/react.nim"
  },
  {
    "name": "react16",
    "url": "https://github.com/kristianmandrup/react-16.nim",
    "method": "git",
    "tags": [
      "js",
      "react",
      "frontend",
      "ui",
      "vdom",
      "hooks",
      "single page application"
    ],
    "description": "React.js 16.x bindings for Nim",
    "license": "Apache License 2.0",
    "web": "https://github.com/kristianmandrup/react-16.nim"
  },
  {
    "name": "oauth",
    "url": "https://github.com/CORDEA/oauth",
    "method": "git",
    "tags": [
      "library",
      "oauth",
      "oauth2",
      "authorization"
    ],
    "description": "OAuth library for nim",
    "license": "Apache License 2.0",
    "web": "http://cordea.github.io/oauth"
  },
  {
    "name": "jsbind",
    "url": "https://github.com/yglukhov/jsbind",
    "method": "git",
    "tags": [
      "bindings",
      "emscripten",
      "javascript"
    ],
    "description": "Define bindings to JavaScript and Emscripten",
    "license": "MIT",
    "web": "https://github.com/yglukhov/jsbind"
  },
  {
    "name": "uuids",
    "url": "https://github.com/pragmagic/uuids/",
    "method": "git",
    "tags": [
      "library",
      "uuid",
      "id"
    ],
    "description": "UUID library for Nim",
    "license": "MIT",
    "web": "https://github.com/pragmagic/uuids/"
  },
  {
    "name": "isaac",
    "url": "https://github.com/pragmagic/isaac/",
    "method": "git",
    "tags": [
      "library",
      "algorithms",
      "random",
      "crypto"
    ],
    "description": "ISAAC PRNG implementation on Nim",
    "license": "MIT",
    "web": "https://github.com/pragmagic/isaac/"
  },
  {
    "name": "SDF",
    "url": "https://github.com/Halsys/SDF.nim",
    "method": "git",
    "tags": [
      "sdf",
      "text",
      "contour",
      "texture",
      "signed",
      "distance",
      "transform"
    ],
    "description": "Signed Distance Field builder for contour texturing in Nim",
    "license": "MIT",
    "web": "https://github.com/Halsys/SDF.nim"
  },
  {
    "name": "WebGL",
    "url": "https://github.com/stisa/webgl",
    "method": "git",
    "tags": [
      "webgl",
      "graphic",
      "js",
      "javascript",
      "wrapper",
      "3D",
      "2D"
    ],
    "description": "Experimental wrapper to webgl for Nim",
    "license": "MIT",
    "web": "http://stisa.space/webgl/"
  },
  {
    "name": "fileinput",
    "url": "https://github.com/achesak/nim-fileinput",
    "method": "git",
    "tags": [
      "file",
      "io",
      "input"
    ],
    "description": "iterate through files and lines",
    "license": "MIT",
    "web": "https://github.com/achesak/nim-fileinput"
  },
  {
    "name": "classy",
    "url": "https://github.com/nigredo-tori/classy",
    "method": "git",
    "tags": [
      "library",
      "typeclasses",
      "macros"
    ],
    "description": "typeclasses for Nim",
    "license": "Unlicense",
    "web": "https://github.com/nigredo-tori/classy"
  },
  {
    "name": "MiNiM",
    "url": "https://github.com/h3rald/minim",
    "method": "git",
    "tags": [
      "concatenative",
      "language",
      "shell"
    ],
    "description": "A tiny concatenative programming language and shell.",
    "license": "MIT",
    "web": "https://h3rald.com/minim"
  },
  {
    "name": "boneIO",
    "url": "https://github.com/xyz32/boneIO",
    "method": "git",
    "tags": [
      "library",
      "GPIO",
      "BeagleBone"
    ],
    "description": "A low level GPIO library for the BeagleBone board family",
    "license": "MIT",
    "web": "https://github.com/xyz32/boneIO"
  },
  {
    "name": "ui",
    "url": "https://github.com/nim-lang/ui",
    "method": "git",
    "tags": [
      "library",
      "GUI",
      "libui",
      "toolkit"
    ],
    "description": "A wrapper for libui",
    "license": "MIT",
    "web": "https://github.com/nim-lang/ui"
  },
  {
    "name": "mmgeoip",
    "url": "https://github.com/FedericoCeratto/nim-mmgeoip",
    "method": "git",
    "tags": [
      "geoip"
    ],
    "description": "MaxMind GeoIP library",
    "license": "LGPLv2.1",
    "web": "https://github.com/FedericoCeratto/nim-mmgeoip"
  },
  {
    "name": "libjwt",
    "url": "https://github.com/nimscale/nim-libjwt",
    "method": "git",
    "tags": [
      "jwt",
      "libjwt"
    ],
    "description": "Bindings for libjwt",
    "license": "LGPLv2.1",
    "web": "https://github.com/nimscale/nim-libjwt"
  },
  {
    "name": "forestdb",
    "url": "https://github.com/nimscale/forestdb",
    "method": "git",
    "tags": [
      "library",
      "bTree",
      "HB+-Trie",
      "db",
      "forestdb"
    ],
    "description": "ForestDB is fast key-value storage engine that is based on a Hierarchical B+-Tree based Trie, or HB+-Trie.",
    "license": "Apache License 2.0",
    "web": "https://github.com/nimscale/forestdb"
  },
  {
    "name": "nimbox",
    "url": "https://github.com/dom96/nimbox",
    "method": "git",
    "tags": [
      "library",
      "wrapper",
      "termbox",
      "command-line",
      "ui",
      "tui",
      "gui"
    ],
    "description": "A Rustbox-inspired termbox wrapper",
    "license": "MIT",
    "web": "https://github.com/dom96/nimbox"
  },
  {
    "name": "psutil",
    "url": "https://github.com/juancarlospaco/psutil-nim",
    "method": "git",
    "tags": [
      "psutil",
      "process",
      "network",
      "system",
      "disk",
      "cpu"
    ],
    "description": "psutil is a cross-platform library for retrieving information on running processes and system utilization (CPU, memory, disks, network). Since 2018 maintained by Juan Carlos because was abandoned.",
    "license": "BSD",
    "web": "https://github.com/johnscillieri/psutil-nim"
  },
  {
    "name": "gapbuffer",
    "url": "https://notabug.org/vktec/nim-gapbuffer.git",
    "method": "git",
    "tags": [
      "buffer",
      "seq",
      "sequence",
      "string",
      "gapbuffer"
    ],
    "description": "A simple gap buffer implementation",
    "license": "MIT",
    "web": "https://notabug.org/vktec/nim-gapbuffer"
  },
  {
    "name": "etcd_client",
    "url": "https://github.com/FedericoCeratto/nim-etcd-client",
    "method": "git",
    "tags": [
      "library",
      "etcd"
    ],
    "description": "etcd client library",
    "license": "LGPLv3",
    "web": "https://github.com/FedericoCeratto/nim-etcd-client"
  },
  {
    "name": "package_visible_types",
    "url": "https://github.com/zah/nim-package-visible-types",
    "method": "git",
    "tags": [
      "library",
      "packages",
      "visibility"
    ],
    "description": "A hacky helper lib for authoring Nim packages with package-level visiblity",
    "license": "MIT",
    "web": "https://github.com/zah/nim-package-visible-types"
  },
  {
    "name": "ranges",
    "url": "https://github.com/status-im/nim-ranges",
    "method": "git",
    "tags": [
      "library",
      "ranges"
    ],
    "description": "Exploration of various implementations of memory range types",
    "license": "Apache License 2.0",
    "web": "https://github.com/status-im/nim-ranges"
  },
  {
    "name": "json_rpc",
    "url": "https://github.com/status-im/nim-json-rpc",
    "method": "git",
    "tags": [
      "library",
      "json-rpc",
      "server",
      "client",
      "rpc",
      "json"
    ],
    "description": "Nim library for implementing JSON-RPC clients and servers",
    "license": "Apache License 2.0",
    "web": "https://github.com/status-im/nim-json-rpc"
  },
  {
    "name": "chronos",
    "url": "https://github.com/status-im/nim-chronos",
    "method": "git",
    "tags": [
      "library",
      "networking",
      "async",
      "asynchronous",
      "eventloop",
      "timers",
      "sendfile",
      "tcp",
      "udp"
    ],
    "description": "An efficient library for asynchronous programming",
    "license": "Apache License 2.0",
    "web": "https://github.com/status-im/nim-chronos"
  },
  {
    "name": "asyncdispatch2",
    "alias": "chronos"
  },
  {
    "name": "serialization",
    "url": "https://github.com/status-im/nim-serialization",
    "method": "git",
    "tags": [
      "library",
      "serialization"
    ],
    "description": "A modern and extensible serialization framework for Nim",
    "license": "Apache License 2.0",
    "web": "https://github.com/status-im/nim-serialization"
  },
  {
    "name": "json_serialization",
    "url": "https://github.com/status-im/nim-json-serialization",
    "method": "git",
    "tags": [
      "library",
      "json",
      "serialization"
    ],
    "description": "Flexible JSON serialization not relying on run-time type information",
    "license": "Apache License 2.0",
    "web": "https://github.com/status-im/nim-json-serialization"
  },
  {
    "name": "confutils",
    "url": "https://github.com/status-im/nim-confutils",
    "method": "git",
    "tags": [
      "library",
      "configuration"
    ],
    "description": "Simplified handling of command line options and config files",
    "license": "Apache License 2.0",
    "web": "https://github.com/status-im/nim-confutils"
  },
  {
    "name": "std_shims",
    "url": "https://github.com/status-im/nim-std-shims",
    "method": "git",
    "tags": [
      "library",
      "backports",
      "shims"
    ],
    "description": "APIs available in the latests version of Nim, backported to older stable releases",
    "license": "Apache License 2.0",
    "web": "https://github.com/status-im/nim-std-shims"
  },
  {
    "name": "stew",
    "url": "https://github.com/status-im/nim-stew",
    "method": "git",
    "tags": [
      "library",
      "backports",
      "shims",
      "ranges",
      "bitwise",
      "bitops",
      "endianness",
      "bytes",
      "blobs",
      "pointer-arithmetic"
    ],
    "description": "stew is collection of utilities, std library extensions and budding libraries that are frequently used at Status, but are too small to deserve their own git repository.",
    "license": "Apache License 2.0",
    "web": "https://github.com/status-im/nim-stew"
  },
  {
    "name": "faststreams",
    "url": "https://github.com/status-im/nim-faststreams",
    "method": "git",
    "tags": [
      "library",
      "I/O",
      "memory-mapping",
      "streams"
    ],
    "description": "Nearly zero-overhead input/output streams for Nim",
    "license": "Apache License 2.0",
    "web": "https://github.com/status-im/nim-faststreams"
  },
  {
    "name": "bncurve",
    "url": "https://github.com/status-im/nim-bncurve",
    "method": "git",
    "tags": [
      "library",
      "cryptography",
      "barreto-naehrig",
      "eliptic-curves",
      "pairing"
    ],
    "description": "Nim Barreto-Naehrig pairing-friendly elliptic curve implementation",
    "license": "Apache License 2.0",
    "web": "https://github.com/status-im/nim-bncurve"
  },
  {
    "name": "eth",
    "url": "https://github.com/status-im/nim-eth",
    "method": "git",
    "tags": [
      "library",
      "ethereum",
      "p2p",
      "devp2p",
      "rplx",
      "networking",
      "whisper",
      "swarm",
      "rlp",
      "cryptography",
      "trie",
      "patricia-trie",
      "keyfile",
      "wallet",
      "bloom",
      "bloom-filter"
    ],
    "description": "A collection of Ethereum related libraries",
    "license": "Apache License 2.0",
    "web": "https://github.com/status-im/nim-eth"
  },
  {
    "name": "metrics",
    "url": "https://github.com/status-im/nim-metrics",
    "method": "git",
    "tags": [
      "library",
      "metrics",
      "prometheus",
      "statsd"
    ],
    "description": "Nim metrics client library supporting the Prometheus monitoring toolkit",
    "license": "Apache License 2.0",
    "web": "https://github.com/status-im/nim-metrics"
  },
  {
    "name": "blscurve",
    "url": "https://github.com/status-im/nim-blscurve",
    "method": "git",
    "tags": [
      "library",
      "cryptography",
      "bls",
      "aggregated-signatures"
    ],
    "description": "Nim implementation of  Barreto-Lynn-Scott (BLS) curve BLS12-381.",
    "license": "Apache License 2.0",
    "web": "https://github.com/status-im/nim-blscurve"
  },
  {
    "name": "libp2p",
    "url": "https://github.com/status-im/nim-libp2p",
    "method": "git",
    "tags": [
      "library",
      "networking",
      "libp2p",
      "ipfs",
      "ethereum"
    ],
    "description": "libp2p implementation in Nim",
    "license": "Apache License 2.0",
    "web": "https://github.com/status-im/nim-libp2p"
  },
  {
    "name": "rlp",
    "url": "https://github.com/status-im/nim-rlp",
    "method": "git",
    "tags": [
      "deprecated"
    ],
    "description": "Deprecated RLP serialization library for Nim (now part of the 'eth' module)",
    "license": "Apache License 2.0",
    "web": "https://github.com/status-im/nim-rlp"
  },
  {
    "name": "eth_keys",
    "url": "https://github.com/status-im/nim-eth-keys",
    "method": "git",
    "tags": [
      "deprecated"
    ],
    "description": "A deprecated reimplementation in pure Nim of eth-keys, the common API for Ethereum key operations (now part of the 'eth' package).",
    "license": "Apache License 2.0",
    "web": "https://github.com/status-im/nim-eth-keys"
  },
  {
    "name": "eth_common",
    "url": "https://github.com/status-im/nim-eth-common",
    "method": "git",
    "tags": [
      "library",
      "ethereum"
    ],
    "description": "Definitions of various data structures used in the Ethereum eco-system",
    "license": "Apache License 2.0",
    "web": "https://github.com/status-im/nim-eth-common"
  },
  {
    "name": "ethash",
    "url": "https://github.com/status-im/nim-ethash",
    "method": "git",
    "tags": [
      "library",
      "ethereum",
      "ethash",
      "cryptography",
      "proof-of-work"
    ],
    "description": "A Nim implementation of Ethash, the ethereum proof-of-work hashing function",
    "license": "Apache License 2.0",
    "web": "https://github.com/status-im/nim-ethash"
  },
  {
    "name": "eth_bloom",
    "url": "https://github.com/status-im/nim-eth-bloom",
    "method": "git",
    "tags": [
      "deprecated"
    ],
    "description": "Ethereum bloom filter (deprecated, now part of the 'eth' package)",
    "license": "Apache License 2.0",
    "web": "https://github.com/status-im/nim-eth-bloom"
  },
  {
    "name": "evmjit",
    "alias": "evmc"
  },
  {
    "name": "evmc",
    "url": "https://github.com/status-im/nim-evmc",
    "method": "git",
    "tags": [
      "library",
      "ethereum",
      "evm",
      "jit",
      "wrapper"
    ],
    "description": "A wrapper for the The Ethereum EVMC library",
    "license": "Apache License 2.0",
    "web": "https://github.com/status-im/nim-evmc"
  },
  {
    "name": "keccak_tiny",
    "url": "https://github.com/status-im/nim-keccak-tiny",
    "method": "git",
    "tags": [
      "library",
      "sha3",
      "keccak",
      "cryptography"
    ],
    "description": "A wrapper for the keccak-tiny C library",
    "license": "Apache License 2.0",
    "web": "https://github.com/status-im/nim-keccak-tiny"
  },
  {
    "name": "httputils",
    "url": "https://github.com/status-im/nim-http-utils",
    "method": "git",
    "tags": [
      "http",
      "parsers",
      "protocols"
    ],
    "description": "Common utilities for implementing HTTP servers",
    "license": "Apache License 2.0",
    "web": "https://github.com/status-im/nim-http-utils"
  },
  {
    "name": "rocksdb",
    "url": "https://github.com/status-im/nim-rocksdb",
    "method": "git",
    "tags": [
      "library",
      "wrapper",
      "database"
    ],
    "description": "A wrapper for Facebook's RocksDB, an embeddable, persistent key-value store for fast storage",
    "license": "Apache 2.0 or GPLv2",
    "web": "https://github.com/status-im/nim-rocksdb"
  },
  {
    "name": "secp256k1",
    "url": "https://github.com/status-im/nim-secp256k1",
    "method": "git",
    "tags": [
      "library",
      "cryptography",
      "secp256k1"
    ],
    "description": "A wrapper for the libsecp256k1 C library",
    "license": "Apache License 2.0",
    "web": "https://github.com/status-im/nim-secp256k1"
  },
  {
    "name": "eth_trie",
    "url": "https://github.com/status-im/nim-eth-trie",
    "method": "git",
    "tags": [
      "deprecated"
    ],
    "description": "Merkle Patricia Tries as specified by Ethereum (deprecated, now part of the 'eth' package)",
    "license": "Apache License 2.0",
    "web": "https://github.com/status-im/nim-eth-trie"
  },
  {
    "name": "eth_p2p",
    "url": "https://github.com/status-im/nim-eth-p2p",
    "method": "git",
    "tags": [
      "deprecated",
      "library",
      "ethereum",
      "p2p",
      "devp2p",
      "rplx",
      "networking",
      "whisper",
      "swarm"
    ],
    "description": "Deprecated implementation of the Ethereum suite of P2P protocols (now part of the 'eth' package)",
    "license": "Apache License 2.0",
    "web": "https://github.com/status-im/nim-eth-p2p"
  },
  {
    "name": "eth_keyfile",
    "url": "https://github.com/status-im/nim-eth-keyfile",
    "method": "git",
    "tags": [
      "deprecated"
    ],
    "description": "A deprecated library for handling Ethereum private keys and wallets (now part of the 'eth' package)",
    "license": "Apache License 2.0",
    "web": "https://github.com/status-im/nim-eth-keyfile"
  },
  {
    "name": "byteutils",
    "url": "https://github.com/status-im/nim-byteutils",
    "method": "git",
    "tags": [
      "library",
      "blobs",
      "hex-dump"
    ],
    "description": "Useful utilities for manipulating and visualizing byte blobs",
    "license": "Apache License 2.0",
    "web": "https://github.com/status-im/nim-byteutils"
  },
  {
    "name": "ttmath",
    "url": "https://github.com/status-im/nim-ttmath",
    "method": "git",
    "tags": [
      "library",
      "math",
      "numbers"
    ],
    "description": "A Nim wrapper for ttmath: big numbers with fixed size",
    "license": "Apache License 2.0",
    "web": "https://github.com/status-im/nim-ttmath"
  },
  {
    "name": "testutils",
    "url": "https://github.com/status-im/nim-testutils",
    "method": "git",
    "tags": [
      "library",
      "tests",
      "unit-testing",
      "integration-testing",
      "compilation-tests",
      "fuzzing",
      "doctest"
    ],
    "description": "A comprehensive toolkit for all your testing needs",
    "license": "Apache License 2.0",
    "web": "https://github.com/status-im/nim-testutils"
  },
  {
    "name": "nimbus",
    "url": "https://github.com/status-im/nimbus",
    "method": "git",
    "tags": [
      "ethereum"
    ],
    "description": "An Ethereum 2.0 Sharding Client for Resource-Restricted Devices",
    "license": "Apache License 2.0",
    "web": "https://github.com/status-im/nimbus"
  },
  {
    "name": "stint",
    "url": "https://github.com/status-im/nim-stint",
    "method": "git",
    "tags": [
      "library",
      "math",
      "numbers"
    ],
    "description": "Stack-based arbitrary-precision integers - Fast and portable with natural syntax for resource-restricted devices",
    "license": "Apache License 2.0",
    "web": "https://github.com/status-im/nim-stint"
  },
  {
    "name": "daemon",
    "url": "https://github.com/status-im/nim-daemon",
    "method": "git",
    "tags": [
      "servers",
      "daemonization"
    ],
    "description": "Cross-platform process daemonization library",
    "license": "Apache License 2.0",
    "web": "https://github.com/status-im/nim-daemon"
  },
  {
    "name": "chronicles",
    "url": "https://github.com/status-im/nim-chronicles",
    "method": "git",
    "tags": [
      "logging",
      "json"
    ],
    "description": "A crafty implementation of structured logging for Nim",
    "license": "Apache License 2.0",
    "web": "https://github.com/status-im/nim-chronicles"
  },
  {
    "name": "zxcvbn",
    "url": "https://github.com/status-im/nim-zxcvbn",
    "method": "git",
    "tags": [
      "security",
      "passwords",
      "entropy"
    ],
    "description": "Nim bindings for the zxcvbn-c password strength estimation library",
    "license": "Apache License 2.0",
    "web": "https://github.com/status-im/nim-zxcvbn"
  },
  {
    "name": "stb_image",
    "url": "https://gitlab.com/define-private-public/stb_image-Nim.git",
    "method": "git",
    "tags": [
      "stb",
      "image",
      "graphics",
      "io",
      "wrapper"
    ],
    "description": "A wrapper for stb_image and stb_image_write.",
    "license": "Unlicense",
    "web": "https://gitlab.com/define-private-public/stb_image-Nim"
  },
  {
    "name": "mutableseqs",
    "url": "https://github.com/iourinski/mutableseqs",
    "method": "git",
    "tags": [
      "sequences",
      "mapreduce"
    ],
    "description": "utilities for transforming sequences",
    "license": "MIT",
    "web": "https://github.com/iourinski/mutableseqs"
  },
  {
    "name": "stor",
    "url": "https://github.com/nimscale/stor",
    "method": "git",
    "tags": [
      "storage",
      "io"
    ],
    "description": "Efficient object storage system",
    "license": "MIT",
    "web": "https://github.com/nimscale/stor"
  },
  {
    "name": "linuxfb",
    "url": "https://github.com/luked99/linuxfb.nim",
    "method": "git",
    "tags": [
      "wrapper",
      "graphics",
      "linux"
    ],
    "description": "Wrapper around the Linux framebuffer driver ioctl API",
    "license": "MIT",
    "web": "https://github.com/luked99/linuxfb.nim"
  },
  {
    "name": "nimactors",
    "url": "https://github.com/vegansk/nimactors",
    "method": "git",
    "tags": [
      "actors",
      "library"
    ],
    "description": "Actors library for Nim inspired by akka-actors",
    "license": "MIT",
    "web": "https://github.com/vegansk/nimactors"
  },
  {
    "name": "porter",
    "url": "https://github.com/iourinski/porter",
    "method": "git",
    "tags": [
      "stemmer",
      "multilanguage",
      "snowball"
    ],
    "description": "Simple extensible implementation of Porter stemmer algorithm",
    "license": "MIT",
    "web": "https://github.com/iourinski/porter"
  },
  {
    "name": "kiwi",
    "url": "https://github.com/yglukhov/kiwi",
    "method": "git",
    "tags": [
      "cassowary",
      "constraint",
      "solving"
    ],
    "description": "Cassowary constraint solving",
    "license": "MIT",
    "web": "https://github.com/yglukhov/kiwi"
  },
  {
    "name": "ArrayFireNim",
    "url": "https://github.com/bitstormGER/ArrayFire-Nim",
    "method": "git",
    "tags": [
      "array",
      "linear",
      "algebra",
      "scientific",
      "computing"
    ],
    "description": "A nim wrapper for ArrayFire",
    "license": "BSD",
    "web": "https://github.com/bitstormGER/ArrayFire-Nim"
  },
  {
    "name": "statsd_client",
    "url": "https://github.com/FedericoCeratto/nim-statsd-client",
    "method": "git",
    "tags": [
      "library",
      "statsd",
      "client",
      "statistics",
      "metrics"
    ],
    "description": "A simple, stateless StatsD client library",
    "license": "LGPLv3",
    "web": "https://github.com/FedericoCeratto/nim-statsd-client"
  },
  {
    "name": "html5_canvas",
    "url": "https://gitlab.com/define-private-public/HTML5-Canvas-Nim",
    "method": "git",
    "tags": [
      "html5",
      "canvas",
      "drawing",
      "graphics",
      "rendering",
      "browser",
      "javascript"
    ],
    "description": "HTML5 Canvas and drawing for the JavaScript backend.",
    "license": "MIT",
    "web": "https://gitlab.com/define-private-public/HTML5-Canvas-Nim"
  },
  {
    "name": "alea",
    "url": "https://github.com/unicredit/alea",
    "method": "git",
    "tags": [
      "random variables",
      "distributions",
      "probability",
      "gaussian",
      "sampling"
    ],
    "description": "Define and compose random variables",
    "license": "Apache License 2.0",
    "web": "https://github.com/unicredit/alea"
  },
  {
    "name": "winim",
    "url": "https://github.com/khchen/winim",
    "method": "git",
    "tags": [
      "library",
      "windows",
      "api",
      "com"
    ],
    "description": "Nim's Windows API and COM Library",
    "license": "MIT",
    "web": "https://github.com/khchen/winim"
  },
  {
    "name": "ed25519",
    "url": "https://github.com/niv/ed25519.nim",
    "method": "git",
    "tags": [
      "ed25519",
      "cryptography",
      "crypto",
      "publickey",
      "privatekey",
      "signing",
      "keyexchange",
      "native"
    ],
    "description": "ed25519 key crypto bindings",
    "license": "MIT",
    "web": "https://github.com/niv/ed25519.nim"
  },
  {
    "name": "libevdev",
    "url": "https://github.com/luked99/libevdev.nim",
    "method": "git",
    "tags": [
      "wrapper",
      "os",
      "linux"
    ],
    "description": "Wrapper for libevdev, Linux input device processing library",
    "license": "MIT",
    "web": "https://github.com/luked99/libevdev.nim"
  },
  {
    "name": "nesm",
    "url": "https://gitlab.com/xomachine/NESM.git",
    "method": "git",
    "tags": [
      "metaprogramming",
      "parser",
      "pure",
      "serialization"
    ],
    "description": "A macro for generating [de]serializers for given objects",
    "license": "MIT",
    "web": "https://xomachine.gitlab.io/NESM/"
  },
  {
    "name": "sdnotify",
    "url": "https://github.com/FedericoCeratto/nim-sdnotify",
    "method": "git",
    "tags": [
      "os",
      "linux",
      "systemd",
      "sdnotify"
    ],
    "description": "Systemd service notification helper",
    "license": "MIT",
    "web": "https://github.com/FedericoCeratto/nim-sdnotify"
  },
  {
    "name": "cmd",
    "url": "https://github.com/samdmarshall/cmd.nim",
    "method": "git",
    "tags": [
      "cmd",
      "command-line",
      "prompt",
      "interactive"
    ],
    "description": "interactive command prompt",
    "license": "BSD 3-Clause",
    "web": "https://github.com/samdmarshall/cmd.nim"
  },
  {
    "name": "csvtable",
    "url": "https://github.com/apahl/csvtable",
    "method": "git",
    "tags": [
      "csv",
      "table"
    ],
    "description": "tools for handling CSV files (comma or tab-separated) with an API similar to Python's CSVDictReader and -Writer.",
    "license": "MIT",
    "web": "https://github.com/apahl/csvtable"
  },
  {
    "name": "plotly",
    "url": "https://github.com/brentp/nim-plotly",
    "method": "git",
    "tags": [
      "plot",
      "graphing",
      "chart",
      "data"
    ],
    "description": "Nim interface to plotly",
    "license": "MIT",
    "web": "https://github.com/brentp/nim-plotly"
  },
  {
    "name": "gnuplot",
    "url": "https://github.com/dvolk/gnuplot.nim",
    "method": "git",
    "tags": [
      "plot",
      "graphing",
      "data"
    ],
    "description": "Nim interface to gnuplot",
    "license": "MIT",
    "web": "https://github.com/dvolk/gnuplot.nim"
  },
  {
    "name": "ustring",
    "url": "https://github.com/rokups/nim-ustring",
    "method": "git",
    "tags": [
      "string",
      "text",
      "unicode",
      "uft8",
      "utf-8"
    ],
    "description": "utf-8 string",
    "license": "MIT",
    "web": "https://github.com/rokups/nim-ustring"
  },
  {
    "name": "imap",
    "url": "https://git.sr.ht/~ehmry/nim_imap",
    "method": "git",
    "tags": [
      "imap",
      "email"
    ],
    "description": "IMAP client library",
    "license": "GPL2",
    "web": "https://git.sr.ht/~ehmry/nim_imap"
  },
  {
    "name": "isa",
    "url": "https://github.com/nimscale/isa",
    "method": "git",
    "tags": [
      "erasure",
      "hash",
      "crypto",
      "compression"
    ],
    "description": "Binding for Intel Storage Acceleration library",
    "license": "Apache License 2.0",
    "web": "https://github.com/nimscale/isa"
  },
  {
    "name": "untar",
    "url": "https://github.com/dom96/untar",
    "method": "git",
    "tags": [
      "library",
      "tar",
      "gz",
      "compression",
      "archive",
      "decompression"
    ],
    "description": "Library for decompressing tar.gz files.",
    "license": "MIT",
    "web": "https://github.com/dom96/untar"
  },
  {
    "name": "nimcx",
    "url": "https://github.com/qqtop/nimcx",
    "method": "git",
    "tags": [
      "library",
      "linux"
    ],
    "description": "Color and utilities library for linux terminal.",
    "license": "MIT",
    "web": "https://github.com/qqtop/nimcx"
  },
  {
    "name": "dpdk",
    "url": "https://github.com/nimscale/dpdk",
    "method": "git",
    "tags": [
      "library",
      "dpdk",
      "packet",
      "processing"
    ],
    "description": "Library for fast packet processing",
    "license": "Apache License 2.0",
    "web": "http://dpdk.org/"
  },
  {
    "name": "libserialport",
    "alias": "serial"
  },
  {
    "name": "serial",
    "url": "https://github.com/euantorano/serial.nim",
    "method": "git",
    "tags": [
      "serial",
      "rs232",
      "io",
      "serialport"
    ],
    "description": "A library to operate serial ports using pure Nim.",
    "license": "BSD3",
    "web": "https://github.com/euantorano/serial.nim"
  },
  {
    "name": "spdk",
    "url": "https://github.com/nimscale/spdk.git",
    "method": "git",
    "tags": [
      "library",
      "SSD",
      "NVME",
      "io",
      "storage"
    ],
    "description": "The Storage Performance Development Kit(SPDK) provides a set of tools and libraries for writing high performance, scalable, user-mode storage applications.",
    "license": "MIT",
    "web": "https://github.com/nimscale/spdk.git"
  },
  {
    "name": "NimData",
    "url": "https://github.com/bluenote10/NimData",
    "method": "git",
    "tags": [
      "library",
      "dataframe"
    ],
    "description": "DataFrame API enabling fast out-of-core data analytics",
    "license": "MIT",
    "web": "https://github.com/bluenote10/NimData"
  },
  {
    "name": "testrunner",
    "url": "https://github.com/FedericoCeratto/nim-testrunner",
    "method": "git",
    "tags": [
      "test",
      "tests",
      "unittest",
      "utility",
      "tdd"
    ],
    "description": "Test runner with file monitoring and desktop notification capabilities",
    "license": "GPLv3",
    "web": "https://github.com/FedericoCeratto/nim-testrunner"
  },
  {
    "name": "reactorfuse",
    "url": "https://github.com/zielmicha/reactorfuse",
    "method": "git",
    "tags": [
      "filesystem",
      "fuse"
    ],
    "description": "Filesystem in userspace (FUSE) for Nim (for reactor.nim library)",
    "license": "MIT",
    "web": "https://github.com/zielmicha/reactorfuse"
  },
  {
    "name": "nimr",
    "url": "https://github.com/Jeff-Ciesielski/nimr",
    "method": "git",
    "tags": [
      "script",
      "utils"
    ],
    "description": "Helper to run nim code like a script",
    "license": "MIT",
    "web": "https://github.com/Jeff-Ciesielski/nimr"
  },
  {
    "name": "neverwinter",
    "url": "https://github.com/niv/neverwinter.nim",
    "method": "git",
    "tags": [
      "nwn",
      "neverwinternights",
      "neverwinter",
      "game",
      "bioware",
      "fileformats",
      "reader",
      "writer"
    ],
    "description": "Neverwinter Nights 1 data accessor library",
    "license": "MIT",
    "web": "https://github.com/niv/neverwinter.nim"
  },
  {
    "name": "snail",
    "url": "https://github.com/stisa/snail",
    "method": "git",
    "tags": [
      "js",
      "matrix",
      "linear algebra"
    ],
    "description": "Simple linear algebra for nim. Js too.",
    "license": "MIT",
    "web": "http://stisa.space/snail/"
  },
  {
    "name": "jswebsockets",
    "url": "https://github.com/stisa/jswebsockets",
    "method": "git",
    "tags": [
      "js",
      "javascripts",
      "ws",
      "websockets"
    ],
    "description": "Websockets wrapper for nim js backend.",
    "license": "MIT",
    "web": "http://stisa.space/jswebsockets/"
  },
  {
    "name": "morelogging",
    "url": "https://github.com/FedericoCeratto/nim-morelogging",
    "method": "git",
    "tags": [
      "log",
      "logging",
      "library",
      "systemd",
      "journald"
    ],
    "description": "Logging library with support for async IO, multithreading, Journald.",
    "license": "LGPLv3",
    "web": "https://github.com/FedericoCeratto/nim-morelogging"
  },
  {
    "name": "ajax",
    "url": "https://github.com/stisa/ajax",
    "method": "git",
    "tags": [
      "js",
      "javascripts",
      "ajax",
      "xmlhttprequest"
    ],
    "description": "AJAX wrapper for nim js backend.",
    "license": "MIT",
    "web": "http://stisa.space/ajax/"
  },
  {
    "name": "recaptcha",
    "url": "https://github.com/euantorano/recaptcha.nim",
    "method": "git",
    "tags": [
      "recaptcha",
      "captcha"
    ],
    "description": "reCAPTCHA support for Nim, supporting rendering a capctcha and verifying a user's response.",
    "license": "BSD3",
    "web": "https://github.com/euantorano/recaptcha.nim"
  },
  {
    "name": "influx",
    "url": "https://github.com/samdmarshall/influx.nim",
    "method": "git",
    "tags": [
      "influx",
      "influxdb"
    ],
    "description": "wrapper for communicating with InfluxDB over the REST interface",
    "license": "BSD 3-Clause",
    "web": "https://github.com/samdmarshall/influx.nim"
  },
  {
    "name": "gamelight",
    "url": "https://github.com/dom96/gamelight",
    "method": "git",
    "tags": [
      "js",
      "library",
      "graphics",
      "collision",
      "2d"
    ],
    "description": "A set of simple modules for writing a JavaScript 2D game.",
    "license": "MIT",
    "web": "https://github.com/dom96/gamelight"
  },
  {
    "name": "storage",
    "url": "https://bitbucket.org/moigagoo/storage/",
    "method": "hg",
    "tags": [
      "JavaScript",
      "Storage",
      "localStorage",
      "sessionStorage"
    ],
    "description": "Storage, localStorage, and sessionStorage bindigs for Nim's JavaScript backend.",
    "license": "MIT",
    "web": "https://bitbucket.org/moigagoo/storage/"
  },
  {
    "name": "fontconfig",
    "url": "https://github.com/Parashurama/fontconfig",
    "method": "git",
    "tags": [
      "fontconfig",
      "font"
    ],
    "description": "Low level wrapper for the fontconfig library.",
    "license": "Fontconfig",
    "web": "https://github.com/Parashurama/fontconfig"
  },
  {
    "name": "sysrandom",
    "url": "https://github.com/euantorano/sysrandom.nim",
    "method": "git",
    "tags": [
      "random",
      "RNG",
      "PRNG"
    ],
    "description": "A simple library to generate random data, using the system's PRNG.",
    "license": "BSD3",
    "web": "https://github.com/euantorano/sysrandom.nim"
  },
  {
    "name": "colorize",
    "url": "https://github.com/molnarmark/colorize",
    "method": "git",
    "tags": [
      "color",
      "colors",
      "colorize"
    ],
    "description": "A simple and lightweight terminal coloring library.",
    "license": "MIT",
    "web": "https://github.com/molnarmark/colorize"
  },
  {
    "name": "cello",
    "url": "https://github.com/unicredit/cello",
    "method": "git",
    "tags": [
      "string",
      "succinct-data-structure",
      "rank",
      "select",
      "Burrows-Wheeler",
      "FM-index",
      "wavelet-tree"
    ],
    "description": "String algorithms with succinct data structures",
    "license": "Apache2",
    "web": "https://unicredit.github.io/cello/"
  },
  {
    "name": "notmuch",
    "url": "https://github.com/samdmarshall/notmuch.nim",
    "method": "git",
    "tags": [
      "notmuch",
      "wrapper",
      "email",
      "tagging"
    ],
    "description": "wrapper for the notmuch mail library",
    "license": "BSD 3-Clause",
    "web": "https://github.com/samdmarshall/notmuch.nim"
  },
  {
    "name": "pluginmanager",
    "url": "https://github.com/samdmarshall/plugin-manager",
    "method": "git",
    "tags": [
      "plugin",
      "dylib",
      "manager"
    ],
    "description": "Simple plugin implementation",
    "license": "BSD 3-Clause",
    "web": "https://github.com/samdmarshall/plugin-manager"
  },
  {
    "name": "node",
    "url": "https://github.com/tulayang/nimnode",
    "method": "git",
    "tags": [
      "async",
      "io",
      "socket",
      "net",
      "tcp",
      "http",
      "libuv"
    ],
    "description": "Library for async programming and communication. This Library uses a future/promise, non-blocking I/O model based on libuv.",
    "license": "MIT",
    "web": "http://tulayang.github.io/node/"
  },
  {
    "name": "tempdir",
    "url": "https://github.com/euantorano/tempdir.nim",
    "method": "git",
    "tags": [
      "temp",
      "io",
      "tmp"
    ],
    "description": "A Nim library to create and manage temporary directories.",
    "license": "BSD3",
    "web": "https://github.com/euantorano/tempdir.nim"
  },
  {
    "name": "mathexpr",
    "url": "https://github.com/Yardanico/nim-mathexpr",
    "method": "git",
    "tags": [
      "math",
      "mathparser",
      "tinyexpr"
    ],
    "description": "MathExpr - pure-Nim mathematical expression evaluator library",
    "license": "MIT",
    "web": "https://github.com/Yardanico/nim-mathexpr"
  },
  {
    "name": "frag",
    "url": "https://github.com/fragworks/frag",
    "method": "git",
    "tags": [
      "game",
      "game-dev",
      "2d",
      "3d"
    ],
    "description": "A 2D|3D game engine",
    "license": "MIT",
    "web": "https://github.com/fragworks/frag"
  },
  {
    "name": "freetype",
    "url": "https://github.com/jangko/freetype",
    "method": "git",
    "tags": [
      "font",
      "renderint",
      "library"
    ],
    "description": "wrapper for FreeType2 library",
    "license": "MIT",
    "web": "https://github.com/jangko/freetype"
  },
  {
    "name": "polyBool",
    "url": "https://github.com/jangko/polyBool",
    "method": "git",
    "tags": [
      "polygon",
      "clipper",
      "library"
    ],
    "description": "Polygon Clipper Library (Martinez Algorithm)",
    "license": "MIT",
    "web": "https://github.com/jangko/polyBool"
  },
  {
    "name": "nimAGG",
    "url": "https://github.com/jangko/nimAGG",
    "method": "git",
    "tags": [
      "renderer",
      "rasterizer",
      "library",
      "2D",
      "graphics"
    ],
    "description": "Hi Fidelity Rendering Engine",
    "license": "MIT",
    "web": "https://github.com/jangko/nimAGG"
  },
  {
    "name": "primme",
    "url": "https://github.com/jxy/primme",
    "method": "git",
    "tags": [
      "library",
      "eigenvalues",
      "high-performance",
      "singular-value-decomposition"
    ],
    "description": "Nim interface for PRIMME: PReconditioned Iterative MultiMethod Eigensolver",
    "license": "MIT",
    "web": "https://github.com/jxy/primme"
  },
  {
    "name": "sitmo",
    "url": "https://github.com/jxy/sitmo",
    "method": "git",
    "tags": [
      "RNG",
      "Sitmo",
      "high-performance",
      "random"
    ],
    "description": "Sitmo parallel random number generator in Nim",
    "license": "MIT",
    "web": "https://github.com/jxy/sitmo"
  },
  {
    "name": "webaudio",
    "url": "https://github.com/ftsf/nim-webaudio",
    "method": "git",
    "tags": [
      "javascript",
      "js",
      "web",
      "audio",
      "sound",
      "music"
    ],
    "description": "API for Web Audio (JS)",
    "license": "MIT",
    "web": "https://github.com/ftsf/nim-webaudio"
  },
  {
    "name": "nimcuda",
    "url": "https://github.com/unicredit/nimcuda",
    "method": "git",
    "tags": [
      "CUDA",
      "GPU"
    ],
    "description": "CUDA bindings",
    "license": "Apache2",
    "web": "https://github.com/unicredit/nimcuda"
  },
  {
    "name": "gifwriter",
    "url": "https://github.com/rxi/gifwriter",
    "method": "git",
    "tags": [
      "gif",
      "image",
      "library"
    ],
    "description": "Animated GIF writing library based on jo_gif",
    "license": "MIT",
    "web": "https://github.com/rxi/gifwriter"
  },
  {
    "name": "libplist",
    "url": "https://github.com/samdmarshall/libplist.nim",
    "method": "git",
    "tags": [
      "libplist",
      "property",
      "list",
      "property-list",
      "parsing",
      "binary",
      "xml",
      "format"
    ],
    "description": "wrapper around libplist https://github.com/libimobiledevice/libplist",
    "license": "MIT",
    "web": "https://github.com/samdmarshall/libplist.nim"
  },
  {
    "name": "getch",
    "url": "https://github.com/6A/getch",
    "method": "git",
    "tags": [
      "getch",
      "char"
    ],
    "description": "getch() for Windows and Unix",
    "license": "MIT",
    "web": "https://github.com/6A/getch"
  },
  {
    "name": "gifenc",
    "url": "https://github.com/ftsf/gifenc",
    "method": "git",
    "tags": [
      "gif",
      "encoder"
    ],
    "description": "Gif Encoder",
    "license": "Public Domain",
    "web": "https://github.com/ftsf/gifenc"
  },
  {
    "name": "nimlapack",
    "url": "https://github.com/unicredit/nimlapack",
    "method": "git",
    "tags": [
      "LAPACK",
      "linear-algebra"
    ],
    "description": "LAPACK bindings",
    "license": "Apache2",
    "web": "https://github.com/unicredit/nimlapack"
  },
  {
    "name": "jack",
    "url": "https://github.com/Skrylar/nim-jack",
    "method": "git",
    "tags": [
      "jack",
      "audio",
      "binding",
      "wrapper"
    ],
    "description": "Shiny bindings to the JACK Audio Connection Kit.",
    "license": "MIT",
    "web": "https://github.com/Skrylar/nim-jack"
  },
  {
    "name": "serializetools",
    "url": "https://github.com/JeffersonLab/serializetools",
    "method": "git",
    "tags": [
      "serialization",
      "xml"
    ],
    "description": "Support for serialization of objects",
    "license": "MIT",
    "web": "https://github.com/JeffersonLab/serializetools"
  },
  {
    "name": "neo",
    "url": "https://github.com/unicredit/neo",
    "method": "git",
    "tags": [
      "vector",
      "matrix",
      "linear-algebra",
      "BLAS",
      "LAPACK",
      "CUDA"
    ],
    "description": "Linear algebra for Nim",
    "license": "Apache License 2.0",
    "web": "https://unicredit.github.io/neo/"
  },
  {
    "name": "httpkit",
    "url": "https://github.com/tulayang/httpkit",
    "method": "git",
    "tags": [
      "http",
      "request",
      "response",
      "stream",
      "bigfile",
      "async"
    ],
    "description": "An efficient HTTP tool suite written in pure nim. Help you to write HTTP services or clients via TCP, UDP, or even Unix Domain socket, etc.",
    "license": "MIT",
    "web": "https://github.com/tulayang/httpkit"
  },
  {
    "name": "ulid",
    "url": "https://github.com/adelq/ulid",
    "method": "git",
    "tags": [
      "library",
      "id",
      "ulid",
      "uuid",
      "guid"
    ],
    "description": "Universally Unique Lexicographically Sortable Identifier",
    "license": "MIT",
    "web": "https://github.com/adelq/ulid"
  },
  {
    "name": "osureplay",
    "url": "https://github.com/Yardanico/nim-osureplay",
    "method": "git",
    "tags": [
      "library",
      "osu!",
      "parser",
      "osugame",
      "replay"
    ],
    "description": "osu! replay parser",
    "license": "MIT",
    "web": "https://github.com/Yardanico/nim-osureplay"
  },
  {
    "name": "tiger",
    "url": "https://git.sr.ht/~ehmry/nim_tiger",
    "method": "git",
    "tags": [
      "hash"
    ],
    "description": "Tiger hash function",
    "license": "MIT",
    "web": "https://git.sr.ht/~ehmry/nim_tiger"
  },
  {
    "name": "pipe",
    "url": "https://github.com/CosmicToast/pipe",
    "method": "git",
    "tags": [
      "pipe",
      "macro",
      "operator",
      "functional"
    ],
    "description": "Pipe operator for nim.",
    "license": "Unlicense",
    "web": "https://github.com/CosmicToast/pipe"
  },
  {
    "name": "flatdb",
    "url": "https://github.com/enthus1ast/flatdb",
    "method": "git",
    "tags": [
      "database",
      "json",
      "pure"
    ],
    "description": "small/tiny, flatfile, jsonl based, inprogress database for nim",
    "license": "MIT",
    "web": "https://github.com/enthus1ast/flatdb"
  },
  {
    "name": "nwt",
    "url": "https://github.com/enthus1ast/nimWebTemplates",
    "method": "git",
    "tags": [
      "template",
      "html",
      "pure",
      "jinja"
    ],
    "description": "experiment to build a jinja like template parser",
    "license": "MIT",
    "web": "https://github.com/enthus1ast/nimWebTemplates"
  },
  {
    "name": "cmixer",
    "url": "https://github.com/rxi/cmixer-nim",
    "method": "git",
    "tags": [
      "library",
      "audio",
      "mixer",
      "sound",
      "wav",
      "ogg"
    ],
    "description": "Lightweight audio mixer for games",
    "license": "MIT",
    "web": "https://github.com/rxi/cmixer-nim"
  },
  {
    "name": "cmixer_sdl2",
    "url": "https://github.com/rxi/cmixer_sdl2-nim",
    "method": "git",
    "tags": [
      "library",
      "audio",
      "mixer",
      "sound",
      "wav",
      "ogg"
    ],
    "description": "Lightweight audio mixer for SDL2",
    "license": "MIT",
    "web": "https://github.com/rxi/cmixer_sdl2-nim"
  },
  {
    "name": "chebyshev",
    "url": "https://github.com/jxy/chebyshev",
    "method": "git",
    "tags": [
      "math",
      "approximation",
      "numerical"
    ],
    "description": "Chebyshev approximation.",
    "license": "MIT",
    "web": "https://github.com/jxy/chebyshev"
  },
  {
    "name": "scram",
    "url": "https://github.com/rgv151/scram",
    "method": "git",
    "tags": [
      "scram",
      "sasl",
      "authentication",
      "salted",
      "challenge",
      "response"
    ],
    "description": "Salted Challenge Response Authentication Mechanism (SCRAM) ",
    "license": "MIT",
    "web": "https://github.com/rgv151/scram"
  },
  {
    "name": "blake2",
    "url": "https://github.com/narimiran/blake2",
    "method": "git",
    "tags": [
      "crypto",
      "cryptography",
      "hash",
      "security"
    ],
    "description": "blake2 - cryptographic hash function",
    "license": "CC0",
    "web": "https://github.com/narimiran/blake2"
  },
  {
    "name": "spinny",
    "url": "https://github.com/Yardanico/spinny",
    "method": "git",
    "tags": [
      "terminal",
      "spinner",
      "spinny",
      "load"
    ],
    "description": "Spinny is a tiny terminal spinner package for the Nim Programming Language.",
    "license": "MIT",
    "web": "https://github.com/Yardanico/spinny"
  },
  {
    "name": "nigui",
    "url": "https://github.com/trustable-code/NiGui",
    "method": "git",
    "tags": [
      "gui",
      "windows",
      "gtk"
    ],
    "description": "NiGui is a cross-platform, desktop GUI toolkit using native widgets.",
    "license": "MIT",
    "web": "https://github.com/trustable-code/NiGui"
  },
  {
    "name": "currying",
    "url": "https://github.com/t8m8/currying",
    "method": "git",
    "tags": [
      "library",
      "functional",
      "currying"
    ],
    "description": "Currying library for Nim",
    "license": "MIT",
    "web": "https://github.com/t8m8/currying"
  },
  {
    "name": "rect_packer",
    "url": "https://github.com/yglukhov/rect_packer",
    "method": "git",
    "tags": [
      "library",
      "geometry",
      "packing"
    ],
    "description": "Pack rects into bigger rect",
    "license": "MIT",
    "web": "https://github.com/yglukhov/rect_packer"
  },
  {
    "name": "gintro",
    "url": "https://github.com/stefansalewski/gintro",
    "method": "git",
    "tags": [
      "library",
      "gtk",
      "wrapper",
      "gui"
    ],
    "description": "High level GObject-Introspection based GTK3 bindings",
    "license": "MIT",
    "web": "https://github.com/stefansalewski/gintro"
  },
  {
    "name": "arraymancer",
    "url": "https://github.com/mratsim/Arraymancer",
    "method": "git",
    "tags": [
      "vector",
      "matrix",
      "array",
      "ndarray",
      "multidimensional-array",
      "linear-algebra",
      "tensor"
    ],
    "description": "A tensor (multidimensional array) library for Nim",
    "license": "Apache License 2.0",
    "web": "https://mratsim.github.io/Arraymancer/"
  },
  {
    "name": "sha3",
    "url": "https://github.com/narimiran/sha3",
    "method": "git",
    "tags": [
      "crypto",
      "cryptography",
      "hash",
      "security"
    ],
    "description": "sha3 - cryptographic hash function",
    "license": "CC0",
    "web": "https://github.com/narimiran/sha3"
  },
  {
    "name": "coalesce",
    "url": "https://github.com/piedar/coalesce",
    "method": "git",
    "tags": [
      "nil",
      "null",
      "options",
      "operator"
    ],
    "description": "A nil coalescing operator ?? for Nim",
    "license": "MIT",
    "web": "https://github.com/piedar/coalesce"
  },
  {
    "name": "asyncmysql",
    "url": "https://github.com/tulayang/asyncmysql",
    "method": "git",
    "tags": [
      "mysql",
      "async",
      "asynchronous"
    ],
    "description": "Asynchronous MySQL connector written in pure Nim",
    "license": "MIT",
    "web": "https://github.com/tulayang/asyncmysql"
  },
  {
    "name": "cassandra",
    "url": "https://github.com/yglukhov/cassandra",
    "method": "git",
    "tags": [
      "cassandra",
      "database",
      "wrapper",
      "bindings",
      "driver"
    ],
    "description": "Bindings to Cassandra DB driver",
    "license": "MIT",
    "web": "https://github.com/yglukhov/cassandra"
  },
  {
    "name": "tf2plug",
    "url": "https://gitlab.com/waylon531/tf2plug",
    "method": "git",
    "tags": [
      "app",
      "binary",
      "tool",
      "tf2"
    ],
    "description": "A mod manager for TF2",
    "license": "GPLv3",
    "web": "https://gitlab.com/waylon531/tf2plug"
  },
  {
    "name": "oldgtk3",
    "url": "https://github.com/stefansalewski/oldgtk3",
    "method": "git",
    "tags": [
      "library",
      "gtk",
      "wrapper",
      "gui"
    ],
    "description": "Low level bindings for GTK3 related libraries",
    "license": "MIT",
    "web": "https://github.com/stefansalewski/oldgtk3"
  },
  {
    "name": "godot",
    "url": "https://github.com/pragmagic/godot-nim",
    "method": "git",
    "tags": [
      "game",
      "engine",
      "2d",
      "3d"
    ],
    "description": "Nim bindings for Godot Engine",
    "license": "MIT",
    "web": "https://github.com/pragmagic/godot-nim"
  },
  {
    "name": "vkapi",
    "url": "https://github.com/Yardanico/nimvkapi",
    "method": "git",
    "tags": [
      "wrapper",
      "vkontakte",
      "vk",
      "library",
      "api"
    ],
    "description": "A wrapper for the vk.com API (russian social network)",
    "license": "MIT",
    "web": "https://github.com/Yardanico/nimvkapi"
  },
  {
    "name": "slacklib",
    "url": "https://github.com/ThomasTJdev/nim_slacklib",
    "method": "git",
    "tags": [
      "library",
      "wrapper",
      "slack",
      "slackapp",
      "api"
    ],
    "description": "Library for working with a slack app or sending messages to a slack channel (slack.com)",
    "license": "MIT",
    "web": "https://github.com/ThomasTJdev/nim_slacklib"
  },
  {
    "name": "wiringPiNim",
    "url": "https://github.com/ThomasTJdev/nim_wiringPiNim",
    "method": "git",
    "tags": [
      "wrapper",
      "raspberry",
      "rpi",
      "wiringpi",
      "pi"
    ],
    "description": "Wrapper that implements some of wiringPi's function for controlling a Raspberry Pi",
    "license": "MIT",
    "web": "https://github.com/ThomasTJdev/nim_wiringPiNim"
  },
  {
    "name": "redux",
    "url": "https://github.com/pragmagic/redux.nim",
    "method": "git",
    "tags": [
      "redux"
    ],
    "description": "Predictable state container.",
    "license": "MIT",
    "web": "https://github.com/pragmagic/redux.nim"
  },
  {
    "name": "skEasing",
    "url": "https://github.com/Skrylar/skEasing",
    "method": "git",
    "tags": [
      "math",
      "curves",
      "animation"
    ],
    "description": "A collection of easing curves for animation purposes.",
    "license": "BSD",
    "web": "https://github.com/Skrylar/skEasing"
  },
  {
    "name": "nimquery",
    "url": "https://github.com/GULPF/nimquery",
    "method": "git",
    "tags": [
      "html",
      "scraping",
      "web"
    ],
    "description": "Library for querying HTML using CSS-selectors, like JavaScripts document.querySelector",
    "license": "MIT",
    "web": "https://github.com/GULPF/nimquery"
  },
  {
    "name": "usha",
    "url": "https://github.com/subsetpark/untitled-shell-history-application",
    "method": "git",
    "tags": [
      "shell",
      "utility"
    ],
    "description": "untitled shell history application",
    "license": "MIT",
    "web": "https://github.com/subsetpark/untitled-shell-history-application"
  },
  {
    "name": "libgit2",
    "url": "https://github.com/barcharcraz/libgit2-nim",
    "method": "git",
    "tags": [
      "git",
      "libgit",
      "libgit2",
      "vcs",
      "wrapper"
    ],
    "description": "Libgit2 low level wrapper",
    "license": "MIT",
    "web": "https://github.com/barcharcraz/libgit2-nim"
  },
  {
    "name": "multicast",
    "url": "https://github.com/enthus1ast/nimMulticast",
    "method": "git",
    "tags": [
      "multicast",
      "udp",
      "socket",
      "net"
    ],
    "description": "proc to join (and leave) a multicast group",
    "license": "MIT",
    "web": "https://github.com/enthus1ast/nimMulticast"
  },
  {
    "name": "mysqlparser",
    "url": "https://github.com/tulayang/mysqlparser.git",
    "method": "git",
    "tags": [
      "mysql",
      "protocol",
      "parser"
    ],
    "description": "An efficient packet parser for MySQL Client/Server Protocol. Help you to write Mysql communication in either BLOCKIONG-IO or NON-BLOCKING-IO.",
    "license": "MIT",
    "web": "https://github.com/tulayang/mysqlparser"
  },
  {
    "name": "fugitive",
    "url": "https://github.com/citycide/fugitive",
    "method": "git",
    "tags": [
      "git",
      "github",
      "cli",
      "extras",
      "utility",
      "tool"
    ],
    "description": "Simple command line tool to make git more intuitive, along with useful GitHub addons.",
    "license": "MIT",
    "web": "https://github.com/citycide/fugitive"
  },
  {
    "name": "dbg",
    "url": "https://github.com/enthus1ast/nimDbg",
    "method": "git",
    "tags": [
      "template",
      "echo",
      "dbg",
      "debug"
    ],
    "description": "dbg template; in debug echo",
    "license": "MIT",
    "web": "https://github.com/enthus1ast/nimDbg"
  },
  {
    "name": "pylib",
    "url": "https://github.com/Yardanico/nimpylib",
    "method": "git",
    "tags": [
      "python",
      "compatibility",
      "library",
      "pure"
    ],
    "description": "Nim library with python-like functions and operators",
    "license": "MIT",
    "web": "https://github.com/Yardanico/nimpylib"
  },
  {
    "name": "graphemes",
    "url": "https://github.com/nitely/nim-graphemes",
    "method": "git",
    "tags": [
      "graphemes",
      "grapheme-cluster",
      "unicode"
    ],
    "description": "Grapheme aware string handling (Unicode tr29)",
    "license": "MIT",
    "web": "https://github.com/nitely/nim-graphemes"
  },
  {
    "name": "rfc3339",
    "url": "https://github.com/Skrylar/rfc3339",
    "method": "git",
    "tags": [
      "rfc3339",
      "datetime"
    ],
    "description": "RFC3339 (dates and times) implementation for Nim.",
    "license": "BSD",
    "web": "https://github.com/Skrylar/rfc3339"
  },
  {
    "name": "db_presto",
    "url": "https://github.com/Bennyelg/nimPresto",
    "method": "git",
    "tags": [
      "prestodb",
      "connector",
      "database"
    ],
    "description": "prestodb simple connector",
    "license": "MIT",
    "web": "https://github.com/Bennyelg/nimPresto"
  },
  {
    "name": "nimbomb",
    "url": "https://github.com/Tyler-Yocolano/nimbomb",
    "method": "git",
    "tags": [
      "giant",
      "bomb",
      "wiki",
      "api"
    ],
    "description": "A GiantBomb-wiki wrapper for nim",
    "license": "MIT",
    "web": "https://github.com/Tyler-Yocolano/nimbomb"
  },
  {
    "name": "csvql",
    "url": "https://github.com/Bennyelg/csvql",
    "method": "git",
    "tags": [
      "csv",
      "read",
      "ansisql",
      "query",
      "database",
      "files"
    ],
    "description": "csvql.",
    "license": "MIT",
    "web": "https://github.com/Bennyelg/csvql"
  },
  {
    "name": "contracts",
    "url": "https://github.com/Udiknedormin/NimContracts",
    "method": "git",
    "tags": [
      "library",
      "pure",
      "contract",
      "contracts",
      "DbC",
      "utility",
      "automation",
      "documentation",
      "safety",
      "test",
      "tests",
      "unit-testing"
    ],
    "description": "Design by Contract (DbC) library with minimal runtime.",
    "license": "MIT",
    "web": "https://github.com/Udiknedormin/NimContracts"
  },
  {
    "name": "syphus",
    "url": "https://github.com/makingspace/syphus",
    "method": "git",
    "tags": [
      "optimization",
      "tabu"
    ],
    "description": "An implementation of the tabu search heuristic in Nim.",
    "license": "BSD-3",
    "web": "https://github.com/makingspace/syphus-nim"
  },
  {
    "name": "analytics",
    "url": "https://github.com/dom96/analytics",
    "method": "git",
    "tags": [
      "google",
      "telemetry",
      "statistics"
    ],
    "description": "Allows statistics to be sent to and recorded in Google Analytics.",
    "license": "MIT",
    "web": "https://github.com/dom96/analytics"
  },
  {
    "name": "arraymancer_vision",
    "url": "https://github.com/edubart/arraymancer-vision",
    "method": "git",
    "tags": [
      "arraymancer",
      "image",
      "vision"
    ],
    "description": "Image transformation and visualization utilities for arraymancer",
    "license": "Apache License 2.0",
    "web": "https://github.com/edubart/arraymancer-vision"
  },
  {
    "name": "variantkey",
    "url": "https://github.com/brentp/variantkey-nim",
    "method": "git",
    "tags": [
      "vcf",
      "variant",
      "genomics"
    ],
    "description": "encode/decode variants to/from uint64",
    "license": "MIT"
  },
  {
    "name": "genoiser",
    "url": "https://github.com/brentp/genoiser",
    "method": "git",
    "tags": [
      "bam",
      "cram",
      "vcf",
      "genomics"
    ],
    "description": "functions to tracks for genomics data files",
    "license": "MIT"
  },
  {
    "name": "hts",
    "url": "https://github.com/brentp/hts-nim",
    "method": "git",
    "tags": [
      "kmer",
      "dna",
      "sequence",
      "bam",
      "vcf",
      "genomics"
    ],
    "description": "htslib wrapper for nim",
    "license": "MIT",
    "web": "https://brentp.github.io/hts-nim/"
  },
  {
    "name": "falas",
    "url": "https://github.com/brentp/falas",
    "method": "git",
    "tags": [
      "assembly",
      "dna",
      "sequence",
      "genomics"
    ],
    "description": "fragment-aware assembler for short reads",
    "license": "MIT",
    "web": "https://brentp.github.io/falas/falas.html"
  },
  {
    "name": "kmer",
    "url": "https://github.com/brentp/nim-kmer",
    "method": "git",
    "tags": [
      "kmer",
      "dna",
      "sequence"
    ],
    "description": "encoded kmer library for fast operations on kmers up to 31",
    "license": "MIT",
    "web": "https://github.com/brentp/nim-kmer"
  },
  {
    "name": "kexpr",
    "url": "https://github.com/brentp/kexpr-nim",
    "method": "git",
    "tags": [
      "math",
      "expression",
      "evalute"
    ],
    "description": "wrapper for kexpr math expression evaluation library",
    "license": "MIT",
    "web": "https://github.com/brentp/kexpr-nim"
  },
  {
    "name": "lapper",
    "url": "https://github.com/brentp/nim-lapper",
    "method": "git",
    "tags": [
      "interval"
    ],
    "description": "fast interval overlaps",
    "license": "MIT",
    "web": "https://github.com/brentp/nim-lapper"
  },
  {
    "name": "gplay",
    "url": "https://github.com/yglukhov/gplay",
    "method": "git",
    "tags": [
      "google",
      "play",
      "apk",
      "publish",
      "upload"
    ],
    "description": "Google Play APK Uploader",
    "license": "MIT",
    "web": "https://github.com/yglukhov/gplay"
  },
  {
    "name": "huenim",
    "url": "https://github.com/IoTone/huenim",
    "method": "git",
    "tags": [
      "hue",
      "iot",
      "lighting",
      "philips",
      "library"
    ],
    "description": "Huenim",
    "license": "MIT",
    "web": "https://github.com/IoTone/huenim"
  },
  {
    "name": "drand48",
    "url": "https://github.com/JeffersonLab/drand48",
    "method": "git",
    "tags": [
      "random",
      "number",
      "generator"
    ],
    "description": "Nim implementation of the standard unix drand48 pseudo random number generator",
    "license": "BSD3",
    "web": "https://github.com/JeffersonLab/drand48"
  },
  {
    "name": "ensem",
    "url": "https://github.com/JeffersonLab/ensem",
    "method": "git",
    "tags": [
      "jackknife",
      "statistics"
    ],
    "description": "Support for ensemble file format and arithmetic using jackknife/bootstrap propagation of errors",
    "license": "BSD3",
    "web": "https://github.com/JeffersonLab/ensem"
  },
  {
    "name": "basic2d",
    "url": "https://github.com/nim-lang/basic2d",
    "method": "git",
    "tags": [
      "deprecated",
      "vector",
      "stdlib",
      "library"
    ],
    "description": "Deprecated module for vector/matrices operations.",
    "license": "MIT",
    "web": "https://github.com/nim-lang/basic2d"
  },
  {
    "name": "basic3d",
    "url": "https://github.com/nim-lang/basic3d",
    "method": "git",
    "tags": [
      "deprecated",
      "vector",
      "stdlib",
      "library"
    ],
    "description": "Deprecated module for vector/matrices operations.",
    "license": "MIT",
    "web": "https://github.com/nim-lang/basic3d"
  },
  {
    "name": "shiori",
    "url": "https://github.com/Narazaka/shiori-nim",
    "method": "git",
    "tags": [
      "ukagaka",
      "shiori",
      "protocol"
    ],
    "description": "SHIORI Protocol Parser/Builder",
    "license": "MIT",
    "web": "https://github.com/Narazaka/shiori-nim"
  },
  {
    "name": "shioridll",
    "url": "https://github.com/Narazaka/shioridll-nim",
    "method": "git",
    "tags": [
      "shiori",
      "ukagaka"
    ],
    "description": "The SHIORI DLL interface",
    "license": "MIT",
    "web": "https://github.com/Narazaka/shioridll-nim"
  },
  {
    "name": "httpauth",
    "url": "https://github.com/FedericoCeratto/nim-httpauth",
    "method": "git",
    "tags": [
      "http",
      "authentication",
      "authorization",
      "library",
      "security"
    ],
    "description": "HTTP Authentication and Authorization",
    "license": "LGPLv3",
    "web": "https://github.com/FedericoCeratto/nim-httpauth"
  },
  {
    "name": "cbor",
    "url": "https://git.sr.ht/~ehmry/nim_cbor",
    "method": "git",
    "tags": [
      "library",
      "cbor",
      "binary",
      "encoding"
    ],
    "description": "Concise Binary Object Representation decoder (RFC7049).",
    "license": "MIT",
    "web": "https://git.sr.ht/~ehmry/nim_cbor"
  },
  {
    "name": "base58",
    "url": "https://git.sr.ht/~ehmry/nim_base58",
    "method": "git",
    "tags": [
      "base58",
      "bitcoin",
      "cryptonote",
      "monero",
      "encoding",
      "library"
    ],
    "description": "Base58 encoders and decoders for Bitcoin and CryptoNote addresses.",
    "license": "MIT",
    "web": "https://git.sr.ht/~ehmry/nim_base58"
  },
  {
    "name": "webdriver",
    "url": "https://github.com/dom96/webdriver",
    "method": "git",
    "tags": [
      "webdriver",
      "selenium",
      "library",
      "firefox"
    ],
    "description": "Implementation of the WebDriver w3c spec.",
    "license": "MIT",
    "web": "https://github.com/dom96/webdriver"
  },
  {
    "name": "interfaced",
    "url": "https://github.com/andreaferretti/interfaced",
    "method": "git",
    "tags": [
      "interface"
    ],
    "description": "Go-like interfaces",
    "license": "Apache License 2.0",
    "web": "https://github.com/andreaferretti/interfaced"
  },
  {
    "name": "vla",
    "url": "https://github.com/bpr/vla",
    "method": "git",
    "tags": [
      "vla",
      "alloca"
    ],
    "description": "Variable length arrays for Nim",
    "license": "MIT",
    "web": "https://github.com/bpr/vla"
  },
  {
    "name": "metatools",
    "url": "https://github.com/jxy/metatools",
    "method": "git",
    "tags": [
      "macros",
      "metaprogramming"
    ],
    "description": "Metaprogramming tools for Nim",
    "license": "MIT",
    "web": "https://github.com/jxy/metatools"
  },
  {
    "name": "pdcurses",
    "url": "https://github.com/lcrees/pdcurses",
    "method": "git",
    "tags": [
      "pdcurses",
      "curses",
      "console",
      "gui"
    ],
    "description": "Nim wrapper for PDCurses",
    "license": "MIT",
    "web": "https://github.com/lcrees/pdcurses"
  },
  {
    "name": "libuv",
    "url": "https://github.com/lcrees/libuv",
    "method": "git",
    "tags": [
      "libuv",
      "wrapper",
      "node",
      "networking"
    ],
    "description": "libuv bindings for Nim",
    "license": "MIT",
    "web": "https://github.com/lcrees/libuv"
  },
  {
    "name": "romans",
    "url": "https://github.com/lcrees/romans",
    "method": "git",
    "tags": [
      "roman",
      "numerals"
    ],
    "description": "Conversion between integers and Roman numerals",
    "license": "MIT",
    "web": "https://github.com/lcrees/romans"
  },
  {
    "name": "simpleAST",
    "url": "https://github.com/lguzzon-NIM/simpleAST",
    "method": "git",
    "tags": [
      "ast"
    ],
    "description": "Simple AST in NIM",
    "license": "MIT",
    "web": "https://github.com/lguzzon-NIM/simpleAST"
  },
  {
    "name": "timerpool",
    "url": "https://github.com/mikra01/timerpool/",
    "method": "git",
    "tags": [
      "timer",
      "pool",
      "events",
      "thread"
    ],
    "description": "threadsafe timerpool implementation for event purpose",
    "license": "MIT",
    "web": "https://github.com/mikra01/timerpool"
  },
  {
    "name": "zero_functional",
    "url": "https://github.com/zero-functional/zero-functional",
    "method": "git",
    "tags": [
      "functional",
      "dsl",
      "chaining",
      "seq"
    ],
    "description": "A library providing zero-cost chaining for functional abstractions in Nim",
    "license": "MIT",
    "web": "https://github.com/zero-functional/zero-functional"
  },
  {
    "name": "ormin",
    "url": "https://github.com/Araq/ormin",
    "method": "git",
    "tags": [
      "ORM",
      "SQL",
      "db",
      "database"
    ],
    "description": "Prepared SQL statement generator. A lightweight ORM.",
    "license": "MIT",
    "web": "https://github.com/Araq/ormin"
  },
  {
    "name": "karax",
    "url": "https://github.com/pragmagic/karax",
    "method": "git",
    "tags": [
      "browser",
      "DOM",
      "virtual-DOM",
      "UI"
    ],
    "description": "Karax is a framework for developing single page applications in Nim.",
    "license": "MIT",
    "web": "https://github.com/pragmagic/karax"
  },
  {
    "name": "cascade",
    "url": "https://github.com/citycide/cascade",
    "method": "git",
    "tags": [
      "macro",
      "cascade",
      "operator",
      "dart",
      "with"
    ],
    "description": "Method & assignment cascades for Nim, inspired by Smalltalk & Dart.",
    "license": "MIT",
    "web": "https://github.com/citycide/cascade"
  },
  {
    "name": "chrono",
    "url": "https://github.com/treeform/chrono",
    "method": "git",
    "tags": [
      "library",
      "timestamp",
      "calendar",
      "timezone"
    ],
    "description": "Calendars, Timestamps and Timezones utilities.",
    "license": "MIT",
    "web": "https://github.com/treeform/chrono"
  },
  {
    "name": "dbschema",
    "url": "https://github.com/vegansk/dbschema",
    "method": "git",
    "tags": [
      "library",
      "database",
      "db"
    ],
    "description": "Database schema migration library for Nim language.",
    "license": "MIT",
    "web": "https://github.com/vegansk/dbschema"
  },
  {
    "name": "gentabs",
    "url": "https://github.com/lcrees/gentabs",
    "method": "git",
    "tags": [
      "table",
      "string",
      "key",
      "value"
    ],
    "description": "Efficient hash table that is a key-value mapping (removed from stdlib)",
    "license": "MIT",
    "web": "https://github.com/lcrees/gentabs"
  },
  {
    "name": "libgraph",
    "url": "https://github.com/Mnenmenth/libgraphnim",
    "method": "git",
    "tags": [
      "graph",
      "math",
      "conversion",
      "pixels",
      "coordinates"
    ],
    "description": "Converts 2D linear graph coordinates to pixels on screen",
    "license": "MIT",
    "web": "https://github.com/Mnenmenth/libgraphnim"
  },
  {
    "name": "polynumeric",
    "url": "https://github.com/Vindaar/polynumeric",
    "method": "git",
    "tags": [
      "polynomial",
      "numeric"
    ],
    "description": "Polynomial operations",
    "license": "MIT",
    "web": "https://github.com/Vindaar/polynumeric"
  },
  {
    "name": "unicodedb",
    "url": "https://github.com/nitely/nim-unicodedb",
    "method": "git",
    "tags": [
      "unicode",
      "UCD",
      "unicodedata"
    ],
    "description": "Unicode Character Database (UCD) access for Nim",
    "license": "MIT",
    "web": "https://github.com/nitely/nim-unicodedb"
  },
  {
    "name": "normalize",
    "url": "https://github.com/nitely/nim-normalize",
    "method": "git",
    "tags": [
      "unicode",
      "normalization",
      "nfc",
      "nfd"
    ],
    "description": "Unicode normalization forms (tr15)",
    "license": "MIT",
    "web": "https://github.com/nitely/nim-normalize"
  },
  {
    "name": "nico",
    "url": "https://github.com/ftsf/nico",
    "method": "git",
    "tags": [
      "pico-8",
      "game",
      "library",
      "ludum",
      "dare"
    ],
    "description": "Nico game engine",
    "license": "MIT",
    "web": "https://github.com/ftsf/nico"
  },
  {
    "name": "os_files",
    "url": "https://github.com/tormund/os_files",
    "method": "git",
    "tags": [
      "dialogs",
      "file",
      "icon"
    ],
    "description": "Crossplatform (x11, windows, osx) native file dialogs; sytem file/folder icons in any resolution; open file with default application",
    "license": "MIT",
    "web": "https://github.com/tormund/os_files"
  },
  {
    "name": "sprymicro",
    "url": "https://github.com/gokr/sprymicro",
    "method": "git",
    "tags": [
      "spry",
      "demo"
    ],
    "description": "Small demo Spry interpreters",
    "license": "MIT",
    "web": "https://github.com/gokr/sprymicro"
  },
  {
    "name": "spryvm",
    "url": "https://github.com/gokr/spryvm",
    "method": "git",
    "tags": [
      "interpreter",
      "language",
      "spry"
    ],
    "description": "Homoiconic dynamic language interpreter in Nim",
    "license": "MIT",
    "web": "https://github.com/gokr/spryvm"
  },
  {
    "name": "netpbm",
    "url": "https://github.com/barcharcraz/nim-netpbm",
    "method": "git",
    "tags": [
      "pbm",
      "image",
      "wrapper",
      "netpbm"
    ],
    "description": "Wrapper for libnetpbm",
    "license": "MIT",
    "web": "https://github.com/barcharcraz/nim-netpbm"
  },
  {
    "name": "nimgen",
    "url": "https://github.com/genotrance/nimgen",
    "method": "git",
    "tags": [
      "c2nim",
      "library",
      "wrapper",
      "c",
      "c++"
    ],
    "description": "C2nim helper to simplify and automate wrapping C libraries",
    "license": "MIT",
    "web": "https://github.com/genotrance/nimgen"
  },
  {
    "name": "sksbox",
    "url": "https://github.com/Skrylar/sksbox",
    "method": "git",
    "tags": [
      "sbox",
      "binary",
      "binaryformat",
      "nothings",
      "container"
    ],
    "description": "A native-nim implementaton of the sBOX generic container format.",
    "license": "MIT",
    "web": "https://github.com/Skrylar/sksbox"
  },
  {
    "name": "avbin",
    "url": "https://github.com/Vladar4/avbin",
    "method": "git",
    "tags": [
      "audio",
      "video",
      "media",
      "library",
      "wrapper"
    ],
    "description": "Wrapper of the AVbin library for the Nim language.",
    "license": "LGPL",
    "web": "https://github.com/Vladar4/avbin"
  },
  {
    "name": "fsm",
    "url": "https://github.com/ba0f3/fsm.nim",
    "method": "git",
    "tags": [
      "fsm",
      "finite",
      "state",
      "machine"
    ],
    "description": "A simple finite-state machine for @nim-lang",
    "license": "MIT",
    "web": "https://github.com/ba0f3/fsm.nim"
  },
  {
    "name": "timezones",
    "url": "https://github.com/GULPF/timezones",
    "method": "git",
    "tags": [
      "timezone",
      "time",
      "tzdata"
    ],
    "description": "Timezone library compatible with the standard library. ",
    "license": "MIT",
    "web": "https://github.com/GULPF/timezones"
  },
  {
    "name": "ndf",
    "url": "https://github.com/rustomax/ndf",
    "method": "git",
    "tags": [
      "app",
      "binary",
      "duplicates",
      "utility",
      "filesystem"
    ],
    "description": "Duplicate files finder",
    "license": "MIT",
    "web": "https://github.com/rustomax/ndf"
  },
  {
    "name": "unicodeplus",
    "url": "https://github.com/nitely/nim-unicodeplus",
    "method": "git",
    "tags": [
      "unicode",
      "isdigit",
      "isalpha"
    ],
    "description": "Common unicode operations",
    "license": "MIT",
    "web": "https://github.com/nitely/nim-unicodeplus"
  },
  {
    "name": "libsvm",
    "url": "https://github.com/genotrance/libsvm",
    "method": "git",
    "tags": [
      "scientific",
      "svm",
      "vector"
    ],
    "description": "libsvm wrapper for Nim",
    "license": "MIT",
    "web": "https://github.com/genotrance/libsvm"
  },
  {
    "name": "lilt",
    "url": "https://github.com/quelklef/lilt",
    "method": "git",
    "tags": [
      "language",
      "parser",
      "parsing"
    ],
    "description": "Parsing language",
    "license": "MIT",
    "web": "https://github.com/quelklef/lilt"
  },
  {
    "name": "shiori_charset_convert",
    "url": "https://github.com/Narazaka/shiori_charset_convert-nim",
    "method": "git",
    "tags": [
      "shiori",
      "ukagaka"
    ],
    "description": "The SHIORI Message charset convert utility",
    "license": "MIT",
    "web": "https://github.com/Narazaka/shiori_charset_convert-nim"
  },
  {
    "name": "grafanim",
    "url": "https://github.com/jamesalbert/grafanim",
    "method": "git",
    "tags": [
      "library",
      "grafana",
      "dashboards"
    ],
    "description": "Grafana module for Nim",
    "license": "GPL",
    "web": "https://github.com/jamesalbert/grafanim"
  },
  {
    "name": "nimpy",
    "url": "https://github.com/yglukhov/nimpy",
    "method": "git",
    "tags": [
      "python",
      "bridge"
    ],
    "description": "Nim - Python bridge",
    "license": "MIT",
    "web": "https://github.com/yglukhov/nimpy"
  },
  {
    "name": "simple_graph",
    "url": "https://github.com/erhlee-bird/simple_graph",
    "method": "git",
    "tags": [
      "datastructures",
      "library"
    ],
    "description": "Simple Graph Library",
    "license": "MIT",
    "web": "https://github.com/erhlee-bird/simple_graph"
  },
  {
    "name": "controlStructures",
    "url": "https://github.com/TakeYourFreedom/Additional-Control-Structures-for-Nim",
    "method": "git",
    "tags": [
      "library",
      "control",
      "structure"
    ],
    "description": "Additional control structures",
    "license": "MIT",
    "web": "http://htmlpreview.github.io/?https://github.com/TakeYourFreedom/Additional-Control-Structures-for-Nim/blob/master/controlStructures.html"
  },
  {
    "name": "notetxt",
    "url": "https://github.com/mrshu/nim-notetxt",
    "method": "git",
    "tags": [
      "notetxt,",
      "note",
      "taking"
    ],
    "description": "A library that implements the note.txt specification for note taking.",
    "license": "MIT",
    "web": "https://github.com/mrshu/nim-notetxt"
  },
  {
    "name": "breeze",
    "url": "https://github.com/alehander42/breeze",
    "method": "git",
    "tags": [
      "dsl",
      "macro",
      "metaprogramming"
    ],
    "description": "A dsl for writing macros in Nim",
    "license": "MIT",
    "web": "https://github.com/alehander42/breeze"
  },
  {
    "name": "joyent_http_parser",
    "url": "https://github.com/nim-lang/joyent_http_parser",
    "method": "git",
    "tags": [
      "wrapper",
      "library",
      "parsing"
    ],
    "description": "Wrapper for high performance HTTP parsing library.",
    "license": "MIT",
    "web": "https://github.com/nim-lang/joyent_http_parser"
  },
  {
    "name": "libsvm_legacy",
    "url": "https://github.com/nim-lang/libsvm_legacy",
    "method": "git",
    "tags": [
      "wrapper",
      "library",
      "scientific"
    ],
    "description": "Wrapper for libsvm.",
    "license": "MIT",
    "web": "https://github.com/nim-lang/libsvm_legacy"
  },
  {
    "name": "clblast",
    "url": "https://github.com/numforge/nim-clblast",
    "method": "git",
    "tags": [
      "BLAS",
      "linear",
      "algebra",
      "vector",
      "matrix",
      "opencl",
      "high",
      "performance",
      "computing",
      "GPU",
      "wrapper"
    ],
    "description": "Wrapper for CLBlast, an OpenCL BLAS library",
    "license": "Apache License 2.0",
    "web": "https://github.com/numforge/nim-clblast"
  },
  {
    "name": "nimp5",
    "url": "https://github.com/Foldover/nim-p5",
    "method": "git",
    "tags": [
      "p5",
      "javascript",
      "creative",
      "coding",
      "processing",
      "library"
    ],
    "description": "Nim bindings for p5.js.",
    "license": "MIT",
    "web": "https://github.com/Foldover/nim-p5"
  },
  {
    "name": "names",
    "url": "https://github.com/pragmagic/names",
    "method": "git",
    "tags": [
      "strings"
    ],
    "description": "String interning library",
    "license": "MIT",
    "web": "https://github.com/pragmagic/names"
  },
  {
    "name": "sha1ext",
    "url": "https://github.com/CORDEA/sha1ext",
    "method": "git",
    "tags": [
      "sha1",
      "extension"
    ],
    "description": "std / sha1 extension",
    "license": "Apache License 2.0",
    "web": "https://github.com/CORDEA/sha1ext"
  },
  {
    "name": "libsha",
    "url": "https://github.com/forlan-ua/nim-libsha",
    "method": "git",
    "tags": [
      "sha1",
      "sha224",
      "sha256",
      "sha384",
      "sha512"
    ],
    "description": "Sha1 and Sha2 implementations",
    "license": "MIT",
    "web": "https://github.com/forlan-ua/nim-libsha"
  },
  {
    "name": "pwned",
    "url": "https://github.com/dom96/pwned",
    "method": "git",
    "tags": [
      "application",
      "passwords",
      "security",
      "binary"
    ],
    "description": "A client for the Pwned passwords API.",
    "license": "MIT",
    "web": "https://github.com/dom96/pwned"
  },
  {
    "name": "suffer",
    "url": "https://github.com/emekoi/suffer",
    "method": "git",
    "tags": [
      "graphics",
      "font",
      "software"
    ],
    "description": "a nim library for drawing 2d shapes, text, and images to 32bit software pixel buffers",
    "license": "MIT",
    "web": "https://github.com/emekoi/suffer"
  },
  {
    "name": "metric",
    "url": "https://github.com/mjendrusch/metric",
    "method": "git",
    "tags": [
      "library",
      "units",
      "scientific",
      "dimensional-analysis"
    ],
    "description": "Dimensionful types and dimensional analysis.",
    "license": "MIT",
    "web": "https://github.com/mjendrusch/metric"
  },
  {
    "name": "useragents",
    "url": "https://github.com/treeform/useragents",
    "method": "git",
    "tags": [
      "library",
      "useragent"
    ],
    "description": "User Agent parser for nim.",
    "license": "MIT",
    "web": "https://github.com/treeform/useragents"
  },
  {
    "name": "nimna",
    "url": "https://github.com/mjendrusch/nimna",
    "method": "git",
    "tags": [
      "library",
      "nucleic-acid-folding",
      "scientific",
      "biology"
    ],
    "description": "Nucleic acid folding and design.",
    "license": "MIT",
    "web": "https://github.com/mjendrusch/nimna"
  },
  {
    "name": "bencode",
    "url": "https://github.com/FedericoCeratto/nim-bencode",
    "method": "git",
    "tags": [
      "library",
      "bencode"
    ],
    "description": "Bencode serialization/deserialization library",
    "license": "LGPLv3",
    "web": "https://github.com/FedericoCeratto/nim-bencode"
  },
  {
    "name": "i3ipc",
    "url": "https://github.com/FedericoCeratto/nim-i3ipc",
    "method": "git",
    "tags": [
      "library",
      "i3"
    ],
    "description": "i3 IPC client library",
    "license": "LGPLv3",
    "web": "https://github.com/FedericoCeratto/nim-i3ipc"
  },
  {
    "name": "chroma",
    "url": "https://github.com/treeform/chroma",
    "method": "git",
    "tags": [
      "colors",
      "cmyk",
      "hsl",
      "hsv"
    ],
    "description": "Everything you want to do with colors.",
    "license": "MIT",
    "web": "https://github.com/treeform/chroma"
  },
  {
    "name": "nimrax",
    "url": "https://github.com/genotrance/nimrax",
    "method": "git",
    "tags": [
      "rax",
      "radix",
      "tree",
      "data",
      "structure"
    ],
    "description": "Radix tree wrapper for Nim",
    "license": "MIT",
    "web": "https://github.com/genotrance/nimrax"
  },
  {
    "name": "nimbass",
    "url": "https://github.com/genotrance/nimbass",
    "method": "git",
    "tags": [
      "bass",
      "audio",
      "wrapper"
    ],
    "description": "Bass wrapper for Nim",
    "license": "MIT",
    "web": "https://github.com/genotrance/nimbass"
  },
  {
    "name": "nimkerberos",
    "url": "https://github.com/genotrance/nimkerberos",
    "method": "git",
    "tags": [
      "kerberos",
      "ntlm",
      "authentication",
      "auth",
      "sspi"
    ],
    "description": "WinKerberos wrapper for Nim",
    "license": "MIT",
    "web": "https://github.com/genotrance/nimkerberos"
  },
  {
    "name": "nimssh2",
    "url": "https://github.com/genotrance/nimssh2",
    "method": "git",
    "tags": [
      "ssh",
      "library",
      "wrapper"
    ],
    "description": "libssh2 wrapper for Nim",
    "license": "MIT",
    "web": "https://github.com/genotrance/nimssh2"
  },
  {
    "name": "nimssl",
    "url": "https://github.com/genotrance/nimssl",
    "method": "git",
    "tags": [
      "openssl",
      "sha",
      "sha1",
      "hash",
      "sha256",
      "sha512"
    ],
    "description": "OpenSSL wrapper for Nim",
    "license": "MIT",
    "web": "https://github.com/genotrance/nimssl"
  },
  {
    "name": "snip",
    "url": "https://github.com/genotrance/snip",
    "method": "git",
    "tags": [
      "console",
      "editor",
      "text",
      "cli"
    ],
    "description": "Text editor to speed up testing code snippets",
    "license": "MIT",
    "web": "https://github.com/genotrance/snip"
  },
  {
    "name": "moduleinit",
    "url": "https://github.com/skunkiferous/moduleinit",
    "method": "git",
    "tags": [
      "library",
      "parallelism",
      "threads"
    ],
    "description": "Nim module/thread initialisation ordering library",
    "license": "MIT",
    "web": "https://github.com/skunkiferous/moduleinit"
  },
  {
    "name": "mofuw",
    "url": "https://github.com/2vg/mofuw",
    "method": "git",
    "tags": [
      "web",
      "http",
      "framework",
      "abandoned"
    ],
    "description": "mofuw is *MO*re *F*aster, *U*ltra *W*ebserver",
    "license": "MIT",
    "web": "https://github.com/2vg/mofuw"
  },
  {
    "name": "scnim",
    "url": "https://github.com/capocasa/scnim",
    "method": "git",
    "tags": [
      "music",
      "synthesizer",
      "realtime",
      "supercollider",
      "ugen",
      "plugin",
      "binding",
      "audio"
    ],
    "description": "Develop SuperCollider UGens in Nim",
    "license": "MIT",
    "web": "https://github.com/capocasa/scnim"
  },
  {
    "name": "nimgl",
    "url": "https://github.com/nimgl/nimgl",
    "method": "git",
    "tags": [
      "glfw",
      "imgui",
      "opengl",
      "bindings",
      "gl",
      "graphics"
    ],
    "description": "Nim Game Library",
    "license": "MIT",
    "web": "https://github.com/lmariscal/nimgl"
  },
  {
    "name": "inim",
    "url": "https://github.com/inim-repl/INim",
    "method": "git",
    "tags": [
      "repl",
      "playground",
      "shell"
    ],
    "description": "Interactive Nim Shell",
    "license": "MIT",
    "web": "https://github.com/AndreiRegiani/INim"
  },
  {
    "name": "nimbigwig",
    "url": "https://github.com/genotrance/nimbigwig",
    "method": "git",
    "tags": [
      "bigwig",
      "bigbend",
      "genome"
    ],
    "description": "libBigWig wrapper for Nim",
    "license": "MIT",
    "web": "https://github.com/genotrance/nimbigwig"
  },
  {
    "name": "regex",
    "url": "https://github.com/nitely/nim-regex",
    "method": "git",
    "tags": [
      "regex"
    ],
    "description": "Linear time regex matching",
    "license": "MIT",
    "web": "https://github.com/nitely/nim-regex"
  },
  {
    "name": "tsundoku",
    "url": "https://github.com/FedericoCeratto/tsundoku",
    "method": "git",
    "tags": [
      "OPDS",
      "ebook",
      "server"
    ],
    "description": "Simple and lightweight OPDS ebook server",
    "license": "GPLv3",
    "web": "https://github.com/FedericoCeratto/tsundoku"
  },
  {
    "name": "nim_exodus",
    "url": "https://github.com/shinriyo/nim_exodus",
    "method": "git",
    "tags": [
      "web",
      "html",
      "template"
    ],
    "description": "Template generator for gester",
    "license": "MIT",
    "web": "https://github.com/shinriyo/nim_exodus"
  },
  {
    "name": "nimlibxlsxwriter",
    "url": "https://github.com/KeepCoolWithCoolidge/nimlibxlsxwriter",
    "method": "git",
    "tags": [
      "Excel",
      "wrapper",
      "xlsx"
    ],
    "description": "libxslxwriter wrapper for Nim",
    "license": "MIT",
    "web": "https://github.com/KeepCoolWithCoolidge/nimlibxlsxwriter"
  },
  {
    "name": "nimclutter",
    "url": "https://github.com/KeepCoolWithCoolidge/nimclutter",
    "method": "git",
    "tags": [
      "clutter",
      "gtk",
      "gui"
    ],
    "description": "Nim bindings for Clutter toolkit.",
    "license": "LGPLv2.1",
    "web": "https://github.com/KeepCoolWithCoolidge/nimclutter"
  },
  {
    "name": "nimhdf5",
    "url": "https://github.com/Vindaar/nimhdf5",
    "method": "git",
    "tags": [
      "library",
      "wrapper",
      "binding",
      "libhdf5",
      "hdf5",
      "ndarray",
      "storage"
    ],
    "description": "Bindings for the HDF5 data format C library",
    "license": "MIT",
    "web": "https://github.com/Vindaar/nimhdf5"
  },
  {
    "name": "mpfit",
    "url": "https://github.com/Vindaar/nim-mpfit",
    "method": "git",
    "tags": [
      "library",
      "wrapper",
      "binding",
      "nonlinear",
      "least-squares",
      "fitting",
      "levenberg-marquardt",
      "regression"
    ],
    "description": "A wrapper for the cMPFIT non-linear least squares fitting library",
    "license": "MIT",
    "web": "https://github.com/Vindaar/nim-mpfit"
  },
  {
    "name": "nlopt",
    "url": "https://github.com/Vindaar/nimnlopt",
    "method": "git",
    "tags": [
      "library",
      "wrapper",
      "binding",
      "nonlinear-optimization"
    ],
    "description": "A wrapper for the non-linear optimization C library Nlopt",
    "license": "MIT",
    "web": "https://github.com/Vindaar/nimnlopt"
  },
  {
    "name": "itertools",
    "url": "https://github.com/narimiran/itertools",
    "method": "git",
    "tags": [
      "itertools",
      "iterutils",
      "python",
      "iter",
      "iterator",
      "iterators"
    ],
    "description": "Itertools for Nim",
    "license": "MIT",
    "web": "https://narimiran.github.io/itertools/"
  },
  {
    "name": "sorta",
    "url": "https://github.com/narimiran/sorta",
    "method": "git",
    "tags": [
      "sort",
      "sorted",
      "table",
      "sorted-table",
      "b-tree",
      "btree",
      "ordered"
    ],
    "description": "Sorted Tables for Nim, based on B-Trees",
    "license": "MIT",
    "web": "https://narimiran.github.io/sorta/"
  },
  {
    "name": "typelists",
    "url": "https://github.com/yglukhov/typelists",
    "method": "git",
    "tags": [
      "metaprogramming"
    ],
    "description": "Typelists in Nim",
    "license": "MIT",
    "web": "https://github.com/yglukhov/typelists"
  },
  {
    "name": "sol",
    "url": "https://github.com/davidgarland/sol",
    "method": "git",
    "tags": [
      "c99",
      "c11",
      "c",
      "vector",
      "simd",
      "avx",
      "avx2",
      "neon"
    ],
    "description": "A SIMD-accelerated vector library written in C99 with Nim bindings.",
    "license": "MIT",
    "web": "https://github.com/davidgarland/sol"
  },
  {
    "name": "simdX86",
    "url": "https://github.com/nimlibs/simdX86",
    "method": "git",
    "tags": [
      "simd"
    ],
    "description": "Wrappers for X86 SIMD intrinsics",
    "license": "MIT",
    "web": "https://github.com/nimlibs/simdX86"
  },
  {
    "name": "loopfusion",
    "url": "https://github.com/numforge/loopfusion",
    "method": "git",
    "tags": [
      "loop",
      "iterator",
      "zip",
      "forEach",
      "variadic"
    ],
    "description": "Loop efficiently over a variadic number of containers",
    "license": "MIT or Apache 2.0",
    "web": "https://github.com/numforge/loopfusion"
  },
  {
    "name": "tinamou",
    "url": "https://github.com/Double-oxygeN/tinamou",
    "method": "git",
    "tags": [
      "game",
      "sdl2"
    ],
    "description": "Game Library in Nim with SDL2",
    "license": "MIT",
    "web": "https://github.com/Double-oxygeN/tinamou"
  },
  {
    "name": "cittadino",
    "url": "https://github.com/makingspace/cittadino",
    "method": "git",
    "tags": [
      "pubsub",
      "stomp",
      "rabbitmq",
      "amqp"
    ],
    "description": "A simple PubSub framework using STOMP.",
    "license": "BSD2",
    "web": "https://github.com/makingspace/cittadino"
  },
  {
    "name": "consul",
    "url": "https://github.com/makingspace/nim_consul",
    "method": "git",
    "tags": [
      "consul"
    ],
    "description": "A simple interface to a running Consul agent.",
    "license": "BSD2",
    "web": "https://github.com/makingspace/nim_consul"
  },
  {
    "name": "keystone",
    "url": "https://github.com/6A/Keystone.nim",
    "method": "git",
    "tags": [
      "binding",
      "keystone",
      "asm",
      "assembler",
      "x86",
      "arm"
    ],
    "description": "Bindings to the Keystone Assembler.",
    "license": "MIT",
    "web": "https://github.com/6A/Keystone.nim"
  },
  {
    "name": "units",
    "url": "https://github.com/Udiknedormin/NimUnits",
    "method": "git",
    "tags": [
      "library",
      "pure",
      "units",
      "physics",
      "science",
      "documentation",
      "safety"
    ],
    "description": " Statically-typed quantity units.",
    "license": "MIT",
    "web": "https://github.com/Udiknedormin/NimUnits"
  },
  {
    "name": "ast_pattern_matching",
    "url": "https://github.com/krux02/ast-pattern-matching",
    "method": "git",
    "tags": [
      "macros",
      "pattern-matching",
      "ast"
    ],
    "description": "a general ast pattern matching library with a focus on correctness and good error messages",
    "license": "MIT",
    "web": "https://github.com/krux02/ast-pattern-matching"
  },
  {
    "name": "tissue",
    "url": "https://github.com/genotrance/tissue",
    "method": "git",
    "tags": [
      "github",
      "issue",
      "debug",
      "test",
      "testament"
    ],
    "description": "Test failing snippets from Nim's issues",
    "license": "MIT",
    "web": "https://github.com/genotrance/tissue"
  },
  {
    "name": "sphincs",
    "url": "https://git.sr.ht/~ehmry/nim_sphincs",
    "method": "git",
    "tags": [
      "crypto",
      "pqcrypto",
      "signing"
    ],
    "description": "SPHINCS⁺ stateless hash-based signature scheme",
    "license": "MIT",
    "web": "https://git.sr.ht/~ehmry/nim_sphincs"
  },
  {
    "name": "nimpb",
    "url": "https://github.com/oswjk/nimpb",
    "method": "git",
    "tags": [
      "serialization",
      "protocol-buffers",
      "protobuf",
      "library"
    ],
    "description": "A Protocol Buffers library for Nim",
    "license": "MIT",
    "web": "https://github.com/oswjk/nimpb"
  },
  {
    "name": "nimpb_protoc",
    "url": "https://github.com/oswjk/nimpb_protoc",
    "method": "git",
    "tags": [
      "serialization",
      "protocol-buffers",
      "protobuf"
    ],
    "description": "Protocol Buffers compiler support package for nimpb",
    "license": "MIT",
    "web": "https://github.com/oswjk/nimpb_protoc"
  },
  {
    "name": "strunicode",
    "url": "https://github.com/nitely/nim-strunicode",
    "method": "git",
    "tags": [
      "string",
      "unicode",
      "grapheme"
    ],
    "description": "Swift-like unicode string handling",
    "license": "MIT",
    "web": "https://github.com/nitely/nim-strunicode"
  },
  {
    "name": "turn_based_game",
    "url": "https://github.com/JohnAD/turn_based_game",
    "method": "git",
    "tags": [
      "rules-engine",
      "game",
      "turn-based"
    ],
    "description": "Game rules engine for simulating or playing turn-based games",
    "license": "MIT",
    "web": "https://github.com/JohnAD/turn_based_game/wiki"
  },
  {
    "name": "negamax",
    "url": "https://github.com/JohnAD/negamax",
    "method": "git",
    "tags": [
      "negamax",
      "minimax",
      "game",
      "ai",
      "turn-based"
    ],
    "description": "Negamax AI search-tree algorithm for two player games",
    "license": "MIT",
    "web": "https://github.com/JohnAD/negamax"
  },
  {
    "name": "translation",
    "url": "https://github.com/juancarlospaco/nim-tinyslation",
    "method": "git",
    "tags": [
      "translation",
      "tinyslation",
      "api",
      "strings",
      "minimalism"
    ],
    "description": "Text string translation from free online crowdsourced API. Tinyslation a tiny translation.",
    "license": "LGPLv3",
    "web": "https://github.com/juancarlospaco/nim-tinyslation"
  },
  {
    "name": "magic",
    "url": "https://github.com/xmonader/nim-magic",
    "method": "git",
    "tags": [
      "libmagic",
      "magic",
      "guessfile"
    ],
    "description": "libmagic for nim",
    "license": "MIT",
    "web": "https://github.com/xmonader/nim-magic"
  },
  {
    "name": "configparser",
    "url": "https://github.com/xmonader/nim-configparser",
    "method": "git",
    "tags": [
      "configparser",
      "ini",
      "parser"
    ],
    "description": "pure Ini configurations parser",
    "license": "MIT",
    "web": "https://github.com/xmonader/nim-configparser"
  },
  {
    "name": "random_font_color",
    "url": "https://github.com/juancarlospaco/nim-random-font-color",
    "method": "git",
    "tags": [
      "fonts",
      "colors",
      "pastel",
      "design",
      "random"
    ],
    "description": "Random curated Fonts and pastel Colors for your UI/UX design, design for non-designers.",
    "license": "LGPLv3",
    "web": "https://github.com/juancarlospaco/nim-random-font-color"
  },
  {
    "name": "bytes2human",
    "url": "https://github.com/juancarlospaco/nim-bytes2human",
    "method": "git",
    "tags": [
      "bytes",
      "human",
      "minimalism",
      "size"
    ],
    "description": "Convert bytes to kilobytes, megabytes, gigabytes, etc.",
    "license": "LGPLv3",
    "web": "https://github.com/juancarlospaco/nim-bytes2human"
  },
  {
    "name": "nimhttpd",
    "url": "https://github.com/h3rald/nimhttpd",
    "method": "git",
    "tags": [
      "web-server",
      "static-file-server",
      "server",
      "http"
    ],
    "description": "A tiny static file web server.",
    "license": "MIT",
    "web": "https://github.com/h3rald/nimhttpd"
  },
  {
    "name": "crc32",
    "url": "https://github.com/juancarlospaco/nim-crc32",
    "method": "git",
    "tags": [
      "crc32",
      "checksum",
      "minimalism"
    ],
    "description": "CRC32, 2 proc, copied from RosettaCode.",
    "license": "MIT",
    "web": "https://github.com/juancarlospaco/nim-crc32"
  },
  {
    "name": "httpbeast",
    "url": "https://github.com/dom96/httpbeast",
    "method": "git",
    "tags": [
      "http",
      "server",
      "parallel",
      "linux",
      "unix"
    ],
    "description": "A performant and scalable HTTP server.",
    "license": "MIT",
    "web": "https://github.com/dom96/httpbeast"
  },
  {
    "name": "datetime2human",
    "url": "https://github.com/juancarlospaco/nim-datetime2human",
    "method": "git",
    "tags": [
      "date",
      "time",
      "datetime",
      "ISO-8601",
      "human",
      "minimalism"
    ],
    "description": "Human friendly DateTime string representations, seconds to millenniums.",
    "license": "LGPLv3",
    "web": "https://github.com/juancarlospaco/nim-datetime2human"
  },
  {
    "name": "sass",
    "url": "https://github.com/dom96/sass",
    "method": "git",
    "tags": [
      "css",
      "compiler",
      "wrapper",
      "library",
      "scss",
      "web"
    ],
    "description": "A wrapper for the libsass library.",
    "license": "MIT",
    "web": "https://github.com/dom96/sass"
  },
  {
    "name": "osutil",
    "url": "https://github.com/juancarlospaco/nim-osutil",
    "method": "git",
    "tags": [
      "utils",
      "helpers",
      "minimalism",
      "process",
      "mobile",
      "battery"
    ],
    "description": "OS Utils for Nim, simple tiny but useful procs for OS. Turn Display OFF and set Process Name.",
    "license": "LGPLv3",
    "web": "https://github.com/juancarlospaco/nim-osutil"
  },
  {
    "name": "binance",
    "url": "https://github.com/Imperator26/binance",
    "method": "git",
    "tags": [
      "library",
      "api",
      "binance"
    ],
    "description": "A Nim library to access the Binance API.",
    "license": "Apache License 2.0",
    "web": "https://github.com/Imperator26/binance"
  },
  {
    "name": "jdec",
    "tags": [
      "json",
      "marshal",
      "helper",
      "utils"
    ],
    "method": "git",
    "license": "MIT",
    "web": "https://github.com/diegogub/jdec",
    "url": "https://github.com/diegogub/jdec",
    "description": "Flexible JSON manshal/unmarshal library for nim"
  },
  {
    "name": "nimsnappyc",
    "url": "https://github.com/NimCompression/nimsnappyc",
    "method": "git",
    "tags": [
      "snappy",
      "compression",
      "wrapper",
      "library"
    ],
    "description": "Wrapper for the Snappy-C compression library",
    "license": "MIT",
    "web": "https://github.com/NimCompression/nimsnappyc"
  },
  {
    "name": "websitecreator",
    "alias": "nimwc"
  },
  {
    "name": "nimwc",
    "url": "https://github.com/ThomasTJdev/nim_websitecreator",
    "method": "git",
    "tags": [
      "website",
      "webpage",
      "blog",
      "binary"
    ],
    "description": "A website management tool. Run the file and access your webpage.",
    "license": "PPL",
    "web": "https://nimwc.org/"
  },
  {
    "name": "shaname",
    "url": "https://github.com/Torro/nimble-packages?subdir=shaname",
    "method": "git",
    "tags": [
      "sha1",
      "command-line",
      "utilities"
    ],
    "description": "Rename files to their sha1sums",
    "license": "BSD",
    "web": "https://github.com/Torro/nimble-packages/tree/master/shaname"
  },
  {
    "name": "about",
    "url": "https://github.com/aleandros/about",
    "method": "git",
    "tags": [
      "cli",
      "tool"
    ],
    "description": "Executable for finding information about programs in PATH",
    "license": "MIT",
    "web": "https://github.com/aleandros/about"
  },
  {
    "name": "findtests",
    "url": "https://github.com/jackvandrunen/findtests",
    "method": "git",
    "tags": [
      "test",
      "tests",
      "unit-testing"
    ],
    "description": "A helper module for writing unit tests in Nim with nake or similar build system.",
    "license": "ISC",
    "web": "https://github.com/jackvandrunen/findtests"
  },
  {
    "name": "packedjson",
    "url": "https://github.com/Araq/packedjson",
    "method": "git",
    "tags": [
      "json"
    ],
    "description": "packedjson is an alternative Nim implementation for JSON. The JSON is essentially kept as a single string in order to save memory over a more traditional tree representation.",
    "license": "MIT",
    "web": "https://github.com/Araq/packedjson"
  },
  {
    "name": "unicode_numbers",
    "url": "https://github.com/Aearnus/unicode_numbers",
    "method": "git",
    "tags": [
      "library",
      "string",
      "format",
      "unicode"
    ],
    "description": "Converts a number into a specially formatted Unicode string",
    "license": "MIT",
    "web": "https://github.com/Aearnus/unicode_numbers"
  },
  {
    "name": "glob",
    "url": "https://github.com/citycide/glob",
    "method": "git",
    "tags": [
      "glob",
      "pattern",
      "match",
      "walk",
      "filesystem",
      "pure"
    ],
    "description": "Pure library for matching file paths against Unix style glob patterns.",
    "license": "MIT",
    "web": "https://github.com/citycide/glob"
  },
  {
    "name": "lda",
    "url": "https://github.com/unicredit/lda",
    "method": "git",
    "tags": [
      "LDA",
      "topic-modeling",
      "text-clustering",
      "NLP"
    ],
    "description": "Latent Dirichlet Allocation",
    "license": "Apache License 2.0",
    "web": "https://github.com/unicredit/lda"
  },
  {
    "name": "mdevolve",
    "url": "https://github.com/jxy/MDevolve",
    "method": "git",
    "tags": [
      "MD",
      "integrator",
      "numerical",
      "evolution"
    ],
    "description": "Integrator framework for Molecular Dynamic evolutions",
    "license": "MIT",
    "web": "https://github.com/jxy/MDevolve"
  },
  {
    "name": "sctp",
    "url": "https://github.com/metacontainer/sctp.nim",
    "method": "git",
    "tags": [
      "sctp",
      "networking",
      "userspace"
    ],
    "description": "Userspace SCTP bindings",
    "license": "BSD",
    "web": "https://github.com/metacontainer/sctp.nim"
  },
  {
    "name": "sodium",
    "url": "https://github.com/zielmicha/libsodium.nim",
    "method": "git",
    "tags": [
      "crypto",
      "security",
      "sodium"
    ],
    "description": "High-level libsodium bindings",
    "license": "MIT",
    "web": "https://github.com/zielmicha/libsodium.nim"
  },
  {
    "name": "db_clickhouse",
    "url": "https://github.com/leonardoce/nim-clickhouse",
    "method": "git",
    "tags": [
      "wrapper",
      "database",
      "clickhouse"
    ],
    "description": "ClickHouse Nim interface",
    "license": "MIT",
    "web": "https://github.com/leonardoce/nim-clickhouse"
  },
  {
    "name": "webterminal",
    "url": "https://github.com/JohnAD/webterminal",
    "method": "git",
    "tags": [
      "javascript",
      "terminal",
      "tty"
    ],
    "description": "Very simple browser Javascript TTY web terminal",
    "license": "MIT",
    "web": "https://github.com/JohnAD/webterminal"
  },
  {
    "name": "hpack",
    "url": "https://github.com/nitely/nim-hpack",
    "method": "git",
    "tags": [
      "http2",
      "hpack"
    ],
    "description": "HPACK (Header Compression for HTTP/2)",
    "license": "MIT",
    "web": "https://github.com/nitely/nim-hpack"
  },
  {
    "name": "cobs",
    "url": "https://github.com/keyme/nim_cobs",
    "method": "git",
    "tags": [
      "serialization",
      "encoding",
      "wireline",
      "framing",
      "cobs"
    ],
    "description": "Consistent Overhead Byte Stuffing for Nim",
    "license": "MIT",
    "web": "https://github.com/keyme/nim_cobs"
  },
  {
    "name": "bitvec",
    "url": "https://github.com/keyme/nim_bitvec",
    "method": "git",
    "tags": [
      "serialization",
      "encoding",
      "wireline"
    ],
    "description": "Extensible bit vector integer encoding library",
    "license": "MIT",
    "web": "https://github.com/keyme/nim_bitvec"
  },
  {
    "name": "nimsvg",
    "url": "https://github.com/bluenote10/NimSvg",
    "method": "git",
    "tags": [
      "svg"
    ],
    "description": "Nim-based DSL allowing to generate SVG files and GIF animations.",
    "license": "MIT",
    "web": "https://github.com/bluenote10/NimSvg"
  },
  {
    "name": "validation",
    "url": "https://github.com/captainbland/nim-validation",
    "method": "git",
    "tags": [
      "validation",
      "library"
    ],
    "description": "Nim object validation using type field pragmas",
    "license": "GPLv3",
    "web": "https://github.com/captainbland/nim-validation"
  },
  {
    "name": "nimgraphviz",
    "url": "https://github.com/QuinnFreedman/nimgraphviz",
    "method": "git",
    "tags": [
      "graph",
      "viz",
      "graphviz",
      "dot",
      "pygraphviz"
    ],
    "description": "Nim bindings for the GraphViz tool and the DOT graph language",
    "license": "MIT",
    "web": "https://github.com/QuinnFreedman/nimgraphviz"
  },
  {
    "name": "fab",
    "url": "https://github.com/icyphox/fab",
    "method": "git",
    "tags": [
      "colors",
      "terminal",
      "formatting",
      "text",
      "fun"
    ],
    "description": "Print fabulously in your terminal",
    "license": "MIT",
    "web": "https://github.com/icyphox/fab"
  },
  {
    "name": "kdialog",
    "url": "https://github.com/juancarlospaco/nim-kdialog",
    "method": "git",
    "tags": [
      "kdialog",
      "qt5",
      "kde",
      "gui",
      "easy",
      "qt"
    ],
    "description": "KDialog Qt5 Wrapper, easy API, KISS design",
    "license": "LGPLv3",
    "web": "https://github.com/juancarlospaco/nim-kdialog"
  },
  {
    "name": "nim7z",
    "url": "https://github.com/genotrance/nim7z",
    "method": "git",
    "tags": [
      "7zip",
      "7z",
      "extract",
      "archive"
    ],
    "description": "7z extraction for Nim",
    "license": "MIT",
    "web": "https://github.com/genotrance/nim7z"
  },
  {
    "name": "nimarchive",
    "url": "https://github.com/genotrance/nimarchive",
    "method": "git",
    "tags": [
      "7z",
      "zip",
      "tar",
      "rar",
      "gz",
      "libarchive",
      "compress",
      "extract",
      "archive"
    ],
    "description": "libarchive wrapper for Nim",
    "license": "MIT",
    "web": "https://github.com/genotrance/nimarchive"
  },
  {
    "name": "nimpcre",
    "url": "https://github.com/genotrance/nimpcre",
    "method": "git",
    "tags": [
      "pcre",
      "regex"
    ],
    "description": "PCRE wrapper for Nim",
    "license": "MIT",
    "web": "https://github.com/genotrance/nimpcre"
  },
  {
    "name": "nimdeps",
    "url": "https://github.com/genotrance/nimdeps",
    "method": "git",
    "tags": [
      "dependency",
      "bundle",
      "installer",
      "package"
    ],
    "description": "Nim library to bundle dependency files into executable",
    "license": "MIT",
    "web": "https://github.com/genotrance/nimdeps"
  },
  {
    "name": "intel_hex",
    "url": "https://github.com/keyme/nim_intel_hex",
    "method": "git",
    "tags": [
      "utils",
      "parsing",
      "hex"
    ],
    "description": "Intel hex file utility library",
    "license": "MIT",
    "web": "https://github.com/keyme/nim_intel_hex"
  },
  {
    "name": "nimha",
    "url": "https://github.com/ThomasTJdev/nim_homeassistant",
    "method": "git",
    "tags": [
      "smarthome",
      "automation",
      "mqtt",
      "xiaomi"
    ],
    "description": "Nim Home Assistant (NimHA) is a hub for combining multiple home automation devices and automating jobs",
    "license": "GPLv3",
    "web": "https://github.com/ThomasTJdev/nim_homeassistant"
  },
  {
    "name": "fmod",
    "url": "https://github.com/johnnovak/nim-fmod",
    "method": "git",
    "tags": [
      "library",
      "fmod",
      "audio",
      "game",
      "sound"
    ],
    "description": "Nim wrapper for the FMOD Low Level C API",
    "license": "MIT",
    "web": "https://github.com/johnnovak/nim-fmod"
  },
  {
    "name": "figures",
    "url": "https://github.com/lmariscal/figures",
    "method": "git",
    "tags": [
      "unicode",
      "cli",
      "figures"
    ],
    "description": "unicode symbols",
    "license": "MIT",
    "web": "https://github.com/lmariscal/figures"
  },
  {
    "name": "ur",
    "url": "https://github.com/JohnAD/ur",
    "method": "git",
    "tags": [
      "library",
      "universal",
      "result",
      "return"
    ],
    "description": "A Universal Result macro/object that normalizes the information returned from a procedure",
    "license": "MIT",
    "web": "https://github.com/JohnAD/ur",
    "doc": "https://github.com/JohnAD/ur/blob/master/docs/ur.rst"
  },
  {
    "name": "blosc",
    "url": "https://github.com/Skrylar/nblosc",
    "method": "git",
    "tags": [
      "blosc",
      "wrapper",
      "compression"
    ],
    "description": "Bit Shuffling Block Compressor (C-Blosc)",
    "license": "BSD",
    "web": "https://github.com/Skrylar/nblosc"
  },
  {
    "name": "fltk",
    "url": "https://github.com/Skrylar/nfltk",
    "method": "git",
    "tags": [
      "gui",
      "fltk",
      "wrapper",
      "c++"
    ],
    "description": "The Fast-Light Tool Kit",
    "license": "LGPL",
    "web": "https://github.com/Skrylar/nfltk"
  },
  {
    "name": "nim_cexc",
    "url": "https://github.com/metasyn/nim-cexc-splunk",
    "method": "git",
    "tags": [
      "splunk",
      "command",
      "cexc",
      "chunked"
    ],
    "description": "A simple chunked external protocol interface for Splunk custom search commands.",
    "license": "Apache2",
    "web": "https://github.com/metasyn/nim-cexc-splunk"
  },
  {
    "name": "nimclipboard",
    "url": "https://github.com/genotrance/nimclipboard",
    "method": "git",
    "tags": [
      "clipboard",
      "wrapper",
      "clip",
      "copy",
      "paste",
      "nimgen"
    ],
    "description": "Nim wrapper for libclipboard",
    "license": "MIT",
    "web": "https://github.com/genotrance/nimclipboard"
  },
  {
    "name": "skinterpolate",
    "url": "https://github.com/Skrylar/skInterpolate",
    "method": "git",
    "tags": [
      "interpolation",
      "animation"
    ],
    "description": "Interpolation routines for data and animation.",
    "license": "MIT",
    "web": "https://github.com/Skrylar/skInterpolate"
  },
  {
    "name": "nimspice",
    "url": "https://github.com/CodeDoes/nimspice",
    "method": "git",
    "tags": [
      "macro",
      "template",
      "class",
      "collection"
    ],
    "description": "A bunch of macros. sugar if you would",
    "license": "MIT",
    "web": "https://github.com/CodeDoes/nimspice"
  },
  {
    "name": "BN",
    "url": "https://github.com/MerosCrypto/BN",
    "method": "git",
    "tags": [
      "bignumber",
      "multiprecision",
      "imath"
    ],
    "description": "A Nim Wrapper of the imath BigNumber library.",
    "license": "MIT"
  },
  {
    "name": "nimbioseq",
    "url": "https://github.com/jhbadger/nimbioseq",
    "method": "git",
    "tags": [
      "bioinformatics",
      "fasta",
      "fastq"
    ],
    "description": "Nim Library for sequence (protein/nucleotide) bioinformatics",
    "license": "BSD-3",
    "web": "https://github.com/jhbadger/nimbioseq"
  },
  {
    "name": "subhook",
    "url": "https://github.com/ba0f3/subhook.nim",
    "method": "git",
    "tags": [
      "hook",
      "hooking",
      "subhook",
      "x86",
      "windows",
      "linux",
      "unix"
    ],
    "description": "subhook wrapper",
    "license": "BSD2",
    "web": "https://github.com/ba0f3/subhook.nim"
  },
  {
    "name": "timecop",
    "url": "https://github.com/ba0f3/timecop.nim",
    "method": "git",
    "tags": [
      "time",
      "travel",
      "timecop"
    ],
    "description": "Time travelling for Nim",
    "license": "MIT",
    "web": "https://github.com/ba0f3/timecop.nim"
  },
  {
    "name": "openexchangerates",
    "url": "https://github.com/juancarlospaco/nim-openexchangerates",
    "method": "git",
    "tags": [
      "money",
      "exchange",
      "openexchangerates",
      "bitcoin",
      "gold",
      "dollar",
      "euro",
      "prices"
    ],
    "description": "OpenExchangeRates API Client for Nim. Works with/without SSL. Partially works with/without Free API Key.",
    "license": "MIT",
    "web": "https://github.com/juancarlospaco/nim-openexchangerates"
  },
  {
    "name": "clr",
    "url": "https://github.com/Calinou/clr",
    "method": "git",
    "tags": [
      "command-line",
      "color",
      "rgb",
      "hsl",
      "hsv"
    ],
    "description": "Get information about colors and convert them in the command line",
    "license": "MIT",
    "web": "https://github.com/Calinou/clr"
  },
  {
    "name": "duktape",
    "url": "https://github.com/manguluka/duktape-nim",
    "method": "git",
    "tags": [
      "js",
      "javascript",
      "scripting",
      "language",
      "interpreter"
    ],
    "description": "wrapper for the Duktape embeddable Javascript engine",
    "license": "MIT",
    "web": "https://github.com/manguluka/duktape-nim"
  },
  {
    "name": "polypbren",
    "url": "https://github.com/guibar64/polypbren",
    "method": "git",
    "tags": [
      "science",
      "equation"
    ],
    "description": "Renormalization of colloidal charges of polydipserse dispersions using the Poisson-Boltzmann equation",
    "license": "MIT",
    "web": "https://github.com/guibar64/polypbren"
  },
  {
    "name": "spdx_licenses",
    "url": "https://github.com/euantorano/spdx_licenses.nim",
    "method": "git",
    "tags": [
      "spdx",
      "license"
    ],
    "description": "A library to retrieve the list of commonly used licenses from the SPDX License List.",
    "license": "BSD3",
    "web": "https://github.com/euantorano/spdx_licenses.nim"
  },
  {
    "name": "texttospeech",
    "url": "https://github.com/dom96/texttospeech",
    "method": "git",
    "tags": [
      "tts",
      "text-to-speech",
      "google-cloud",
      "gcloud",
      "api"
    ],
    "description": "A client for the Google Cloud Text to Speech API.",
    "license": "MIT",
    "web": "https://github.com/dom96/texttospeech"
  },
  {
    "name": "nim_tiled",
    "url": "https://github.com/SkyVault/nim-tiled",
    "method": "git",
    "tags": [
      "tiled",
      "gamedev",
      "tmx",
      "indie"
    ],
    "description": "Tiled map loader for the Nim programming language",
    "license": "MIT",
    "web": "https://github.com/SkyVault/nim-tiled"
  },
  {
    "name": "fragments",
    "url": "https://github.com/fragcolor-xyz/fragments",
    "method": "git",
    "tags": [
      "ffi",
      "math",
      "threading",
      "dsl",
      "memory",
      "serialization",
      "cpp",
      "utilities"
    ],
    "description": "Our very personal collection of utilities",
    "license": "MIT",
    "web": "https://github.com/fragcolor-xyz/fragments"
  },
  {
    "name": "nimline",
    "url": "https://github.com/fragcolor-xyz/nimline",
    "method": "git",
    "tags": [
      "c",
      "c++",
      "interop",
      "ffi",
      "wrappers"
    ],
    "description": "Wrapper-less C/C++ interop for Nim",
    "license": "MIT",
    "web": "https://github.com/fragcolor-xyz/nimline"
  },
  {
    "name": "nim_telegram_bot",
    "url": "https://github.com/juancarlospaco/nim-telegram-bot",
    "method": "git",
    "tags": [
      "telegram",
      "bot",
      "telebot",
      "async",
      "multipurpose",
      "chat"
    ],
    "description": "Generic Configurable Telegram Bot for Nim, with builtin basic functionality and Plugins",
    "license": "MIT",
    "web": "https://github.com/juancarlospaco/nim-telegram-bot"
  },
  {
    "name": "xiaomi",
    "url": "https://github.com/ThomasTJdev/nim_xiaomi.git",
    "method": "git",
    "tags": [
      "xiaomi",
      "iot"
    ],
    "description": "Read and write to Xiaomi IOT devices.",
    "license": "MIT",
    "web": "https://github.com/ThomasTJdev/nim_xiaomi"
  },
  {
    "name": "vecio",
    "url": "https://github.com/emekoi/vecio.nim",
    "method": "git",
    "tags": [
      "writev",
      "readv",
      "scatter",
      "gather",
      "vectored",
      "vector",
      "io",
      "networking"
    ],
    "description": "vectored io for nim",
    "license": "MIT",
    "web": "https://github.com/emekoi/vecio.nim"
  },
  {
    "name": "nmiline",
    "url": "https://github.com/mzteruru52/NmiLine",
    "method": "git",
    "tags": [
      "graph"
    ],
    "description": "Plotting tool using NiGui",
    "license": "MIT",
    "web": "https://github.com/mzteruru52/NmiLine"
  },
  {
    "name": "c_alikes",
    "url": "https://github.com/ReneSac/c_alikes",
    "method": "git",
    "tags": [
      "library",
      "bitwise",
      "bitops",
      "pointers",
      "shallowCopy",
      "C"
    ],
    "description": "Operators, commands and functions more c-like, plus a few other utilities",
    "license": "MIT",
    "web": "https://github.com/ReneSac/c_alikes"
  },
  {
    "name": "memviews",
    "url": "https://github.com/ReneSac/memviews",
    "method": "git",
    "tags": [
      "library",
      "slice",
      "slicing",
      "shallow",
      "array",
      "vector"
    ],
    "description": "Unsafe in-place slicing",
    "license": "MIT",
    "web": "https://github.com/ReneSac/memviews"
  },
  {
    "name": "espeak",
    "url": "https://github.com/juancarlospaco/nim-espeak",
    "method": "git",
    "tags": [
      "espeak",
      "voice",
      "texttospeech"
    ],
    "description": "Nim Espeak NG wrapper, for super easy Voice and Text-To-Speech",
    "license": "MIT",
    "web": "https://github.com/juancarlospaco/nim-espeak"
  },
  {
    "name": "wstp",
    "url": "https://github.com/oskca/nim-wstp",
    "method": "git",
    "tags": [
      "wolfram",
      "mathematica",
      "bindings",
      "wstp"
    ],
    "description": "Nim bindings for WSTP",
    "license": "MIT",
    "web": "https://github.com/oskca/nim-wstp"
  },
  {
    "name": "uibuilder",
    "url": "https://github.com/ba0f3/uibuilder.nim",
    "method": "git",
    "tags": [
      "ui",
      "builder",
      "libui",
      "designer",
      "gtk",
      "gnome",
      "glade",
      "interface",
      "gui",
      "linux",
      "windows",
      "osx",
      "mac",
      "native",
      "generator"
    ],
    "description": "UI building with Gnome's Glade",
    "license": "MIT",
    "web": "https://github.com/ba0f3/uibuilder.nim"
  },
  {
    "name": "webp",
    "url": "https://github.com/juancarlospaco/nim-webp",
    "method": "git",
    "tags": [
      "webp"
    ],
    "description": "WebP Tools wrapper for Nim",
    "license": "MIT",
    "web": "https://github.com/juancarlospaco/nim-webp"
  },
  {
    "name": "print",
    "url": "https://github.com/treeform/print",
    "method": "git",
    "tags": [
      "pretty"
    ],
    "description": "Print is a set of pretty print macros, useful for print-debugging.",
    "license": "MIT",
    "web": "https://github.com/treeform/print"
  },
  {
    "name": "vmath",
    "url": "https://github.com/treeform/vmath",
    "method": "git",
    "tags": [
      "math",
      "graphics",
      "2d",
      "3d"
    ],
    "description": "Collection of math routines for 2d and 3d graphics.",
    "license": "MIT",
    "web": "https://github.com/treeform/vmath"
  },
  {
    "name": "flippy",
    "url": "https://github.com/treeform/flippy",
    "method": "git",
    "tags": [
      "image",
      "graphics",
      "2d"
    ],
    "description": "Flippy is a simple 2d image and drawing library.",
    "license": "MIT",
    "web": "https://github.com/treeform/flippy"
  },
  {
    "name": "typography",
    "url": "https://github.com/treeform/typography",
    "method": "git",
    "tags": [
      "font",
      "text",
      "2d"
    ],
    "description": "Fonts, Typesetting and Rasterization.",
    "license": "MIT",
    "web": "https://github.com/treeform/typography"
  },
  {
    "name": "xdo",
    "url": "https://github.com/juancarlospaco/nim-xdo",
    "method": "git",
    "tags": [
      "automation",
      "linux",
      "gui",
      "keyboard",
      "mouse",
      "typing",
      "clicker"
    ],
    "description": "Nim GUI Automation Linux, simulate user interaction, mouse and keyboard.",
    "license": "MIT",
    "web": "https://github.com/juancarlospaco/nim-xdo"
  },
  {
    "name": "nimblegui",
    "url": "https://github.com/ThomasTJdev/nim_nimble_gui",
    "method": "git",
    "tags": [
      "nimble",
      "gui",
      "packages"
    ],
    "description": "A simple GUI front for Nimble.",
    "license": "MIT",
    "web": "https://github.com/ThomasTJdev/nim_nimble_gui"
  },
  {
    "name": "xml",
    "url": "https://github.com/ba0f3/xml.nim",
    "method": "git",
    "tags": [
      "xml",
      "parser",
      "compile",
      "tokenizer",
      "html",
      "cdata"
    ],
    "description": "Pure Nim XML parser",
    "license": "MIT",
    "web": "https://github.com/ba0f3/xml.nim"
  },
  {
    "name": "soundio",
    "url": "https://github.com/ul/soundio",
    "method": "git",
    "tags": [
      "library",
      "wrapper",
      "binding",
      "audio",
      "sound",
      "media",
      "io"
    ],
    "description": "Bindings for libsoundio",
    "license": "MIT"
  },
  {
    "name": "miniz",
    "url": "https://github.com/treeform/miniz",
    "method": "git",
    "tags": [
      "zlib",
      "zip",
      "wrapper",
      "compression"
    ],
    "description": "Bindings for Miniz lib.",
    "license": "MIT"
  },
  {
    "name": "nim_cjson",
    "url": "https://github.com/muxueqz/nim_cjson",
    "method": "git",
    "tags": [
      "cjson",
      "json"
    ],
    "description": "cjson wrapper for Nim",
    "license": "MIT",
    "web": "https://github.com/muxueqz/nim_cjson"
  },
  {
    "name": "nimobserver",
    "url": "https://github.com/Tangdongle/nimobserver",
    "method": "git",
    "tags": [
      "observer",
      "patterns",
      "library"
    ],
    "description": "An implementation of the observer pattern",
    "license": "MIT",
    "web": "https://github.com/Tangdongle/nimobserver"
  },
  {
    "name": "nominatim",
    "url": "https://github.com/juancarlospaco/nim-nominatim",
    "method": "git",
    "tags": [
      "openstreetmap",
      "nominatim",
      "multisync",
      "async"
    ],
    "description": "OpenStreetMap Nominatim API Lib for Nim",
    "license": "MIT",
    "web": "https://github.com/juancarlospaco/nim-nominatim"
  },
  {
    "name": "systimes",
    "url": "https://github.com/GULPF/systimes",
    "method": "git",
    "tags": [
      "time",
      "timezone",
      "datetime"
    ],
    "description": "An alternative DateTime implementation",
    "license": "MIT",
    "web": "https://github.com/GULPF/systimes"
  },
  {
    "name": "overpass",
    "url": "https://github.com/juancarlospaco/nim-overpass",
    "method": "git",
    "tags": [
      "openstreetmap",
      "overpass",
      "multisync",
      "async"
    ],
    "description": "OpenStreetMap Overpass API Lib",
    "license": "MIT",
    "web": "https://github.com/juancarlospaco/nim-overpass"
  },
  {
    "name": "openstreetmap",
    "url": "https://github.com/juancarlospaco/nim-openstreetmap",
    "method": "git",
    "tags": [
      "openstreetmap",
      "multisync",
      "async",
      "geo",
      "map"
    ],
    "description": "OpenStreetMap API Lib for Nim",
    "license": "MIT",
    "web": "https://github.com/juancarlospaco/nim-openstreetmap"
  },
  {
    "name": "daemonim",
    "url": "https://github.com/bung87/daemon",
    "method": "git",
    "tags": [
      "unix",
      "library"
    ],
    "description": "daemonizer for Unix, Linux and OS X",
    "license": "MIT",
    "web": "https://github.com/bung87/daemon"
  },
  {
    "name": "nimtorch",
    "alias": "torch"
  },
  {
    "name": "torch",
    "url": "https://github.com/fragcolor-xyz/nimtorch",
    "method": "git",
    "tags": [
      "machine-learning",
      "nn",
      "neural",
      "networks",
      "cuda",
      "wasm",
      "pytorch",
      "torch"
    ],
    "description": "A nim flavor of pytorch",
    "license": "MIT",
    "web": "https://github.com/fragcolor-xyz/nimtorch"
  },
  {
    "name": "openweathermap",
    "url": "https://github.com/juancarlospaco/nim-openweathermap",
    "method": "git",
    "tags": [
      "OpenWeatherMap",
      "weather",
      "CreativeCommons",
      "OpenData",
      "multisync"
    ],
    "description": "OpenWeatherMap API Lib for Nim, Free world wide Creative Commons & Open Data Licensed Weather data",
    "license": "MIT",
    "web": "https://github.com/juancarlospaco/nim-openweathermap"
  },
  {
    "name": "finalseg",
    "url": "https://github.com/bung87/finalseg",
    "method": "git",
    "tags": [
      "library",
      "chinese",
      "words"
    ],
    "description": "jieba's finalseg port to nim",
    "license": "MIT",
    "web": "https://github.com/bung87/finalseg"
  },
  {
    "name": "openal",
    "url": "https://github.com/treeform/openal",
    "method": "git",
    "tags": [
      "sound",
      "OpenAL",
      "wrapper"
    ],
    "description": "An OpenAL wrapper.",
    "license": "MIT"
  },
  {
    "name": "ec_events",
    "alias": "mc_events"
  },
  {
    "name": "mc_events",
    "url": "https://github.com/MerosCrypto/mc_events",
    "method": "git",
    "tags": [
      "events",
      "emitter"
    ],
    "description": "Event Based Programming for Nim.",
    "license": "MIT"
  },
  {
    "name": "wNim",
    "url": "https://github.com/khchen/wNim",
    "method": "git",
    "tags": [
      "library",
      "windows",
      "gui",
      "ui"
    ],
    "description": "Nim's Windows GUI Framework.",
    "license": "MIT",
    "web": "https://github.com/khchen/wNim",
    "doc": "https://khchen.github.io/wNim/wNim.html"
  },
  {
    "name": "redisparser",
    "url": "https://github.com/xmonader/nim-redisparser",
    "method": "git",
    "tags": [
      "redis",
      "resp",
      "parser",
      "protocol"
    ],
    "description": "RESP(REdis Serialization Protocol) Serialization for Nim",
    "license": "Apache2",
    "web": "https://github.com/xmonader/nim-redisparser"
  },
  {
    "name": "redisclient",
    "url": "https://github.com/xmonader/nim-redisclient",
    "method": "git",
    "tags": [
      "redis",
      "client",
      "protocol",
      "resp"
    ],
    "description": "Redis client for Nim",
    "license": "Apache2",
    "web": "https://github.com/xmonader/nim-redisclient"
  },
  {
    "name": "hackpad",
    "url": "https://github.com/juancarlospaco/nim-hackpad",
    "method": "git",
    "tags": [
      "web",
      "jester",
      "lan",
      "wifi",
      "hackathon",
      "hackatton",
      "pastebin",
      "crosscompilation",
      "teaching",
      "zip"
    ],
    "description": "Hackathon Web Scratchpad for teaching Nim on events using Wifi with limited or no Internet",
    "license": "MIT",
    "web": "https://github.com/juancarlospaco/nim-hackpad"
  },
  {
    "name": "redux_nim",
    "url": "https://github.com/M4RC3L05/redux-nim",
    "method": "git",
    "tags": [
      "redux"
    ],
    "description": "Redux Implementation in nim",
    "license": "MIT",
    "web": "https://github.com/M4RC3L05/redux-nim"
  },
  {
    "name": "simpledecimal",
    "url": "https://github.com/pigmej/nim-simple-decimal",
    "method": "git",
    "tags": [
      "decimal",
      "library"
    ],
    "description": "A simple decimal library",
    "license": "MIT",
    "web": "https://github.com/pigmej/nim-simple-decimal"
  },
  {
    "name": "calibre",
    "url": "https://github.com/juancarlospaco/nim-calibre",
    "method": "git",
    "tags": [
      "calibre",
      "ebook",
      "database"
    ],
    "description": "Calibre Database Lib for Nim",
    "license": "MIT",
    "web": "https://github.com/juancarlospaco/nim-calibre"
  },
  {
    "name": "nimcb",
    "url": "https://github.com/AdrianV/nimcb",
    "method": "git",
    "tags": [
      "c++-builder",
      "msbuild"
    ],
    "description": "Integrate nim projects in the C++Builder build process",
    "license": "MIT",
    "web": "https://github.com/AdrianV/nimcb"
  },
  {
    "name": "finals",
    "url": "https://github.com/quelklef/nim-finals",
    "method": "git",
    "tags": [
      "types"
    ],
    "description": "Transparently declare single-set attributes on types.",
    "license": "MIT",
    "web": "https://github.com/Quelklef/nim-finals"
  },
  {
    "name": "printdebug",
    "url": "https://github.com/juancarlospaco/nim-printdebug",
    "method": "git",
    "tags": [
      "debug",
      "print",
      "helper",
      "util"
    ],
    "description": "Print Debug for Nim, tiny 3 lines Lib, C Target",
    "license": "MIT",
    "web": "https://github.com/juancarlospaco/nim-printdebug"
  },
  {
    "name": "tinyfiledialogs",
    "url": "https://github.com/juancarlospaco/nim-tinyfiledialogs",
    "method": "git",
    "tags": [
      "gui",
      "wrapper",
      "gtk",
      "qt",
      "linux",
      "windows",
      "mac",
      "osx"
    ],
    "description": "TinyFileDialogs for Nim.",
    "license": "MIT",
    "web": "https://github.com/juancarlospaco/nim-tinyfiledialogs"
  },
  {
    "name": "spotify",
    "url": "https://github.com/CORDEA/spotify",
    "method": "git",
    "tags": [
      "spotify"
    ],
    "description": "A Nim wrapper for the Spotify Web API",
    "license": "Apache License 2.0",
    "web": "https://github.com/CORDEA/spotify"
  },
  {
    "name": "noise",
    "url": "https://github.com/jangko/nim-noise",
    "method": "git",
    "tags": [
      "linenoise",
      "readline",
      "command-line",
      "repl"
    ],
    "description": "Nim implementation of linenoise command line editor",
    "license": "MIT",
    "web": "https://github.com/jangko/nim-noise"
  },
  {
    "name": "prompt",
    "url": "https://github.com/surf1nb1rd/nim-prompt",
    "method": "git",
    "tags": [
      "command-line",
      "readline",
      "repl"
    ],
    "description": "Feature-rich readline replacement",
    "license": "BSD2",
    "web": "https://github.com/surf1nb1rd/nim-prompt"
  },
  {
    "name": "proxyproto",
    "url": "https://github.com/ba0f3/libproxy.nim",
    "method": "git",
    "tags": [
      "proxy",
      "protocol",
      "proxy-protocol",
      "haproxy",
      "tcp",
      "ipv6",
      "ipv4",
      "linux",
      "unix",
      "hook",
      "load-balancer",
      "socket",
      "udp",
      "ipv6-support",
      "preload"
    ],
    "description": "PROXY Protocol enabler for aged programs",
    "license": "MIT",
    "web": "https://github.com/ba0f3/libproxy.nim"
  },
  {
    "name": "criterion",
    "url": "https://github.com/disruptek/criterion",
    "method": "git",
    "tags": [
      "benchmark"
    ],
    "description": "Statistic-driven microbenchmark framework",
    "license": "MIT",
    "web": "https://github.com/disruptek/criterion"
  },
  {
    "name": "nanoid",
    "url": "https://github.com/icyphox/nanoid.nim",
    "method": "git",
    "tags": [
      "nanoid",
      "random",
      "generator"
    ],
    "description": "The Nim implementation of NanoID",
    "license": "MIT",
    "web": "https://github.com/icyphox/nanoid.nim"
  },
  {
    "name": "ndb",
    "url": "https://github.com/xzfc/ndb.nim",
    "method": "git",
    "tags": [
      "binding",
      "database",
      "db",
      "library",
      "sqlite"
    ],
    "description": "A db_sqlite fork with a proper typing",
    "license": "MIT",
    "web": "https://github.com/xzfc/ndb.nim"
  },
  {
    "name": "github_release",
    "url": "https://github.com/kdheepak/github-release",
    "method": "git",
    "tags": [
      "github",
      "release",
      "upload",
      "create",
      "delete"
    ],
    "description": "github-release package",
    "license": "MIT",
    "web": "https://github.com/kdheepak/github-release"
  },
  {
    "name": "nimmonocypher",
    "url": "https://github.com/genotrance/nimmonocypher",
    "method": "git",
    "tags": [
      "monocypher",
      "crypto",
      "crypt",
      "hash",
      "sha512",
      "wrapper"
    ],
    "description": "monocypher wrapper for Nim",
    "license": "MIT",
    "web": "https://github.com/genotrance/nimmonocypher"
  },
  {
    "name": "dtoa",
    "url": "https://github.com/LemonBoy/dtoa.nim",
    "method": "git",
    "tags": [
      "algorithms",
      "serialization",
      "fast",
      "grisu",
      "dtoa",
      "double",
      "float",
      "string"
    ],
    "description": "Port of Milo Yip's fast dtoa() implementation",
    "license": "MIT",
    "web": "https://github.com/LemonBoy/dtoa.nim"
  },
  {
    "name": "ntangle",
    "url": "https://github.com/OrgTangle/ntangle",
    "method": "git",
    "tags": [
      "literate-programming",
      "org-mode",
      "org",
      "tangling",
      "emacs"
    ],
    "description": "Command-line utility for Tangling of Org mode documents",
    "license": "MIT",
    "web": "https://github.com/OrgTangle/ntangle"
  },
  {
    "name": "nimtess2",
    "url": "https://github.com/genotrance/nimtess2",
    "method": "git",
    "tags": [
      "glu",
      "tesselator",
      "libtess2",
      "opengl"
    ],
    "description": "Nim wrapper for libtess2",
    "license": "MIT",
    "web": "https://github.com/genotrance/nimtess2"
  },
  {
    "name": "sequoia",
    "url": "https://github.com/ba0f3/sequoia.nim",
    "method": "git",
    "tags": [
      "sequoia",
      "pgp",
      "openpgp",
      "wrapper"
    ],
    "description": "Sequoia PGP wrapper for Nim",
    "license": "GPLv3",
    "web": "https://github.com/ba0f3/sequoia.nim"
  },
  {
    "name": "pykot",
    "url": "https://github.com/jabbalaci/nimpykot",
    "method": "git",
    "tags": [
      "library",
      "python",
      "kotlin"
    ],
    "description": "Porting some Python / Kotlin features to Nim",
    "license": "MIT",
    "web": "https://github.com/jabbalaci/nimpykot"
  },
  {
    "name": "witai",
    "url": "https://github.com/xmonader/witai-nim",
    "method": "git",
    "tags": [
      "witai",
      "wit.ai",
      "client",
      "speech",
      "freetext",
      "voice"
    ],
    "description": "wit.ai client",
    "license": "MIT",
    "web": "https://github.com/xmonader/witai-nim"
  },
  {
    "name": "xmldom",
    "url": "https://github.com/nim-lang/graveyard?subdir=xmldom",
    "method": "git",
    "tags": [
      "graveyard",
      "xml",
      "dom"
    ],
    "description": "Implementation of XML DOM Level 2 Core specification (http://www.w3.org/TR/2000/REC-DOM-Level-2-Core-20001113/core.html)",
    "license": "MIT",
    "web": "https://github.com/nim-lang/graveyard/tree/master/xmldom"
  },
  {
    "name": "xmldomparser",
    "url": "https://github.com/nim-lang/graveyard?subdir=xmldomparser",
    "method": "git",
    "tags": [
      "graveyard",
      "xml",
      "dom",
      "parser"
    ],
    "description": "Parses an XML Document into a XML DOM Document representation.",
    "license": "MIT",
    "web": "https://github.com/nim-lang/graveyard/tree/master/xmldomparser"
  },
  {
    "name": "list_comprehension",
    "url": "https://github.com/nim-lang/graveyard?subdir=lc",
    "method": "git",
    "tags": [
      "graveyard",
      "lc",
      "list",
      "comprehension",
      "list_comp",
      "list_comprehension"
    ],
    "description": "List comprehension, for creating sequences.",
    "license": "MIT",
    "web": "https://github.com/nim-lang/graveyard/tree/master/lc"
  },
  {
    "name": "result",
    "url": "https://github.com/arnetheduck/nim-result",
    "method": "git",
    "tags": [
      "library",
      "result",
      "errors",
      "functional"
    ],
    "description": "Friendly, exception-free value-or-error returns, similar to Option[T]",
    "license": "MIT",
    "web": "https://github.com/arnetheduck/nim-result"
  },
  {
    "name": "asciigraph",
    "url": "https://github.com/KeepCoolWithCoolidge/asciigraph",
    "method": "git",
    "tags": [
      "graph",
      "plot",
      "terminal",
      "io"
    ],
    "description": "Console ascii line charts in pure nim",
    "license": "MIT",
    "web": "https://github.com/KeepCoolWithCoolidge/asciigraph"
  },
  {
    "name": "bearlibterminal",
    "url": "https://github.com/irskep/BearLibTerminal-Nim",
    "method": "git",
    "tags": [
      "roguelike",
      "terminal",
      "bearlibterminal",
      "tcod",
      "libtcod",
      "tdl"
    ],
    "description": "Wrapper for the C[++] library BearLibTerminal",
    "license": "MIT",
    "web": "https://github.com/irskep/BearLibTerminal-Nim"
  },
  {
    "name": "rexpaint",
    "url": "https://github.com/irskep/rexpaint_nim",
    "method": "git",
    "tags": [
      "rexpaint",
      "roguelike",
      "xp"
    ],
    "description": "REXPaint .xp parser",
    "license": "MIT",
    "web": "https://github.com/irskep/rexpaint_nim"
  },
  {
    "name": "crosscompile",
    "url": "https://github.com/juancarlospaco/nim-crosscompile",
    "method": "git",
    "tags": [
      "crosscompile",
      "compile"
    ],
    "description": "Crosscompile Nim source code into multiple targets on Linux with this proc.",
    "license": "MIT",
    "web": "https://github.com/juancarlospaco/nim-crosscompile"
  },
  {
    "name": "rodcli",
    "url": "https://github.com/jabbalaci/NimCliHelper",
    "method": "git",
    "tags": [
      "cli",
      "compile",
      "run",
      "command-line",
      "init",
      "project",
      "skeleton"
    ],
    "description": "making Nim development easier in the command-line",
    "license": "MIT",
    "web": "https://github.com/jabbalaci/NimCliHelper"
  },
  {
    "name": "ngxcmod",
    "url": "https://github.com/ba0f3/ngxcmod.nim",
    "method": "git",
    "tags": [
      "nginx",
      "module",
      "nginx-c-function",
      "wrapper"
    ],
    "description": "High level wrapper for build nginx module w/ nginx-c-function",
    "license": "MIT",
    "web": "https://github.com/ba0f3/ngxcmod.nim"
  },
  {
    "name": "usagov",
    "url": "https://github.com/juancarlospaco/nim-usagov",
    "method": "git",
    "tags": [
      "gov",
      "opendata"
    ],
    "description": "USA Code.Gov MultiSync API Client for Nim",
    "license": "MIT",
    "web": "https://github.com/juancarlospaco/nim-usagov"
  },
  {
    "name": "argparse",
    "url": "https://github.com/iffy/nim-argparse",
    "method": "git",
    "tags": [
      "cli",
      "argparse",
      "optparse"
    ],
    "description": "WIP strongly-typed argument parser with sub command support",
    "license": "MIT",
    "doc": "https://www.iffycan.com/nim-argparse/argparse.html"
  },
  {
    "name": "keyring",
    "url": "https://github.com/iffy/nim-keyring",
    "method": "git",
    "tags": [
      "keyring",
      "security"
    ],
    "description": "Cross-platform access to OS keychain",
    "license": "MIT",
    "web": "https://github.com/iffy/nim-keyring"
  },
  {
    "name": "markdown",
    "url": "https://github.com/soasme/nim-markdown",
    "method": "git",
    "tags": [
      "markdown",
      "md",
      "docs",
      "html"
    ],
    "description": "A Beautiful Markdown Parser in the Nim World.",
    "license": "MIT",
    "web": "https://github.com/soasme/nim-markdown"
  },
  {
    "name": "nimtomd",
    "url": "https://github.com/ThomasTJdev/nimtomd",
    "method": "git",
    "tags": [
      "markdown",
      "md"
    ],
    "description": "Convert a Nim file or string to Markdown",
    "license": "MIT",
    "web": "https://github.com/ThomasTJdev/nimtomd"
  },
  {
    "name": "nifty",
    "url": "https://github.com/h3rald/nifty",
    "method": "git",
    "tags": [
      "package-manager",
      "script-runner"
    ],
    "description": "A decentralized (pseudo) package manager and script runner.",
    "license": "MIT",
    "web": "https://github.com/h3rald/nifty"
  },
  {
    "name": "urlshortener",
    "url": "https://github.com/jabbalaci/UrlShortener",
    "method": "git",
    "tags": [
      "url",
      "shorten",
      "shortener",
      "bitly",
      "cli",
      "shrink",
      "shrinker"
    ],
    "description": "A URL shortener cli app. using bit.ly",
    "license": "MIT",
    "web": "https://github.com/jabbalaci/UrlShortener"
  },
  {
    "name": "seriesdetiempoar",
    "url": "https://github.com/juancarlospaco/nim-seriesdetiempoar",
    "method": "git",
    "tags": [
      "async",
      "multisync",
      "gov",
      "opendata"
    ],
    "description": "Series de Tiempo de Argentina Government MultiSync API Client for Nim",
    "license": "MIT",
    "web": "https://github.com/juancarlospaco/nim-seriesdetiempoar"
  },
  {
    "name": "usigar",
    "url": "https://github.com/juancarlospaco/nim-usigar",
    "method": "git",
    "tags": [
      "geo",
      "opendata",
      "openstreemap",
      "multisync",
      "async"
    ],
    "description": "USIG Argentina Government MultiSync API Client for Nim",
    "license": "MIT",
    "web": "https://github.com/juancarlospaco/nim-usigar"
  },
  {
    "name": "georefar",
    "url": "https://github.com/juancarlospaco/nim-georefar",
    "method": "git",
    "tags": [
      "geo",
      "openstreetmap",
      "async",
      "multisync",
      "opendata",
      "gov"
    ],
    "description": "GeoRef Argentina Government MultiSync API Client for Nim",
    "license": "MIT",
    "web": "https://github.com/juancarlospaco/nim-georefar"
  },
  {
    "name": "sugerror",
    "url": "https://github.com/quelklef/nim-sugerror",
    "method": "git",
    "tags": [
      "errors",
      "expr"
    ],
    "description": "Terse and composable error handling.",
    "license": "MIT",
    "web": "https://github.com/quelklef/nim-sugerror"
  },
  {
    "name": "sermon",
    "url": "https://github.com/ThomasTJdev/nim_sermon",
    "method": "git",
    "tags": [
      "monitor",
      "storage",
      "memory",
      "process"
    ],
    "description": "Monitor the state and memory of processes and URL response.",
    "license": "MIT",
    "web": "https://github.com/ThomasTJdev/nim_sermon"
  },
  {
    "name": "vmvc",
    "url": "https://github.com/kobi2187/vmvc",
    "method": "git",
    "tags": [
      "vmvc",
      "dci"
    ],
    "description": "a skeleton/structure for a variation on the mvc pattern, similar to dci. For command line and gui programs. it's a middle ground between rapid application development and handling software complexity.",
    "license": "MIT",
    "web": "https://github.com/kobi2187/vmvc"
  },
  {
    "name": "arksys",
    "url": "https://github.com/wolfadex/arksys",
    "method": "git",
    "tags": [
      "ECS",
      "library"
    ],
    "description": "An entity component system package",
    "license": "MIT",
    "web": "https://github.com/wolfadex/arksys"
  },
  {
    "name": "coco",
    "url": "https://github.com/samuelroy/coco",
    "method": "git",
    "tags": [
      "code",
      "coverage",
      "test"
    ],
    "description": "Code coverage CLI + library for Nim using LCOV",
    "license": "MIT",
    "web": "https://github.com/samuelroy/coco",
    "doc": "https://samuelroy.github.io/coco/"
  },
  {
    "name": "nimetry",
    "url": "https://github.com/ijneb/nimetry",
    "method": "git",
    "tags": [
      "plot",
      "graph",
      "chart"
    ],
    "description": "Plotting module in pure nim",
    "license": "CC0",
    "web": "https://github.com/ijneb/nimetry",
    "doc": "https://ijneb.github.io/nimetry"
  },
  {
    "name": "snappy",
    "url": "https://github.com/jangko/snappy",
    "method": "git",
    "tags": [
      "compression",
      "snappy",
      "lzw"
    ],
    "description": "Nim implementation of Snappy compression algorithm",
    "license": "MIT",
    "web": "https://github.com/jangko/snappy"
  },
  {
    "name": "loadenv",
    "url": "https://github.com/xmonader/nim-loadenv",
    "method": "git",
    "tags": [
      "environment",
      "variables",
      "env"
    ],
    "description": "load .env variables",
    "license": "MIT",
    "web": "https://github.com/xmonader/nim-loadenv"
  },
  {
    "name": "osrm",
    "url": "https://github.com/juancarlospaco/nim-osrm",
    "method": "git",
    "tags": [
      "openstreetmap",
      "geo",
      "gis",
      "opendata",
      "routing",
      "async",
      "multisync"
    ],
    "description": "Open Source Routing Machine for OpenStreetMap API Lib and App",
    "license": "MIT",
    "web": "https://github.com/juancarlospaco/nim-osrm"
  },
  {
    "name": "sharedmempool",
    "url": "https://github.com/mikra01/sharedmempool",
    "method": "git",
    "tags": [
      "pool",
      "memory",
      "thread"
    ],
    "description": "threadsafe memory pool ",
    "license": "MIT",
    "web": "https://github.com/mikra01/sharedmempool"
  },
  {
    "name": "css_html_minify",
    "url": "https://github.com/juancarlospaco/nim-css-html-minify",
    "method": "git",
    "tags": [
      "css",
      "html",
      "minify"
    ],
    "description": "HTML & CSS Minify Lib & App based on Regexes & parallel MultiReplaces",
    "license": "MIT",
    "web": "https://github.com/juancarlospaco/nim-css-html-minify"
  },
  {
    "name": "crap",
    "url": "https://github.com/icyphox/crap",
    "method": "git",
    "tags": [
      "rm",
      "delete",
      "trash",
      "files"
    ],
    "description": "`rm` files without fear",
    "license": "MIT",
    "web": "https://github.com/icyphox/crap"
  },
  {
    "name": "algebra",
    "url": "https://github.com/ijneb/nim-algebra",
    "method": "git",
    "tags": [
      "algebra",
      "parse",
      "evaluate",
      "mathematics"
    ],
    "description": "Algebraic expression parser and evaluator",
    "license": "CC0",
    "web": "https://github.com/ijneb/nim-algebra"
  },
  {
    "name": "biblioteca_guarrilla",
    "url": "https://github.com/juancarlospaco/biblioteca-guarrilla",
    "method": "git",
    "tags": [
      "books",
      "calibre",
      "jester"
    ],
    "description": "Simple web to share books, Calibre, Jester, Spectre CSS, No JavaScript, WebP & ZIP to reduce bandwidth",
    "license": "GPL",
    "web": "https://github.com/juancarlospaco/biblioteca-guarrilla"
  },
  {
    "name": "nimzbar",
    "url": "https://github.com/genotrance/nimzbar",
    "method": "git",
    "tags": [
      "zbar",
      "barcode",
      "bar",
      "code"
    ],
    "description": "zbar wrapper for Nim",
    "license": "MIT",
    "web": "https://github.com/genotrance/nimzbar"
  },
  {
    "name": "nicy",
    "url": "https://github.com/icyphox/nicy",
    "method": "git",
    "tags": [
      "zsh",
      "shell",
      "prompt",
      "git"
    ],
    "description": "A nice and icy ZSH prompt in Nim",
    "license": "MIT",
    "web": "https://github.com/icyphox/nicy"
  },
  {
    "name": "replim",
    "url": "https://github.com/gmshiba/replim",
    "method": "git",
    "tags": [
      "repl",
      "binary",
      "program"
    ],
    "description": "most quick REPL of nim",
    "license": "MIT",
    "web": "https://github.com/gmshiba/replim"
  },
  {
    "name": "nish",
    "url": "https://github.com/owlinux1000/nish",
    "method": "git",
    "tags": [
      "nish",
      "shell"
    ],
    "description": "A Toy Shell Application",
    "license": "MIT",
    "web": "https://github.com/owlinux1000/nish"
  },
  {
    "name": "backoff",
    "url": "https://github.com/CORDEA/backoff",
    "method": "git",
    "tags": [
      "exponential-backoff",
      "backoff"
    ],
    "description": "Implementation of exponential backoff for nim",
    "license": "Apache License 2.0",
    "web": "https://github.com/CORDEA/backoff"
  },
  {
    "name": "asciitables",
    "url": "https://github.com/xmonader/nim-asciitables",
    "method": "git",
    "tags": [
      "ascii",
      "terminal",
      "tables",
      "cli"
    ],
    "description": "terminal ascii tables for nim",
    "license": "BSD-3-Clause",
    "web": "https://github.com/xmonader/nim-asciitables"
  },
  {
    "name": "open_elevation",
    "url": "https://github.com/juancarlospaco/nim-open-elevation",
    "method": "git",
    "tags": [
      "openstreetmap",
      "geo",
      "elevation",
      "multisync",
      "async"
    ],
    "description": "OpenStreetMap Elevation API MultiSync Client for Nim",
    "license": "MIT",
    "web": "https://github.com/juancarlospaco/nim-open-elevation"
  },
  {
    "name": "gara",
    "url": "https://github.com/alehander42/gara",
    "method": "git",
    "tags": [
      "nim",
      "pattern"
    ],
    "description": "A pattern matching library",
    "license": "MIT",
    "web": "https://github.com/alehander42/gara"
  },
  {
    "name": "ws",
    "url": "https://github.com/treeform/ws",
    "method": "git",
    "tags": [
      "websocket"
    ],
    "description": "Simple WebSocket library for nim.",
    "license": "MIT",
    "web": "https://github.com/treeform/ws"
  },
  {
    "name": "pg",
    "url": "https://github.com/treeform/pg",
    "method": "git",
    "tags": [
      "postgresql",
      "db"
    ],
    "description": "Very simple PostgreSQL async api for nim.",
    "license": "MIT",
    "web": "https://github.com/treeform/pg"
  },
  {
    "name": "bgfxdotnim",
    "url": "https://github.com/zacharycarter/bgfx.nim",
    "method": "git",
    "tags": [
      "bgfx",
      "3d",
      "vulkan",
      "opengl",
      "metal",
      "directx"
    ],
    "description": "bindings to bgfx c99 api",
    "license": "MIT",
    "web": "https://github.com/zacharycarter/bgfx.nim"
  },
  {
    "name": "niledb",
    "url": "https://github.com/JeffersonLab/niledb.git",
    "method": "git",
    "tags": [
      "db"
    ],
    "description": "Key/Value storage into a fast file-hash",
    "license": "MIT",
    "web": "https://github.com/JeffersonLab/niledb.git"
  },
  {
    "name": "siphash",
    "url": "https://git.sr.ht/~ehmry/nim_siphash",
    "method": "git",
    "tags": [
      "hash",
      "siphash"
    ],
    "description": "SipHash, a pseudorandom function optimized for short messages.",
    "license": "GPLv3",
    "web": "https://git.sr.ht/~ehmry/nim_siphash"
  },
  {
    "name": "haraka",
    "url": "https://git.sr.ht/~ehmry/nim_haraka",
    "method": "git",
    "tags": [
      "hash",
      "haraka"
    ],
    "description": "Haraka v2 short-input hash function",
    "license": "MIT",
    "web": "https://git.sr.ht/~ehmry/nim_haraka"
  },
  {
    "name": "genode",
    "url": "https://git.sr.ht/~ehmry/nim_genode",
    "method": "git",
    "tags": [
      "genode",
      "system"
    ],
    "description": "System libraries for the Genode Operating System Framework",
    "license": "AGPLv3",
    "web": "https://git.sr.ht/~ehmry/nim_genode"
  },
  {
    "name": "moe",
    "url": "https://github.com/fox0430/moe",
    "method": "git",
    "tags": [
      "console",
      "command-line",
      "editor",
      "text",
      "cli"
    ],
    "description": "A command lined based text editor",
    "license": "GPLv3",
    "web": "https://github.com/fox0430/moe"
  },
  {
    "name": "gatabase",
    "url": "https://github.com/juancarlospaco/nim-gatabase",
    "method": "git",
    "tags": [
      "database",
      "orm",
      "postgres",
      "sql"
    ],
    "description": "Postgres Database ORM for Nim",
    "license": "MIT",
    "web": "https://github.com/juancarlospaco/nim-gatabase"
  },
  {
    "name": "timespec_get",
    "url": "https://github.com/Matceporial/nim-timespec_get",
    "method": "git",
    "tags": [
      "time",
      "timespec_get"
    ],
    "description": "Nanosecond-percision time using timespec_get",
    "license": "0BSD",
    "web": "https://github.com/Matceporial/nim-timespec_get"
  },
  {
    "name": "urand",
    "url": "https://github.com/Matceporial/nim-urand",
    "method": "git",
    "tags": [
      "random",
      "urandom",
      "crypto"
    ],
    "description": "Simple method of obtaining secure random numbers from the OS",
    "license": "MIT",
    "web": "https://github.com/Matceporial/nim-urand"
  },
  {
    "name": "awslambda",
    "url": "https://github.com/lambci/awslambda.nim",
    "method": "git",
    "tags": [
      "aws",
      "lambda"
    ],
    "description": "A package to compile nim functions for AWS Lambda",
    "license": "MIT",
    "web": "https://github.com/lambci/awslambda.nim"
  },
  {
    "name": "vec",
    "url": "https://github.com/dom96/vec",
    "method": "git",
    "tags": [
      "vector",
      "library",
      "simple"
    ],
    "description": "A very simple vector library",
    "license": "MIT",
    "web": "https://github.com/dom96/vec"
  },
  {
    "name": "nimgui",
    "url": "https://github.com/zacharycarter/nimgui",
    "method": "git",
    "tags": [
      "imgui",
      "gui",
      "game"
    ],
    "description": "bindings to cimgui - https://github.com/cimgui/cimgui",
    "license": "MIT",
    "web": "https://github.com/zacharycarter/nimgui"
  },
  {
    "name": "unpack",
    "url": "https://github.com/technicallyagd/unpack",
    "method": "git",
    "tags": [
      "unpack",
      "seq",
      "array",
      "object",
      "destructuring",
      "destructure",
      "unpacking"
    ],
    "description": "Array/Sequence/Object destructuring/unpacking macro",
    "license": "MIT",
    "web": "https://github.com/technicallyagd/unpack"
  },
  {
    "name": "nsh",
    "url": "https://github.com/gmshiba/nish",
    "method": "git",
    "tags": [
      "shell",
      "repl"
    ],
    "description": "nsh: Nim SHell(cross platform)",
    "license": "MIT",
    "web": "https://github.com/gmshiba/nish"
  },
  {
    "name": "nimfastText",
    "url": "https://github.com/genotrance/nimfastText",
    "method": "git",
    "tags": [
      "fasttext",
      "classification",
      "text",
      "wrapper"
    ],
    "description": "fastText wrapper for Nim",
    "license": "MIT",
    "web": "https://github.com/genotrance/nimfastText"
  },
  {
    "name": "treesitter",
    "url": "https://github.com/genotrance/nimtreesitter?subdir=treesitter",
    "method": "git",
    "tags": [
      "tree-sitter",
      "parser",
      "language",
      "code"
    ],
    "description": "Nim wrapper of the tree-sitter incremental parsing library",
    "license": "MIT",
    "web": "https://github.com/genotrance/nimtreesitter"
  },
  {
    "name": "treesitter_agda",
    "url": "https://github.com/genotrance/nimtreesitter?subdir=treesitter_agda",
    "method": "git",
    "tags": [
      "tree-sitter",
      "agda",
      "parser",
      "language",
      "code"
    ],
    "description": "Nim wrapper for Agda language support within tree-sitter",
    "license": "MIT",
    "web": "https://github.com/genotrance/nimtreesitter"
  },
  {
    "name": "treesitter_bash",
    "url": "https://github.com/genotrance/nimtreesitter?subdir=treesitter_bash",
    "method": "git",
    "tags": [
      "tree-sitter",
      "bash",
      "parser",
      "language",
      "code"
    ],
    "description": "Nim wrapper for Bash language support within tree-sitter",
    "license": "MIT",
    "web": "https://github.com/genotrance/nimtreesitter"
  },
  {
    "name": "treesitter_c",
    "url": "https://github.com/genotrance/nimtreesitter?subdir=treesitter_c",
    "method": "git",
    "tags": [
      "tree-sitter",
      "c",
      "parser",
      "language",
      "code"
    ],
    "description": "Nim wrapper for C language support within tree-sitter",
    "license": "MIT",
    "web": "https://github.com/genotrance/nimtreesitter"
  },
  {
    "name": "treesitter_c_sharp",
    "url": "https://github.com/genotrance/nimtreesitter?subdir=treesitter_c_sharp",
    "method": "git",
    "tags": [
      "tree-sitter",
      "C#",
      "parser",
      "language",
      "code"
    ],
    "description": "Nim wrapper for C# language support within tree-sitter",
    "license": "MIT",
    "web": "https://github.com/genotrance/nimtreesitter"
  },
  {
    "name": "treesitter_cpp",
    "url": "https://github.com/genotrance/nimtreesitter?subdir=treesitter_cpp",
    "method": "git",
    "tags": [
      "tree-sitter",
      "cpp",
      "parser",
      "language",
      "code"
    ],
    "description": "Nim wrapper for C++ language support within tree-sitter",
    "license": "MIT",
    "web": "https://github.com/genotrance/nimtreesitter"
  },
  {
    "name": "treesitter_css",
    "url": "https://github.com/genotrance/nimtreesitter?subdir=treesitter_css",
    "method": "git",
    "tags": [
      "tree-sitter",
      "css",
      "parser",
      "language",
      "code"
    ],
    "description": "Nim wrapper for CSS language support within tree-sitter",
    "license": "MIT",
    "web": "https://github.com/genotrance/nimtreesitter"
  },
  {
    "name": "treesitter_go",
    "url": "https://github.com/genotrance/nimtreesitter?subdir=treesitter_go",
    "method": "git",
    "tags": [
      "tree-sitter",
      "go",
      "parser",
      "language",
      "code"
    ],
    "description": "Nim wrapper for Go language support within tree-sitter",
    "license": "MIT",
    "web": "https://github.com/genotrance/nimtreesitter"
  },
  {
    "name": "treesitter_haskell",
    "url": "https://github.com/genotrance/nimtreesitter?subdir=treesitter_haskell",
    "method": "git",
    "tags": [
      "tree-sitter",
      "haskell",
      "parser",
      "language",
      "code"
    ],
    "description": "Nim wrapper for Haskell language support within tree-sitter",
    "license": "MIT",
    "web": "https://github.com/genotrance/nimtreesitter"
  },
  {
    "name": "treesitter_html",
    "url": "https://github.com/genotrance/nimtreesitter?subdir=treesitter_html",
    "method": "git",
    "tags": [
      "tree-sitter",
      "html",
      "parser",
      "language",
      "code"
    ],
    "description": "Nim wrapper for HTML language support within tree-sitter",
    "license": "MIT",
    "web": "https://github.com/genotrance/nimtreesitter"
  },
  {
    "name": "treesitter_java",
    "url": "https://github.com/genotrance/nimtreesitter?subdir=treesitter_java",
    "method": "git",
    "tags": [
      "tree-sitter",
      "java",
      "parser",
      "language",
      "code"
    ],
    "description": "Nim wrapper for Java language support within tree-sitter",
    "license": "MIT",
    "web": "https://github.com/genotrance/nimtreesitter"
  },
  {
    "name": "treesitter_javascript",
    "url": "https://github.com/genotrance/nimtreesitter?subdir=treesitter_javascript",
    "method": "git",
    "tags": [
      "tree-sitter",
      "javascript",
      "parser",
      "language",
      "code"
    ],
    "description": "Nim wrapper for Javascript language support within tree-sitter",
    "license": "MIT",
    "web": "https://github.com/genotrance/nimtreesitter"
  },
  {
    "name": "treesitter_ocaml",
    "url": "https://github.com/genotrance/nimtreesitter?subdir=treesitter_ocaml",
    "method": "git",
    "tags": [
      "tree-sitter",
      "ocaml",
      "parser",
      "language",
      "code"
    ],
    "description": "Nim wrapper for OCaml language support within tree-sitter",
    "license": "MIT",
    "web": "https://github.com/genotrance/nimtreesitter"
  },
  {
    "name": "treesitter_php",
    "url": "https://github.com/genotrance/nimtreesitter?subdir=treesitter_php",
    "method": "git",
    "tags": [
      "tree-sitter",
      "php",
      "parser",
      "language",
      "code"
    ],
    "description": "Nim wrapper for PHP language support within tree-sitter",
    "license": "MIT",
    "web": "https://github.com/genotrance/nimtreesitter"
  },
  {
    "name": "treesitter_python",
    "url": "https://github.com/genotrance/nimtreesitter?subdir=treesitter_python",
    "method": "git",
    "tags": [
      "tree-sitter",
      "python",
      "parser",
      "language",
      "code"
    ],
    "description": "Nim wrapper for Python language support within tree-sitter",
    "license": "MIT",
    "web": "https://github.com/genotrance/nimtreesitter"
  },
  {
    "name": "treesitter_ruby",
    "url": "https://github.com/genotrance/nimtreesitter?subdir=treesitter_ruby",
    "method": "git",
    "tags": [
      "tree-sitter",
      "ruby",
      "parser",
      "language",
      "code"
    ],
    "description": "Nim wrapper for Ruby language support within tree-sitter",
    "license": "MIT",
    "web": "https://github.com/genotrance/nimtreesitter"
  },
  {
    "name": "treesitter_rust",
    "url": "https://github.com/genotrance/nimtreesitter?subdir=treesitter_rust",
    "method": "git",
    "tags": [
      "tree-sitter",
      "rust",
      "parser",
      "language",
      "code"
    ],
    "description": "Nim wrapper for Rust language support within tree-sitter",
    "license": "MIT",
    "web": "https://github.com/genotrance/nimtreesitter"
  },
  {
    "name": "treesitter_scala",
    "url": "https://github.com/genotrance/nimtreesitter?subdir=treesitter_scala",
    "method": "git",
    "tags": [
      "tree-sitter",
      "scala",
      "parser",
      "language",
      "code"
    ],
    "description": "Nim wrapper for Scala language support within tree-sitter",
    "license": "MIT",
    "web": "https://github.com/genotrance/nimtreesitter"
  },
  {
    "name": "treesitter_typescript",
    "url": "https://github.com/genotrance/nimtreesitter?subdir=treesitter_typescript",
    "method": "git",
    "tags": [
      "tree-sitter",
      "typescript",
      "parser",
      "language",
      "code"
    ],
    "description": "Nim wrapper for Typescript language support within tree-sitter",
    "license": "MIT",
    "web": "https://github.com/genotrance/nimtreesitter"
  },
  {
    "name": "nimterop",
    "url": "https://github.com/genotrance/nimterop",
    "method": "git",
    "tags": [
      "c",
      "c++",
      "c2nim",
      "interop",
      "parser",
      "language",
      "code"
    ],
    "description": "Nimterop makes C/C++ interop within Nim seamless",
    "license": "MIT",
    "web": "https://github.com/genotrance/nimtreesitter"
  },
  {
    "name": "ringDeque",
    "url": "https://github.com/technicallyagd/ringDeque",
    "method": "git",
    "tags": [
      "deque",
      "DoublyLinkedRing",
      "utility",
      "python"
    ],
    "description": "deque implementatoin using DoublyLinkedRing",
    "license": "MIT",
    "web": "https://github.com/technicallyagd/ringDeque"
  },
  {
    "name": "nimfuzzy",
    "url": "https://github.com/genotrance/nimfuzzy",
    "method": "git",
    "tags": [
      "fuzzy",
      "search",
      "match",
      "fts"
    ],
    "description": "Fuzzy search wrapper for Nim",
    "license": "MIT",
    "web": "https://github.com/genotrance/nimfuzzy"
  },
  {
    "name": "nimassets",
    "url": "https://github.com/xmonader/nimassets",
    "method": "git",
    "tags": [
      "assets",
      "bundle",
      "go-bindata",
      "resources"
    ],
    "description": "bundle your assets to a nim",
    "license": "MIT",
    "web": "https://github.com/xmonader/nimassets"
  },
  {
    "name": "loco",
    "url": "https://github.com/moigagoo/loco",
    "method": "git",
    "tags": [
      "localization",
      "translation",
      "internationalization",
      "i18n"
    ],
    "description": "Localization package for Nim.",
    "license": "MIT",
    "web": "https://github.com/moigagoo/loco"
  },
  {
    "name": "nim_miniz",
    "url": "https://github.com/h3rald/nim-miniz",
    "method": "git",
    "tags": [
      "zip",
      "compression",
      "wrapper",
      "miniz"
    ],
    "description": "Nim wrapper for miniz",
    "license": "MIT",
    "web": "https://github.com/h3rald/nim-miniz"
  },
  {
    "name": "unsplash",
    "url": "https://github.com/juancarlospaco/nim-unsplash",
    "method": "git",
    "tags": [
      "unsplash",
      "photos",
      "images",
      "async",
      "multisync",
      "photography"
    ],
    "description": "Unsplash API Client for Nim",
    "license": "MIT",
    "web": "https://github.com/juancarlospaco/nim-unsplash"
  },
  {
    "name": "steam",
    "url": "https://github.com/juancarlospaco/nim-steam",
    "method": "git",
    "tags": [
      "steam",
      "game",
      "gaming",
      "async",
      "multisync"
    ],
    "description": "Steam API Client for Nim",
    "license": "MIT",
    "web": "https://github.com/juancarlospaco/nim-steam"
  },
  {
    "name": "itchio",
    "url": "https://github.com/juancarlospaco/nim-itchio",
    "method": "git",
    "tags": [
      "itchio",
      "game",
      "gaming",
      "async",
      "multisync"
    ],
    "description": "itch.io API Client for Nim",
    "license": "MIT",
    "web": "https://github.com/juancarlospaco/nim-itchio"
  },
  {
    "name": "suggest",
    "url": "https://github.com/c-blake/suggest.git",
    "method": "git",
    "tags": [
      "library",
      "spell-check",
      "edit-distance"
    ],
    "description": "mmap-persistent SymSpell spell checking algorithm",
    "license": "MIT",
    "web": "https://github.com/c-blake/suggest.git"
  },
  {
    "name": "gurl",
    "url": "https://github.com/MaxUNof/gurl",
    "method": "git",
    "tags": [
      "tags",
      "http",
      "generating",
      "url"
    ],
    "description": "A little lib for generating URL with args.",
    "license": "MIT",
    "web": "https://github.com/MaxUNof/gurl"
  },
  {
    "name": "wren",
    "url": "https://github.com/geotre/wren",
    "method": "git",
    "tags": [
      "wren",
      "scripting",
      "interpreter"
    ],
    "description": "A nim wrapper for Wren, an embedded scripting language",
    "license": "MIT",
    "web": "https://github.com/geotre/wren"
  },
  {
    "name": "tiny_sqlite",
    "url": "https://github.com/GULPF/tiny_sqlite",
    "method": "git",
    "tags": [
      "database",
      "sqlite"
    ],
    "description": "A thin SQLite wrapper with proper type safety",
    "license": "MIT",
    "web": "https://github.com/GULPF/tiny_sqlite"
  },
  {
    "name": "sqlbuilder",
    "url": "https://github.com/ThomasTJdev/nim_sqlbuilder",
    "method": "git",
    "tags": [
      "sql",
      "sqlbuilder"
    ],
    "description": "A SQLbuilder with support for NULL values",
    "license": "MIT",
    "web": "https://github.com/ThomasTJdev/nim_sqlbuilder"
  },
  {
    "name": "subexes",
    "url": "https://github.com/nim-lang/graveyard?subdir=subexes",
    "method": "git",
    "tags": [
      "graveyard",
      "subexes",
      "substitution expression"
    ],
    "description": "Nim support for substitution expressions",
    "license": "MIT",
    "web": "https://github.com/nim-lang/graveyard/tree/master/subexes"
  },
  {
    "name": "complex",
    "url": "https://github.com/nim-lang/graveyard?subdir=complex",
    "method": "git",
    "tags": [
      "graveyard",
      "complex",
      "math"
    ],
    "description": "The ex-stdlib module complex.",
    "license": "MIT",
    "web": "https://github.com/nim-lang/graveyard/tree/master/complex"
  },
  {
    "name": "fsmonitor",
    "url": "https://github.com/nim-lang/graveyard?subdir=fsmonitor",
    "method": "git",
    "tags": [
      "graveyard",
      "fsmonitor",
      "asyncio"
    ],
    "description": "The ex-stdlib module fsmonitor.",
    "license": "MIT",
    "web": "https://github.com/nim-lang/graveyard/tree/master/fsmonitor"
  },
  {
    "name": "scgi",
    "url": "https://github.com/nim-lang/graveyard?subdir=scgi",
    "method": "git",
    "tags": [
      "graveyard",
      "scgi",
      "cgi"
    ],
    "description": "Helper procs for SCGI applications",
    "license": "MIT",
    "web": "https://github.com/nim-lang/graveyard/tree/master/scgi"
  },
  {
    "name": "cppstl",
    "url": "https://github.com/BigEpsilon/nim-cppstl",
    "method": "git",
    "tags": [
      "c++",
      "stl",
      "bindings"
    ],
    "description": "Bindings for the C++ Standard Template Library (STL)",
    "license": "MIT",
    "web": "https://github.com/BigEpsilon/nim-cppstl"
  },
  {
    "name": "pipelines",
    "url": "https://github.com/calebwin/pipelines",
    "method": "git",
    "tags": [
      "python",
      "pipeline",
      "pipelines",
      "data",
      "parallel"
    ],
    "description": "A tiny framework & language for crafting massively parallel data pipelines",
    "license": "MIT",
    "web": "https://github.com/calebwin/pipelines",
    "doc": "https://github.com/calebwin/pipelines"
  },
  {
    "name": "nimhq",
    "url": "https://github.com/sillibird/nimhq",
    "method": "git",
    "tags": [
      "library",
      "api",
      "client"
    ],
    "description": "HQ Trivia API wrapper for Nim",
    "license": "MIT",
    "web": "https://github.com/sillibird/nimhq"
  },
  {
    "name": "binio",
    "url": "https://github.com/Riderfighter/binio",
    "method": "git",
    "tags": [
      "structured",
      "byte",
      "data"
    ],
    "description": "Package for packing and unpacking byte data",
    "license": "MIT",
    "web": "https://github.com/Riderfighter/binio"
  },
  {
    "name": "ladder",
    "url": "https://gitlab.com/ryukoposting/nim-ladder",
    "method": "git",
    "tags": [
      "ladder",
      "logic",
      "PLC",
      "state",
      "machine",
      "ryukoposting"
    ],
    "description": "Ladder logic macros for Nim",
    "license": "Apache-2.0",
    "web": "https://gitlab.com/ryukoposting/nim-ladder"
  },
  {
    "name": "cassette",
    "url": "https://github.com/LemonBoy/cassette",
    "method": "git",
    "tags": [
      "http",
      "network",
      "test",
      "mock",
      "requests"
    ],
    "description": "Record and replay your HTTP sessions!",
    "license": "MIT",
    "web": "https://github.com/LemonBoy/cassette"
  },
  {
    "name": "nimterlingua",
    "url": "https://github.com/juancarlospaco/nim-internimgua",
    "method": "git",
    "tags": [
      "internationalization",
      "i18n",
      "localization",
      "translation"
    ],
    "description": "Internationalization at Compile Time for Nim. Macro to translate unmodified code from 1 INI file. NimScript compatible.",
    "license": "MIT",
    "web": "https://github.com/juancarlospaco/nim-internimgua"
  },
  {
    "name": "with",
    "url": "https://github.com/zevv/with",
    "method": "git",
    "tags": [
      "with",
      "macro"
    ],
    "description": "Simple 'with' macro for Nim",
    "license": "MIT",
    "web": "https://github.com/zevv/with"
  },
  {
    "name": "lastfm",
    "url": "https://gitlab.com/ryukoposting/lastfm-nim",
    "method": "git",
    "tags": [
      "last.fm",
      "lastfm",
      "music",
      "metadata",
      "api",
      "async",
      "ryukoposting"
    ],
    "description": "Last.FM API breakouts (documentation: http://ryuk.ooo/nimdocs/lastfm/lastfm.html)",
    "license": "Apache-2.0",
    "web": "https://gitlab.com/ryukoposting/lastfm-nim"
  },
  {
    "name": "firejail",
    "url": "https://github.com/juancarlospaco/nim-firejail",
    "method": "git",
    "tags": [
      "firejail",
      "security",
      "linux",
      "isolation",
      "container",
      "infosec",
      "hardened",
      "sandbox",
      "docker"
    ],
    "description": "Firejail wrapper for Nim, Isolate your Production App before its too late!",
    "license": "MIT",
    "web": "https://github.com/juancarlospaco/nim-firejail"
  },
  {
    "name": "jstin",
    "url": "https://github.com/LemonBoy/jstin",
    "method": "git",
    "tags": [
      "json",
      "serialize",
      "deserialize",
      "easy",
      "simple"
    ],
    "description": "JS {de,}serialization as it says on the tin",
    "license": "MIT",
    "web": "https://github.com/LemonBoy/jstin"
  },
  {
    "name": "compactdict",
    "url": "https://github.com/LemonBoy/compactdict",
    "method": "git",
    "tags": [
      "dictionary",
      "hashtable",
      "data-structure",
      "hash",
      "compact"
    ],
    "description": "A compact dictionary implementation",
    "license": "MIT",
    "web": "https://github.com/LemonBoy/compactdict"
  },
  {
    "name": "z3",
    "url": "https://github.com/zevv/nimz3",
    "method": "git",
    "tags": [
      "Z3",
      "sat",
      "smt",
      "theorem",
      "prover",
      "solver",
      "optimization"
    ],
    "description": "Nim Z3 theorem prover bindings",
    "license": "MIT",
    "web": "https://github.com/zevv/nimz3"
  },
  {
    "name": "remarker_light",
    "url": "https://github.com/muxueqz/remarker_light",
    "method": "git",
    "tags": [
      "remark",
      "slideshow",
      "markdown"
    ],
    "description": "remarker_light is a command line tool for building a remark-based slideshow page very easily.",
    "license": "GPL-2.0",
    "web": "https://github.com/muxueqz/remarker_light"
  },
  {
    "name": "nim-nmap",
    "url": "https://github.com/blmvxer/nim-nmap",
    "method": "git",
    "tags": [
      "nmap",
      "networking",
      "network mapper",
      "blmvxer"
    ],
    "description": "A pure implementaion of nmap for nim.",
    "license": "MIT",
    "web": "https://github.com/blmvxer/nim-nmap"
  },
  {
    "name": "libravatar",
    "url": "https://github.com/juancarlospaco/nim-libravatar",
    "method": "git",
    "tags": [
      "libravatar",
      "gravatar",
      "avatar",
      "federated"
    ],
    "description": "Libravatar library for Nim, Gravatar alternative. Libravatar is an open source free federated avatar api & service.",
    "license": "PPL",
    "web": "https://github.com/juancarlospaco/nim-libravatar"
  },
  {
    "name": "norm",
    "url": "https://github.com/moigagoo/norm",
    "method": "git",
    "tags": [
      "orm",
      "db",
      "database"
    ],
    "description": "Nim ORM.",
    "license": "MIT",
    "web": "https://github.com/moigagoo/norm"
  },
  {
    "name": "simple_vector",
    "url": "https://github.com/Ephiiz/simple_vector",
    "method": "git",
    "tags": [
      "vector",
      "simple_vector"
    ],
    "description": "Simple vector library for nim-lang.",
    "license": "GNU Lesser General Public License v2.1",
    "web": "https://github.com/Ephiiz/simple_vector"
  },
  {
    "name": "netpipe",
    "alias": "netty"
  },
  {
    "name": "netty",
    "url": "https://github.com/treeform/netty/",
    "method": "git",
    "tags": [
      "networking",
      "udp"
    ],
    "description": "Netty is a reliable UDP connection for games.",
    "license": "MIT",
    "web": "https://github.com/treeform/netty/"
  },
  {
    "name": "bitty",
    "url": "https://github.com/treeform/bitty/",
    "method": "git",
    "tags": [
      "networking",
      "udp"
    ],
    "description": "Utilities with dealing with 1d and 2d bit arrays.",
    "license": "MIT",
    "web": "https://github.com/treeform/bitty/"
  },
  {
    "name": "fnv",
    "url": "https://gitlab.com/ryukoposting/nim-fnv",
    "method": "git",
    "tags": [
      "fnv",
      "fnv1a",
      "fnv1",
      "fnv-1a",
      "fnv-1",
      "fnv0",
      "fnv-0",
      "ryukoposting"
    ],
    "description": "FNV-1 and FNV-1a non-cryptographic hash functions (documentation hosted at: http://ryuk.ooo/nimdocs/fnv/fnv.html)",
    "license": "Apache-2.0",
    "web": "https://gitlab.com/ryukoposting/nim-fnv"
  },
  {
    "name": "notify",
    "url": "https://github.com/xbello/notify-nim",
    "method": "git",
    "tags": [
      "notify",
      "libnotify",
      "library"
    ],
    "description": "A wrapper to notification libraries",
    "license": "MIT",
    "web": "https://github.com/xbello/notify-nim"
  },
  {
    "name": "minmaxheap",
    "url": "https://github.com/stefansalewski/minmaxheap",
    "method": "git",
    "tags": [
      "minmaxheap",
      "heap",
      "priorityqueue"
    ],
    "description": "MinMaxHeap",
    "license": "MIT",
    "web": "https://github.com/stefansalewski/minmaxheap"
  },
  {
    "name": "dashing",
    "url": "https://github.com/FedericoCeratto/nim-dashing",
    "method": "git",
    "tags": [
      "library",
      "pure",
      "terminal"
    ],
    "description": "Terminal dashboards.",
    "license": "LGPLv3",
    "web": "https://github.com/FedericoCeratto/nim-dashing"
  },
  {
    "name": "html_tools",
    "url": "https://github.com/juancarlospaco/nim-html-tools",
    "method": "git",
    "tags": [
      "html",
      "validation",
      "frontend"
    ],
    "description": "HTML5 Tools for Nim, all Templates, No CSS, No Libs, No JS Framework",
    "license": "MIT",
    "web": "https://github.com/juancarlospaco/nim-html-tools"
  },
  {
    "name": "npeg",
    "url": "https://github.com/zevv/npeg",
    "method": "git",
    "tags": [
      "PEG",
      "parser",
      "parsing",
      "regexp",
      "regular",
      "grammar",
      "lexer",
      "lexing",
      "pattern",
      "matching"
    ],
    "description": "PEG (Parsing Expression Grammars) string matching library for Nim",
    "license": "MIT",
    "web": "https://github.com/zevv/npeg"
  },
  {
    "name": "pinggraph",
    "url": "https://github.com/SolitudeSF/pinggraph",
    "method": "git",
    "tags": [
      "ping",
      "terminal"
    ],
    "description": "Simple terminal ping graph",
    "license": "MIT",
    "web": "https://github.com/SolitudeSF/pinggraph"
  },
  {
    "name": "nimcdl",
    "url": "https://gitlab.com/endes123321/nimcdl",
    "method": "git",
    "tags": [
      "circuit",
      "HDL",
      "PCB",
      "DSL"
    ],
    "description": "Circuit Design language made in Nim",
    "license": "GPLv3",
    "web": "https://gitlab.com/endes123321/nimcdl"
  },
  {
    "name": "easymail",
    "url": "https://github.com/coocheenin/easymail",
    "method": "git",
    "tags": [
      "email",
      "sendmail",
      "net",
      "mail"
    ],
    "description": "wrapper for the sendmail command",
    "license": "MIT",
    "web": "https://github.com/coocheenin/easymail"
  },
  {
    "name": "luhncheck",
    "url": "https://github.com/sillibird/luhncheck",
    "method": "git",
    "tags": [
      "library",
      "algorithm"
    ],
    "description": "Implementation of Luhn algorithm in nim.",
    "license": "MIT",
    "web": "https://github.com/sillibird/luhncheck"
  },
  {
    "name": "nim-libgd",
    "url": "https://github.com/mrhdias/nim-libgd",
    "method": "git",
    "tags": [
      "image",
      "graphics",
      "wrapper",
      "libgd",
      "2d"
    ],
    "description": "Nim Wrapper for LibGD 2.x",
    "license": "MIT",
    "web": "https://github.com/mrhdias/nim-libgd"
  },
  {
    "name": "closure_methods",
    "alias": "oop_utils"
  },
  {
    "name": "oop_utils",
    "url": "https://github.com/bluenote10/oop_utils",
    "method": "git",
    "tags": [
      "macro",
      "class",
      "inheritance",
      "oop",
      "closure",
      "methods"
    ],
    "description": "Macro for building OOP class hierarchies based on closure methods.",
    "license": "MIT",
    "web": "https://github.com/bluenote10/closure_methods"
  },
  {
    "name": "nim_curry",
    "url": "https://github.com/zer0-star/nim-curry",
    "method": "git",
    "tags": [
      "library",
      "functional",
      "macro",
      "currying"
    ],
    "description": "Provides a macro to curry function",
    "license": "MIT",
    "web": "https://github.com/zer0-star/nim-curry"
  },
  {
    "name": "eastasianwidth",
    "url": "https://github.com/jiro4989/eastasianwidth",
    "method": "git",
    "tags": [
      "library",
      "text",
      "east_asian_width"
    ],
    "description": "eastasianwidth is library for EastAsianWidth.",
    "license": "MIT",
    "web": "https://github.com/jiro4989/eastasianwidth"
  },
  {
    "name": "colorcol",
    "url": "https://github.com/SolitudeSF/colorcol",
    "method": "git",
    "tags": [
      "kakoune",
      "plugin",
      "color",
      "preview"
    ],
    "description": "Kakoune plugin for color preview",
    "license": "MIT",
    "web": "https://github.com/SolitudeSF/colorcol"
  },
  {
    "name": "nimly",
    "url": "https://github.com/loloicci/nimly",
    "method": "git",
    "tags": [
      "lexer",
      "parser",
      "lexer-generator",
      "parser-generator",
      "lex",
      "yacc",
      "BNF",
      "EBNF"
    ],
    "description": "Lexer Generator and Parser Generator as a Macro Library in Nim.",
    "license": "MIT",
    "web": "https://github.com/loloicci/nimly"
  },
  {
    "name": "fswatch",
    "url": "https://github.com/FedericoCeratto/nim-fswatch",
    "method": "git",
    "tags": [
      "fswatch",
      "fsmonitor",
      "libfswatch",
      "filesystem"
    ],
    "description": "Wrapper for the fswatch library.",
    "license": "GPL-3.0",
    "web": "https://github.com/FedericoCeratto/nim-fswatch"
  },
  {
    "name": "parseini",
    "url": "https://github.com/lihf8515/parseini",
    "method": "git",
    "tags": [
      "parseini",
      "nim"
    ],
    "description": "A high-performance ini parse library for nim.",
    "license": "MIT",
    "web": "https://github.com/lihf8515/parseini"
  },
  {
    "name": "sonic",
    "url": "https://github.com/xmonader/nim-sonic-client",
    "method": "git",
    "tags": [
      "sonic",
      "search",
      "backend",
      "index",
      "client"
    ],
    "description": "client for sonic search backend",
    "license": "MIT",
    "web": "https://github.com/xmonader/nim-sonic-client"
  },
  {
    "name": "science",
    "url": "https://github.com/ruivieira/nim-science",
    "method": "git",
    "tags": [
      "science",
      "algebra",
      "statistics",
      "math"
    ],
    "description": "A library for scientific computations in pure Nim",
    "license": "Apache License 2.0",
    "web": "https://github.com/ruivieira/nim-science"
  },
  {
    "name": "gameoflife",
    "url": "https://github.com/jiro4989/gameoflife",
    "method": "git",
    "tags": [
      "gameoflife",
      "library"
    ],
    "description": "gameoflife is library for Game of Life.",
    "license": "MIT",
    "web": "https://github.com/jiro4989/gameoflife"
  },
  {
    "name": "conio",
    "url": "https://github.com/guevara-chan/conio",
    "method": "git",
    "tags": [
      "console",
      "terminal",
      "io"
    ],
    "description": ".NET-inspired lightweight terminal library",
    "license": "MIT",
    "web": "https://github.com/guevara-chan/conio"
  },
  {
    "name": "nat_traversal",
    "url": "https://github.com/status-im/nim-nat-traversal",
    "method": "git",
    "tags": [
      "library",
      "wrapper"
    ],
    "description": "miniupnpc and libnatpmp wrapper",
    "license": "Apache License 2.0 or MIT",
    "web": "https://github.com/status-im/nim-nat-traversal"
  },
  {
    "name": "jsutils",
    "url": "https://github.com/kidandcat/jsutils",
    "method": "git",
    "tags": [
      "library",
      "javascript"
    ],
    "description": "Utils to work with javascript",
    "license": "MIT",
    "web": "https://github.com/kidandcat/jsutils"
  },
  {
    "name": "getr",
    "url": "https://github.com/jrfondren/getr-nim",
    "method": "git",
    "tags": [
      "benchmark",
      "utility"
    ],
    "description": "Benchmarking wrapper around getrusage()",
    "license": "MIT",
    "web": "https://github.com/jrfondren/getr-nim"
  },
  {
    "name": "oshostname",
    "url": "https://github.com/jrfondren/nim-oshostname",
    "method": "git",
    "tags": [
      "posix",
      "wrapper"
    ],
    "description": "Get the current hostname with gethostname(2)",
    "license": "MIT",
    "web": "https://github.com/jrfondren/nim-oshostname"
  },
  {
    "name": "pnm",
    "url": "https://github.com/jiro4989/pnm",
    "method": "git",
    "tags": [
      "pnm",
      "image",
      "library"
    ],
    "description": "pnm is library for PNM (Portable AnyMap).",
    "license": "MIT",
    "web": "https://github.com/jiro4989/pnm"
  },
  {
    "name": "ski",
    "url": "https://github.com/jiro4989/ski",
    "method": "git",
    "tags": [
      "ski",
      "combinator",
      "library"
    ],
    "description": "ski is library for SKI combinator.",
    "license": "MIT",
    "web": "https://github.com/jiro4989/ski"
  },
  {
    "name": "imageman",
    "url": "https://github.com/SolitudeSF/imageman",
    "method": "git",
    "tags": [
      "image",
      "graphics",
      "processing",
      "manipulation"
    ],
    "description": "Image manipulation library",
    "license": "MIT",
    "web": "https://github.com/SolitudeSF/imageman"
  },
  {
    "name": "matplotnim",
    "url": "https://github.com/ruivieira/matplotnim",
    "method": "git",
    "tags": [
      "science",
      "plotting",
      "graphics",
      "wrapper",
      "library"
    ],
    "description": "A Nim wrapper for Python's matplotlib",
    "license": "Apache License 2.0",
    "web": "https://github.com/ruivieira/matplotnim"
  },
  {
    "name": "cliptomania",
    "url": "https://github.com/Guevara-chan/Cliptomania",
    "method": "git",
    "tags": [
      "clip",
      "clipboard"
    ],
    "description": ".NET-inspired lightweight clipboard library",
    "license": "MIT",
    "web": "https://github.com/Guevara-chan/Cliptomania"
  },
  {
    "name": "mpdclient",
    "url": "https://github.com/SolitudeSF/mpdclient",
    "method": "git",
    "tags": [
      "mpd",
      "music",
      "player",
      "client"
    ],
    "description": "MPD client library",
    "license": "MIT",
    "web": "https://github.com/SolitudeSF/mpdclient"
  },
  {
    "name": "mentat",
    "url": "https://github.com/ruivieira/nim-mentat",
    "method": "git",
    "tags": [
      "science",
      "machine-learning",
      "data-science",
      "statistics",
      "math",
      "library"
    ],
    "description": "A Nim library for data science and machine learning",
    "license": "Apache License 2.0",
    "web": "https://github.com/ruivieira/nim-mentat"
  },
  {
    "name": "svdpi",
    "url": "https://github.com/kaushalmodi/nim-svdpi",
    "method": "git",
    "tags": [
      "dpi-c",
      "systemverilog",
      "foreign-function",
      "interface"
    ],
    "description": "Small wrapper for SystemVerilog DPI-C header svdpi.h",
    "license": "MIT",
    "web": "https://github.com/kaushalmodi/nim-svdpi"
  },
  {
    "name": "shlex",
    "url": "https://github.com/SolitudeSF/shlex",
    "method": "git",
    "tags": [
      "shlex",
      "shell",
      "parse",
      "split"
    ],
    "description": "Library for splitting a string into shell words",
    "license": "MIT",
    "web": "https://github.com/SolitudeSF/shlex"
  },
  {
    "name": "prometheus",
    "url": "https://github.com/dom96/prometheus",
    "method": "git",
    "tags": [
      "metrics",
      "logging",
      "graphs"
    ],
    "description": "Library for exposing metrics to Prometheus",
    "license": "MIT",
    "web": "https://github.com/dom96/prometheus"
  },
  {
    "name": "feednim",
    "url": "https://github.com/johnconway/feed-nim",
    "method": "git",
    "tags": [
      "yes"
    ],
    "description": "An Atom, RSS, and JSONfeed parser",
    "license": "MIT",
    "web": "https://github.com/johnconway/feed-nim"
  },
  {
    "name": "simplepng",
    "url": "https://github.com/jrenner/nim-simplepng",
    "method": "git",
    "tags": [
      "png",
      "image"
    ],
    "description": "high level simple way to write PNGs",
    "license": "MIT",
    "web": "https://github.com/jrenner/nim-simplepng"
  },
  {
    "name": "dali",
    "url": "https://github.com/akavel/dali",
    "method": "git",
    "tags": [
      "android",
      "apk",
      "dalvik",
      "dex",
      "assembler"
    ],
    "description": "Indie assembler/linker for Android's Dalvik VM .dex & .apk files",
    "license": "AGPL-3.0",
    "web": "https://github.com/akavel/dali"
  },
  {
    "name": "rect",
    "url": "https://github.com/jiro4989/rect",
    "method": "git",
    "tags": [
      "cli",
      "tool",
      "text",
      "rectangle"
    ],
    "description": "rect is a command to crop/paste rectangle text.",
    "license": "MIT",
    "web": "https://github.com/jiro4989/rect"
  },
  {
    "name": "p4ztag_to_json",
    "url": "https://github.com/kaushalmodi/p4ztag_to_json",
    "method": "git",
    "tags": [
      "perforce",
      "p4",
      "ztag",
      "serialization-format",
      "json"
    ],
    "description": "Convert Helix Version Control / Perforce (p4) -ztag output to JSON",
    "license": "MIT",
    "web": "https://github.com/kaushalmodi/p4ztag_to_json"
  },
  {
    "name": "terminaltables",
    "url": "https://github.com/xmonader/nim-terminaltables",
    "method": "git",
    "tags": [
      "terminal",
      "tables",
      "ascii",
      "unicode"
    ],
    "description": "terminal tables",
    "license": "BSD-3-Clause",
    "web": "https://github.com/xmonader/nim-terminaltables"
  },
  {
    "name": "alignment",
    "url": "https://github.com/jiro4989/alignment",
    "method": "git",
    "tags": [
      "library",
      "text",
      "align",
      "string",
      "strutils"
    ],
    "description": "alignment is a library to align strings.",
    "license": "MIT",
    "web": "https://github.com/jiro4989/alignment"
  },
  {
    "name": "niup",
    "url": "https://github.com/dariolah/niup",
    "method": "git",
    "tags": [
      "iup",
      "gui",
      "nim"
    ],
    "description": "IUP FFI bindings",
    "license": "MIT",
    "web": "https://github.com/dariolah/niup"
  },
  {
    "name": "libgcrypt",
    "url": "https://github.com/FedericoCeratto/nim-libgcrypt",
    "method": "git",
    "tags": [
      "wrapper",
      "library",
      "security",
      "crypto"
    ],
    "description": "libgcrypt wrapper",
    "license": "LGPLv2.1",
    "web": "https://github.com/FedericoCeratto/nim-libgcrypt"
  },
  {
    "name": "masterpassword",
    "url": "https://github.com/SolitudeSF/masterpassword",
    "method": "git",
    "tags": [
      "masterpassword",
      "password",
      "stateless"
    ],
    "description": "Master Password algorith implementation",
    "license": "MIT",
    "web": "https://github.com/SolitudeSF/masterpassword"
  },
  {
    "name": "mpwc",
    "url": "https://github.com/SolitudeSF/mpwc",
    "method": "git",
    "tags": [
      "masterpassword",
      "password",
      "manager",
      "stateless"
    ],
    "description": "Master Password command line utility",
    "license": "MIT",
    "web": "https://github.com/SolitudeSF/mpwc"
  },
  {
    "name": "toxcore",
    "url": "https://git.sr.ht/~ehmry/nim_tox",
    "method": "git",
    "tags": [
      "tox",
      "chat",
      "wrapper"
    ],
    "description": "C Tox core wrapper",
    "license": "GPL-3.0",
    "web": "https://git.sr.ht/~ehmry/nim_tox"
  },
  {
    "name": "rapid",
    "url": "https://github.com/liquid600pgm/rapid",
    "method": "git",
    "tags": [
      "game",
      "engine",
      "2d",
      "graphics",
      "audio"
    ],
    "description": "A game engine for rapid development and easy prototyping",
    "license": "MIT",
    "web": "https://github.com/liquid600pgm/rapid"
  },
  {
    "name": "gnutls",
    "url": "https://github.com/FedericoCeratto/nim-gnutls",
    "method": "git",
    "tags": [
      "wrapper",
      "library",
      "security",
      "crypto"
    ],
    "description": "GnuTLS wrapper",
    "license": "LGPLv2.1",
    "web": "https://github.com/FedericoCeratto/nim-gnutls"
  },
  {
    "name": "news",
    "url": "https://github.com/tormund/news",
    "method": "git",
    "tags": [
      "websocket",
      "chronos"
    ],
    "description": "Easy websocket with chronos support",
    "license": "MIT",
    "web": "https://github.com/tormund/news"
  },
  {
    "name": "tor",
    "url": "https://github.com/FedericoCeratto/nim-tor",
    "method": "git",
    "tags": [
      "library",
      "security",
      "crypto",
      "tor",
      "onion"
    ],
    "description": "Tor helper library",
    "license": "LGPLv3",
    "web": "https://github.com/FedericoCeratto/nim-tor"
  },
  {
    "name": "nimjson",
    "url": "https://github.com/jiro4989/nimjson",
    "method": "git",
    "tags": [
      "lib",
      "cli",
      "command",
      "json",
      "library"
    ],
    "description": "nimjson generates nim object definitions from json documents.",
    "license": "MIT",
    "web": "https://github.com/jiro4989/nimjson"
  },
  {
    "name": "nerve",
    "url": "https://github.com/nepeckman/nerve-rpc",
    "method": "git",
    "tags": [
      "rpc",
      "framework",
      "web",
      "json",
      "api",
      "library"
    ],
    "description": "A RPC framework for building web APIs",
    "license": "MIT",
    "web": "https://github.com/nepeckman/nerve-rpc"
  },
  {
    "name": "lolcat",
    "url": "https://github.com/OHermesJunior/lolcat.nim",
    "method": "git",
    "tags": [
      "lolcat",
      "binary",
      "tool",
      "colors",
      "fun"
    ],
    "description": "lolcat implementation in Nim",
    "license": "MIT",
    "web": "https://github.com/OHermesJunior/lolcat.nim"
  },
  {
    "name": "dnsclient",
    "url": "https://github.com/ba0f3/dnsclient.nim",
    "method": "git",
    "tags": [
      "dns",
      "dnsclient"
    ],
    "description": "Simple DNS Client & Library",
    "license": "MIT",
    "web": "https://github.com/ba0f3/dnsclient.nim"
  },
  {
    "name": "rain",
    "url": "https://github.com/OHermesJunior/rain.nim",
    "method": "git",
    "tags": [
      "rain",
      "simulation",
      "terminal",
      "fun"
    ],
    "description": "Rain simulation in your terminal",
    "license": "MIT",
    "web": "https://github.com/OHermesJunior/rain.nim"
  },
  {
    "name": "kmod",
    "url": "https://github.com/alaviss/kmod",
    "method": "git",
    "tags": [
      "kmod",
      "wrapper"
    ],
    "description": "High-level wrapper for Linux's kmod library",
    "license": "ISC",
    "web": "https://github.com/alaviss/kmod"
  },
  {
    "name": "neoid",
    "url": "https://github.com/theAkito/nim-neoid",
    "method": "git",
    "tags": [
      "akito",
      "nanoid",
      "neoid",
      "uuid",
      "oid",
      "secure",
      "random",
      "generator",
      "windows",
      "rng",
      "csprng",
      "cprng",
      "crng",
      "crypto",
      "cryptography"
    ],
    "description": "Executes a program as a user different from the user running `sue`. The target program is `exec`'ed which means, that it replaces the `sue` process you are using to run the target program. This simulates native tools like `su` and `sudo` and uses the same low-level POSIX tools to achieve that, but eliminates common issues that usually arise, when using those native tools.",
    "license": "GPL-3.0-or-later"
  },
  {
    "name": "sue",
    "url": "https://github.com/theAkito/sue",
    "method": "git",
    "tags": [
      "akito",
      "gosu",
      "su-exec",
      "docker",
      "kubernetes",
      "helm",
      "permission",
      "linux",
      "posix",
      "postgres",
      "process"
    ],
    "description": "Executes a program as a user different from the user running `sue`. The target program is `exec`'ed which means, that it replaces the `sue` process you are using to run the target program. This simulates native tools like `su` and `sudo` and uses the same low-level POSIX tools to achieve that, but eliminates common issues that usually arise, when using those native tools.",
    "license": "GPL-3.0-or-later"
  },
  {
    "name": "validateip",
    "url": "https://github.com/theAkito/nim-validateip",
    "method": "git",
    "tags": [
      "akito",
      "ip",
      "ipaddress",
      "ipv4",
      "ip4",
      "checker",
      "check"
    ],
    "description": "Checks if a provided string is actually a correct IP address. Supports detection of Class A to D of IPv4 addresses.",
    "license": "GPL-3.0-or-later"
  },
  {
    "name": "RC4",
    "url": "https://github.com/OHermesJunior/nimRC4",
    "method": "git",
    "tags": [
      "RC4",
      "encryption",
      "library",
      "crypto",
      "simple"
    ],
    "description": "RC4 library implementation",
    "license": "MIT",
    "web": "https://github.com/OHermesJunior/nimRC4"
  },
  {
    "name": "contra",
    "url": "https://github.com/juancarlospaco/nim-contra",
    "method": "git",
    "tags": [
      "contract",
      "nimscript",
      "javascript",
      "compiletime"
    ],
    "description": "Lightweight Contract Programming, Design by Contract, on 9 LoC, NimScript, JavaScript, compile-time.",
    "license": "MIT",
    "web": "https://github.com/juancarlospaco/nim-contra"
  },
  {
    "name": "wings",
    "url": "https://github.com/binhonglee/wings",
    "method": "git",
    "tags": [
      "library",
      "binary",
      "codegen",
      "struct",
      "enum"
    ],
    "description": "A simple cross language struct and enum file generator.",
    "license": "MIT",
    "web": "https://github.com/binhonglee/wings"
  },
  {
    "name": "lc",
    "url": "https://github.com/c-blake/lc",
    "method": "git",
    "tags": [
      "terminal",
      "cli",
      "binary",
      "linux",
      "unix",
      "bsd"
    ],
    "description": "A post-modern, \"multi-dimensional\" configurable ls/file lister",
    "license": "MIT",
    "web": "https://github.com/c-blake/lc"
  },
  {
    "name": "nasher",
    "url": "https://github.com/squattingmonk/nasher.nim",
    "method": "git",
    "tags": [
      "nwn",
      "neverwinternights",
      "neverwinter",
      "game",
      "bioware",
      "build"
    ],
    "description": "A build tool for Neverwinter Nights projects",
    "license": "MIT",
    "web": "https://github.com/squattingmonk/nasher.nim"
  },
  {
    "name": "illwill",
    "url": "https://github.com/johnnovak/illwill",
    "method": "git",
    "tags": [
      "terminal",
      "console",
      "curses",
      "ui"
    ],
    "description": "A curses inspired simple cross-platform console library for Nim",
    "license": "WTFPL",
    "web": "https://github.com/johnnovak/illwill"
  },
  {
    "name": "shared",
    "url": "https://github.com/genotrance/shared",
    "method": "git",
    "tags": [
      "shared",
      "seq",
      "string",
      "threads"
    ],
    "description": "Nim library for shared types",
    "license": "MIT",
    "web": "https://github.com/genotrance/shared"
  },
  {
    "name": "nimmm",
    "url": "https://github.com/joachimschmidt557/nimmm",
    "method": "git",
    "tags": [
      "nimmm",
      "terminal",
      "nimbox",
      "tui"
    ],
    "description": "A terminal file manager written in nim",
    "license": "GPL-3.0",
    "web": "https://github.com/joachimschmidt557/nimmm"
  },
  {
    "name": "fastx_reader",
    "url": "https://github.com/ahcm/fastx_reader",
    "method": "git",
    "tags": [
      "bioinformatics,",
      "fasta,",
      "fastq"
    ],
    "description": "FastQ and Fasta readers for NIM",
    "license": "LGPL-3.0",
    "web": "https://github.com/ahcm/fastx_reader"
  },
  {
    "name": "d3",
    "url": "https://github.com/hiteshjasani/nim-d3",
    "method": "git",
    "tags": [
      "d3",
      "javascript",
      "library",
      "wrapper"
    ],
    "description": "A D3.js wrapper for Nim",
    "license": "MIT",
    "web": "https://github.com/hiteshjasani/nim-d3"
  },
  {
    "name": "baker",
    "url": "https://github.com/jasonrbriggs/baker",
    "method": "git",
    "tags": [
      "html",
      "template",
      "static",
      "blog"
    ],
    "description": "Static website generation",
    "license": "Apache-2.0",
    "web": "https://github.com/jasonrbriggs/baker"
  },
  {
    "name": "web3",
    "url": "https://github.com/status-im/nim-web3",
    "method": "git",
    "tags": [
      "web3",
      "ethereum",
      "rpc"
    ],
    "description": "Ethereum Web3 API",
    "license": "Apache License 2.0",
    "web": "https://github.com/status-im/nim-web3"
  },
  {
    "name": "skybook",
    "url": "https://github.com/muxueqz/skybook",
    "method": "git",
    "tags": [
      "bookmark-manager",
      "bookmark"
    ],
    "description": "Light weight bookmark manager(delicious alternative)",
    "license": "GPL-2.0",
    "web": "https://github.com/muxueqz/skybook"
  },
  {
    "name": "rbac",
    "url": "https://github.com/ba0f3/rbac.nim",
    "method": "git",
    "tags": [
      "rbac",
      "acl",
      "role-based-access-control",
      "role-based",
      "access-control"
    ],
    "description": "Simple Role-based Access Control Library",
    "license": "MIT",
    "web": "https://github.com/ba0f3/rbac.nim"
  },
  {
    "name": "simpleot",
    "url": "https://github.com/markspanbroek/simpleot.nim",
    "method": "git",
    "tags": [
      "ot",
      "mpc"
    ],
    "description": "Simple OT wrapper",
    "license": "MIT",
    "web": "https://github.com/markspanbroek/simpleot.nim"
  },
  {
    "name": "blurhash",
    "url": "https://github.com/SolitudeSF/blurhash",
    "method": "git",
    "tags": [
      "image",
      "blur",
      "hash",
      "blurhash"
    ],
    "description": "Encoder/decoder for blurhash algorithm",
    "license": "MIT",
    "web": "https://github.com/SolitudeSF/blurhash"
  },
  {
    "name": "samson",
    "url": "https://github.com/GULPF/samson",
    "method": "git",
    "tags": [
      "json",
      "json5"
    ],
    "description": "Implementation of JSON5.",
    "license": "MIT",
    "web": "https://github.com/GULPF/samson"
  },
  {
    "name": "proton",
    "url": "https://github.com/jasonrbriggs/proton-nim",
    "method": "git",
    "tags": [
      "xml",
      "xhtml",
      "template"
    ],
    "description": "Proton template engine for xml and xhtml files",
    "license": "MIT",
    "web": "https://github.com/jasonrbriggs/proton-nim"
  },
  {
    "name": "lscolors",
    "url": "https://github.com/joachimschmidt557/nim-lscolors",
    "method": "git",
    "tags": [
      "lscolors",
      "posix",
      "unix",
      "linux",
      "ls",
      "terminal"
    ],
    "description": "A library for colorizing paths according to LS_COLORS",
    "license": "MIT",
    "web": "https://github.com/joachimschmidt557/nim-lscolors"
  },
  {
    "name": "shell",
    "url": "https://github.com/Vindaar/shell",
    "method": "git",
    "tags": [
      "library",
      "macro",
      "dsl",
      "shell"
    ],
    "description": "A Nim mini DSL to execute shell commands",
    "license": "MIT",
    "web": "https://github.com/Vindaar/shell"
  },
  {
    "name": "mqtt",
    "url": "https://github.com/barnybug/nim-mqtt",
    "method": "git",
    "tags": [
      "MQTT"
    ],
    "description": "MQTT wrapper for nim",
    "license": "MIT",
    "web": "https://github.com/barnybug/nim-mqtt"
  },
  {
    "name": "cal",
    "url": "https://github.com/xflywind/cal",
    "method": "git",
    "tags": [
      "calculator"
    ],
    "description": "A simple interactive calculator",
    "license": "MIT",
    "web": "https://github.com/xflywind/cal"
  },
  {
    "name": "spurdify",
    "url": "https://github.com/paradox460/spurdify",
    "method": "git",
    "tags": [
      "funny",
      "meme",
      "spurdo",
      "text-manipulation",
      "mangle"
    ],
    "description": "Spurdification library and CLI",
    "license": "MIT",
    "web": "https://github.com/paradox460/spurdify"
  },
  {
    "name": "c4",
    "url": "https://github.com/c0ntribut0r/cat-400",
    "method": "git",
    "tags": [
      "game",
      "framework",
      "2d",
      "3d"
    ],
    "description": "Game framework, modular and extensible",
    "license": "MPL-2.0",
    "web": "https://github.com/c0ntribut0r/cat-400",
    "doc": "https://github.com/c0ntribut0r/cat-400/tree/master/docs/tutorials"
  },
  {
    "name": "numericalnim",
    "url": "https://github.com/HugoGranstrom/numericalnim/",
    "method": "git",
    "tags": [
      "numerical",
      "ode",
      "integration",
      "scientific"
    ],
    "description": "A collection of numerical methods written in Nim",
    "license": "MIT",
    "web": "https://github.com/HugoGranstrom/numericalnim/"
  },
  {
    "name": "murmurhash",
    "url": "https://github.com/cwpearson/nim-murmurhash",
    "method": "git",
    "tags": [
      "murmur",
      "hash",
      "MurmurHash3",
      "MurmurHash2"
    ],
    "description": "Pure nim implementation of MurmurHash",
    "license": "MIT",
    "web": "https://github.com/cwpearson/nim-murmurhash"
  },
  {
    "name": "redneck_translator",
    "url": "https://github.com/juancarlospaco/redneck-translator",
    "method": "git",
    "tags": [
      "redneck",
      "string",
      "slang"
    ],
    "description": "Redneck Translator for Y'all",
    "license": "MIT",
    "web": "https://github.com/juancarlospaco/redneck-translator"
  },
  {
    "name": "sweetanitify",
    "url": "https://github.com/juancarlospaco/sweetanitify",
    "method": "git",
    "tags": [
      "sweet_anita",
      "tourette",
      "string"
    ],
    "description": "Sweet_Anita Translator, help spread awareness about Tourettes",
    "license": "MIT",
    "web": "https://github.com/juancarlospaco/sweetanitify"
  },
  {
    "name": "cmake",
    "url": "https://github.com/genotrance/cmake",
    "method": "git",
    "tags": [
      "cmake",
      "build",
      "tool",
      "wrapper"
    ],
    "description": "CMake for Nimble",
    "license": "MIT",
    "web": "https://github.com/genotrance/cmake"
  },
  {
    "name": "plz",
    "url": "https://github.com/juancarlospaco/nim-pypi",
    "method": "git",
    "tags": [
      "python",
      "pip",
      "nimpy"
    ],
    "description": "PLZ Python PIP alternative",
    "license": "MIT",
    "web": "https://github.com/juancarlospaco/nim-pypi"
  },
  {
    "name": "NiMPC",
    "url": "https://github.com/markspanbroek/nimpc",
    "method": "git",
    "tags": [
      "multiparty",
      "computation",
      "mpc"
    ],
    "description": "Secure multi-party computation",
    "license": "MIT",
    "web": "https://github.com/markspanbroek/nimpc"
  },
  {
    "name": "qrcodegen",
    "url": "https://github.com/bunkford/qrcodegen",
    "method": "git",
    "tags": [
      "qr",
      "barcode"
    ],
    "description": "QR Code Generator",
    "license": "MIT",
    "web": "https://github.com/bunkford/qrcodegen"
  },
  {
    "name": "cirru_parser",
    "url": "https://github.com/Cirru/parser.nim",
    "method": "git",
    "tags": [
      "parser",
      "cirru"
    ],
    "description": "Parser for Cirru syntax",
    "license": "MIT",
    "web": "https://github.com/Cirru/parser.nim"
  },
  {
    "name": "ternary_tree",
    "url": "https://github.com/Cirru/ternary-tree",
    "method": "git",
    "tags": [
      "data-structure"
    ],
    "description": "Structural sharing data structure of lists and maps.",
    "license": "MIT",
    "web": "https://github.com/Cirru/ternary-tree"
  },
  {
    "name": "reframe",
    "url": "https://github.com/rosado/reframe.nim",
    "method": "git",
    "tags": [
      "clojurescript",
      "re-frame"
    ],
    "description": "Tools for working with re-frame ClojureScript projects",
    "license": "EPL-2.0",
    "web": "https://github.com/rosado/reframe.nim"
  },
  {
    "name": "edn",
    "url": "https://github.com/rosado/edn.nim",
    "method": "git",
    "tags": [
      "edn",
      "clojure"
    ],
    "description": "EDN and Clojure parser",
    "license": "EPL-2.0",
    "web": "https://github.com/rosado/edn.nim"
  },
  {
    "name": "easings",
    "url": "https://github.com/juancarlospaco/nim-easings",
    "method": "git",
    "tags": [
      "easings",
      "math"
    ],
    "description": "Robert Penner Easing Functions for Nim",
    "license": "MIT",
    "web": "https://github.com/juancarlospaco/nim-easings"
  },
  {
    "name": "euclidean",
    "url": "https://github.com/juancarlospaco/nim-euclidean",
    "method": "git",
    "tags": [
      "euclidean",
      "modulo",
      "division",
      "math"
    ],
    "description": "Euclidean Division & Euclidean Modulo",
    "license": "MIT",
    "web": "https://github.com/juancarlospaco/nim-euclidean"
  },
  {
    "name": "fletcher",
    "url": "https://github.com/Akito13/nim-fletcher",
    "method": "git",
    "tags": [
      "algorithm",
      "checksum",
      "hash",
      "adler",
      "crc",
      "crc32",
      "embedded"
    ],
    "description": "Implementation of the Fletcher checksum algorithm.",
    "license": "GPLv3+",
    "web": "https://github.com/Akito13/nim-fletcher"
  },
  {
    "name": "Xors3D",
    "url": "https://github.com/Guevara-chan/Xors3D-for-Nim",
    "method": "git",
    "tags": [
      "3d",
      "game",
      "engine",
      "dx9",
      "graphics"
    ],
    "description": "Blitz3D-esque DX9 engine for Nim",
    "license": "MIT",
    "web": "https://github.com/Guevara-chan/Xors3D-for-Nim"
  },
  {
    "name": "constants",
    "url": "https://github.com/juancarlospaco/nim-constants",
    "method": "git",
    "tags": [
      "math",
      "physics",
      "chemistry",
      "biology",
      "engineering",
      "science"
    ],
    "description": "Mathematical numerical named static constants useful for different disciplines",
    "license": "MIT",
    "web": "https://github.com/juancarlospaco/nim-constants"
  },
  {
    "name": "pager",
    "url": "https://git.sr.ht/~reesmichael1/nim-pager",
    "method": "git",
    "tags": [
      "pager",
      "paging",
      "less",
      "more"
    ],
    "description": "A simple library for paging, similar to less",
    "license": "GPL-3.0",
    "web": "https://git.sr.ht/~reesmichael1/nim-pager"
  },
  {
    "name": "procs",
    "url": "https://github.com/c-blake/procs",
    "method": "git",
    "tags": [
      "library",
      "terminal",
      "cli",
      "binary",
      "linux",
      "unix",
      "bsd"
    ],
    "description": "Unix process&system query&formatting library&multi-command CLI in Nim",
    "license": "MIT",
    "web": "https://github.com/c-blake/procs"
  },
  {
    "name": "laser",
    "url": "https://github.com/numforge/laser",
    "method": "git",
    "tags": [
      "parallel",
      "simd"
    ],
    "description": "High Performance Computing and Image Toolbox: SIMD, JIT Assembler, OpenMP, runtime CPU feature detection, optimised machine learning primitives",
    "license": "Apache License 2.0",
    "web": "https://github.com/numforge/laser"
  },
  {
    "name": "libssh",
    "url": "https://github.com/dariolah/libssh-nim",
    "method": "git",
    "tags": [
      "ssh",
      "libssh"
    ],
    "description": "libssh FFI bindings",
    "license": "MIT",
    "web": "https://github.com/dariolah/libssh-nim"
  },
  {
    "name": "wZeeGrid",
    "url": "https://github.com/bunkford/wZeeGrid",
    "method": "git",
    "tags": [
      "library",
      "windows",
      "gui",
      "ui",
      "wnim"
    ],
    "description": "Grid plugin for wNim.",
    "license": "MIT",
    "web": "https://github.com/bunkford/wZeeGrid",
    "doc": "https://bunkford.github.io/wZeeGrid/wZeeGrid.html"
  },
  {
    "name": "wChart",
    "url": "https://github.com/bunkford/wChart",
    "method": "git",
    "tags": [
      "library",
      "windows",
      "gui",
      "ui",
      "wnim"
    ],
    "description": "Chart plugin for wNim.",
    "license": "MIT",
    "web": "https://github.com/bunkford/wChart",
    "doc": "https://bunkford.github.io/wChart/wChart.html"
  },
  {
    "name": "stacks",
    "url": "https://github.com/rustomax/nim-stacks",
    "method": "git",
    "tags": [
      "stack",
      "data-structure"
    ],
    "description": "Pure Nim stack implementation based on sequences.",
    "license": "MIT",
    "web": "https://github.com/rustomax/nim-stacks"
  },
  {
    "name": "mustache",
    "url": "https://github.com/soasme/nim-mustache",
    "method": "git",
    "tags": [
      "mustache",
      "template"
    ],
    "description": "Mustache in Nim",
    "license": "MIT",
    "web": "https://github.com/soasme/nim-mustache"
  },
  {
    "name": "sigv4",
    "url": "https://github.com/disruptek/sigv4",
    "method": "git",
    "tags": [
      "1.0.0"
    ],
    "description": "Amazon Web Services Signature Version 4",
    "license": "MIT",
    "web": "https://github.com/disruptek/sigv4"
  },
  {
    "name": "openapi",
    "url": "https://github.com/disruptek/openapi",
    "method": "git",
    "tags": [
      "api",
      "openapi",
      "rest",
      "cloud"
    ],
    "description": "OpenAPI Code Generator",
    "license": "MIT",
    "web": "https://github.com/disruptek/openapi"
  },
  {
    "name": "atoz",
    "url": "https://github.com/disruptek/atoz",
    "method": "git",
    "tags": [
      "aws",
      "api",
      "cloud",
      "amazon"
    ],
    "description": "Amazon Web Services (AWS) APIs",
    "license": "MIT",
    "web": "https://github.com/disruptek/atoz"
  },
  {
    "name": "nimga",
    "url": "https://github.com/toshikiohnogi/nimga",
    "method": "git",
    "tags": [
      "GeneticAlgorithm",
      "nimga"
    ],
    "description": "Genetic Algorithm Library for Nim.",
    "license": "MIT",
    "web": "https://github.com/toshikiohnogi/nimga"
  },
  {
    "name": "foreach",
    "url": "https://github.com/disruptek/foreach",
    "method": "git",
    "tags": [
      "macro",
      "syntax",
      "sugar"
    ],
    "description": "A sugary for loop with syntax for typechecking loop variables",
    "license": "MIT",
    "web": "https://github.com/disruptek/foreach"
  },
  {
    "name": "monit",
    "url": "https://github.com/jiro4989/monit",
    "method": "git",
    "tags": [
      "cli",
      "task-runner",
      "developer-tools",
      "automation"
    ],
    "description": "A simple task runner. Run tasks and watch file changes with custom paths.",
    "license": "MIT",
    "web": "https://github.com/jiro4989/monit"
  },
  {
    "name": "termnovel",
    "url": "https://github.com/jiro4989/termnovel",
    "method": "git",
    "tags": [
      "cli",
      "novel",
      "tui"
    ],
    "description": "A command that to read novel on terminal",
    "license": "MIT",
    "web": "https://github.com/jiro4989/termnovel"
  },
  {
    "name": "htmlview",
    "url": "https://github.com/yuchunzhou/htmlview",
    "method": "git",
    "tags": [
      "html",
      "browser"
    ],
    "description": "View the offline or online html page in browser",
    "license": "MIT",
    "web": "https://github.com/yuchunzhou/htmlview"
  },
  {
    "name": "tcping",
    "url": "https://github.com/pdrb/tcping",
    "method": "git",
    "tags": [
      "ping,",
      "tcp,",
      "tcping"
    ],
    "description": "Ping hosts using tcp packets",
    "license": "MIT",
    "web": "https://github.com/pdrb/tcping"
  },
  {
    "name": "pcgbasic",
    "url": "https://github.com/rockcavera/pcgbasic",
    "method": "git",
    "tags": [
      "pcg",
      "rng",
      "prng",
      "random"
    ],
    "description": "Permuted Congruential Generator (PCG) Random Number Generation (RNG) for Nim.",
    "license": "MIT",
    "web": "https://github.com/rockcavera/pcgbasic"
  },
  {
    "name": "funchook",
    "url": "https://github.com/ba0f3/funchook.nim",
    "method": "git",
    "tags": [
      "hook,",
      "hooking"
    ],
    "description": "funchook wrapper",
    "license": "GPLv2",
    "web": "https://github.com/ba0f3/funchook.nim"
  },
  {
    "name": "sunvox",
    "url": "https://github.com/exelotl/nim-sunvox",
    "method": "git",
    "tags": [
      "music",
      "audio",
      "sound",
      "synthesizer"
    ],
    "description": "Bindings for SunVox modular synthesizer",
    "license": "0BSD",
    "web": "https://github.com/exelotl/nim-sunvox"
  },
  {
    "name": "gcplat",
    "url": "https://github.com/disruptek/gcplat",
    "method": "git",
    "tags": [
      "google",
      "cloud",
      "platform",
      "api",
      "rest",
      "openapi",
      "web"
    ],
    "description": "Google Cloud Platform (GCP) APIs",
    "license": "MIT",
    "web": "https://github.com/disruptek/gcplat"
  },
  {
    "name": "bluu",
    "url": "https://github.com/disruptek/bluu",
    "method": "git",
    "tags": [
      "microsoft",
      "azure",
      "cloud",
      "api",
      "rest",
      "openapi",
      "web"
    ],
    "description": "Microsoft Azure Cloud Computing Platform and Services (MAC) APIs",
    "license": "MIT",
    "web": "https://github.com/disruptek/bluu"
  },
  {
    "name": "the_nim_alliance",
    "url": "https://github.com/tervay/the-nim-alliance",
    "method": "git",
    "tags": [
      "FRC",
      "FIRST",
      "the-blue-alliance",
      "TBA"
    ],
    "description": "A Nim wrapper for TheBlueAlliance",
    "license": "MIT",
    "web": "https://github.com/tervay/the-nim-alliance"
  },
  {
    "name": "passgen",
    "url": "https://github.com/rustomax/nim-passgen",
    "method": "git",
    "tags": [
      "password-generator"
    ],
    "description": "Password generation library in Nim",
    "license": "MIT",
    "web": "https://github.com/rustomax/nim-passgen"
  },
  {
    "name": "PPM",
    "url": "https://github.com/LemonHX/PPM-Nim",
    "method": "git",
    "tags": [
      "graphics",
      "image"
    ],
    "description": "lib for ppm image",
    "license": "LXXSDT-MIT",
    "web": "https://github.com/LemonHX/PPM-Nim"
  },
  {
    "name": "fwrite",
    "url": "https://github.com/pdrb/nim-fwrite",
    "method": "git",
    "tags": [
      "create,",
      "file,",
      "write,",
      "fwrite"
    ],
    "description": "Create files of the desired size",
    "license": "MIT",
    "web": "https://github.com/pdrb/nim-fwrite"
  },
  {
    "name": "simplediff",
    "url": "https://git.sr.ht/~reesmichael1/nim-simplediff",
    "method": "git",
    "tags": [
      "diff",
      "simplediff"
    ],
    "description": "A library for straightforward diff calculation",
    "license": "GPL-3.0",
    "web": "https://git.sr.ht/~reesmichael1/nim-simplediff"
  },
  {
    "name": "xcm",
    "url": "https://github.com/SolitudeSF/xcm",
    "method": "git",
    "tags": [
      "color",
      "x11"
    ],
    "description": "Color management utility for X",
    "license": "MIT",
    "web": "https://github.com/SolitudeSF/xcm"
  },
  {
    "name": "bearssl",
    "url": "https://github.com/status-im/nim-bearssl",
    "method": "git",
    "tags": [
      "crypto",
      "hashes",
      "ciphers",
      "ssl",
      "tls"
    ],
    "description": "Bindings to BearSSL library",
    "license": "Apache License 2.0",
    "web": "https://github.com/status-im/nim-bearssl"
  },
  {
    "name": "schedules",
    "url": "https://github.com/soasme/nim-schedules",
    "method": "git",
    "tags": [
      "scheduler",
      "schedules",
      "job",
      "task",
      "cron",
      "interval"
    ],
    "description": "A Nim scheduler library that lets you kick off jobs at regular intervals.",
    "license": "MIT",
    "web": "https://github.com/soasme/nim-schedules"
  },
  {
    "name": "nimlevenshtein",
    "url": "https://github.com/oswjk/nimlevenshtein",
    "method": "git",
    "tags": [
      "levenshtein",
      "similarity",
      "string"
    ],
    "description": "The Levenshtein Nim module contains functions for fast computation of Levenshtein distance and string similarity.",
    "license": "GPLv2"
  },
  {
    "name": "randpw",
    "url": "https://github.com/pdrb/nim-randpw",
    "method": "git",
    "tags": [
      "random",
      "password",
      "passphrase",
      "randpw"
    ],
    "description": "Random password and passphrase generator",
    "license": "MIT",
    "web": "https://github.com/pdrb/nim-randpw"
  },
  {
    "name": "timeit",
    "url": "https://github.com/xflywind/timeit",
    "method": "git",
    "tags": [
      "timeit",
      "bench"
    ],
    "description": "measuring execution times written in nim.",
    "license": "MIT",
    "web": "https://github.com/xflywind/timeit"
  },
  {
    "name": "manu",
    "url": "https://github.com/b3liever/manu",
    "method": "git",
    "tags": [
      "matrix",
      "linear-algebra",
      "scientific"
    ],
    "description": "Nim Matrix library",
    "license": "MIT",
    "web": "https://github.com/b3liever/manu"
  },
  {
    "name": "jscanvas",
    "url": "https://github.com/b3liever/jscanvas",
    "method": "git",
    "tags": [
      "html5",
      "canvas",
      "drawing",
      "graphics",
      "rendering",
      "browser",
      "javascript"
    ],
    "description": "A Nim wrapper for the Canvas API",
    "license": "MIT",
    "web": "https://github.com/b3liever/jscanvas"
  },
  {
    "name": "looper",
    "url": "https://github.com/b3liever/looper",
    "method": "git",
    "tags": [
      "loop",
      "iterator",
      "zip",
      "enumerate"
    ],
    "description": "For loop macros for Nim",
    "license": "MIT",
    "web": "https://github.com/b3liever/looper"
  },
  {
    "name": "protocoled",
    "url": "https://github.com/b3liever/protocoled",
    "method": "git",
    "tags": [
      "interface"
    ],
    "description": "An interface macro for Nim",
    "license": "MIT",
    "web": "https://github.com/b3liever/protocoled"
  },
  {
    "name": "eminim",
    "url": "https://github.com/b3liever/eminim",
    "method": "git",
    "tags": [
      "json",
      "marshal",
      "deserialize"
    ],
    "description": "JSON deserialization macro for Nim",
    "license": "MIT",
    "web": "https://github.com/b3liever/eminim"
  },
  {
    "name": "golden",
    "url": "https://github.com/disruptek/golden",
    "method": "git",
    "tags": [
      "benchmark",
      "profile",
      "golden",
      "runtime",
      "run",
      "profiling",
      "bench",
      "speed"
    ],
    "description": "a benchmark tool",
    "license": "MIT",
    "web": "https://github.com/disruptek/golden"
  },
  {
    "name": "nimgit2",
    "url": "https://github.com/genotrance/nimgit2",
    "method": "git",
    "tags": [
      "git",
      "wrapper",
      "libgit2",
      "binding"
    ],
    "description": "libgit2 wrapper for Nim",
    "license": "MIT",
    "web": "https://github.com/genotrance/nimgit2"
  },
  {
    "name": "rainbow",
    "url": "https://github.com/thebigbaron/rainbow",
    "method": "git",
    "tags": [
      "library",
      "256-colors",
      "cli"
    ],
    "description": "256 colors for shell",
    "license": "MIT",
    "web": "https://github.com/thebigbaron/rainbow"
  },
  {
    "name": "rtree",
    "url": "https://github.com/stefansalewski/RTree",
    "method": "git",
    "tags": [
      "library"
    ],
    "description": "R-Tree",
    "license": "MIT",
    "web": "https://github.com/stefansalewski/RTree"
  },
  {
    "name": "winversion",
    "url": "https://github.com/rockcavera/winversion",
    "method": "git",
    "tags": [
      "windows",
      "version"
    ],
    "description": "This package allows you to determine the running version of the Windows operating system.",
    "license": "MIT",
    "web": "https://github.com/rockcavera/winversion"
  },
  {
    "name": "npg",
    "url": "https://github.com/rustomax/npg",
    "method": "git",
    "tags": [
      "password-generator",
      "password",
      "cli"
    ],
    "description": "Password generator in Nim",
    "license": "MIT",
    "web": "https://github.com/rustomax/npg"
  },
  {
    "name": "nimodpi",
    "url": "https://github.com/mikra01/nimodpi",
    "method": "git",
    "tags": [
      "oracle",
      "odpi-c",
      "wrapper"
    ],
    "description": "oracle odpi-c wrapper for Nim",
    "license": "MIT",
    "web": "https://github.com/mikra01/nimodpi"
  },
  {
    "name": "bump",
    "url": "https://github.com/disruptek/bump",
    "method": "git",
    "tags": [
      "nimble",
      "bump",
      "release",
      "tag",
      "package",
      "tool"
    ],
    "description": "a tiny tool to bump nimble versions",
    "license": "MIT",
    "web": "https://github.com/disruptek/bump"
  },
  {
    "name": "swayipc",
    "url": "https://github.com/disruptek/swayipc",
    "method": "git",
    "tags": [
      "wayland",
      "sway",
      "i3",
      "ipc",
      "i3ipc",
      "swaymsg",
      "x11",
      "swaywm"
    ],
    "description": "IPC interface to sway (or i3) compositors",
    "license": "MIT",
    "web": "https://github.com/disruptek/swayipc"
  },
  {
    "name": "nimpmda",
    "url": "https://github.com/jasonk000/nimpmda",
    "method": "git",
    "tags": [
      "pcp",
      "pmda",
      "performance",
      "libpcp",
      "libpmda"
    ],
    "description": "PCP PMDA module bindings",
    "license": "MIT",
    "web": "https://github.com/jasonk000/nimpmda"
  },
  {
    "name": "nimbpf",
    "url": "https://github.com/jasonk000/nimbpf",
    "method": "git",
    "tags": [
      "libbpf",
      "ebpf",
      "bpf"
    ],
    "description": "libbpf for nim",
    "license": "MIT",
    "web": "https://github.com/jasonk000/nimbpf"
  },
  {
    "name": "pine",
    "url": "https://github.com/thebigbaron/pine",
    "method": "git",
    "tags": [
      "static",
      "site",
      "generator"
    ],
    "description": "Nim Static Blog & Site Generator",
    "license": "MIT",
    "web": "https://github.com/thebigbaron/pine"
  },
  {
    "name": "ginger",
    "url": "https://github.com/Vindaar/ginger",
    "method": "git",
    "tags": [
      "library",
      "cairo",
      "graphics",
      "plotting"
    ],
    "description": "A Grid (R) like package in Nim",
    "license": "MIT",
    "web": "https://github.com/Vindaar/ginger"
  },
  {
    "name": "ggplotnim",
    "url": "https://github.com/Vindaar/ggplotnim",
    "method": "git",
    "tags": [
      "library",
      "grammar of graphics",
      "gog",
      "ggplot2",
      "plotting",
      "graphics",
      "dataframe"
    ],
    "description": "A port of ggplot2 for Nim",
    "license": "MIT",
    "web": "https://github.com/Vindaar/ggplotnim"
  },
  {
    "name": "owo",
    "url": "https://github.com/lmariscal/owo",
    "method": "git",
    "tags": [
      "fun",
      "utility"
    ],
    "description": "OwO text convewtew fow Nim",
    "license": "MIT",
    "web": "https://github.com/lmariscal/owo"
  },
  {
    "name": "NimTacToe",
    "url": "https://github.com/JesterOrNot/Nim-Tac-Toe",
    "method": "git",
    "tags": [
      "no"
    ],
    "description": "A new awesome nimble package",
    "license": "MIT",
    "web": "https://github.com/JesterOrNot/Nim-Tac-Toe"
  },
  {
    "name": "nimagehide",
    "url": "https://github.com/MnlPhlp/nimagehide",
    "method": "git",
    "tags": [
      "library",
      "cli",
      "staganography",
      "image",
      "hide",
      "secret"
    ],
    "description": "A library to hide data in images. Usable as library or cli tool.",
    "license": "MIT",
    "web": "https://github.com/MnlPhlp/nimagehide"
  },
  {
    "name": "srv",
    "url": "https://github.com/me7/srv",
    "method": "git",
    "tags": [
      "web-server"
    ],
    "description": "A tiny static file web server.",
    "license": "MIT",
    "web": "https://github.com/me7/srv"
  },
  {
    "name": "autotyper",
    "url": "https://github.com/kijowski/autotyper",
    "method": "git",
    "tags": [
      "terminal",
      "cli",
      "typing-emulator"
    ],
    "description": "Keyboard typing emulator",
    "license": "MIT",
    "web": "https://github.com/kijowski/autotyper"
  },
  {
    "name": "dnsprotec",
    "url": "https://github.com/juancarlospaco/nim-dnsprotec",
    "method": "git",
    "tags": [
      "dns",
      "hosts"
    ],
    "description": "DNS /etc/hosts file manager, Block 1 Million malicious domains with 1 command",
    "license": "MIT",
    "web": "https://github.com/juancarlospaco/nim-dnsprotec"
  },
  {
    "name": "nimgraphql",
    "url": "https://github.com/genotrance/nimgraphql",
    "method": "git",
    "tags": [
      "graphql"
    ],
    "description": "libgraphqlparser wrapper for Nim",
    "license": "MIT",
    "web": "https://github.com/genotrance/nimgraphql"
  },
  {
    "name": "fastcgi",
    "url": "https://github.com/ba0f3/fastcgi.nim",
    "method": "git",
    "tags": [
      "fastcgi",
      "fcgi",
      "cgi"
    ],
    "description": "FastCGI library for Nim",
    "license": "MIT",
    "web": "https://github.com/ba0f3/fastcgi.nim"
  },
  {
    "name": "chonker",
    "url": "https://github.com/juancarlospaco/nim-chonker",
    "method": "git",
    "tags": [
      "arch",
      "linux",
      "pacman"
    ],
    "description": "Arch Linux Pacman Optimizer",
    "license": "MIT",
    "web": "https://github.com/juancarlospaco/nim-chonker"
  },
  {
    "name": "maze",
    "url": "https://github.com/jiro4989/maze",
    "method": "git",
    "tags": [
      "maze",
      "cli",
      "library",
      "algorithm"
    ],
    "description": "A command and library to generate mazes",
    "license": "MIT",
    "web": "https://github.com/jiro4989/maze"
  },
  {
    "name": "monocypher",
    "url": "https://github.com/markspanbroek/monocypher.nim",
    "method": "git",
    "tags": [
      "monocypher",
      "crypto"
    ],
    "description": "Monocypher",
    "license": "MIT",
    "web": "https://github.com/markspanbroek/monocypher.nim"
  },
  {
    "name": "cli_menu",
    "url": "https://github.com/MnlPhlp/cli_menu",
    "method": "git",
    "tags": [
      "menu",
      "library",
      "cli",
      "interactive",
      "userinput"
    ],
    "description": "A library to create interactive commandline menus without writing boilerplate code.",
    "license": "MIT",
    "web": "https://github.com/MnlPhlp/cli_menu"
  },
  {
    "name": "libu2f",
    "url": "https://github.com/FedericoCeratto/nim-libu2f",
    "method": "git",
    "tags": [
      "u2f",
      "library",
      "security",
      "authentication",
      "fido"
    ],
    "description": "A wrapper for libu2f, a library for FIDO/U2F",
    "license": "LGPLv3",
    "web": "https://github.com/FedericoCeratto/nim-libu2f"
  },
  {
    "name": "sim",
    "url": "https://github.com/ba0f3/sim.nim",
    "method": "git",
    "tags": [
      "config",
      "parser",
      "parsing"
    ],
    "description": "Parse config by defining an object",
    "license": "MIT",
    "web": "https://github.com/ba0f3/sim.nim"
  },
  {
    "name": "redpool",
    "url": "https://github.com/zedeus/redpool",
    "method": "git",
    "tags": [
      "redis",
      "pool"
    ],
    "description": "Redis connection pool",
    "license": "MIT",
    "web": "https://github.com/zedeus/redpool"
  },
  {
    "name": "bson",
    "url": "https://github.com/JohnAD/bson",
    "method": "git",
    "tags": [
      "bson",
      "serialize",
      "parser",
      "json"
    ],
    "description": "BSON Binary JSON Serialization",
    "license": "MIT",
    "web": "https://github.com/JohnAD/bson"
  },
  {
    "name": "mongopool",
    "url": "https://github.com/JohnAD/mongopool",
    "method": "git",
    "tags": [
      "mongodb",
      "mongo",
      "database",
      "driver",
      "client",
      "nosql"
    ],
    "description": "MongoDb pooled driver",
    "license": "MIT",
    "web": "https://github.com/JohnAD/mongopool"
  },
  {
    "name": "euwren",
    "url": "https://github.com/liquid600pgm/euwren",
    "method": "git",
    "tags": [
      "wren",
      "embedded",
      "scripting",
      "language",
      "wrapper"
    ],
    "description": "High-level Wren wrapper",
    "license": "MIT",
    "web": "https://github.com/liquid600pgm/euwren"
  },
  {
    "name": "leveldb",
    "url": "https://github.com/zielmicha/leveldb.nim",
    "method": "git",
    "tags": [
      "leveldb",
      "database"
    ],
    "description": "LevelDB bindings",
    "license": "MIT",
    "web": "https://github.com/zielmicha/leveldb.nim",
    "doc": "https://zielmicha.github.io/leveldb.nim/"
  },
  {
    "name": "requirementstxt",
    "url": "https://github.com/juancarlospaco/nim-requirementstxt",
    "method": "git",
    "tags": [
      "python",
      "pip",
      "requirements"
    ],
    "description": "Python requirements.txt generic parser for Nim",
    "license": "MIT",
    "web": "https://github.com/juancarlospaco/nim-requirementstxt"
  },
  {
    "name": "edens",
    "url": "https://github.com/jiro4989/edens",
    "method": "git",
    "tags": [
      "cli",
      "command",
      "encode",
      "decode",
      "joke"
    ],
    "description": "A command to encode / decode text with your dictionary",
    "license": "MIT",
    "web": "https://github.com/jiro4989/edens"
  },
  {
    "name": "argon2",
    "url": "https://github.com/Ahrotahn/argon2",
    "method": "git",
    "tags": [
      "argon2",
      "crypto",
      "hash",
      "library",
      "password",
      "wrapper"
    ],
    "description": "A nim wrapper for the Argon2 hashing library",
    "license": "MIT",
    "web": "https://github.com/Ahrotahn/argon2"
  },
  {
    "name": "nap",
    "url": "https://github.com/madprops/nap",
    "method": "git",
    "tags": [
      "arguments",
      "parser",
      "opts",
      "library"
    ],
    "description": "Argument parser",
    "license": "MIT",
    "web": "https://github.com/madprops/nap"
  },
  {
    "name": "illwill_unsafe",
    "url": "https://github.com/matthewjcavalier/illwill_unsafe",
    "method": "git",
    "tags": [
      "illWill_fork",
      "terminal",
      "ncurses"
    ],
    "description": "A fork of John Novak (john@johnnovak.net)'s illwill package that is less safe numbers wise",
    "license": "WTFPL",
    "web": "https://github.com/matthewjcavalier/illwill_unsafe"
  },
  {
    "name": "sparkline",
    "url": "https://github.com/aquilax/sparkline-nim",
    "method": "git",
    "tags": [
      "library",
      "sparkline",
      "console"
    ],
    "description": "Sparkline library",
    "license": "MIT",
    "web": "https://github.com/aquilax/sparkline-nim"
  },
  {
    "name": "readfq",
    "url": "https://github.com/andreas-wilm/nimreadfq",
    "method": "git",
    "tags": [
      "fasta",
      "fastq",
      "parser",
      "kseq",
      "readfq"
    ],
    "description": "Wrapper for Heng Li's kseq",
    "license": "MIT",
    "web": "https://github.com/andreas-wilm/nimreadfq"
  },
  {
    "name": "googlesearch",
    "url": "https://github.com/xyb/googlesearch.nim",
    "method": "git",
    "tags": [
      "google",
      "search"
    ],
    "description": "library for scraping google search results",
    "license": "MIT",
    "web": "https://github.com/xyb/googlesearch.nim",
    "doc": "https://xyb.github.io/googlesearch.nim/"
  },
  {
    "name": "rdgui",
    "url": "https://github.com/liquid600pgm/rdgui",
    "method": "git",
    "tags": [
      "modular",
      "retained",
      "gui",
      "toolkit"
    ],
    "description": "A modular GUI toolkit for rapid",
    "license": "MIT",
    "web": "https://github.com/liquid600pgm/rdgui"
  },
  {
    "name": "asciitype",
    "url": "https://github.com/chocobo333/asciitype",
    "method": "git",
    "tags": [
      "library"
    ],
    "description": "This module performs character tests.",
    "license": "MIT",
    "web": "https://github.com/chocobo333/asciitype"
  },
  {
    "name": "gen",
    "url": "https://github.com/Adeohluwa/gen",
    "method": "git",
    "tags": [
      "library",
      "jester",
      "boilerplate",
      "generator"
    ],
    "description": "Boilerplate generator for Jester web framework",
    "license": "MIT",
    "web": "https://github.com/Adeohluwa/gen"
  },
  {
    "name": "chronopipe",
    "url": "https://github.com/williamd1k0/chrono",
    "method": "git",
    "tags": [
      "cli",
      "timer",
      "pipe"
    ],
    "description": "Show start/end datetime and duration of a command-line process using pipe.",
    "license": "MIT",
    "web": "https://github.com/williamd1k0/chrono"
  },
  {
    "name": "simple_parseopt",
    "url": "https://github.com/onelivesleft/simple_parseopt",
    "method": "git",
    "tags": [
      "parseopt",
      "command",
      "line",
      "simple",
      "option",
      "argument",
      "parameter",
      "options",
      "arguments",
      "parameters",
      "library"
    ],
    "description": "Nim module which provides clean, zero-effort command line parsing.",
    "license": "MIT",
    "web": "https://github.com/onelivesleft/simple_parseopt"
  },
  {
    "name": "github",
    "url": "https://github.com/disruptek/github",
    "method": "git",
    "tags": [
      "github",
      "api",
      "rest",
      "openapi",
      "client",
      "http",
      "library"
    ],
    "description": "github api",
    "license": "MIT",
    "web": "https://github.com/disruptek/github"
  },
  {
    "name": "nimnoise",
    "url": "https://github.com/blakeanedved/nimnoise",
    "method": "git",
    "tags": [
      "nimnoise",
      "noise",
      "coherent",
      "libnoise",
      "library"
    ],
    "description": "A port of libnoise into pure nim, heavily inspired by Libnoise.Unity, but true to the original Libnoise",
    "license": "MIT",
    "web": "https://github.com/blakeanedved/nimnoise",
    "doc": "https://lib-nimnoise.web.app/"
  },
  {
    "name": "mcmurry",
    "url": "https://github.com/chocobo333/mcmurry",
    "method": "git",
    "tags": [
      "parser",
      "parsergenerator",
      "library",
      "lexer"
    ],
    "description": "A module for generating lexer/parser.",
    "license": "MIT",
    "web": "https://github.com/chocobo333/mcmurry"
  },
  {
    "name": "stones",
    "url": "https://github.com/binhonglee/stones",
    "method": "git",
    "tags": [
      "library",
      "tools",
      "string",
      "hashset",
      "table",
      "log"
    ],
    "description": "A library of useful functions and tools for nim.",
    "license": "MIT",
    "web": "https://github.com/binhonglee/stones"
  },
  {
    "name": "kaitai_struct_nim_runtime",
    "url": "https://github.com/kaitai-io/kaitai_struct_nim_runtime",
    "method": "git",
    "tags": [
      "library"
    ],
    "description": "Kaitai Struct runtime library for Nim",
    "license": "MIT",
    "web": "https://github.com/kaitai-io/kaitai_struct_nim_runtime"
  },
  {
    "name": "docx",
    "url": "https://github.com/xflywind/docx",
    "method": "git",
    "tags": [
      "docx",
      "reader"
    ],
    "description": "A simple docx reader.",
    "license": "MIT",
    "web": "https://github.com/xflywind/docx"
  },
  {
    "name": "word2vec",
    "url": "https://github.com/treeform/word2vec",
    "method": "git",
    "tags": [
      "nlp",
      "natural-language-processing"
    ],
    "description": "Word2vec implemented in nim.",
    "license": "MIT",
    "web": "https://github.com/treeform/word2vec"
  },
  {
    "name": "steganography",
    "url": "https://github.com/treeform/steganography",
    "method": "git",
    "tags": [
      "images",
      "cryptography"
    ],
    "description": "Steganography - hide data inside an image.",
    "license": "MIT",
    "web": "https://github.com/treeform/steganography"
  },
  {
    "name": "mpeg",
    "url": "https://github.com/treeform/mpeg",
    "method": "git",
    "tags": [
      "video",
      "formats",
      "file"
    ],
    "description": "Nim wrapper for pl_mpeg single header mpeg library.",
    "license": "MIT",
    "web": "https://github.com/treeform/mpeg"
  },
  {
    "name": "mddoc",
    "url": "https://github.com/treeform/mddoc",
    "method": "git",
    "tags": [
      "documentation",
      "markdown"
    ],
    "description": "Generated Nim's API docs in markdown for github's README.md files. Great for small libraries with simple APIs.",
    "license": "MIT",
    "web": "https://github.com/treeform/mddoc"
  },
  {
    "name": "digitalocean",
    "url": "https://github.com/treeform/digitalocean",
    "method": "git",
    "tags": [
      "digitalocean",
      "servers",
      "api"
    ],
    "description": "Wrapper for DigitalOcean HTTP API.",
    "license": "MIT",
    "web": "https://github.com/treeform/digitalocean"
  },
  {
    "name": "synthesis",
    "url": "https://github.com/mratsim/Synthesis",
    "method": "git",
    "tags": [
      "finite-state-machine",
      "state-machine",
      "fsm",
      "event-driven",
      "reactive-programming",
      "embedded",
      "actor"
    ],
    "description": "A compile-time, compact, fast, without allocation, state-machine generator.",
    "license": "MIT or Apache License 2.0",
    "web": "https://github.com/mratsim/Synthesis"
  },
  {
    "name": "weave",
    "url": "https://github.com/mratsim/weave",
    "method": "git",
    "tags": [
      "multithreading",
      "parallelism",
      "task-scheduler",
      "scheduler",
      "runtime",
      "task-parallelism",
      "data-parallelism",
      "threadpool"
    ],
    "description": "a state-of-the-art ùultithreading runtime",
    "license": "MIT or Apache License 2.0",
    "web": "https://github.com/mratsim/weave"
  },
  {
    "name": "anycase",
    "url": "https://github.com/lamartire/anycase",
    "method": "git",
    "tags": [
      "camelcase",
      "kebabcase",
      "snakecase",
      "case"
    ],
    "description": "Convert strings to any case",
    "license": "MIT",
    "web": "https://github.com/lamartire/anycase"
  },
  {
    "name": "libbacktrace",
    "url": "https://github.com/status-im/nim-libbacktrace",
    "method": "git",
    "tags": [
      "library",
      "wrapper"
    ],
    "description": "Nim wrapper for libbacktrace",
    "license": "Apache License 2.0 or MIT",
    "web": "https://github.com/status-im/nim-libbacktrace"
  },
  {
    "name": "gdbmc",
    "url": "https://github.com/vycb/gdbmc.nim",
    "method": "git",
    "tags": [
      "gdbm",
      "key-value",
      "nosql",
      "library",
      "wrapper"
    ],
    "description": "This library is a wrapper to C GDBM library",
    "license": "MIT",
    "web": "https://github.com/vycb/gdbmc.nim"
  },
  {
    "name": "diff",
    "url": "https://github.com/mark-summerfield/diff",
    "method": "git",
    "tags": [
      "diff",
      "sequencematcher"
    ],
    "description": "Library for finding the differences between two sequences",
    "license": "Apache-2.0",
    "web": "https://github.com/mark-summerfield/diff"
  },
  {
    "name": "diffoutput",
    "url": "https://github.com/JohnAD/diffoutput",
    "method": "git",
    "tags": [
      "diff",
      "stringification",
      "reversal"
    ],
    "description": "Collection of Diff stringifications (and reversals)",
    "license": "MIT",
    "web": "https://github.com/JohnAD/diffoutput"
  },
  {
    "name": "importc_helpers",
    "url": "https://github.com/fredrikhr/nim-importc-helpers.git",
    "method": "git",
    "tags": [
      "import",
      "c",
      "helper"
    ],
    "description": "Helpers for supporting and simplifying import of symbols from C into Nim",
    "license": "MIT",
    "web": "https://github.com/fredrikhr/nim-importc-helpers"
  },
  {
    "name": "taps",
    "url": "https://git.sr.ht/~ehmry/nim_taps",
    "method": "git",
    "tags": [
      "networking",
      "udp",
      "tcp",
      "sctp"
    ],
    "description": "Transport Services Interface",
    "license": "BSD-3-Clause",
    "web": "https://datatracker.ietf.org/wg/taps/about/"
  },
  {
    "name": "validator",
    "url": "https://github.com/Adeohluwa/validator",
    "method": "git",
    "tags": [
      "strings",
      "validation",
      "types"
    ],
    "description": "Functions for string validation",
    "license": "MIT",
    "web": "https://github.com/Adeohluwa/validator"
  },
  {
    "name": "simhash",
    "url": "https://github.com/bung87/simhash-nim",
    "method": "git",
    "tags": [
      "simhash",
      "algoritim"
    ],
    "description": "Nim implementation of simhash algoritim",
    "license": "MIT",
    "web": "https://github.com/bung87/simhash-nim"
  },
  {
    "name": "minhash",
    "url": "https://github.com/bung87/minhash",
    "method": "git",
    "tags": [
      "minhash",
      "algoritim"
    ],
    "description": "Nim implementation of minhash algoritim",
    "license": "MIT",
    "web": "https://github.com/bung87/minhash"
  },
  {
    "name": "fasttext",
    "url": "https://github.com/bung87/fastText",
    "method": "git",
    "tags": [
      "nlp,text",
      "process,text",
      "classification"
    ],
    "description": "fastText porting in Nim",
    "license": "MIT",
    "web": "https://github.com/bung87/fastText"
  },
  {
    "name": "woocommerce-api-nim",
    "url": "https://github.com/mrhdias/woocommerce-api-nim",
    "method": "git",
    "tags": [
      "e-commerce",
      "woocommerce",
      "rest-api",
      "wrapper"
    ],
    "description": "A Nim wrapper for the WooCommerce REST API",
    "license": "MIT",
    "web": "https://github.com/mrhdias/woocommerce-api-nim"
  },
  {
    "name": "lq",
    "url": "https://github.com/madprops/lq",
    "method": "git",
    "tags": [
      "directory",
      "file",
      "listing",
      "ls",
      "tree",
      "stats"
    ],
    "description": "Directory listing tool",
    "license": "GPL-2.0",
    "web": "https://github.com/madprops/lq"
  },
  {
    "name": "xlsx",
    "url": "https://github.com/xflywind/xlsx",
    "method": "git",
    "tags": [
      "xlsx",
      "excel",
      "reader"
    ],
    "description": "Read and parse Excel files",
    "license": "MIT",
    "web": "https://github.com/xflywind/xlsx"
  },
  {
    "name": "faker",
    "url": "https://github.com/jiro4989/faker",
    "method": "git",
    "tags": [
      "faker",
      "library",
      "cli",
      "generator",
      "fakedata"
    ],
    "description": "faker is a Nim package that generates fake data for you.",
    "license": "MIT",
    "web": "https://github.com/jiro4989/faker"
  },
  {
    "name": "gyaric",
    "url": "https://github.com/jiro4989/gyaric",
    "method": "git",
    "tags": [
      "joke",
      "library",
      "cli",
      "gyaru",
      "encoder",
      "text"
    ],
    "description": "gyaric is a module to encode/decode text to unreadable gyaru's text.",
    "license": "MIT",
    "web": "https://github.com/jiro4989/gyaric"
  },
  {
    "name": "patgraph",
    "url": "https://github.com/b3liever/patgraph",
    "method": "git",
    "tags": [
      "datastructures",
      "library"
    ],
    "description": "Graph data structure library",
    "license": "MIT",
    "web": "https://github.com/b3liever/patgraph"
  },
  {
    "name": "skbintext",
    "url": "https://github.com/skrylar/skbintext",
    "method": "git",
    "tags": [
      "hexdigest",
      "hexadecimal",
      "binary"
    ],
    "description": "Binary <-> text conversion.",
    "license": "MPL",
    "web": "https://github.com/Skrylar/skbintext"
  },
  {
    "name": "skyhash",
    "url": "https://github.com/Skrylar/skyhash",
    "method": "git",
    "tags": [
      "blake2b",
      "blake2s",
      "spookyhash"
    ],
    "description": "Collection of hash algorithms ported to Nim",
    "license": "CC0",
    "web": "https://github.com/Skrylar/skyhash"
  },
  {
    "name": "gimei",
    "url": "https://github.com/mkanenobu/nim-gimei",
    "method": "git",
    "tags": [
      "japanese",
      "library",
      "unit-testing"
    ],
    "description": "random Japanese name and address generator",
    "license": "MIT",
    "web": "https://github.com/mkanenobu/nim-gimei"
  },
  {
    "name": "envconfig",
    "url": "https://github.com/jiro4989/envconfig",
    "method": "git",
    "tags": [
      "library",
      "config",
      "environment-variables"
    ],
    "description": "envconfig provides a function to get config objects from environment variables.",
    "license": "MIT",
    "web": "https://github.com/jiro4989/envconfig"
  },
  {
    "name": "cache",
    "url": "https://github.com/planety/cached",
    "method": "git",
    "tags": [
      "cache"
    ],
    "description": "A cache library.",
    "license": "MIT",
    "web": "https://github.com/planety/cached"
  },
  {
    "name": "basedOn",
    "url": "https://github.com/KaceCottam/basedOn",
    "method": "git",
    "tags": [
      "nim",
      "object-oriented",
      "tuple",
      "object",
      "functional",
      "syntax",
      "macro",
      "nimble",
      "package"
    ],
    "description": "A library for cleanly creating an object or tuple based on another object or tuple",
    "license": "MIT",
    "web": "https://github.com/KaceCottam/basedOn"
  },
  {
    "name": "onedrive",
    "url": "https://github.com/ThomasTJdev/nim_onedrive",
    "method": "git",
    "tags": [
      "onedrive",
      "cloud"
    ],
    "description": "Get information on files and folders in OneDrive",
    "license": "MIT",
    "web": "https://github.com/ThomasTJdev/nim_onedrive"
  },
  {
    "name": "webdavclient",
    "url": "https://github.com/beshrkayali/webdavclient",
    "method": "git",
    "tags": [
      "webdav",
      "library",
      "async"
    ],
    "description": "WebDAV Client for Nim",
    "license": "MIT",
    "web": "https://github.com/beshrkayali/webdavclient"
  },
  {
    "name": "bcra",
    "url": "https://github.com/juancarlospaco/nim-bcra",
    "method": "git",
    "tags": [
      "argentina",
      "bank",
      "api"
    ],
    "description": "Central Bank of Argentina Gov API Client with debtor corporations info",
    "license": "MIT",
    "web": "https://github.com/juancarlospaco/nim-bcra"
  },
  {
    "name": "socks",
    "url": "https://github.com/FedericoCeratto/nim-socks5",
    "method": "git",
    "tags": [
      "socks",
      "library",
      "networking",
      "socks5"
    ],
    "description": "Socks5 client and server library",
    "license": "MPLv2",
    "web": "https://github.com/FedericoCeratto/nim-socks5"
  },
  {
    "name": "metar",
    "url": "https://github.com/flenniken/metar",
    "method": "git",
    "tags": [
      "metadata",
      "image",
      "python",
      "cli",
      "terminal",
      "library"
    ],
    "description": "Read metadata from jpeg and tiff images.",
    "license": "MIT",
    "web": "https://github.com/flenniken/metar"
  },
  {
    "name": "smnar",
    "url": "https://github.com/juancarlospaco/nim-smnar",
    "method": "git",
    "tags": [
      "argentina",
      "weather",
      "api"
    ],
    "description": "Servicio Meteorologico Nacional Argentina API Client",
    "license": "MIT",
    "web": "https://github.com/juancarlospaco/nim-smnar"
  },
  {
    "name": "saya",
    "alias": "shizuka",
    "url": "https://github.com/Ethosa/saya_nim",
    "method": "git",
    "tags": [
      "abandoned"
    ],
    "description": "Nim framework for VK",
    "license": "LGPLv3",
    "web": "https://github.com/Ethosa/saya_nim"
  },
  {
    "name": "phoon",
    "url": "https://github.com/ducdetronquito/phoon",
    "method": "git",
    "tags": [
      "web",
      "framework",
      "http"
    ],
    "description": "A web framework inspired by ExpressJS 🐇⚡",
    "license": "Public Domain",
    "web": "https://github.com/ducdetronquito/phoon"
  },
  {
    "name": "choosenim",
    "url": "https://github.com/dom96/choosenim",
    "method": "git",
    "tags": [
      "install",
      "multiple",
      "multiplexer",
      "pyenv",
      "rustup",
      "toolchain"
    ],
    "description": "The Nim toolchain installer.",
    "license": "MIT",
    "web": "https://github.com/dom96/choosenim"
  },
  {
    "name": "nimlist",
    "url": "https://github.com/flenniken/nimlist",
    "method": "git",
    "tags": [
      "cli",
      "terminal",
      "html"
    ],
    "description": "View nim packages in your browser.",
    "license": "MIT",
    "web": "https://github.com/flenniken/nimlist"
  },
  {
    "name": "grim",
    "url": "https://github.com/ebran/grim",
    "method": "git",
    "tags": [
      "graph",
      "data",
      "library"
    ],
    "description": "Graphs in nim!",
    "license": "MIT",
    "web": "https://github.com/ebran/grim"
  },
  {
    "name": "retranslator",
    "url": "https://github.com/linksplatform/RegularExpressions.Transformer",
    "method": "git",
    "tags": [
      "regular",
      "expressions",
      "transformer"
    ],
    "description": "Transformer",
    "license": "LGPLv3",
    "web": "https://github.com/linksplatform/RegularExpressions.Transformer"
  },
  {
    "name": "barcode",
    "url": "https://github.com/bunkford/barcode",
    "method": "git",
    "tags": [
      "barcode"
    ],
    "description": "Nim barcode library",
    "license": "MIT",
    "web": "https://github.com/bunkford/barcode",
    "doc": "https://bunkford.github.io/barcode/barcode.html"
  },
  {
    "name": "quickjwt",
    "url": "https://github.com/treeform/quickjwt",
    "method": "git",
    "tags": [
      "crypto",
      "hash"
    ],
    "description": "JSON Web Tokens for Nim",
    "license": "MIT",
    "web": "https://github.com/treeform/quickjwt"
  },
  {
    "name": "staticglfw",
    "url": "https://github.com/treeform/staticglfw",
    "method": "git",
    "tags": [
      "glfw",
      "opengl",
      "windowing",
      "game"
    ],
    "description": "Static GLFW for nim",
    "license": "MIT",
    "web": "https://github.com/treeform/staticglfw"
  },
  {
    "name": "pg_util",
    "url": "https://github.com/hiteshjasani/nim-pg-util.git",
    "method": "git",
    "tags": [
      "postgresql",
      "postgres",
      "pg"
    ],
    "description": "Postgres utility functions",
    "license": "MIT",
    "web": "https://github.com/hiteshjasani/nim-pg-util"
  },
  {
    "name": "googleapi",
    "url": "https://github.com/treeform/googleapi",
    "method": "git",
    "tags": [
      "jwt",
      "google"
    ],
    "description": "Google API for nim",
    "license": "MIT",
    "web": "https://github.com/treeform/googleapi"
  },
  {
    "name": "fidget",
    "url": "https://github.com/treeform/fidget",
    "method": "git",
    "tags": [
      "ui",
      "glfw",
      "opengl",
      "js",
      "android",
      "ios"
    ],
    "description": "Figma based UI library for nim, with HTML and OpenGL backends.",
    "license": "MIT",
    "web": "https://github.com/treeform/fidget"
  },
  {
    "name": "allographer",
    "url": "https://github.com/itsumura-h/nim-allographer",
    "method": "git",
    "tags": [
      "database",
      "sqlite",
      "mysql",
      "postgres",
      "rdb",
      "query_builder",
      "orm"
    ],
    "description": "A Nim query builder library inspired by Laravel/PHP and Orator/Python",
    "license": "MIT",
    "web": "https://github.com/itsumura-h/nim-allographer"
  },
  {
    "name": "euphony",
    "alias": "slappy"
  },
  {
    "name": "slappy",
    "url": "https://github.com/treeform/slappy",
    "method": "git",
    "tags": [
      "sound",
      "OpenAL"
    ],
    "description": "A 3d sound API for nim.",
    "license": "MIT",
    "web": "https://github.com/treeform/slappy"
  },
  {
    "name": "steamworks",
    "url": "https://github.com/treeform/steamworks",
    "method": "git",
    "tags": [
      "steamworks",
      "game"
    ],
    "description": "Steamworks SDK API for shipping games on Steam.",
    "license": "MIT",
    "web": "https://github.com/treeform/steamworks"
  },
  {
    "name": "sysinfo",
    "url": "https://github.com/treeform/sysinfo",
    "method": "git",
    "tags": [
      "system",
      "cpu",
      "gpu",
      "net"
    ],
    "description": "Cross platform system information.",
    "license": "MIT",
    "web": "https://github.com/treeform/sysinfo"
  },
  {
    "name": "ptest",
    "url": "https://github.com/treeform/ptest",
    "method": "git",
    "tags": [
      "tests",
      "unit-testing",
      "integration-testing"
    ],
    "description": "Print-testing for nim.",
    "license": "MIT",
    "web": "https://github.com/treeform/ptest"
  },
  {
    "name": "encode",
    "url": "https://github.com/treeform/encode",
    "method": "git",
    "tags": [
      "encode",
      "utf8",
      "utf16",
      "utf32"
    ],
    "description": "Encode/decode utf8 utf16 and utf32.",
    "license": "MIT",
    "web": "https://github.com/treeform/encode"
  },
  {
    "name": "oaitools",
    "url": "https://github.com/markpbaggett/oaitools.nim",
    "method": "git",
    "tags": [
      "metadata",
      "harvester",
      "oai-pmh"
    ],
    "description": "A high-level OAI-PMH library.",
    "license": "GPL-3.0",
    "doc": "https://markpbaggett.github.io/oaitools.nim/",
    "web": "https://github.com/markpbaggett/oaitools.nim"
  },
  {
    "name": "pych",
    "url": "https://github.com/rburmorrison/pych",
    "method": "git",
    "tags": [
      "python",
      "monitor"
    ],
    "description": "A tool that watches Python files and re-runs them on change.",
    "license": "MIT",
    "web": "https://github.com/rburmorrison/pych"
  },
  {
    "name": "adb",
    "url": "https://github.com/Yardanico/nim-adb",
    "method": "git",
    "tags": [
      "adb",
      "protocol",
      "android"
    ],
    "description": "ADB protocol implementation in Nim",
    "license": "MIT",
    "web": "https://github.com/Yardanico/nim-adb"
  },
  {
    "name": "z3nim",
    "url": "https://github.com/Double-oxygeN/z3nim",
    "method": "git",
    "tags": [
      "z3",
      "smt",
      "wrapper",
      "library"
    ],
    "description": "Z3 binding for Nim",
    "license": "MIT",
    "web": "https://github.com/Double-oxygeN/z3nim"
  },
  {
    "name": "wave",
    "url": "https://github.com/jiro4989/wave",
    "method": "git",
    "tags": [
      "library",
      "sound",
      "media",
      "parser",
      "wave"
    ],
    "description": "wave is a tiny WAV sound module",
    "license": "MIT",
    "web": "https://github.com/jiro4989/wave"
  },
  {
    "name": "kslog",
    "url": "https://github.com/c-blake/kslog.git",
    "method": "git",
    "tags": [
      "command-line",
      "logging",
      "syslog",
      "syslogd",
      "klogd"
    ],
    "description": "Minimalistic Kernel-Syslogd For Linux in Nim",
    "license": "MIT",
    "web": "https://github.com/c-blake/kslog"
  },
  {
    "name": "nregex",
    "url": "https://github.com/nitely/nregex",
    "method": "git",
    "tags": [
      "regex"
    ],
    "description": "A DFA based regex engine",
    "license": "MIT",
    "web": "https://github.com/nitely/nregex"
  },
  {
    "name": "delight",
    "url": "https://github.com/liquid600pgm/delight",
    "method": "git",
    "tags": [
      "raycasting",
      "math",
      "light",
      "library"
    ],
    "description": "Engine-agnostic library for computing 2D raycasted lights",
    "license": "MIT",
    "web": "https://github.com/liquid600pgm/delight"
  },
  {
    "name": "nimsuite",
    "url": "https://github.com/c6h4clch3/NimSuite",
    "method": "git",
    "tags": [
      "unittest"
    ],
    "description": "a simple test framework for nim.",
    "license": "MIT",
    "web": "https://github.com/c6h4clch3/NimSuite"
  },
  {
    "name": "prologue",
    "url": "https://github.com/planety/Prologue",
    "method": "git",
    "tags": [
      "web",
      "prologue",
      "starlight",
      "jester"
    ],
    "description": "Another micro web framework.",
    "license": "MIT",
    "web": "https://github.com/planety/Prologue",
    "doc": "https://planety.github.io/prologue"
  },
  {
    "name": "mort",
    "url": "https://github.com/jyapayne/mort",
    "method": "git",
    "tags": [
      "macro",
      "library",
      "deadcode",
      "dead",
      "code"
    ],
    "description": "A dead code locator for Nim",
    "license": "MIT",
    "web": "https://github.com/jyapayne/mort"
  },
  {
    "name": "gungnir",
    "url": "https://github.com/planety/gungnir",
    "method": "git",
    "tags": [
      "web",
      "starlight",
      "prologue",
      "signing",
      "Cryptographic"
    ],
    "description": "Cryptographic signing for Nim.",
    "license": "BSD-3-Clause",
    "web": "https://github.com/planety/gungnir"
  },
  {
    "name": "segmentation",
    "url": "https://github.com/nitely/nim-segmentation",
    "method": "git",
    "tags": [
      "unicode",
      "text-segmentation"
    ],
    "description": "Unicode text segmentation tr29",
    "license": "MIT",
    "web": "https://github.com/nitely/nim-segmentation"
  },
  {
    "name": "anonimongo",
    "url": "https://github.com/mashingan/anonimongo",
    "method": "git",
    "tags": [
      "mongo",
      "mongodb",
      "driver",
      "pure",
      "library",
      "bson"
    ],
    "description": "ANOther pure NIm MONGO driver.",
    "license": "MIT",
    "web": "https://mashingan.github.io/anonimongo/src/htmldocs/anonimongo.html"
  },
  {
    "name": "paranim",
    "url": "https://github.com/paranim/paranim",
    "method": "git",
    "tags": [
      "games",
      "opengl"
    ],
    "description": "A game library",
    "license": "Public Domain"
  },
  {
    "name": "pararules",
    "url": "https://github.com/paranim/pararules",
    "method": "git",
    "tags": [
      "rules",
      "rete"
    ],
    "description": "A rules engine",
    "license": "Public Domain"
  },
  {
    "name": "paratext",
    "url": "https://github.com/paranim/paratext",
    "method": "git",
    "tags": [
      "text",
      "opengl"
    ],
    "description": "A library for rendering text with paranim",
    "license": "Public Domain"
  },
  {
    "name": "pvim",
    "url": "https://github.com/paranim/pvim",
    "method": "git",
    "tags": [
      "editor",
      "vim"
    ],
    "description": "A vim-based editor",
    "license": "Public Domain"
  },
  {
    "name": "sqlite3_abi",
    "url": "https://github.com/arnetheduck/nim-sqlite3-abi",
    "method": "git",
    "tags": [
      "sqlite",
      "sqlite3",
      "database"
    ],
    "description": "A wrapper for SQLite",
    "license": "Apache License 2.0 or MIT",
    "web": "https://github.com/arnetheduck/nim-sqlite3-abi"
  },
  {
    "name": "anime",
    "url": "https://github.com/ethosa/anime",
    "method": "git",
    "tags": [
      "tracemoe",
      "framework"
    ],
    "description": "The Nim wrapper for tracemoe.",
    "license": "AGPLv3",
    "web": "https://github.com/ethosa/anime"
  },
  {
    "name": "shizuka",
    "url": "https://github.com/ethosa/shizuka",
    "method": "git",
    "tags": [
      "vk",
      "api",
      "framework"
    ],
    "description": "The Nim framework for VK API.",
    "license": "AGPLv3",
    "web": "https://github.com/ethosa/shizuka"
  },
  {
    "name": "qr",
    "url": "https://github.com/ThomasTJdev/nim_qr",
    "method": "git",
    "tags": [
      "qr",
      "qrcode",
      "svg"
    ],
    "description": "Create SVG-files with QR-codes from strings.",
    "license": "MIT",
    "web": "https://github.com/ThomasTJdev/nim_qr"
  },
  {
    "name": "uri3",
    "url": "https://github.com/zendbit/nim.uri3",
    "method": "git",
    "tags": [
      "uri",
      "url",
      "library"
    ],
    "description": "nim.uri3 is a Nim module that provides improved way for working with URIs. It is based on the uri module in the Nim standard library and fork from nim-uri2",
    "license": "MIT",
    "web": "https://github.com/zendbit/nim.uri3"
  },
  {
    "name": "triplets",
    "url": "https://github.com/linksplatform/Data.Triplets",
    "method": "git",
    "tags": [
      "triplets",
      "database",
      "C",
      "bindings"
    ],
    "description": "The Nim bindings for linksplatform/Data.Triplets.Kernel.",
    "license": "AGPLv3",
    "web": "https://github.com/linksplatform/Data.Triplets"
  },
  {
    "name": "badgemaker",
    "url": "https://github.com/ethosa/badgemaker",
    "method": "git",
    "tags": [
      "badge",
      "badge-generator",
      "tool"
    ],
    "description": "The Nim badgemaker tool.",
    "license": "AGPLv3",
    "web": "https://github.com/ethosa/badgemaker"
  },
  {
    "name": "osdialog",
    "url": "https://github.com/johnnovak/nim-osdialog",
    "method": "git",
    "tags": [
      "ui,",
      "gui,",
      "dialog,",
      "wrapper,",
      "cross-platform,",
      "windows,",
      "mac,",
      "osx,",
      "linux,",
      "gtk,",
      "gtk2,",
      "gtk3,",
      "zenity,",
      "file"
    ],
    "description": "Nim wrapper for the osdialog library",
    "license": "WTFPL",
    "web": "https://github.com/johnnovak/nim-osdialog"
  },
  {
    "name": "kview",
    "url": "https://github.com/planety/kview",
    "method": "git",
    "tags": [
      "prologue",
      "starlight",
      "karax",
      "web"
    ],
    "description": "For karax html preview.",
    "license": "BSD-3-Clause",
    "web": "https://github.com/planety/kview"
  },
  {
    "name": "loki",
    "url": "https://github.com/beshrkayali/loki",
    "method": "git",
    "tags": [
      "cmd",
      "shell",
      "cli",
      "interpreter"
    ],
    "description": "A small library for writing cli programs in Nim.",
    "license": "Zlib",
    "web": "https://github.com/beshrkayali/loki"
  },
  {
    "name": "yukiko",
    "url": "https://github.com/ethosa/yukiko",
    "method": "git",
    "tags": [
      "gui",
      "async",
      "framework",
      "sdl2"
    ],
    "description": "The Nim GUI asynchronous framework based on SDL2.",
    "license": "AGPLv3",
    "web": "https://github.com/ethosa/yukiko"
  },
  {
    "name": "luhny",
    "url": "https://github.com/sigmapie8/luhny",
    "method": "git",
    "tags": [
      "library",
      "algorithm"
    ],
    "description": "Luhn's Algorithm implementation in Nim",
    "license": "MIT",
    "web": "https://github.com/sigmapie8/luhny"
  },
  {
    "name": "nimwebp",
    "url": "https://github.com/tormund/nimwebp",
    "method": "git",
    "tags": [
      "webp",
      "encoder",
      "decoder"
    ],
    "description": "Webp encoder and decoder bindings for Nim",
    "license": "MIT",
    "web": "https://github.com/tormund/nimwebp"
  },
  {
    "name": "svgo",
    "url": "https://github.com/jiro4989/svgo",
    "method": "git",
    "tags": [
      "svg",
      "cli",
      "awk",
      "jo",
      "shell"
    ],
    "description": "SVG output from a shell.",
    "license": "MIT",
    "web": "https://github.com/jiro4989/svgo"
  },
  {
    "name": "winserial",
    "url": "https://github.com/bunkford/winserial",
    "method": "git",
    "tags": [
      "windows",
      "serial"
    ],
    "description": "Serial library for Windows.",
    "license": "MIT",
    "web": "https://github.com/bunkford/winserial",
    "doc": "https://bunkford.github.io/winserial/winserial.html"
  },
  {
    "name": "nimbler",
    "url": "https://github.com/paul-nameless/nimbler",
    "method": "git",
    "tags": [
      "web",
      "http",
      "rest",
      "api",
      "library"
    ],
    "description": "A library to help you write rest APIs",
    "license": "MIT",
    "web": "https://github.com/paul-nameless/nimbler"
  },
  {
    "name": "plugins",
    "url": "https://github.com/genotrance/plugins",
    "method": "git",
    "tags": [
      "plugin",
      "shared"
    ],
    "description": "Plugin system for Nim",
    "license": "MIT",
    "web": "https://github.com/genotrance/plugins"
  },
  {
    "name": "libfswatch",
    "url": "https://github.com/paul-nameless/nim-fswatch",
    "method": "git",
    "tags": [
      "fswatch",
      "libfswatch",
      "inotify",
      "fs"
    ],
    "description": "Nim binding to libfswatch",
    "license": "MIT",
    "web": "https://github.com/paul-nameless/nim-fswatch"
  },
  {
    "name": "zfcore",
    "url": "https://github.com/zendbit/nim.zfcore",
    "method": "git",
    "tags": [
      "web",
      "http",
      "framework",
      "api",
      "asynchttpserver"
    ],
    "description": "zfcore is high performance asynchttpserver and web framework for nim lang",
    "license": "BSD",
    "web": "https://github.com/zendbit/nim.zfcore"
  },
  {
    "name": "nimpress",
    "url": "https://github.com/mpinese/nimpress",
    "method": "git",
    "tags": [
      "dna",
      "genetics",
      "genomics",
      "gwas",
      "polygenic",
      "risk",
      "vcf"
    ],
    "description": "Fast and simple calculation of polygenic scores",
    "license": "MIT",
    "web": "https://github.com/mpinese/nimpress/"
  },
  {
    "name": "weightedgraph",
    "url": "https://github.com/AzamShafiul/weighted_graph",
    "method": "git",
    "tags": [
      "graph",
      "weighted",
      "weighted_graph",
      "adjacency list"
    ],
    "description": "Graph With Weight Libary",
    "license": "MIT",
    "web": "https://github.com/AzamShafiul/weighted_graph"
  },
  {
    "name": "norman",
    "url": "https://github.com/moigagoo/norman",
    "method": "git",
    "tags": [
      "orm",
      "migration",
      "norm",
      "sqlite",
      "postgres"
    ],
    "description": "Migration manager for Norm.",
    "license": "MIT",
    "web": "https://github.com/moigagoo/norman"
  },
  {
    "name": "nimfm",
    "url": "https://github.com/neonnnnn/nimfm",
    "method": "git",
    "tags": [
      "machine-learning",
      "factorization-machine"
    ],
    "description": "A library for factorization machines in Nim.",
    "license": "MIT",
    "web": "https://github.com/neonnnnn/nimfm"
  },
  {
    "name": "zfblast",
    "url": "https://github.com/zendbit/nim.zfblast",
    "method": "git",
    "tags": [
      "web",
      "http",
      "server",
      "asynchttpserver"
    ],
    "description": "High performance http server (https://tools.ietf.org/html/rfc2616) with persistent connection for nim language.",
    "license": "BSD",
    "web": "https://github.com/zendbit/nim.zfblast"
  },
  {
    "name": "paravim",
    "url": "https://github.com/paranim/paravim",
    "method": "git",
    "tags": [
      "editor",
      "games"
    ],
    "description": "An embedded text editor for paranim games",
    "license": "Public Domain"
  },
  {
    "name": "akane",
    "url": "https://github.com/ethosa/akane",
    "method": "git",
    "tags": [
      "async",
      "web",
      "framework"
    ],
    "description": "The Nim asynchronous web framework.",
    "license": "MIT",
    "web": "https://github.com/ethosa/akane"
  },
  {
    "name": "roots",
    "url": "https://github.com/BarrOff/roots",
    "method": "git",
    "tags": [
      "math",
      "numerical",
      "scientific",
      "root"
    ],
    "description": "Root finding functions for Nim",
    "license": "MIT",
    "web": "https://github.com/BarrOff/roots"
  },
  {
    "name": "nmqtt",
    "url": "https://github.com/zevv/nmqtt",
    "method": "git",
    "tags": [
      "MQTT",
      "IoT",
      "MQTT3"
    ],
    "description": "Native MQTT client library",
    "license": "MIT",
    "web": "https://github.com/zevv/nmqtt"
  },
  {
    "name": "sss",
    "url": "https://github.com/markspanbroek/sss.nim",
    "method": "git",
    "tags": [
      "shamir",
      "secret",
      "sharing"
    ],
    "description": "Shamir secret sharing",
    "license": "MIT",
    "web": "https://github.com/markspanbroek/sss.nim"
  },
  {
    "name": "testify",
    "url": "https://github.com/sealmove/testify",
    "method": "git",
    "tags": [
      "testing"
    ],
    "description": "File-based unit testing system",
    "license": "MIT",
    "web": "https://github.com/sealmove/testify"
  },
  {
    "name": "libarchibi",
    "url": "https://github.com/juancarlospaco/libarchibi",
    "method": "git",
    "tags": [
      "zip",
      "libarchive"
    ],
    "description": "Libarchive at compile-time, Libarchive Chibi Edition",
    "license": "MIT",
    "web": "https://github.com/juancarlospaco/libarchibi"
  },
  {
    "name": "mnemonic",
    "url": "https://github.com/markspanbroek/mnemonic",
    "method": "git",
    "tags": [
      "mnemonic",
      "bip-39"
    ],
    "description": "Create memorable sentences from byte sequences.",
    "license": "MIT",
    "web": "https://github.com/markspanbroek/mnemonic"
  },
  {
    "name": "eloverblik",
    "url": "https://github.com/ThomasTJdev/nim_eloverblik_api",
    "method": "git",
    "tags": [
      "api",
      "elforbrug",
      "eloverblik"
    ],
    "description": "API for www.eloverblik.dk",
    "license": "MIT",
    "web": "https://github.com/ThomasTJdev/nim_eloverblik_api"
  },
  {
    "name": "nimbug",
    "url": "https://github.com/juancarlospaco/nimbug",
    "method": "git",
    "tags": [
      "bug"
    ],
    "description": "Nim Semi-Auto Bug Report Tool",
    "license": "MIT",
    "web": "https://github.com/juancarlospaco/nimbug"
  },
  {
    "name": "nordnet",
    "url": "https://github.com/ThomasTJdev/nim_nordnet_api",
    "method": "git",
    "tags": [
      "nordnet",
      "stocks",
      "scrape"
    ],
    "description": "Scraping API for www.nordnet.dk ready to integrate with Home Assistant (Hassio)",
    "license": "MIT",
    "web": "https://github.com/ThomasTJdev/nim_nordnet_api"
  },
  {
    "name": "pomTimer",
    "url": "https://github.com/MnlPhlp/pomTimer",
    "method": "git",
    "tags": [
      "timer",
      "pomodoro",
      "pomodoro-technique",
      "pomodoro-timer",
      "cli",
      "pomodoro-cli"
    ],
    "description": "A simple pomodoro timer for the comandline with cli-output and notifications.",
    "license": "MIT",
    "web": "https://github.com/MnlPhlp/pomTimer"
  },
  {
    "name": "alut",
    "url": "https://github.com/rmt/alut",
    "method": "git",
    "tags": [
      "alut",
      "openal",
      "audio",
      "sound"
    ],
    "description": "OpenAL Utility Toolkit (ALUT)",
    "license": "LGPL-2.1",
    "web": "https://github.com/rmt/alut"
  },
  {
    "name": "rena",
    "url": "https://github.com/jiro4989/rena",
    "method": "git",
    "tags": [
      "cli",
      "command",
      "rename"
    ],
    "description": "rena is a tiny fire/directory renaming command.",
    "license": "MIT",
    "web": "https://github.com/jiro4989/rena"
  },
  {
    "name": "libvlc",
    "url": "https://github.com/Yardanico/nim-libvlc",
    "method": "git",
    "tags": [
      "vlc",
      "libvlc",
      "music",
      "video",
      "audio",
      "media",
      "wrapper"
    ],
    "description": "libvlc bindings for Nim",
    "license": "MIT",
    "web": "https://github.com/Yardanico/nim-libvlc"
  },
  {
    "name": "nimcoon",
    "url": "https://njoseph.me/gitweb/nimcoon.git",
    "method": "git",
    "tags": [
      "cli",
      "youtube",
      "streaming",
      "downloader",
      "magnet"
    ],
    "description": "A command-line YouTube player and more",
    "license": "GPL-3.0",
    "web": "https://gitlab.com/njoseph/nimcoon"
  },
  {
    "name": "nimage",
    "url": "https://github.com/ethosa/nimage",
    "method": "git",
    "tags": [
      "image"
    ],
    "description": "The image management library written in Nim.",
    "license": "MIT",
    "web": "https://github.com/ethosa/nimage"
  },
  {
    "name": "adix",
    "url": "https://github.com/c-blake/adix",
    "method": "git",
    "tags": [
      "library",
      "dictionary",
      "hash tables",
      "data structures",
      "hash",
      "compact",
      "Fenwick tree",
      "BIST",
      "binary trees",
      "B-Tree"
    ],
    "description": "An Adaptive Index Library For Nim",
    "license": "MIT",
    "web": "https://github.com/c-blake/adix"
  },
  {
    "name": "nimoji",
    "url": "https://github.com/pietroppeter/nimoji",
    "method": "git",
    "tags": [
      "emoji",
      "library",
      "binary"
    ],
    "description": "🍕🍺 emoji support for Nim 👑 and the world 🌍",
    "license": "MIT",
    "web": "https://github.com/pietroppeter/nimoji"
  },
  {
    "name": "origin",
    "url": "https://github.com/mfiano/origin.nim",
    "method": "git",
    "tags": [
      "gamedev",
      "library",
      "math",
      "matrix",
      "vector"
    ],
    "description": "A graphics math library",
    "license": "MIT",
    "web": "https://github.com/mfiano/origin.nim"
  },
  {
    "name": "webgui",
    "url": "https://github.com/juancarlospaco/webgui",
    "method": "git",
    "tags": [
      "web",
      "webview",
      "css",
      "js",
      "gui"
    ],
    "description": "Web Technologies based Crossplatform GUI, modified wrapper for modified webview.h",
    "license": "MIT",
    "web": "https://github.com/juancarlospaco/webgui"
  },
  {
    "name": "xpm",
    "url": "https://github.com/juancarlospaco/xpm",
    "method": "git",
    "tags": [
      "netpbm",
      "xpm"
    ],
    "description": "X-Pixmap & NetPBM",
    "license": "MIT",
    "web": "https://github.com/juancarlospaco/xpm"
  },
  {
    "name": "omnimax",
    "url": "https://github.com/vitreo12/omnimax",
    "method": "git",
    "tags": [
      "dsl",
      "dsp",
      "audio",
      "sound",
      "maxmsp"
    ],
    "description": "Max wrapper for omni.",
    "license": "MIT",
    "web": "https://github.com/vitreo12/omnimax"
  },
  {
    "name": "omnicollider",
    "url": "https://github.com/vitreo12/omnicollider",
    "method": "git",
    "tags": [
      "dsl",
      "dsp",
      "audio",
      "sound",
      "supercollider"
    ],
    "description": "SuperCollider wrapper for omni.",
    "license": "MIT",
    "web": "https://github.com/vitreo12/omnicollider"
  },
  {
    "name": "omni",
    "url": "https://github.com/vitreo12/omni",
    "method": "git",
    "tags": [
      "dsl",
      "dsp",
      "audio",
      "sound"
    ],
    "description": "omni is a DSL for low-level audio programming.",
    "license": "MIT",
    "web": "https://github.com/vitreo12/omni"
  },
  {
    "name": "mui",
    "url": "https://github.com/angluca/mui",
    "method": "git",
    "tags": [
      "ui",
      "microui"
    ],
    "description": "A tiny immediate-mode UI library",
    "license": "MIT",
    "web": "https://github.com/angluca/mui"
  },
  {
    "name": "nimatic",
    "url": "https://github.com/DangerOnTheRanger/nimatic",
    "method": "git",
    "tags": [
      "static",
      "generator",
      "web",
      "markdown"
    ],
    "description": "A static site generator written in Nim",
    "license": "2-clause BSD",
    "web": "https://github.com/DangerOnTheRanger/nimatic"
  },
  {
    "name": "ballena_itcher",
    "url": "https://github.com/juancarlospaco/ballena-itcher",
    "method": "git",
    "tags": [
      "iso"
    ],
    "description": "Flash ISO images to SD cards & USB drives, safely and easily.",
    "license": "MIT",
    "web": "https://github.com/juancarlospaco/ballena-itcher"
  },
  {
    "name": "parselicense",
    "url": "https://github.com/juancarlospaco/parselicense",
    "method": "git",
    "tags": [
      "spdx",
      "license",
      "parser"
    ],
    "description": "Parse Standard SPDX Licenses from string to Enum",
    "license": "MIT",
    "web": "https://github.com/juancarlospaco/parselicense"
  },
  {
    "name": "darwin",
    "url": "https://github.com/yglukhov/darwin",
    "method": "git",
    "tags": [
      "macos",
      "ios",
      "binding"
    ],
    "description": "Bindings to MacOS and iOS frameworks",
    "license": "MIT",
    "web": "https://github.com/yglukhov/darwin"
  },
  {
    "name": "choosenimgui",
    "url": "https://github.com/ThomasTJdev/choosenim_gui",
    "method": "git",
    "tags": [
      "choosenim",
      "toolchain"
    ],
    "description": "A simple GUI for choosenim.",
    "license": "MIT",
    "web": "https://github.com/ThomasTJdev/choosenim_gui"
  },
  {
    "name": "hsluv",
    "url": "https://github.com/isthisnagee/hsluv-nim",
    "method": "git",
    "tags": [
      "color",
      "hsl",
      "hsluv",
      "hpluv"
    ],
    "description": "A port of HSLuv, a human friendly alternative to HSL.",
    "license": "MIT",
    "web": "https://github.com/isthisnagee/hsluv-nim"
  },
  {
    "name": "lrucache",
    "url": "https://github.com/jackhftang/lrucache",
    "method": "git",
    "tags": [
      "cache",
      "lru",
      "data structure"
    ],
    "description": "Least recently used (LRU) cache",
    "license": "MIT",
    "web": "https://github.com/jackhftang/lrucache"
  },
  {
    "name": "iputils",
    "url": "https://github.com/rockcavera/nim-iputils",
    "method": "git",
    "tags": [
      "ip",
      "ipv4",
      "ipv6",
      "cidr"
    ],
    "description": "Utilities for use with IP. It has functions for IPv4, IPv6 and CIDR.",
    "license": "MIT",
    "web": "https://github.com/rockcavera/nim-iputils"
  },
  {
    "name": "strenc",
    "url": "https://github.com/Yardanico/nim-strenc",
    "method": "git",
    "tags": [
      "encryption",
      "obfuscation"
    ],
    "description": "A library to automatically encrypt all string constants in your programs",
    "license": "MIT",
    "web": "https://github.com/Yardanico/nim-strenc"
  },
  {
    "name": "trick",
    "url": "https://github.com/exelotl/trick",
    "method": "git",
    "tags": [
      "gba",
      "nds",
      "nintendo",
      "image",
      "conversion"
    ],
    "description": "Game Boy Advance image conversion library and more",
    "license": "zlib",
    "web": "https://github.com/exelotl/trick",
    "doc": "https://exelotl.github.io/trick/trick.html"
  },
  {
    "name": "nimQBittorrent",
    "url": "https://github.com/faulander/nimQBittorrent",
    "method": "git",
    "tags": [
      "torrent",
      "qbittorrent",
      "api",
      "wrapper"
    ],
    "description": "a wrapper for the QBittorrent WebAPI for NIM.",
    "license": "MIT",
    "web": "https://github.com/faulander/nimQBittorrent"
  },
  {
    "name": "pdba",
    "url": "https://github.com/misebox/pdba",
    "method": "git",
    "tags": [
      "db",
      "library",
      "wrapper"
    ],
    "description": "A postgres DB adapter for nim.",
    "license": "MIT",
    "web": "https://github.com/misebox/pdba"
  },
  {
    "name": "wAuto",
    "url": "https://github.com/khchen/wAuto",
    "method": "git",
    "tags": [
      "automation",
      "windows",
      "keyboard",
      "mouse",
      "registry",
      "process"
    ],
    "description": "Windows automation module",
    "license": "MIT",
    "web": "https://github.com/khchen/wAuto",
    "doc": "https://khchen.github.io/wAuto"
  },
  {
    "name": "StashTable",
    "url": "https://github.com/olliNiinivaara/StashTable",
    "method": "git",
    "tags": [
      "hash table",
      "associative array",
      "map",
      "dictionary",
      "key-value store",
      "concurrent",
      "multi-threading",
      "parallel",
      "data structure",
      "benchmark"
    ],
    "description": "Concurrent hash table",
    "license": "MIT",
    "web": "https://github.com/olliNiinivaara/StashTable",
    "doc": "http://htmlpreview.github.io/?https://github.com/olliNiinivaara/StashTable/blob/master/src/stashtable.html"
  },
  {
    "name": "dimscord",
    "url": "https://github.com/krisppurg/dimscord",
    "method": "git",
    "tags": [
      "discord",
      "api",
      "library",
      "rest",
      "gateway",
      "client"
    ],
    "description": "A Discord Bot & REST Library.",
    "license": "MIT",
    "web": "https://github.com/krisppurg/dimscord"
  },
  {
    "name": "til",
    "url": "https://github.com/danielecook/til-tool",
    "method": "git",
    "tags": [
      "cli",
      "til"
    ],
    "description": "til-tool: Today I Learned tool",
    "license": "MIT",
    "web": "https://github.com/danielecook/til-tool"
  },
  {
    "name": "cpuwhat",
    "url": "https://github.com/awr1/cpuwhat",
    "method": "git",
    "tags": [
      "cpu",
      "cpuid",
      "hardware",
      "intrinsics",
      "simd",
      "sse",
      "avx",
      "avx2",
      "x86",
      "arm",
      "architecture",
      "arch",
      "nim"
    ],
    "description": "Nim utilities for advanced CPU operations: CPU identification, bindings to assorted intrinsics",
    "license": "ISC",
    "web": "https://github.com/awr1/cpuwhat"
  },
  {
    "name": "nimpari",
    "url": "https://github.com/BarrOff/nim-pari",
    "method": "git",
    "tags": [
      "library",
      "wrapper",
      "math",
      "cas",
      "scientific",
      "number-theory"
    ],
    "description": "Nim wrapper for the PARI library",
    "license": "MIT",
    "web": "https://github.com/BarrOff/nim-pari"
  },
  {
    "name": "nim_sdl2",
    "url": "https://github.com/jyapayne/nim-sdl2",
    "method": "git",
    "tags": [
      "sdl2",
      "sdl",
      "graphics",
      "game"
    ],
    "description": "SDL2 Autogenerated wrapper",
    "license": "MIT",
    "web": "https://github.com/jyapayne/nim-sdl2"
  },
  {
    "name": "cookiejar",
    "url": "https://github.com/planety/cookiejar",
    "method": "git",
    "tags": [
      "web",
      "cookie",
      "prologue"
    ],
    "description": "HTTP Cookies for Nim.",
    "license": "Apache-2.0",
    "web": "https://github.com/planety/cookiejar"
  },
  {
    "name": "matsuri",
    "url": "https://github.com/zer0-star/matsuri",
    "method": "git",
    "tags": [
      "library",
      "variant",
      "algebraic_data_type",
      "pattern_matching"
    ],
    "description": "Useful Variant Type and Powerful Pattern Matching for Nim",
    "license": "MIT",
    "web": "https://github.com/zer0-star/matsuri"
  },
  {
    "name": "clang",
    "url": "https://github.com/samdmarshall/libclang-nim",
    "method": "git",
    "tags": [
      "llvm",
      "clang",
      "libclang",
      "wrapper",
      "library"
    ],
    "description": "Wrapper for libclang C headers",
    "license": "BSD 3-Clause",
    "web": "https://github.com/samdmarshall/libclang-nim"
  },
  {
    "name": "NimMarc",
    "url": "https://github.com/rsirres/NimMarc",
    "method": "git",
    "tags": [
      "marc21",
      "library",
      "parser"
    ],
    "description": "Marc21 parser for Nimlang",
    "license": "MIT",
    "web": "https://github.com/rsirres/NimMarc"
  },
  {
    "name": "miniblink",
    "url": "https://github.com/lihf8515/miniblink",
    "method": "git",
    "tags": [
      "miniblink",
      "nim"
    ],
    "description": "A miniblink library for nim.",
    "license": "MIT",
    "web": "https://github.com/lihf8515/miniblink"
  },
  {
    "name": "pokereval",
    "url": "https://github.com/jasonlu7/pokereval",
    "method": "git",
    "tags": [
      "poker"
    ],
    "description": "A poker hand evaluator",
    "license": "MIT",
    "web": "https://github.com/jasonlu7/pokereval"
  },
  {
    "name": "glew",
    "url": "https://github.com/jyapayne/nim-glew",
    "method": "git",
    "tags": [
      "gl",
      "glew",
      "opengl",
      "wrapper"
    ],
    "description": "Autogenerated glew bindings for Nim",
    "license": "MIT",
    "web": "https://github.com/jyapayne/nim-glew"
  },
  {
    "name": "dotprov",
    "url": "https://github.com/minefuto/dotprov",
    "method": "git",
    "tags": [
      "tool",
      "binary",
      "dotfiles"
    ],
    "description": "dotfiles provisioning tool",
    "license": "MIT",
    "web": "https://github.com/minefuto/dotprov"
  },
  {
    "name": "sqliteral",
    "url": "https://github.com/olliNiinivaara/SQLiteral",
    "method": "git",
    "tags": [
      "multi-threading",
      "sqlite",
      "sql",
      "database",
      "wal",
      "api"
    ],
    "description": "A high level SQLite API for Nim",
    "license": "MIT",
    "web": "https://github.com/olliNiinivaara/SQLiteral"
  },
  {
    "name": "timestamp",
    "url": "https://github.com/jackhftang/timestamp.nim",
    "method": "git",
    "tags": [
      "time",
      "timestamp"
    ],
    "description": "An alternative time library",
    "license": "MIT",
    "web": "https://github.com/jackhftang/timestamp.nim",
    "doc": "https://jackhftang.github.io/timestamp.nim/"
  },
  {
    "name": "decimal128",
    "url": "https://github.com/JohnAD/decimal128",
    "method": "git",
    "tags": [
      "decimal",
      "ieee",
      "standard",
      "number"
    ],
    "description": "Decimal type support based on the IEEE 754 2008 specification.",
    "license": "MIT",
    "web": "https://github.com/JohnAD/decimal128"
  },
  {
    "name": "datetime_parse",
    "url": "https://github.com/bung87/datetime_parse",
    "method": "git",
    "tags": [
      "datetime",
      "parser"
    ],
    "description": "parse datetime from various resources",
    "license": "MIT",
    "web": "https://github.com/bung87/datetime_parse"
  },
  {
    "name": "halonium",
    "url": "https://github.com/halonium/halonium",
    "method": "git",
    "tags": [
      "selenium",
      "automation",
      "web",
      "testing",
      "test"
    ],
    "description": "A browser automation library written in Nim",
    "license": "MIT",
    "web": "https://github.com/halonium/halonium"
  },
  {
    "name": "lz77",
    "url": "https://github.com/sealmove/LZ77",
    "method": "git",
    "tags": [
      "library",
      "compress",
      "decompress",
      "encode",
      "decode",
      "huffman",
      "mam",
      "prefetch"
    ],
    "description": "Implementation of various LZ77 algorithms",
    "license": "MIT",
    "web": "https://github.com/sealmove/LZ77"
  },
  {
    "name": "stalinsort",
    "url": "https://github.com/Knaque/stalinsort",
    "method": "git",
    "tags": [
      "algorithm",
      "sort"
    ],
    "description": "A Nim implementation of the Stalin Sort algorithm.",
    "license": "CC0-1.0",
    "web": "https://github.com/Knaque/stalinsort"
  },
  {
    "name": "finder",
    "url": "https://github.com/bung87/finder",
    "method": "git",
    "tags": [
      "finder",
      "fs",
      "zip",
      "memory"
    ],
    "description": "fs memory zip finder implement in Nim",
    "license": "MIT",
    "web": "https://github.com/bung87/finder"
  },
  {
    "name": "huffman",
    "url": "https://github.com/xzeshen/huffman",
    "method": "git",
    "tags": [
      "huffman",
      "encode",
      "decode"
    ],
    "description": "Huffman encode/decode for Nim.",
    "license": "Apache-2.0",
    "web": "https://github.com/xzeshen/huffman"
  },
  {
    "name": "fusion",
    "url": "https://github.com/nim-lang/fusion",
    "method": "git",
    "tags": [
      "distribution"
    ],
    "description": "Nim's official stdlib extension",
    "license": "MIT",
    "web": "https://github.com/nim-lang/fusion"
  },
  {
    "name": "bio",
    "url": "https://github.com/xzeshen/bio",
    "method": "git",
    "tags": [
      "streams",
      "endians"
    ],
    "description": "Bytes utils for Nim.",
    "license": "Apache-2.0",
    "web": "https://github.com/xzeshen/bio"
  },
  {
    "name": "buffer",
    "url": "https://github.com/bung87/buffer",
    "method": "git",
    "tags": [
      "stream",
      "buffer"
    ],
    "description": "buffer",
    "license": "MIT",
    "web": "https://github.com/bung87/buffer"
  },
  {
    "name": "notification",
    "url": "https://github.com/SolitudeSF/notification",
    "method": "git",
    "tags": [
      "notifications",
      "desktop",
      "dbus"
    ],
    "description": "Desktop notifications",
    "license": "MIT",
    "web": "https://github.com/SolitudeSF/notification"
  },
  {
    "name": "eventemitter",
    "url": "https://github.com/al-bimani/eventemitter",
    "method": "git",
    "tags": [
      "eventemitter",
      "events",
      "on",
      "emit"
    ],
    "description": "event emitter for nim",
    "license": "MIT",
    "web": "https://github.com/al-bimani/eventemitter"
  },
  {
    "name": "camelize",
    "url": "https://github.com/kixixixixi/camelize",
    "method": "git",
    "tags": [
      "json",
      "camelcase"
    ],
    "description": "Convert json node to camelcase",
    "license": "MIT",
    "web": "https://github.com/kixixixixi/camelize"
  },
  {
    "name": "nmi",
    "url": "https://github.com/jiro4989/nmi",
    "method": "git",
    "tags": [
      "sl",
      "joke",
      "cli"
    ],
    "description": "nmi display animations aimed to correct users who accidentally enter nmi instead of nim.",
    "license": "MIT",
    "web": "https://github.com/jiro4989/nmi"
  },
  {
    "name": "markx",
    "url": "https://github.com/jiro4989/markx",
    "method": "git",
    "tags": [
      "exec",
      "command",
      "cli",
      "vi"
    ],
    "description": "markx selects execution targets with editor and executes commands.",
    "license": "MIT",
    "web": "https://github.com/jiro4989/markx"
  },
  {
    "name": "therapist",
    "url": "https://bitbucket.org/maxgrenderjones/therapist",
    "method": "git",
    "tags": [
      "argparse",
      "library"
    ],
    "description": "Type-safe commandline parsing with minimal magic",
    "license": "MIT",
    "web": "https://bitbucket.org/maxgrenderjones/therapist"
  },
  {
    "name": "nodesnim",
    "url": "https://github.com/Ethosa/nodesnim",
    "method": "git",
    "tags": [
      "GUI",
      "2D",
      "framework",
      "OpenGL",
      "SDL2"
    ],
    "description": "The Nim GUI/2D framework based on OpenGL and SDL2.",
    "license": "MIT",
    "web": "https://github.com/Ethosa/nodesnim"
  },
  {
    "name": "telenim",
    "url": "https://github.com/Yardanico/telenim",
    "method": "git",
    "tags": [
      "telegram",
      "tdlib",
      "bot",
      "api",
      "async",
      "client",
      "userbot",
      "telenim"
    ],
    "description": "A high-level async TDLib wrapper for Nim",
    "license": "MIT",
    "web": "https://github.com/Yardanico/telenim"
  },
  {
    "name": "taskqueue",
    "url": "https://github.com/jackhftang/taskqueue.nim",
    "method": "git",
    "tags": [
      "task",
      "scheduler",
      "timer"
    ],
    "description": "High precision and high performance task scheduler ",
    "license": "MIT",
    "web": "https://github.com/jackhftang/taskqueue.nim",
    "doc": "https://jackhftang.github.io/taskqueue.nim/"
  },
  {
    "name": "threadproxy",
    "url": "https://github.com/jackhftang/threadproxy.nim",
    "method": "git",
    "tags": [
      "thread",
      "ITC",
      "communication",
      "multithreading",
      "threading"
    ],
    "description": "Simplify Nim Inter-Thread Communication",
    "license": "MIT",
    "web": "https://github.com/jackhftang/threadproxy.nim",
    "doc": "https://jackhftang.github.io/threadproxy.nim/"
  },
  {
    "name": "jesterwithplugins",
    "url": "https://github.com/JohnAD/jesterwithplugins/",
    "method": "git",
    "tags": [
      "web",
      "http",
      "framework",
      "dsl",
      "plugins"
    ],
    "description": "A sinatra-like web framework for Nim with plugins.",
    "license": "MIT",
    "web": "https://github.com/JohnAD/jesterwithplugins/"
  },
  {
    "name": "jesterjson",
    "url": "https://github.com/JohnAD/jesterjson",
    "method": "git",
    "tags": [
      "web",
      "jester",
      "json",
      "plugin"
    ],
    "description": "A Jester web plugin that embeds key information into a JSON object.",
    "license": "MIT",
    "web": "https://github.com/JohnAD/jesterjson"
  },
  {
    "name": "jestercookiemsgs",
    "url": "https://github.com/JohnAD/jestercookiemsgs",
    "method": "git",
    "tags": [
      "web",
      "jester",
      "cookie",
      "message",
      "notify",
      "notification",
      "plugin"
    ],
    "description": "A Jester web plugin that allows easy message passing between pages using a browser cookie.",
    "license": "MIT",
    "web": "https://github.com/JohnAD/jestercookiemsgs"
  },
  {
    "name": "jestermongopool",
    "url": "https://github.com/JohnAD/jestermongopool",
    "method": "git",
    "tags": [
      "web",
      "jester",
      "mongodb",
      "pooled",
      "plugin"
    ],
    "description": "A Jester web plugin that gets a pooled MongoDB connection for each web query.",
    "license": "MIT",
    "web": "https://github.com/JohnAD/jestermongopool"
  },
  {
    "name": "jestergeoip",
    "url": "https://github.com/JohnAD/jestergeoip",
    "method": "git",
    "tags": [
      "web",
      "jester",
      "ip",
      "geo",
      "geographic",
      "tracker",
      "plugin"
    ],
    "description": "A Jester web plugin that determines geographic information for each web request via API. Uses sqlite3 for a cache.",
    "license": "MIT",
    "web": "https://github.com/JohnAD/jestergeoip"
  },
  {
    "name": "qeu",
    "url": "https://github.com/hyu1996/qeu",
    "method": "git",
    "tags": [
      "comparison",
      "3-way comparison",
      "three-way comparison"
    ],
    "description": "Functionality for compare two values",
    "license": "MIT",
    "web": "https://github.com/hyu1996/qeu"
  },
  {
    "name": "mccache",
    "url": "https://github.com/abbeymart/mccache",
    "method": "git",
    "tags": [
      "web",
      "library"
    ],
    "description": "mccache package: in-memory caching",
    "license": "MIT",
    "web": "https://github.com/abbeymart/mccache"
  },
  {
    "name": "mcresponse",
    "url": "https://github.com/abbeymart/mcresponse",
    "method": "git",
    "tags": [
      "web",
      "crud",
      "rest",
      "api",
      "response"
    ],
    "description": "mConnect Standardised Response Package",
    "license": "MIT",
    "web": "https://github.com/abbeymart/mcresponse"
  },
  {
    "name": "webrtcvad",
    "url": "https://gitlab.com/eagledot/nim-webrtcvad",
    "method": "git",
    "tags": [
      "wrapper",
      "vad",
      "voice",
      "binding"
    ],
    "description": "Nim bindings for the WEBRTC VAD(voice actitvity Detection)",
    "license": "MIT",
    "web": "https://gitlab.com/eagledot/nim-webrtcvad"
  },
  {
    "name": "gradient",
    "url": "https://github.com/luminosoda/gradient",
    "method": "git",
    "tags": [
      "gradient",
      "gradients",
      "color",
      "colors"
    ],
    "description": "Color gradients generation",
    "license": "MIT",
    "web": "https://github.com/luminosoda/gradient"
  },
  {
    "name": "tam",
    "url": "https://github.com/SolitudeSF/tam",
    "method": "git",
    "tags": [
      "tome",
      "addon",
      "manager"
    ],
    "description": "Tales of Maj'Eyal addon manager",
    "license": "MIT",
    "web": "https://github.com/SolitudeSF/tam"
  },
  {
    "name": "tim_sort",
    "url": "https://github.com/bung87/tim_sort",
    "method": "git",
    "tags": [
      "tim",
      "sort",
      "algorithm"
    ],
    "description": "A new awesome nimble package",
    "license": "MIT",
    "web": "https://github.com/bung87/tim_sort"
  },
  {
    "name": "inumon",
    "url": "https://github.com/dizzyliam/inumon",
    "method": "git",
    "tags": [
      "image",
      "images",
      "png",
      "image manipulation",
      "jpeg",
      "jpg"
    ],
    "description": "A high-level image I/O and manipulation library for Nim.",
    "license": "MPL 2.0",
    "web": "https://github.com/dizzyliam/inumon"
  },
  {
    "name": "gerbil",
    "url": "https://github.com/jasonprogrammer/gerbil",
    "method": "git",
    "tags": [
      "web",
      "dynamic",
      "generator"
    ],
    "description": "A dynamic website generator",
    "license": "MIT",
    "web": "https://getgerbil.com"
  },
  {
    "name": "vaultclient",
    "url": "https://github.com/jackhftang/vaultclient.nim",
    "method": "git",
    "tags": [
      "vault",
      "secret",
      "secret-management"
    ],
    "description": "Hashicorp Vault HTTP Client",
    "license": "MIT",
    "web": "https://github.com/jackhftang/vaultclient.nim"
  },
  {
    "name": "hashlib",
    "url": "https://github.com/khchen/hashlib",
    "method": "git",
    "tags": [
      "library",
      "hashes",
      "hmac"
    ],
    "description": "Hash Library for Nim",
    "license": "MIT",
    "web": "https://github.com/khchen/hashlib"
  },
  {
    "name": "alsa",
    "url": "https://gitlab.com/eagledot/nim-alsa",
    "method": "git",
    "tags": [
      "linux",
      "bindings",
      "audio",
      "alsa",
      "sound"
    ],
    "description": "NIM bindings for ALSA-LIB c library",
    "license": "MIT",
    "web": "https://gitlab.com/eagledot/nim-alsa"
  },
  {
    "name": "vmprotect",
    "url": "https://github.com/ba0f3/vmprotect.nim",
    "method": "git",
    "tags": [
      "vmprotect",
      "sdk",
      "wrapper"
    ],
    "description": "Wrapper for VMProtect SDK",
    "license": "MIT",
    "web": "https://github.com/ba0f3/vmprotect.nim"
  },
  {
    "name": "nimaterial",
    "url": "https://github.com/momeemt/nimaterial",
    "method": "git",
    "tags": [
      "web",
      "library",
      "css"
    ],
    "description": "nimaterial is a CSS output library based on material design.",
    "license": "MIT",
    "web": "https://github.com/momeemt/nimaterial"
  },
  {
    "name": "naw",
    "url": "https://github.com/capocasa/naw",
    "method": "git",
    "tags": [
      "awk",
      "csv",
      "report",
      "markdown"
    ],
    "description": "A glue wrapper to do awk-style text processing with Nim",
    "license": "MIT",
    "web": "https://github.com/capocasa/naw"
  },
  {
    "name": "nimviz",
    "url": "https://github.com/Rekihyt/nimviz",
    "method": "git",
    "tags": [
      "graphviz",
      "library",
      "wrapper"
    ],
    "description": "A wrapper for the graphviz c api.",
    "license": "MIT",
    "web": "https://github.com/Rekihyt/nimviz"
  },
  {
    "name": "deepspeech",
    "url": "https://gitlab.com/eagledot/nim-deepspeech",
    "method": "git",
    "tags": [
      "mozilla",
      "deepspeech",
      "speech to text",
      "bindings"
    ],
    "description": "Nim bindings for mozilla's DeepSpeech model.",
    "license": "MIT",
    "web": "https://gitlab.com/eagledot/nim-deepspeech"
  },
  {
    "name": "opusenc",
    "url": "https://git.sr.ht/~ehmry/nim_opusenc",
    "method": "git",
    "tags": [
      "opus",
      "audio",
      "encoder",
      "bindings"
    ],
    "description": "Bindings to libopusenc",
    "license": "BSD-3-Clause",
    "web": "https://git.sr.ht/~ehmry/nim_opusenc"
  },
  {
    "name": "nimtetris",
    "url": "https://github.com/jiro4989/nimtetris",
    "method": "git",
    "tags": [
      "tetris",
      "terminal",
      "game",
      "command"
    ],
    "description": "A simple terminal tetris in Nim",
    "license": "MIT",
    "web": "https://github.com/jiro4989/nimtetris"
  },
  {
    "name": "natu",
    "url": "https://github.com/exelotl/natu",
    "method": "git",
    "tags": [
      "gba",
      "nintendo",
      "homebrew",
      "game"
    ],
    "description": "Game Boy Advance development library",
    "license": "zlib",
    "web": "https://github.com/exelotl/natu"
  },
  {
    "name": "fision",
    "url": "https://github.com/juancarlospaco/fision",
    "method": "git",
    "tags": [
      "libraries"
    ],
    "description": "important_packages with 0 dependencies and all unittests passing",
    "license": "MIT",
    "web": "https://github.com/juancarlospaco/fision"
  },
  {
    "name": "iridium",
    "url": "https://github.com/KingDarBoja/Iridium",
    "method": "git",
    "tags": [
      "iso3166",
      "nim",
      "nim-lang",
      "countries"
    ],
    "description": "The International Standard for country codes and codes for their subdivisions on Nim (ISO-3166)",
    "license": "MIT",
    "web": "https://github.com/KingDarBoja/Iridium"
  },
  {
    "name": "nim_searches",
    "url": "https://github.com/nnahito/nim_searched",
    "method": "git",
    "tags": [
      "search"
    ],
    "description": "search algorithms",
    "license": "MIT",
    "web": "https://github.com/nnahito/nim_searched"
  },
  {
    "name": "stage",
    "url": "https://github.com/bung87/stage",
    "method": "git",
    "tags": [
      "git",
      "hook"
    ],
    "description": "nim tasks apply to git hooks",
    "license": "MIT",
    "web": "https://github.com/bung87/stage"
  },
  {
    "name": "flickr_image_bot",
    "url": "https://github.com/snus-kin/flickr-image-bot",
    "method": "git",
    "tags": [
      "twitter",
      "twitter-bot",
      "flickr"
    ],
    "description": "Twitter bot for fetching flickr images with tags",
    "license": "GPL-3.0",
    "web": "https://github.com/snus-kin/flickr-image-bot"
  },
  {
    "name": "libnetfilter_queue",
    "url": "https://github.com/ba0f3/libnetfilter_queue.nim",
    "method": "git",
    "tags": [
      "wrapper",
      "libnetfilter",
      "queue",
      "netfilter",
      "firewall",
      "iptables"
    ],
    "description": "libnetfilter_queue wrapper for Nim",
    "license": "MIT",
    "web": "https://github.com/ba0f3/libnetfilter_queue.nim"
  },
  {
    "name": "flatty",
    "url": "https://github.com/treeform/flatty",
    "method": "git",
    "tags": [
      "binary",
      "serialize",
      "marshal",
      "hash"
    ],
    "description": "Serializer and tools for flat binary files.",
    "license": "MIT",
    "web": "https://github.com/treeform/flatty"
  },
  {
    "name": "supersnappy",
    "url": "https://github.com/guzba/supersnappy",
    "method": "git",
    "tags": [
      "compression",
      "snappy"
    ],
    "description": "Dependency-free and performant Nim Snappy implementation.",
    "license": "MIT",
    "web": "https://github.com/guzba/supersnappy"
  },
  {
    "name": "aglet",
    "url": "https://github.com/liquid600pgm/aglet",
    "method": "git",
    "tags": [
      "graphics",
      "opengl",
      "wrapper",
      "safe"
    ],
    "description": "A safe, high-level, optimized OpenGL wrapper",
    "license": "MIT",
    "web": "https://github.com/liquid600pgm/aglet"
  },
  {
    "name": "nimcmaes",
    "url": "https://github.com/zevv/nimcmaes",
    "method": "git",
    "tags": [
      "cmaes",
      "optimization"
    ],
    "description": "Nim CMAES library",
    "license": "Apache-2.0",
    "web": "https://github.com/zevv/nimcmaes"
  },
  {
    "name": "soundex",
    "url": "https://github.com/Kashiwara0205/soundex",
    "method": "git",
    "tags": [
      "library",
      "algorithm"
    ],
    "description": "soundex algorithm",
    "license": "MIT",
    "web": "https://github.com/Kashiwara0205/soundex"
  },
  {
    "name": "nimish",
    "url": "https://github.com/xflywind/nimish",
    "method": "git",
    "tags": [
      "macro",
      "library",
      "c"
    ],
    "description": "C macro for Nim.",
    "license": "Apache-2.0",
    "web": "https://github.com/xflywind/nimish"
  },
  {
    "name": "vds",
    "alias": "vscds"
  },
  {
    "name": "vscds",
    "url": "https://github.com/doongjohn/vscds",
    "method": "git",
    "tags": [
      "vscode"
    ],
    "description": "<VS Code Data Swapper> Easily swap between multiple data folders.",
    "license": "MIT",
    "web": "https://github.com/doongjohn/vscds"
  },
  {
    "name": "kdb",
    "url": "https://github.com/inv2004/kdb_nim",
    "method": "git",
    "tags": [
      "kdb",
      "q",
      "k",
      "database",
      "bindings"
    ],
    "description": "Nim structs to work with Kdb in type-safe manner and low-level Nim to Kdb bindings",
    "license": "Apache-2.0",
    "web": "https://github.com/inv2004/kdb_nim"
  },
  {
    "name": "Unit",
    "url": "https://github.com/momeemt/Unit",
    "method": "git",
    "tags": [
      "unit",
      "type",
      "systemOfUnit",
      "library"
    ],
    "description": "A library that provides unit types in nim",
    "license": "MIT",
    "web": "https://github.com/momeemt/Unit"
  },
  {
    "name": "lockfreequeues",
    "url": "https://github.com/elijahr/lockfreequeues",
    "method": "git",
    "tags": [
      "spsc",
      "mpsc",
      "mpmc",
      "queue",
      "lockfree",
      "lock-free",
      "waitfree",
      "wait-free",
      "circularbuffer",
      "circular-buffer",
      "ring-buffer",
      "ringbuffer"
    ],
    "description": "Lock-free queue implementations for Nim.",
    "license": "MIT",
    "web": "https://github.com/elijahr/lockfreequeues",
    "doc": "https://elijahr.github.io/lockfreequeues/"
  },
  {
    "name": "shene",
    "url": "https://github.com/xflywind/shene",
    "method": "git",
    "tags": [
      "interface",
      "library",
      "prologue"
    ],
    "description": "Interface for Nim.",
    "license": "Apache-2.0",
    "web": "https://github.com/xflywind/shene"
  },
  {
    "name": "subnet",
    "url": "https://github.com/jiro4989/subnet",
    "method": "git",
    "tags": [
      "subnet",
      "ip",
      "cli",
      "command"
    ],
    "description": "subnet prints subnet mask in human readable.",
    "license": "MIT",
    "web": "https://github.com/jiro4989/subnet"
  },
  {
    "name": "norx",
    "url": "https://github.com/gokr/norx",
    "method": "git",
    "tags": [
      "game",
      "engine",
      "2d",
      "library",
      "wrapper"
    ],
    "description": "A wrapper of the ORX 2.5D game engine",
    "license": "Zlib",
    "web": "https://github.com/gokr/norx"
  },
  {
    "name": "jeknil",
    "url": "https://github.com/Knaque/jeknil",
    "method": "git",
    "tags": [
      "web",
      "binary",
      "blog",
      "markdown",
      "html"
    ],
    "description": "A blog post generator for people with priorities.",
    "license": "CC0-1.0",
    "web": "https://github.com/Knaque/jeknil"
  },
  {
    "name": "mime",
    "url": "https://github.com/enthus1ast/nimMime",
    "method": "git",
    "tags": [
      "mime",
      "email",
      "mail",
      "attachment"
    ],
    "description": "Library for attaching files to emails.",
    "license": "MIT",
    "web": "https://github.com/enthus1ast/nimMime"
  },
  {
    "name": "Echon",
    "url": "https://github.com/eXodiquas/Echon",
    "method": "git",
    "tags": [
      "generative",
      "l-system",
      "fractal",
      "art"
    ],
    "description": "A small package to create lindenmayer-systems or l-systems.",
    "license": "MIT",
    "web": "https://github.com/eXodiquas/Echon"
  },
  {
    "name": "nimrcon",
    "url": "https://github.com/mcilya/nimrcon",
    "method": "git",
    "tags": [
      "rcon",
      "client",
      "library"
    ],
    "description": "Simple RCON client in Nim lang.",
    "license": "MIT",
    "web": "https://github.com/mcilya/nimrcon"
  },
  {
    "name": "zfplugs",
    "url": "https://github.com/zendbit/nim.zfplugs",
    "method": "git",
    "tags": [
      "web",
      "http",
      "framework",
      "api",
      "asynchttpserver",
      "plugins"
    ],
    "description": "This is the plugins for the zfcore framework https://github.com/zendbit/nim.zfcore",
    "license": "BSD",
    "web": "https://github.com/zendbit/nim.zfplugs"
  },
  {
    "name": "hldiff",
    "url": "https://github.com/c-blake/hldiff",
    "method": "git",
    "tags": [
      "difflib",
      "diff",
      "terminal",
      "text",
      "color",
      "colors",
      "colorize",
      "highlight",
      "highlighting"
    ],
    "description": "A highlighter for diff -u-like output & port of Python difflib",
    "license": "MIT/ISC",
    "web": "https://github.com/c-blake/hldiff"
  },
  {
    "name": "mctranslog",
    "url": "https://github.com/abbeymart/mctranslog",
    "method": "git",
    "tags": [
      "transaction",
      "audit",
      "log"
    ],
    "description": "mctranslog - Transaction Log Package",
    "license": "MIT",
    "web": "https://github.com/abbeymart/mctranslog"
  },
  {
    "name": "base64_decoder",
    "url": "https://github.com/momeemt/base64_cui",
    "method": "git",
    "tags": [
      "base64",
      "cui",
      "tool"
    ],
    "description": "base64 cui",
    "license": "MIT",
    "web": "https://github.com/momeemt/base64_cui"
  },
  {
    "name": "nimnews",
    "url": "https://github.com/mildred/nimnews",
    "method": "git",
    "tags": [
      "nntp",
      "newsgroups"
    ],
    "description": "Immature Newsgroup NNTP server using SQLite as backend",
    "license": "GPL-3.0",
    "web": "https://github.com/mildred/nimnews"
  },
  {
    "name": "zopflipng",
    "url": "https://github.com/bung87/zopflipng",
    "method": "git",
    "tags": [
      "image",
      "processing",
      "png",
      "optimization"
    ],
    "description": "zopflipng-like png optimization",
    "license": "MIT",
    "web": "https://github.com/bung87/zopflipng"
  },
  {
    "name": "ms",
    "url": "https://github.com/fox-cat/ms",
    "method": "git",
    "tags": [
      "library",
      "time",
      "format",
      "ms"
    ],
    "description": "Convert various time formats to milliseconds",
    "license": "MIT",
    "web": "https://fox-cat.github.io/ms/",
    "doc": "https://fox-cat.github.io/ms/"
  },
  {
    "name": "calendar",
    "url": "https://github.com/adam-mcdaniel/calendar",
    "method": "git",
    "tags": [
      "time",
      "calendar",
      "library"
    ],
    "description": "A tiny calendar program",
    "license": "MIT",
    "web": "https://github.com/adam-mcdaniel/calendar"
  },
  {
    "name": "hayaa",
    "url": "https://github.com/angus-lherrou/hayaa",
    "method": "git",
    "tags": [
      "conway",
      "game",
      "life"
    ],
    "description": "Conway's Game of Life implemented in Nim",
    "license": "MIT",
    "web": "https://github.com/angus-lherrou/hayaa"
  },
  {
    "name": "wepoll",
    "url": "https://github.com/xflywind/wepoll",
    "method": "git",
    "tags": [
      "epoll",
      "windows",
      "wrapper"
    ],
    "description": "Windows epoll wrapper.",
    "license": "MIT",
    "web": "https://github.com/xflywind/wepoll"
  },
  {
    "name": "nim_midi",
    "url": "https://github.com/jerous86/nim_midi",
    "method": "git",
    "tags": [
      "midi",
      "library"
    ],
    "description": "Read and write midi files",
    "license": "MIT",
    "web": "https://github.com/jerous86/nim_midi"
  },
  {
    "name": "geometryutils",
    "url": "https://github.com/pseudo-random/geometryutils",
    "method": "git",
    "tags": [
      "library",
      "geometry",
      "math",
      "utilities",
      "graphics",
      "rendering",
      "3d",
      "2d"
    ],
    "description": "A collection of geometry utilities for nim",
    "license": "MIT",
    "web": "https://github.com/pseudo-random/geometryutils"
  },
  {
    "name": "desim",
    "url": "http://github.com/jayvanderwall/desim",
    "method": "git",
    "tags": [
      "library",
      "modeling",
      "discrete",
      "event",
      "simulation",
      "simulator"
    ],
    "description": "A lightweight discrete event simulator",
    "license": "MIT",
    "web": "http://github.com/jayvanderwall/desim"
  },
  {
    "name": "NimpleHTTPServer",
    "url": "https://github.com/Hydra820/NimpleHTTPServer",
    "method": "git",
    "tags": [
      "Simple",
      "HTTP",
      "Server"
    ],
    "description": "SimpleHTTPServer module based on net sockets",
    "license": "HYDRA",
    "web": "https://github.com/Hydra820/NimpleHTTPServer"
  },
  {
    "name": "hmisc",
    "url": "https://github.com/haxscramper/hmisc",
    "method": "git",
    "tags": [
      "macro",
      "template"
    ],
    "description": "Collection of helper utilities",
    "license": "Apache-2.0",
    "web": "https://github.com/haxscramper/hmisc"
  },
  {
    "name": "SMBExec",
    "url": "https://github.com/elddy/SMB-Nim",
    "method": "git",
    "tags": [
      "SMB",
      "Pass-The-Hash",
      "NTLM",
      "Windows"
    ],
    "description": "Nim-SMBExec - SMBExec implementation in Nim",
    "license": "GPL-3.0",
    "web": "https://github.com/elddy/SMB-Nim"
  },
  {
    "name": "nimtrs",
    "url": "https://github.com/haxscramper/nimtrs",
    "method": "git",
    "tags": [
      "term-rewriting",
      "unification",
      "pattern-matching",
      "macro",
      "ast",
      "template"
    ],
    "description": "Nim term rewriting system",
    "license": "Apache-2.0",
    "web": "https://github.com/haxscramper/nimtrs"
  },
  {
    "name": "hparse",
    "url": "https://github.com/haxscramper/hparse",
    "method": "git",
    "tags": [
      "parser-generator",
      "parsing",
      "ebnf-grammar",
      "ll(*)",
      "ast"
    ],
    "description": "Text parsing utilities",
    "license": "Apache-2.0",
    "web": "https://github.com/haxscramper/hparse"
  },
  {
    "name": "hpprint",
    "url": "https://github.com/haxscramper/hpprint",
    "method": "git",
    "tags": [
      "pretty-printing"
    ],
    "description": "Pretty-printer",
    "license": "Apache-2.0",
    "web": "https://github.com/haxscramper/hpprint"
  },
  {
    "name": "hasts",
    "url": "https://github.com/haxscramper/hasts",
    "method": "git",
    "tags": [
      "wrapper",
      "graphviz",
      "html",
      "latex"
    ],
    "description": "AST for various languages",
    "license": "Apache-2.0",
    "web": "https://github.com/haxscramper/hasts"
  },
  {
    "name": "hdrawing",
    "url": "https://github.com/haxscramper/hdrawing",
    "method": "git",
    "tags": [
      "pretty-printing"
    ],
    "description": "Simple shape drawing",
    "license": "Apache-2.0",
    "web": "https://github.com/haxscramper/hdrawing"
  },
  {
    "name": "ngspice",
    "url": "https://github.com/haxscramper/ngspice",
    "method": "git",
    "tags": [
      "analog-circuit",
      "circuit",
      "simulation",
      "ngspice"
    ],
    "description": "Analog electronic circuit simiulator library",
    "license": "Apache-2.0",
    "web": "https://github.com/haxscramper/ngspice"
  },
  {
    "name": "cmark",
    "url": "https://github.com/zengxs/nim-cmark",
    "method": "git",
    "tags": [
      "library",
      "wrapper",
      "cmark",
      "commonmark",
      "markdown"
    ],
    "description": "libcmark wrapper for Nim",
    "license": "Apache-2.0",
    "web": "https://github.com/zengxs/nim-cmark"
  },
  {
    "name": "psutilim",
    "url": "https://github.com/KittyTechnoProgrammer/psutilim",
    "method": "git",
    "tags": [
      "psutilim",
      "nim",
      "psutils",
      "psutil"
    ],
    "description": "Updated psutil module from https://github.com/johnscillieri/psutil-nim",
    "license": "MIT",
    "web": "https://github.com/KittyTechnoProgrammer/psutilim",
    "doc": "https://github.com/KittyTechnoProgrammer/psutilim"
  },
  {
    "name": "ioselectors",
    "url": "https://github.com/xflywind/ioselectors",
    "method": "git",
    "tags": [
      "selectors",
      "epoll",
      "io"
    ],
    "description": "Selectors extension.",
    "license": "Apache-2.0",
    "web": "https://github.com/xflywind/ioselectors"
  },
  {
    "name": "nwatchdog",
    "url": "https://github.com/zendbit/nim.nwatchdog",
    "method": "git",
    "tags": [
      "watchdog",
      "files",
      "io"
    ],
    "description": "Simple watchdog (watch file changes modified, deleted, created) in nim lang.",
    "license": "BSD",
    "web": "https://github.com/zendbit/nim.nwatchdog"
  },
  {
    "name": "logue",
    "url": "https://github.com/planety/logue",
    "method": "git",
    "tags": [
      "cli",
      "prologue",
      "web"
    ],
    "description": "Command line tools for Prologue.",
    "license": "Apache-2.0",
    "web": "https://github.com/planety/logue"
  },
  {
    "name": "httpx",
    "url": "https://github.com/xflywind/httpx",
    "method": "git",
    "tags": [
      "web",
      "server",
      "prologue"
    ],
    "description": "A super-fast epoll-backed and parallel HTTP server.",
    "license": "MIT",
    "web": "https://github.com/xflywind/httpx"
  },
  {
    "name": "meow",
    "url": "https://github.com/disruptek/meow",
    "method": "git",
    "tags": [
      "meow",
      "hash"
    ],
    "description": "meowhash wrapper for Nim",
    "license": "MIT",
    "web": "https://github.com/disruptek/meow"
  },
  {
    "name": "noisy",
    "url": "https://github.com/guzba/noisy",
    "method": "git",
    "tags": [
      "perlin",
      "simplex",
      "noise"
    ],
    "description": "Simple noise generation.",
    "license": "MIT",
    "web": "https://github.com/guzba/noisy"
  },
  {
    "name": "battery_widget",
    "url": "https://github.com/Cu7ious/nim-battery-widget",
    "method": "git",
    "tags": [
      "rompt-widget",
      "battery-widget"
    ],
    "description": "Battery widget for command prompt. Written in Nim",
    "license": "GPL-3.0",
    "web": "https://github.com/Cu7ious/nim-battery-widget"
  },
  {
    "name": "parasound",
    "url": "https://github.com/paranim/parasound",
    "method": "git",
    "tags": [
      "audio",
      "sound"
    ],
    "description": "A library for playing audio files",
    "license": "Public Domain"
  },
  {
    "name": "paramidi",
    "url": "https://github.com/paranim/paramidi",
    "method": "git",
    "tags": [
      "midi",
      "synthesizer"
    ],
    "description": "A library for making MIDI music",
    "license": "Public Domain"
  },
  {
    "name": "paramidi_soundfonts",
    "url": "https://github.com/paranim/paramidi_soundfonts",
    "method": "git",
    "tags": [
      "midi",
      "soundfonts"
    ],
    "description": "Soundfonts for paramidi",
    "license": "Public Domain"
  },
  {
    "name": "toml_serialization",
    "url": "https://github.com/status-im/nim-toml-serialization",
    "method": "git",
    "tags": [
      "library",
      "toml",
      "serialization",
      "parser"
    ],
    "description": "Flexible TOML serialization [not] relying on run-time type information",
    "license": "Apache License 2.0",
    "web": "https://github.com/status-im/nim-toml-serialization"
  },
  {
    "name": "protobuf_serialization",
    "url": "https://github.com/status-im/nim-protobuf-serialization",
    "method": "git",
    "tags": [
      "library",
      "protobuf",
      "serialization",
      "proto2",
      "proto3"
    ],
    "description": "Protobuf implementation compatible with the nim-serialization framework.",
    "license": "Apache License 2.0",
    "web": "https://github.com/status-im/nim-protobuf-serialization"
  },
  {
    "name": "opentrivadb",
    "alias": "opentdb"
  },
  {
    "name": "opentdb",
    "url": "https://github.com/ire4ever1190/nim-opentmdb",
    "method": "git",
    "tags": [
      "wrapper",
      "library",
      "quiz",
      "api"
    ],
    "description": "Wrapper around the open trivia db api",
    "license": "MIT",
    "web": "https://github.com/ire4ever1190/nim-opentmdb",
    "doc": "https://ire4ever1190.github.io/nim-opentmdb/opentdb.html"
  },
  {
    "name": "dnsstamps",
    "url": "https://github.com/alaviss/dnsstamps",
    "method": "git",
    "tags": [
      "dns",
      "dnscrypt",
      "dns-over-https",
      "dns-over-tls"
    ],
    "description": "An implementation of DNS server stamps in Nim",
    "license": "MPL-2.0",
    "web": "https://github.com/alaviss/dnsstamps"
  },
  {
    "name": "amysql",
    "url": "https://github.com/bung87/amysql",
    "method": "git",
    "tags": [
      "async",
      "mysql",
      "client",
      "connector",
      "driver"
    ],
    "description": "Async MySQL Connector write in pure Nim.",
    "license": "MIT",
    "web": "https://github.com/bung87/amysql"
  },
  {
    "name": "pathname",
    "url": "https://github.com/RaimundHuebel/nimpathname",
    "method": "git",
    "tags": [
      "library",
      "pathname",
      "file_utils",
      "filesystem"
    ],
    "description": "Library to support work with pathnames in Windows and Posix-based systems. Inspired by Rubies pathname.",
    "license": "MIT",
    "web": "https://github.com/RaimundHuebel/nimpathname"
  },
  {
    "name": "miter",
    "url": "https://github.com/rafmst/miter",
    "method": "git",
    "tags": [
      "binary",
      "tool",
      "cli"
    ],
    "description": "Ratio calculator on your terminal",
    "license": "MIT",
    "web": "https://github.com/rafmst/miter"
  },
  {
    "name": "jq",
    "url": "https://github.com/alialrahahleh/fjq",
    "method": "git",
    "tags": [
      "json",
      "bin",
      "parser"
    ],
    "description": "Fast JSON parser",
    "license": "BSD-3-Clause",
    "web": "https://github.com/alialrahahleh/fjq"
  },
  {
    "name": "mike",
    "url": "https://github.com/ire4ever1190/mike",
    "method": "git",
    "tags": [
      "web",
      "library",
      "rest",
      "framework",
      "simple"
    ],
    "description": "A very simple micro web framework",
    "license": "MIT",
    "web": "https://github.com/ire4ever1190/mike"
  },
  {
    "name": "timerwheel",
    "url": "https://github.com/xflywind/timerwheel",
    "method": "git",
    "tags": [
      "timer",
      "timerwheel",
      "prologue"
    ],
    "description": "A high performance timer based on timerwheel for Nim.",
    "license": "Apache-2.0",
    "web": "https://github.com/xflywind/timerwheel"
  },
  {
    "name": "hcparse",
    "url": "https://github.com/haxscramper/hcparse",
    "method": "git",
    "tags": [
      "c++-parser",
      "c++",
      "interop",
      "wrapper"
    ],
    "description": "High-level nim wrapper for C/C++ parsing",
    "license": "Apache-2.0",
    "web": "https://github.com/haxscramper/hcparse"
  },
  {
    "name": "layonara_nwn",
    "url": "https://github.com/plenarius/layonara_nwn",
    "method": "git",
    "tags": [
      "layonara",
      "nwn",
      "builder",
      "helper",
      "functions"
    ],
    "description": "Various Layonara related functions for NWN Development",
    "license": "MIT",
    "web": "https://github.com/plenarius/layonara_nwn"
  },
  {
    "name": "simpleflake",
    "url": "https://github.com/aisk/simpleflake.nim",
    "method": "git",
    "tags": [
      "simpleflake",
      "id",
      "id-generator",
      "library"
    ],
    "description": "Simpleflake for nim",
    "license": "MIT",
    "web": "https://github.com/aisk/simpleflake.nim"
  },
  {
    "name": "hnimast",
    "url": "https://github.com/haxscramper/hnimast",
    "method": "git",
    "tags": [
      "ast",
      "macro"
    ],
    "description": "User-friendly wrapper for nim ast",
    "license": "Apache-2.0",
    "web": "https://github.com/haxscramper/hnimast"
  },
  {
    "name": "symbolicnim",
    "url": "https://github.com/HugoGranstrom/symbolicnim",
    "method": "git",
    "tags": [
      "symbolic",
      "math",
      "derivative",
      "algebra"
    ],
    "description": "A symbolic library written purely in Nim with the ability to compile expressions into efficient functions.",
    "license": "MIT",
    "web": "https://github.com/HugoGranstrom/symbolicnim"
  },
  {
    "name": "spinner",
    "url": "https://github.com/Knaque/spinner",
    "method": "git",
    "tags": [
      "ui",
      "gui",
      "toolkit",
      "companion",
      "fidget"
    ],
    "description": "Prebuilt components for the Fidget GUI library.",
    "license": "MIT",
    "web": "https://github.com/Knaque/spinner"
  },
  {
    "name": "fsnotify",
    "url": "https://github.com/xflywind/fsnotify",
    "method": "git",
    "tags": [
      "os",
      "watcher",
      "prologue"
    ],
    "description": "A file system monitor in Nim.",
    "license": "Apache-2.0",
    "web": "https://github.com/xflywind/fsnotify"
  },
  {
    "name": "xio",
    "url": "https://github.com/xflywind/async",
    "method": "git",
    "tags": [
      "net",
      "os",
      "prologue"
    ],
    "description": "Cross platform system API for os and net.",
    "license": "Apache-2.0",
    "web": "https://github.com/xflywind/async"
  },
  {
    "name": "once",
    "url": "https://git.sr.ht/~euantorano/once.nim",
    "method": "git",
    "tags": [
      "once",
      "threading"
    ],
    "description": "Once provides a type that will enforce that a callback is invoked only once.",
    "license": "BSD3",
    "web": "https://git.sr.ht/~euantorano/once.nim"
  },
  {
    "name": "blackvas_cli",
    "url": "https://github.com/momeemt/BlackvasCli",
    "method": "git",
    "tags": [
      "blackvas",
      "web",
      "cli"
    ],
    "description": "The Blackvas CLI",
    "license": "MIT",
    "web": "https://github.com/momeemt/BlackvasCli"
  },
  {
    "name": "Blackvas",
    "url": "https://github.com/momeemt/Blackvas",
    "method": "git",
    "tags": [
      "canvas",
      "html",
      "html5",
      "javascript",
      "web",
      "framework"
    ],
    "description": "declarative UI framework for building Canvas",
    "license": "MIT",
    "web": "https://github.com/momeemt/Blackvas"
  },
  {
    "name": "binstreams",
    "url": "https://github.com/johnnovak/nim-binstreams",
    "method": "git",
    "tags": [
      "streams",
      "library",
      "endianness",
      "io"
    ],
    "description": "Endianness aware stream I/O for Nim",
    "license": "WTFPL",
    "web": "https://github.com/johnnovak/nim-binstreams"
  },
  {
    "name": "asciitext",
    "url": "https://github.com/Himujjal/asciitextNim",
    "method": "git",
    "tags": [
      "ascii",
      "web",
      "c",
      "library",
      "nim",
      "cli"
    ],
    "description": "Ascii Text allows you to print large ASCII fonts for the console and for the web",
    "license": "MIT",
    "web": "https://github.com/Himujjal/asciitextNim"
  },
  {
    "name": "qwertycd",
    "url": "https://github.com/minefuto/qwertycd",
    "method": "git",
    "tags": [
      "terminal",
      "console",
      "command-line"
    ],
    "description": "Terminal UI based cd command",
    "license": "MIT",
    "web": "https://github.com/minefuto/qwertycd"
  },
  {
    "name": "vector",
    "url": "https://github.com/tontinton/vector",
    "method": "git",
    "tags": [
      "vector",
      "memory",
      "library"
    ],
    "description": "Simple reallocating vector",
    "license": "MIT",
    "web": "https://github.com/tontinton/vector"
  },
  {
    "name": "clapfn",
    "url": "https://github.com/oliversandli/clapfn",
    "method": "git",
    "tags": [
      "cli",
      "library",
      "parser"
    ],
    "description": "A fast and simple command line argument parser inspired by Python's argparse.",
    "license": "MIT",
    "web": "https://github.com/oliversandli/clapfn"
  },
  {
    "name": "packets",
    "url": "https://github.com/Q-Master/packets.nim",
    "method": "git",
    "tags": [
      "serializtion",
      "deserialization",
      "marshal"
    ],
    "description": "Declarative packets system for serializing/deserializing and marshalling",
    "license": "MIT",
    "web": "https://github.com/Q-Master/packets.nim"
  },
  {
    "name": "Neel",
    "url": "https://github.com/Niminem/Neel",
    "method": "git",
    "tags": [
      "gui",
      "nim",
      "desktop-app",
      "electron",
      "electron-app",
      "desktop-application",
      "nim-language",
      "nim-lang",
      "gui-application"
    ],
    "description": "A Nim library for making lightweight Electron-like HTML/JS GUI apps, with full access to Nim capabilities.",
    "license": "MIT",
    "web": "https://github.com/Niminem/Neel"
  },
  {
    "name": "marggers",
    "url": "https://github.com/hlaaftana/marggers",
    "method": "git",
    "tags": [
      "markdown",
      "parser",
      "library",
      "html"
    ],
    "description": "dialect of Markdown in pure Nim with focus on HTML output",
    "license": "MIT",
    "web": "https://github.com/hlaaftana/marggers",
    "doc": "https://hlaaftana.github.io/marggers/marggers.html"
  },
  {
    "name": "dual",
    "url": "https://github.com/drjdn/nim_dual",
    "method": "git",
    "tags": [
      "math",
      "library"
    ],
    "description": "Implementation of dual numbers",
    "license": "MIT",
    "web": "https://github.com/drjdn/nim_dual"
  },
  {
    "name": "websocketx",
    "url": "https://github.com/xflywind/websocketx",
    "method": "git",
    "tags": [
      "httpx",
      "prologue",
      "web"
    ],
    "description": "Websocket for httpx.",
    "license": "MIT",
    "web": "https://github.com/xflywind/websocketx"
  },
  {
    "name": "nimp",
    "url": "https://github.com/c-blake/nimp",
    "method": "git",
    "tags": [
      "app",
      "binary",
      "package",
      "manager",
      "cli",
      "nimble"
    ],
    "description": "A package manager that delegates to package authors",
    "license": "MIT/ISC",
    "web": "https://github.com/c-blake/nimp"
  },
  {
    "name": "constructor",
    "url": "https://github.com/beef331/constructor",
    "method": "git",
    "tags": [
      "nim",
      "utillity",
      "macros",
      "object",
      "events"
    ],
    "description": "Nim macros to aid in object construction including event programming, and constructors.",
    "license": "MIT"
  },
  {
    "name": "fpn",
    "url": "https://gitlab.com/lbartoletti/fpn",
    "method": "git",
    "tags": [
      "fixed point",
      "number",
      "math"
    ],
    "description": "A fixed point number library in pure Nim.",
    "license": "MIT",
    "web": "https://gitlab.com/lbartoletti/fpn"
  },
  {
    "name": "oblivion",
    "url": "https://github.com/sealmove/oblivion",
    "method": "git",
    "tags": [
      "cli",
      "alias",
      "binary"
    ],
    "description": "Shell command manager",
    "license": "MIT",
    "web": "https://github.com/sealmove/oblivion"
  },
  {
    "name": "zippy",
    "url": "https://github.com/guzba/zippy",
    "method": "git",
    "tags": [
      "compression",
      "zlib",
      "zip",
      "deflate"
    ],
    "description": "In-progress pure Nim implementation of deflate and zlib.",
    "license": "MIT",
    "web": "https://github.com/guzba/zippy"
  },
  {
    "name": "edlib",
    "url": "https://github.com/bio-nim/nim-edlib",
    "method": "git",
    "description": "Nim wrapper for edlib",
    "license": "BSD-3",
    "web": "https://github.com/Martinsos/edlib",
    "tags": [
      "cpp",
      "bioinformatics"
    ]
  },
  {
    "name": "nimpass",
    "url": "https://github.com/xioren/NimPass",
    "method": "git",
    "tags": [
      "password",
      "passphrase",
      "passgen",
      "pass",
      "pw",
      "security"
    ],
    "description": "quickly generate cryptographically secure passwords and phrases",
    "license": "MIT",
    "web": "https://github.com/xioren/NimPass"
  },
  {
    "name": "netTest",
    "url": "https://github.com/blmvxer/netTest",
    "method": "git",
    "tags": [
      "library",
      "web",
      "network"
    ],
    "description": "Connection Test for Nim Web Applications",
    "license": "MIT",
    "web": "https://github.com/blmvxer/netTest"
  },
  {
    "name": "highlight",
    "url": "https://github.com/RaimundHuebel/nimhighlight",
    "method": "git",
    "tags": [
      "cli",
      "tool",
      "highlighting",
      "colorizing"
    ],
    "description": "Tool/Lib to highlight text in CLI by using regular expressions.",
    "license": "MIT",
    "web": "https://github.com/RaimundHuebel/nimhighlight"
  },
  {
    "name": "nimTiingo",
    "url": "https://github.com/rolandgg/nimTiingo",
    "method": "git",
    "tags": [
      "Tiingo",
      "StockAPI"
    ],
    "description": "Tiingo",
    "license": "MIT",
    "web": "https://github.com/rolandgg/nimTiingo"
  },
  {
    "name": "wpspin",
    "url": "https://github.com/drygdryg/wpspin-nim",
    "method": "git",
    "tags": [
      "security",
      "network",
      "wireless",
      "wifi",
      "wps",
      "tool"
    ],
    "description": "Full-featured WPS PIN generator",
    "license": "MIT",
    "web": "https://github.com/drygdryg/wpspin-nim"
  },
  {
    "name": "FastKiss",
    "url": "https://github.com/mrhdias/fastkiss",
    "method": "git",
    "tags": [
      "fastcgi",
      "framework",
      "web"
    ],
    "description": "FastCGI Web Framework for Nim.",
    "license": "MIT",
    "web": "https://github.com/mrhdias/fastkiss"
  },
  {
    "name": "rabbit",
    "url": "https://github.com/Knaque/rabbit",
    "method": "git",
    "tags": [
      "library",
      "chroma",
      "color",
      "theme"
    ],
    "description": "The Hundred Rabbits theme ecosystem brought to Nim.",
    "license": "MIT",
    "web": "https://github.com/Knaque/rabbit"
  },
  {
    "name": "eachdo",
    "url": "https://github.com/jiro4989/eachdo",
    "method": "git",
    "tags": [
      "cli",
      "shell",
      "exec",
      "loop"
    ],
    "description": "eachdo executes commands with each multidimensional values",
    "license": "MIT",
    "web": "https://github.com/jiro4989/eachdo"
  },
  {
    "name": "classes",
    "url": "https://github.com/jjv360/nim-classes",
    "method": "git",
    "tags": [
      "class",
      "classes",
      "macro",
      "oop",
      "super"
    ],
    "description": "Adds class support to Nim.",
    "license": "MIT",
    "web": "https://github.com/jjv360/nim-classes"
  },
  {
    "name": "sampleTodoList",
    "url": "https://github.com/momeemt/SampleTodoList",
    "method": "git",
    "tags": [
      "todo",
      "app",
      "cui"
    ],
    "description": "Sample Todo List Application",
    "license": "MIT",
    "web": "https://github.com/momeemt/SampleTodoList"
  },
  {
    "name": "ffpass",
    "url": "https://github.com/bunkford/ffpass",
    "method": "git",
    "tags": [
      "automotive",
      "api"
    ],
    "description": "Api Calls for Ford vehicles equipped with the fordpass app.",
    "license": "MIT",
    "web": "https://github.com/bunkford/ffpass",
    "doc": "https://bunkford.github.io/ffpass/docs/ffpass.html"
  },
  {
    "name": "ssh2",
    "url": "https://github.com/ba0f3/ssh2.nim",
    "method": "git",
    "tags": [
      "ssh2",
      "libssh",
      "scp",
      "ssh",
      "sftp"
    ],
    "description": "SSH, SCP and SFTP client for Nim",
    "license": "MIT",
    "web": "https://github.com/ba0f3/ssh2.nim"
  },
  {
    "name": "servy",
    "url": "https://github.com/xmonader/nim-servy",
    "method": "git",
    "tags": [
      "webframework",
      "microwebframework",
      "async",
      "httpserver"
    ],
    "description": "a down to earth webframework in nim",
    "license": "MIT",
    "web": "https://github.com/xmonader/nim-servy"
  },
  {
    "name": "canonicaljson",
    "url": "https://github.com/jackhftang/canonicaljson.nim",
    "method": "git",
    "tags": [
      "json",
      "serialization",
      "canonicalization"
    ],
    "description": "Canonical JSON according to RFC8785",
    "license": "MIT",
    "web": "https://github.com/jackhftang/canonicaljson.nim"
  },
  {
    "name": "nimvisa",
    "url": "https://github.com/leeooox/nimvisa",
    "method": "git",
    "tags": [
      "wrapper"
    ],
    "description": "nimvisa is C wrapper for NI-VISA instrument control library",
    "license": "MIT",
    "web": "https://github.com/leeooox/nimvisa"
  },
  {
<<<<<<< HEAD
    "name": "midio_ui",
    "url": "https://github.com/nortero-code/midio-ui",
    "method": "git",
    "tags": [
      "gui",
      "web",
      "cross-platform",
      "library",
      "reactive",
      "observables",
      "dsl"
    ],
    "description": "The Midio UI library",
    "license": "MIT",
    "web": "https://github.com/nortero-code/midio-ui"
=======
    "name": "httpstat",
    "url": "https://github.com/ucpr/httpstat",
    "method": "git",
    "tags": [
      "curl",
      "httpstat",
      "nim"
    ],
    "description": "curl statistics made simple ",
    "license": "MIT",
    "web": "https://github.com/ucpr/httpstat"
>>>>>>> 548710ad
  }
]<|MERGE_RESOLUTION|>--- conflicted
+++ resolved
@@ -20112,6 +20112,23 @@
     "web": "https://github.com/xmonader/nim-servy"
   },
   {
+    "name": "midio_ui",
+    "url": "https://github.com/nortero-code/midio-ui",
+    "method": "git",
+    "tags": [
+      "gui",
+      "web",
+      "cross-platform",
+      "library",
+      "reactive",
+      "observables",
+      "dsl"
+    ],
+    "description": "The Midio UI library",
+    "license": "MIT",
+    "web": "https://github.com/nortero-code/midio-ui"
+  },
+  {
     "name": "canonicaljson",
     "url": "https://github.com/jackhftang/canonicaljson.nim",
     "method": "git",
@@ -20136,23 +20153,6 @@
     "web": "https://github.com/leeooox/nimvisa"
   },
   {
-<<<<<<< HEAD
-    "name": "midio_ui",
-    "url": "https://github.com/nortero-code/midio-ui",
-    "method": "git",
-    "tags": [
-      "gui",
-      "web",
-      "cross-platform",
-      "library",
-      "reactive",
-      "observables",
-      "dsl"
-    ],
-    "description": "The Midio UI library",
-    "license": "MIT",
-    "web": "https://github.com/nortero-code/midio-ui"
-=======
     "name": "httpstat",
     "url": "https://github.com/ucpr/httpstat",
     "method": "git",
@@ -20164,6 +20164,5 @@
     "description": "curl statistics made simple ",
     "license": "MIT",
     "web": "https://github.com/ucpr/httpstat"
->>>>>>> 548710ad
   }
 ]