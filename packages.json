[
  {
    "name": "filesize",
    "url": "https://github.com/sergiotapia/filesize",
    "method": "git",
    "tags": [
      "filesize",
      "size"
    ],
    "description": "A Nim package to convert filesizes into other units, and turns filesizes into human readable strings.",
    "license": "MIT",
    "web": "https://github.com/sergiotapia/filesize",
    "doc": "https://github.com/sergiotapia/filesize"
  },
  {
    "name": "argon2_bind",
    "url": "https://github.com/D-Nice/argon2_bind",
    "method": "git",
    "tags": [
      "argon2",
      "kdf",
      "hash",
      "crypto",
      "phc",
      "c",
      "ffi",
      "cryptography"
    ],
    "description": "Bindings to the high-level Argon2 C API",
    "license": "Apache-2.0",
    "web": "https://github.com/D-Nice/argon2_bind",
    "doc": "https://d-nice.github.io/argon2_bind/"
  },
  {
    "name": "nbaser",
    "url": "https://github.com/D-Nice/nbaser",
    "method": "git",
    "tags": [
      "encode",
      "decode",
      "base",
      "unicode",
      "base58",
      "base-x"
    ],
    "description": "Encode/decode arbitrary unicode bases from size 2 to 256",
    "license": "Apache-2.0",
    "web": "https://github.com/D-Nice/nbaser",
    "doc": "https://d-nice.github.io/nbaser/"
  },
  {
    "name": "nio",
    "url": "https://github.com/KayraG/nio",
    "method": "git",
    "tags": [
      "server",
      "framework",
      "express",
      "http",
      "library"
    ],
    "description": "A Mini Server Framework for Nim language",
    "license": "MIT",
    "web": "https://github.com/KayraG/nio"
  },
  {
    "name": "decisiontree",
    "url": "https://github.com/Michedev/DecisionTreeNim",
    "method": "git",
    "tags": [
      "Decision tree",
      "Machine learning",
      "Random forest",
      "CART"
    ],
    "description": "Decision tree and Random forest CART implementation in Nim",
    "license": "GPL-3.0",
    "web": "https://github.com/Michedev/DecisionTreeNim"
  },
  {
    "name": "tsv2json",
    "url": "https://github.com/hectormonacci/tsv2json",
    "method": "git",
    "tags": [
      "TSV",
      "JSON"
    ],
    "description": "Turn TSV file or stream into JSON file or stream",
    "license": "MIT",
    "web": "https://github.com/hectormonacci/tsv2json"
  },
  {
    "name": "nimler",
    "url": "https://github.com/wltsmrz/nimler",
    "method": "git",
    "tags": [
      "Erlang",
      "Elixir"
    ],
    "description": "Erlang/Elixir NIFs for nim",
    "license": "MIT",
    "web": "https://github.com/wltsmrz/nimler"
  },
  {
    "name": "zstd",
    "url": "https://github.com/wltsmrz/nim_zstd",
    "method": "git",
    "tags": [
      "zstd",
      "compression"
    ],
    "description": "Bindings for zstd",
    "license": "MIT",
    "web": "https://github.com/wltsmrz/nim_zstd"
  },
  {
    "name": "QuickJS4nim",
    "url": "https://github.com/ImVexed/quickjs4nim",
    "method": "git",
    "tags": [
      "QuickJS",
      "Javascript",
      "Runtime",
      "Wrapper"
    ],
    "description": "A QuickJS wrapper for Nim",
    "license": "MIT",
    "web": "https://github.com/ImVexed/quickjs4nim"
  },
  {
    "name": "BitVector",
    "url": "https://github.com/MarcAzar/BitVector",
    "method": "git",
    "tags": [
      "Bit",
      "Array",
      "Vector",
      "Bloom"
    ],
    "description": "A high performance Nim implementation of BitVector with base SomeUnsignedInt(i.e: uint8-64) with support for slices, and seq supported operations",
    "license": "MIT",
    "web": "https://marcazar.github.io/BitVector"
  },
  {
    "name": "RollingHash",
    "url": "https://github.com/MarcAzar/RollingHash",
    "method": "git",
    "tags": [
      "Cyclic",
      "Hash",
      "BuzHash",
      "Rolling",
      "Rabin",
      "Karp",
      "CRC",
      "Fingerprint",
      "n-gram"
    ],
    "description": "A high performance Nim implementation of a Cyclic Polynomial Hash, aka BuzHash, and the Rabin-Karp algorithm",
    "license": "MIT",
    "web": "https://marcazar.github.io/RollingHash"
  },
  {
    "name": "BipBuffer",
    "url": "https://github.com/MarcAzar/BipBuffer",
    "method": "git",
    "tags": [
      "Bip Buffer",
      "Circular",
      "Ring",
      "Buffer",
      "nim"
    ],
    "description": "A Nim implementation of Simon Cooke's Bip Buffer. A type of circular buffer ensuring contiguous blocks of memory",
    "license": "MIT",
    "web": "https://marcazar.github.io/BipBuffer"
  },
  {
    "name": "whip",
    "url": "https://github.com/mattaylor/whip",
    "method": "git",
    "tags": [
      "http",
      "rest",
      "server",
      "httpbeast",
      "nest",
      "fast"
    ],
    "description": "Whip is high performance web application server based on httpbeast a nest for redix tree based routing with some extra opmtizations.",
    "license": "MIT",
    "web": "https://github.com/mattaylor/whip"
  },
  {
    "name": "elvis",
    "url": "https://github.com/mattaylor/elvis",
    "method": "git",
    "tags": [
      "operator",
      "elvis",
      "ternary",
      "template",
      "truthy",
      "falsy",
      "exception",
      "none",
      "null",
      "nil",
      "0",
      "NaN",
      "coalesce"
    ],
    "description": "The elvis package implements a 'truthy', 'ternary' and a 'coalesce' operator to Nim as syntactic sugar for working with conditional expressions",
    "license": "MIT",
    "web": "https://github.com/mattaylor/elvis"
  },
  {
    "name": "nimrun",
    "url": "https://github.com/lee-b/nimrun",
    "method": "git",
    "tags": [
      "shebang",
      "unix",
      "linux",
      "bsd",
      "mac",
      "shell",
      "script",
      "nimble",
      "nimcr",
      "compile",
      "run",
      "standalone"
    ],
    "description": "Shebang frontend for running nim code as scripts. Does not require .nim extensions.",
    "license": "MIT",
    "web": "https://github.com/lee-b/nimrun"
  },
  {
    "name": "sequtils2",
    "url": "https://github.com/Michedev/sequtils2",
    "method": "git",
    "tags": [
      "library",
      "sequence",
      "string",
      "openArray",
      "functional"
    ],
    "description": "Additional functions for sequences that are not present in sequtils",
    "license": "MIT",
    "web": "http://htmlpreview.github.io/?https://github.com/Michedev/sequtils2/blob/master/sequtils2.html"
  },
  {
    "name": "github_api",
    "url": "https://github.com/watzon/github-api-nim",
    "method": "git",
    "tags": [
      "library",
      "api",
      "github",
      "client"
    ],
    "description": "Nim wrapper for the GitHub API",
    "license": "WTFPL",
    "web": "https://github.com/watzon/github-api-nim"
  },
  {
    "name": "extensions",
    "url": "https://github.com/jyapayne/nim-extensions",
    "method": "git",
    "tags": [
      "library",
      "extensions",
      "addons"
    ],
    "description": "A library that will add useful tools to Nim's arsenal.",
    "license": "MIT",
    "web": "https://github.com/jyapayne/nim-extensions"
  },
  {
    "name": "nimates",
    "url": "https://github.com/jamesalbert/nimates",
    "method": "git",
    "tags": [
      "library",
      "postmates",
      "delivery"
    ],
    "description": "Client library for the Postmates API",
    "license": "Apache",
    "web": "https://github.com/jamesalbert/nimates"
  },
  {
    "name": "discordnim",
    "url": "https://github.com/Krognol/discordnim",
    "method": "git",
    "tags": [
      "library",
      "discord"
    ],
    "description": "Discord library for Nim",
    "license": "MIT",
    "web": "https://github.com/Krognol/discordnim"
  },
  {
    "name": "argument_parser",
    "url": "https://github.com/Xe/argument_parser/",
    "method": "git",
    "tags": [
      "library",
      "command-line",
      "arguments",
      "switches",
      "parsing"
    ],
    "description": "Provides a complex command-line parser",
    "license": "MIT",
    "web": "https://github.com/Xe/argument_parser"
  },
  {
    "name": "genieos",
    "url": "https://github.com/Araq/genieos/",
    "method": "git",
    "tags": [
      "library",
      "command-line",
      "sound",
      "recycle",
      "os"
    ],
    "description": "Too awesome procs to be included in nimrod.os module",
    "license": "MIT",
    "web": "https://github.com/Araq/genieos/"
  },
  {
    "name": "jester",
    "url": "https://github.com/dom96/jester/",
    "method": "git",
    "tags": [
      "web",
      "http",
      "framework",
      "dsl"
    ],
    "description": "A sinatra-like web framework for Nim.",
    "license": "MIT",
    "web": "https://github.com/dom96/jester"
  },
  {
    "name": "templates",
    "url": "https://github.com/onionhammer/nim-templates.git",
    "method": "git",
    "tags": [
      "web",
      "html",
      "template"
    ],
    "description": "A simple string templating library for Nim.",
    "license": "BSD",
    "web": "https://github.com/onionhammer/nim-templates"
  },
  {
    "name": "murmur",
    "url": "https://github.com/olahol/nimrod-murmur/",
    "method": "git",
    "tags": [
      "hash",
      "murmur"
    ],
    "description": "MurmurHash in pure Nim.",
    "license": "MIT",
    "web": "https://github.com/olahol/nimrod-murmur"
  },
  {
    "name": "libtcod_nim",
    "url": "https://github.com/Vladar4/libtcod_nim/",
    "method": "git",
    "tags": [
      "roguelike",
      "game",
      "library",
      "engine",
      "sdl",
      "opengl",
      "glsl"
    ],
    "description": "Wrapper of the libtcod library for the Nim language.",
    "license": "zlib",
    "web": "https://github.com/Vladar4/libtcod_nim"
  },
  {
    "name": "nimgame",
    "url": "https://github.com/Vladar4/nimgame/",
    "method": "git",
    "tags": [
      "deprecated",
      "game",
      "engine",
      "sdl"
    ],
    "description": "A simple 2D game engine for Nim language. Deprecated, use nimgame2 instead.",
    "license": "MIT",
    "web": "https://github.com/Vladar4/nimgame"
  },
  {
    "name": "nimgame2",
    "url": "https://github.com/Vladar4/nimgame2/",
    "method": "git",
    "tags": [
      "game",
      "engine",
      "sdl",
      "sdl2"
    ],
    "description": "A simple 2D game engine for Nim language.",
    "license": "MIT",
    "web": "https://github.com/Vladar4/nimgame2"
  },
  {
    "name": "sfml",
    "url": "https://github.com/fowlmouth/nimrod-sfml/",
    "method": "git",
    "tags": [
      "game",
      "library",
      "opengl"
    ],
    "description": "High level OpenGL-based Game Library",
    "license": "MIT",
    "web": "https://github.com/fowlmouth/nimrod-sfml"
  },
  {
    "name": "enet",
    "url": "https://github.com/fowlmouth/nimrod-enet/",
    "method": "git",
    "tags": [
      "game",
      "networking",
      "udp"
    ],
    "description": "Wrapper for ENet UDP networking library",
    "license": "MIT",
    "web": "https://github.com/fowlmouth/nimrod-enet"
  },
  {
    "name": "nim-locale",
    "alias": "locale"
  },
  {
    "name": "locale",
    "url": "https://github.com/Amrykid/nim-locale/",
    "method": "git",
    "tags": [
      "library",
      "locale",
      "i18n",
      "localization",
      "localisation",
      "globalization"
    ],
    "description": "A simple library for localizing Nim applications.",
    "license": "MIT",
    "web": "https://github.com/Amrykid/nim-locale"
  },
  {
    "name": "fowltek",
    "url": "https://github.com/fowlmouth/nimlibs/",
    "method": "git",
    "tags": [
      "game",
      "opengl",
      "wrappers",
      "library",
      "assorted"
    ],
    "description": "A collection of reusable modules and wrappers.",
    "license": "MIT",
    "web": "https://github.com/fowlmouth/nimlibs"
  },
  {
    "name": "nake",
    "url": "https://github.com/fowlmouth/nake/",
    "method": "git",
    "tags": [
      "build",
      "automation",
      "sortof"
    ],
    "description": "make-like for Nim. Describe your builds as tasks!",
    "license": "MIT",
    "web": "https://github.com/fowlmouth/nake"
  },
  {
    "name": "nimrod-glfw",
    "url": "https://github.com/rafaelvasco/nimrod-glfw/",
    "method": "git",
    "tags": [
      "library",
      "glfw",
      "opengl",
      "windowing",
      "game"
    ],
    "description": "Nim bindings for GLFW library.",
    "license": "MIT",
    "web": "https://github.com/rafaelvasco/nimrod-glfw"
  },
  {
    "name": "chipmunk",
    "alias": "chipmunk6"
  },
  {
    "name": "chipmunk6",
    "url": "https://github.com/fowlmouth/nimrod-chipmunk/",
    "method": "git",
    "tags": [
      "library",
      "physics",
      "game"
    ],
    "description": "Bindings for Chipmunk2D 6.x physics library",
    "license": "MIT",
    "web": "https://github.com/fowlmouth/nimrod-chipmunk"
  },
  {
    "name": "chipmunk7_demos",
    "url": "https://github.com/matkuki/chipmunk7_demos/",
    "method": "git",
    "tags": [
      "demos",
      "physics",
      "game"
    ],
    "description": "Chipmunk7 demos for Nim",
    "license": "MIT",
    "web": "https://github.com/matkuki/chipmunk7_demos"
  },
  {
    "name": "nim-glfw",
    "alias": "glfw"
  },
  {
    "name": "glfw",
    "url": "https://github.com/ephja/nim-glfw",
    "method": "git",
    "tags": [
      "library",
      "glfw",
      "opengl",
      "windowing",
      "game"
    ],
    "description": "A high-level GLFW 3 wrapper",
    "license": "MIT",
    "web": "https://github.com/ephja/nim-glfw"
  },
  {
    "name": "nim-ao",
    "alias": "ao"
  },
  {
    "name": "ao",
    "url": "https://github.com/ephja/nim-ao",
    "method": "git",
    "tags": [
      "library",
      "audio"
    ],
    "description": "A high-level libao wrapper",
    "license": "MIT",
    "web": "https://github.com/ephja/nim-ao"
  },
  {
    "name": "termbox",
    "url": "https://github.com/fowlmouth/nim-termbox",
    "method": "git",
    "tags": [
      "library",
      "terminal",
      "io"
    ],
    "description": "Termbox wrapper.",
    "license": "MIT",
    "web": "https://github.com/fowlmouth/nim-termbox"
  },
  {
    "name": "linagl",
    "url": "https://bitbucket.org/BitPuffin/linagl",
    "method": "hg",
    "tags": [
      "library",
      "opengl",
      "math",
      "game"
    ],
    "description": "OpenGL math library",
    "license": "CC0",
    "web": "https://bitbucket.org/BitPuffin/linagl"
  },
  {
    "name": "kwin",
    "url": "https://github.com/reactormonk/nim-kwin",
    "method": "git",
    "tags": [
      "library",
      "javascript",
      "kde"
    ],
    "description": "KWin JavaScript API wrapper",
    "license": "MIT",
    "web": "https://github.com/reactormonk/nim-kwin"
  },
  {
    "name": "opencv",
    "url": "https://github.com/dom96/nim-opencv",
    "method": "git",
    "tags": [
      "library",
      "wrapper",
      "opencv",
      "image",
      "processing"
    ],
    "description": "OpenCV wrapper",
    "license": "MIT",
    "web": "https://github.com/dom96/nim-opencv"
  },
  {
    "name": "nimble",
    "url": "https://github.com/nim-lang/nimble",
    "method": "git",
    "tags": [
      "app",
      "binary",
      "package",
      "manager"
    ],
    "description": "Nimble package manager",
    "license": "BSD",
    "web": "https://github.com/nim-lang/nimble"
  },
  {
    "name": "libnx",
    "url": "https://github.com/jyapayne/nim-libnx",
    "method": "git",
    "tags": [
      "switch",
      "nintendo",
      "libnx",
      "nx"
    ],
    "description": "A port of libnx to Nim",
    "license": "Unlicense",
    "web": "https://github.com/jyapayne/nim-libnx"
  },
  {
    "name": "switch_build",
    "url": "https://github.com/jyapayne/switch-build",
    "method": "git",
    "tags": [
      "switch",
      "nintendo",
      "build",
      "builder"
    ],
    "description": "An easy way to build homebrew files for the Nintendo Switch",
    "license": "MIT",
    "web": "https://github.com/jyapayne/switch-build"
  },
  {
    "name": "aporia",
    "url": "https://github.com/nim-lang/Aporia",
    "method": "git",
    "tags": [
      "app",
      "binary",
      "ide",
      "gtk"
    ],
    "description": "A Nim IDE.",
    "license": "GPLv2",
    "web": "https://github.com/nim-lang/Aporia"
  },
  {
    "name": "c2nim",
    "url": "https://github.com/nim-lang/c2nim",
    "method": "git",
    "tags": [
      "app",
      "binary",
      "tool",
      "header",
      "C"
    ],
    "description": "c2nim is a tool to translate Ansi C code to Nim.",
    "license": "MIT",
    "web": "https://github.com/nim-lang/c2nim"
  },
  {
    "name": "pas2nim",
    "url": "https://github.com/nim-lang/pas2nim",
    "method": "git",
    "tags": [
      "app",
      "binary",
      "tool",
      "Pascal"
    ],
    "description": "pas2nim is a tool to translate Pascal code to Nim.",
    "license": "MIT",
    "web": "https://github.com/nim-lang/pas2nim"
  },
  {
    "name": "ipsumgenera",
    "url": "https://github.com/dom96/ipsumgenera",
    "method": "git",
    "tags": [
      "app",
      "binary",
      "blog",
      "static",
      "generator"
    ],
    "description": "Static blog generator ala Jekyll.",
    "license": "MIT",
    "web": "https://github.com/dom96/ipsumgenera"
  },
  {
    "name": "clibpp",
    "url": "https://github.com/onionhammer/clibpp.git",
    "method": "git",
    "tags": [
      "import",
      "C++",
      "library",
      "wrap"
    ],
    "description": "Easy way to 'Mock' C++ interface",
    "license": "MIT",
    "web": "https://github.com/onionhammer/clibpp"
  },
  {
    "name": "pastebin",
    "url": "https://github.com/achesak/nim-pastebin",
    "method": "git",
    "tags": [
      "library",
      "wrapper",
      "pastebin"
    ],
    "description": "Pastebin API wrapper",
    "license": "MIT",
    "web": "https://github.com/achesak/nim-pastebin"
  },
  {
    "name": "yahooweather",
    "url": "https://github.com/achesak/nim-yahooweather",
    "method": "git",
    "tags": [
      "library",
      "wrapper",
      "weather"
    ],
    "description": "Yahoo! Weather API wrapper",
    "license": "MIT",
    "web": "https://github.com/achesak/nim-yahooweather"
  },
  {
    "name": "noaa",
    "url": "https://github.com/achesak/nim-noaa",
    "method": "git",
    "tags": [
      "library",
      "wrapper",
      "weather"
    ],
    "description": "NOAA weather API wrapper",
    "license": "MIT",
    "web": "https://github.com/achesak/nim-noaa"
  },
  {
    "name": "rss",
    "url": "https://github.com/achesak/nim-rss",
    "method": "git",
    "tags": [
      "library",
      "rss",
      "xml",
      "syndication"
    ],
    "description": "RSS library",
    "license": "MIT",
    "web": "https://github.com/achesak/nim-rss"
  },
  {
    "name": "extmath",
    "url": "https://github.com/achesak/extmath.nim",
    "method": "git",
    "tags": [
      "library",
      "math",
      "trigonometry"
    ],
    "description": "Nim math library",
    "license": "MIT",
    "web": "https://github.com/achesak/extmath.nim"
  },
  {
    "name": "gtk2",
    "url": "https://github.com/nim-lang/gtk2",
    "method": "git",
    "tags": [
      "wrapper",
      "gui",
      "gtk"
    ],
    "description": "Wrapper for gtk2, a feature rich toolkit for creating graphical user interfaces",
    "license": "MIT",
    "web": "https://github.com/nim-lang/gtk2"
  },
  {
    "name": "cairo",
    "url": "https://github.com/nim-lang/cairo",
    "method": "git",
    "tags": [
      "wrapper"
    ],
    "description": "Wrapper for cairo, a vector graphics library with display and print output",
    "license": "MIT",
    "web": "https://github.com/nim-lang/cairo"
  },
  {
    "name": "x11",
    "url": "https://github.com/nim-lang/x11",
    "method": "git",
    "tags": [
      "wrapper"
    ],
    "description": "Wrapper for X11",
    "license": "MIT",
    "web": "https://github.com/nim-lang/x11"
  },
  {
    "name": "opengl",
    "url": "https://github.com/nim-lang/opengl",
    "method": "git",
    "tags": [
      "wrapper"
    ],
    "description": "High-level and low-level wrapper for OpenGL",
    "license": "MIT",
    "web": "https://github.com/nim-lang/opengl"
  },
  {
    "name": "lua",
    "url": "https://github.com/nim-lang/lua",
    "method": "git",
    "tags": [
      "wrapper"
    ],
    "description": "Wrapper to interface with the Lua interpreter",
    "license": "MIT",
    "web": "https://github.com/nim-lang/lua"
  },
  {
    "name": "tcl",
    "url": "https://github.com/nim-lang/tcl",
    "method": "git",
    "tags": [
      "wrapper"
    ],
    "description": "Wrapper for the TCL programming language",
    "license": "MIT",
    "web": "https://github.com/nim-lang/tcl"
  },
  {
    "name": "glm",
    "url": "https://github.com/stavenko/nim-glm",
    "method": "git",
    "tags": [
      "opengl",
      "math",
      "matrix",
      "vector",
      "glsl"
    ],
    "description": "Port of c++ glm library with shader-like syntax",
    "license": "MIT",
    "web": "https://github.com/stavenko/nim-glm"
  },
  {
    "name": "python",
    "url": "https://github.com/nim-lang/python",
    "method": "git",
    "tags": [
      "wrapper"
    ],
    "description": "Wrapper to interface with Python interpreter",
    "license": "MIT",
    "web": "https://github.com/nim-lang/python"
  },
  {
    "name": "NimBorg",
    "url": "https://github.com/micklat/NimBorg",
    "method": "git",
    "tags": [
      "wrapper"
    ],
    "description": "High-level and low-level interfaces to python and lua",
    "license": "MIT",
    "web": "https://github.com/micklat/NimBorg"
  },
  {
    "name": "sha1",
    "url": "https://github.com/onionhammer/sha1",
    "method": "git",
    "tags": [
      "port",
      "hash",
      "sha1"
    ],
    "description": "SHA-1 produces a 160-bit (20-byte) hash value from arbitrary input",
    "license": "BSD"
  },
  {
    "name": "dropbox_filename_sanitizer",
    "url": "https://github.com/Araq/dropbox_filename_sanitizer/",
    "method": "git",
    "tags": [
      "dropbox"
    ],
    "description": "Tool to clean up filenames shared on Dropbox",
    "license": "MIT",
    "web": "https://github.com/Araq/dropbox_filename_sanitizer/"
  },
  {
    "name": "csv",
    "url": "https://github.com/achesak/nim-csv",
    "method": "git",
    "tags": [
      "csv",
      "parsing",
      "stringify",
      "library"
    ],
    "description": "Library for parsing, stringifying, reading, and writing CSV (comma separated value) files",
    "license": "MIT",
    "web": "https://github.com/achesak/nim-csv"
  },
  {
    "name": "geonames",
    "url": "https://github.com/achesak/nim-geonames",
    "method": "git",
    "tags": [
      "library",
      "wrapper",
      "geography"
    ],
    "description": "GeoNames API wrapper",
    "license": "MIT",
    "web": "https://github.com/achesak/nim-geonames"
  },
  {
    "name": "gravatar",
    "url": "https://github.com/achesak/nim-gravatar",
    "method": "git",
    "tags": [
      "library",
      "wrapper",
      "gravatar"
    ],
    "description": "Gravatar API wrapper",
    "license": "MIT",
    "web": "https://github.com/achesak/nim-gravatar"
  },
  {
    "name": "coverartarchive",
    "url": "https://github.com/achesak/nim-coverartarchive",
    "method": "git",
    "tags": [
      "library",
      "wrapper",
      "cover art",
      "music",
      "metadata"
    ],
    "description": "Cover Art Archive API wrapper",
    "license": "MIT",
    "web": "https://github.com/achesak/nim-coverartarchive"
  },
  {
    "name": "nim-ogg",
    "alias": "ogg"
  },
  {
    "name": "ogg",
    "url": "https://bitbucket.org/BitPuffin/nim-ogg",
    "method": "hg",
    "tags": [
      "library",
      "wrapper",
      "binding",
      "audio",
      "sound",
      "video",
      "metadata",
      "media"
    ],
    "description": "Binding to libogg",
    "license": "CC0"
  },
  {
    "name": "nim-vorbis",
    "alias": "vorbis"
  },
  {
    "name": "vorbis",
    "url": "https://bitbucket.org/BitPuffin/nim-vorbis",
    "method": "hg",
    "tags": [
      "library",
      "wrapper",
      "binding",
      "audio",
      "sound",
      "metadata",
      "media"
    ],
    "description": "Binding to libvorbis",
    "license": "CC0"
  },
  {
    "name": "nim-portaudio",
    "alias": "portaudio"
  },
  {
    "name": "portaudio",
    "url": "https://bitbucket.org/BitPuffin/nim-portaudio",
    "method": "hg",
    "tags": [
      "library",
      "wrapper",
      "binding",
      "audio",
      "sound",
      "media",
      "io"
    ],
    "description": "Binding to portaudio",
    "license": "CC0"
  },
  {
    "name": "commandeer",
    "url": "https://github.com/fenekku/commandeer",
    "method": "git",
    "tags": [
      "library",
      "command-line",
      "arguments",
      "switches",
      "parsing",
      "options"
    ],
    "description": "Provides a small command line parsing DSL (domain specific language)",
    "license": "MIT",
    "web": "https://github.com/fenekku/commandeer"
  },
  {
    "name": "scrypt.nim",
    "url": "https://bitbucket.org/BitPuffin/scrypt.nim",
    "method": "hg",
    "tags": [
      "library",
      "wrapper",
      "binding",
      "crypto",
      "cryptography",
      "hash",
      "password",
      "security"
    ],
    "description": "Binding and utilities for scrypt",
    "license": "CC0"
  },
  {
    "name": "bloom",
    "url": "https://github.com/boydgreenfield/nimrod-bloom",
    "method": "git",
    "tags": [
      "bloom-filter",
      "bloom",
      "probabilistic",
      "data structure",
      "set membership",
      "MurmurHash",
      "MurmurHash3"
    ],
    "description": "Efficient Bloom filter implementation in Nim using MurmurHash3.",
    "license": "MIT",
    "web": "https://www.github.com/boydgreenfield/nimrod-bloom"
  },
  {
    "name": "awesome_rmdir",
    "url": "https://github.com/Araq/awesome_rmdir/",
    "method": "git",
    "tags": [
      "rmdir",
      "awesome",
      "command-line"
    ],
    "description": "Command to remove acceptably empty directories.",
    "license": "MIT",
    "web": "https://github.com/Araq/awesome_rmdir/"
  },
  {
    "name": "nimalpm",
    "url": "https://github.com/barcharcraz/nimalpm/",
    "method": "git",
    "tags": [
      "alpm",
      "wrapper",
      "binding",
      "library"
    ],
    "description": "A nimrod wrapper for libalpm",
    "license": "GPLv2",
    "web": "https://www.github.com/barcharcraz/nimalpm/"
  },
  {
    "name": "png",
    "url": "https://github.com/barcharcraz/nimlibpng",
    "method": "git",
    "tags": [
      "png",
      "wrapper",
      "library",
      "libpng",
      "image"
    ],
    "description": "Nim wrapper for the libpng library",
    "license": "libpng",
    "web": "https://github.com/barcharcraz/nimlibpng"
  },
  {
    "name": "nimlibpng",
    "alias": "png"
  },
  {
    "name": "sdl2",
    "url": "https://github.com/nim-lang/sdl2",
    "method": "git",
    "tags": [
      "wrapper",
      "media",
      "audio",
      "video"
    ],
    "description": "Wrapper for SDL 2.x",
    "license": "MIT",
    "web": "https://github.com/nim-lang/sdl2"
  },
  {
    "name": "gamelib",
    "url": "https://github.com/PMunch/SDLGamelib",
    "method": "git",
    "tags": [
      "sdl",
      "game",
      "library"
    ],
    "description": "A library of functions to make creating games using Nim and SDL2 easier. This does not intend to be a full blown engine and tries to keep all the components loosely coupled so that individual parts can be used separately.",
    "license": "MIT",
    "web": "https://github.com/PMunch/SDLGamelib"
  },
  {
    "name": "nimcr",
    "url": "https://github.com/PMunch/nimcr",
    "method": "git",
    "tags": [
      "shebang",
      "utility"
    ],
    "description": "A small program to make Nim shebang-able without the overhead of compiling each time",
    "license": "MIT",
    "web": "https://github.com/PMunch/nimcr"
  },
  {
    "name": "gtkgenui",
    "url": "https://github.com/PMunch/gtkgenui",
    "method": "git",
    "tags": [
      "gtk2",
      "utility"
    ],
    "description": "This module provides the genui macro for the Gtk2 toolkit. Genui is a way to specify graphical interfaces in a hierarchical way to more clearly show the structure of the interface as well as simplifying the code.",
    "license": "MIT",
    "web": "https://github.com/PMunch/gtkgenui"
  },
  {
    "name": "persvector",
    "url": "https://github.com/PMunch/nim-persistent-vector",
    "method": "git",
    "tags": [
      "datastructures",
      "immutable",
      "persistent"
    ],
    "description": "This is an implementation of Clojures persistent vectors in Nim.",
    "license": "MIT",
    "web": "https://github.com/PMunch/nim-persistent-vector"
  },
  {
    "name": "pcap",
    "url": "https://github.com/PMunch/nim-pcap",
    "method": "git",
    "tags": [
      "pcap",
      "fileformats"
    ],
    "description": "Tiny pure Nim library to read PCAP files used by TcpDump/WinDump/Wireshark.",
    "license": "MIT",
    "web": "https://github.com/PMunch/nim-pcap"
  },
  {
    "name": "drawille",
    "url": "https://github.com/PMunch/drawille-nim",
    "method": "git",
    "tags": [
      "drawile",
      "terminal",
      "graphics"
    ],
    "description": "Drawing in terminal with Unicode Braille characters.",
    "license": "MIT",
    "web": "https://github.com/PMunch/drawille-nim"
  },
  {
    "name": "binaryparse",
    "url": "https://github.com/PMunch/binaryparse",
    "method": "git",
    "tags": [
      "parsing",
      "binary"
    ],
    "description": "Binary parser (and writer) in pure Nim. Generates efficient parsing procedures that handle many commonly seen patterns seen in binary files and does sub-byte field reading.",
    "license": "MIT",
    "web": "https://github.com/PMunch/binaryparse"
  },
  {
    "name": "libkeepass",
    "url": "https://github.com/PMunch/libkeepass",
    "method": "git",
    "tags": [
      "keepass",
      "password",
      "library"
    ],
    "description": "Library for reading KeePass files and decrypt the passwords within it",
    "license": "MIT",
    "web": "https://github.com/PMunch/libkeepass"
  },
  {
    "name": "zhsh",
    "url": "https://github.com/PMunch/zhangshasha",
    "method": "git",
    "tags": [
      "algorithm",
      "edit-distance"
    ],
    "description": "This module is a port of the Java implementation of the Zhang-Shasha algorithm for tree edit distance",
    "license": "MIT",
    "web": "https://github.com/PMunch/zhangshasha"
  },
  {
    "name": "termstyle",
    "url": "https://github.com/PMunch/termstyle",
    "method": "git",
    "tags": [
      "terminal",
      "colour",
      "style"
    ],
    "description": "Easy to use styles for terminal output",
    "license": "MIT",
    "web": "https://github.com/PMunch/termstyle"
  },
  {
    "name": "combparser",
    "url": "https://github.com/PMunch/combparser",
    "method": "git",
    "tags": [
      "parser",
      "combinator"
    ],
    "description": "A parser combinator library for easy generation of complex parsers",
    "license": "MIT",
    "web": "https://github.com/PMunch/combparser"
  },
  {
    "name": "protobuf",
    "url": "https://github.com/PMunch/protobuf-nim",
    "method": "git",
    "tags": [
      "protobuf",
      "serialization"
    ],
    "description": "Protobuf implementation in pure Nim that leverages the power of the macro system to not depend on any external tools",
    "license": "MIT",
    "web": "https://github.com/PMunch/protobuf-nim"
  },
  {
    "name": "strslice",
    "url": "https://github.com/PMunch/strslice",
    "method": "git",
    "tags": [
      "optimization",
      "strings",
      "library"
    ],
    "description": "Simple implementation of string slices with some of the strutils ported or wrapped to work on them. String slices offer a performance enhancement when working with large amounts of slices from one base string",
    "license": "MIT",
    "web": "https://github.com/PMunch/strslice"
  },
  {
    "name": "jsonschema",
    "url": "https://github.com/PMunch/jsonschema",
    "method": "git",
    "tags": [
      "json",
      "schema",
      "library",
      "validation"
    ],
    "description": "JSON schema validation and creation.",
    "license": "MIT",
    "web": "https://github.com/PMunch/jsonschema"
  },
  {
    "name": "nimlsp",
    "url": "https://github.com/PMunch/nimlsp",
    "method": "git",
    "tags": [
      "lsp",
      "nimsuggest",
      "editor"
    ],
    "description": "Language Server Protocol implementation for Nim",
    "license": "MIT",
    "web": "https://github.com/PMunch/nimlsp"
  },
  {
    "name": "optionsutils",
    "url": "https://github.com/PMunch/nim-optionsutils",
    "method": "git",
    "tags": [
      "options",
      "library",
      "safety"
    ],
    "description": "Utility macros for easier handling of options in Nim",
    "license": "MIT",
    "web": "https://github.com/PMunch/nim-optionsutils"
  },
  {
    "name": "getmac",
    "url": "https://github.com/PMunch/getmac",
    "method": "git",
    "tags": [
      "network",
      "mac",
      "ip"
    ],
    "description": "A package to get the MAC address of a local IP address",
    "license": "MIT",
    "web": "https://github.com/PMunch/getmac"
  },
  {
    "name": "macroutils",
    "url": "https://github.com/PMunch/macroutils",
    "method": "git",
    "tags": [
      "macros",
      "ast",
      "metaprogramming",
      "library",
      "utility"
    ],
    "description": "A package that makes creating macros easier",
    "license": "MIT",
    "web": "https://github.com/PMunch/macroutils"
  },
  {
    "name": "sdl2_nim",
    "url": "https://github.com/Vladar4/sdl2_nim",
    "method": "git",
    "tags": [
      "library",
      "wrapper",
      "sdl2",
      "game",
      "video",
      "image",
      "audio",
      "network",
      "ttf"
    ],
    "description": "Wrapper of the SDL 2 library for the Nim language.",
    "license": "zlib",
    "web": "https://github.com/Vladar4/sdl2_nim"
  },
  {
    "name": "assimp",
    "url": "https://github.com/barcharcraz/nim-assimp",
    "method": "git",
    "tags": [
      "wrapper",
      "media",
      "mesh",
      "import",
      "game"
    ],
    "description": "Wrapper for the assimp library",
    "license": "MIT",
    "web": "https://github.com/barcharcraz/nim-assimp"
  },
  {
    "name": "freeimage",
    "url": "https://github.com/barcharcraz/nim-freeimage",
    "method": "git",
    "tags": [
      "wrapper",
      "media",
      "image",
      "import",
      "game"
    ],
    "description": "Wrapper for the FreeImage library",
    "license": "MIT",
    "web": "https://github.com/barcharcraz/nim-freeimage"
  },
  {
    "name": "bcrypt",
    "url": "https://github.com/ithkuil/bcryptnim/",
    "method": "git",
    "tags": [
      "hash",
      "crypto",
      "password",
      "bcrypt",
      "library"
    ],
    "description": "Wraps the bcrypt (blowfish) library for creating encrypted hashes (useful for passwords)",
    "license": "BSD",
    "web": "https://www.github.com/ithkuil/bcryptnim/"
  },
  {
    "name": "opencl",
    "url": "https://github.com/nim-lang/opencl",
    "method": "git",
    "tags": [
      "library"
    ],
    "description": "Low-level wrapper for OpenCL",
    "license": "MIT",
    "web": "https://github.com/nim-lang/opencl"
  },
  {
    "name": "DevIL",
    "url": "https://github.com/Varriount/DevIL",
    "method": "git",
    "tags": [
      "image",
      "library",
      "graphics",
      "wrapper"
    ],
    "description": "Wrapper for the DevIL image library",
    "license": "MIT",
    "web": "https://github.com/Varriount/DevIL"
  },
  {
    "name": "signals",
    "url": "https://github.com/fowlmouth/signals.nim",
    "method": "git",
    "tags": [
      "event-based",
      "observer pattern",
      "library"
    ],
    "description": "Signals/slots library.",
    "license": "MIT",
    "web": "https://github.com/fowlmouth/signals.nim"
  },
  {
    "name": "sling",
    "url": "https://github.com/Druage/sling",
    "method": "git",
    "tags": [
      "signal",
      "slots",
      "eventloop",
      "callback"
    ],
    "description": "Signal and Slot library for Nim.",
    "license": "unlicense",
    "web": "https://github.com/Druage/sling"
  },
  {
    "name": "number_files",
    "url": "https://github.com/Araq/number_files/",
    "method": "git",
    "tags": [
      "rename",
      "filename",
      "finder"
    ],
    "description": "Command to add counter suffix/prefix to a list of files.",
    "license": "MIT",
    "web": "https://github.com/Araq/number_files/"
  },
  {
    "name": "redissessions",
    "url": "https://github.com/ithkuil/redissessions/",
    "method": "git",
    "tags": [
      "jester",
      "sessions",
      "redis"
    ],
    "description": "Redis-backed sessions for jester",
    "license": "MIT",
    "web": "https://github.com/ithkuil/redissessions/"
  },
  {
    "name": "horde3d",
    "url": "https://github.com/fowlmouth/horde3d",
    "method": "git",
    "tags": [
      "graphics",
      "3d",
      "rendering",
      "wrapper"
    ],
    "description": "Wrapper for Horde3D, a small open source 3D rendering engine.",
    "license": "WTFPL",
    "web": "https://github.com/fowlmouth/horde3d"
  },
  {
    "name": "mongo",
    "url": "https://github.com/nim-lang/mongo",
    "method": "git",
    "tags": [
      "library",
      "wrapper",
      "database"
    ],
    "description": "Bindings and a high-level interface for MongoDB",
    "license": "MIT",
    "web": "https://github.com/nim-lang/mongo"
  },
  {
    "name": "allegro5",
    "url": "https://github.com/fowlmouth/allegro5",
    "method": "git",
    "tags": [
      "wrapper",
      "graphics",
      "games",
      "opengl",
      "audio"
    ],
    "description": "Wrapper for Allegro version 5.X",
    "license": "MIT",
    "web": "https://github.com/fowlmouth/allegro5"
  },
  {
    "name": "physfs",
    "url": "https://github.com/fowlmouth/physfs",
    "method": "git",
    "tags": [
      "wrapper",
      "filesystem",
      "archives"
    ],
    "description": "A library to provide abstract access to various archives.",
    "license": "WTFPL",
    "web": "https://github.com/fowlmouth/physfs"
  },
  {
    "name": "shoco",
    "url": "https://github.com/onionhammer/shoconim.git",
    "method": "git",
    "tags": [
      "compression",
      "shoco"
    ],
    "description": "A fast compressor for short strings",
    "license": "MIT",
    "web": "https://github.com/onionhammer/shoconim"
  },
  {
    "name": "murmur3",
    "url": "https://github.com/boydgreenfield/nimrod-murmur",
    "method": "git",
    "tags": [
      "MurmurHash",
      "MurmurHash3",
      "murmur",
      "hash",
      "hashing"
    ],
    "description": "A simple MurmurHash3 wrapper for Nim",
    "license": "MIT",
    "web": "https://github.com/boydgreenfield/nimrod-murmur"
  },
  {
    "name": "hex",
    "url": "https://github.com/esbullington/nimrod-hex",
    "method": "git",
    "tags": [
      "hex",
      "encoding"
    ],
    "description": "A simple hex package for Nim",
    "license": "MIT",
    "web": "https://github.com/esbullington/nimrod-hex"
  },
  {
    "name": "strfmt",
    "url": "https://bitbucket.org/lyro/strfmt",
    "method": "hg",
    "tags": [
      "library"
    ],
    "description": "A string formatting library inspired by Python's `format`.",
    "license": "MIT",
    "web": "https://lyro.bitbucket.org/strfmt"
  },
  {
    "name": "jade-nim",
    "url": "https://github.com/idlewan/jade-nim",
    "method": "git",
    "tags": [
      "template",
      "jade",
      "web",
      "dsl",
      "html"
    ],
    "description": "Compiles jade templates to Nim procedures.",
    "license": "MIT",
    "web": "https://github.com/idlewan/jade-nim"
  },
  {
    "name": "gh_nimrod_doc_pages",
    "url": "https://github.com/Araq/gh_nimrod_doc_pages",
    "method": "git",
    "tags": [
      "command-line",
      "web",
      "automation",
      "documentation"
    ],
    "description": "Generates a GitHub documentation website for Nim projects.",
    "license": "MIT",
    "web": "https://github.com/Araq/gh_nimrod_doc_pages"
  },
  {
    "name": "midnight_dynamite",
    "url": "https://github.com/Araq/midnight_dynamite",
    "method": "git",
    "tags": [
      "wrapper",
      "library",
      "html",
      "markdown",
      "md"
    ],
    "description": "Wrapper for the markdown rendering hoedown library",
    "license": "MIT",
    "web": "https://github.com/Araq/midnight_dynamite"
  },
  {
    "name": "rsvg",
    "url": "https://github.com/def-/rsvg",
    "method": "git",
    "tags": [
      "wrapper",
      "library",
      "graphics"
    ],
    "description": "Wrapper for librsvg, a Scalable Vector Graphics (SVG) rendering library",
    "license": "MIT",
    "web": "https://github.com/def-/rsvg"
  },
  {
    "name": "emerald",
    "url": "https://github.com/flyx/emerald",
    "method": "git",
    "tags": [
      "dsl",
      "html",
      "template",
      "web"
    ],
    "description": "macro-based HTML templating engine",
    "license": "WTFPL",
    "web": "https://flyx.github.io/emerald/"
  },
  {
    "name": "niminst",
    "url": "https://github.com/nim-lang/niminst",
    "method": "git",
    "tags": [
      "app",
      "binary",
      "tool",
      "installation",
      "generator"
    ],
    "description": "tool to generate installers for Nim programs",
    "license": "MIT",
    "web": "https://github.com/nim-lang/niminst"
  },
  {
    "name": "redis",
    "url": "https://github.com/nim-lang/redis",
    "method": "git",
    "tags": [
      "redis",
      "client",
      "library"
    ],
    "description": "official redis client for Nim",
    "license": "MIT",
    "web": "https://github.com/nim-lang/redis"
  },
  {
    "name": "dialogs",
    "url": "https://github.com/nim-lang/dialogs",
    "method": "git",
    "tags": [
      "library",
      "ui",
      "gui",
      "dialog",
      "file"
    ],
    "description": "wraps GTK+ or Windows' open file dialogs",
    "license": "MIT",
    "web": "https://github.com/nim-lang/dialogs"
  },
  {
    "name": "vectors",
    "url": "https://github.com/blamestross/nimrod-vectors",
    "method": "git",
    "tags": [
      "math",
      "vectors",
      "library"
    ],
    "description": "Simple multidimensional vector math",
    "license": "MIT",
    "web": "https://github.com/blamestross/nimrod-vectors"
  },
  {
    "name": "bitarray",
    "url": "https://github.com/onecodex/nim-bitarray",
    "method": "git",
    "tags": [
      "Bit arrays",
      "Bit sets",
      "Bit vectors",
      "Data structures"
    ],
    "description": "mmap-backed bitarray implementation in Nim.",
    "license": "MIT",
    "web": "https://www.github.com/onecodex/nim-bitarray"
  },
  {
    "name": "appdirs",
    "url": "https://github.com/MrJohz/appdirs",
    "method": "git",
    "tags": [
      "utility",
      "filesystem"
    ],
    "description": "A utility library to find the directory you need to app in.",
    "license": "MIT",
    "web": "https://github.com/MrJohz/appdirs"
  },
  {
    "name": "sndfile",
    "url": "https://github.com/julienaubert/nim-sndfile",
    "method": "git",
    "tags": [
      "audio",
      "wav",
      "wrapper",
      "libsndfile"
    ],
    "description": "A wrapper of libsndfile",
    "license": "MIT",
    "web": "https://github.com/julienaubert/nim-sndfile"
  },
  {
    "name": "nim-sndfile",
    "alias": "sndfile"
  },
  {
    "name": "bigints",
    "url": "https://github.com/def-/bigints",
    "method": "git",
    "tags": [
      "math",
      "library",
      "numbers"
    ],
    "description": "Arbitrary-precision integers",
    "license": "MIT",
    "web": "https://github.com/def-/bigints"
  },
  {
    "name": "iterutils",
    "url": "https://github.com/def-/iterutils",
    "method": "git",
    "tags": [
      "library",
      "iterators"
    ],
    "description": "Functional operations for iterators and slices, similar to sequtils",
    "license": "MIT",
    "web": "https://github.com/def-/iterutils"
  },
  {
    "name": "hastyscribe",
    "url": "https://github.com/h3rald/hastyscribe",
    "method": "git",
    "tags": [
      "markdown",
      "html",
      "publishing"
    ],
    "description": "Self-contained markdown compiler generating self-contained HTML documents",
    "license": "MIT",
    "web": "https://h3rald.com/hastyscribe"
  },
  {
    "name": "nanomsg",
    "url": "https://github.com/def-/nim-nanomsg",
    "method": "git",
    "tags": [
      "library",
      "wrapper",
      "networking"
    ],
    "description": "Wrapper for the nanomsg socket library that provides several common communication patterns",
    "license": "MIT",
    "web": "https://github.com/def-/nim-nanomsg"
  },
  {
    "name": "directnimrod",
    "url": "https://bitbucket.org/barcharcraz/directnimrod",
    "method": "git",
    "tags": [
      "library",
      "wrapper",
      "graphics",
      "windows"
    ],
    "description": "Wrapper for microsoft's DirectX libraries",
    "license": "MS-PL",
    "web": "https://bitbucket.org/barcharcraz/directnimrod"
  },
  {
    "name": "imghdr",
    "url": "https://github.com/achesak/nim-imghdr",
    "method": "git",
    "tags": [
      "image",
      "formats",
      "files"
    ],
    "description": "Library for detecting the format of an image",
    "license": "MIT",
    "web": "https://github.com/achesak/nim-imghdr"
  },
  {
    "name": "csv2json",
    "url": "https://github.com/achesak/nim-csv2json",
    "method": "git",
    "tags": [
      "csv",
      "json"
    ],
    "description": "Convert CSV files to JSON",
    "license": "MIT",
    "web": "https://github.com/achesak/nim-csv2json"
  },
  {
    "name": "vecmath",
    "url": "https://github.com/barcharcraz/vecmath",
    "method": "git",
    "tags": [
      "library",
      "math",
      "vector"
    ],
    "description": "various vector maths utils for nimrod",
    "license": "MIT",
    "web": "https://github.com/barcharcraz/vecmath"
  },
  {
    "name": "lazy_rest",
    "url": "https://github.com/Araq/lazy_rest",
    "method": "git",
    "tags": [
      "library",
      "rst",
      "rest",
      "text",
      "html"
    ],
    "description": "Simple reST HTML generation with some extras.",
    "license": "MIT",
    "web": "https://github.com/Araq/lazy_rest"
  },
  {
    "name": "Phosphor",
    "url": "https://github.com/barcharcraz/Phosphor",
    "method": "git",
    "tags": [
      "library",
      "opengl",
      "graphics"
    ],
    "description": "eaiser use of OpenGL and GLSL shaders",
    "license": "MIT",
    "web": "https://github.com/barcharcraz/Phosphor"
  },
  {
    "name": "colorsys",
    "url": "https://github.com/achesak/nim-colorsys",
    "method": "git",
    "tags": [
      "library",
      "colors",
      "rgb",
      "yiq",
      "hls",
      "hsv"
    ],
    "description": "Convert between RGB, YIQ, HLS, and HSV color systems.",
    "license": "MIT",
    "web": "https://github.com/achesak/nim-colorsys"
  },
  {
    "name": "pythonfile",
    "url": "https://github.com/achesak/nim-pythonfile",
    "method": "git",
    "tags": [
      "library",
      "python",
      "files",
      "file"
    ],
    "description": "Wrapper of the file procedures to provide an interface as similar as possible to that of Python",
    "license": "MIT",
    "web": "https://github.com/achesak/nim-pythonfile"
  },
  {
    "name": "sndhdr",
    "url": "https://github.com/achesak/nim-sndhdr",
    "method": "git",
    "tags": [
      "library",
      "formats",
      "files",
      "sound",
      "audio"
    ],
    "description": "Library for detecting the format of a sound file",
    "license": "MIT",
    "web": "https://github.com/achesak/nim-sndhdr"
  },
  {
    "name": "irc",
    "url": "https://github.com/nim-lang/irc",
    "method": "git",
    "tags": [
      "library",
      "irc",
      "network"
    ],
    "description": "Implements a simple IRC client.",
    "license": "MIT",
    "web": "https://github.com/nim-lang/irc"
  },
  {
    "name": "random",
    "url": "https://github.com/oprypin/nim-random",
    "method": "git",
    "tags": [
      "library",
      "algorithms",
      "random"
    ],
    "description": "Pseudo-random number generation library inspired by Python",
    "license": "MIT",
    "web": "https://github.com/oprypin/nim-random"
  },
  {
    "name": "zmq",
    "url": "https://github.com/nim-lang/nim-zmq",
    "method": "git",
    "tags": [
      "library",
      "wrapper",
      "zeromq",
      "messaging",
      "queue"
    ],
    "description": "ZeroMQ 4 wrapper",
    "license": "MIT",
    "web": "https://github.com/nim-lang/nim-zmq"
  },
  {
    "name": "uuid",
    "url": "https://github.com/idlewan/nim-uuid",
    "method": "git",
    "tags": [
      "library",
      "wrapper",
      "uuid"
    ],
    "description": "UUID wrapper",
    "license": "MIT",
    "web": "https://github.com/idlewan/nim-uuid"
  },
  {
    "name": "robotparser",
    "url": "https://github.com/achesak/nim-robotparser",
    "method": "git",
    "tags": [
      "library",
      "useragent",
      "robots",
      "robot.txt"
    ],
    "description": "Determine if a useragent can access a URL using robots.txt",
    "license": "MIT",
    "web": "https://github.com/achesak/nim-robotparser"
  },
  {
    "name": "epub",
    "url": "https://github.com/achesak/nim-epub",
    "method": "git",
    "tags": [
      "library",
      "epub",
      "e-book"
    ],
    "description": "Module for working with EPUB e-book files",
    "license": "MIT",
    "web": "https://github.com/achesak/nim-epub"
  },
  {
    "name": "hashids",
    "url": "https://github.com/achesak/nim-hashids",
    "method": "git",
    "tags": [
      "library",
      "hashids"
    ],
    "description": "Nim implementation of Hashids",
    "license": "MIT",
    "web": "https://github.com/achesak/nim-hashids"
  },
  {
    "name": "openssl_evp",
    "url": "https://github.com/cowboy-coders/nim-openssl-evp",
    "method": "git",
    "tags": [
      "library",
      "crypto",
      "openssl"
    ],
    "description": "Wrapper for OpenSSL's EVP interface",
    "license": "OpenSSL and SSLeay",
    "web": "https://github.com/cowboy-coders/nim-openssl-evp"
  },
  {
    "name": "monad",
    "alias": "maybe"
  },
  {
    "name": "maybe",
    "url": "https://github.com/superfunc/maybe",
    "method": "git",
    "tags": [
      "library",
      "functional",
      "optional",
      "monad"
    ],
    "description": "basic monadic maybe type for Nim",
    "license": "BSD3",
    "web": "https://github.com/superfunc/maybe"
  },
  {
    "name": "eternity",
    "url": "https://github.com/hiteshjasani/nim-eternity",
    "method": "git",
    "tags": [
      "library",
      "time",
      "format"
    ],
    "description": "Humanize elapsed time",
    "license": "MIT",
    "web": "https://github.com/hiteshjasani/nim-eternity"
  },
  {
    "name": "gmp",
    "url": "https://github.com/subsetpark/nim-gmp",
    "method": "git",
    "tags": [
      "library",
      "bignum",
      "numbers",
      "math"
    ],
    "description": "wrapper for the GNU multiple precision arithmetic library (GMP)",
    "license": "LGPLv3 or GPLv2",
    "web": "https://github.com/subsetpark/nim-gmp"
  },
  {
    "name": "ludens",
    "url": "https://github.com/rnentjes/nim-ludens",
    "method": "git",
    "tags": [
      "library",
      "game",
      "opengl",
      "sfml"
    ],
    "description": "Little game library using opengl and sfml",
    "license": "MIT",
    "web": "https://github.com/rnentjes/nim-ludens"
  },
  {
    "name": "ffbookmarks",
    "url": "https://github.com/achesak/nim-ffbookmarks",
    "method": "git",
    "tags": [
      "firefox",
      "bookmarks",
      "library"
    ],
    "description": "Nim module for working with Firefox bookmarks",
    "license": "MIT",
    "web": "https://github.com/achesak/nim-ffbookmarks"
  },
  {
    "name": "moustachu",
    "url": "https://github.com/fenekku/moustachu.git",
    "method": "git",
    "tags": [
      "web",
      "html",
      "template",
      "mustache"
    ],
    "description": "Mustache templating for Nim.",
    "license": "MIT",
    "web": "https://github.com/fenekku/moustachu"
  },
  {
    "name": "easy_bcrypt",
    "url": "https://github.com/Akito13/easy-bcrypt.git",
    "method": "git",
    "tags": [
      "hash",
      "crypto",
      "password",
      "bcrypt"
    ],
    "description": "A simple wrapper providing a convenient reentrant interface for the bcrypt password hashing algorithm.",
    "license": "CC0"
  },
  {
    "name": "libclang",
    "url": "https://github.com/cowboy-coders/nim-libclang.git",
    "method": "git",
    "tags": [
      "wrapper",
      "bindings",
      "clang"
    ],
    "description": "wrapper for libclang (the C-interface of the clang LLVM frontend)",
    "license": "MIT",
    "web": "https://github.com/cowboy-coders/nim-libclang"
  },
  {
    "name": "nim-libclang",
    "alias": "libclang"
  },
  {
    "name": "nimqml",
    "url": "https://github.com/filcuc/nimqml",
    "method": "git",
    "tags": [
      "Qt",
      "Qml",
      "UI",
      "GUI"
    ],
    "description": "Qt Qml bindings",
    "license": "GPLv3",
    "web": "https://github.com/filcuc/nimqml"
  },
  {
    "name": "XPLM-Nim",
    "url": "https://github.com/jpoirier/XPLM-Nim",
    "method": "git",
    "tags": [
      "X-Plane",
      "XPLM",
      "Plugin",
      "SDK"
    ],
    "description": "X-Plane XPLM SDK wrapper",
    "license": "BSD",
    "web": "https://github.com/jpoirier/XPLM-Nim"
  },
  {
    "name": "csfml",
    "url": "https://github.com/oprypin/nim-csfml",
    "method": "git",
    "tags": [
      "sfml",
      "binding",
      "game",
      "media",
      "library",
      "opengl"
    ],
    "description": "Bindings for Simple and Fast Multimedia Library (through CSFML)",
    "license": "zlib",
    "web": "https://github.com/oprypin/nim-csfml"
  },
  {
    "name": "optional_t",
    "url": "https://github.com/flaviut/optional_t",
    "method": "git",
    "tags": [
      "option",
      "functional"
    ],
    "description": "Basic Option[T] library",
    "license": "MIT",
    "web": "https://github.com/flaviut/optional_t"
  },
  {
    "name": "nimrtlsdr",
    "url": "https://github.com/jpoirier/nimrtlsdr",
    "method": "git",
    "tags": [
      "rtl-sdr",
      "wrapper",
      "bindings",
      "rtlsdr"
    ],
    "description": "A Nim wrapper for librtlsdr",
    "license": "BSD",
    "web": "https://github.com/jpoirier/nimrtlsdr"
  },
  {
    "name": "lapp",
    "url": "https://gitlab.3dicc.com/gokr/lapp.git",
    "method": "git",
    "tags": [
      "args",
      "cmd",
      "opt",
      "parse",
      "parsing"
    ],
    "description": "Opt parser using synopsis as specification, ported from Lua.",
    "license": "MIT",
    "web": "https://gitlab.3dicc.com/gokr/lapp"
  },
  {
    "name": "blimp",
    "url": "https://gitlab.3dicc.com/gokr/blimp.git",
    "method": "git",
    "tags": [
      "app",
      "binary",
      "utility",
      "git",
      "git-fat"
    ],
    "description": "Utility that helps with big files in git, very similar to git-fat, s3annnex etc.",
    "license": "MIT",
    "web": "https://gitlab.3dicc.com/gokr/blimp"
  },
  {
    "name": "parsetoml",
    "url": "https://github.com/NimParsers/parsetoml.git",
    "method": "git",
    "tags": [
      "library",
      "parse"
    ],
    "description": "Library for parsing TOML files.",
    "license": "MIT",
    "web": "https://github.com/NimParsers/parsetoml"
  },
  {
    "name": "compiler",
    "url": "https://github.com/nim-lang/Nim.git",
    "method": "git",
    "tags": [
      "library"
    ],
    "description": "Compiler package providing the compiler sources as a library.",
    "license": "MIT",
    "web": "https://github.com/nim-lang/Nim"
  },
  {
    "name": "nre",
    "url": "https://github.com/flaviut/nre.git",
    "method": "git",
    "tags": [
      "library",
      "pcre",
      "regex"
    ],
    "description": "A better regular expression library",
    "license": "MIT",
    "web": "https://github.com/flaviut/nre"
  },
  {
    "name": "docopt",
    "url": "https://github.com/docopt/docopt.nim",
    "method": "git",
    "tags": [
      "command-line",
      "arguments",
      "parsing",
      "library"
    ],
    "description": "Command-line args parser based on Usage message",
    "license": "MIT",
    "web": "https://github.com/docopt/docopt.nim"
  },
  {
    "name": "bpg",
    "url": "https://github.com/def-/nim-bpg.git",
    "method": "git",
    "tags": [
      "image",
      "library",
      "wrapper"
    ],
    "description": "BPG (Better Portable Graphics) for Nim",
    "license": "MIT",
    "web": "https://github.com/def-/nim-bpg"
  },
  {
    "name": "io-spacenav",
    "url": "https://github.com/nimious/io-spacenav.git",
    "method": "git",
    "tags": [
      "binding",
      "3dx",
      "3dconnexion",
      "libspnav",
      "spacenav",
      "spacemouse",
      "spacepilot",
      "spacenavigator"
    ],
    "description": "Obsolete - please use spacenav instead!",
    "license": "MIT",
    "web": "https://github.com/nimious/io-spacenav"
  },
  {
    "name": "optionals",
    "url": "https://github.com/MasonMcGill/optionals.git",
    "method": "git",
    "tags": [
      "library",
      "option",
      "optional",
      "maybe"
    ],
    "description": "Option types",
    "license": "MIT",
    "web": "https://github.com/MasonMcGill/optionals"
  },
  {
    "name": "tuples",
    "url": "https://github.com/MasonMcGill/tuples.git",
    "method": "git",
    "tags": [
      "library",
      "tuple",
      "metaprogramming"
    ],
    "description": "Tuple manipulation utilities",
    "license": "MIT",
    "web": "https://github.com/MasonMcGill/tuples"
  },
  {
    "name": "fuse",
    "url": "https://github.com/akiradeveloper/nim-fuse.git",
    "method": "git",
    "tags": [
      "fuse",
      "library",
      "wrapper"
    ],
    "description": "A FUSE binding for Nim",
    "license": "MIT",
    "web": "https://github.com/akiradeveloper/nim-fuse"
  },
  {
    "name": "brainfuck",
    "url": "https://github.com/def-/nim-brainfuck.git",
    "method": "git",
    "tags": [
      "library",
      "binary",
      "app",
      "interpreter",
      "compiler",
      "language"
    ],
    "description": "A brainfuck interpreter and compiler",
    "license": "MIT",
    "web": "https://github.com/def-/nim-brainfuck"
  },
  {
    "name": "nimsuggest",
    "url": "https://github.com/nim-lang/nimsuggest.git",
    "method": "git",
    "tags": [
      "binary",
      "app",
      "suggest",
      "compiler",
      "autocomplete"
    ],
    "description": "Tool for providing auto completion data for Nim source code.",
    "license": "MIT",
    "web": "https://github.com/nim-lang/nimsuggest"
  },
  {
    "name": "jwt",
    "url": "https://github.com/yglukhov/nim-jwt.git",
    "method": "git",
    "tags": [
      "library",
      "crypto",
      "hash"
    ],
    "description": "JSON Web Tokens for Nim",
    "license": "MIT",
    "web": "https://github.com/yglukhov/nim-jwt"
  },
  {
    "name": "pythonpathlib",
    "url": "https://github.com/achesak/nim-pythonpathlib.git",
    "method": "git",
    "tags": [
      "path",
      "directory",
      "python",
      "library"
    ],
    "description": "Module for working with paths that is as similar as possible to Python's pathlib",
    "license": "MIT",
    "web": "https://github.com/achesak/nim-pythonpathlib"
  },
  {
    "name": "RingBuffer",
    "url": "git@github.com:megawac/RingBuffer.nim.git",
    "method": "git",
    "tags": [
      "sequence",
      "seq",
      "circular",
      "ring",
      "buffer"
    ],
    "description": "Circular buffer implementation",
    "license": "MIT",
    "web": "https://github.com/megawac/RingBuffer.nim"
  },
  {
    "name": "nimrat",
    "url": "https://github.com/apense/nimrat",
    "method": "git",
    "tags": [
      "library",
      "math",
      "numbers"
    ],
    "description": "Module for working with rational numbers (fractions)",
    "license": "MIT",
    "web": "https://github.com/apense/nimrat"
  },
  {
    "name": "io-isense",
    "url": "https://github.com/nimious/io-isense.git",
    "method": "git",
    "tags": [
      "binding",
      "isense",
      "intersense",
      "inertiacube",
      "intertrax",
      "microtrax",
      "thales",
      "tracking",
      "sensor"
    ],
    "description": "Obsolete - please use isense instead!",
    "license": "MIT",
    "web": "https://github.com/nimious/io-isense"
  },
  {
    "name": "io-usb",
    "url": "https://github.com/nimious/io-usb.git",
    "method": "git",
    "tags": [
      "binding",
      "usb",
      "libusb"
    ],
    "description": "Obsolete - please use libusb instead!",
    "license": "MIT",
    "web": "https://github.com/nimious/io-usb"
  },
  {
    "name": "nimcfitsio",
    "url": "https://github.com/ziotom78/nimcfitsio.git",
    "method": "git",
    "tags": [
      "library",
      "binding",
      "cfitsio",
      "fits",
      "io"
    ],
    "description": "Bindings for CFITSIO, a library to read/write FITSIO images and tables.",
    "license": "MIT",
    "web": "https://github.com/ziotom78/nimcfitsio"
  },
  {
    "name": "glossolalia",
    "url": "https://github.com/fowlmouth/glossolalia",
    "method": "git",
    "tags": [
      "parser",
      "peg"
    ],
    "description": "A DSL for quickly writing parsers",
    "license": "CC0",
    "web": "https://github.com/fowlmouth/glossolalia"
  },
  {
    "name": "entoody",
    "url": "https://bitbucket.org/fowlmouth/entoody",
    "method": "git",
    "tags": [
      "component",
      "entity",
      "composition"
    ],
    "description": "A component/entity system",
    "license": "CC0",
    "web": "https://bitbucket.org/fowlmouth/entoody"
  },
  {
    "name": "msgpack",
    "url": "https://github.com/akiradeveloper/msgpack-nim.git",
    "method": "git",
    "tags": [
      "msgpack",
      "library",
      "serialization"
    ],
    "description": "A MessagePack binding for Nim",
    "license": "MIT",
    "web": "https://github.com/akiradeveloper/msgpack-nim"
  },
  {
    "name": "osinfo",
    "url": "https://github.com/nim-lang/osinfo.git",
    "method": "git",
    "tags": [
      "os",
      "library",
      "info"
    ],
    "description": "Modules providing information about the OS.",
    "license": "MIT",
    "web": "https://github.com/nim-lang/osinfo"
  },
  {
    "name": "io-myo",
    "url": "https://github.com/nimious/io-myo.git",
    "method": "git",
    "tags": [
      "binding",
      "myo",
      "thalmic",
      "armband",
      "gesture"
    ],
    "description": "Obsolete - please use myo instead!",
    "license": "MIT",
    "web": "https://github.com/nimious/io-myo"
  },
  {
    "name": "io-oculus",
    "url": "https://github.com/nimious/io-oculus.git",
    "method": "git",
    "tags": [
      "binding",
      "oculus",
      "rift",
      "vr",
      "libovr",
      "ovr",
      "dk1",
      "dk2",
      "gearvr"
    ],
    "description": "Obsolete - please use oculus instead!",
    "license": "MIT",
    "web": "https://github.com/nimious/io-oculus"
  },
  {
    "name": "closure_compiler",
    "url": "https://github.com/yglukhov/closure_compiler.git",
    "method": "git",
    "tags": [
      "binding",
      "closure",
      "compiler",
      "javascript"
    ],
    "description": "Bindings for Closure Compiler web API.",
    "license": "MIT",
    "web": "https://github.com/yglukhov/closure_compiler"
  },
  {
    "name": "io-serialport",
    "url": "https://github.com/nimious/io-serialport.git",
    "method": "git",
    "tags": [
      "binding",
      "libserialport",
      "serial",
      "communication"
    ],
    "description": "Obsolete - please use serialport instead!",
    "license": "MIT",
    "web": "https://github.com/nimious/io-serialport"
  },
  {
    "name": "beanstalkd",
    "url": "https://github.com/tormaroe/beanstalkd.nim.git",
    "method": "git",
    "tags": [
      "library",
      "queue",
      "messaging"
    ],
    "description": "A beanstalkd work queue client library.",
    "license": "MIT",
    "web": "https://github.com/tormaroe/beanstalkd.nim"
  },
  {
    "name": "wiki2text",
    "url": "https://github.com/rspeer/wiki2text.git",
    "method": "git",
    "tags": [
      "nlp",
      "wiki",
      "xml",
      "text"
    ],
    "description": "Quickly extracts natural-language text from a MediaWiki XML file.",
    "license": "MIT",
    "web": "https://github.com/rspeer/wiki2text"
  },
  {
    "name": "qt5_qtsql",
    "url": "https://github.com/philip-wernersbach/nim-qt5_qtsql.git",
    "method": "git",
    "tags": [
      "library",
      "wrapper",
      "database",
      "qt",
      "qt5",
      "qtsql",
      "sqlite",
      "postgres",
      "mysql"
    ],
    "description": "Binding for Qt 5's Qt SQL library that integrates with the features of the Nim language. Uses one API for multiple database engines.",
    "license": "MIT",
    "web": "https://github.com/philip-wernersbach/nim-qt5_qtsql"
  },
  {
    "name": "orient",
    "url": "https://github.com/philip-wernersbach/nim-orient",
    "method": "git",
    "tags": [
      "library",
      "wrapper",
      "database",
      "orientdb",
      "pure"
    ],
    "description": "OrientDB driver written in pure Nim, uses the OrientDB 2.0 Binary Protocol with Binary Serialization.",
    "license": "MPL",
    "web": "https://github.com/philip-wernersbach/nim-orient"
  },
  {
    "name": "syslog",
    "url": "https://github.com/FedericoCeratto/nim-syslog",
    "method": "git",
    "tags": [
      "library",
      "pure"
    ],
    "description": "Syslog module.",
    "license": "LGPLv3",
    "web": "https://github.com/FedericoCeratto/nim-syslog"
  },
  {
    "name": "nimes",
    "url": "https://github.com/def-/nimes",
    "method": "git",
    "tags": [
      "emulator",
      "nes",
      "game",
      "sdl",
      "javascript"
    ],
    "description": "NES emulator using SDL2, also compiles to JavaScript with emscripten.",
    "license": "MPL",
    "web": "https://github.com/def-/nimes"
  },
  {
    "name": "syscall",
    "url": "https://github.com/def-/nim-syscall",
    "method": "git",
    "tags": [
      "library"
    ],
    "description": "Raw system calls for Nim",
    "license": "MPL",
    "web": "https://github.com/def-/nim-syscall"
  },
  {
    "name": "jnim",
    "url": "https://github.com/yglukhov/jnim",
    "method": "git",
    "tags": [
      "library",
      "java",
      "jvm",
      "bridge",
      "bindings"
    ],
    "description": "Nim - Java bridge",
    "license": "MIT",
    "web": "https://github.com/yglukhov/jnim"
  },
  {
    "name": "nimPDF",
    "url": "https://github.com/jangko/nimpdf",
    "method": "git",
    "tags": [
      "library",
      "PDF",
      "document"
    ],
    "description": "library for generating PDF files",
    "license": "MIT",
    "web": "https://github.com/jangko/nimpdf"
  },
  {
    "name": "LLVM",
    "url": "https://github.com/FedeOmoto/llvm",
    "method": "git",
    "tags": [
      "LLVM",
      "bindings",
      "wrapper"
    ],
    "description": "LLVM bindings for the Nim language.",
    "license": "MIT",
    "web": "https://github.com/FedeOmoto/llvm"
  },
  {
    "name": "nshout",
    "url": "https://github.com/Senketsu/nshout",
    "method": "git",
    "tags": [
      "library",
      "shouter",
      "libshout",
      "wrapper",
      "bindings",
      "audio",
      "web"
    ],
    "description": "Nim bindings for libshout",
    "license": "MIT",
    "web": "https://github.com/Senketsu/nshout"
  },
  {
    "name": "nsu",
    "url": "https://github.com/Senketsu/nsu",
    "method": "git",
    "tags": [
      "library",
      "tool",
      "utility",
      "screenshot"
    ],
    "description": "Simple screenshot library & cli tool made in Nim",
    "license": "MIT",
    "web": "https://github.com/Senketsu/nsu"
  },
  {
    "name": "nuuid",
    "url": "https://github.com/yglukhov/nim-only-uuid",
    "method": "git",
    "tags": [
      "library",
      "uuid",
      "guid"
    ],
    "description": "A Nim source only UUID generator",
    "license": "MIT",
    "web": "https://github.com/yglukhov/nim-only-uuid"
  },
  {
    "name": "fftw3",
    "url": "https://github.com/ziotom78/nimfftw3",
    "method": "git",
    "tags": [
      "library",
      "math",
      "fft"
    ],
    "description": "Bindings to the FFTW library",
    "license": "MIT",
    "web": "https://github.com/ziotom78/nimfftw3"
  },
  {
    "name": "nrpl",
    "url": "https://github.com/vegansk/nrpl",
    "method": "git",
    "tags": [
      "REPL",
      "application"
    ],
    "description": "A rudimentary Nim REPL",
    "license": "MIT",
    "web": "https://github.com/vegansk/nrpl"
  },
  {
    "name": "nim-geocoding",
    "alias": "geocoding"
  },
  {
    "name": "geocoding",
    "url": "https://github.com/saratchandra92/nim-geocoding",
    "method": "git",
    "tags": [
      "library",
      "geocoding",
      "maps"
    ],
    "description": "A simple library for Google Maps Geocoding API",
    "license": "MIT",
    "web": "https://github.com/saratchandra92/nim-geocoding"
  },
  {
    "name": "io-gles",
    "url": "https://github.com/nimious/io-gles.git",
    "method": "git",
    "tags": [
      "binding",
      "khronos",
      "gles",
      "opengl es"
    ],
    "description": "Obsolete - please use gles instead!",
    "license": "MIT",
    "web": "https://github.com/nimious/io-gles"
  },
  {
    "name": "io-egl",
    "url": "https://github.com/nimious/io-egl.git",
    "method": "git",
    "tags": [
      "binding",
      "khronos",
      "egl",
      "opengl",
      "opengl es",
      "openvg"
    ],
    "description": "Obsolete - please use egl instead!",
    "license": "MIT",
    "web": "https://github.com/nimious/io-egl"
  },
  {
    "name": "io-sixense",
    "url": "https://github.com/nimious/io-sixense.git",
    "method": "git",
    "tags": [
      "binding",
      "sixense",
      "razer hydra",
      "stem system",
      "vr"
    ],
    "description": "Obsolete - please use sixense instead!",
    "license": "MIT",
    "web": "https://github.com/nimious/io-sixense"
  },
  {
    "name": "tnetstring",
    "url": "https://mahlon@bitbucket.org/mahlon/nim-tnetstring",
    "method": "hg",
    "tags": [
      "tnetstring",
      "library",
      "serialization"
    ],
    "description": "Parsing and serializing for the TNetstring format.",
    "license": "MIT",
    "web": "http://bitbucket.org/mahlon/nim-tnetstring"
  },
  {
    "name": "msgpack4nim",
    "url": "https://github.com/jangko/msgpack4nim",
    "method": "git",
    "tags": [
      "msgpack",
      "library",
      "serialization",
      "deserialization"
    ],
    "description": "Another MessagePack implementation written in pure nim",
    "license": "MIT",
    "web": "https://github.com/jangko/msgpack4nim"
  },
  {
    "name": "binaryheap",
    "url": "https://github.com/bluenote10/nim-heap",
    "method": "git",
    "tags": [
      "heap",
      "priority queue"
    ],
    "description": "Simple binary heap implementation",
    "license": "MIT",
    "web": "https://github.com/bluenote10/nim-heap"
  },
  {
    "name": "stringinterpolation",
    "url": "https://github.com/bluenote10/nim-stringinterpolation",
    "method": "git",
    "tags": [
      "string formatting",
      "string interpolation"
    ],
    "description": "String interpolation with printf syntax",
    "license": "MIT",
    "web": "https://github.com/bluenote10/nim-stringinterpolation"
  },
  {
    "name": "libovr",
    "url": "https://github.com/bluenote10/nim-ovr",
    "method": "git",
    "tags": [
      "Oculus Rift",
      "virtual reality"
    ],
    "description": "Nim bindings for libOVR (Oculus Rift)",
    "license": "MIT",
    "web": "https://github.com/bluenote10/nim-ovr"
  },
  {
    "name": "delaunay",
    "url": "https://github.com/Nycto/DelaunayNim",
    "method": "git",
    "tags": [
      "delaunay",
      "library",
      "algorithms",
      "graph"
    ],
    "description": "2D Delaunay triangulations",
    "license": "MIT",
    "web": "https://github.com/Nycto/DelaunayNim"
  },
  {
    "name": "linenoise",
    "url": "https://github.com/fallingduck/linenoise-nim",
    "method": "git",
    "tags": [
      "linenoise",
      "readline",
      "library",
      "wrapper",
      "command-line"
    ],
    "description": "Wrapper for linenoise, a free, self-contained alternative to GNU readline.",
    "license": "BSD",
    "web": "https://github.com/fallingduck/linenoise-nim"
  },
  {
    "name": "struct",
    "url": "https://github.com/OpenSystemsLab/struct.nim",
    "method": "git",
    "tags": [
      "struct",
      "library",
      "python",
      "pack",
      "unpack"
    ],
    "description": "Python-like 'struct' for Nim",
    "license": "MIT",
    "web": "https://github.com/OpenSystemsLab/struct.nim"
  },
  {
    "name": "uri2",
    "url": "https://github.com/achesak/nim-uri2",
    "method": "git",
    "tags": [
      "uri",
      "url",
      "library"
    ],
    "description": "Nim module for better URI handling",
    "license": "MIT",
    "web": "https://github.com/achesak/nim-uri2"
  },
  {
    "name": "hmac",
    "url": "https://github.com/OpenSystemsLab/hmac.nim",
    "method": "git",
    "tags": [
      "hmac",
      "authentication",
      "hash",
      "sha1",
      "md5"
    ],
    "description": "HMAC-SHA1 and HMAC-MD5 hashing in Nim",
    "license": "MIT",
    "web": "https://github.com/OpenSystemsLab/hmac.nim"
  },
  {
    "name": "mongrel2",
    "url": "https://mahlon@bitbucket.org/mahlon/nim-mongrel2",
    "method": "hg",
    "tags": [
      "mongrel2",
      "library",
      "www"
    ],
    "description": "Handler framework for the Mongrel2 web server.",
    "license": "MIT",
    "web": "http://bitbucket.org/mahlon/nim-mongrel2"
  },
  {
    "name": "shimsham",
    "url": "https://github.com/apense/shimsham",
    "method": "git",
    "tags": [
      "crypto",
      "hash",
      "hashing",
      "digest"
    ],
    "description": "Hashing/Digest collection in pure Nim",
    "license": "MIT",
    "web": "https://github.com/apense/shimsham"
  },
  {
    "name": "base32",
    "url": "https://github.com/OpenSystemsLab/base32.nim",
    "method": "git",
    "tags": [
      "base32",
      "encode",
      "decode"
    ],
    "description": "Base32 library for Nim",
    "license": "MIT",
    "web": "https://github.com/OpenSystemsLab/base32.nim"
  },
  {
    "name": "otp",
    "url": "https://github.com/OpenSystemsLab/otp.nim",
    "method": "git",
    "tags": [
      "otp",
      "hotp",
      "totp",
      "time",
      "password",
      "one",
      "google",
      "authenticator"
    ],
    "description": "One Time Password library for Nim",
    "license": "MIT",
    "web": "https://github.com/OpenSystemsLab/otp.nim"
  },
  {
    "name": "q",
    "url": "https://github.com/OpenSystemsLab/q.nim",
    "method": "git",
    "tags": [
      "css",
      "selector",
      "query",
      "match",
      "find",
      "html",
      "xml",
      "jquery"
    ],
    "description": "Simple package for query HTML/XML elements using a CSS3 or jQuery-like selector syntax",
    "license": "MIT",
    "web": "https://github.com/OpenSystemsLab/q.nim"
  },
  {
    "name": "bignum",
    "url": "https://github.com/kaushalmodi/bignum",
    "method": "git",
    "tags": [
      "bignum",
      "gmp",
      "wrapper"
    ],
    "description": "Wrapper around the GMP bindings for the Nim language.",
    "license": "MIT",
    "web": "https://github.com/kaushalmodi/bignum"
  },
  {
    "name": "rbtree",
    "url": "https://github.com/Nycto/RBTreeNim",
    "method": "git",
    "tags": [
      "tree",
      "binary search tree",
      "rbtree",
      "red black tree"
    ],
    "description": "Red/Black Trees",
    "license": "MIT",
    "web": "https://github.com/Nycto/RBTreeNim"
  },
  {
    "name": "anybar",
    "url": "https://github.com/ba0f3/anybar.nim",
    "method": "git",
    "tags": [
      "anybar",
      "menubar",
      "status",
      "indicator"
    ],
    "description": "Control AnyBar instances with Nim",
    "license": "MIT",
    "web": "https://github.com/ba0f3/anybar.nim"
  },
  {
    "name": "astar",
    "url": "https://github.com/Nycto/AStarNim",
    "method": "git",
    "tags": [
      "astar",
      "A*",
      "pathfinding",
      "algorithm"
    ],
    "description": "A* Pathfinding",
    "license": "MIT",
    "web": "https://github.com/Nycto/AStarNim"
  },
  {
    "name": "lazy",
    "url": "https://github.com/petermora/nimLazy/",
    "method": "git",
    "tags": [
      "library",
      "iterator",
      "lazy list"
    ],
    "description": "Iterator library for Nim",
    "license": "MIT",
    "web": "https://github.com/petermora/nimLazy"
  },
  {
    "name": "asyncpythonfile",
    "url": "https://github.com/fallingduck/asyncpythonfile-nim",
    "method": "git",
    "tags": [
      "async",
      "asynchronous",
      "library",
      "python",
      "file",
      "files"
    ],
    "description": "High level, asynchronous file API mimicking Python's file interface.",
    "license": "ISC",
    "web": "https://github.com/fallingduck/asyncpythonfile-nim"
  },
  {
    "name": "nimfuzz",
    "url": "https://github.com/apense/nimfuzz",
    "method": "git",
    "tags": [
      "fuzzing",
      "unit-testing",
      "hacking",
      "security"
    ],
    "description": "Simple and compact fuzzing",
    "license": "Apache License 2.0",
    "web": "https://apense.github.io/nimfuzz"
  },
  {
    "name": "linalg",
    "url": "https://github.com/unicredit/linear-algebra",
    "method": "git",
    "tags": [
      "vector",
      "matrix",
      "linear-algebra",
      "BLAS",
      "LAPACK"
    ],
    "description": "Linear algebra for Nim",
    "license": "Apache License 2.0",
    "web": "https://github.com/unicredit/linear-algebra"
  },
  {
    "name": "sequester",
    "url": "https://github.com/fallingduck/sequester",
    "method": "git",
    "tags": [
      "library",
      "seq",
      "sequence",
      "strings",
      "iterators",
      "php"
    ],
    "description": "Library for converting sequences to strings. Also has PHP-inspired explode and implode procs.",
    "license": "ISC",
    "web": "https://github.com/fallingduck/sequester"
  },
  {
    "name": "options",
    "url": "https://github.com/fallingduck/options-nim",
    "method": "git",
    "tags": [
      "library",
      "option",
      "optionals",
      "maybe"
    ],
    "description": "Temporary package to fix broken code in 0.11.2 stable.",
    "license": "MIT",
    "web": "https://github.com/fallingduck/options-nim"
  },
  {
    "name": "oldwinapi",
    "url": "https://github.com/nim-lang/oldwinapi",
    "method": "git",
    "tags": [
      "library",
      "windows",
      "api"
    ],
    "description": "Old Win API library for Nim",
    "license": "LGPL with static linking exception",
    "web": "https://github.com/nim-lang/oldwinapi"
  },
  {
    "name": "nimx",
    "url": "https://github.com/yglukhov/nimx",
    "method": "git",
    "tags": [
      "gui",
      "ui",
      "library"
    ],
    "description": "Cross-platform GUI framework",
    "license": "MIT",
    "web": "https://github.com/yglukhov/nimx"
  },
  {
    "name": "webview",
    "url": "https://github.com/oskca/webview",
    "method": "git",
    "tags": [
      "gui",
      "ui",
      "webview",
      "cross",
      "web",
      "library"
    ],
    "description": "Nim bindings for https://github.com/zserge/webview, a cross platform single header webview library",
    "license": "MIT",
    "web": "https://github.com/oskca/webview"
  },
  {
    "name": "memo",
    "url": "https://github.com/andreaferretti/memo",
    "method": "git",
    "tags": [
      "memo",
      "memoization",
      "memoize",
      "cache"
    ],
    "description": "Memoize Nim functions",
    "license": "Apache License 2.0",
    "web": "https://github.com/andreaferretti/memo"
  },
  {
    "name": "base62",
    "url": "https://github.com/singularperturbation/base62-encode",
    "method": "git",
    "tags": [
      "base62",
      "encode",
      "decode"
    ],
    "description": "Arbitrary base encoding-decoding functions, defaulting to Base-62.",
    "license": "MIT",
    "web": "https://github.com/singularperturbation/base62-encode"
  },
  {
    "name": "telebot",
    "url": "https://github.com/ba0f3/telebot.nim",
    "method": "git",
    "tags": [
      "telebot",
      "telegram",
      "bot",
      "api",
      "client",
      "async"
    ],
    "description": "Async Telegram Bot API Client",
    "license": "MIT",
    "web": "https://github.com/ba0f3/telebot.nim"
  },
  {
    "name": "tempfile",
    "url": "https://github.com/OpenSystemsLab/tempfile.nim",
    "method": "git",
    "tags": [
      "temp",
      "mktemp",
      "make",
      "mk",
      "mkstemp",
      "mkdtemp"
    ],
    "description": "Temporary files and directories",
    "license": "MIT",
    "web": "https://github.com/OpenSystemsLab/tempfile.nim"
  },
  {
    "name": "AstroNimy",
    "url": "https://github.com/super-massive-black-holes/AstroNimy",
    "method": "git",
    "tags": [
      "science",
      "astronomy",
      "library"
    ],
    "description": "Astronomical library for Nim",
    "license": "MIT",
    "web": "https://github.com/super-massive-black-holes/AstroNimy"
  },
  {
    "name": "patty",
    "url": "https://github.com/andreaferretti/patty",
    "method": "git",
    "tags": [
      "pattern",
      "adt",
      "variant",
      "pattern matching",
      "algebraic data type"
    ],
    "description": "Algebraic data types and pattern matching",
    "license": "Apache License 2.0",
    "web": "https://github.com/andreaferretti/patty"
  },
  {
    "name": "einheit",
    "url": "https://github.com/jyapayne/einheit",
    "method": "git",
    "tags": [
      "unit",
      "tests",
      "unittest",
      "unit tests",
      "unit test macro"
    ],
    "description": "Pretty looking, full featured, Python-inspired unit test library.",
    "license": "MIT",
    "web": "https://github.com/jyapayne/einheit"
  },
  {
    "name": "plists",
    "url": "https://github.com/yglukhov/plists",
    "method": "git",
    "tags": [
      "plist",
      "property",
      "list"
    ],
    "description": "Generate and parse Mac OS X .plist files in Nim.",
    "license": "MIT",
    "web": "https://github.com/yglukhov/plists"
  },
  {
    "name": "ncurses",
    "url": "https://github.com/rnowley/nim-ncurses/",
    "method": "git",
    "tags": [
      "library",
      "terminal",
      "graphics",
      "wrapper"
    ],
    "description": "A wrapper for NCurses",
    "license": "MIT",
    "web": "https://github.com/rnowley/nim-ncurses"
  },
  {
    "name": "nanovg",
    "url": "https://github.com/johnnovak/nim-nanovg",
    "method": "git",
    "tags": [
      "wrapper",
      "GUI",
      "vector graphics",
      "opengl"
    ],
    "description": "Nim wrapper for the C NanoVG antialiased vector graphics rendering library for OpenGL",
    "license": "MIT",
    "web": "https://github.com/johnnovak/nim-nanovg"
  },
  {
    "name": "pwd",
    "url": "https://github.com/achesak/nim-pwd",
    "method": "git",
    "tags": [
      "library",
      "unix",
      "pwd",
      "password"
    ],
    "description": "Nim port of Python's pwd module for working with the UNIX password file",
    "license": "MIT",
    "web": "https://github.com/achesak/nim-pwd"
  },
  {
    "name": "spwd",
    "url": "https://github.com/achesak/nim-spwd",
    "method": "git",
    "tags": [
      "library",
      "unix",
      "spwd",
      "password",
      "shadow"
    ],
    "description": "Nim port of Python's spwd module for working with the UNIX shadow password file",
    "license": "MIT",
    "web": "https://github.com/achesak/nim-spwd"
  },
  {
    "name": "grp",
    "url": "https://github.com/achesak/nim-grp",
    "method": "git",
    "tags": [
      "library",
      "unix",
      "grp",
      "group"
    ],
    "description": "Nim port of Python's grp module for working with the UNIX group database file",
    "license": "MIT",
    "web": "https://github.com/achesak/nim-grp"
  },
  {
    "name": "stopwatch",
    "url": "https://gitlab.com/define-private-public/stopwatch",
    "method": "git",
    "tags": [
      "timer",
      "timing",
      "benchmarking",
      "watch",
      "clock"
    ],
    "description": "A simple timing library for benchmarking code and other things.",
    "license": "MIT",
    "web": "https://gitlab.com/define-private-public/stopwatch"
  },
  {
    "name": "nimFinLib",
    "url": "https://github.com/qqtop/NimFinLib",
    "method": "git",
    "tags": [
      "financial"
    ],
    "description": "Financial Library for Nim",
    "license": "MIT",
    "web": "https://github.com/qqtop/NimFinLib"
  },
  {
    "name": "libssh2",
    "url": "https://github.com/ba0f3/libssh2.nim",
    "method": "git",
    "tags": [
      "lib",
      "ssh",
      "ssh2",
      "openssh",
      "client",
      "sftp",
      "scp"
    ],
    "description": "Nim wrapper for libssh2",
    "license": "MIT",
    "web": "https://github.com/ba0f3/libssh2.nim"
  },
  {
    "name": "rethinkdb",
    "url": "https://github.com/OpenSystemsLab/rethinkdb.nim",
    "method": "git",
    "tags": [
      "rethinkdb",
      "driver",
      "client",
      "json"
    ],
    "description": "RethinkDB driver for Nim",
    "license": "MIT",
    "web": "https://github.com/OpenSystemsLab/rethinkdb.nim"
  },
  {
    "name": "dbus",
    "url": "https://github.com/zielmicha/nim-dbus",
    "method": "git",
    "tags": [
      "dbus"
    ],
    "description": "dbus bindings for Nim",
    "license": "MIT",
    "web": "https://github.com/zielmicha/nim-dbus"
  },
  {
    "name": "lmdb",
    "url": "https://github.com/FedericoCeratto/nim-lmdb",
    "method": "git",
    "tags": [
      "wrapper",
      "lmdb",
      "key-value"
    ],
    "description": "A wrapper for LMDB the Lightning Memory-Mapped Database",
    "license": "OpenLDAP",
    "web": "https://github.com/FedericoCeratto/nim-lmdb"
  },
  {
    "name": "zip",
    "url": "https://github.com/nim-lang/zip",
    "method": "git",
    "tags": [
      "wrapper",
      "zip"
    ],
    "description": "A wrapper for the zip library",
    "license": "MIT",
    "web": "https://github.com/nim-lang/zip"
  },
  {
    "name": "csvtools",
    "url": "https://github.com/unicredit/csvtools",
    "method": "git",
    "tags": [
      "CSV",
      "comma separated values",
      "TSV"
    ],
    "description": "Manage CSV files",
    "license": "Apache License 2.0",
    "web": "https://github.com/unicredit/csvtools"
  },
  {
    "name": "httpform",
    "url": "https://github.com/tulayang/httpform",
    "method": "git",
    "tags": [
      "request parser",
      "upload",
      "html5 file"
    ],
    "description": "Http request form parser",
    "license": "MIT",
    "web": "https://github.com/tulayang/httpform"
  },
  {
    "name": "quadtree",
    "url": "https://github.com/Nycto/QuadtreeNim",
    "method": "git",
    "tags": [
      "quadtree",
      "algorithm"
    ],
    "description": "A Quadtree implementation",
    "license": "MIT",
    "web": "https://github.com/Nycto/QuadtreeNim"
  },
  {
    "name": "expat",
    "url": "https://github.com/nim-lang/expat",
    "method": "git",
    "tags": [
      "expat",
      "xml",
      "parsing"
    ],
    "description": "Expat wrapper for Nim",
    "license": "MIT",
    "web": "https://github.com/nim-lang/expat"
  },
  {
    "name": "sphinx",
    "url": "https://github.com/Araq/sphinx",
    "method": "git",
    "tags": [
      "sphinx",
      "wrapper",
      "search",
      "engine"
    ],
    "description": "Sphinx wrapper for Nim",
    "license": "LGPL",
    "web": "https://github.com/Araq/sphinx"
  },
  {
    "name": "sdl1",
    "url": "https://github.com/nim-lang/sdl1",
    "method": "git",
    "tags": [
      "graphics",
      "library",
      "multi-media",
      "input",
      "sound",
      "joystick"
    ],
    "description": "SDL 1.2 wrapper for Nim.",
    "license": "LGPL",
    "web": "https://github.com/nim-lang/sdl1"
  },
  {
    "name": "graphics",
    "url": "https://github.com/nim-lang/graphics",
    "method": "git",
    "tags": [
      "library",
      "SDL"
    ],
    "description": "Graphics module for Nim.",
    "license": "MIT",
    "web": "https://github.com/nim-lang/graphics"
  },
  {
    "name": "libffi",
    "url": "https://github.com/Araq/libffi",
    "method": "git",
    "tags": [
      "ffi",
      "library",
      "C",
      "calling",
      "convention"
    ],
    "description": "libffi wrapper for Nim.",
    "license": "MIT",
    "web": "https://github.com/Araq/libffi"
  },
  {
    "name": "libcurl",
    "url": "https://github.com/Araq/libcurl",
    "method": "git",
    "tags": [
      "curl",
      "web",
      "http",
      "download"
    ],
    "description": "Nim wrapper for libcurl.",
    "license": "MIT",
    "web": "https://github.com/Araq/libcurl"
  },
  {
    "name": "perlin",
    "url": "https://github.com/Nycto/PerlinNim",
    "method": "git",
    "tags": [
      "perlin",
      "simplex",
      "noise"
    ],
    "description": "Perlin noise and Simplex noise generation",
    "license": "MIT",
    "web": "https://github.com/Nycto/PerlinNim"
  },
  {
    "name": "pfring",
    "url": "https://github.com/ba0f3/pfring.nim",
    "method": "git",
    "tags": [
      "pf_ring",
      "packet",
      "sniff",
      "pcap",
      "pfring",
      "network",
      "capture",
      "socket"
    ],
    "description": "PF_RING wrapper for Nim",
    "license": "MIT",
    "web": "https://github.com/ba0f3/pfring.nim"
  },
  {
    "name": "xxtea",
    "url": "https://github.com/xxtea/xxtea-nim",
    "method": "git",
    "tags": [
      "xxtea",
      "encrypt",
      "decrypt",
      "crypto"
    ],
    "description": "XXTEA encryption algorithm library written in pure Nim.",
    "license": "MIT",
    "web": "https://github.com/xxtea/xxtea-nim"
  },
  {
    "name": "xxhash",
    "url": "https://github.com/OpenSystemsLab/xxhash.nim",
    "method": "git",
    "tags": [
      "fast",
      "hash",
      "algorithm"
    ],
    "description": "xxhash wrapper for Nim",
    "license": "MIT",
    "web": "https://github.com/OpenSystemsLab/xxhash.nim"
  },
  {
    "name": "libipset",
    "url": "https://github.com/ba0f3/libipset.nim",
    "method": "git",
    "tags": [
      "ipset",
      "firewall",
      "netfilter",
      "mac",
      "ip",
      "network",
      "collection",
      "rule",
      "set"
    ],
    "description": "libipset wrapper for Nim",
    "license": "MIT",
    "web": "https://github.com/ba0f3/libipset.nim"
  },
  {
    "name": "pop3",
    "url": "https://github.com/FedericoCeratto/nim-pop3",
    "method": "git",
    "tags": [
      "network",
      "pop3",
      "email"
    ],
    "description": "POP3 client library",
    "license": "LGPLv3",
    "web": "https://github.com/FedericoCeratto/nim-pop3"
  },
  {
    "name": "nimrpc",
    "url": "https://github.com/rogercloud/nim-rpc",
    "method": "git",
    "tags": [
      "msgpack",
      "library",
      "rpc",
      "nimrpc"
    ],
    "description": "RPC implementation for Nim based on msgpack4nim",
    "license": "MIT",
    "web": "https://github.com/rogercloud/nim-rpc"
  },
  {
    "name": "nimrpc_milis",
    "url": "https://github.com/milisarge/nimrpc_milis",
    "method": "git",
    "tags": [
      "msgpack",
      "library",
      "rpc",
      "nimrpc"
    ],
    "description": "RPC implementation for Nim based on msgpack4nim",
    "license": "MIT",
    "web": "https://github.com/milisarge/nimrpc_milis"
  },
  {
    "name": "asyncevents",
    "url": "https://github.com/tulayang/asyncevents",
    "method": "git",
    "tags": [
      "event",
      "future",
      "asyncdispatch"
    ],
    "description": "Asynchronous event loop for progaming with MVC",
    "license": "MIT",
    "web": "https://github.com/tulayang/asyncevents"
  },
  {
    "name": "nimSHA2",
    "url": "https://github.com/jangko/nimSHA2",
    "method": "git",
    "tags": [
      "hash",
      "crypto",
      "library",
      "sha256",
      "sha224",
      "sha384",
      "sha512"
    ],
    "description": "Secure Hash Algorithm - 2, [224, 256, 384, and 512 bits]",
    "license": "MIT",
    "web": "https://github.com/jangko/nimSHA2"
  },
  {
    "name": "nimAES",
    "url": "https://github.com/jangko/nimAES",
    "method": "git",
    "tags": [
      "crypto",
      "library",
      "aes",
      "encryption",
      "rijndael"
    ],
    "description": "Advanced Encryption Standard, Rijndael Algorithm",
    "license": "MIT",
    "web": "https://github.com/jangko/nimAES"
  },
  {
    "name": "nimeverything",
    "url": "https://github.com/xland/nimeverything/",
    "method": "git",
    "tags": [
      "everything",
      "voidtools",
      "Everything Search Engine"
    ],
    "description": "everything  search engine wrapper",
    "license": "MIT",
    "web": "https://github.com/xland/nimeverything"
  },
  {
    "name": "vidhdr",
    "url": "https://github.com/achesak/nim-vidhdr",
    "method": "git",
    "tags": [
      "video",
      "formats",
      "file"
    ],
    "description": "Library for detecting the format of an video file",
    "license": "MIT",
    "web": "https://github.com/achesak/nim-vidhdr"
  },
  {
    "name": "gitapi",
    "url": "https://github.com/achesak/nim-gitapi",
    "method": "git",
    "tags": [
      "git",
      "version control",
      "library"
    ],
    "description": "Nim wrapper around the git version control software",
    "license": "MIT",
    "web": "https://github.com/achesak/nim-gitapi"
  },
  {
    "name": "ptrace",
    "url": "https://github.com/ba0f3/ptrace.nim",
    "method": "git",
    "tags": [
      "ptrace",
      "trace",
      "process",
      "syscal",
      "system",
      "call"
    ],
    "description": "ptrace wrapper for Nim",
    "license": "MIT",
    "web": "https://github.com/ba0f3/ptrace.nim"
  },
  {
    "name": "ndbex",
    "url": "https://github.com/Senketsu/nim-db-ex",
    "method": "git",
    "tags": [
      "extension",
      "database",
      "convenience",
      "db",
      "mysql",
      "postgres",
      "sqlite"
    ],
    "description": "extension modules for Nim's 'db_*' modules",
    "license": "MIT",
    "web": "https://github.com/Senketsu/nim-db-ex"
  },
  {
    "name": "spry",
    "url": "https://github.com/gokr/spry",
    "method": "git",
    "tags": [
      "language",
      "library",
      "scripting"
    ],
    "description": "A Smalltalk and Rebol inspired language implemented as an AST interpreter",
    "license": "MIT",
    "web": "https://github.com/gokr/spry"
  },
  {
    "name": "nimBMP",
    "url": "https://github.com/jangko/nimBMP",
    "method": "git",
    "tags": [
      "graphics",
      "library",
      "BMP"
    ],
    "description": "BMP encoder and decoder",
    "license": "MIT",
    "web": "https://github.com/jangko/nimBMP"
  },
  {
    "name": "nimPNG",
    "url": "https://github.com/jangko/nimPNG",
    "method": "git",
    "tags": [
      "graphics",
      "library",
      "PNG"
    ],
    "description": "PNG(Portable Network Graphics) encoder and decoder",
    "license": "MIT",
    "web": "https://github.com/jangko/nimPNG"
  },
  {
    "name": "litestore",
    "url": "https://github.com/h3rald/litestore",
    "method": "git",
    "tags": [
      "database",
      "rest",
      "sqlite"
    ],
    "description": "A lightweight, self-contained, RESTful, searchable, multi-format NoSQL document store",
    "license": "MIT",
    "web": "https://h3rald.com/litestore"
  },
  {
    "name": "parseFixed",
    "url": "https://github.com/jlp765/parsefixed",
    "method": "git",
    "tags": [
      "parse",
      "fixed",
      "width",
      "parser",
      "text"
    ],
    "description": "Parse fixed-width fields within lines of text (complementary to parsecsv)",
    "license": "MIT",
    "web": "https://github.com/jlp765/parsefixed"
  },
  {
    "name": "playlists",
    "url": "https://github.com/achesak/nim-playlists",
    "method": "git",
    "tags": [
      "library",
      "playlists",
      "M3U",
      "PLS",
      "XSPF"
    ],
    "description": "Nim library for parsing PLS, M3U, and XSPF playlist files",
    "license": "MIT",
    "web": "https://github.com/achesak/nim-playlists"
  },
  {
    "name": "seqmath",
    "url": "https://github.com/jlp765/seqmath",
    "method": "git",
    "tags": [
      "math",
      "seq",
      "sequence",
      "array",
      "nested",
      "algebra",
      "statistics",
      "lifted",
      "financial"
    ],
    "description": "Nim math library for sequences and nested sequences (extends math library)",
    "license": "MIT",
    "web": "https://github.com/jlp765/seqmath"
  },
  {
    "name": "daemonize",
    "url": "https://github.com/OpenSystemsLab/daemonize.nim",
    "method": "git",
    "tags": [
      "daemonize",
      "background",
      "fork",
      "unix",
      "linux",
      "process"
    ],
    "description": "This library makes your code run as a daemon process on Unix-like systems",
    "license": "MIT",
    "web": "https://github.com/OpenSystemsLab/daemonize.nim"
  },
  {
    "name": "tnim",
    "url": "https://github.com/jlp765/tnim",
    "method": "git",
    "tags": [
      "REPL",
      "sandbox",
      "interactive",
      "compiler",
      "code",
      "language"
    ],
    "description": "tnim is a Nim REPL - an interactive sandbox for testing Nim code",
    "license": "MIT",
    "web": "https://github.com/jlp765/tnim"
  },
  {
    "name": "ris",
    "url": "https://github.com/achesak/nim-ris",
    "method": "git",
    "tags": [
      "RIS",
      "citation",
      "library"
    ],
    "description": "Module for working with RIS citation files",
    "license": "MIT",
    "web": "https://github.com/achesak/nim-ris"
  },
  {
    "name": "geoip",
    "url": "https://github.com/achesak/nim-geoip",
    "method": "git",
    "tags": [
      "IP",
      "address",
      "location",
      "geolocation"
    ],
    "description": "Retrieve info about a location from an IP address",
    "license": "MIT",
    "web": "https://github.com/achesak/nim-geoip"
  },
  {
    "name": "freegeoip",
    "url": "https://github.com/achesak/nim-freegeoip",
    "method": "git",
    "tags": [
      "IP",
      "address",
      "location",
      "geolocation"
    ],
    "description": "Retrieve info about a location from an IP address",
    "license": "MIT",
    "web": "https://github.com/achesak/nim-freegeoip"
  },
  {
    "name": "nimroutine",
    "url": "https://github.com/rogercloud/nim-routine",
    "method": "git",
    "tags": [
      "goroutine",
      "routine",
      "lightweight",
      "thread"
    ],
    "description": "A go routine like nim implementation",
    "license": "MIT",
    "web": "https://github.com/rogercloud/nim-routine"
  },
  {
    "name": "coverage",
    "url": "https://github.com/yglukhov/coverage",
    "method": "git",
    "tags": [
      "code",
      "coverage"
    ],
    "description": "Code coverage library",
    "license": "MIT",
    "web": "https://github.com/yglukhov/coverage"
  },
  {
    "name": "golib",
    "url": "https://github.com/stefantalpalaru/golib-nim",
    "method": "git",
    "tags": [
      "library",
      "wrapper"
    ],
    "description": "Bindings for golib - a library that (ab)uses gccgo to bring Go's channels and goroutines to the rest of the world",
    "license": "BSD",
    "web": "https://github.com/stefantalpalaru/golib-nim"
  },
  {
    "name": "libnotify",
    "url": "https://github.com/FedericoCeratto/nim-libnotify.git",
    "method": "git",
    "tags": [
      "library",
      "wrapper",
      "desktop"
    ],
    "description": "Minimalistic libnotify wrapper for desktop notifications",
    "license": "LGPLv3",
    "web": "https://github.com/FedericoCeratto/nim-libnotify"
  },
  {
    "name": "nimcat",
    "url": "https://github.com/shakna-israel/nimcat",
    "method": "git",
    "tags": [
      "cat",
      "cli"
    ],
    "description": "An implementation of cat in Nim",
    "license": "MIT",
    "web": "https://github.com/shakna-israel/nimcat"
  },
  {
    "name": "sections",
    "url": "https://github.com/c0ffeeartc/nim-sections",
    "method": "git",
    "tags": [
      "BDD",
      "test"
    ],
    "description": "`Section` macro with BDD aliases for testing",
    "license": "MIT",
    "web": "https://github.com/c0ffeeartc/nim-sections"
  },
  {
    "name": "nimfp",
    "url": "https://github.com/vegansk/nimfp",
    "method": "git",
    "tags": [
      "functional",
      "library"
    ],
    "description": "Nim functional programming library",
    "license": "MIT",
    "web": "https://github.com/vegansk/nimfp"
  },
  {
    "name": "nhsl",
    "url": "https://github.com/twist-vector/nhsl.git",
    "method": "git",
    "tags": [
      "library",
      "serialization",
      "pure"
    ],
    "description": "Nim Hessian Serialization Library encodes/decodes data into the Hessian binary protocol",
    "license": "LGPL",
    "web": "https://github.com/twist-vector/nhsl"
  },
  {
    "name": "nimstopwatch",
    "url": "https://github.com/twist-vector/nim-stopwatch.git",
    "method": "git",
    "tags": [
      "app",
      "timer"
    ],
    "description": "A Nim-based, non-graphical application designed to measure the amount of time elapsed from its activation to deactivation, includes total elapsed time, lap, and split times.",
    "license": "LGPL",
    "web": "https://github.com/twist-vector/nim-stopwatch"
  },
  {
    "name": "playground",
    "url": "https://github.com/theduke/nim-playground",
    "method": "git",
    "tags": [
      "webapp",
      "execution",
      "code",
      "sandbox"
    ],
    "description": "Web-based playground for testing Nim code.",
    "license": "MIT",
    "web": "https://github.com/theduke/nim-playground"
  },
  {
    "name": "nimsl",
    "url": "https://github.com/yglukhov/nimsl",
    "method": "git",
    "tags": [
      "shader",
      "opengl",
      "glsl"
    ],
    "description": "Shaders in Nim.",
    "license": "MIT",
    "web": "https://github.com/yglukhov/nimsl"
  },
  {
    "name": "omnilog",
    "url": "https://github.com/nim-appkit/omnilog",
    "method": "git",
    "tags": [
      "library",
      "logging",
      "logs"
    ],
    "description": "Advanced logging library for Nim with structured logging, formatters, filters and writers.",
    "license": "LGPLv3",
    "web": "https://github.com/nim-appkit/omnilog"
  },
  {
    "name": "values",
    "url": "https://github.com/nim-appkit/values",
    "method": "git",
    "tags": [
      "library",
      "values",
      "datastructures"
    ],
    "description": "Library for working with arbitrary values + a map data structure.",
    "license": "MIT",
    "web": "https://github.com/nim-appkit/values"
  },
  {
    "name": "geohash",
    "url": "https://github.com/twist-vector/nim-geohash.git",
    "method": "git",
    "tags": [
      "library",
      "geocoding",
      "pure"
    ],
    "description": "Nim implementation of the geohash latitude/longitude geocode system",
    "license": "Apache License 2.0",
    "web": "https://github.com/twist-vector/nim-geohash"
  },
  {
    "name": "bped",
    "url": "https://github.com/twist-vector/nim-bped.git",
    "method": "git",
    "tags": [
      "library",
      "serialization",
      "pure"
    ],
    "description": "Nim implementation of the Bittorrent ascii serialization protocol",
    "license": "Apache License 2.0",
    "web": "https://github.com/twist-vector/nim-bped"
  },
  {
    "name": "ctrulib",
    "url": "https://github.com/skyforce77/ctrulib-nim.git",
    "method": "git",
    "tags": [
      "library",
      "nintendo",
      "3ds"
    ],
    "description": "ctrulib wrapper",
    "license": "GPLv2",
    "web": "https://github.com/skyforce77/ctrulib-nim"
  },
  {
    "name": "nimrdkafka",
    "url": "https://github.com/dfdeshom/nimrdkafka.git",
    "method": "git",
    "tags": [
      "library",
      "wrapper",
      "kafka"
    ],
    "description": "Nim wrapper for librdkafka",
    "license": "Apache License 2.0",
    "web": "https://github.com/dfdeshom/nimrdkafka"
  },
  {
    "name": "utils",
    "url": "https://github.com/nim-appkit/utils",
    "method": "git",
    "tags": [
      "library",
      "utilities"
    ],
    "description": "Collection of string, parsing, pointer, ... utilities.",
    "license": "MIT",
    "web": "https://github.com/nim-appkit/utils"
  },
  {
    "name": "pymod",
    "url": "https://github.com/jboy/nim-pymod",
    "method": "git",
    "tags": [
      "wrapper",
      "python",
      "module",
      "numpy",
      "array",
      "matrix",
      "ndarray",
      "pyobject",
      "pyarrayobject",
      "iterator",
      "iterators",
      "docstring"
    ],
    "description": "Auto-generate a Python module that wraps a Nim module.",
    "license": "MIT",
    "web": "https://github.com/jboy/nim-pymod"
  },
  {
    "name": "db",
    "url": "https://github.com/jlp765/db",
    "method": "git",
    "tags": [
      "wrapper",
      "database",
      "module",
      "sqlite",
      "mysql",
      "postgres",
      "db_sqlite",
      "db_mysql",
      "db_postgres"
    ],
    "description": "Unified db access module, providing a single library module to access the db_sqlite, db_mysql and db_postgres modules.",
    "license": "MIT",
    "web": "https://github.com/jlp765/db"
  },
  {
    "name": "nimsnappy",
    "url": "https://github.com/dfdeshom/nimsnappy.git",
    "method": "git",
    "tags": [
      "wrapper",
      "compression"
    ],
    "description": "Nim wrapper for the snappy compression library. there is also a high-level API for easy use",
    "license": "BSD",
    "web": "https://github.com/dfdeshom/nimsnappy"
  },
  {
    "name": "nimLUA",
    "url": "https://github.com/jangko/nimLUA",
    "method": "git",
    "tags": [
      "lua",
      "library",
      "bind",
      "glue",
      "macros"
    ],
    "description": "glue code generator to bind Nim and Lua together using Nim's powerful macro",
    "license": "MIT",
    "web": "https://github.com/jangko/nimLUA"
  },
  {
    "name": "sound",
    "url": "https://github.com/yglukhov/sound.git",
    "method": "git",
    "tags": [
      "sound",
      "ogg"
    ],
    "description": "Cross-platform sound mixer library",
    "license": "MIT",
    "web": "https://github.com/yglukhov/sound"
  },
  {
    "name": "nimi3status",
    "url": "https://github.com/FedericoCeratto/nimi3status",
    "method": "git",
    "tags": [
      "i3",
      "i3status"
    ],
    "description": "Lightweight i3 status bar.",
    "license": "GPLv3",
    "web": "https://github.com/FedericoCeratto/nimi3status"
  },
  {
    "name": "native_dialogs",
    "url": "https://github.com/SSPkrolik/nim-native-dialogs.git",
    "method": "git",
    "tags": [
      "ui",
      "gui",
      "cross-platform",
      "library"
    ],
    "description": "Implements framework-agnostic native operating system dialogs calls",
    "license": "MIT",
    "web": "https://github.com/SSPkrolik/nim-native-dialogs"
  },
  {
    "name": "variant",
    "url": "https://github.com/yglukhov/variant.git",
    "method": "git",
    "tags": [
      "variant"
    ],
    "description": "Variant type and type matching",
    "license": "MIT",
    "web": "https://github.com/yglukhov/variant"
  },
  {
    "name": "pythonmath",
    "url": "https://github.com/achesak/nim-pythonmath",
    "method": "git",
    "tags": [
      "library",
      "python",
      "math"
    ],
    "description": "Module to provide an interface as similar as possible to Python's math libary",
    "license": "MIT",
    "web": "https://github.com/achesak/nim-pythonmath"
  },
  {
    "name": "nimlz4",
    "url": "https://github.com/dfdeshom/nimlz4.git",
    "method": "git",
    "tags": [
      "wrapper",
      "compression",
      "lzo",
      "lz4"
    ],
    "description": "Nim wrapper for the LZ4 library. There is also a high-level API for easy use",
    "license": "BSD",
    "web": "https://github.com/dfdeshom/nimlz4"
  },
  {
    "name": "pythonize",
    "url": "https://github.com/marcoapintoo/nim-pythonize.git",
    "method": "git",
    "tags": [
      "python",
      "wrapper"
    ],
    "description": "A higher-level wrapper for the Python Programing Language",
    "license": "MIT",
    "web": "https://github.com/marcoapintoo/nim-pythonize"
  },
  {
    "name": "cligen",
    "url": "https://github.com/c-blake/cligen.git",
    "method": "git",
    "tags": [
      "library",
      "command-line",
      "arguments",
      "switches",
      "parsing",
      "options"
    ],
    "description": "Infer & generate command-line interace/option/argument parsers",
    "license": "MIT",
    "web": "https://github.com/c-blake/cligen"
  },
  {
    "name": "fnmatch",
    "url": "https://github.com/achesak/nim-fnmatch",
    "method": "git",
    "tags": [
      "library",
      "unix",
      "files",
      "matching"
    ],
    "description": "Nim module for filename matching with UNIX shell patterns",
    "license": "MIT",
    "web": "https://github.com/achesak/nim-fnmatch"
  },
  {
    "name": "shorturl",
    "url": "https://github.com/achesak/nim-shorturl",
    "method": "git",
    "tags": [
      "library",
      "url",
      "uid"
    ],
    "description": "Nim module for generating URL identifiers for Tiny URL and bit.ly-like URLs",
    "license": "MIT",
    "web": "https://github.com/achesak/nim-shorturl"
  },
  {
    "name": "teafiles",
    "url": "git@github.com:unicredit/nim-teafiles.git",
    "method": "git",
    "tags": [
      "teafiles",
      "mmap",
      "timeseries"
    ],
    "description": "TeaFiles provide fast read/write access to time series data",
    "license": "Apache2",
    "web": "https://github.com/unicredit/nim-teafiles"
  },
  {
    "name": "emmy",
    "url": "git@github.com:unicredit/emmy.git",
    "method": "git",
    "tags": [
      "algebra",
      "polynomials",
      "primes",
      "ring",
      "quotients"
    ],
    "description": "Algebraic structures and related operations for Nim",
    "license": "Apache2",
    "web": "https://github.com/unicredit/emmy"
  },
  {
    "name": "impulse_engine",
    "url": "https://github.com/matkuki/Nim-Impulse-Engine",
    "method": "git",
    "tags": [
      "physics",
      "engine",
      "2D"
    ],
    "description": "Nim port of a simple 2D physics engine",
    "license": "zlib",
    "web": "https://github.com/matkuki/Nim-Impulse-Engine"
  },
  {
    "name": "notifications",
    "url": "https://github.com/dom96/notifications",
    "method": "git",
    "tags": [
      "notifications",
      "alerts",
      "gui",
      "toasts",
      "macosx",
      "cocoa"
    ],
    "description": "Library for displaying notifications on the desktop",
    "license": "MIT",
    "web": "https://github.com/dom96/notifications"
  },
  {
    "name": "reactor",
    "url": "https://github.com/zielmicha/reactor.nim",
    "method": "git",
    "tags": [
      "async",
      "libuv",
      "http",
      "tcp"
    ],
    "description": "Asynchronous networking engine for Nim",
    "license": "MIT",
    "web": "https://networkos.net/nim/reactor.nim"
  },
  {
    "name": "asynctools",
    "url": "https://github.com/cheatfate/asynctools",
    "method": "git",
    "tags": [
      "async",
      "pipes",
      "processes",
      "ipc",
      "synchronization",
      "dns",
      "pty"
    ],
    "description": "Various asynchronous tools for Nim",
    "license": "MIT",
    "web": "https://github.com/cheatfate/asynctools"
  },
  {
    "name": "nimcrypto",
    "url": "https://github.com/cheatfate/nimcrypto",
    "method": "git",
    "tags": [
      "crypto",
      "hashes",
      "ciphers",
      "keccak",
      "sha3",
      "blowfish",
      "twofish",
      "rijndael",
      "csprng",
      "hmac",
      "ripemd"
    ],
    "description": "Nim cryptographic library",
    "license": "MIT",
    "web": "https://github.com/cheatfate/nimcrypto"
  },
  {
    "name": "collections",
    "url": "https://github.com/zielmicha/collections.nim",
    "method": "git",
    "tags": [
      "iterator",
      "functional"
    ],
    "description": "Various collections and utilities",
    "license": "MIT",
    "web": "https://github.com/zielmicha/collections.nim"
  },
  {
    "name": "capnp",
    "url": "https://github.com/zielmicha/capnp.nim",
    "method": "git",
    "tags": [
      "capnp",
      "serialization",
      "protocol",
      "rpc"
    ],
    "description": "Cap'n Proto implementation for Nim",
    "license": "MIT",
    "web": "https://github.com/zielmicha/capnp.nim"
  },
  {
    "name": "biscuits",
    "url": "https://github.com/achesak/nim-biscuits",
    "method": "git",
    "tags": [
      "cookie",
      "persistence"
    ],
    "description": "better cookie handling",
    "license": "MIT",
    "web": "https://github.com/achesak/nim-biscuits"
  },
  {
    "name": "pari",
    "url": "https://github.com/lompik/pari.nim",
    "method": "git",
    "tags": [
      "number theory",
      "computer algebra system"
    ],
    "description": "Pari/GP C library wrapper",
    "license": "MIT",
    "web": "https://github.com/lompik/pari.nim"
  },
  {
    "name": "spacenav",
    "url": "https://github.com/nimious/spacenav.git",
    "method": "git",
    "tags": [
      "binding",
      "3dx",
      "3dconnexion",
      "libspnav",
      "spacenav",
      "spacemouse",
      "spacepilot",
      "spacenavigator"
    ],
    "description": "Bindings for libspnav, the free 3Dconnexion device driver",
    "license": "MIT",
    "web": "https://github.com/nimious/spacenav"
  },
  {
    "name": "isense",
    "url": "https://github.com/nimious/isense.git",
    "method": "git",
    "tags": [
      "binding",
      "isense",
      "intersense",
      "inertiacube",
      "intertrax",
      "microtrax",
      "thales",
      "tracking",
      "sensor"
    ],
    "description": "Bindings for the InterSense SDK",
    "license": "MIT",
    "web": "https://github.com/nimious/isense"
  },
  {
    "name": "libusb",
    "url": "https://github.com/nimious/libusb.git",
    "method": "git",
    "tags": [
      "binding",
      "usb",
      "libusb"
    ],
    "description": "Bindings for libusb, the cross-platform user library to access USB devices.",
    "license": "MIT",
    "web": "https://github.com/nimious/libusb"
  },
  {
    "name": "myo",
    "url": "https://github.com/nimious/myo.git",
    "method": "git",
    "tags": [
      "binding",
      "myo",
      "thalmic",
      "armband",
      "gesture"
    ],
    "description": "Bindings for the Thalmic Labs Myo gesture control armband SDK.",
    "license": "MIT",
    "web": "https://github.com/nimious/myo"
  },
  {
    "name": "oculus",
    "url": "https://github.com/nimious/oculus.git",
    "method": "git",
    "tags": [
      "binding",
      "oculus",
      "rift",
      "vr",
      "libovr",
      "ovr",
      "dk1",
      "dk2",
      "gearvr"
    ],
    "description": "Bindings for the Oculus VR SDK.",
    "license": "MIT",
    "web": "https://github.com/nimious/oculus"
  },
  {
    "name": "serialport",
    "url": "https://github.com/nimious/serialport.git",
    "method": "git",
    "tags": [
      "binding",
      "libserialport",
      "serial",
      "communication"
    ],
    "description": "Bindings for libserialport, the cross-platform serial communication library.",
    "license": "MIT",
    "web": "https://github.com/nimious/serialport"
  },
  {
    "name": "gles",
    "url": "https://github.com/nimious/gles.git",
    "method": "git",
    "tags": [
      "binding",
      "khronos",
      "gles",
      "opengl es"
    ],
    "description": "Bindings for OpenGL ES, the embedded 3D graphics library.",
    "license": "MIT",
    "web": "https://github.com/nimious/gles"
  },
  {
    "name": "egl",
    "url": "https://github.com/nimious/egl.git",
    "method": "git",
    "tags": [
      "binding",
      "khronos",
      "egl",
      "opengl",
      "opengl es",
      "openvg"
    ],
    "description": "Bindings for EGL, the native platform interface for rendering APIs.",
    "license": "MIT",
    "web": "https://github.com/nimious/egl"
  },
  {
    "name": "sixense",
    "url": "https://github.com/nimious/sixense.git",
    "method": "git",
    "tags": [
      "binding",
      "sixense",
      "razer hydra",
      "stem system",
      "vr"
    ],
    "description": "Bindings for the Sixense Core API.",
    "license": "MIT",
    "web": "https://github.com/nimious/sixense"
  },
  {
    "name": "listsv",
    "url": "https://github.com/srwiley/listsv.git",
    "method": "git",
    "tags": [
      "singly linked list",
      "doubly linked list"
    ],
    "description": "Basic operations on singly and doubly linked lists.",
    "license": "MIT",
    "web": "https://github.com/srwiley/listsv"
  },
  {
    "name": "kissfft",
    "url": "https://github.com/m13253/nim-kissfft",
    "method": "git",
    "tags": [
      "fft",
      "dsp",
      "signal"
    ],
    "description": "Nim binding for KissFFT Fast Fourier Transform library",
    "license": "BSD",
    "web": "https://github.com/m13253/nim-kissfft"
  },
  {
    "name": "nimbench",
    "url": "https://github.com/ivankoster/nimbench.git",
    "method": "git",
    "tags": [
      "benchmark",
      "micro benchmark",
      "timer"
    ],
    "description": "Micro benchmarking tool to measure speed of code, with the goal of optimizing it.",
    "license": "Apache Version 2.0",
    "web": "https://github.com/ivankoster/nimbench"
  },
  {
    "name": "nest",
    "url": "https://github.com/kedean/nest.git",
    "method": "git",
    "tags": [
      "library",
      "api",
      "router",
      "web"
    ],
    "description": "RESTful URI router",
    "license": "MIT",
    "web": "https://github.com/kedean/nest"
  },
  {
    "name": "nimbluez",
    "url": "https://github.com/Electric-Blue/NimBluez.git",
    "method": "git",
    "tags": [
      "bluetooth",
      "library",
      "wrapper",
      "sockets"
    ],
    "description": "Nim modules for access to system Bluetooth resources.",
    "license": "BSD",
    "web": "https://github.com/Electric-Blue/NimBluez"
  },
  {
    "name": "yaml",
    "url": "https://github.com/flyx/NimYAML",
    "method": "git",
    "tags": [
      "serialization",
      "parsing",
      "library",
      "yaml"
    ],
    "description": "YAML 1.2 implementation for Nim",
    "license": "MIT",
    "web": "http://flyx.github.io/NimYAML/"
  },
  {
    "name": "nimyaml",
    "alias": "yaml"
  },
  {
    "name": "jsmn",
    "url": "https://github.com/OpenSystemsLab/jsmn.nim",
    "method": "git",
    "tags": [
      "json",
      "token",
      "tokenizer",
      "parser",
      "jsmn"
    ],
    "description": "Jsmn - a world fastest JSON parser - in pure Nim",
    "license": "MIT",
    "web": "https://github.com/OpenSystemsLab/jsmn.nim"
  },
  {
    "name": "mangle",
    "url": "https://github.com/baabelfish/mangle",
    "method": "git",
    "tags": [
      "functional",
      "iterators",
      "lazy",
      "library"
    ],
    "description": "Yet another iterator library",
    "license": "MIT",
    "web": "https://github.com/baabelfish/mangle"
  },
  {
    "name": "nimshell",
    "url": "https://github.com/vegansk/nimshell",
    "method": "git",
    "tags": [
      "shell",
      "utility"
    ],
    "description": "Library for shell scripting in nim",
    "license": "MIT",
    "web": "https://github.com/vegansk/nimshell"
  },
  {
    "name": "rosencrantz",
    "url": "https://github.com/andreaferretti/rosencrantz",
    "method": "git",
    "tags": [
      "web",
      "server",
      "DSL",
      "combinators"
    ],
    "description": "A web DSL for Nim",
    "license": "MIT",
    "web": "https://github.com/andreaferretti/rosencrantz"
  },
  {
    "name": "sam",
    "url": "https://github.com/OpenSystemsLab/sam.nim",
    "method": "git",
    "tags": [
      "json",
      "binding",
      "map",
      "dump",
      "load"
    ],
    "description": "Fast and just works JSON-Binding for Nim",
    "license": "MIT",
    "web": "https://github.com/OpenSystemsLab/sam.nim"
  },
  {
    "name": "twitter",
    "url": "https://github.com/dchem/twitter.nim",
    "method": "git",
    "tags": [
      "library",
      "wrapper",
      "twitter"
    ],
    "description": "Low-level twitter API wrapper library for Nim.",
    "license": "MIT",
    "web": "https://github.com/dchem/twitter.nim"
  },
  {
    "name": "stomp",
    "url": "https://bitbucket.org/mahlon/nim-stomp",
    "method": "hg",
    "tags": [
      "stomp",
      "library",
      "messaging",
      "events"
    ],
    "description": "A pure-nim implementation of the STOMP protocol for machine messaging.",
    "license": "MIT",
    "web": "http://bitbucket.org/mahlon/nim-stomp"
  },
  {
    "name": "srt",
    "url": "https://github.com/achesak/nim-srt",
    "method": "git",
    "tags": [
      "srt",
      "subrip",
      "subtitle"
    ],
    "description": "Nim module for parsing SRT (SubRip) subtitle files",
    "license": "MIT",
    "web": "https://github.com/achesak/nim-srt"
  },
  {
    "name": "subviewer",
    "url": "https://github.com/achesak/nim-subviewer",
    "method": "git",
    "tags": [
      "subviewer",
      "subtitle"
    ],
    "description": "Nim module for parsing SubViewer subtitle files",
    "license": "MIT",
    "web": "https://github.com/achesak/nim-subviewer"
  },
  {
    "name": "Kinto",
    "url": "https://github.com/OpenSystemsLab/kinto.nim",
    "method": "git",
    "tags": [
      "mozilla",
      "kinto",
      "json",
      "storage",
      "server",
      "client"
    ],
    "description": "Kinto Client for Nim",
    "license": "MIT",
    "web": "https://github.com/OpenSystemsLab/kinto.nim"
  },
  {
    "name": "xmltools",
    "url": "https://github.com/vegansk/xmltools",
    "method": "git",
    "tags": [
      "xml",
      "functional",
      "library",
      "parsing"
    ],
    "description": "High level xml library for Nim",
    "license": "MIT",
    "web": "https://github.com/vegansk/xmltools"
  },
  {
    "name": "nimongo",
    "url": "https://github.com/SSPkrolik/nimongo",
    "method": "git",
    "tags": [
      "mongo",
      "mongodb",
      "database",
      "server",
      "driver",
      "storage"
    ],
    "description": "MongoDB driver in pure Nim language with synchronous and asynchronous I/O support",
    "license": "MIT",
    "web": "https://github.com/SSPkrolik/nimongo"
  },
  {
    "name": "nimboost",
    "url": "https://github.com/vegansk/nimboost",
    "method": "git",
    "tags": [
      "stdlib",
      "library",
      "utility"
    ],
    "description": "Additions to the Nim's standard library, like boost for C++",
    "license": "MIT",
    "web": "http://vegansk.github.io/nimboost/"
  },
  {
    "name": "asyncdocker",
    "url": "https://github.com/tulayang/asyncdocker",
    "method": "git",
    "tags": [
      "async",
      "docker"
    ],
    "description": "Asynchronous docker client written by Nim-lang",
    "license": "MIT",
    "web": "http://tulayang.github.io/asyncdocker.html"
  },
  {
    "name": "python3",
    "url": "https://github.com/matkuki/python3",
    "method": "git",
    "tags": [
      "python",
      "wrapper"
    ],
    "description": "Wrapper to interface with the Python 3 interpreter",
    "license": "MIT",
    "web": "https://github.com/matkuki/python3"
  },
  {
    "name": "jser",
    "url": "https://github.com/niv/jser.nim",
    "method": "git",
    "tags": [
      "json",
      "serialize",
      "tuple"
    ],
    "description": "json de/serializer for tuples and more",
    "license": "MIT",
    "web": "https://github.com/niv/jser.nim"
  },
  {
    "name": "pledge",
    "url": "https://github.com/euantorano/pledge.nim",
    "method": "git",
    "tags": [
      "pledge",
      "openbsd"
    ],
    "description": "OpenBSDs pledge(2) for Nim.",
    "license": "BSD3",
    "web": "https://github.com/euantorano/pledge.nim"
  },
  {
    "name": "sophia",
    "url": "https://github.com/gokr/nim-sophia",
    "method": "git",
    "tags": [
      "library",
      "wrapper",
      "database"
    ],
    "description": "Nim wrapper of the Sophia key/value store",
    "license": "MIT",
    "web": "https://github.com/gokr/nim-sophia"
  },
  {
    "name": "progress",
    "url": "https://github.com/euantorano/progress.nim",
    "method": "git",
    "tags": [
      "progress",
      "bar",
      "terminal",
      "ui"
    ],
    "description": "A simple progress bar for Nim.",
    "license": "BSD3",
    "web": "https://github.com/euantorano/progress.nim"
  },
  {
    "name": "websocket",
    "url": "https://github.com/niv/websocket.nim",
    "method": "git",
    "tags": [
      "http",
      "websockets",
      "async",
      "client",
      "server"
    ],
    "description": "websockets for nim",
    "license": "MIT",
    "web": "https://github.com/niv/websocket.nim"
  },
  {
    "name": "cucumber",
    "url": "https://github.com/shaunc/cucumber_nim",
    "method": "git",
    "tags": [
      "unit-testing",
      "cucumber",
      "bdd"
    ],
    "description": "implements the cucumber BDD framework in the nim language",
    "license": "MIT",
    "web": "https://github.com/shaunc/cucumber_nim"
  },
  {
    "name": "libmpdclient",
    "url": "https://github.com/lompik/libmpdclient.nim",
    "method": "git",
    "tags": [
      "MPD",
      "Music Player Daemon"
    ],
    "description": "Bindings for the Music Player Daemon C client library",
    "license": "BSD",
    "web": "https://github.com/lompik/libmpdclient.nim"
  },
  {
    "name": "awk",
    "url": "https://github.com/greencardamom/awk",
    "method": "git",
    "tags": [
      "awk"
    ],
    "description": "Nim for awk programmers",
    "license": "MIT",
    "web": "https://github.com/greencardamom/awk"
  },
  {
    "name": "dotenv",
    "url": "https://github.com/euantorano/dotenv.nim",
    "method": "git",
    "tags": [
      "env",
      "dotenv",
      "configuration",
      "environment"
    ],
    "description": "Loads environment variables from `.env`.",
    "license": "BSD3",
    "web": "https://github.com/euantorano/dotenv.nim"
  },
  {
    "name": "sph",
    "url": "https://github.com/aidansteele/sph",
    "method": "git",
    "tags": [
      "crypto",
      "hashes",
      "md5",
      "sha"
    ],
    "description": "Large number of cryptographic hashes for Nim",
    "license": "MIT",
    "web": "https://github.com/aidansteele/sph"
  },
  {
    "name": "libsodium",
    "url": "https://github.com/FedericoCeratto/nim-libsodium",
    "method": "git",
    "tags": [
      "wrapper",
      "library",
      "security",
      "crypto"
    ],
    "description": "libsodium wrapper",
    "license": "LGPLv3",
    "web": "https://github.com/FedericoCeratto/nim-libsodium"
  },
  {
    "name": "aws_sdk",
    "url": "https://github.com/aidansteele/aws_sdk.nim",
    "method": "git",
    "tags": [
      "aws",
      "amazon"
    ],
    "description": "Library for interacting with Amazon Web Services (AWS)",
    "license": "MIT",
    "web": "https://github.com/aidansteele/aws_sdk.nim"
  },
  {
    "name": "i18n",
    "url": "https://github.com/Parashurama/nim-i18n",
    "method": "git",
    "tags": [
      "gettext",
      "i18n",
      "internationalisation"
    ],
    "description": "Bring a gettext-like internationalisation module to Nim",
    "license": "MIT",
    "web": "https://github.com/Parashurama/nim-i18n"
  },
  {
    "name": "persistent_enums",
    "url": "https://github.com/yglukhov/persistent_enums",
    "method": "git",
    "tags": [
      "enum",
      "binary",
      "protocol"
    ],
    "description": "Define enums which values preserve their binary representation upon inserting or reordering",
    "license": "MIT",
    "web": "https://github.com/yglukhov/persistent_enums"
  },
  {
    "name": "nimcl",
    "url": "https://github.com/unicredit/nimcl",
    "method": "git",
    "tags": [
      "OpenCL",
      "GPU"
    ],
    "description": "High level wrapper over OpenCL",
    "license": "Apache License 2.0",
    "web": "https://github.com/unicredit/nimcl"
  },
  {
    "name": "nimblas",
    "url": "https://github.com/unicredit/nimblas",
    "method": "git",
    "tags": [
      "BLAS",
      "linear algebra",
      "vector",
      "matrix"
    ],
    "description": "BLAS for Nim",
    "license": "Apache License 2.0",
    "web": "https://github.com/unicredit/nimblas"
  },
  {
    "name": "fixmath",
    "url": "https://github.com/Jeff-Ciesielski/fixmath",
    "method": "git",
    "tags": [
      "math"
    ],
    "description": "LibFixMath 16:16 fixed point support for nim",
    "license": "MIT",
    "web": "https://github.com/Jeff-Ciesielski/fixmath"
  },
  {
    "name": "nimzend",
    "url": "https://github.com/metatexx/nimzend",
    "method": "git",
    "tags": [
      "zend",
      "php",
      "binding",
      "extension"
    ],
    "description": "Native Nim Zend API glue for easy PHP extension development.",
    "license": "MIT",
    "web": "https://github.com/metatexx/nimzend"
  },
  {
    "name": "spills",
    "url": "https://github.com/andreaferretti/spills",
    "method": "git",
    "tags": [
      "disk-based",
      "sequence",
      "memory-mapping"
    ],
    "description": "Disk-based sequences",
    "license": "Apache License 2.0",
    "web": "https://github.com/andreaferretti/spills"
  },
  {
    "name": "platformer",
    "url": "https://github.com/def-/nim-platformer",
    "method": "git",
    "tags": [
      "game",
      "sdl",
      "2d"
    ],
    "description": "Writing a 2D Platform Game in Nim with SDL2",
    "license": "MIT",
    "web": "https://github.com/def-/nim-platformer"
  },
  {
    "name": "nimCEF",
    "url": "https://github.com/jangko/nimCEF",
    "method": "git",
    "tags": [
      "chromium",
      "embedded",
      "framework",
      "cef",
      "wrapper"
    ],
    "description": "Nim wrapper for the Chromium Embedded Framework",
    "license": "MIT",
    "web": "https://github.com/jangko/nimCEF"
  },
  {
    "name": "migrate",
    "url": "https://github.com/euantorano/migrate.nim",
    "method": "git",
    "tags": [
      "migrate",
      "database",
      "db"
    ],
    "description": "A simple database migration utility for Nim.",
    "license": "BSD3",
    "web": "https://github.com/euantorano/migrate.nim"
  },
  {
    "name": "subfield",
    "url": "https://github.com/jyapayne/subfield",
    "method": "git",
    "tags": [
      "subfield",
      "macros"
    ],
    "description": "Override the dot operator to access nested subfields of a Nim object.",
    "license": "MIT",
    "web": "https://github.com/jyapayne/subfield"
  },
  {
    "name": "semver",
    "url": "https://github.com/euantorano/semver.nim",
    "method": "git",
    "tags": [
      "semver",
      "version",
      "parser"
    ],
    "description": "Semantic versioning parser for Nim. Allows the parsing of version strings into objects and the comparing of version objects.",
    "license": "BSD3",
    "web": "https://github.com/euantorano/semver.nim"
  },
  {
    "name": "ad",
    "tags": [
      "calculator",
      "rpn"
    ],
    "method": "git",
    "license": "MIT",
    "web": "https://github.com/subsetpark/ad",
    "url": "https://github.com/subsetpark/ad",
    "description": "A simple RPN calculator"
  },
  {
    "name": "asyncpg",
    "url": "https://github.com/cheatfate/asyncpg",
    "method": "git",
    "tags": [
      "async",
      "database",
      "postgres",
      "postgresql",
      "asyncdispatch",
      "asynchronous",
      "library"
    ],
    "description": "Asynchronous PostgreSQL driver for Nim Language.",
    "license": "MIT",
    "web": "https://github.com/cheatfate/asyncpg"
  },
  {
    "name": "winregistry",
    "description": "Deal with Windows Registry from Nim.",
    "tags": [
      "registry",
      "windows",
      "library"
    ],
    "url": "https://github.com/miere43/nim-registry",
    "web": "https://github.com/miere43/nim-registry",
    "license": "MIT",
    "method": "git"
  },
  {
    "name": "luna",
    "description": "Lua convenience library for nim",
    "tags": [
      "lua",
      "scripting"
    ],
    "url": "https://github.com/smallfx/luna.nim",
    "web": "https://github.com/smallfx/luna.nim",
    "license": "MIT",
    "method": "git"
  },
  {
    "name": "qrcode",
    "description": "module for creating and reading QR codes using http://goqr.me/",
    "tags": [
      "qr",
      "qrcode",
      "api"
    ],
    "url": "https://github.com/achesak/nim-qrcode",
    "web": "https://github.com/achesak/nim-qrcode",
    "license": "MIT",
    "method": "git"
  },
  {
    "name": "circleci_client",
    "tags": [
      "circleci",
      "client"
    ],
    "method": "git",
    "license": "LGPLv3",
    "web": "https://github.com/FedericoCeratto/nim-circleci",
    "url": "https://github.com/FedericoCeratto/nim-circleci",
    "description": "CircleCI API client"
  },
  {
    "name": "iup",
    "description": "Bindings for the IUP widget toolkit",
    "tags": [
      "GUI",
      "IUP"
    ],
    "url": "https://github.com/nim-lang/iup",
    "web": "https://github.com/nim-lang/iup",
    "license": "MIT",
    "method": "git"
  },
  {
    "name": "barbarus",
    "tags": [
      "i18n",
      "internationalization"
    ],
    "method": "git",
    "license": "MIT",
    "web": "https://github.com/cjxgm/barbarus",
    "url": "https://github.com/cjxgm/barbarus",
    "description": "A simple extensible i18n engine."
  },
  {
    "name": "jsonob",
    "tags": [
      "json",
      "object",
      "marshal"
    ],
    "method": "git",
    "license": "MIT",
    "web": "https://github.com/cjxgm/jsonob",
    "url": "https://github.com/cjxgm/jsonob",
    "description": "JSON / Object mapper"
  },
  {
    "name": "autome",
    "description": "Write GUI automation scripts with Nim",
    "tags": [
      "gui",
      "automation",
      "windows"
    ],
    "license": "MIT",
    "web": "https://github.com/miere43/autome",
    "url": "https://github.com/miere43/autome",
    "method": "git"
  },
  {
    "name": "wox",
    "description": "Helper library for writing Wox plugins in Nim",
    "tags": [
      "wox",
      "plugins"
    ],
    "license": "MIT",
    "web": "https://github.com/roose/nim-wox",
    "url": "https://github.com/roose/nim-wox",
    "method": "git"
  },
  {
    "name": "seccomp",
    "description": "Linux Seccomp sandbox library",
    "tags": [
      "linux",
      "security",
      "sandbox",
      "seccomp"
    ],
    "license": "LGPLv2.1",
    "web": "https://github.com/FedericoCeratto/nim-seccomp",
    "url": "https://github.com/FedericoCeratto/nim-seccomp",
    "method": "git"
  },
  {
    "name": "AntTweakBar",
    "tags": [
      "gui",
      "opengl",
      "rendering"
    ],
    "method": "git",
    "license": "MIT",
    "web": "https://github.com/krux02/nimAntTweakBar",
    "url": "https://github.com/krux02/nimAntTweakBar",
    "description": "nim wrapper around the AntTweakBar c library"
  },
  {
    "name": "slimdown",
    "tags": [
      "markdown",
      "parser",
      "library"
    ],
    "method": "git",
    "license": "MIT",
    "web": "https://github.com/ruivieira/nim-slimdown",
    "url": "https://github.com/ruivieira/nim-slimdown",
    "description": "Nim module that converts Markdown text to HTML using only regular expressions. Based on jbroadway's Slimdown."
  },
  {
    "name": "taglib",
    "description": "TagLib Audio Meta-Data Library wrapper",
    "license": "MIT",
    "tags": [
      "audio",
      "metadata",
      "tags",
      "library",
      "wrapper"
    ],
    "url": "https://github.com/alex-laskin/nim-taglib",
    "web": "https://github.com/alex-laskin/nim-taglib",
    "method": "git"
  },
  {
    "name": "des",
    "description": "3DES native library for Nim",
    "tags": [
      "library",
      "encryption",
      "crypto"
    ],
    "license": "MIT",
    "web": "https://github.com/LucaWolf/des.nim",
    "url": "https://github.com/LucaWolf/des.nim",
    "method": "git"
  },
  {
    "name": "bgfx",
    "url": "https://github.com/Halsys/nim-bgfx",
    "method": "git",
    "tags": [
      "wrapper",
      "media",
      "graphics",
      "3d",
      "rendering",
      "opengl"
    ],
    "description": "BGFX wrapper for the nim programming language.",
    "license": "BSD2",
    "web": "https://github.com/Halsys/nim-bgfx"
  },
  {
    "name": "json_builder",
    "tags": [
      "json",
      "generator",
      "builder"
    ],
    "method": "git",
    "license": "MIT",
    "web": "https://github.com/undecided/json_builder",
    "url": "https://github.com/undecided/json_builder",
    "description": "Easy and fast generator for valid json in nim"
  },
  {
    "name": "mapbits",
    "tags": [
      "map",
      "bits",
      "byte",
      "word",
      "binary"
    ],
    "method": "git",
    "license": "MIT",
    "description": "Access bit mapped portions of bytes in binary data as int variables",
    "web": "https://github.com/jlp765/mapbits",
    "url": "https://github.com/jlp765/mapbits"
  },
  {
    "name": "faststack",
    "tags": [
      "collection"
    ],
    "method": "git",
    "license": "MIT",
    "description": "Dynamically resizable data structure optimized for fast iteration.",
    "web": "https://github.com/Vladar4/FastStack",
    "url": "https://github.com/Vladar4/FastStack"
  },
  {
    "name": "gpx",
    "tags": [
      "GPX",
      "GPS",
      "waypoint",
      "route"
    ],
    "method": "git",
    "license": "MIT",
    "description": "Nim module for parsing GPX (GPS Exchange format) files",
    "web": "https://github.com/achesak/nim-gpx",
    "url": "https://github.com/achesak/nim-gpx"
  },
  {
    "name": "itn",
    "tags": [
      "GPS",
      "intinerary",
      "tomtom",
      "ITN"
    ],
    "method": "git",
    "license": "MIT",
    "description": "Nim module for parsing ITN (TomTom intinerary) files",
    "web": "https://github.com/achesak/nim-itn",
    "url": "https://github.com/achesak/nim-itn"
  },
  {
    "name": "foliant",
    "tags": [
      "foliant",
      "docs",
      "pdf",
      "docx",
      "word",
      "latex",
      "tex",
      "pandoc",
      "markdown",
      "md",
      "restream"
    ],
    "method": "git",
    "license": "MIT",
    "web": "https://github.com/foliant-docs/foliant-nim",
    "url": "https://github.com/foliant-docs/foliant-nim",
    "description": "Documentation generator that produces pdf and docx from Markdown. Uses Pandoc and LaTeX behind the scenes."
  },
  {
    "name": "gemf",
    "url": "https://bitbucket.org/abudden/gemf.nim",
    "method": "hg",
    "license": "MIT",
    "description": "Library for reading GEMF map tile stores",
    "web": "http://www.cgtk.co.uk/gemf",
    "tags": [
      "maps",
      "gemf",
      "parser"
    ]
  },
  {
    "name": "Remotery",
    "url": "https://github.com/Halsys/Nim-Remotery",
    "method": "git",
    "tags": [
      "wrapper",
      "opengl",
      "direct3d",
      "cuda",
      "profiler"
    ],
    "description": "Nim wrapper for (and with) Celtoys's Remotery",
    "license": "Apache License 2.0",
    "web": "https://github.com/Halsys/Nim-Remotery"
  },
  {
    "name": "picohttpparser",
    "tags": [
      "web",
      "http"
    ],
    "method": "git",
    "license": "MIT",
    "description": "Bindings for picohttpparser.",
    "web": "https://github.com/philip-wernersbach/nim-picohttpparser",
    "url": "https://github.com/philip-wernersbach/nim-picohttpparser"
  },
  {
    "name": "microasynchttpserver",
    "tags": [
      "web",
      "http",
      "async",
      "server"
    ],
    "method": "git",
    "license": "MIT",
    "description": "A thin asynchronous HTTP server library, API compatible with Nim's built-in asynchttpserver.",
    "web": "https://github.com/philip-wernersbach/microasynchttpserver",
    "url": "https://github.com/philip-wernersbach/microasynchttpserver"
  },
  {
    "name": "react",
    "url": "https://github.com/andreaferretti/react.nim",
    "method": "git",
    "tags": [
      "js",
      "react",
      "frontend",
      "ui",
      "vdom",
      "single page application"
    ],
    "description": "React.js bindings for Nim",
    "license": "Apache License 2.0",
    "web": "https://github.com/andreaferretti/react.nim"
  },
  {
    "name": "react16",
    "url": "https://github.com/kristianmandrup/react-16.nim",
    "method": "git",
    "tags": [
      "js",
      "react",
      "frontend",
      "ui",
      "vdom",
      "hooks",
      "single page application"
    ],
    "description": "React.js 16.x bindings for Nim",
    "license": "Apache License 2.0",
    "web": "https://github.com/kristianmandrup/react-16.nim"
  },
  {
    "name": "oauth",
    "url": "https://github.com/CORDEA/oauth",
    "method": "git",
    "tags": [
      "library",
      "oauth",
      "oauth2",
      "authorization"
    ],
    "description": "OAuth library for nim",
    "license": "Apache License 2.0",
    "web": "http://cordea.github.io/oauth"
  },
  {
    "name": "jsbind",
    "url": "https://github.com/yglukhov/jsbind",
    "method": "git",
    "tags": [
      "bindings",
      "emscripten",
      "javascript"
    ],
    "description": "Define bindings to JavaScript and Emscripten",
    "license": "MIT",
    "web": "https://github.com/yglukhov/jsbind"
  },
  {
    "name": "uuids",
    "url": "https://github.com/pragmagic/uuids/",
    "method": "git",
    "tags": [
      "library",
      "uuid",
      "id"
    ],
    "description": "UUID library for Nim",
    "license": "MIT",
    "web": "https://github.com/pragmagic/uuids/"
  },
  {
    "name": "isaac",
    "url": "https://github.com/pragmagic/isaac/",
    "method": "git",
    "tags": [
      "library",
      "algorithms",
      "random",
      "crypto"
    ],
    "description": "ISAAC PRNG implementation on Nim",
    "license": "MIT",
    "web": "https://github.com/pragmagic/isaac/"
  },
  {
    "name": "SDF",
    "url": "https://github.com/Halsys/SDF.nim",
    "method": "git",
    "tags": [
      "sdf",
      "text",
      "contour",
      "texture",
      "signed",
      "distance",
      "transform"
    ],
    "description": "Signed Distance Field builder for contour texturing in Nim",
    "license": "MIT",
    "web": "https://github.com/Halsys/SDF.nim"
  },
  {
    "name": "WebGL",
    "url": "https://github.com/stisa/webgl",
    "method": "git",
    "tags": [
      "webgl",
      "graphic",
      "js",
      "javascript",
      "wrapper",
      "3D",
      "2D"
    ],
    "description": "Experimental wrapper to webgl for Nim",
    "license": "MIT",
    "web": "http://stisa.space/webgl/"
  },
  {
    "name": "fileinput",
    "url": "https://github.com/achesak/nim-fileinput",
    "method": "git",
    "tags": [
      "file",
      "io",
      "input"
    ],
    "description": "iterate through files and lines",
    "license": "MIT",
    "web": "https://github.com/achesak/nim-fileinput"
  },
  {
    "name": "classy",
    "url": "https://github.com/nigredo-tori/classy",
    "method": "git",
    "tags": [
      "library",
      "typeclasses",
      "macros"
    ],
    "description": "typeclasses for Nim",
    "license": "Unlicense",
    "web": "https://github.com/nigredo-tori/classy"
  },
  {
    "name": "MiNiM",
    "url": "https://github.com/h3rald/minim",
    "method": "git",
    "tags": [
      "concatenative",
      "language",
      "shell"
    ],
    "description": "A tiny concatenative programming language and shell.",
    "license": "MIT",
    "web": "https://h3rald.com/minim"
  },
  {
    "name": "boneIO",
    "url": "https://github.com/xyz32/boneIO",
    "method": "git",
    "tags": [
      "library",
      "GPIO",
      "BeagleBone"
    ],
    "description": "A low level GPIO library for the BeagleBone board family",
    "license": "MIT",
    "web": "https://github.com/xyz32/boneIO"
  },
  {
    "name": "ui",
    "url": "https://github.com/nim-lang/ui",
    "method": "git",
    "tags": [
      "library",
      "GUI",
      "libui",
      "toolkit"
    ],
    "description": "A wrapper for libui",
    "license": "MIT",
    "web": "https://github.com/nim-lang/ui"
  },
  {
    "name": "mmgeoip",
    "url": "https://github.com/FedericoCeratto/nim-mmgeoip",
    "method": "git",
    "tags": [
      "geoip"
    ],
    "description": "MaxMind GeoIP library",
    "license": "LGPLv2.1",
    "web": "https://github.com/FedericoCeratto/nim-mmgeoip"
  },
  {
    "name": "libjwt",
    "url": "https://github.com/nimscale/nim-libjwt",
    "method": "git",
    "tags": [
      "jwt",
      "libjwt"
    ],
    "description": "Bindings for libjwt",
    "license": "LGPLv2.1",
    "web": "https://github.com/nimscale/nim-libjwt"
  },
  {
    "name": "forestdb",
    "url": "https://github.com/nimscale/forestdb",
    "method": "git",
    "tags": [
      "library",
      "bTree",
      "HB+-Trie",
      "db",
      "forestdb"
    ],
    "description": "ForestDB is fast key-value storage engine that is based on a Hierarchical B+-Tree based Trie, or HB+-Trie.",
    "license": "Apache License 2.0",
    "web": "https://github.com/nimscale/forestdb"
  },
  {
    "name": "nimbox",
    "url": "https://github.com/dom96/nimbox",
    "method": "git",
    "tags": [
      "library",
      "wrapper",
      "termbox",
      "command-line",
      "ui",
      "tui",
      "gui"
    ],
    "description": "A Rustbox-inspired termbox wrapper",
    "license": "MIT",
    "web": "https://github.com/dom96/nimbox"
  },
  {
    "name": "psutil",
    "url": "https://github.com/juancarlospaco/psutil-nim",
    "method": "git",
    "tags": [
      "psutil",
      "process",
      "network",
      "system",
      "disk",
      "cpu"
    ],
    "description": "psutil is a cross-platform library for retrieving information on running processes and system utilization (CPU, memory, disks, network). Since 2018 maintained by Juan Carlos because was abandoned.",
    "license": "BSD",
    "web": "https://github.com/johnscillieri/psutil-nim"
  },
  {
    "name": "gapbuffer",
    "url": "https://notabug.org/vktec/nim-gapbuffer.git",
    "method": "git",
    "tags": [
      "buffer",
      "seq",
      "sequence",
      "string",
      "gapbuffer"
    ],
    "description": "A simple gap buffer implementation",
    "license": "MIT",
    "web": "https://notabug.org/vktec/nim-gapbuffer"
  },
  {
    "name": "pudge",
    "url": "https://github.com/recoilme/pudge.git",
    "method": "git",
    "tags": [
      "wrapper",
      "database",
      "sophia"
    ],
    "description": "Pudge Db - it's modern key/value storage with memcached protocol support. Pudge Db implements a high-level cross-platform sockets interface to sophia db.",
    "license": "MIT",
    "web": "https://github.com/recoilme/pudge"
  },
  {
    "name": "etcd_client",
    "url": "https://github.com/FedericoCeratto/nim-etcd-client",
    "method": "git",
    "tags": [
      "library",
      "etcd"
    ],
    "description": "etcd client library",
    "license": "LGPLv3",
    "web": "https://github.com/FedericoCeratto/nim-etcd-client"
  },
  {
    "name": "package_visible_types",
    "url": "https://github.com/zah/nim-package-visible-types",
    "method": "git",
    "tags": [
      "library",
      "packages",
      "visibility"
    ],
    "description": "A hacky helper lib for authoring Nim packages with package-level visiblity",
    "license": "MIT",
    "web": "https://github.com/zah/nim-package-visible-types"
  },
  {
    "name": "ranges",
    "url": "https://github.com/status-im/nim-ranges",
    "method": "git",
    "tags": [
      "library",
      "ranges"
    ],
    "description": "Exploration of various implementations of memory range types",
    "license": "Apache License 2.0",
    "web": "https://github.com/status-im/nim-ranges"
  },
  {
    "name": "json_rpc",
    "url": "https://github.com/status-im/nim-json-rpc",
    "method": "git",
    "tags": [
      "library",
      "json-rpc",
      "server",
      "client",
      "rpc",
      "json"
    ],
    "description": "Nim library for implementing JSON-RPC clients and servers",
    "license": "Apache License 2.0",
    "web": "https://github.com/status-im/nim-json-rpc"
  },
  {
    "name": "chronos",
    "url": "https://github.com/status-im/nim-chronos",
    "method": "git",
    "tags": [
      "library",
      "networking",
      "async",
      "asynchronous",
      "eventloop",
      "timers",
      "sendfile",
      "tcp",
      "udp"
    ],
    "description": "An efficient library for asynchronous programming",
    "license": "Apache License 2.0",
    "web": "https://github.com/status-im/nim-chronos"
  },
  {
    "name": "asyncdispatch2",
    "alias": "chronos"
  },
  {
    "name": "serialization",
    "url": "https://github.com/status-im/nim-serialization",
    "method": "git",
    "tags": [
      "library",
      "serialization"
    ],
    "description": "A modern and extensible serialization framework for Nim",
    "license": "Apache License 2.0",
    "web": "https://github.com/status-im/nim-serialization"
  },
  {
    "name": "json_serialization",
    "url": "https://github.com/status-im/nim-json-serialization",
    "method": "git",
    "tags": [
      "library",
      "json",
      "serialization"
    ],
    "description": "Flexible JSON serialization not relying on run-time type information",
    "license": "Apache License 2.0",
    "web": "https://github.com/status-im/nim-json-serialization"
  },
  {
    "name": "confutils",
    "url": "https://github.com/status-im/nim-confutils",
    "method": "git",
    "tags": [
      "library",
      "configuration"
    ],
    "description": "Simplified handling of command line options and config files",
    "license": "Apache License 2.0",
    "web": "https://github.com/status-im/nim-confutils"
  },
  {
    "name": "std_shims",
    "url": "https://github.com/status-im/nim-std-shims",
    "method": "git",
    "tags": [
      "library",
      "backports",
      "shims"
    ],
    "description": "APIs available in the latests version of Nim, backported to older stable releases",
    "license": "Apache License 2.0",
    "web": "https://github.com/status-im/nim-std-shims"
  },
  {
    "name": "stew",
    "url": "https://github.com/status-im/nim-stew",
    "method": "git",
    "tags": [
      "library",
      "backports",
      "shims",
      "ranges",
      "bitwise",
      "bitops",
      "endianness",
      "bytes",
      "blobs",
      "pointer-arithmetic"
    ],
    "description": "stew is collection of utilities, std library extensions and budding libraries that are frequently used at Status, but are too small to deserve their own git repository.",
    "license": "Apache License 2.0",
    "web": "https://github.com/status-im/nim-stew"
  },
  {
    "name": "faststreams",
    "url": "https://github.com/status-im/nim-faststreams",
    "method": "git",
    "tags": [
      "library",
      "I/O",
      "memory-mapping",
      "streams"
    ],
    "description": "Nearly zero-overhead input/output streams for Nim",
    "license": "Apache License 2.0",
    "web": "https://github.com/status-im/nim-faststreams"
  },
  {
    "name": "bncurve",
    "url": "https://github.com/status-im/nim-bncurve",
    "method": "git",
    "tags": [
      "library",
      "cryptography",
      "barreto-naehrig",
      "eliptic-curves",
      "pairing"
    ],
    "description": "Nim Barreto-Naehrig pairing-friendly elliptic curve implementation",
    "license": "Apache License 2.0",
    "web": "https://github.com/status-im/nim-bncurve"
  },
  {
    "name": "eth",
    "url": "https://github.com/status-im/nim-eth",
    "method": "git",
    "tags": [
      "library",
      "ethereum",
      "p2p",
      "devp2p",
      "rplx",
      "networking",
      "whisper",
      "swarm",
      "rlp",
      "cryptography",
      "trie",
      "patricia-trie",
      "keyfile",
      "wallet",
      "bloom",
      "bloom-filter"
    ],
    "description": "A collection of Ethereum related libraries",
    "license": "Apache License 2.0",
    "web": "https://github.com/status-im/nim-eth"
  },
  {
    "name": "metrics",
    "url": "https://github.com/status-im/nim-metrics",
    "method": "git",
    "tags": [
      "library",
      "metrics",
      "prometheus",
      "statsd"
    ],
    "description": "Nim metrics client library supporting the Prometheus monitoring toolkit",
    "license": "Apache License 2.0",
    "web": "https://github.com/status-im/nim-metrics"
  },
  {
    "name": "blscurve",
    "url": "https://github.com/status-im/nim-blscurve",
    "method": "git",
    "tags": [
      "library",
      "cryptography",
      "bls",
      "aggregated-signatures"
    ],
    "description": "Nim implementation of  Barreto-Lynn-Scott (BLS) curve BLS12-381.",
    "license": "Apache License 2.0",
    "web": "https://github.com/status-im/nim-blscurve"
  },
  {
    "name": "libp2p",
    "url": "https://github.com/status-im/nim-libp2p",
    "method": "git",
    "tags": [
      "library",
      "networking",
      "libp2p",
      "ipfs",
      "ethereum"
    ],
    "description": "libp2p implementation in Nim",
    "license": "Apache License 2.0",
    "web": "https://github.com/status-im/nim-libp2p"
  },
  {
    "name": "rlp",
    "url": "https://github.com/status-im/nim-rlp",
    "method": "git",
    "tags": [
      "deprecated"
    ],
    "description": "Deprecated RLP serialization library for Nim (now part of the 'eth' module)",
    "license": "Apache License 2.0",
    "web": "https://github.com/status-im/nim-rlp"
  },
  {
    "name": "eth_keys",
    "url": "https://github.com/status-im/nim-eth-keys",
    "method": "git",
    "tags": [
      "deprecated"
    ],
    "description": "A deprecated reimplementation in pure Nim of eth-keys, the common API for Ethereum key operations (now part of the 'eth' package).",
    "license": "Apache License 2.0",
    "web": "https://github.com/status-im/nim-eth-keys"
  },
  {
    "name": "eth_common",
    "url": "https://github.com/status-im/nim-eth-common",
    "method": "git",
    "tags": [
      "library",
      "ethereum"
    ],
    "description": "Definitions of various data structures used in the Ethereum eco-system",
    "license": "Apache License 2.0",
    "web": "https://github.com/status-im/nim-eth-common"
  },
  {
    "name": "ethash",
    "url": "https://github.com/status-im/nim-ethash",
    "method": "git",
    "tags": [
      "library",
      "ethereum",
      "ethash",
      "cryptography",
      "proof-of-work"
    ],
    "description": "A Nim implementation of Ethash, the ethereum proof-of-work hashing function",
    "license": "Apache License 2.0",
    "web": "https://github.com/status-im/nim-ethash"
  },
  {
    "name": "eth_bloom",
    "url": "https://github.com/status-im/nim-eth-bloom",
    "method": "git",
    "tags": [
      "deprecated"
    ],
    "description": "Ethereum bloom filter (deprecated, now part of the 'eth' package)",
    "license": "Apache License 2.0",
    "web": "https://github.com/status-im/nim-eth-bloom"
  },
  {
    "name": "evmjit",
    "alias": "evmc"
  },
  {
    "name": "evmc",
    "url": "https://github.com/status-im/nim-evmc",
    "method": "git",
    "tags": [
      "library",
      "ethereum",
      "evm",
      "jit",
      "wrapper"
    ],
    "description": "A wrapper for the The Ethereum EVMC library",
    "license": "Apache License 2.0",
    "web": "https://github.com/status-im/nim-evmc"
  },
  {
    "name": "keccak_tiny",
    "url": "https://github.com/status-im/nim-keccak-tiny",
    "method": "git",
    "tags": [
      "library",
      "sha3",
      "keccak",
      "cryptography"
    ],
    "description": "A wrapper for the keccak-tiny C library",
    "license": "Apache License 2.0",
    "web": "https://github.com/status-im/nim-keccak-tiny"
  },
  {
    "name": "httputils",
    "url": "https://github.com/status-im/nim-http-utils",
    "method": "git",
    "tags": [
      "http",
      "parsers",
      "protocols"
    ],
    "description": "Common utilities for implementing HTTP servers",
    "license": "Apache License 2.0",
    "web": "https://github.com/status-im/nim-http-utils"
  },
  {
    "name": "rocksdb",
    "url": "https://github.com/status-im/nim-rocksdb",
    "method": "git",
    "tags": [
      "library",
      "wrapper",
      "database"
    ],
    "description": "A wrapper for Facebook's RocksDB, an embeddable, persistent key-value store for fast storage",
    "license": "Apache 2.0 or GPLv2",
    "web": "https://github.com/status-im/nim-rocksdb"
  },
  {
    "name": "secp256k1",
    "url": "https://github.com/status-im/nim-secp256k1",
    "method": "git",
    "tags": [
      "library",
      "cryptography",
      "secp256k1"
    ],
    "description": "A wrapper for the libsecp256k1 C library",
    "license": "Apache License 2.0",
    "web": "https://github.com/status-im/nim-secp256k1"
  },
  {
    "name": "eth_trie",
    "url": "https://github.com/status-im/nim-eth-trie",
    "method": "git",
    "tags": [
      "deprecated"
    ],
    "description": "Merkle Patricia Tries as specified by Ethereum (deprecated, now part of the 'eth' package)",
    "license": "Apache License 2.0",
    "web": "https://github.com/status-im/nim-eth-trie"
  },
  {
    "name": "eth_p2p",
    "url": "https://github.com/status-im/nim-eth-p2p",
    "method": "git",
    "tags": [
      "deprecated",
      "library",
      "ethereum",
      "p2p",
      "devp2p",
      "rplx",
      "networking",
      "whisper",
      "swarm"
    ],
    "description": "Deprecated implementation of the Ethereum suite of P2P protocols (now part of the 'eth' package)",
    "license": "Apache License 2.0",
    "web": "https://github.com/status-im/nim-eth-p2p"
  },
  {
    "name": "eth_keyfile",
    "url": "https://github.com/status-im/nim-eth-keyfile",
    "method": "git",
    "tags": [
      "deprecated"
    ],
    "description": "A deprecated library for handling Ethereum private keys and wallets (now part of the 'eth' package)",
    "license": "Apache License 2.0",
    "web": "https://github.com/status-im/nim-eth-keyfile"
  },
  {
    "name": "byteutils",
    "url": "https://github.com/status-im/nim-byteutils",
    "method": "git",
    "tags": [
      "library",
      "blobs",
      "hex-dump"
    ],
    "description": "Useful utilities for manipulating and visualizing byte blobs",
    "license": "Apache License 2.0",
    "web": "https://github.com/status-im/nim-byteutils"
  },
  {
    "name": "ttmath",
    "url": "https://github.com/status-im/nim-ttmath",
    "method": "git",
    "tags": [
      "library",
      "math",
      "numbers"
    ],
    "description": "A Nim wrapper for ttmath: big numbers with fixed size",
    "license": "Apache License 2.0",
    "web": "https://github.com/status-im/nim-ttmath"
  },
  {
    "name": "testutils",
    "url": "https://github.com/status-im/nim-testutils",
    "method": "git",
    "tags": [
      "library",
      "tests",
      "unit-testing",
      "integration-testing",
      "compilation-tests",
      "fuzzing",
      "doctest"
    ],
    "description": "A comprehensive toolkit for all your testing needs",
    "license": "Apache License 2.0",
    "web": "https://github.com/status-im/nim-testutils"
  },
  {
    "name": "nimbus",
    "url": "https://github.com/status-im/nimbus",
    "method": "git",
    "tags": [
      "ethereum"
    ],
    "description": "An Ethereum 2.0 Sharding Client for Resource-Restricted Devices",
    "license": "Apache License 2.0",
    "web": "https://github.com/status-im/nimbus"
  },
  {
    "name": "stint",
    "url": "https://github.com/status-im/nim-stint",
    "method": "git",
    "tags": [
      "library",
      "math",
      "numbers"
    ],
    "description": "Stack-based arbitrary-precision integers - Fast and portable with natural syntax for resource-restricted devices",
    "license": "Apache License 2.0",
    "web": "https://github.com/status-im/nim-stint"
  },
  {
    "name": "daemon",
    "url": "https://github.com/status-im/nim-daemon",
    "method": "git",
    "tags": [
      "servers",
      "daemonization"
    ],
    "description": "Cross-platform process daemonization library",
    "license": "Apache License 2.0",
    "web": "https://github.com/status-im/nim-daemon"
  },
  {
    "name": "chronicles",
    "url": "https://github.com/status-im/nim-chronicles",
    "method": "git",
    "tags": [
      "logging",
      "json"
    ],
    "description": "A crafty implementation of structured logging for Nim",
    "license": "Apache License 2.0",
    "web": "https://github.com/status-im/nim-chronicles"
  },
  {
    "name": "stb_image",
    "url": "https://gitlab.com/define-private-public/stb_image-Nim.git",
    "method": "git",
    "tags": [
      "stb",
      "image",
      "graphics",
      "io",
      "wrapper"
    ],
    "description": "A wrapper for stb_image and stb_image_write.",
    "license": "Unlicense",
    "web": "https://gitlab.com/define-private-public/stb_image-Nim"
  },
  {
    "name": "mutableseqs",
    "url": "https://github.com/iourinski/mutableseqs",
    "method": "git",
    "tags": [
      "sequences",
      "mapreduce"
    ],
    "description": "utilities for transforming sequences",
    "license": "MIT",
    "web": "https://github.com/iourinski/mutableseqs"
  },
  {
    "name": "stor",
    "url": "https://github.com/nimscale/stor",
    "method": "git",
    "tags": [
      "storage",
      "io"
    ],
    "description": "Efficient object storage system",
    "license": "MIT",
    "web": "https://github.com/nimscale/stor"
  },
  {
    "name": "linuxfb",
    "url": "https://github.com/luked99/linuxfb.nim",
    "method": "git",
    "tags": [
      "wrapper",
      "graphics",
      "linux"
    ],
    "description": "Wrapper around the Linux framebuffer driver ioctl API",
    "license": "MIT",
    "web": "https://github.com/luked99/linuxfb.nim"
  },
  {
    "name": "nimactors",
    "url": "https://github.com/vegansk/nimactors",
    "method": "git",
    "tags": [
      "actors",
      "library"
    ],
    "description": "Actors library for Nim inspired by akka-actors",
    "license": "MIT",
    "web": "https://github.com/vegansk/nimactors"
  },
  {
    "name": "porter",
    "url": "https://github.com/iourinski/porter",
    "method": "git",
    "tags": [
      "stemmer",
      "multilanguage",
      "snowball"
    ],
    "description": "Simple extensible implementation of Porter stemmer algorithm",
    "license": "MIT",
    "web": "https://github.com/iourinski/porter"
  },
  {
    "name": "kiwi",
    "url": "https://github.com/yglukhov/kiwi",
    "method": "git",
    "tags": [
      "cassowary",
      "constraint",
      "solving"
    ],
    "description": "Cassowary constraint solving",
    "license": "MIT",
    "web": "https://github.com/yglukhov/kiwi"
  },
  {
    "name": "ArrayFireNim",
    "url": "https://github.com/bitstormGER/ArrayFire-Nim",
    "method": "git",
    "tags": [
      "array",
      "linear",
      "algebra",
      "scientific",
      "computing"
    ],
    "description": "A nim wrapper for ArrayFire",
    "license": "BSD",
    "web": "https://github.com/bitstormGER/ArrayFire-Nim"
  },
  {
    "name": "statsd_client",
    "url": "https://github.com/FedericoCeratto/nim-statsd-client",
    "method": "git",
    "tags": [
      "library",
      "statsd",
      "client",
      "statistics",
      "metrics"
    ],
    "description": "A simple, stateless StatsD client library",
    "license": "LGPLv3",
    "web": "https://github.com/FedericoCeratto/nim-statsd-client"
  },
  {
    "name": "html5_canvas",
    "url": "https://gitlab.com/define-private-public/HTML5-Canvas-Nim",
    "method": "git",
    "tags": [
      "html5",
      "canvas",
      "drawing",
      "graphics",
      "rendering",
      "browser",
      "javascript"
    ],
    "description": "HTML5 Canvas and drawing for the JavaScript backend.",
    "license": "MIT",
    "web": "https://gitlab.com/define-private-public/HTML5-Canvas-Nim"
  },
  {
    "name": "alea",
    "url": "https://github.com/unicredit/alea",
    "method": "git",
    "tags": [
      "random variables",
      "distributions",
      "probability",
      "gaussian",
      "sampling"
    ],
    "description": "Define and compose random variables",
    "license": "Apache License 2.0",
    "web": "https://github.com/unicredit/alea"
  },
  {
    "name": "winim",
    "url": "https://github.com/khchen/winim",
    "method": "git",
    "tags": [
      "library",
      "windows",
      "api",
      "com"
    ],
    "description": "Nim's Windows API and COM Library",
    "license": "MIT",
    "web": "https://github.com/khchen/winim"
  },
  {
    "name": "ed25519",
    "url": "https://github.com/niv/ed25519.nim",
    "method": "git",
    "tags": [
      "ed25519",
      "cryptography",
      "crypto",
      "publickey",
      "privatekey",
      "signing",
      "keyexchange",
      "native"
    ],
    "description": "ed25519 key crypto bindings",
    "license": "MIT",
    "web": "https://github.com/niv/ed25519.nim"
  },
  {
    "name": "libevdev",
    "url": "https://github.com/luked99/libevdev.nim",
    "method": "git",
    "tags": [
      "wrapper",
      "os",
      "linux"
    ],
    "description": "Wrapper for libevdev, Linux input device processing library",
    "license": "MIT",
    "web": "https://github.com/luked99/libevdev.nim"
  },
  {
    "name": "nesm",
    "url": "https://gitlab.com/xomachine/NESM.git",
    "method": "git",
    "tags": [
      "metaprogramming",
      "parser",
      "pure",
      "serialization"
    ],
    "description": "A macro for generating [de]serializers for given objects",
    "license": "MIT",
    "web": "https://xomachine.gitlab.io/NESM/"
  },
  {
    "name": "sdnotify",
    "url": "https://github.com/FedericoCeratto/nim-sdnotify",
    "method": "git",
    "tags": [
      "os",
      "linux",
      "systemd",
      "sdnotify"
    ],
    "description": "Systemd service notification helper",
    "license": "MIT",
    "web": "https://github.com/FedericoCeratto/nim-sdnotify"
  },
  {
    "name": "cmd",
    "url": "https://github.com/samdmarshall/cmd.nim",
    "method": "git",
    "tags": [
      "cmd",
      "command-line",
      "prompt",
      "interactive"
    ],
    "description": "interactive command prompt",
    "license": "BSD 3-Clause",
    "web": "https://github.com/samdmarshall/cmd.nim"
  },
  {
    "name": "csvtable",
    "url": "https://github.com/apahl/csvtable",
    "method": "git",
    "tags": [
      "csv",
      "table"
    ],
    "description": "tools for handling CSV files (comma or tab-separated) with an API similar to Python's CSVDictReader and -Writer.",
    "license": "MIT",
    "web": "https://github.com/apahl/csvtable"
  },
  {
    "name": "plotly",
    "url": "https://github.com/brentp/nim-plotly",
    "method": "git",
    "tags": [
      "plot",
      "graphing",
      "chart",
      "data"
    ],
    "description": "Nim interface to plotly",
    "license": "MIT",
    "web": "https://github.com/brentp/nim-plotly"
  },
  {
    "name": "gnuplot",
    "url": "https://github.com/dvolk/gnuplot.nim",
    "method": "git",
    "tags": [
      "plot",
      "graphing",
      "data"
    ],
    "description": "Nim interface to gnuplot",
    "license": "MIT",
    "web": "https://github.com/dvolk/gnuplot.nim"
  },
  {
    "name": "ustring",
    "url": "https://github.com/rokups/nim-ustring",
    "method": "git",
    "tags": [
      "string",
      "text",
      "unicode",
      "uft8",
      "utf-8"
    ],
    "description": "utf-8 string",
    "license": "MIT",
    "web": "https://github.com/rokups/nim-ustring"
  },
  {
    "name": "imap",
    "url": "https://git.sr.ht/~ehmry/nim_imap",
    "method": "git",
    "tags": [
      "imap",
      "email"
    ],
    "description": "IMAP client library",
    "license": "GPL2",
    "web": "https://git.sr.ht/~ehmry/nim_imap"
  },
  {
    "name": "isa",
    "url": "https://github.com/nimscale/isa",
    "method": "git",
    "tags": [
      "erasure",
      "hash",
      "crypto",
      "compression"
    ],
    "description": "Binding for Intel Storage Acceleration library",
    "license": "Apache License 2.0",
    "web": "https://github.com/nimscale/isa"
  },
  {
    "name": "untar",
    "url": "https://github.com/dom96/untar",
    "method": "git",
    "tags": [
      "library",
      "tar",
      "gz",
      "compression",
      "archive",
      "decompression"
    ],
    "description": "Library for decompressing tar.gz files.",
    "license": "MIT",
    "web": "https://github.com/dom96/untar"
  },
  {
    "name": "nimcx",
    "url": "https://github.com/qqtop/nimcx",
    "method": "git",
    "tags": [
      "library",
      "linux"
    ],
    "description": "Color and utilities library for linux terminal.",
    "license": "MIT",
    "web": "https://github.com/qqtop/nimcx"
  },
  {
    "name": "dpdk",
    "url": "https://github.com/nimscale/dpdk",
    "method": "git",
    "tags": [
      "library",
      "dpdk",
      "packet",
      "processing"
    ],
    "description": "Library for fast packet processing",
    "license": "Apache License 2.0",
    "web": "http://dpdk.org/"
  },
  {
    "name": "libserialport",
    "alias": "serial"
  },
  {
    "name": "serial",
    "url": "https://github.com/euantorano/serial.nim",
    "method": "git",
    "tags": [
      "serial",
      "rs232",
      "io",
      "serialport"
    ],
    "description": "A library to operate serial ports using pure Nim.",
    "license": "BSD3",
    "web": "https://github.com/euantorano/serial.nim"
  },
  {
    "name": "spdk",
    "url": "https://github.com/nimscale/spdk.git",
    "method": "git",
    "tags": [
      "library",
      "SSD",
      "NVME",
      "io",
      "storage"
    ],
    "description": "The Storage Performance Development Kit(SPDK) provides a set of tools and libraries for writing high performance, scalable, user-mode storage applications.",
    "license": "MIT",
    "web": "https://github.com/nimscale/spdk.git"
  },
  {
    "name": "NimData",
    "url": "https://github.com/bluenote10/NimData",
    "method": "git",
    "tags": [
      "library",
      "dataframe"
    ],
    "description": "DataFrame API enabling fast out-of-core data analytics",
    "license": "MIT",
    "web": "https://github.com/bluenote10/NimData"
  },
  {
    "name": "testrunner",
    "url": "https://github.com/FedericoCeratto/nim-testrunner",
    "method": "git",
    "tags": [
      "test",
      "tests",
      "unittest",
      "utility",
      "tdd"
    ],
    "description": "Test runner with file monitoring and desktop notification capabilities",
    "license": "GPLv3",
    "web": "https://github.com/FedericoCeratto/nim-testrunner"
  },
  {
    "name": "reactorfuse",
    "url": "https://github.com/zielmicha/reactorfuse",
    "method": "git",
    "tags": [
      "filesystem",
      "fuse"
    ],
    "description": "Filesystem in userspace (FUSE) for Nim (for reactor.nim library)",
    "license": "MIT",
    "web": "https://github.com/zielmicha/reactorfuse"
  },
  {
    "name": "nimr",
    "url": "https://github.com/Jeff-Ciesielski/nimr",
    "method": "git",
    "tags": [
      "script",
      "utils"
    ],
    "description": "Helper to run nim code like a script",
    "license": "MIT",
    "web": "https://github.com/Jeff-Ciesielski/nimr"
  },
  {
    "name": "neverwinter",
    "url": "https://github.com/niv/neverwinter.nim",
    "method": "git",
    "tags": [
      "nwn",
      "neverwinternights",
      "neverwinter",
      "game",
      "bioware",
      "fileformats",
      "reader",
      "writer"
    ],
    "description": "Neverwinter Nights 1 data accessor library",
    "license": "MIT",
    "web": "https://github.com/niv/neverwinter.nim"
  },
  {
    "name": "snail",
    "url": "https://github.com/stisa/snail",
    "method": "git",
    "tags": [
      "js",
      "matrix",
      "linear algebra"
    ],
    "description": "Simple linear algebra for nim. Js too.",
    "license": "MIT",
    "web": "http://stisa.space/snail/"
  },
  {
    "name": "jswebsockets",
    "url": "https://github.com/stisa/jswebsockets",
    "method": "git",
    "tags": [
      "js",
      "javascripts",
      "ws",
      "websockets"
    ],
    "description": "Websockets wrapper for nim js backend.",
    "license": "MIT",
    "web": "http://stisa.space/jswebsockets/"
  },
  {
    "name": "morelogging",
    "url": "https://github.com/FedericoCeratto/nim-morelogging",
    "method": "git",
    "tags": [
      "log",
      "logging",
      "library",
      "systemd",
      "journald"
    ],
    "description": "Logging library with support for async IO, multithreading, Journald.",
    "license": "LGPLv3",
    "web": "https://github.com/FedericoCeratto/nim-morelogging"
  },
  {
    "name": "ajax",
    "url": "https://github.com/stisa/ajax",
    "method": "git",
    "tags": [
      "js",
      "javascripts",
      "ajax",
      "xmlhttprequest"
    ],
    "description": "AJAX wrapper for nim js backend.",
    "license": "MIT",
    "web": "http://stisa.space/ajax/"
  },
  {
    "name": "recaptcha",
    "url": "https://github.com/euantorano/recaptcha.nim",
    "method": "git",
    "tags": [
      "recaptcha",
      "captcha"
    ],
    "description": "reCAPTCHA support for Nim, supporting rendering a capctcha and verifying a user's response.",
    "license": "BSD3",
    "web": "https://github.com/euantorano/recaptcha.nim"
  },
  {
    "name": "influx",
    "url": "https://github.com/samdmarshall/influx.nim",
    "method": "git",
    "tags": [
      "influx",
      "influxdb"
    ],
    "description": "wrapper for communicating with InfluxDB over the REST interface",
    "license": "BSD 3-Clause",
    "web": "https://github.com/samdmarshall/influx.nim"
  },
  {
    "name": "gamelight",
    "url": "https://github.com/dom96/gamelight",
    "method": "git",
    "tags": [
      "js",
      "library",
      "graphics",
      "collision",
      "2d"
    ],
    "description": "A set of simple modules for writing a JavaScript 2D game.",
    "license": "MIT",
    "web": "https://github.com/dom96/gamelight"
  },
  {
    "name": "storage",
    "url": "https://bitbucket.org/moigagoo/storage/",
    "method": "hg",
    "tags": [
      "JavaScript",
      "Storage",
      "localStorage",
      "sessionStorage"
    ],
    "description": "Storage, localStorage, and sessionStorage bindigs for Nim's JavaScript backend.",
    "license": "MIT",
    "web": "https://bitbucket.org/moigagoo/storage/"
  },
  {
    "name": "fontconfig",
    "url": "https://github.com/Parashurama/fontconfig",
    "method": "git",
    "tags": [
      "fontconfig",
      "font"
    ],
    "description": "Low level wrapper for the fontconfig library.",
    "license": "Fontconfig",
    "web": "https://github.com/Parashurama/fontconfig"
  },
  {
    "name": "sysrandom",
    "url": "https://github.com/euantorano/sysrandom.nim",
    "method": "git",
    "tags": [
      "random",
      "RNG",
      "PRNG"
    ],
    "description": "A simple library to generate random data, using the system's PRNG.",
    "license": "BSD3",
    "web": "https://github.com/euantorano/sysrandom.nim"
  },
  {
    "name": "colorize",
    "url": "https://github.com/molnarmark/colorize",
    "method": "git",
    "tags": [
      "color",
      "colors",
      "colorize"
    ],
    "description": "A simple and lightweight terminal coloring library.",
    "license": "MIT",
    "web": "https://github.com/molnarmark/colorize"
  },
  {
    "name": "cello",
    "url": "https://github.com/unicredit/cello",
    "method": "git",
    "tags": [
      "string",
      "succinct-data-structure",
      "rank",
      "select",
      "Burrows-Wheeler",
      "FM-index",
      "wavelet-tree"
    ],
    "description": "String algorithms with succinct data structures",
    "license": "Apache2",
    "web": "https://unicredit.github.io/cello/"
  },
  {
    "name": "notmuch",
    "url": "https://github.com/samdmarshall/notmuch.nim",
    "method": "git",
    "tags": [
      "notmuch",
      "wrapper",
      "email",
      "tagging"
    ],
    "description": "wrapper for the notmuch mail library",
    "license": "BSD 3-Clause",
    "web": "https://github.com/samdmarshall/notmuch.nim"
  },
  {
    "name": "pluginmanager",
    "url": "https://github.com/samdmarshall/plugin-manager",
    "method": "git",
    "tags": [
      "plugin",
      "dylib",
      "manager"
    ],
    "description": "Simple plugin implementation",
    "license": "BSD 3-Clause",
    "web": "https://github.com/samdmarshall/plugin-manager"
  },
  {
    "name": "node",
    "url": "https://github.com/tulayang/nimnode",
    "method": "git",
    "tags": [
      "async",
      "io",
      "socket",
      "net",
      "tcp",
      "http",
      "libuv"
    ],
    "description": "Library for async programming and communication. This Library uses a future/promise, non-blocking I/O model based on libuv.",
    "license": "MIT",
    "web": "http://tulayang.github.io/node/"
  },
  {
    "name": "tempdir",
    "url": "https://github.com/euantorano/tempdir.nim",
    "method": "git",
    "tags": [
      "temp",
      "io",
      "tmp"
    ],
    "description": "A Nim library to create and manage temporary directories.",
    "license": "BSD3",
    "web": "https://github.com/euantorano/tempdir.nim"
  },
  {
    "name": "mathexpr",
    "url": "https://github.com/Yardanico/nim-mathexpr",
    "method": "git",
    "tags": [
      "math",
      "mathparser",
      "tinyexpr"
    ],
    "description": "MathExpr - pure-Nim mathematical expression evaluator library",
    "license": "MIT",
    "web": "https://github.com/Yardanico/nim-mathexpr"
  },
  {
    "name": "frag",
    "url": "https://github.com/fragworks/frag",
    "method": "git",
    "tags": [
      "game",
      "game-dev",
      "2d",
      "3d"
    ],
    "description": "A 2D|3D game engine",
    "license": "MIT",
    "web": "https://github.com/fragworks/frag"
  },
  {
    "name": "freetype",
    "url": "https://github.com/jangko/freetype",
    "method": "git",
    "tags": [
      "font",
      "renderint",
      "library"
    ],
    "description": "wrapper for FreeType2 library",
    "license": "MIT",
    "web": "https://github.com/jangko/freetype"
  },
  {
    "name": "polyBool",
    "url": "https://github.com/jangko/polyBool",
    "method": "git",
    "tags": [
      "polygon",
      "clipper",
      "library"
    ],
    "description": "Polygon Clipper Library (Martinez Algorithm)",
    "license": "MIT",
    "web": "https://github.com/jangko/polyBool"
  },
  {
    "name": "nimAGG",
    "url": "https://github.com/jangko/nimAGG",
    "method": "git",
    "tags": [
      "renderer",
      "rasterizer",
      "library",
      "2D",
      "graphics"
    ],
    "description": "Hi Fidelity Rendering Engine",
    "license": "MIT",
    "web": "https://github.com/jangko/nimAGG"
  },
  {
    "name": "primme",
    "url": "https://github.com/jxy/primme",
    "method": "git",
    "tags": [
      "library",
      "eigenvalues",
      "high-performance",
      "singular-value-decomposition"
    ],
    "description": "Nim interface for PRIMME: PReconditioned Iterative MultiMethod Eigensolver",
    "license": "MIT",
    "web": "https://github.com/jxy/primme"
  },
  {
    "name": "sitmo",
    "url": "https://github.com/jxy/sitmo",
    "method": "git",
    "tags": [
      "RNG",
      "Sitmo",
      "high-performance",
      "random"
    ],
    "description": "Sitmo parallel random number generator in Nim",
    "license": "MIT",
    "web": "https://github.com/jxy/sitmo"
  },
  {
    "name": "webaudio",
    "url": "https://github.com/ftsf/nim-webaudio",
    "method": "git",
    "tags": [
      "javascript",
      "js",
      "web",
      "audio",
      "sound",
      "music"
    ],
    "description": "API for Web Audio (JS)",
    "license": "MIT",
    "web": "https://github.com/ftsf/nim-webaudio"
  },
  {
    "name": "nimcuda",
    "url": "https://github.com/unicredit/nimcuda",
    "method": "git",
    "tags": [
      "CUDA",
      "GPU"
    ],
    "description": "CUDA bindings",
    "license": "Apache2",
    "web": "https://github.com/unicredit/nimcuda"
  },
  {
    "name": "gifwriter",
    "url": "https://github.com/rxi/gifwriter",
    "method": "git",
    "tags": [
      "gif",
      "image",
      "library"
    ],
    "description": "Animated GIF writing library based on jo_gif",
    "license": "MIT",
    "web": "https://github.com/rxi/gifwriter"
  },
  {
    "name": "libplist",
    "url": "https://github.com/samdmarshall/libplist.nim",
    "method": "git",
    "tags": [
      "libplist",
      "property",
      "list",
      "property-list",
      "parsing",
      "binary",
      "xml",
      "format"
    ],
    "description": "wrapper around libplist https://github.com/libimobiledevice/libplist",
    "license": "MIT",
    "web": "https://github.com/samdmarshall/libplist.nim"
  },
  {
    "name": "getch",
    "url": "https://github.com/6A/getch",
    "method": "git",
    "tags": [
      "getch",
      "char"
    ],
    "description": "getch() for Windows and Unix",
    "license": "MIT",
    "web": "https://github.com/6A/getch"
  },
  {
    "name": "gifenc",
    "url": "https://github.com/ftsf/gifenc",
    "method": "git",
    "tags": [
      "gif",
      "encoder"
    ],
    "description": "Gif Encoder",
    "license": "Public Domain",
    "web": "https://github.com/ftsf/gifenc"
  },
  {
    "name": "nimlapack",
    "url": "https://github.com/unicredit/nimlapack",
    "method": "git",
    "tags": [
      "LAPACK",
      "linear-algebra"
    ],
    "description": "LAPACK bindings",
    "license": "Apache2",
    "web": "https://github.com/unicredit/nimlapack"
  },
  {
    "name": "jack",
    "url": "https://github.com/Skrylar/nim-jack",
    "method": "git",
    "tags": [
      "jack",
      "audio",
      "binding",
      "wrapper"
    ],
    "description": "Shiny bindings to the JACK Audio Connection Kit.",
    "license": "MIT",
    "web": "https://github.com/Skrylar/nim-jack"
  },
  {
    "name": "serializetools",
    "url": "https://github.com/JeffersonLab/serializetools",
    "method": "git",
    "tags": [
      "serialization",
      "xml"
    ],
    "description": "Support for serialization of objects",
    "license": "MIT",
    "web": "https://github.com/JeffersonLab/serializetools"
  },
  {
    "name": "neo",
    "url": "https://github.com/unicredit/neo",
    "method": "git",
    "tags": [
      "vector",
      "matrix",
      "linear-algebra",
      "BLAS",
      "LAPACK",
      "CUDA"
    ],
    "description": "Linear algebra for Nim",
    "license": "Apache License 2.0",
    "web": "https://unicredit.github.io/neo/"
  },
  {
    "name": "httpkit",
    "url": "https://github.com/tulayang/httpkit",
    "method": "git",
    "tags": [
      "http",
      "request",
      "response",
      "stream",
      "bigfile",
      "async"
    ],
    "description": "An efficient HTTP tool suite written in pure nim. Help you to write HTTP services or clients via TCP, UDP, or even Unix Domain socket, etc.",
    "license": "MIT",
    "web": "https://github.com/tulayang/httpkit"
  },
  {
    "name": "ulid",
    "url": "https://github.com/adelq/ulid",
    "method": "git",
    "tags": [
      "library",
      "id",
      "ulid",
      "uuid",
      "guid"
    ],
    "description": "Universally Unique Lexicographically Sortable Identifier",
    "license": "MIT",
    "web": "https://github.com/adelq/ulid"
  },
  {
    "name": "osureplay",
    "url": "https://github.com/Yardanico/nim-osureplay",
    "method": "git",
    "tags": [
      "library",
      "osu!",
      "parser",
      "osugame",
      "replay"
    ],
    "description": "osu! replay parser",
    "license": "MIT",
    "web": "https://github.com/Yardanico/nim-osureplay"
  },
  {
    "name": "tiger",
    "url": "https://git.sr.ht/~ehmry/nim_tiger",
    "method": "git",
    "tags": [
      "hash"
    ],
    "description": "Tiger hash function",
    "license": "MIT",
    "web": "https://git.sr.ht/~ehmry/nim_tiger"
  },
  {
    "name": "pipe",
    "url": "https://github.com/5paceToast/pipe",
    "method": "git",
    "tags": [
      "pipe",
      "macro",
      "operator",
      "functional"
    ],
    "description": "Pipe operator for nim.",
    "license": "MIT",
    "web": "https://github.com/5paceToast/pipe"
  },
  {
    "name": "flatdb",
    "url": "https://github.com/enthus1ast/flatdb",
    "method": "git",
    "tags": [
      "database",
      "json",
      "pure"
    ],
    "description": "small/tiny, flatfile, jsonl based, inprogress database for nim",
    "license": "MIT",
    "web": "https://github.com/enthus1ast/flatdb"
  },
  {
    "name": "nwt",
    "url": "https://github.com/enthus1ast/nimWebTemplates",
    "method": "git",
    "tags": [
      "template",
      "html",
      "pure",
      "jinja"
    ],
    "description": "experiment to build a jinja like template parser",
    "license": "MIT",
    "web": "https://github.com/enthus1ast/nimWebTemplates"
  },
  {
    "name": "cmixer",
    "url": "https://github.com/rxi/cmixer-nim",
    "method": "git",
    "tags": [
      "library",
      "audio",
      "mixer",
      "sound",
      "wav",
      "ogg"
    ],
    "description": "Lightweight audio mixer for games",
    "license": "MIT",
    "web": "https://github.com/rxi/cmixer-nim"
  },
  {
    "name": "cmixer_sdl2",
    "url": "https://github.com/rxi/cmixer_sdl2-nim",
    "method": "git",
    "tags": [
      "library",
      "audio",
      "mixer",
      "sound",
      "wav",
      "ogg"
    ],
    "description": "Lightweight audio mixer for SDL2",
    "license": "MIT",
    "web": "https://github.com/rxi/cmixer_sdl2-nim"
  },
  {
    "name": "chebyshev",
    "url": "https://github.com/jxy/chebyshev",
    "method": "git",
    "tags": [
      "math",
      "approximation",
      "numerical"
    ],
    "description": "Chebyshev approximation.",
    "license": "MIT",
    "web": "https://github.com/jxy/chebyshev"
  },
  {
    "name": "scram",
    "url": "https://github.com/rgv151/scram",
    "method": "git",
    "tags": [
      "scram",
      "sasl",
      "authentication",
      "salted",
      "challenge",
      "response"
    ],
    "description": "Salted Challenge Response Authentication Mechanism (SCRAM) ",
    "license": "MIT",
    "web": "https://github.com/rgv151/scram"
  },
  {
    "name": "blake2",
    "url": "https://github.com/narimiran/blake2",
    "method": "git",
    "tags": [
      "crypto",
      "cryptography",
      "hash",
      "security"
    ],
    "description": "blake2 - cryptographic hash function",
    "license": "CC0",
    "web": "https://github.com/narimiran/blake2"
  },
  {
    "name": "spinny",
    "url": "https://github.com/molnarmark/spinny",
    "method": "git",
    "tags": [
      "terminal",
      "spinner",
      "spinny",
      "load"
    ],
    "description": "Spinny is a tiny terminal spinner package for the Nim Programming Language.",
    "license": "MIT",
    "web": "https://github.com/molnarmark/spinny"
  },
  {
    "name": "nigui",
    "url": "https://github.com/trustable-code/NiGui",
    "method": "git",
    "tags": [
      "gui",
      "windows",
      "gtk"
    ],
    "description": "NiGui is a cross-platform, desktop GUI toolkit using native widgets.",
    "license": "MIT",
    "web": "https://github.com/trustable-code/NiGui"
  },
  {
    "name": "currying",
    "url": "https://github.com/t8m8/currying",
    "method": "git",
    "tags": [
      "library",
      "functional",
      "currying"
    ],
    "description": "Currying library for Nim",
    "license": "MIT",
    "web": "https://github.com/t8m8/currying"
  },
  {
    "name": "rect_packer",
    "url": "https://github.com/yglukhov/rect_packer",
    "method": "git",
    "tags": [
      "library",
      "geometry",
      "packing"
    ],
    "description": "Pack rects into bigger rect",
    "license": "MIT",
    "web": "https://github.com/yglukhov/rect_packer"
  },
  {
    "name": "gintro",
    "url": "https://github.com/stefansalewski/gintro",
    "method": "git",
    "tags": [
      "library",
      "gtk",
      "wrapper",
      "gui"
    ],
    "description": "High level GObject-Introspection based GTK3 bindings",
    "license": "MIT",
    "web": "https://github.com/stefansalewski/gintro"
  },
  {
    "name": "arraymancer",
    "url": "https://github.com/mratsim/Arraymancer",
    "method": "git",
    "tags": [
      "vector",
      "matrix",
      "array",
      "ndarray",
      "multidimensional-array",
      "linear-algebra",
      "tensor"
    ],
    "description": "A tensor (multidimensional array) library for Nim",
    "license": "Apache License 2.0",
    "web": "https://mratsim.github.io/Arraymancer/"
  },
  {
    "name": "sha3",
    "url": "https://github.com/narimiran/sha3",
    "method": "git",
    "tags": [
      "crypto",
      "cryptography",
      "hash",
      "security"
    ],
    "description": "sha3 - cryptographic hash function",
    "license": "CC0",
    "web": "https://github.com/narimiran/sha3"
  },
  {
    "name": "coalesce",
    "url": "https://github.com/piedar/coalesce",
    "method": "git",
    "tags": [
      "nil",
      "null",
      "options",
      "operator"
    ],
    "description": "A nil coalescing operator ?? for Nim",
    "license": "MIT",
    "web": "https://github.com/piedar/coalesce"
  },
  {
    "name": "asyncmysql",
    "url": "https://github.com/tulayang/asyncmysql",
    "method": "git",
    "tags": [
      "mysql",
      "async",
      "asynchronous"
    ],
    "description": "Asynchronous MySQL connector written in pure Nim",
    "license": "MIT",
    "web": "https://github.com/tulayang/asyncmysql"
  },
  {
    "name": "cassandra",
    "url": "https://github.com/yglukhov/cassandra",
    "method": "git",
    "tags": [
      "cassandra",
      "database",
      "wrapper",
      "bindings",
      "driver"
    ],
    "description": "Bindings to Cassandra DB driver",
    "license": "MIT",
    "web": "https://github.com/yglukhov/cassandra"
  },
  {
    "name": "tf2plug",
    "url": "https://gitlab.com/waylon531/tf2plug",
    "method": "git",
    "tags": [
      "app",
      "binary",
      "tool",
      "tf2"
    ],
    "description": "A mod manager for TF2",
    "license": "GPLv3",
    "web": "https://gitlab.com/waylon531/tf2plug"
  },
  {
    "name": "oldgtk3",
    "url": "https://github.com/stefansalewski/oldgtk3",
    "method": "git",
    "tags": [
      "library",
      "gtk",
      "wrapper",
      "gui"
    ],
    "description": "Low level bindings for GTK3 related libraries",
    "license": "MIT",
    "web": "https://github.com/stefansalewski/oldgtk3"
  },
  {
    "name": "godot",
    "url": "https://github.com/pragmagic/godot-nim",
    "method": "git",
    "tags": [
      "game",
      "engine",
      "2d",
      "3d"
    ],
    "description": "Nim bindings for Godot Engine",
    "license": "MIT",
    "web": "https://github.com/pragmagic/godot-nim"
  },
  {
    "name": "vkapi",
    "url": "https://github.com/Yardanico/nimvkapi",
    "method": "git",
    "tags": [
      "wrapper",
      "vkontakte",
      "vk",
      "library",
      "api"
    ],
    "description": "A wrapper for the vk.com API (russian social network)",
    "license": "MIT",
    "web": "https://github.com/Yardanico/nimvkapi"
  },
  {
    "name": "slacklib",
    "url": "https://github.com/ThomasTJdev/nim_slacklib",
    "method": "git",
    "tags": [
      "library",
      "wrapper",
      "slack",
      "slackapp",
      "api"
    ],
    "description": "Library for working with a slack app or sending messages to a slack channel (slack.com)",
    "license": "MIT",
    "web": "https://github.com/ThomasTJdev/nim_slacklib"
  },
  {
    "name": "wiringPiNim",
    "url": "https://github.com/ThomasTJdev/nim_wiringPiNim",
    "method": "git",
    "tags": [
      "wrapper",
      "raspberry",
      "rpi",
      "wiringpi",
      "pi"
    ],
    "description": "Wrapper that implements some of wiringPi's function for controlling a Raspberry Pi",
    "license": "MIT",
    "web": "https://github.com/ThomasTJdev/nim_wiringPiNim"
  },
  {
    "name": "redux",
    "url": "https://github.com/pragmagic/redux.nim",
    "method": "git",
    "tags": [
      "redux"
    ],
    "description": "Predictable state container.",
    "license": "MIT",
    "web": "https://github.com/pragmagic/redux.nim"
  },
  {
    "name": "skEasing",
    "url": "https://github.com/Skrylar/skEasing",
    "method": "git",
    "tags": [
      "math",
      "curves",
      "animation"
    ],
    "description": "A collection of easing curves for animation purposes.",
    "license": "BSD",
    "web": "https://github.com/Skrylar/skEasing"
  },
  {
    "name": "nimquery",
    "url": "https://github.com/GULPF/nimquery",
    "method": "git",
    "tags": [
      "html",
      "scraping",
      "web"
    ],
    "description": "Library for querying HTML using CSS-selectors, like JavaScripts document.querySelector",
    "license": "MIT",
    "web": "https://github.com/GULPF/nimquery"
  },
  {
    "name": "usha",
    "url": "https://github.com/subsetpark/untitled-shell-history-application",
    "method": "git",
    "tags": [
      "shell",
      "utility"
    ],
    "description": "untitled shell history application",
    "license": "MIT",
    "web": "https://github.com/subsetpark/untitled-shell-history-application"
  },
  {
    "name": "libgit2",
    "url": "https://github.com/barcharcraz/libgit2-nim",
    "method": "git",
    "tags": [
      "git",
      "libgit",
      "libgit2",
      "vcs",
      "wrapper"
    ],
    "description": "Libgit2 low level wrapper",
    "license": "MIT",
    "web": "https://github.com/barcharcraz/libgit2-nim"
  },
  {
    "name": "multicast",
    "url": "https://github.com/enthus1ast/nimMulticast",
    "method": "git",
    "tags": [
      "multicast",
      "udp",
      "socket",
      "net"
    ],
    "description": "proc to join (and leave) a multicast group",
    "license": "MIT",
    "web": "https://github.com/enthus1ast/nimMulticast"
  },
  {
    "name": "mysqlparser",
    "url": "https://github.com/tulayang/mysqlparser.git",
    "method": "git",
    "tags": [
      "mysql",
      "protocol",
      "parser"
    ],
    "description": "An efficient packet parser for MySQL Client/Server Protocol. Help you to write Mysql communication in either BLOCKIONG-IO or NON-BLOCKING-IO.",
    "license": "MIT",
    "web": "https://github.com/tulayang/mysqlparser"
  },
  {
    "name": "fugitive",
    "url": "https://github.com/citycide/fugitive",
    "method": "git",
    "tags": [
      "git",
      "github",
      "cli",
      "extras",
      "utility",
      "tool"
    ],
    "description": "Simple command line tool to make git more intuitive, along with useful GitHub addons.",
    "license": "MIT",
    "web": "https://github.com/citycide/fugitive"
  },
  {
    "name": "dbg",
    "url": "https://github.com/enthus1ast/nimDbg",
    "method": "git",
    "tags": [
      "template",
      "echo",
      "dbg",
      "debug"
    ],
    "description": "dbg template; in debug echo",
    "license": "MIT",
    "web": "https://github.com/enthus1ast/nimDbg"
  },
  {
    "name": "pylib",
    "url": "https://github.com/Yardanico/nimpylib",
    "method": "git",
    "tags": [
      "python",
      "compatibility",
      "library",
      "pure"
    ],
    "description": "Nim library with python-like functions and operators",
    "license": "MIT",
    "web": "https://github.com/Yardanico/nimpylib"
  },
  {
    "name": "graphemes",
    "url": "https://github.com/nitely/nim-graphemes",
    "method": "git",
    "tags": [
      "graphemes",
      "grapheme-cluster",
      "unicode"
    ],
    "description": "Grapheme aware string handling (Unicode tr29)",
    "license": "MIT",
    "web": "https://github.com/nitely/nim-graphemes"
  },
  {
    "name": "rfc3339",
    "url": "https://github.com/Skrylar/rfc3339",
    "method": "git",
    "tags": [
      "rfc3339",
      "datetime"
    ],
    "description": "RFC3339 (dates and times) implementation for Nim.",
    "license": "BSD",
    "web": "https://github.com/Skrylar/rfc3339"
  },
  {
    "name": "db_presto",
    "url": "https://github.com/Bennyelg/nimPresto",
    "method": "git",
    "tags": [
      "prestodb",
      "connector",
      "database"
    ],
    "description": "prestodb simple connector",
    "license": "MIT",
    "web": "https://github.com/Bennyelg/nimPresto"
  },
  {
    "name": "nimbomb",
    "url": "https://github.com/Tyler-Yocolano/nimbomb",
    "method": "git",
    "tags": [
      "giant",
      "bomb",
      "wiki",
      "api"
    ],
    "description": "A GiantBomb-wiki wrapper for nim",
    "license": "MIT",
    "web": "https://github.com/Tyler-Yocolano/nimbomb"
  },
  {
    "name": "csvql",
    "url": "https://github.com/Bennyelg/csvql",
    "method": "git",
    "tags": [
      "csv",
      "read",
      "ansisql",
      "query",
      "database",
      "files"
    ],
    "description": "csvql.",
    "license": "MIT",
    "web": "https://github.com/Bennyelg/csvql"
  },
  {
    "name": "contracts",
    "url": "https://github.com/Udiknedormin/NimContracts",
    "method": "git",
    "tags": [
      "library",
      "pure",
      "contract",
      "contracts",
      "DbC",
      "utility",
      "automation",
      "documentation",
      "safety",
      "test",
      "tests",
      "unit-testing"
    ],
    "description": "Design by Contract (DbC) library with minimal runtime.",
    "license": "MIT",
    "web": "https://github.com/Udiknedormin/NimContracts"
  },
  {
    "name": "syphus",
    "url": "https://github.com/makingspace/syphus",
    "method": "git",
    "tags": [
      "optimization",
      "tabu"
    ],
    "description": "An implementation of the tabu search heuristic in Nim.",
    "license": "BSD-3",
    "web": "https://github.com/makingspace/syphus-nim"
  },
  {
    "name": "analytics",
    "url": "https://github.com/dom96/analytics",
    "method": "git",
    "tags": [
      "google",
      "telemetry",
      "statistics"
    ],
    "description": "Allows statistics to be sent to and recorded in Google Analytics.",
    "license": "MIT",
    "web": "https://github.com/dom96/analytics"
  },
  {
    "name": "arraymancer_vision",
    "url": "https://github.com/edubart/arraymancer-vision",
    "method": "git",
    "tags": [
      "arraymancer",
      "image",
      "vision"
    ],
    "description": "Image transformation and visualization utilities for arraymancer",
    "license": "Apache License 2.0",
    "web": "https://github.com/edubart/arraymancer-vision"
  },
  {
    "name": "variantkey",
    "url": "https://github.com/brentp/variantkey-nim",
    "method": "git",
    "tags": [
      "vcf",
      "variant",
      "genomics"
    ],
    "description": "encode/decode variants to/from uint64",
    "license": "MIT"
  },
  {
    "name": "genoiser",
    "url": "https://github.com/brentp/genoiser",
    "method": "git",
    "tags": [
      "bam",
      "cram",
      "vcf",
      "genomics"
    ],
    "description": "functions to tracks for genomics data files",
    "license": "MIT"
  },
  {
    "name": "hts",
    "url": "https://github.com/brentp/hts-nim",
    "method": "git",
    "tags": [
      "kmer",
      "dna",
      "sequence",
      "bam",
      "vcf",
      "genomics"
    ],
    "description": "htslib wrapper for nim",
    "license": "MIT",
    "web": "https://brentp.github.io/hts-nim/"
  },
  {
    "name": "falas",
    "url": "https://github.com/brentp/falas",
    "method": "git",
    "tags": [
      "assembly",
      "dna",
      "sequence",
      "genomics"
    ],
    "description": "fragment-aware assembler for short reads",
    "license": "MIT",
    "web": "https://brentp.github.io/falas/falas.html"
  },
  {
    "name": "kmer",
    "url": "https://github.com/brentp/nim-kmer",
    "method": "git",
    "tags": [
      "kmer",
      "dna",
      "sequence"
    ],
    "description": "encoded kmer library for fast operations on kmers up to 31",
    "license": "MIT",
    "web": "https://github.com/brentp/nim-kmer"
  },
  {
    "name": "kexpr",
    "url": "https://github.com/brentp/kexpr-nim",
    "method": "git",
    "tags": [
      "math",
      "expression",
      "evalute"
    ],
    "description": "wrapper for kexpr math expression evaluation library",
    "license": "MIT",
    "web": "https://github.com/brentp/kexpr-nim"
  },
  {
    "name": "lapper",
    "url": "https://github.com/brentp/nim-lapper",
    "method": "git",
    "tags": [
      "interval"
    ],
    "description": "fast interval overlaps",
    "license": "MIT",
    "web": "https://github.com/brentp/nim-lapper"
  },
  {
    "name": "gplay",
    "url": "https://github.com/yglukhov/gplay",
    "method": "git",
    "tags": [
      "google",
      "play",
      "apk",
      "publish",
      "upload"
    ],
    "description": "Google Play APK Uploader",
    "license": "MIT",
    "web": "https://github.com/yglukhov/gplay"
  },
  {
    "name": "huenim",
    "url": "https://github.com/IoTone/huenim",
    "method": "git",
    "tags": [
      "hue",
      "iot",
      "lighting",
      "philips",
      "library"
    ],
    "description": "Huenim",
    "license": "MIT",
    "web": "https://github.com/IoTone/huenim"
  },
  {
    "name": "drand48",
    "url": "https://github.com/JeffersonLab/drand48",
    "method": "git",
    "tags": [
      "random",
      "number",
      "generator"
    ],
    "description": "Nim implementation of the standard unix drand48 pseudo random number generator",
    "license": "BSD3",
    "web": "https://github.com/JeffersonLab/drand48"
  },
  {
    "name": "ensem",
    "url": "https://github.com/JeffersonLab/ensem",
    "method": "git",
    "tags": [
      "jackknife",
      "statistics"
    ],
    "description": "Support for ensemble file format and arithmetic using jackknife/bootstrap propagation of errors",
    "license": "BSD3",
    "web": "https://github.com/JeffersonLab/ensem"
  },
  {
    "name": "basic2d",
    "url": "https://github.com/nim-lang/basic2d",
    "method": "git",
    "tags": [
      "deprecated",
      "vector",
      "stdlib",
      "library"
    ],
    "description": "Deprecated module for vector/matrices operations.",
    "license": "MIT",
    "web": "https://github.com/nim-lang/basic2d"
  },
  {
    "name": "basic3d",
    "url": "https://github.com/nim-lang/basic3d",
    "method": "git",
    "tags": [
      "deprecated",
      "vector",
      "stdlib",
      "library"
    ],
    "description": "Deprecated module for vector/matrices operations.",
    "license": "MIT",
    "web": "https://github.com/nim-lang/basic3d"
  },
  {
    "name": "shiori",
    "url": "https://github.com/Narazaka/shiori-nim",
    "method": "git",
    "tags": [
      "ukagaka",
      "shiori",
      "protocol"
    ],
    "description": "SHIORI Protocol Parser/Builder",
    "license": "MIT",
    "web": "https://github.com/Narazaka/shiori-nim"
  },
  {
    "name": "shioridll",
    "url": "https://github.com/Narazaka/shioridll-nim",
    "method": "git",
    "tags": [
      "shiori",
      "ukagaka"
    ],
    "description": "The SHIORI DLL interface",
    "license": "MIT",
    "web": "https://github.com/Narazaka/shioridll-nim"
  },
  {
    "name": "httpauth",
    "url": "https://github.com/FedericoCeratto/nim-httpauth",
    "method": "git",
    "tags": [
      "http",
      "authentication",
      "authorization",
      "library",
      "security"
    ],
    "description": "HTTP Authentication and Authorization",
    "license": "LGPLv3",
    "web": "https://github.com/FedericoCeratto/nim-httpauth"
  },
  {
    "name": "cbor",
    "url": "https://git.sr.ht/~ehmry/nim_cbor",
    "method": "git",
    "tags": [
      "library",
      "cbor",
      "binary",
      "encoding"
    ],
    "description": "Concise Binary Object Representation decoder (RFC7049).",
    "license": "MIT",
    "web": "https://git.sr.ht/~ehmry/nim_cbor"
  },
  {
    "name": "base58",
    "url": "https://git.sr.ht/~ehmry/nim_base58",
    "method": "git",
    "tags": [
      "base58",
      "bitcoin",
      "cryptonote",
      "monero",
      "encoding",
      "library"
    ],
    "description": "Base58 encoders and decoders for Bitcoin and CryptoNote addresses.",
    "license": "MIT",
    "web": "https://git.sr.ht/~ehmry/nim_base58"
  },
  {
    "name": "webdriver",
    "url": "https://github.com/dom96/webdriver",
    "method": "git",
    "tags": [
      "webdriver",
      "selenium",
      "library",
      "firefox"
    ],
    "description": "Implementation of the WebDriver w3c spec.",
    "license": "MIT",
    "web": "https://github.com/dom96/webdriver"
  },
  {
    "name": "interfaced",
    "url": "https://github.com/andreaferretti/interfaced",
    "method": "git",
    "tags": [
      "interface"
    ],
    "description": "Go-like interfaces",
    "license": "Apache License 2.0",
    "web": "https://github.com/andreaferretti/interfaced"
  },
  {
    "name": "vla",
    "url": "https://github.com/bpr/vla",
    "method": "git",
    "tags": [
      "vla",
      "alloca"
    ],
    "description": "Variable length arrays for Nim",
    "license": "MIT",
    "web": "https://github.com/bpr/vla"
  },
  {
    "name": "metatools",
    "url": "https://github.com/jxy/metatools",
    "method": "git",
    "tags": [
      "macros",
      "metaprogramming"
    ],
    "description": "Metaprogramming tools for Nim",
    "license": "MIT",
    "web": "https://github.com/jxy/metatools"
  },
  {
    "name": "pdcurses",
    "url": "https://github.com/lcrees/pdcurses",
    "method": "git",
    "tags": [
      "pdcurses",
      "curses",
      "console",
      "gui"
    ],
    "description": "Nim wrapper for PDCurses",
    "license": "MIT",
    "web": "https://github.com/lcrees/pdcurses"
  },
  {
    "name": "libuv",
    "url": "https://github.com/lcrees/libuv",
    "method": "git",
    "tags": [
      "libuv",
      "wrapper",
      "node",
      "networking"
    ],
    "description": "libuv bindings for Nim",
    "license": "MIT",
    "web": "https://github.com/lcrees/libuv"
  },
  {
    "name": "romans",
    "url": "https://github.com/lcrees/romans",
    "method": "git",
    "tags": [
      "roman",
      "numerals"
    ],
    "description": "Conversion between integers and Roman numerals",
    "license": "MIT",
    "web": "https://github.com/lcrees/romans"
  },
  {
    "name": "simpleAST",
    "url": "https://github.com/lguzzon-NIM/simpleAST",
    "method": "git",
    "tags": [
      "ast"
    ],
    "description": "Simple AST in NIM",
    "license": "MIT",
    "web": "https://github.com/lguzzon-NIM/simpleAST"
  },
  {
    "name": "timerpool",
    "url": "https://github.com/mikra01/timerpool/",
    "method": "git",
    "tags": [
      "timer",
      "pool",
      "events",
      "thread"
    ],
    "description": "threadsafe timerpool implementation for event purpose",
    "license": "MIT",
    "web": "https://github.com/mikra01/timerpool"
  },
  {
    "name": "zero_functional",
    "url": "https://github.com/zero-functional/zero-functional",
    "method": "git",
    "tags": [
      "functional",
      "dsl",
      "chaining",
      "seq"
    ],
    "description": "A library providing zero-cost chaining for functional abstractions in Nim",
    "license": "MIT",
    "web": "https://github.com/zero-functional/zero-functional"
  },
  {
    "name": "ormin",
    "url": "https://github.com/Araq/ormin",
    "method": "git",
    "tags": [
      "ORM",
      "SQL",
      "db",
      "database"
    ],
    "description": "Prepared SQL statement generator. A lightweight ORM.",
    "license": "MIT",
    "web": "https://github.com/Araq/ormin"
  },
  {
    "name": "karax",
    "url": "https://github.com/pragmagic/karax",
    "method": "git",
    "tags": [
      "browser",
      "DOM",
      "virtual-DOM",
      "UI"
    ],
    "description": "Karax is a framework for developing single page applications in Nim.",
    "license": "MIT",
    "web": "https://github.com/pragmagic/karax"
  },
  {
    "name": "cascade",
    "url": "https://github.com/citycide/cascade",
    "method": "git",
    "tags": [
      "macro",
      "cascade",
      "operator",
      "dart",
      "with"
    ],
    "description": "Method & assignment cascades for Nim, inspired by Smalltalk & Dart.",
    "license": "MIT",
    "web": "https://github.com/citycide/cascade"
  },
  {
    "name": "chrono",
    "url": "https://github.com/treeform/chrono",
    "method": "git",
    "tags": [
      "library",
      "timestamp",
      "calendar",
      "timezone"
    ],
    "description": "Calendars, Timestamps and Timezones utilities.",
    "license": "MIT",
    "web": "https://github.com/treeform/chrono"
  },
  {
    "name": "dbschema",
    "url": "https://github.com/vegansk/dbschema",
    "method": "git",
    "tags": [
      "library",
      "database",
      "db"
    ],
    "description": "Database schema migration library for Nim language.",
    "license": "MIT",
    "web": "https://github.com/vegansk/dbschema"
  },
  {
    "name": "gentabs",
    "url": "https://github.com/lcrees/gentabs",
    "method": "git",
    "tags": [
      "table",
      "string",
      "key",
      "value"
    ],
    "description": "Efficient hash table that is a key-value mapping (removed from stdlib)",
    "license": "MIT",
    "web": "https://github.com/lcrees/gentabs"
  },
  {
    "name": "libgraph",
    "url": "https://github.com/Mnenmenth/libgraphnim",
    "method": "git",
    "tags": [
      "graph",
      "math",
      "conversion",
      "pixels",
      "coordinates"
    ],
    "description": "Converts 2D linear graph coordinates to pixels on screen",
    "license": "MIT",
    "web": "https://github.com/Mnenmenth/libgraphnim"
  },
  {
    "name": "polynumeric",
    "url": "https://github.com/Vindaar/polynumeric",
    "method": "git",
    "tags": [
      "polynomial",
      "numeric"
    ],
    "description": "Polynomial operations",
    "license": "MIT",
    "web": "https://github.com/Vindaar/polynumeric"
  },
  {
    "name": "unicodedb",
    "url": "https://github.com/nitely/nim-unicodedb",
    "method": "git",
    "tags": [
      "unicode",
      "UCD",
      "unicodedata"
    ],
    "description": "Unicode Character Database (UCD) access for Nim",
    "license": "MIT",
    "web": "https://github.com/nitely/nim-unicodedb"
  },
  {
    "name": "normalize",
    "url": "https://github.com/nitely/nim-normalize",
    "method": "git",
    "tags": [
      "unicode",
      "normalization",
      "nfc",
      "nfd"
    ],
    "description": "Unicode normalization forms (tr15)",
    "license": "MIT",
    "web": "https://github.com/nitely/nim-normalize"
  },
  {
    "name": "nico",
    "url": "https://github.com/ftsf/nico",
    "method": "git",
    "tags": [
      "pico-8",
      "game",
      "library",
      "ludum",
      "dare"
    ],
    "description": "Nico game engine",
    "license": "MIT",
    "web": "https://github.com/ftsf/nico"
  },
  {
    "name": "os_files",
    "url": "https://github.com/tormund/os_files",
    "method": "git",
    "tags": [
      "dialogs",
      "file",
      "icon"
    ],
    "description": "Crossplatform (x11, windows, osx) native file dialogs; sytem file/folder icons in any resolution; open file with default application",
    "license": "MIT",
    "web": "https://github.com/tormund/os_files"
  },
  {
    "name": "sprymicro",
    "url": "https://github.com/gokr/sprymicro",
    "method": "git",
    "tags": [
      "spry",
      "demo"
    ],
    "description": "Small demo Spry interpreters",
    "license": "MIT",
    "web": "https://github.com/gokr/sprymicro"
  },
  {
    "name": "spryvm",
    "url": "https://github.com/gokr/spryvm",
    "method": "git",
    "tags": [
      "interpreter",
      "language",
      "spry"
    ],
    "description": "Homoiconic dynamic language interpreter in Nim",
    "license": "MIT",
    "web": "https://github.com/gokr/spryvm"
  },
  {
    "name": "netpbm",
    "url": "https://github.com/barcharcraz/nim-netpbm",
    "method": "git",
    "tags": [
      "pbm",
      "image",
      "wrapper",
      "netpbm"
    ],
    "description": "Wrapper for libnetpbm",
    "license": "MIT",
    "web": "https://github.com/barcharcraz/nim-netpbm"
  },
  {
    "name": "nimgen",
    "url": "https://github.com/genotrance/nimgen",
    "method": "git",
    "tags": [
      "c2nim",
      "library",
      "wrapper",
      "c",
      "c++"
    ],
    "description": "C2nim helper to simplify and automate wrapping C libraries",
    "license": "MIT",
    "web": "https://github.com/genotrance/nimgen"
  },
  {
    "name": "sksbox",
    "url": "https://github.com/Skrylar/sksbox",
    "method": "git",
    "tags": [
      "sbox",
      "binary",
      "binaryformat",
      "nothings",
      "container"
    ],
    "description": "A native-nim implementaton of the sBOX generic container format.",
    "license": "MIT",
    "web": "https://github.com/Skrylar/sksbox"
  },
  {
    "name": "avbin",
    "url": "https://github.com/Vladar4/avbin",
    "method": "git",
    "tags": [
      "audio",
      "video",
      "media",
      "library",
      "wrapper"
    ],
    "description": "Wrapper of the AVbin library for the Nim language.",
    "license": "LGPL",
    "web": "https://github.com/Vladar4/avbin"
  },
  {
    "name": "fsm",
    "url": "https://github.com/ba0f3/fsm.nim",
    "method": "git",
    "tags": [
      "fsm",
      "finite",
      "state",
      "machine"
    ],
    "description": "A simple finite-state machine for @nim-lang",
    "license": "MIT",
    "web": "https://github.com/ba0f3/fsm.nim"
  },
  {
    "name": "timezones",
    "url": "https://github.com/GULPF/timezones",
    "method": "git",
    "tags": [
      "timezone",
      "time",
      "tzdata"
    ],
    "description": "Timezone library compatible with the standard library. ",
    "license": "MIT",
    "web": "https://github.com/GULPF/timezones"
  },
  {
    "name": "ndf",
    "url": "https://github.com/rustomax/ndf",
    "method": "git",
    "tags": [
      "app",
      "binary",
      "duplicates",
      "utility",
      "filesystem"
    ],
    "description": "Duplicate files finder",
    "license": "MIT",
    "web": "https://github.com/rustomax/ndf"
  },
  {
    "name": "unicodeplus",
    "url": "https://github.com/nitely/nim-unicodeplus",
    "method": "git",
    "tags": [
      "unicode",
      "isdigit",
      "isalpha"
    ],
    "description": "Common unicode operations",
    "license": "MIT",
    "web": "https://github.com/nitely/nim-unicodeplus"
  },
  {
    "name": "libsvm",
    "url": "https://github.com/genotrance/libsvm",
    "method": "git",
    "tags": [
      "scientific",
      "svm",
      "vector"
    ],
    "description": "libsvm wrapper for Nim",
    "license": "MIT",
    "web": "https://github.com/genotrance/libsvm"
  },
  {
    "name": "lilt",
    "url": "https://github.com/quelklef/lilt",
    "method": "git",
    "tags": [
      "language",
      "parser",
      "parsing"
    ],
    "description": "Parsing language",
    "license": "MIT",
    "web": "https://github.com/quelklef/lilt"
  },
  {
    "name": "shiori_charset_convert",
    "url": "https://github.com/Narazaka/shiori_charset_convert-nim",
    "method": "git",
    "tags": [
      "shiori",
      "ukagaka"
    ],
    "description": "The SHIORI Message charset convert utility",
    "license": "MIT",
    "web": "https://github.com/Narazaka/shiori_charset_convert-nim"
  },
  {
    "name": "grafanim",
    "url": "https://github.com/jamesalbert/grafanim",
    "method": "git",
    "tags": [
      "library",
      "grafana",
      "dashboards"
    ],
    "description": "Grafana module for Nim",
    "license": "GPL",
    "web": "https://github.com/jamesalbert/grafanim"
  },
  {
    "name": "nimpy",
    "url": "https://github.com/yglukhov/nimpy",
    "method": "git",
    "tags": [
      "python",
      "bridge"
    ],
    "description": "Nim - Python bridge",
    "license": "MIT",
    "web": "https://github.com/yglukhov/nimpy"
  },
  {
    "name": "simple_graph",
    "url": "https://github.com/erhlee-bird/simple_graph",
    "method": "git",
    "tags": [
      "datastructures",
      "library"
    ],
    "description": "Simple Graph Library",
    "license": "MIT",
    "web": "https://github.com/erhlee-bird/simple_graph"
  },
  {
    "name": "controlStructures",
    "url": "https://github.com/TakeYourFreedom/Additional-Control-Structures-for-Nim",
    "method": "git",
    "tags": [
      "library",
      "control",
      "structure"
    ],
    "description": "Additional control structures",
    "license": "MIT",
    "web": "http://htmlpreview.github.io/?https://github.com/TakeYourFreedom/Additional-Control-Structures-for-Nim/blob/master/controlStructures.html"
  },
  {
    "name": "notetxt",
    "url": "https://github.com/mrshu/nim-notetxt",
    "method": "git",
    "tags": [
      "notetxt,",
      "note",
      "taking"
    ],
    "description": "A library that implements the note.txt specification for note taking.",
    "license": "MIT",
    "web": "https://github.com/mrshu/nim-notetxt"
  },
  {
    "name": "breeze",
    "url": "https://github.com/alehander42/breeze",
    "method": "git",
    "tags": [
      "dsl",
      "macro",
      "metaprogramming"
    ],
    "description": "A dsl for writing macros in Nim",
    "license": "MIT",
    "web": "https://github.com/alehander42/breeze"
  },
  {
    "name": "joyent_http_parser",
    "url": "https://github.com/nim-lang/joyent_http_parser",
    "method": "git",
    "tags": [
      "wrapper",
      "library",
      "parsing"
    ],
    "description": "Wrapper for high performance HTTP parsing library.",
    "license": "MIT",
    "web": "https://github.com/nim-lang/joyent_http_parser"
  },
  {
    "name": "libsvm_legacy",
    "url": "https://github.com/nim-lang/libsvm_legacy",
    "method": "git",
    "tags": [
      "wrapper",
      "library",
      "scientific"
    ],
    "description": "Wrapper for libsvm.",
    "license": "MIT",
    "web": "https://github.com/nim-lang/libsvm_legacy"
  },
  {
    "name": "clblast",
    "url": "https://github.com/numforge/nim-clblast",
    "method": "git",
    "tags": [
      "BLAS",
      "linear",
      "algebra",
      "vector",
      "matrix",
      "opencl",
      "high",
      "performance",
      "computing",
      "GPU",
      "wrapper"
    ],
    "description": "Wrapper for CLBlast, an OpenCL BLAS library",
    "license": "Apache License 2.0",
    "web": "https://github.com/numforge/nim-clblast"
  },
  {
    "name": "nimp5",
    "url": "https://github.com/Foldover/nim-p5",
    "method": "git",
    "tags": [
      "p5",
      "javascript",
      "creative",
      "coding",
      "processing",
      "library"
    ],
    "description": "Nim bindings for p5.js.",
    "license": "MIT",
    "web": "https://github.com/Foldover/nim-p5"
  },
  {
    "name": "names",
    "url": "https://github.com/pragmagic/names",
    "method": "git",
    "tags": [
      "strings"
    ],
    "description": "String interning library",
    "license": "MIT",
    "web": "https://github.com/pragmagic/names"
  },
  {
    "name": "sha1ext",
    "url": "https://github.com/CORDEA/sha1ext",
    "method": "git",
    "tags": [
      "sha1",
      "extension"
    ],
    "description": "std / sha1 extension",
    "license": "Apache License 2.0",
    "web": "https://github.com/CORDEA/sha1ext"
  },
  {
    "name": "libsha",
    "url": "https://github.com/forlan-ua/nim-libsha",
    "method": "git",
    "tags": [
      "sha1",
      "sha224",
      "sha256",
      "sha384",
      "sha512"
    ],
    "description": "Sha1 and Sha2 implementations",
    "license": "MIT",
    "web": "https://github.com/forlan-ua/nim-libsha"
  },
  {
    "name": "pwned",
    "url": "https://github.com/dom96/pwned",
    "method": "git",
    "tags": [
      "application",
      "passwords",
      "security",
      "binary"
    ],
    "description": "A client for the Pwned passwords API.",
    "license": "MIT",
    "web": "https://github.com/dom96/pwned"
  },
  {
    "name": "suffer",
    "url": "https://github.com/emekoi/suffer",
    "method": "git",
    "tags": [
      "graphics",
      "font",
      "software"
    ],
    "description": "a nim library for drawing 2d shapes, text, and images to 32bit software pixel buffers",
    "license": "MIT",
    "web": "https://github.com/emekoi/suffer"
  },
  {
    "name": "metric",
    "url": "https://github.com/mjendrusch/metric",
    "method": "git",
    "tags": [
      "library",
      "units",
      "scientific",
      "dimensional-analysis"
    ],
    "description": "Dimensionful types and dimensional analysis.",
    "license": "MIT",
    "web": "https://github.com/mjendrusch/metric"
  },
  {
    "name": "useragents",
    "url": "https://github.com/treeform/useragents",
    "method": "git",
    "tags": [
      "library",
      "useragent"
    ],
    "description": "User Agent parser for nim.",
    "license": "MIT",
    "web": "https://github.com/treeform/useragents"
  },
  {
    "name": "nimna",
    "url": "https://github.com/mjendrusch/nimna",
    "method": "git",
    "tags": [
      "library",
      "nucleic-acid-folding",
      "scientific",
      "biology"
    ],
    "description": "Nucleic acid folding and design.",
    "license": "MIT",
    "web": "https://github.com/mjendrusch/nimna"
  },
  {
    "name": "bencode",
    "url": "https://github.com/FedericoCeratto/nim-bencode",
    "method": "git",
    "tags": [
      "library",
      "bencode"
    ],
    "description": "Bencode serialization/deserialization library",
    "license": "LGPLv3",
    "web": "https://github.com/FedericoCeratto/nim-bencode"
  },
  {
    "name": "i3ipc",
    "url": "https://github.com/FedericoCeratto/nim-i3ipc",
    "method": "git",
    "tags": [
      "library",
      "i3"
    ],
    "description": "i3 IPC client library",
    "license": "LGPLv3",
    "web": "https://github.com/FedericoCeratto/nim-i3ipc"
  },
  {
    "name": "chroma",
    "url": "https://github.com/treeform/chroma",
    "method": "git",
    "tags": [
      "colors",
      "cmyk",
      "hsl",
      "hsv"
    ],
    "description": "Everything you want to do with colors.",
    "license": "MIT",
    "web": "https://github.com/treeform/chroma"
  },
  {
    "name": "nimrax",
    "url": "https://github.com/genotrance/nimrax",
    "method": "git",
    "tags": [
      "rax",
      "radix",
      "tree",
      "data",
      "structure"
    ],
    "description": "Radix tree wrapper for Nim",
    "license": "MIT",
    "web": "https://github.com/genotrance/nimrax"
  },
  {
    "name": "nimbass",
    "url": "https://github.com/genotrance/nimbass",
    "method": "git",
    "tags": [
      "bass",
      "audio",
      "wrapper"
    ],
    "description": "Bass wrapper for Nim",
    "license": "MIT",
    "web": "https://github.com/genotrance/nimbass"
  },
  {
    "name": "nimkerberos",
    "url": "https://github.com/genotrance/nimkerberos",
    "method": "git",
    "tags": [
      "kerberos",
      "ntlm",
      "authentication",
      "auth",
      "sspi"
    ],
    "description": "WinKerberos wrapper for Nim",
    "license": "MIT",
    "web": "https://github.com/genotrance/nimkerberos"
  },
  {
    "name": "nimssh2",
    "url": "https://github.com/genotrance/nimssh2",
    "method": "git",
    "tags": [
      "ssh",
      "library",
      "wrapper"
    ],
    "description": "libssh2 wrapper for Nim",
    "license": "MIT",
    "web": "https://github.com/genotrance/nimssh2"
  },
  {
    "name": "nimssl",
    "url": "https://github.com/genotrance/nimssl",
    "method": "git",
    "tags": [
      "openssl",
      "sha",
      "sha1",
      "hash",
      "sha256",
      "sha512"
    ],
    "description": "OpenSSL wrapper for Nim",
    "license": "MIT",
    "web": "https://github.com/genotrance/nimssl"
  },
  {
    "name": "snip",
    "url": "https://github.com/genotrance/snip",
    "method": "git",
    "tags": [
      "console",
      "editor",
      "text",
      "cli"
    ],
    "description": "Text editor to speed up testing code snippets",
    "license": "MIT",
    "web": "https://github.com/genotrance/snip"
  },
  {
    "name": "moduleinit",
    "url": "https://github.com/skunkiferous/moduleinit",
    "method": "git",
    "tags": [
      "library",
      "parallelism",
      "threads"
    ],
    "description": "Nim module/thread initialisation ordering library",
    "license": "MIT",
    "web": "https://github.com/skunkiferous/moduleinit"
  },
  {
    "name": "mofuw",
    "url": "https://github.com/2vg/mofuw",
    "method": "git",
    "tags": [
      "web",
      "http",
      "framework",
      "abandoned"
    ],
    "description": "mofuw is *MO*re *F*aster, *U*ltra *W*ebserver",
    "license": "MIT",
    "web": "https://github.com/2vg/mofuw"
  },
  {
    "name": "scnim",
    "url": "https://github.com/capocasa/scnim",
    "method": "git",
    "tags": [
      "music",
      "synthesizer",
      "realtime",
      "supercollider",
      "ugen",
      "plugin",
      "binding",
      "audio"
    ],
    "description": "Develop SuperCollider UGens in Nim",
    "license": "MIT",
    "web": "https://github.com/capocasa/scnim"
  },
  {
    "name": "nimgl",
    "url": "https://github.com/nimgl/nimgl",
    "method": "git",
    "tags": [
      "glfw",
      "imgui",
      "opengl",
      "bindings",
      "gl",
      "graphics"
    ],
    "description": "Nim Game Library",
    "license": "MIT",
    "web": "https://github.com/lmariscal/nimgl"
  },
  {
    "name": "inim",
    "url": "https://github.com/inim-repl/INim",
    "method": "git",
    "tags": [
      "repl",
      "playground",
      "shell"
    ],
    "description": "Interactive Nim Shell",
    "license": "MIT",
    "web": "https://github.com/AndreiRegiani/INim"
  },
  {
    "name": "nimbigwig",
    "url": "https://github.com/genotrance/nimbigwig",
    "method": "git",
    "tags": [
      "bigwig",
      "bigbend",
      "genome"
    ],
    "description": "libBigWig wrapper for Nim",
    "license": "MIT",
    "web": "https://github.com/genotrance/nimbigwig"
  },
  {
    "name": "regex",
    "url": "https://github.com/nitely/nim-regex",
    "method": "git",
    "tags": [
      "regex"
    ],
    "description": "Linear time regex matching",
    "license": "MIT",
    "web": "https://github.com/nitely/nim-regex"
  },
  {
    "name": "tsundoku",
    "url": "https://github.com/FedericoCeratto/tsundoku",
    "method": "git",
    "tags": [
      "OPDS",
      "ebook",
      "server"
    ],
    "description": "Simple and lightweight OPDS ebook server",
    "license": "GPLv3",
    "web": "https://github.com/FedericoCeratto/tsundoku"
  },
  {
    "name": "nim_exodus",
    "url": "https://github.com/shinriyo/nim_exodus",
    "method": "git",
    "tags": [
      "web",
      "html",
      "template"
    ],
    "description": "Template generator for gester",
    "license": "MIT",
    "web": "https://github.com/shinriyo/nim_exodus"
  },
  {
    "name": "nimlibxlsxwriter",
    "url": "https://github.com/KeepCoolWithCoolidge/nimlibxlsxwriter",
    "method": "git",
    "tags": [
      "Excel",
      "wrapper",
      "xlsx"
    ],
    "description": "libxslxwriter wrapper for Nim",
    "license": "MIT",
    "web": "https://github.com/KeepCoolWithCoolidge/nimlibxlsxwriter"
  },
  {
    "name": "nimclutter",
    "url": "https://github.com/KeepCoolWithCoolidge/nimclutter",
    "method": "git",
    "tags": [
      "clutter",
      "gtk",
      "gui"
    ],
    "description": "Nim bindings for Clutter toolkit.",
    "license": "LGPLv2.1",
    "web": "https://github.com/KeepCoolWithCoolidge/nimclutter"
  },
  {
    "name": "nimhdf5",
    "url": "https://github.com/Vindaar/nimhdf5",
    "method": "git",
    "tags": [
      "library",
      "wrapper",
      "binding",
      "libhdf5",
      "hdf5",
      "ndarray",
      "storage"
    ],
    "description": "Bindings for the HDF5 data format C library",
    "license": "MIT",
    "web": "https://github.com/Vindaar/nimhdf5"
  },
  {
    "name": "mpfit",
    "url": "https://github.com/Vindaar/nim-mpfit",
    "method": "git",
    "tags": [
      "library",
      "wrapper",
      "binding",
      "nonlinear",
      "least-squares",
      "fitting",
      "levenberg-marquardt",
      "regression"
    ],
    "description": "A wrapper for the cMPFIT non-linear least squares fitting library",
    "license": "MIT",
    "web": "https://github.com/Vindaar/nim-mpfit"
  },
  {
    "name": "nlopt",
    "url": "https://github.com/Vindaar/nimnlopt",
    "method": "git",
    "tags": [
      "library",
      "wrapper",
      "binding",
      "nonlinear-optimization"
    ],
    "description": "A wrapper for the non-linear optimization C library Nlopt",
    "license": "MIT",
    "web": "https://github.com/Vindaar/nimnlopt"
  },
  {
    "name": "itertools",
    "url": "https://github.com/narimiran/itertools",
    "method": "git",
    "tags": [
      "itertools",
      "iterutils",
      "python",
      "iter",
      "iterator",
      "iterators"
    ],
    "description": "Itertools for Nim",
    "license": "MIT",
    "web": "https://narimiran.github.io/itertools/"
  },
  {
    "name": "sorta",
    "url": "https://github.com/narimiran/sorta",
    "method": "git",
    "tags": [
      "sort",
      "sorted",
      "table",
      "sorted-table",
      "b-tree",
      "btree",
      "ordered"
    ],
    "description": "Sorted Tables for Nim, based on B-Trees",
    "license": "MIT",
    "web": "https://narimiran.github.io/sorta/"
  },
  {
    "name": "typelists",
    "url": "https://github.com/yglukhov/typelists",
    "method": "git",
    "tags": [
      "metaprogramming"
    ],
    "description": "Typelists in Nim",
    "license": "MIT",
    "web": "https://github.com/yglukhov/typelists"
  },
  {
    "name": "sol",
    "url": "https://github.com/davidgarland/sol",
    "method": "git",
    "tags": [
      "c99",
      "c11",
      "c",
      "vector",
      "simd",
      "avx",
      "avx2",
      "neon"
    ],
    "description": "A SIMD-accelerated vector library written in C99 with Nim bindings.",
    "license": "MIT",
    "web": "https://github.com/davidgarland/sol"
  },
  {
    "name": "simdX86",
    "url": "https://github.com/nimlibs/simdX86",
    "method": "git",
    "tags": [
      "simd"
    ],
    "description": "Wrappers for X86 SIMD intrinsics",
    "license": "MIT",
    "web": "https://github.com/nimlibs/simdX86"
  },
  {
    "name": "loopfusion",
    "url": "https://github.com/numforge/loopfusion",
    "method": "git",
    "tags": [
      "loop",
      "iterator",
      "zip",
      "forEach",
      "variadic"
    ],
    "description": "Loop efficiently over a variadic number of containers",
    "license": "MIT or Apache 2.0",
    "web": "https://github.com/numforge/loopfusion"
  },
  {
    "name": "tinamou",
    "url": "https://github.com/Double-oxygeN/tinamou",
    "method": "git",
    "tags": [
      "game",
      "sdl2"
    ],
    "description": "Game Library in Nim with SDL2",
    "license": "MIT",
    "web": "https://github.com/Double-oxygeN/tinamou"
  },
  {
    "name": "cittadino",
    "url": "https://github.com/makingspace/cittadino",
    "method": "git",
    "tags": [
      "pubsub",
      "stomp",
      "rabbitmq",
      "amqp"
    ],
    "description": "A simple PubSub framework using STOMP.",
    "license": "BSD2",
    "web": "https://github.com/makingspace/cittadino"
  },
  {
    "name": "consul",
    "url": "https://github.com/makingspace/nim_consul",
    "method": "git",
    "tags": [
      "consul"
    ],
    "description": "A simple interface to a running Consul agent.",
    "license": "BSD2",
    "web": "https://github.com/makingspace/nim_consul"
  },
  {
    "name": "keystone",
    "url": "https://github.com/6A/Keystone.nim",
    "method": "git",
    "tags": [
      "binding",
      "keystone",
      "asm",
      "assembler",
      "x86",
      "arm"
    ],
    "description": "Bindings to the Keystone Assembler.",
    "license": "MIT",
    "web": "https://github.com/6A/Keystone.nim"
  },
  {
    "name": "units",
    "url": "https://github.com/Udiknedormin/NimUnits",
    "method": "git",
    "tags": [
      "library",
      "pure",
      "units",
      "physics",
      "science",
      "documentation",
      "safety"
    ],
    "description": " Statically-typed quantity units.",
    "license": "MIT",
    "web": "https://github.com/Udiknedormin/NimUnits"
  },
  {
    "name": "ast_pattern_matching",
    "url": "https://github.com/krux02/ast-pattern-matching",
    "method": "git",
    "tags": [
      "macros",
      "pattern-matching",
      "ast"
    ],
    "description": "a general ast pattern matching library with a focus on correctness and good error messages",
    "license": "MIT",
    "web": "https://github.com/krux02/ast-pattern-matching"
  },
  {
    "name": "tissue",
    "url": "https://github.com/genotrance/tissue",
    "method": "git",
    "tags": [
      "github",
      "issue",
      "debug",
      "test",
      "testament"
    ],
    "description": "Test failing snippets from Nim's issues",
    "license": "MIT",
    "web": "https://github.com/genotrance/tissue"
  },
  {
    "name": "sphincs",
    "url": "https://git.sr.ht/~ehmry/nim_sphincs",
    "method": "git",
    "tags": [
      "crypto",
      "pqcrypto",
      "signing"
    ],
    "description": "SPHINCS⁺ stateless hash-based signature scheme",
    "license": "MIT",
    "web": "https://git.sr.ht/~ehmry/nim_sphincs"
  },
  {
    "name": "nimpb",
    "url": "https://github.com/oswjk/nimpb",
    "method": "git",
    "tags": [
      "serialization",
      "protocol-buffers",
      "protobuf",
      "library"
    ],
    "description": "A Protocol Buffers library for Nim",
    "license": "MIT",
    "web": "https://github.com/oswjk/nimpb"
  },
  {
    "name": "nimpb_protoc",
    "url": "https://github.com/oswjk/nimpb_protoc",
    "method": "git",
    "tags": [
      "serialization",
      "protocol-buffers",
      "protobuf"
    ],
    "description": "Protocol Buffers compiler support package for nimpb",
    "license": "MIT",
    "web": "https://github.com/oswjk/nimpb_protoc"
  },
  {
    "name": "strunicode",
    "url": "https://github.com/nitely/nim-strunicode",
    "method": "git",
    "tags": [
      "string",
      "unicode",
      "grapheme"
    ],
    "description": "Swift-like unicode string handling",
    "license": "MIT",
    "web": "https://github.com/nitely/nim-strunicode"
  },
  {
    "name": "turn_based_game",
    "url": "https://github.com/JohnAD/turn_based_game",
    "method": "git",
    "tags": [
      "rules-engine",
      "game",
      "turn-based"
    ],
    "description": "Game rules engine for simulating or playing turn-based games",
    "license": "MIT",
    "web": "https://github.com/JohnAD/turn_based_game/wiki"
  },
  {
    "name": "negamax",
    "url": "https://github.com/JohnAD/negamax",
    "method": "git",
    "tags": [
      "negamax",
      "minimax",
      "game",
      "ai",
      "turn-based"
    ],
    "description": "Negamax AI search-tree algorithm for two player games",
    "license": "MIT",
    "web": "https://github.com/JohnAD/negamax"
  },
  {
    "name": "translation",
    "url": "https://github.com/juancarlospaco/nim-tinyslation",
    "method": "git",
    "tags": [
      "translation",
      "tinyslation",
      "api",
      "strings",
      "minimalism"
    ],
    "description": "Text string translation from free online crowdsourced API. Tinyslation a tiny translation.",
    "license": "LGPLv3",
    "web": "https://github.com/juancarlospaco/nim-tinyslation"
  },
  {
    "name": "magic",
    "url": "https://github.com/xmonader/nim-magic",
    "method": "git",
    "tags": [
      "libmagic",
      "magic",
      "guessfile"
    ],
    "description": "libmagic for nim",
    "license": "MIT",
    "web": "https://github.com/xmonader/nim-magic"
  },
  {
    "name": "configparser",
    "url": "https://github.com/xmonader/nim-configparser",
    "method": "git",
    "tags": [
      "configparser",
      "ini",
      "parser"
    ],
    "description": "pure Ini configurations parser",
    "license": "MIT",
    "web": "https://github.com/xmonader/nim-configparser"
  },
  {
    "name": "random_font_color",
    "url": "https://github.com/juancarlospaco/nim-random-font-color",
    "method": "git",
    "tags": [
      "fonts",
      "colors",
      "pastel",
      "design",
      "random"
    ],
    "description": "Random curated Fonts and pastel Colors for your UI/UX design, design for non-designers.",
    "license": "LGPLv3",
    "web": "https://github.com/juancarlospaco/nim-random-font-color"
  },
  {
    "name": "bytes2human",
    "url": "https://github.com/juancarlospaco/nim-bytes2human",
    "method": "git",
    "tags": [
      "bytes",
      "human",
      "minimalism",
      "size"
    ],
    "description": "Convert bytes to kilobytes, megabytes, gigabytes, etc.",
    "license": "LGPLv3",
    "web": "https://github.com/juancarlospaco/nim-bytes2human"
  },
  {
    "name": "nimhttpd",
    "url": "https://github.com/h3rald/nimhttpd",
    "method": "git",
    "tags": [
      "web-server",
      "static-file-server",
      "server",
      "http"
    ],
    "description": "A tiny static file web server.",
    "license": "MIT",
    "web": "https://github.com/h3rald/nimhttpd"
  },
  {
    "name": "crc32",
    "url": "https://github.com/juancarlospaco/nim-crc32",
    "method": "git",
    "tags": [
      "crc32",
      "checksum",
      "minimalism"
    ],
    "description": "CRC32, 2 proc, copied from RosettaCode.",
    "license": "MIT",
    "web": "https://github.com/juancarlospaco/nim-crc32"
  },
  {
    "name": "httpbeast",
    "url": "https://github.com/dom96/httpbeast",
    "method": "git",
    "tags": [
      "http",
      "server",
      "parallel",
      "linux",
      "unix"
    ],
    "description": "A performant and scalable HTTP server.",
    "license": "MIT",
    "web": "https://github.com/dom96/httpbeast"
  },
  {
    "name": "datetime2human",
    "url": "https://github.com/juancarlospaco/nim-datetime2human",
    "method": "git",
    "tags": [
      "date",
      "time",
      "datetime",
      "ISO-8601",
      "human",
      "minimalism"
    ],
    "description": "Human friendly DateTime string representations, seconds to millenniums.",
    "license": "LGPLv3",
    "web": "https://github.com/juancarlospaco/nim-datetime2human"
  },
  {
    "name": "sass",
    "url": "https://github.com/dom96/sass",
    "method": "git",
    "tags": [
      "css",
      "compiler",
      "wrapper",
      "library",
      "scss",
      "web"
    ],
    "description": "A wrapper for the libsass library.",
    "license": "MIT",
    "web": "https://github.com/dom96/sass"
  },
  {
    "name": "osutil",
    "url": "https://github.com/juancarlospaco/nim-osutil",
    "method": "git",
    "tags": [
      "utils",
      "helpers",
      "minimalism",
      "process",
      "mobile",
      "battery"
    ],
    "description": "OS Utils for Nim, simple tiny but useful procs for OS. Turn Display OFF and set Process Name.",
    "license": "LGPLv3",
    "web": "https://github.com/juancarlospaco/nim-osutil"
  },
  {
    "name": "binance",
    "url": "https://github.com/Imperator26/binance",
    "method": "git",
    "tags": [
      "library",
      "api",
      "binance"
    ],
    "description": "A Nim library to access the Binance API.",
    "license": "Apache License 2.0",
    "web": "https://github.com/Imperator26/binance"
  },
  {
    "name": "jdec",
    "tags": [
      "json",
      "marshal",
      "helper",
      "utils"
    ],
    "method": "git",
    "license": "MIT",
    "web": "https://github.com/diegogub/jdec",
    "url": "https://github.com/diegogub/jdec",
    "description": "Flexible JSON manshal/unmarshal library for nim"
  },
  {
    "name": "nimsnappyc",
    "url": "https://github.com/NimCompression/nimsnappyc",
    "method": "git",
    "tags": [
      "snappy",
      "compression",
      "wrapper",
      "library"
    ],
    "description": "Wrapper for the Snappy-C compression library",
    "license": "MIT",
    "web": "https://github.com/NimCompression/nimsnappyc"
  },
  {
    "name": "websitecreator",
    "alias": "nimwc"
  },
  {
    "name": "nimwc",
    "url": "https://github.com/ThomasTJdev/nim_websitecreator",
    "method": "git",
    "tags": [
      "website",
      "webpage",
      "blog",
      "binary"
    ],
    "description": "A website management tool. Run the file and access your webpage.",
    "license": "PPL",
    "web": "https://nimwc.org/"
  },
  {
    "name": "shaname",
    "url": "https://github.com/Torro/nimble-packages?subdir=shaname",
    "method": "git",
    "tags": [
      "sha1",
      "command-line",
      "utilities"
    ],
    "description": "Rename files to their sha1sums",
    "license": "BSD",
    "web": "https://github.com/Torro/nimble-packages/tree/master/shaname"
  },
  {
    "name": "about",
    "url": "https://github.com/aleandros/about",
    "method": "git",
    "tags": [
      "cli",
      "tool"
    ],
    "description": "Executable for finding information about programs in PATH",
    "license": "MIT",
    "web": "https://github.com/aleandros/about"
  },
  {
    "name": "findtests",
    "url": "https://github.com/jackvandrunen/findtests",
    "method": "git",
    "tags": [
      "test",
      "tests",
      "unit-testing"
    ],
    "description": "A helper module for writing unit tests in Nim with nake or similar build system.",
    "license": "ISC",
    "web": "https://github.com/jackvandrunen/findtests"
  },
  {
    "name": "packedjson",
    "url": "https://github.com/Araq/packedjson",
    "method": "git",
    "tags": [
      "json"
    ],
    "description": "packedjson is an alternative Nim implementation for JSON. The JSON is essentially kept as a single string in order to save memory over a more traditional tree representation.",
    "license": "MIT",
    "web": "https://github.com/Araq/packedjson"
  },
  {
    "name": "unicode_numbers",
    "url": "https://github.com/Aearnus/unicode_numbers",
    "method": "git",
    "tags": [
      "library",
      "string",
      "format",
      "unicode"
    ],
    "description": "Converts a number into a specially formatted Unicode string",
    "license": "MIT",
    "web": "https://github.com/Aearnus/unicode_numbers"
  },
  {
    "name": "glob",
    "url": "https://github.com/citycide/glob",
    "method": "git",
    "tags": [
      "glob",
      "pattern",
      "match",
      "walk",
      "filesystem",
      "pure"
    ],
    "description": "Pure library for matching file paths against Unix style glob patterns.",
    "license": "MIT",
    "web": "https://github.com/citycide/glob"
  },
  {
    "name": "lda",
    "url": "https://github.com/unicredit/lda",
    "method": "git",
    "tags": [
      "LDA",
      "topic-modeling",
      "text-clustering",
      "NLP"
    ],
    "description": "Latent Dirichlet Allocation",
    "license": "Apache License 2.0",
    "web": "https://github.com/unicredit/lda"
  },
  {
    "name": "mdevolve",
    "url": "https://github.com/jxy/MDevolve",
    "method": "git",
    "tags": [
      "MD",
      "integrator",
      "numerical",
      "evolution"
    ],
    "description": "Integrator framework for Molecular Dynamic evolutions",
    "license": "MIT",
    "web": "https://github.com/jxy/MDevolve"
  },
  {
    "name": "sctp",
    "url": "https://github.com/metacontainer/sctp.nim",
    "method": "git",
    "tags": [
      "sctp",
      "networking",
      "userspace"
    ],
    "description": "Userspace SCTP bindings",
    "license": "BSD",
    "web": "https://github.com/metacontainer/sctp.nim"
  },
  {
    "name": "sodium",
    "url": "https://github.com/zielmicha/libsodium.nim",
    "method": "git",
    "tags": [
      "crypto",
      "security",
      "sodium"
    ],
    "description": "High-level libsodium bindings",
    "license": "MIT",
    "web": "https://github.com/zielmicha/libsodium.nim"
  },
  {
    "name": "db_clickhouse",
    "url": "https://github.com/leonardoce/nim-clickhouse",
    "method": "git",
    "tags": [
      "wrapper",
      "database",
      "clickhouse"
    ],
    "description": "ClickHouse Nim interface",
    "license": "MIT",
    "web": "https://github.com/leonardoce/nim-clickhouse"
  },
  {
    "name": "webterminal",
    "url": "https://github.com/JohnAD/webterminal",
    "method": "git",
    "tags": [
      "javascript",
      "terminal",
      "tty"
    ],
    "description": "Very simple browser Javascript TTY web terminal",
    "license": "MIT",
    "web": "https://github.com/JohnAD/webterminal"
  },
  {
    "name": "hpack",
    "url": "https://github.com/nitely/nim-hpack",
    "method": "git",
    "tags": [
      "http2",
      "hpack"
    ],
    "description": "HPACK (Header Compression for HTTP/2)",
    "license": "MIT",
    "web": "https://github.com/nitely/nim-hpack"
  },
  {
    "name": "cobs",
    "url": "https://github.com/keyme/nim_cobs",
    "method": "git",
    "tags": [
      "serialization",
      "encoding",
      "wireline",
      "framing",
      "cobs"
    ],
    "description": "Consistent Overhead Byte Stuffing for Nim",
    "license": "MIT",
    "web": "https://github.com/keyme/nim_cobs"
  },
  {
    "name": "bitvec",
    "url": "https://github.com/keyme/nim_bitvec",
    "method": "git",
    "tags": [
      "serialization",
      "encoding",
      "wireline"
    ],
    "description": "Extensible bit vector integer encoding library",
    "license": "MIT",
    "web": "https://github.com/keyme/nim_bitvec"
  },
  {
    "name": "nimsvg",
    "url": "https://github.com/bluenote10/NimSvg",
    "method": "git",
    "tags": [
      "svg"
    ],
    "description": "Nim-based DSL allowing to generate SVG files and GIF animations.",
    "license": "MIT",
    "web": "https://github.com/bluenote10/NimSvg"
  },
  {
    "name": "validation",
    "url": "https://github.com/captainbland/nim-validation",
    "method": "git",
    "tags": [
      "validation",
      "library"
    ],
    "description": "Nim object validation using type field pragmas",
    "license": "GPLv3",
    "web": "https://github.com/captainbland/nim-validation"
  },
  {
    "name": "nimgraphviz",
    "url": "https://github.com/QuinnFreedman/nimgraphviz",
    "method": "git",
    "tags": [
      "graph",
      "viz",
      "graphviz",
      "dot",
      "pygraphviz"
    ],
    "description": "Nim bindings for the GraphViz tool and the DOT graph language",
    "license": "MIT",
    "web": "https://github.com/QuinnFreedman/nimgraphviz"
  },
  {
    "name": "fab",
    "url": "https://github.com/icyphox/fab",
    "method": "git",
    "tags": [
      "colors",
      "terminal",
      "formatting",
      "text",
      "fun"
    ],
    "description": "Print fabulously in your terminal",
    "license": "MIT",
    "web": "https://github.com/icyphox/fab"
  },
  {
    "name": "kdialog",
    "url": "https://github.com/juancarlospaco/nim-kdialog",
    "method": "git",
    "tags": [
      "kdialog",
      "qt5",
      "kde",
      "gui",
      "easy",
      "qt"
    ],
    "description": "KDialog Qt5 Wrapper, easy API, KISS design",
    "license": "LGPLv3",
    "web": "https://github.com/juancarlospaco/nim-kdialog"
  },
  {
    "name": "nim7z",
    "url": "https://github.com/genotrance/nim7z",
    "method": "git",
    "tags": [
      "7zip",
      "7z",
      "extract",
      "archive"
    ],
    "description": "7z extraction for Nim",
    "license": "MIT",
    "web": "https://github.com/genotrance/nim7z"
  },
  {
    "name": "nimarchive",
    "url": "https://github.com/genotrance/nimarchive",
    "method": "git",
    "tags": [
      "7z",
      "zip",
      "tar",
      "rar",
      "gz",
      "libarchive",
      "compress",
      "extract",
      "archive"
    ],
    "description": "libarchive wrapper for Nim",
    "license": "MIT",
    "web": "https://github.com/genotrance/nimarchive"
  },
  {
    "name": "nimpcre",
    "url": "https://github.com/genotrance/nimpcre",
    "method": "git",
    "tags": [
      "pcre",
      "regex"
    ],
    "description": "PCRE wrapper for Nim",
    "license": "MIT",
    "web": "https://github.com/genotrance/nimpcre"
  },
  {
    "name": "nimdeps",
    "url": "https://github.com/genotrance/nimdeps",
    "method": "git",
    "tags": [
      "dependency",
      "bundle",
      "installer",
      "package"
    ],
    "description": "Nim library to bundle dependency files into executable",
    "license": "MIT",
    "web": "https://github.com/genotrance/nimdeps"
  },
  {
    "name": "intel_hex",
    "url": "https://github.com/keyme/nim_intel_hex",
    "method": "git",
    "tags": [
      "utils",
      "parsing",
      "hex"
    ],
    "description": "Intel hex file utility library",
    "license": "MIT",
    "web": "https://github.com/keyme/nim_intel_hex"
  },
  {
    "name": "nimha",
    "url": "https://github.com/ThomasTJdev/nim_homeassistant",
    "method": "git",
    "tags": [
      "smarthome",
      "automation",
      "mqtt",
      "xiaomi"
    ],
    "description": "Nim Home Assistant (NimHA) is a hub for combining multiple home automation devices and automating jobs",
    "license": "GPLv3",
    "web": "https://github.com/ThomasTJdev/nim_homeassistant"
  },
  {
    "name": "fmod",
    "url": "https://github.com/johnnovak/nim-fmod",
    "method": "git",
    "tags": [
      "library",
      "fmod",
      "audio",
      "game",
      "sound"
    ],
    "description": "Nim wrapper for the FMOD Low Level C API",
    "license": "MIT",
    "web": "https://github.com/johnnovak/nim-fmod"
  },
  {
    "name": "figures",
    "url": "https://github.com/lmariscal/figures",
    "method": "git",
    "tags": [
      "unicode",
      "cli",
      "figures"
    ],
    "description": "unicode symbols",
    "license": "MIT",
    "web": "https://github.com/lmariscal/figures"
  },
  {
    "name": "ur",
    "url": "https://github.com/JohnAD/ur",
    "method": "git",
    "tags": [
      "library",
      "universal",
      "result",
      "return"
    ],
    "description": "A Universal Result macro/object that normalizes the information returned from a procedure",
    "license": "MIT",
    "web": "https://github.com/JohnAD/ur",
    "doc": "https://github.com/JohnAD/ur/blob/master/docs/ur.rst"
  },
  {
    "name": "blosc",
    "url": "https://github.com/Skrylar/nblosc",
    "method": "git",
    "tags": [
      "blosc",
      "wrapper",
      "compression"
    ],
    "description": "Bit Shuffling Block Compressor (C-Blosc)",
    "license": "BSD",
    "web": "https://github.com/Skrylar/nblosc"
  },
  {
    "name": "fltk",
    "url": "https://github.com/Skrylar/nfltk",
    "method": "git",
    "tags": [
      "gui",
      "fltk",
      "wrapper",
      "c++"
    ],
    "description": "The Fast-Light Tool Kit",
    "license": "LGPL",
    "web": "https://github.com/Skrylar/nfltk"
  },
  {
    "name": "nim_cexc",
    "url": "https://github.com/metasyn/nim-cexc-splunk",
    "method": "git",
    "tags": [
      "splunk",
      "command",
      "cexc",
      "chunked"
    ],
    "description": "A simple chunked external protocol interface for Splunk custom search commands.",
    "license": "Apache2",
    "web": "https://github.com/metasyn/nim-cexc-splunk"
  },
  {
    "name": "nimclipboard",
    "url": "https://github.com/genotrance/nimclipboard",
    "method": "git",
    "tags": [
      "clipboard",
      "wrapper",
      "clip",
      "copy",
      "paste",
      "nimgen"
    ],
    "description": "Nim wrapper for libclipboard",
    "license": "MIT",
    "web": "https://github.com/genotrance/nimclipboard"
  },
  {
    "name": "skinterpolate",
    "url": "https://github.com/Skrylar/skInterpolate",
    "method": "git",
    "tags": [
      "interpolation",
      "animation"
    ],
    "description": "Interpolation routines for data and animation.",
    "license": "MIT",
    "web": "https://github.com/Skrylar/skInterpolate"
  },
  {
    "name": "nimspice",
    "url": "https://github.com/CodeDoes/nimspice",
    "method": "git",
    "tags": [
      "macro",
      "template",
      "class",
      "collection"
    ],
    "description": "A bunch of macros. sugar if you would",
    "license": "MIT",
    "web": "https://github.com/CodeDoes/nimspice"
  },
  {
    "name": "BN",
    "url": "https://github.com/MerosCrypto/BN",
    "method": "git",
    "tags": [
      "bignumber",
      "multiprecision",
      "imath"
    ],
    "description": "A Nim Wrapper of the imath BigNumber library.",
    "license": "MIT"
  },
  {
    "name": "nimbioseq",
    "url": "https://github.com/jhbadger/nimbioseq",
    "method": "git",
    "tags": [
      "bioinformatics",
      "fasta",
      "fastq"
    ],
    "description": "Nim Library for sequence (protein/nucleotide) bioinformatics",
    "license": "BSD-3",
    "web": "https://github.com/jhbadger/nimbioseq"
  },
  {
    "name": "subhook",
    "url": "https://github.com/ba0f3/subhook.nim",
    "method": "git",
    "tags": [
      "hook",
      "hooking",
      "subhook",
      "x86",
      "windows",
      "linux",
      "unix"
    ],
    "description": "subhook wrapper",
    "license": "BSD2",
    "web": "https://github.com/ba0f3/subhook.nim"
  },
  {
    "name": "timecop",
    "url": "https://github.com/ba0f3/timecop.nim",
    "method": "git",
    "tags": [
      "time",
      "travel",
      "timecop"
    ],
    "description": "Time travelling for Nim",
    "license": "MIT",
    "web": "https://github.com/ba0f3/timecop.nim"
  },
  {
    "name": "openexchangerates",
    "url": "https://github.com/juancarlospaco/nim-openexchangerates",
    "method": "git",
    "tags": [
      "money",
      "exchange",
      "openexchangerates",
      "bitcoin",
      "gold",
      "dollar",
      "euro",
      "prices"
    ],
    "description": "OpenExchangeRates API Client for Nim. Works with/without SSL. Partially works with/without Free API Key.",
    "license": "MIT",
    "web": "https://github.com/juancarlospaco/nim-openexchangerates"
  },
  {
    "name": "clr",
    "url": "https://github.com/Calinou/clr",
    "method": "git",
    "tags": [
      "command-line",
      "color",
      "rgb",
      "hsl",
      "hsv"
    ],
    "description": "Get information about colors and convert them in the command line",
    "license": "MIT",
    "web": "https://github.com/Calinou/clr"
  },
  {
    "name": "duktape",
    "url": "https://github.com/manguluka/duktape-nim",
    "method": "git",
    "tags": [
      "js",
      "javascript",
      "scripting",
      "language",
      "interpreter"
    ],
    "description": "wrapper for the Duktape embeddable Javascript engine",
    "license": "MIT",
    "web": "https://github.com/manguluka/duktape-nim"
  },
  {
    "name": "polypbren",
    "url": "https://github.com/guibar64/polypbren",
    "method": "git",
    "tags": [
      "science",
      "equation"
    ],
    "description": "Renormalization of colloidal charges of polydipserse dispersions using the Poisson-Boltzmann equation",
    "license": "MIT",
    "web": "https://github.com/guibar64/polypbren"
  },
  {
    "name": "spdx_licenses",
    "url": "https://github.com/euantorano/spdx_licenses.nim",
    "method": "git",
    "tags": [
      "spdx",
      "license"
    ],
    "description": "A library to retrieve the list of commonly used licenses from the SPDX License List.",
    "license": "BSD3",
    "web": "https://github.com/euantorano/spdx_licenses.nim"
  },
  {
    "name": "texttospeech",
    "url": "https://github.com/dom96/texttospeech",
    "method": "git",
    "tags": [
      "tts",
      "text-to-speech",
      "google-cloud",
      "gcloud",
      "api"
    ],
    "description": "A client for the Google Cloud Text to Speech API.",
    "license": "MIT",
    "web": "https://github.com/dom96/texttospeech"
  },
  {
    "name": "nim_tiled",
    "url": "https://github.com/SkyVault/nim-tiled",
    "method": "git",
    "tags": [
      "tiled",
      "gamedev",
      "tmx",
      "indie"
    ],
    "description": "Tiled map loader for the Nim programming language",
    "license": "MIT",
    "web": "https://github.com/SkyVault/nim-tiled"
  },
  {
    "name": "fragments",
    "url": "https://github.com/fragcolor-xyz/fragments",
    "method": "git",
    "tags": [
      "ffi",
      "math",
      "threading",
      "dsl",
      "memory",
      "serialization",
      "cpp",
      "utilities"
    ],
    "description": "Our very personal collection of utilities",
    "license": "MIT",
    "web": "https://github.com/fragcolor-xyz/fragments"
  },
  {
    "name": "nimline",
    "url": "https://github.com/fragcolor-xyz/nimline",
    "method": "git",
    "tags": [
      "c",
      "c++",
      "interop",
      "ffi",
      "wrappers"
    ],
    "description": "Wrapper-less C/C++ interop for Nim",
    "license": "MIT",
    "web": "https://github.com/fragcolor-xyz/nimline"
  },
  {
    "name": "nim_telegram_bot",
    "url": "https://github.com/juancarlospaco/nim-telegram-bot",
    "method": "git",
    "tags": [
      "telegram",
      "bot",
      "telebot",
      "async",
      "multipurpose",
      "chat"
    ],
    "description": "Generic Configurable Telegram Bot for Nim, with builtin basic functionality and Plugins",
    "license": "MIT",
    "web": "https://github.com/juancarlospaco/nim-telegram-bot"
  },
  {
    "name": "xiaomi",
    "url": "https://github.com/ThomasTJdev/nim_xiaomi.git",
    "method": "git",
    "tags": [
      "xiaomi",
      "iot"
    ],
    "description": "Read and write to Xiaomi IOT devices.",
    "license": "MIT",
    "web": "https://github.com/ThomasTJdev/nim_xiaomi"
  },
  {
    "name": "vecio",
    "url": "https://github.com/emekoi/vecio.nim",
    "method": "git",
    "tags": [
      "writev",
      "readv",
      "scatter",
      "gather",
      "vectored",
      "vector",
      "io",
      "networking"
    ],
    "description": "vectored io for nim",
    "license": "MIT",
    "web": "https://github.com/emekoi/vecio.nim"
  },
  {
    "name": "nmiline",
    "url": "https://github.com/mzteruru52/NmiLine",
    "method": "git",
    "tags": [
      "graph"
    ],
    "description": "Plotting tool using NiGui",
    "license": "MIT",
    "web": "https://github.com/mzteruru52/NmiLine"
  },
  {
    "name": "c_alikes",
    "url": "https://github.com/ReneSac/c_alikes",
    "method": "git",
    "tags": [
      "library",
      "bitwise",
      "bitops",
      "pointers",
      "shallowCopy",
      "C"
    ],
    "description": "Operators, commands and functions more c-like, plus a few other utilities",
    "license": "MIT",
    "web": "https://github.com/ReneSac/c_alikes"
  },
  {
    "name": "memviews",
    "url": "https://github.com/ReneSac/memviews",
    "method": "git",
    "tags": [
      "library",
      "slice",
      "slicing",
      "shallow",
      "array",
      "vector"
    ],
    "description": "Unsafe in-place slicing",
    "license": "MIT",
    "web": "https://github.com/ReneSac/memviews"
  },
  {
    "name": "espeak",
    "url": "https://github.com/juancarlospaco/nim-espeak",
    "method": "git",
    "tags": [
      "espeak",
      "voice",
      "texttospeech"
    ],
    "description": "Nim Espeak NG wrapper, for super easy Voice and Text-To-Speech",
    "license": "MIT",
    "web": "https://github.com/juancarlospaco/nim-espeak"
  },
  {
    "name": "wstp",
    "url": "https://github.com/oskca/nim-wstp",
    "method": "git",
    "tags": [
      "wolfram",
      "mathematica",
      "bindings",
      "wstp"
    ],
    "description": "Nim bindings for WSTP",
    "license": "MIT",
    "web": "https://github.com/oskca/nim-wstp"
  },
  {
    "name": "uibuilder",
    "url": "https://github.com/ba0f3/uibuilder.nim",
    "method": "git",
    "tags": [
      "ui",
      "builder",
      "libui",
      "designer",
      "gtk",
      "gnome",
      "glade",
      "interface",
      "gui",
      "linux",
      "windows",
      "osx",
      "mac",
      "native",
      "generator"
    ],
    "description": "UI building with Gnome's Glade",
    "license": "MIT",
    "web": "https://github.com/ba0f3/uibuilder.nim"
  },
  {
    "name": "webp",
    "url": "https://github.com/juancarlospaco/nim-webp",
    "method": "git",
    "tags": [
      "webp"
    ],
    "description": "WebP Tools wrapper for Nim",
    "license": "MIT",
    "web": "https://github.com/juancarlospaco/nim-webp"
  },
  {
    "name": "print",
    "url": "https://github.com/treeform/print",
    "method": "git",
    "tags": [
      "pretty"
    ],
    "description": "Print is a set of pretty print macros, useful for print-debugging.",
    "license": "MIT",
    "web": "https://github.com/treeform/print"
  },
  {
    "name": "vmath",
    "url": "https://github.com/treeform/vmath",
    "method": "git",
    "tags": [
      "math",
      "graphics",
      "2d",
      "3d"
    ],
    "description": "Collection of math routines for 2d and 3d graphics.",
    "license": "MIT",
    "web": "https://github.com/treeform/vmath"
  },
  {
    "name": "flippy",
    "url": "https://github.com/treeform/flippy",
    "method": "git",
    "tags": [
      "image",
      "graphics",
      "2d"
    ],
    "description": "Flippy is a simple 2d image and drawing library.",
    "license": "MIT",
    "web": "https://github.com/treeform/flippy"
  },
  {
    "name": "typography",
    "url": "https://github.com/treeform/typography",
    "method": "git",
    "tags": [
      "font",
      "text",
      "2d"
    ],
    "description": "Fonts, Typesetting and Rasterization.",
    "license": "MIT",
    "web": "https://github.com/treeform/typography"
  },
  {
    "name": "xdo",
    "url": "https://github.com/juancarlospaco/nim-xdo",
    "method": "git",
    "tags": [
      "automation",
      "linux",
      "gui",
      "keyboard",
      "mouse",
      "typing",
      "clicker"
    ],
    "description": "Nim GUI Automation Linux, simulate user interaction, mouse and keyboard.",
    "license": "MIT",
    "web": "https://github.com/juancarlospaco/nim-xdo"
  },
  {
    "name": "nimblegui",
    "url": "https://github.com/ThomasTJdev/nim_nimble_gui",
    "method": "git",
    "tags": [
      "nimble",
      "gui",
      "packages"
    ],
    "description": "A simple GUI front for Nimble.",
    "license": "MIT",
    "web": "https://github.com/ThomasTJdev/nim_nimble_gui"
  },
  {
    "name": "xml",
    "url": "https://github.com/ba0f3/xml.nim",
    "method": "git",
    "tags": [
      "xml",
      "parser",
      "compile",
      "tokenizer",
      "html",
      "cdata"
    ],
    "description": "Pure Nim XML parser",
    "license": "MIT",
    "web": "https://github.com/ba0f3/xml.nim"
  },
  {
    "name": "soundio",
    "url": "https://github.com/ul/soundio",
    "method": "git",
    "tags": [
      "library",
      "wrapper",
      "binding",
      "audio",
      "sound",
      "media",
      "io"
    ],
    "description": "Bindings for libsoundio",
    "license": "MIT"
  },
  {
    "name": "miniz",
    "url": "https://github.com/treeform/miniz",
    "method": "git",
    "tags": [
      "zlib",
      "zip",
      "wrapper",
      "compression"
    ],
    "description": "Bindings for Miniz lib.",
    "license": "MIT"
  },
  {
    "name": "nim_cjson",
    "url": "https://github.com/muxueqz/nim_cjson",
    "method": "git",
    "tags": [
      "cjson",
      "json"
    ],
    "description": "cjson wrapper for Nim",
    "license": "MIT",
    "web": "https://github.com/muxueqz/nim_cjson"
  },
  {
    "name": "nimobserver",
    "url": "https://github.com/Tangdongle/nimobserver",
    "method": "git",
    "tags": [
      "observer",
      "patterns",
      "library"
    ],
    "description": "An implementation of the observer pattern",
    "license": "MIT",
    "web": "https://github.com/Tangdongle/nimobserver"
  },
  {
    "name": "nominatim",
    "url": "https://github.com/juancarlospaco/nim-nominatim",
    "method": "git",
    "tags": [
      "openstreetmap",
      "nominatim",
      "multisync",
      "async"
    ],
    "description": "OpenStreetMap Nominatim API Lib for Nim",
    "license": "MIT",
    "web": "https://github.com/juancarlospaco/nim-nominatim"
  },
  {
    "name": "systimes",
    "url": "https://github.com/GULPF/systimes",
    "method": "git",
    "tags": [
      "time",
      "timezone",
      "datetime"
    ],
    "description": "An alternative DateTime implementation",
    "license": "MIT",
    "web": "https://github.com/GULPF/systimes"
  },
  {
    "name": "overpass",
    "url": "https://github.com/juancarlospaco/nim-overpass",
    "method": "git",
    "tags": [
      "openstreetmap",
      "overpass",
      "multisync",
      "async"
    ],
    "description": "OpenStreetMap Overpass API Lib",
    "license": "MIT",
    "web": "https://github.com/juancarlospaco/nim-overpass"
  },
  {
    "name": "openstreetmap",
    "url": "https://github.com/juancarlospaco/nim-openstreetmap",
    "method": "git",
    "tags": [
      "openstreetmap",
      "multisync",
      "async",
      "geo",
      "map"
    ],
    "description": "OpenStreetMap API Lib for Nim",
    "license": "MIT",
    "web": "https://github.com/juancarlospaco/nim-openstreetmap"
  },
  {
    "name": "daemonim",
    "url": "https://github.com/bung87/daemon",
    "method": "git",
    "tags": [
      "unix",
      "library"
    ],
    "description": "daemonizer for Unix, Linux and OS X",
    "license": "MIT",
    "web": "https://github.com/bung87/daemon"
  },
  {
    "name": "nimtorch",
    "alias": "torch"
  },
  {
    "name": "torch",
    "url": "https://github.com/fragcolor-xyz/nimtorch",
    "method": "git",
    "tags": [
      "machine-learning",
      "nn",
      "neural",
      "networks",
      "cuda",
      "wasm",
      "pytorch",
      "torch"
    ],
    "description": "A nim flavor of pytorch",
    "license": "MIT",
    "web": "https://github.com/fragcolor-xyz/nimtorch"
  },
  {
    "name": "openweathermap",
    "url": "https://github.com/juancarlospaco/nim-openweathermap",
    "method": "git",
    "tags": [
      "OpenWeatherMap",
      "weather",
      "CreativeCommons",
      "OpenData",
      "multisync"
    ],
    "description": "OpenWeatherMap API Lib for Nim, Free world wide Creative Commons & Open Data Licensed Weather data",
    "license": "MIT",
    "web": "https://github.com/juancarlospaco/nim-openweathermap"
  },
  {
    "name": "finalseg",
    "url": "https://github.com/bung87/finalseg",
    "method": "git",
    "tags": [
      "library",
      "chinese",
      "words"
    ],
    "description": "jieba's finalseg port to nim",
    "license": "MIT",
    "web": "https://github.com/bung87/finalseg"
  },
  {
    "name": "openal",
    "url": "https://github.com/treeform/openal",
    "method": "git",
    "tags": [
      "sound",
      "OpenAL",
      "wrapper"
    ],
    "description": "An OpenAL wrapper.",
    "license": "MIT"
  },
  {
    "name": "ec_events",
    "alias": "mc_events"
  },
  {
    "name": "mc_events",
    "url": "https://github.com/MerosCrypto/mc_events",
    "method": "git",
    "tags": [
      "events",
      "emitter"
    ],
    "description": "Event Based Programming for Nim.",
    "license": "MIT"
  },
  {
    "name": "wNim",
    "url": "https://github.com/khchen/wNim",
    "method": "git",
    "tags": [
      "library",
      "windows",
      "gui",
      "ui"
    ],
    "description": "Nim's Windows GUI Framework.",
    "license": "MIT",
    "web": "https://github.com/khchen/wNim",
    "doc": "https://khchen.github.io/wNim/wNim.html"
  },
  {
    "name": "redisparser",
    "url": "https://github.com/xmonader/nim-redisparser",
    "method": "git",
    "tags": [
      "redis",
      "resp",
      "parser",
      "protocol"
    ],
    "description": "RESP(REdis Serialization Protocol) Serialization for Nim",
    "license": "Apache2",
    "web": "https://github.com/xmonader/nim-redisparser"
  },
  {
    "name": "redisclient",
    "url": "https://github.com/xmonader/nim-redisclient",
    "method": "git",
    "tags": [
      "redis",
      "client",
      "protocol",
      "resp"
    ],
    "description": "Redis client for Nim",
    "license": "Apache2",
    "web": "https://github.com/xmonader/nim-redisclient"
  },
  {
    "name": "hackpad",
    "url": "https://github.com/juancarlospaco/nim-hackpad",
    "method": "git",
    "tags": [
      "web",
      "jester",
      "lan",
      "wifi",
      "hackathon",
      "hackatton",
      "pastebin",
      "crosscompilation",
      "teaching",
      "zip"
    ],
    "description": "Hackathon Web Scratchpad for teaching Nim on events using Wifi with limited or no Internet",
    "license": "MIT",
    "web": "https://github.com/juancarlospaco/nim-hackpad"
  },
  {
    "name": "redux_nim",
    "url": "https://github.com/M4RC3L05/redux-nim",
    "method": "git",
    "tags": [
      "redux"
    ],
    "description": "Redux Implementation in nim",
    "license": "MIT",
    "web": "https://github.com/M4RC3L05/redux-nim"
  },
  {
    "name": "simpledecimal",
    "url": "https://github.com/pigmej/nim-simple-decimal",
    "method": "git",
    "tags": [
      "decimal",
      "library"
    ],
    "description": "A simple decimal library",
    "license": "MIT",
    "web": "https://github.com/pigmej/nim-simple-decimal"
  },
  {
    "name": "calibre",
    "url": "https://github.com/juancarlospaco/nim-calibre",
    "method": "git",
    "tags": [
      "calibre",
      "ebook",
      "database"
    ],
    "description": "Calibre Database Lib for Nim",
    "license": "MIT",
    "web": "https://github.com/juancarlospaco/nim-calibre"
  },
  {
    "name": "nimcb",
    "url": "https://github.com/AdrianV/nimcb",
    "method": "git",
    "tags": [
      "c++-builder",
      "msbuild"
    ],
    "description": "Integrate nim projects in the C++Builder build process",
    "license": "MIT",
    "web": "https://github.com/AdrianV/nimcb"
  },
  {
    "name": "finals",
    "url": "https://github.com/quelklef/nim-finals",
    "method": "git",
    "tags": [
      "types"
    ],
    "description": "Transparently declare single-set attributes on types.",
    "license": "MIT",
    "web": "https://github.com/Quelklef/nim-finals"
  },
  {
    "name": "printdebug",
    "url": "https://github.com/juancarlospaco/nim-printdebug",
    "method": "git",
    "tags": [
      "debug",
      "print",
      "helper",
      "util"
    ],
    "description": "Print Debug for Nim, tiny 3 lines Lib, C Target",
    "license": "MIT",
    "web": "https://github.com/juancarlospaco/nim-printdebug"
  },
  {
    "name": "tinyfiledialogs",
    "url": "https://github.com/juancarlospaco/nim-tinyfiledialogs",
    "method": "git",
    "tags": [
      "gui",
      "wrapper",
      "gtk",
      "qt",
      "linux",
      "windows",
      "mac",
      "osx"
    ],
    "description": "TinyFileDialogs for Nim.",
    "license": "MIT",
    "web": "https://github.com/juancarlospaco/nim-tinyfiledialogs"
  },
  {
    "name": "spotify",
    "url": "https://github.com/CORDEA/spotify",
    "method": "git",
    "tags": [
      "spotify"
    ],
    "description": "A Nim wrapper for the Spotify Web API",
    "license": "Apache License 2.0",
    "web": "https://github.com/CORDEA/spotify"
  },
  {
    "name": "noise",
    "url": "https://github.com/jangko/nim-noise",
    "method": "git",
    "tags": [
      "linenoise",
      "readline",
      "command-line",
      "repl"
    ],
    "description": "Nim implementation of linenoise command line editor",
    "license": "MIT",
    "web": "https://github.com/jangko/nim-noise"
  },
  {
    "name": "prompt",
    "url": "https://github.com/surf1nb1rd/nim-prompt",
    "method": "git",
    "tags": [
      "command-line",
      "readline",
      "repl"
    ],
    "description": "Feature-rich readline replacement",
    "license": "BSD2",
    "web": "https://github.com/surf1nb1rd/nim-prompt"
  },
  {
    "name": "proxyproto",
    "url": "https://github.com/ba0f3/libproxy.nim",
    "method": "git",
    "tags": [
      "proxy",
      "protocol",
      "proxy-protocol",
      "haproxy",
      "tcp",
      "ipv6",
      "ipv4",
      "linux",
      "unix",
      "hook",
      "load-balancer",
      "socket",
      "udp",
      "ipv6-support",
      "preload"
    ],
    "description": "PROXY Protocol enabler for aged programs",
    "license": "MIT",
    "web": "https://github.com/ba0f3/libproxy.nim"
  },
  {
    "name": "criterion",
    "url": "https://github.com/LemonBoy/criterion.nim",
    "method": "git",
    "tags": [
      "benchmark"
    ],
    "description": "Statistic-driven microbenchmark framework",
    "license": "MIT",
    "web": "https://github.com/LemonBoy/criterion.nim"
  },
  {
    "name": "nanoid",
    "url": "https://github.com/icyphox/nanoid.nim",
    "method": "git",
    "tags": [
      "nanoid",
      "random",
      "generator"
    ],
    "description": "The Nim implementation of NanoID",
    "license": "MIT",
    "web": "https://github.com/icyphox/nanoid.nim"
  },
  {
    "name": "ndb",
    "url": "https://github.com/xzfc/ndb.nim",
    "method": "git",
    "tags": [
      "binding",
      "database",
      "db",
      "library",
      "sqlite"
    ],
    "description": "A db_sqlite fork with a proper typing",
    "license": "MIT",
    "web": "https://github.com/xzfc/ndb.nim"
  },
  {
    "name": "github_release",
    "url": "https://github.com/kdheepak/github-release",
    "method": "git",
    "tags": [
      "github",
      "release",
      "upload",
      "create",
      "delete"
    ],
    "description": "github-release package",
    "license": "MIT",
    "web": "https://github.com/kdheepak/github-release"
  },
  {
    "name": "nimmonocypher",
    "url": "https://github.com/genotrance/nimmonocypher",
    "method": "git",
    "tags": [
      "monocypher",
      "crypto",
      "crypt",
      "hash",
      "sha512",
      "wrapper"
    ],
    "description": "monocypher wrapper for Nim",
    "license": "MIT",
    "web": "https://github.com/genotrance/nimmonocypher"
  },
  {
    "name": "dtoa",
    "url": "https://github.com/LemonBoy/dtoa.nim",
    "method": "git",
    "tags": [
      "algorithms",
      "serialization",
      "fast",
      "grisu",
      "dtoa",
      "double",
      "float",
      "string"
    ],
    "description": "Port of Milo Yip's fast dtoa() implementation",
    "license": "MIT",
    "web": "https://github.com/LemonBoy/dtoa.nim"
  },
  {
    "name": "ntangle",
    "url": "https://github.com/OrgTangle/ntangle",
    "method": "git",
    "tags": [
      "literate-programming",
      "org-mode",
      "org",
      "tangling",
      "emacs"
    ],
    "description": "Command-line utility for Tangling of Org mode documents",
    "license": "MIT",
    "web": "https://github.com/OrgTangle/ntangle"
  },
  {
    "name": "nimtess2",
    "url": "https://github.com/genotrance/nimtess2",
    "method": "git",
    "tags": [
      "glu",
      "tesselator",
      "libtess2",
      "opengl"
    ],
    "description": "Nim wrapper for libtess2",
    "license": "MIT",
    "web": "https://github.com/genotrance/nimtess2"
  },
  {
    "name": "sequoia",
    "url": "https://github.com/ba0f3/sequoia.nim",
    "method": "git",
    "tags": [
      "sequoia",
      "pgp",
      "openpgp",
      "wrapper"
    ],
    "description": "Sequoia PGP wrapper for Nim",
    "license": "GPLv3",
    "web": "https://github.com/ba0f3/sequoia.nim"
  },
  {
    "name": "pykot",
    "url": "https://github.com/jabbalaci/nimpykot",
    "method": "git",
    "tags": [
      "library",
      "python",
      "kotlin"
    ],
    "description": "Porting some Python / Kotlin features to Nim",
    "license": "MIT",
    "web": "https://github.com/jabbalaci/nimpykot"
  },
  {
    "name": "witai",
    "url": "https://github.com/xmonader/witai-nim",
    "method": "git",
    "tags": [
      "witai",
      "wit.ai",
      "client",
      "speech",
      "freetext",
      "voice"
    ],
    "description": "wit.ai client",
    "license": "MIT",
    "web": "https://github.com/xmonader/witai-nim"
  },
  {
    "name": "xmldom",
    "url": "https://github.com/nim-lang/graveyard?subdir=xmldom",
    "method": "git",
    "tags": [
      "graveyard",
      "xml",
      "dom"
    ],
    "description": "Implementation of XML DOM Level 2 Core specification (http://www.w3.org/TR/2000/REC-DOM-Level-2-Core-20001113/core.html)",
    "license": "MIT",
    "web": "https://github.com/nim-lang/graveyard/tree/master/xmldom"
  },
  {
    "name": "xmldomparser",
    "url": "https://github.com/nim-lang/graveyard?subdir=xmldomparser",
    "method": "git",
    "tags": [
      "graveyard",
      "xml",
      "dom",
      "parser"
    ],
    "description": "Parses an XML Document into a XML DOM Document representation.",
    "license": "MIT",
    "web": "https://github.com/nim-lang/graveyard/tree/master/xmldomparser"
  },
  {
    "name": "list_comprehension",
    "url": "https://github.com/nim-lang/graveyard?subdir=lc",
    "method": "git",
    "tags": [
      "graveyard",
      "lc",
      "list",
      "comprehension",
      "list_comp",
      "list_comprehension"
    ],
    "description": "List comprehension, for creating sequences.",
    "license": "MIT",
    "web": "https://github.com/nim-lang/graveyard/tree/master/lc"
  },
  {
    "name": "result",
    "url": "https://github.com/arnetheduck/nim-result",
    "method": "git",
    "tags": [
      "library",
      "result",
      "errors",
      "functional"
    ],
    "description": "Friendly, exception-free value-or-error returns, similar to Option[T]",
    "license": "MIT",
    "web": "https://github.com/arnetheduck/nim-result"
  },
  {
    "name": "asciigraph",
    "url": "https://github.com/KeepCoolWithCoolidge/asciigraph",
    "method": "git",
    "tags": [
      "graph",
      "plot",
      "terminal",
      "io"
    ],
    "description": "Console ascii line charts in pure nim",
    "license": "MIT",
    "web": "https://github.com/KeepCoolWithCoolidge/asciigraph"
  },
  {
    "name": "bearlibterminal",
    "url": "https://github.com/irskep/BearLibTerminal-Nim",
    "method": "git",
    "tags": [
      "roguelike",
      "terminal",
      "bearlibterminal",
      "tcod",
      "libtcod",
      "tdl"
    ],
    "description": "Wrapper for the C[++] library BearLibTerminal",
    "license": "MIT",
    "web": "https://github.com/irskep/BearLibTerminal-Nim"
  },
  {
    "name": "rexpaint",
    "url": "https://github.com/irskep/rexpaint_nim",
    "method": "git",
    "tags": [
      "rexpaint",
      "roguelike",
      "xp"
    ],
    "description": "REXPaint .xp parser",
    "license": "MIT",
    "web": "https://github.com/irskep/rexpaint_nim"
  },
  {
    "name": "crosscompile",
    "url": "https://github.com/juancarlospaco/nim-crosscompile",
    "method": "git",
    "tags": [
      "crosscompile",
      "compile"
    ],
    "description": "Crosscompile Nim source code into multiple targets on Linux with this proc.",
    "license": "MIT",
    "web": "https://github.com/juancarlospaco/nim-crosscompile"
  },
  {
    "name": "rodcli",
    "url": "https://github.com/jabbalaci/NimCliHelper",
    "method": "git",
    "tags": [
      "cli",
      "compile",
      "run",
      "command-line",
      "init",
      "project",
      "skeleton"
    ],
    "description": "making Nim development easier in the command-line",
    "license": "MIT",
    "web": "https://github.com/jabbalaci/NimCliHelper"
  },
  {
    "name": "ngxcmod",
    "url": "https://github.com/ba0f3/ngxcmod.nim",
    "method": "git",
    "tags": [
      "nginx",
      "module",
      "nginx-c-function",
      "wrapper"
    ],
    "description": "High level wrapper for build nginx module w/ nginx-c-function",
    "license": "MIT",
    "web": "https://github.com/ba0f3/ngxcmod.nim"
  },
  {
    "name": "usagov",
    "url": "https://github.com/juancarlospaco/nim-usagov",
    "method": "git",
    "tags": [
      "gov",
      "opendata"
    ],
    "description": "USA Code.Gov MultiSync API Client for Nim",
    "license": "MIT",
    "web": "https://github.com/juancarlospaco/nim-usagov"
  },
  {
    "name": "argparse",
    "url": "https://github.com/iffy/nim-argparse",
    "method": "git",
    "tags": [
      "cli",
      "argparse",
      "optparse"
    ],
    "description": "WIP strongly-typed argument parser with sub command support",
    "license": "MIT",
    "doc": "https://www.iffycan.com/nim-argparse/argparse.html"
  },
  {
    "name": "keyring",
    "url": "https://github.com/iffy/nim-keyring",
    "method": "git",
    "tags": [
      "keyring",
      "security"
    ],
    "description": "Cross-platform access to OS keychain",
    "license": "MIT",
    "web": "https://github.com/iffy/nim-keyring"
  },
  {
    "name": "markdown",
    "url": "https://github.com/soasme/nim-markdown",
    "method": "git",
    "tags": [
      "markdown",
      "md",
      "docs",
      "html"
    ],
    "description": "A Beautiful Markdown Parser in the Nim World.",
    "license": "MIT",
    "web": "https://github.com/soasme/nim-markdown"
  },
  {
    "name": "nimtomd",
    "url": "https://github.com/ThomasTJdev/nimtomd",
    "method": "git",
    "tags": [
      "markdown",
      "md"
    ],
    "description": "Convert a Nim file or string to Markdown",
    "license": "MIT",
    "web": "https://github.com/ThomasTJdev/nimtomd"
  },
  {
    "name": "nifty",
    "url": "https://github.com/h3rald/nifty",
    "method": "git",
    "tags": [
      "package-manager",
      "script-runner"
    ],
    "description": "A decentralized (pseudo) package manager and script runner.",
    "license": "MIT",
    "web": "https://github.com/h3rald/nifty"
  },
  {
    "name": "urlshortener",
    "url": "https://github.com/jabbalaci/UrlShortener",
    "method": "git",
    "tags": [
      "url",
      "shorten",
      "shortener",
      "bitly",
      "cli",
      "shrink",
      "shrinker"
    ],
    "description": "A URL shortener cli app. using bit.ly",
    "license": "MIT",
    "web": "https://github.com/jabbalaci/UrlShortener"
  },
  {
    "name": "seriesdetiempoar",
    "url": "https://github.com/juancarlospaco/nim-seriesdetiempoar",
    "method": "git",
    "tags": [
      "async",
      "multisync",
      "gov",
      "opendata"
    ],
    "description": "Series de Tiempo de Argentina Government MultiSync API Client for Nim",
    "license": "MIT",
    "web": "https://github.com/juancarlospaco/nim-seriesdetiempoar"
  },
  {
    "name": "usigar",
    "url": "https://github.com/juancarlospaco/nim-usigar",
    "method": "git",
    "tags": [
      "geo",
      "opendata",
      "openstreemap",
      "multisync",
      "async"
    ],
    "description": "USIG Argentina Government MultiSync API Client for Nim",
    "license": "MIT",
    "web": "https://github.com/juancarlospaco/nim-usigar"
  },
  {
    "name": "georefar",
    "url": "https://github.com/juancarlospaco/nim-georefar",
    "method": "git",
    "tags": [
      "geo",
      "openstreetmap",
      "async",
      "multisync",
      "opendata",
      "gov"
    ],
    "description": "GeoRef Argentina Government MultiSync API Client for Nim",
    "license": "MIT",
    "web": "https://github.com/juancarlospaco/nim-georefar"
  },
  {
    "name": "sugerror",
    "url": "https://github.com/quelklef/nim-sugerror",
    "method": "git",
    "tags": [
      "errors",
      "expr"
    ],
    "description": "Terse and composable error handling.",
    "license": "MIT",
    "web": "https://github.com/quelklef/nim-sugerror"
  },
  {
    "name": "sermon",
    "url": "https://github.com/ThomasTJdev/nim_sermon",
    "method": "git",
    "tags": [
      "monitor",
      "storage",
      "memory",
      "process"
    ],
    "description": "Monitor the state and memory of processes and URL response.",
    "license": "MIT",
    "web": "https://github.com/ThomasTJdev/nim_sermon"
  },
  {
    "name": "vmvc",
    "url": "https://github.com/kobi2187/vmvc",
    "method": "git",
    "tags": [
      "vmvc",
      "dci"
    ],
    "description": "a skeleton/structure for a variation on the mvc pattern, similar to dci. For command line and gui programs. it's a middle ground between rapid application development and handling software complexity.",
    "license": "MIT",
    "web": "https://github.com/kobi2187/vmvc"
  },
  {
    "name": "arksys",
    "url": "https://github.com/wolfadex/arksys",
    "method": "git",
    "tags": [
      "ECS",
      "library"
    ],
    "description": "An entity component system package",
    "license": "MIT",
    "web": "https://github.com/wolfadex/arksys"
  },
  {
    "name": "coco",
    "url": "https://github.com/samuelroy/coco",
    "method": "git",
    "tags": [
      "code",
      "coverage",
      "test"
    ],
    "description": "Code coverage CLI + library for Nim using LCOV",
    "license": "MIT",
    "web": "https://github.com/samuelroy/coco",
    "doc": "https://samuelroy.github.io/coco/"
  },
  {
    "name": "nimetry",
    "url": "https://github.com/ijneb/nimetry",
    "method": "git",
    "tags": [
      "plot",
      "graph",
      "chart"
    ],
    "description": "Plotting module in pure nim",
    "license": "CC0",
    "web": "https://github.com/ijneb/nimetry",
    "doc": "https://ijneb.github.io/nimetry"
  },
  {
    "name": "snappy",
    "url": "https://github.com/jangko/snappy",
    "method": "git",
    "tags": [
      "compression",
      "snappy",
      "lzw"
    ],
    "description": "Nim implementation of Snappy compression algorithm",
    "license": "MIT",
    "web": "https://github.com/jangko/snappy"
  },
  {
    "name": "loadenv",
    "url": "https://github.com/xmonader/nim-loadenv",
    "method": "git",
    "tags": [
      "environment",
      "variables",
      "env"
    ],
    "description": "load .env variables",
    "license": "MIT",
    "web": "https://github.com/xmonader/nim-loadenv"
  },
  {
    "name": "osrm",
    "url": "https://github.com/juancarlospaco/nim-osrm",
    "method": "git",
    "tags": [
      "openstreetmap",
      "geo",
      "gis",
      "opendata",
      "routing",
      "async",
      "multisync"
    ],
    "description": "Open Source Routing Machine for OpenStreetMap API Lib and App",
    "license": "MIT",
    "web": "https://github.com/juancarlospaco/nim-osrm"
  },
  {
    "name": "sharedmempool",
    "url": "https://github.com/mikra01/sharedmempool",
    "method": "git",
    "tags": [
      "pool",
      "memory",
      "thread"
    ],
    "description": "threadsafe memory pool ",
    "license": "MIT",
    "web": "https://github.com/mikra01/sharedmempool"
  },
  {
    "name": "css_html_minify",
    "url": "https://github.com/juancarlospaco/nim-css-html-minify",
    "method": "git",
    "tags": [
      "css",
      "html",
      "minify"
    ],
    "description": "HTML & CSS Minify Lib & App based on Regexes & parallel MultiReplaces",
    "license": "MIT",
    "web": "https://github.com/juancarlospaco/nim-css-html-minify"
  },
  {
    "name": "crap",
    "url": "https://github.com/icyphox/crap",
    "method": "git",
    "tags": [
      "rm",
      "delete",
      "trash",
      "files"
    ],
    "description": "`rm` files without fear",
    "license": "MIT",
    "web": "https://github.com/icyphox/crap"
  },
  {
    "name": "algebra",
    "url": "https://github.com/ijneb/nim-algebra",
    "method": "git",
    "tags": [
      "algebra",
      "parse",
      "evaluate",
      "mathematics"
    ],
    "description": "Algebraic expression parser and evaluator",
    "license": "CC0",
    "web": "https://github.com/ijneb/nim-algebra"
  },
  {
    "name": "biblioteca_guarrilla",
    "url": "https://github.com/juancarlospaco/biblioteca-guarrilla",
    "method": "git",
    "tags": [
      "books",
      "calibre",
      "jester"
    ],
    "description": "Simple web to share books, Calibre, Jester, Spectre CSS, No JavaScript, WebP & ZIP to reduce bandwidth",
    "license": "GPL",
    "web": "https://github.com/juancarlospaco/biblioteca-guarrilla"
  },
  {
    "name": "nimzbar",
    "url": "https://github.com/genotrance/nimzbar",
    "method": "git",
    "tags": [
      "zbar",
      "barcode",
      "bar",
      "code"
    ],
    "description": "zbar wrapper for Nim",
    "license": "MIT",
    "web": "https://github.com/genotrance/nimzbar"
  },
  {
    "name": "nicy",
    "url": "https://github.com/icyphox/nicy",
    "method": "git",
    "tags": [
      "zsh",
      "shell",
      "prompt",
      "git"
    ],
    "description": "A nice and icy ZSH prompt in Nim",
    "license": "MIT",
    "web": "https://github.com/icyphox/nicy"
  },
  {
    "name": "replim",
    "url": "https://github.com/gmshiba/replim",
    "method": "git",
    "tags": [
      "repl",
      "binary",
      "program"
    ],
    "description": "most quick REPL of nim",
    "license": "MIT",
    "web": "https://github.com/gmshiba/replim"
  },
  {
    "name": "nish",
    "url": "https://github.com/owlinux1000/nish",
    "method": "git",
    "tags": [
      "nish",
      "shell"
    ],
    "description": "A Toy Shell Application",
    "license": "MIT",
    "web": "https://github.com/owlinux1000/nish"
  },
  {
    "name": "backoff",
    "url": "https://github.com/CORDEA/backoff",
    "method": "git",
    "tags": [
      "exponential-backoff",
      "backoff"
    ],
    "description": "Implementation of exponential backoff for nim",
    "license": "Apache License 2.0",
    "web": "https://github.com/CORDEA/backoff"
  },
  {
    "name": "asciitables",
    "url": "https://github.com/xmonader/nim-asciitables",
    "method": "git",
    "tags": [
      "ascii",
      "terminal",
      "tables",
      "cli"
    ],
    "description": "terminal ascii tables for nim",
    "license": "BSD-3-Clause",
    "web": "https://github.com/xmonader/nim-asciitables"
  },
  {
    "name": "open_elevation",
    "url": "https://github.com/juancarlospaco/nim-open-elevation",
    "method": "git",
    "tags": [
      "openstreetmap",
      "geo",
      "elevation",
      "multisync",
      "async"
    ],
    "description": "OpenStreetMap Elevation API MultiSync Client for Nim",
    "license": "MIT",
    "web": "https://github.com/juancarlospaco/nim-open-elevation"
  },
  {
    "name": "gara",
    "url": "https://github.com/alehander42/gara",
    "method": "git",
    "tags": [
      "nim",
      "pattern"
    ],
    "description": "A pattern matching library",
    "license": "MIT",
    "web": "https://github.com/alehander42/gara"
  },
  {
    "name": "ws",
    "url": "https://github.com/treeform/ws",
    "method": "git",
    "tags": [
      "websocket"
    ],
    "description": "Simple WebSocket library for nim.",
    "license": "MIT",
    "web": "https://github.com/treeform/ws"
  },
  {
    "name": "pg",
    "url": "https://github.com/treeform/pg",
    "method": "git",
    "tags": [
      "postgresql",
      "db"
    ],
    "description": "Very simple PostgreSQL async api for nim.",
    "license": "MIT",
    "web": "https://github.com/treeform/pg"
  },
  {
    "name": "bgfxdotnim",
    "url": "https://github.com/zacharycarter/bgfx.nim",
    "method": "git",
    "tags": [
      "bgfx",
      "3d",
      "vulkan",
      "opengl",
      "metal",
      "directx"
    ],
    "description": "bindings to bgfx c99 api",
    "license": "MIT",
    "web": "https://github.com/zacharycarter/bgfx.nim"
  },
  {
    "name": "niledb",
    "url": "https://github.com/JeffersonLab/niledb.git",
    "method": "git",
    "tags": [
      "db"
    ],
    "description": "Key/Value storage into a fast file-hash",
    "license": "MIT",
    "web": "https://github.com/JeffersonLab/niledb.git"
  },
  {
    "name": "siphash",
    "url": "https://git.sr.ht/~ehmry/nim_siphash",
    "method": "git",
    "tags": [
      "hash",
      "siphash"
    ],
    "description": "SipHash, a pseudorandom function optimized for short messages.",
    "license": "GPLv3",
    "web": "https://git.sr.ht/~ehmry/nim_siphash"
  },
  {
    "name": "haraka",
    "url": "https://git.sr.ht/~ehmry/nim_haraka",
    "method": "git",
    "tags": [
      "hash",
      "haraka"
    ],
    "description": "Haraka v2 short-input hash function",
    "license": "MIT",
    "web": "https://git.sr.ht/~ehmry/nim_haraka"
  },
  {
    "name": "genode",
    "url": "https://git.sr.ht/~ehmry/nim_genode",
    "method": "git",
    "tags": [
      "genode",
      "system"
    ],
    "description": "System libraries for the Genode Operating System Framework",
    "license": "AGPLv3",
    "web": "https://git.sr.ht/~ehmry/nim_genode"
  },
  {
    "name": "moe",
    "url": "https://github.com/fox0430/moe",
    "method": "git",
    "tags": [
      "console",
      "command-line",
      "editor",
      "text",
      "cli"
    ],
    "description": "A command lined based text editor",
    "license": "GPLv3",
    "web": "https://github.com/fox0430/moe"
  },
  {
    "name": "gatabase",
    "url": "https://github.com/juancarlospaco/nim-gatabase",
    "method": "git",
    "tags": [
      "database",
      "orm",
      "postgres",
      "sql"
    ],
    "description": "Postgres Database ORM for Nim",
    "license": "MIT",
    "web": "https://github.com/juancarlospaco/nim-gatabase"
  },
  {
    "name": "timespec_get",
    "url": "https://github.com/Matceporial/nim-timespec_get",
    "method": "git",
    "tags": [
      "time",
      "timespec_get"
    ],
    "description": "Nanosecond-percision time using timespec_get",
    "license": "0BSD",
    "web": "https://github.com/Matceporial/nim-timespec_get"
  },
  {
    "name": "urand",
    "url": "https://github.com/Matceporial/nim-urand",
    "method": "git",
    "tags": [
      "random",
      "urandom",
      "crypto"
    ],
    "description": "Simple method of obtaining secure random numbers from the OS",
    "license": "MIT",
    "web": "https://github.com/Matceporial/nim-urand"
  },
  {
    "name": "awslambda",
    "url": "https://github.com/lambci/awslambda.nim",
    "method": "git",
    "tags": [
      "aws",
      "lambda"
    ],
    "description": "A package to compile nim functions for AWS Lambda",
    "license": "MIT",
    "web": "https://github.com/lambci/awslambda.nim"
  },
  {
    "name": "vec",
    "url": "https://github.com/dom96/vec",
    "method": "git",
    "tags": [
      "vector",
      "library",
      "simple"
    ],
    "description": "A very simple vector library",
    "license": "MIT",
    "web": "https://github.com/dom96/vec"
  },
  {
    "name": "nimgui",
    "url": "https://github.com/zacharycarter/nimgui",
    "method": "git",
    "tags": [
      "imgui",
      "gui",
      "game"
    ],
    "description": "bindings to cimgui - https://github.com/cimgui/cimgui",
    "license": "MIT",
    "web": "https://github.com/zacharycarter/nimgui"
  },
  {
    "name": "unpack",
    "url": "https://github.com/technicallyagd/unpack",
    "method": "git",
    "tags": [
      "unpack",
      "seq",
      "array",
      "object",
      "destructuring",
      "destructure",
      "unpacking"
    ],
    "description": "Array/Sequence/Object destructuring/unpacking macro",
    "license": "MIT",
    "web": "https://github.com/technicallyagd/unpack"
  },
  {
    "name": "nsh",
    "url": "https://github.com/gmshiba/nish",
    "method": "git",
    "tags": [
      "shell",
      "repl"
    ],
    "description": "nsh: Nim SHell(cross platform)",
    "license": "MIT",
    "web": "https://github.com/gmshiba/nish"
  },
  {
    "name": "nimfastText",
    "url": "https://github.com/genotrance/nimfastText",
    "method": "git",
    "tags": [
      "fasttext",
      "classification",
      "text",
      "wrapper"
    ],
    "description": "fastText wrapper for Nim",
    "license": "MIT",
    "web": "https://github.com/genotrance/nimfastText"
  },
  {
    "name": "treesitter",
    "url": "https://github.com/genotrance/nimtreesitter?subdir=treesitter",
    "method": "git",
    "tags": [
      "tree-sitter",
      "parser",
      "language",
      "code"
    ],
    "description": "Nim wrapper of the tree-sitter incremental parsing library",
    "license": "MIT",
    "web": "https://github.com/genotrance/nimtreesitter"
  },
  {
    "name": "treesitter_agda",
    "url": "https://github.com/genotrance/nimtreesitter?subdir=treesitter_agda",
    "method": "git",
    "tags": [
      "tree-sitter",
      "agda",
      "parser",
      "language",
      "code"
    ],
    "description": "Nim wrapper for Agda language support within tree-sitter",
    "license": "MIT",
    "web": "https://github.com/genotrance/nimtreesitter"
  },
  {
    "name": "treesitter_bash",
    "url": "https://github.com/genotrance/nimtreesitter?subdir=treesitter_bash",
    "method": "git",
    "tags": [
      "tree-sitter",
      "bash",
      "parser",
      "language",
      "code"
    ],
    "description": "Nim wrapper for Bash language support within tree-sitter",
    "license": "MIT",
    "web": "https://github.com/genotrance/nimtreesitter"
  },
  {
    "name": "treesitter_c",
    "url": "https://github.com/genotrance/nimtreesitter?subdir=treesitter_c",
    "method": "git",
    "tags": [
      "tree-sitter",
      "c",
      "parser",
      "language",
      "code"
    ],
    "description": "Nim wrapper for C language support within tree-sitter",
    "license": "MIT",
    "web": "https://github.com/genotrance/nimtreesitter"
  },
  {
    "name": "treesitter_c_sharp",
    "url": "https://github.com/genotrance/nimtreesitter?subdir=treesitter_c_sharp",
    "method": "git",
    "tags": [
      "tree-sitter",
      "C#",
      "parser",
      "language",
      "code"
    ],
    "description": "Nim wrapper for C# language support within tree-sitter",
    "license": "MIT",
    "web": "https://github.com/genotrance/nimtreesitter"
  },
  {
    "name": "treesitter_cpp",
    "url": "https://github.com/genotrance/nimtreesitter?subdir=treesitter_cpp",
    "method": "git",
    "tags": [
      "tree-sitter",
      "cpp",
      "parser",
      "language",
      "code"
    ],
    "description": "Nim wrapper for C++ language support within tree-sitter",
    "license": "MIT",
    "web": "https://github.com/genotrance/nimtreesitter"
  },
  {
    "name": "treesitter_css",
    "url": "https://github.com/genotrance/nimtreesitter?subdir=treesitter_css",
    "method": "git",
    "tags": [
      "tree-sitter",
      "css",
      "parser",
      "language",
      "code"
    ],
    "description": "Nim wrapper for CSS language support within tree-sitter",
    "license": "MIT",
    "web": "https://github.com/genotrance/nimtreesitter"
  },
  {
    "name": "treesitter_go",
    "url": "https://github.com/genotrance/nimtreesitter?subdir=treesitter_go",
    "method": "git",
    "tags": [
      "tree-sitter",
      "go",
      "parser",
      "language",
      "code"
    ],
    "description": "Nim wrapper for Go language support within tree-sitter",
    "license": "MIT",
    "web": "https://github.com/genotrance/nimtreesitter"
  },
  {
    "name": "treesitter_haskell",
    "url": "https://github.com/genotrance/nimtreesitter?subdir=treesitter_haskell",
    "method": "git",
    "tags": [
      "tree-sitter",
      "haskell",
      "parser",
      "language",
      "code"
    ],
    "description": "Nim wrapper for Haskell language support within tree-sitter",
    "license": "MIT",
    "web": "https://github.com/genotrance/nimtreesitter"
  },
  {
    "name": "treesitter_html",
    "url": "https://github.com/genotrance/nimtreesitter?subdir=treesitter_html",
    "method": "git",
    "tags": [
      "tree-sitter",
      "html",
      "parser",
      "language",
      "code"
    ],
    "description": "Nim wrapper for HTML language support within tree-sitter",
    "license": "MIT",
    "web": "https://github.com/genotrance/nimtreesitter"
  },
  {
    "name": "treesitter_java",
    "url": "https://github.com/genotrance/nimtreesitter?subdir=treesitter_java",
    "method": "git",
    "tags": [
      "tree-sitter",
      "java",
      "parser",
      "language",
      "code"
    ],
    "description": "Nim wrapper for Java language support within tree-sitter",
    "license": "MIT",
    "web": "https://github.com/genotrance/nimtreesitter"
  },
  {
    "name": "treesitter_javascript",
    "url": "https://github.com/genotrance/nimtreesitter?subdir=treesitter_javascript",
    "method": "git",
    "tags": [
      "tree-sitter",
      "javascript",
      "parser",
      "language",
      "code"
    ],
    "description": "Nim wrapper for Javascript language support within tree-sitter",
    "license": "MIT",
    "web": "https://github.com/genotrance/nimtreesitter"
  },
  {
    "name": "treesitter_ocaml",
    "url": "https://github.com/genotrance/nimtreesitter?subdir=treesitter_ocaml",
    "method": "git",
    "tags": [
      "tree-sitter",
      "ocaml",
      "parser",
      "language",
      "code"
    ],
    "description": "Nim wrapper for OCaml language support within tree-sitter",
    "license": "MIT",
    "web": "https://github.com/genotrance/nimtreesitter"
  },
  {
    "name": "treesitter_php",
    "url": "https://github.com/genotrance/nimtreesitter?subdir=treesitter_php",
    "method": "git",
    "tags": [
      "tree-sitter",
      "php",
      "parser",
      "language",
      "code"
    ],
    "description": "Nim wrapper for PHP language support within tree-sitter",
    "license": "MIT",
    "web": "https://github.com/genotrance/nimtreesitter"
  },
  {
    "name": "treesitter_python",
    "url": "https://github.com/genotrance/nimtreesitter?subdir=treesitter_python",
    "method": "git",
    "tags": [
      "tree-sitter",
      "python",
      "parser",
      "language",
      "code"
    ],
    "description": "Nim wrapper for Python language support within tree-sitter",
    "license": "MIT",
    "web": "https://github.com/genotrance/nimtreesitter"
  },
  {
    "name": "treesitter_ruby",
    "url": "https://github.com/genotrance/nimtreesitter?subdir=treesitter_ruby",
    "method": "git",
    "tags": [
      "tree-sitter",
      "ruby",
      "parser",
      "language",
      "code"
    ],
    "description": "Nim wrapper for Ruby language support within tree-sitter",
    "license": "MIT",
    "web": "https://github.com/genotrance/nimtreesitter"
  },
  {
    "name": "treesitter_rust",
    "url": "https://github.com/genotrance/nimtreesitter?subdir=treesitter_rust",
    "method": "git",
    "tags": [
      "tree-sitter",
      "rust",
      "parser",
      "language",
      "code"
    ],
    "description": "Nim wrapper for Rust language support within tree-sitter",
    "license": "MIT",
    "web": "https://github.com/genotrance/nimtreesitter"
  },
  {
    "name": "treesitter_scala",
    "url": "https://github.com/genotrance/nimtreesitter?subdir=treesitter_scala",
    "method": "git",
    "tags": [
      "tree-sitter",
      "scala",
      "parser",
      "language",
      "code"
    ],
    "description": "Nim wrapper for Scala language support within tree-sitter",
    "license": "MIT",
    "web": "https://github.com/genotrance/nimtreesitter"
  },
  {
    "name": "treesitter_typescript",
    "url": "https://github.com/genotrance/nimtreesitter?subdir=treesitter_typescript",
    "method": "git",
    "tags": [
      "tree-sitter",
      "typescript",
      "parser",
      "language",
      "code"
    ],
    "description": "Nim wrapper for Typescript language support within tree-sitter",
    "license": "MIT",
    "web": "https://github.com/genotrance/nimtreesitter"
  },
  {
    "name": "nimterop",
    "url": "https://github.com/genotrance/nimterop",
    "method": "git",
    "tags": [
      "c",
      "c++",
      "c2nim",
      "interop",
      "parser",
      "language",
      "code"
    ],
    "description": "Nimterop makes C/C++ interop within Nim seamless",
    "license": "MIT",
    "web": "https://github.com/genotrance/nimtreesitter"
  },
  {
    "name": "ringDeque",
    "url": "https://github.com/technicallyagd/ringDeque",
    "method": "git",
    "tags": [
      "deque",
      "DoublyLinkedRing",
      "utility",
      "python"
    ],
    "description": "deque implementatoin using DoublyLinkedRing",
    "license": "MIT",
    "web": "https://github.com/technicallyagd/ringDeque"
  },
  {
    "name": "nimfuzzy",
    "url": "https://github.com/genotrance/nimfuzzy",
    "method": "git",
    "tags": [
      "fuzzy",
      "search",
      "match",
      "fts"
    ],
    "description": "Fuzzy search wrapper for Nim",
    "license": "MIT",
    "web": "https://github.com/genotrance/nimfuzzy"
  },
  {
    "name": "nimassets",
    "url": "https://github.com/xmonader/nimassets",
    "method": "git",
    "tags": [
      "assets",
      "bundle",
      "go-bindata",
      "resources"
    ],
    "description": "bundle your assets to a nim",
    "license": "MIT",
    "web": "https://github.com/xmonader/nimassets"
  },
  {
    "name": "loco",
    "url": "https://github.com/moigagoo/loco",
    "method": "git",
    "tags": [
      "localization",
      "translation",
      "internationalization",
      "i18n"
    ],
    "description": "Localization package for Nim.",
    "license": "MIT",
    "web": "https://github.com/moigagoo/loco"
  },
  {
    "name": "nim_miniz",
    "url": "https://github.com/h3rald/nim-miniz",
    "method": "git",
    "tags": [
      "zip",
      "compression",
      "wrapper",
      "miniz"
    ],
    "description": "Nim wrapper for miniz",
    "license": "MIT",
    "web": "https://github.com/h3rald/nim-miniz"
  },
  {
    "name": "unsplash",
    "url": "https://github.com/juancarlospaco/nim-unsplash",
    "method": "git",
    "tags": [
      "unsplash",
      "photos",
      "images",
      "async",
      "multisync",
      "photography"
    ],
    "description": "Unsplash API Client for Nim",
    "license": "MIT",
    "web": "https://github.com/juancarlospaco/nim-unsplash"
  },
  {
    "name": "steam",
    "url": "https://github.com/juancarlospaco/nim-steam",
    "method": "git",
    "tags": [
      "steam",
      "game",
      "gaming",
      "async",
      "multisync"
    ],
    "description": "Steam API Client for Nim",
    "license": "MIT",
    "web": "https://github.com/juancarlospaco/nim-steam"
  },
  {
    "name": "itchio",
    "url": "https://github.com/juancarlospaco/nim-itchio",
    "method": "git",
    "tags": [
      "itchio",
      "game",
      "gaming",
      "async",
      "multisync"
    ],
    "description": "itch.io API Client for Nim",
    "license": "MIT",
    "web": "https://github.com/juancarlospaco/nim-itchio"
  },
  {
    "name": "suggest",
    "url": "https://github.com/c-blake/suggest.git",
    "method": "git",
    "tags": [
      "library",
      "spell-check",
      "edit-distance"
    ],
    "description": "mmap-persistent SymSpell spell checking algorithm",
    "license": "MIT",
    "web": "https://github.com/c-blake/suggest.git"
  },
  {
    "name": "gurl",
    "url": "https://github.com/MaxUNof/gurl",
    "method": "git",
    "tags": [
      "tags",
      "http",
      "generating",
      "url"
    ],
    "description": "A little lib for generating URL with args.",
    "license": "MIT",
    "web": "https://github.com/MaxUNof/gurl"
  },
  {
    "name": "wren",
    "url": "https://github.com/geotre/wren",
    "method": "git",
    "tags": [
      "wren",
      "scripting",
      "interpreter"
    ],
    "description": "A nim wrapper for Wren, an embedded scripting language",
    "license": "MIT",
    "web": "https://github.com/geotre/wren"
  },
  {
    "name": "tiny_sqlite",
    "url": "https://github.com/GULPF/tiny_sqlite",
    "method": "git",
    "tags": [
      "database",
      "sqlite"
    ],
    "description": "A thin SQLite wrapper with proper type safety",
    "license": "MIT",
    "web": "https://github.com/GULPF/tiny_sqlite"
  },
  {
    "name": "sqlbuilder",
    "url": "https://github.com/ThomasTJdev/nim_sqlbuilder",
    "method": "git",
    "tags": [
      "sql",
      "sqlbuilder"
    ],
    "description": "A SQLbuilder with support for NULL values",
    "license": "MIT",
    "web": "https://github.com/ThomasTJdev/nim_sqlbuilder"
  },
  {
    "name": "subexes",
    "url": "https://github.com/nim-lang/graveyard?subdir=subexes",
    "method": "git",
    "tags": [
      "graveyard",
      "subexes",
      "substitution expression"
    ],
    "description": "Nim support for substitution expressions",
    "license": "MIT",
    "web": "https://github.com/nim-lang/graveyard/tree/master/subexes"
  },
  {
    "name": "complex",
    "url": "https://github.com/nim-lang/graveyard?subdir=complex",
    "method": "git",
    "tags": [
      "graveyard",
      "complex",
      "math"
    ],
    "description": "The ex-stdlib module complex.",
    "license": "MIT",
    "web": "https://github.com/nim-lang/graveyard/tree/master/complex"
  },
  {
    "name": "fsmonitor",
    "url": "https://github.com/nim-lang/graveyard?subdir=fsmonitor",
    "method": "git",
    "tags": [
      "graveyard",
      "fsmonitor",
      "asyncio"
    ],
    "description": "The ex-stdlib module fsmonitor.",
    "license": "MIT",
    "web": "https://github.com/nim-lang/graveyard/tree/master/fsmonitor"
  },
  {
    "name": "scgi",
    "url": "https://github.com/nim-lang/graveyard?subdir=scgi",
    "method": "git",
    "tags": [
      "graveyard",
      "scgi",
      "cgi"
    ],
    "description": "Helper procs for SCGI applications",
    "license": "MIT",
    "web": "https://github.com/nim-lang/graveyard/tree/master/scgi"
  },
  {
    "name": "cppstl",
    "url": "https://github.com/BigEpsilon/nim-cppstl",
    "method": "git",
    "tags": [
      "c++",
      "stl",
      "bindings"
    ],
    "description": "Bindings for the C++ Standard Template Library (STL)",
    "license": "MIT",
    "web": "https://github.com/BigEpsilon/nim-cppstl"
  },
  {
    "name": "pipelines",
    "url": "https://github.com/calebwin/pipelines",
    "method": "git",
    "tags": [
      "python",
      "pipeline",
      "pipelines",
      "data",
      "parallel"
    ],
    "description": "A tiny framework & language for crafting massively parallel data pipelines",
    "license": "MIT",
    "web": "https://github.com/calebwin/pipelines",
    "doc": "https://github.com/calebwin/pipelines"
  },
  {
    "name": "nimhq",
    "url": "https://github.com/sillibird/nimhq",
    "method": "git",
    "tags": [
      "library",
      "api",
      "client"
    ],
    "description": "HQ Trivia API wrapper for Nim",
    "license": "MIT",
    "web": "https://github.com/sillibird/nimhq"
  },
  {
    "name": "binio",
    "url": "https://github.com/Riderfighter/binio",
    "method": "git",
    "tags": [
      "structured",
      "byte",
      "data"
    ],
    "description": "Package for packing and unpacking byte data",
    "license": "MIT",
    "web": "https://github.com/Riderfighter/binio"
  },
  {
    "name": "ladder",
    "url": "https://gitlab.com/ryukoposting/nim-ladder",
    "method": "git",
    "tags": [
      "ladder",
      "logic",
      "PLC",
      "state",
      "machine",
      "ryukoposting"
    ],
    "description": "Ladder logic macros for Nim",
    "license": "Apache-2.0",
    "web": "https://gitlab.com/ryukoposting/nim-ladder"
  },
  {
    "name": "cassette",
    "url": "https://github.com/LemonBoy/cassette",
    "method": "git",
    "tags": [
      "http",
      "network",
      "test",
      "mock",
      "requests"
    ],
    "description": "Record and replay your HTTP sessions!",
    "license": "MIT",
    "web": "https://github.com/LemonBoy/cassette"
  },
  {
    "name": "nimterlingua",
    "url": "https://github.com/juancarlospaco/nim-internimgua",
    "method": "git",
    "tags": [
      "internationalization",
      "i18n",
      "localization",
      "translation"
    ],
    "description": "Internationalization at Compile Time for Nim. Macro to translate unmodified code from 1 INI file. NimScript compatible.",
    "license": "MIT",
    "web": "https://github.com/juancarlospaco/nim-internimgua"
  },
  {
    "name": "with",
    "url": "https://github.com/zevv/with",
    "method": "git",
    "tags": [
      "with",
      "macro"
    ],
    "description": "Simple 'with' macro for Nim",
    "license": "MIT",
    "web": "https://github.com/zevv/with"
  },
  {
    "name": "lastfm",
    "url": "https://gitlab.com/ryukoposting/lastfm-nim",
    "method": "git",
    "tags": [
      "last.fm",
      "lastfm",
      "music",
      "metadata",
      "api",
      "async",
      "ryukoposting"
    ],
    "description": "Last.FM API breakouts (documentation: http://ryuk.ooo/nimdocs/lastfm/lastfm.html)",
    "license": "Apache-2.0",
    "web": "https://gitlab.com/ryukoposting/lastfm-nim"
  },
  {
    "name": "firejail",
    "url": "https://github.com/juancarlospaco/nim-firejail",
    "method": "git",
    "tags": [
      "firejail",
      "security",
      "linux",
      "isolation",
      "container",
      "infosec",
      "hardened",
      "sandbox",
      "docker"
    ],
    "description": "Firejail wrapper for Nim, Isolate your Production App before its too late!",
    "license": "MIT",
    "web": "https://github.com/juancarlospaco/nim-firejail"
  },
  {
    "name": "jstin",
    "url": "https://github.com/LemonBoy/jstin",
    "method": "git",
    "tags": [
      "json",
      "serialize",
      "deserialize",
      "easy",
      "simple"
    ],
    "description": "JS {de,}serialization as it says on the tin",
    "license": "MIT",
    "web": "https://github.com/LemonBoy/jstin"
  },
  {
    "name": "compactdict",
    "url": "https://github.com/LemonBoy/compactdict",
    "method": "git",
    "tags": [
      "dictionary",
      "hashtable",
      "data-structure",
      "hash",
      "compact"
    ],
    "description": "A compact dictionary implementation",
    "license": "MIT",
    "web": "https://github.com/LemonBoy/compactdict"
  },
  {
    "name": "z3",
    "url": "https://github.com/zevv/nimz3",
    "method": "git",
    "tags": [
      "Z3",
      "sat",
      "smt",
      "theorem",
      "prover",
      "solver",
      "optimization"
    ],
    "description": "Nim Z3 theorem prover bindings",
    "license": "MIT",
    "web": "https://github.com/zevv/nimz3"
  },
  {
    "name": "remarker_light",
    "url": "https://github.com/muxueqz/remarker_light",
    "method": "git",
    "tags": [
      "remark",
      "slideshow",
      "markdown"
    ],
    "description": "remarker_light is a command line tool for building a remark-based slideshow page very easily.",
    "license": "GPL-2.0",
    "web": "https://github.com/muxueqz/remarker_light"
  },
  {
    "name": "nim-nmap",
    "url": "https://github.com/blmvxer/nim-nmap",
    "method": "git",
    "tags": [
      "nmap",
      "networking",
      "network mapper",
      "blmvxer"
    ],
    "description": "A pure implementaion of nmap for nim.",
    "license": "MIT",
    "web": "https://github.com/blmvxer/nim-nmap"
  },
  {
    "name": "fancygl",
    "url": "https://github.com/krux02/opengl-sandbox",
    "method": "git",
    "tags": [
      "opengl",
      "rendering",
      "dsl"
    ],
    "description": "nice way of handling render code",
    "license": "MIT",
    "web": "https://github.com/krux02/opengl-sandbox"
  },
  {
    "name": "libravatar",
    "url": "https://github.com/juancarlospaco/nim-libravatar",
    "method": "git",
    "tags": [
      "libravatar",
      "gravatar",
      "avatar",
      "federated"
    ],
    "description": "Libravatar library for Nim, Gravatar alternative. Libravatar is an open source free federated avatar api & service.",
    "license": "PPL",
    "web": "https://github.com/juancarlospaco/nim-libravatar"
  },
  {
    "name": "norm",
    "url": "https://github.com/moigagoo/norm",
    "method": "git",
    "tags": [
      "orm",
      "db",
      "database"
    ],
    "description": "Nim ORM.",
    "license": "MIT",
    "web": "https://github.com/moigagoo/norm"
  },
  {
    "name": "simple_vector",
    "url": "https://github.com/Ephiiz/simple_vector",
    "method": "git",
    "tags": [
      "vector",
      "simple_vector"
    ],
    "description": "Simple vector library for nim-lang.",
    "license": "GNU Lesser General Public License v2.1",
    "web": "https://github.com/Ephiiz/simple_vector"
  },
  {
    "name": "netpipe",
    "url": "https://github.com/treeform/netpipe/",
    "method": "git",
    "tags": [
      "networking",
      "udp"
    ],
    "description": "Netpipe is a reliable UDP connection for Nim.",
    "license": "MIT",
    "web": "https://github.com/treeform/netpipe/"
  },
  {
    "name": "fnv",
    "url": "https://gitlab.com/ryukoposting/nim-fnv",
    "method": "git",
    "tags": [
      "fnv",
      "fnv1a",
      "fnv1",
      "fnv-1a",
      "fnv-1",
      "fnv0",
      "fnv-0",
      "ryukoposting"
    ],
    "description": "FNV-1 and FNV-1a non-cryptographic hash functions (documentation hosted at: http://ryuk.ooo/nimdocs/fnv/fnv.html)",
    "license": "Apache-2.0",
    "web": "https://gitlab.com/ryukoposting/nim-fnv"
  },
  {
    "name": "notify",
    "url": "https://github.com/xbello/notify-nim",
    "method": "git",
    "tags": [
      "notify",
      "libnotify",
      "library"
    ],
    "description": "A wrapper to notification libraries",
    "license": "MIT",
    "web": "https://github.com/xbello/notify-nim"
  },
  {
    "name": "minmaxheap",
    "url": "https://github.com/stefansalewski/minmaxheap",
    "method": "git",
    "tags": [
      "minmaxheap",
      "heap",
      "priorityqueue"
    ],
    "description": "MinMaxHeap",
    "license": "MIT",
    "web": "https://github.com/stefansalewski/minmaxheap"
  },
  {
    "name": "dashing",
    "url": "https://github.com/FedericoCeratto/nim-dashing",
    "method": "git",
    "tags": [
      "library",
      "pure",
      "terminal"
    ],
    "description": "Terminal dashboards.",
    "license": "LGPLv3",
    "web": "https://github.com/FedericoCeratto/nim-dashing"
  },
  {
    "name": "html_tools",
    "url": "https://github.com/juancarlospaco/nim-html-tools",
    "method": "git",
    "tags": [
      "html",
      "validation",
      "frontend"
    ],
    "description": "HTML5 Tools for Nim, all Templates, No CSS, No Libs, No JS Framework",
    "license": "MIT",
    "web": "https://github.com/juancarlospaco/nim-html-tools"
  },
  {
    "name": "npeg",
    "url": "https://github.com/zevv/npeg",
    "method": "git",
    "tags": [
      "PEG",
      "parser",
      "parsing",
      "regexp",
      "regular",
      "grammar",
      "lexer",
      "lexing",
      "pattern",
      "matching"
    ],
    "description": "PEG (Parsing Expression Grammars) string matching library for Nim",
    "license": "MIT",
    "web": "https://github.com/zevv/npeg"
  },
  {
    "name": "pinggraph",
    "url": "https://github.com/SolitudeSF/pinggraph",
    "method": "git",
    "tags": [
      "ping",
      "terminal"
    ],
    "description": "Simple terminal ping graph",
    "license": "MIT",
    "web": "https://github.com/SolitudeSF/pinggraph"
  },
  {
    "name": "nimcdl",
    "url": "https://gitlab.com/endes123321/nimcdl",
    "method": "git",
    "tags": [
      "circuit",
      "HDL",
      "PCB",
      "DSL"
    ],
    "description": "Circuit Design language made in Nim",
    "license": "GPLv3",
    "web": "https://gitlab.com/endes123321/nimcdl"
  },
  {
    "name": "easymail",
    "url": "https://github.com/coocheenin/easymail",
    "method": "git",
    "tags": [
      "email",
      "sendmail",
      "net",
      "mail"
    ],
    "description": "wrapper for the sendmail command",
    "license": "MIT",
    "web": "https://github.com/coocheenin/easymail"
  },
  {
    "name": "luhncheck",
    "url": "https://github.com/sillibird/luhncheck",
    "method": "git",
    "tags": [
      "library",
      "algorithm"
    ],
    "description": "Implementation of Luhn algorithm in nim.",
    "license": "MIT",
    "web": "https://github.com/sillibird/luhncheck"
  },
  {
    "name": "nim-libgd",
    "url": "https://github.com/mrhdias/nim-libgd",
    "method": "git",
    "tags": [
      "image",
      "graphics",
      "wrapper",
      "libgd",
      "2d"
    ],
    "description": "Nim Wrapper for LibGD 2.x",
    "license": "MIT",
    "web": "https://github.com/mrhdias/nim-libgd"
  },
  {
    "name": "closure_methods",
    "alias": "oop_utils"
  },
  {
    "name": "oop_utils",
    "url": "https://github.com/bluenote10/oop_utils",
    "method": "git",
    "tags": [
      "macro",
      "class",
      "inheritance",
      "oop",
      "closure",
      "methods"
    ],
    "description": "Macro for building OOP class hierarchies based on closure methods.",
    "license": "MIT",
    "web": "https://github.com/bluenote10/closure_methods"
  },
  {
    "name": "nim_curry",
    "url": "https://github.com/zer0-star/nim-curry",
    "method": "git",
    "tags": [
      "library",
      "functional",
      "macro",
      "currying"
    ],
    "description": "Provides a macro to curry function",
    "license": "MIT",
    "web": "https://github.com/zer0-star/nim-curry"
  },
  {
    "name": "eastasianwidth",
    "url": "https://github.com/jiro4989/eastasianwidth",
    "method": "git",
    "tags": [
      "library",
      "text",
      "east_asian_width"
    ],
    "description": "eastasianwidth is library for EastAsianWidth.",
    "license": "MIT",
    "web": "https://github.com/jiro4989/eastasianwidth"
  },
  {
    "name": "colorcol",
    "url": "https://github.com/SolitudeSF/colorcol",
    "method": "git",
    "tags": [
      "kakoune",
      "plugin",
      "color",
      "preview"
    ],
    "description": "Kakoune plugin for color preview",
    "license": "MIT",
    "web": "https://github.com/SolitudeSF/colorcol"
  },
  {
    "name": "nimly",
    "url": "https://github.com/loloicci/nimly",
    "method": "git",
    "tags": [
      "lexer",
      "parser",
      "lexer-generator",
      "parser-generator",
      "lex",
      "yacc",
      "BNF",
      "EBNF"
    ],
    "description": "Lexer Generator and Parser Generator as a library in Nim.",
    "license": "GPL-3.0",
    "web": "https://github.com/loloiccl/nimly"
  },
  {
    "name": "fswatch",
    "url": "https://github.com/FedericoCeratto/nim-fswatch",
    "method": "git",
    "tags": [
      "fswatch",
      "fsmonitor",
      "libfswatch",
      "filesystem"
    ],
    "description": "Wrapper for the fswatch library.",
    "license": "GPL-3.0",
    "web": "https://github.com/FedericoCeratto/nim-fswatch"
  },
  {
    "name": "parseini",
    "url": "https://github.com/lihf8515/parseini",
    "method": "git",
    "tags": [
      "parseini",
      "nim"
    ],
    "description": "A high-performance ini parse library for nim.",
    "license": "MIT",
    "web": "https://github.com/lihf8515/parseini"
  },
  {
    "name": "sonic",
    "url": "https://github.com/xmonader/nim-sonic-client",
    "method": "git",
    "tags": [
      "sonic",
      "search",
      "backend",
      "index",
      "client"
    ],
    "description": "client for sonic search backend",
    "license": "MIT",
    "web": "https://github.com/xmonader/nim-sonic-client"
  },
  {
    "name": "science",
    "url": "https://github.com/ruivieira/nim-science",
    "method": "git",
    "tags": [
      "science",
      "algebra",
      "statistics",
      "math"
    ],
    "description": "A library for scientific computations in pure Nim",
    "license": "Apache License 2.0",
    "web": "https://github.com/ruivieira/nim-science"
  },
  {
    "name": "gameoflife",
    "url": "https://github.com/jiro4989/gameoflife",
    "method": "git",
    "tags": [
      "gameoflife",
      "library"
    ],
    "description": "gameoflife is library for Game of Life.",
    "license": "MIT",
    "web": "https://github.com/jiro4989/gameoflife"
  },
  {
    "name": "conio",
    "url": "https://github.com/guevara-chan/conio",
    "method": "git",
    "tags": [
      "console",
      "terminal",
      "io"
    ],
    "description": ".NET-inspired lightweight terminal library",
    "license": "MIT",
    "web": "https://github.com/guevara-chan/conio"
  },
  {
    "name": "nat_traversal",
    "url": "https://github.com/status-im/nim-nat-traversal",
    "method": "git",
    "tags": [
      "library",
      "wrapper"
    ],
    "description": "miniupnpc and libnatpmp wrapper",
    "license": "Apache License 2.0 or MIT",
    "web": "https://github.com/status-im/nim-nat-traversal"
  },
  {
    "name": "jsutils",
    "url": "https://github.com/kidandcat/jsutils",
    "method": "git",
    "tags": [
      "library",
      "javascript"
    ],
    "description": "Utils to work with javascript",
    "license": "MIT",
    "web": "https://github.com/kidandcat/jsutils"
  },
  {
    "name": "getr",
    "url": "https://github.com/jrfondren/getr-nim",
    "method": "git",
    "tags": [
      "benchmark",
      "utility"
    ],
    "description": "Benchmarking wrapper around getrusage()",
    "license": "MIT",
    "web": "https://github.com/jrfondren/getr-nim"
  },
  {
    "name": "pnm",
    "url": "https://github.com/jiro4989/pnm",
    "method": "git",
    "tags": [
      "pnm",
      "image",
      "library"
    ],
    "description": "pnm is library for PNM (Portable AnyMap).",
    "license": "MIT",
    "web": "https://github.com/jiro4989/pnm"
  },
  {
    "name": "ski",
    "url": "https://github.com/jiro4989/ski",
    "method": "git",
    "tags": [
      "ski",
      "combinator",
      "library"
    ],
    "description": "ski is library for SKI combinator.",
    "license": "MIT",
    "web": "https://github.com/jiro4989/ski"
  },
  {
    "name": "imageman",
    "url": "https://github.com/SolitudeSF/imageman",
    "method": "git",
    "tags": [
      "image",
      "graphics",
      "processing",
      "manipulation"
    ],
    "description": "Image manipulation library",
    "license": "MIT",
    "web": "https://github.com/SolitudeSF/imageman"
  },
  {
    "name": "matplotnim",
    "url": "https://github.com/ruivieira/matplotnim",
    "method": "git",
    "tags": [
      "science",
      "plotting",
      "graphics",
      "wrapper",
      "library"
    ],
    "description": "A Nim wrapper for Python's matplotlib",
    "license": "Apache License 2.0",
    "web": "https://github.com/ruivieira/matplotnim"
  },
  {
    "name": "cliptomania",
    "url": "https://github.com/Guevara-chan/Cliptomania",
    "method": "git",
    "tags": [
      "clip",
      "clipboard"
    ],
    "description": ".NET-inspired lightweight clipboard library",
    "license": "MIT",
    "web": "https://github.com/Guevara-chan/Cliptomania"
  },
  {
    "name": "mpdclient",
    "url": "https://github.com/SolitudeSF/mpdclient",
    "method": "git",
    "tags": [
      "mpd",
      "music",
      "player",
      "client"
    ],
    "description": "MPD client library",
    "license": "MIT",
    "web": "https://github.com/SolitudeSF/mpdclient"
  },
  {
    "name": "mentat",
    "url": "https://github.com/ruivieira/nim-mentat",
    "method": "git",
    "tags": [
      "science",
      "machine-learning",
      "data-science",
      "statistics",
      "math",
      "library"
    ],
    "description": "A Nim library for data science and machine learning",
    "license": "Apache License 2.0",
    "web": "https://github.com/ruivieira/nim-mentat"
  },
  {
    "name": "svdpi",
    "url": "https://github.com/kaushalmodi/nim-svdpi",
    "method": "git",
    "tags": [
      "dpi-c",
      "systemverilog",
      "foreign-function",
      "interface"
    ],
    "description": "Small wrapper for SystemVerilog DPI-C header svdpi.h",
    "license": "MIT",
    "web": "https://github.com/kaushalmodi/nim-svdpi"
  },
  {
    "name": "shlex",
    "url": "https://github.com/SolitudeSF/shlex",
    "method": "git",
    "tags": [
      "shlex",
      "shell",
      "parse",
      "split"
    ],
    "description": "Library for splitting a string into shell words",
    "license": "MIT",
    "web": "https://github.com/SolitudeSF/shlex"
  },
  {
    "name": "prometheus",
    "url": "https://github.com/dom96/prometheus",
    "method": "git",
    "tags": [
      "metrics",
      "logging",
      "graphs"
    ],
    "description": "Library for exposing metrics to Prometheus",
    "license": "MIT",
    "web": "https://github.com/dom96/prometheus"
  },
  {
    "name": "feednim",
    "url": "https://github.com/johnconway/feed-nim",
    "method": "git",
    "tags": [
      "yes"
    ],
    "description": "An Atom, RSS, and JSONfeed parser",
    "license": "MIT",
    "web": "https://github.com/johnconway/feed-nim"
  },
  {
    "name": "simplepng",
    "url": "https://github.com/jrenner/nim-simplepng",
    "method": "git",
    "tags": [
      "png",
      "image"
    ],
    "description": "high level simple way to write PNGs",
    "license": "MIT",
    "web": "https://github.com/jrenner/nim-simplepng"
  },
  {
    "name": "dali",
    "url": "https://github.com/akavel/dali",
    "method": "git",
    "tags": [
      "android",
      "apk",
      "dalvik",
      "dex",
      "assembler"
    ],
    "description": "Indie assembler/linker for Android's Dalvik VM .dex & .apk files",
    "license": "AGPL-3.0",
    "web": "https://github.com/akavel/dali"
  },
  {
    "name": "rect",
    "url": "https://github.com/jiro4989/rect",
    "method": "git",
    "tags": [
      "cli",
      "tool",
      "text",
      "rectangle"
    ],
    "description": "rect is a command to crop/paste rectangle text.",
    "license": "MIT",
    "web": "https://github.com/jiro4989/rect"
  },
  {
    "name": "p4ztag_to_json",
    "url": "https://github.com/kaushalmodi/p4ztag_to_json",
    "method": "git",
    "tags": [
      "perforce",
      "p4",
      "ztag",
      "serialization-format",
      "json"
    ],
    "description": "Convert Helix Version Control / Perforce (p4) -ztag output to JSON",
    "license": "MIT",
    "web": "https://github.com/kaushalmodi/p4ztag_to_json"
  },
  {
    "name": "terminaltables",
    "url": "https://github.com/xmonader/nim-terminaltables",
    "method": "git",
    "tags": [
      "terminal",
      "tables",
      "ascii",
      "unicode"
    ],
    "description": "terminal tables",
    "license": "BSD-3-Clause",
    "web": "https://github.com/xmonader/nim-terminaltables"
  },
  {
    "name": "alignment",
    "url": "https://github.com/jiro4989/alignment",
    "method": "git",
    "tags": [
      "library",
      "text",
      "align",
      "string",
      "strutils"
    ],
    "description": "alignment is a library to align strings.",
    "license": "MIT",
    "web": "https://github.com/jiro4989/alignment"
  },
  {
    "name": "niup",
    "url": "https://github.com/dariolah/niup",
    "method": "git",
    "tags": [
      "iup",
      "gui",
      "nim"
    ],
    "description": "IUP FFI bindings",
    "license": "MIT",
    "web": "https://github.com/dariolah/niup"
  },
  {
    "name": "libgcrypt",
    "url": "https://github.com/FedericoCeratto/nim-libgcrypt",
    "method": "git",
    "tags": [
      "wrapper",
      "library",
      "security",
      "crypto"
    ],
    "description": "libgcrypt wrapper",
    "license": "LGPLv2.1",
    "web": "https://github.com/FedericoCeratto/nim-libgcrypt"
  },
  {
    "name": "masterpassword",
    "url": "https://github.com/SolitudeSF/masterpassword",
    "method": "git",
    "tags": [
      "masterpassword",
      "password",
      "stateless"
    ],
    "description": "Master Password algorith implementation",
    "license": "MIT",
    "web": "https://github.com/SolitudeSF/masterpassword"
  },
  {
    "name": "mpwc",
    "url": "https://github.com/SolitudeSF/mpwc",
    "method": "git",
    "tags": [
      "masterpassword",
      "password",
      "manager",
      "stateless"
    ],
    "description": "Master Password command line utility",
    "license": "MIT",
    "web": "https://github.com/SolitudeSF/mpwc"
  },
  {
    "name": "toxcore",
    "url": "https://git.sr.ht/~ehmry/nim_tox",
    "method": "git",
    "tags": [
      "tox",
      "chat",
      "wrapper"
    ],
    "description": "C Tox core wrapper",
    "license": "GPL-3.0",
    "web": "https://git.sr.ht/~ehmry/nim_tox"
  },
  {
    "name": "rapid",
    "url": "https://github.com/liquid600pgm/rapid",
    "method": "git",
    "tags": [
      "game",
      "engine",
      "2d",
      "graphics",
      "audio"
    ],
    "description": "A game engine for rapid development and easy prototyping",
    "license": "MIT",
    "web": "https://github.com/liquid600pgm/rapid"
  },
  {
    "name": "gnutls",
    "url": "https://github.com/FedericoCeratto/nim-gnutls",
    "method": "git",
    "tags": [
      "wrapper",
      "library",
      "security",
      "crypto"
    ],
    "description": "GnuTLS wrapper",
    "license": "LGPLv2.1",
    "web": "https://github.com/FedericoCeratto/nim-gnutls"
  },
  {
    "name": "news",
    "url": "https://github.com/tormund/news",
    "method": "git",
    "tags": [
      "websocket",
      "chronos"
    ],
    "description": "Easy websocket with chronos support",
    "license": "MIT",
    "web": "https://github.com/tormund/news"
  },
  {
    "name": "tor",
    "url": "https://github.com/FedericoCeratto/nim-tor",
    "method": "git",
    "tags": [
      "library",
      "security",
      "crypto",
      "tor",
      "onion"
    ],
    "description": "Tor helper library",
    "license": "LGPLv3",
    "web": "https://github.com/FedericoCeratto/nim-tor"
  },
  {
    "name": "nimjson",
    "url": "https://github.com/jiro4989/nimjson",
    "method": "git",
    "tags": [
      "lib",
      "cli",
      "command",
      "json",
      "library"
    ],
    "description": "nimjson generates nim object definitions from json documents.",
    "license": "MIT",
    "web": "https://github.com/jiro4989/nimjson"
  },
  {
    "name": "nerve",
    "url": "https://github.com/nepeckman/nerve-rpc",
    "method": "git",
    "tags": [
      "rpc",
      "framework",
      "web",
      "json",
      "api",
      "library"
    ],
    "description": "A RPC framework for building web APIs",
    "license": "MIT",
    "web": "https://github.com/nepeckman/nerve-rpc"
  },
  {
    "name": "lolcat",
    "url": "https://github.com/OHermesJunior/lolcat.nim",
    "method": "git",
    "tags": [
      "lolcat",
      "binary",
      "tool",
      "colors",
      "fun"
    ],
    "description": "lolcat implementation in Nim",
    "license": "MIT",
    "web": "https://github.com/OHermesJunior/lolcat.nim"
  },
  {
    "name": "dnsclient",
    "url": "https://github.com/ba0f3/dnsclient.nim",
    "method": "git",
    "tags": [
      "dns",
      "dnsclient"
    ],
    "description": "Simple DNS Client & Library",
    "license": "MIT",
    "web": "https://github.com/ba0f3/dnsclient.nim"
  },
  {
    "name": "rain",
    "url": "https://github.com/OHermesJunior/rain.nim",
    "method": "git",
    "tags": [
      "rain",
      "simulation",
      "terminal",
      "fun"
    ],
    "description": "Rain simulation in your terminal",
    "license": "MIT",
    "web": "https://github.com/OHermesJunior/rain.nim"
  },
  {
    "name": "kmod",
    "url": "https://github.com/alaviss/kmod",
    "method": "git",
    "tags": [
      "kmod",
      "wrapper"
    ],
    "description": "High-level wrapper for Linux's kmod library",
    "license": "ISC",
    "web": "https://github.com/alaviss/kmod"
  },
  {
    "name": "validateip",
    "url": "https://github.com/Akito13/nim-validateip",
    "method": "git",
    "tags": [
      "ip",
      "ipaddress",
      "ipv4",
      "ip4",
      "checker",
      "check"
    ],
    "description": "Checks if a provided string is actually a correct IP address. Supports detection of Class A to D of IPv4 addresses.",
    "license": "GPLv3+"
  },
  {
    "name": "RC4",
    "url": "https://github.com/OHermesJunior/nimRC4",
    "method": "git",
    "tags": [
      "RC4",
      "encryption",
      "library",
      "crypto",
      "simple"
    ],
    "description": "RC4 library implementation",
    "license": "MIT",
    "web": "https://github.com/OHermesJunior/nimRC4"
  },
  {
    "name": "contra",
    "url": "https://github.com/juancarlospaco/nim-contra",
    "method": "git",
    "tags": [
      "contract",
      "nimscript",
      "javascript",
      "compiletime"
    ],
    "description": "Lightweight Contract Programming, Design by Contract, on 9 LoC, NimScript, JavaScript, compile-time.",
    "license": "MIT",
    "web": "https://github.com/juancarlospaco/nim-contra"
  },
  {
    "name": "wings",
    "url": "https://github.com/binhonglee/wings",
    "method": "git",
    "tags": [
      "library",
      "binary",
      "codegen",
      "struct",
      "enum"
    ],
    "description": "A simple cross language struct and enum file generator.",
    "license": "MIT",
    "web": "https://github.com/binhonglee/wings"
  },
  {
    "name": "lc",
    "url": "https://github.com/c-blake/lc",
    "method": "git",
    "tags": [
      "terminal",
      "cli",
      "binary",
      "linux",
      "unix",
      "bsd"
    ],
    "description": "A post-modern, \"multi-dimensional\" configurable ls/file lister",
    "license": "MIT",
    "web": "https://github.com/c-blake/lc"
  },
  {
    "name": "nasher",
    "url": "https://github.com/squattingmonk/nasher.nim",
    "method": "git",
    "tags": [
      "nwn",
      "neverwinternights",
      "neverwinter",
      "game",
      "bioware",
      "build"
    ],
    "description": "A build tool for Neverwinter Nights projects",
    "license": "MIT",
    "web": "https://github.com/squattingmonk/nasher.nim"
  },
  {
    "name": "illwill",
    "url": "https://github.com/johnnovak/illwill",
    "method": "git",
    "tags": [
      "terminal",
      "console",
      "curses",
      "ui"
    ],
    "description": "A curses inspired simple cross-platform console library for Nim",
    "license": "WTFPL",
    "web": "https://github.com/johnnovak/illwill"
  },
  {
    "name": "shared",
    "url": "https://github.com/genotrance/shared",
    "method": "git",
    "tags": [
      "shared",
      "seq",
      "string",
      "threads"
    ],
    "description": "Nim library for shared types",
    "license": "MIT",
    "web": "https://github.com/genotrance/shared"
  },
  {
    "name": "nimmm",
    "url": "https://github.com/joachimschmidt557/nimmm",
    "method": "git",
    "tags": [
      "nimmm",
      "terminal",
      "nimbox",
      "tui"
    ],
    "description": "A terminal file manager written in nim",
    "license": "GPL-3.0",
    "web": "https://github.com/joachimschmidt557/nimmm"
  },
  {
    "name": "fastx_reader",
    "url": "https://github.com/ahcm/fastx_reader",
    "method": "git",
    "tags": [
      "bioinformatics,",
      "fasta,",
      "fastq"
    ],
    "description": "FastQ and Fasta readers for NIM",
    "license": "LGPL-3.0",
    "web": "https://github.com/ahcm/fastx_reader"
  },
  {
    "name": "d3",
    "url": "https://github.com/hiteshjasani/nim-d3",
    "method": "git",
    "tags": [
      "d3",
      "javascript",
      "library",
      "wrapper"
    ],
    "description": "A D3.js wrapper for Nim",
    "license": "MIT",
    "web": "https://github.com/hiteshjasani/nim-d3"
  },
  {
    "name": "baker",
    "url": "https://github.com/jasonrbriggs/baker",
    "method": "git",
    "tags": [
      "html",
      "template",
      "static",
      "blog"
    ],
    "description": "Static website generation",
    "license": "Apache-2.0",
    "web": "https://github.com/jasonrbriggs/baker"
  },
  {
    "name": "web3",
    "url": "https://github.com/status-im/nim-web3",
    "method": "git",
    "tags": [
      "web3",
      "ethereum",
      "rpc"
    ],
    "description": "Ethereum Web3 API",
    "license": "Apache License 2.0",
    "web": "https://github.com/status-im/nim-web3"
  },
  {
    "name": "skybook",
    "url": "https://github.com/muxueqz/skybook",
    "method": "git",
    "tags": [
      "bookmark-manager",
      "bookmark"
    ],
    "description": "Light weight bookmark manager(delicious alternative)",
    "license": "GPL-2.0",
    "web": "https://github.com/muxueqz/skybook"
  },
  {
    "name": "rbac",
    "url": "https://github.com/ba0f3/rbac.nim",
    "method": "git",
    "tags": [
      "rbac",
      "acl",
      "role-based-access-control",
      "role-based",
      "access-control"
    ],
    "description": "Simple Role-based Access Control Library",
    "license": "MIT",
    "web": "https://github.com/ba0f3/rbac.nim"
  },
  {
    "name": "simpleot",
    "url": "https://github.com/markspanbroek/simpleot.nim",
    "method": "git",
    "tags": [
      "ot",
      "mpc"
    ],
    "description": "Simple OT wrapper",
    "license": "MIT",
    "web": "https://github.com/markspanbroek/simpleot.nim"
  },
  {
    "name": "blurhash",
    "url": "https://github.com/SolitudeSF/blurhash",
    "method": "git",
    "tags": [
      "image",
      "blur",
      "hash",
      "blurhash"
    ],
    "description": "Encoder/decoder for blurhash algorithm",
    "license": "MIT",
    "web": "https://github.com/SolitudeSF/blurhash"
  },
  {
    "name": "samson",
    "url": "https://github.com/GULPF/samson",
    "method": "git",
    "tags": [
      "json",
      "json5"
    ],
    "description": "Implementation of JSON5.",
    "license": "MIT",
    "web": "https://github.com/GULPF/samson"
  },
  {
    "name": "proton",
    "url": "https://github.com/jasonrbriggs/proton-nim",
    "method": "git",
    "tags": [
      "xml",
      "xhtml",
      "template"
    ],
    "description": "Proton template engine for xml and xhtml files",
    "license": "MIT",
    "web": "https://github.com/jasonrbriggs/proton-nim"
  },
  {
    "name": "lscolors",
    "url": "https://github.com/joachimschmidt557/nim-lscolors",
    "method": "git",
    "tags": [
      "lscolors",
      "posix",
      "unix",
      "linux",
      "ls",
      "terminal"
    ],
    "description": "A library for colorizing paths according to LS_COLORS",
    "license": "MIT",
    "web": "https://github.com/joachimschmidt557/nim-lscolors"
  },
  {
    "name": "shell",
    "url": "https://github.com/Vindaar/shell",
    "method": "git",
    "tags": [
      "library",
      "macro",
      "dsl",
      "shell"
    ],
    "description": "A Nim mini DSL to execute shell commands",
    "license": "MIT",
    "web": "https://github.com/Vindaar/shell"
  },
  {
    "name": "mqtt",
    "url": "https://github.com/barnybug/nim-mqtt",
    "method": "git",
    "tags": [
      "MQTT"
    ],
    "description": "MQTT wrapper for nim",
    "license": "MIT",
    "web": "https://github.com/barnybug/nim-mqtt"
  },
  {
    "name": "cal",
    "url": "https://github.com/xflywind/cal",
    "method": "git",
    "tags": [
      "calculator"
    ],
    "description": "A simple interactive calculator",
    "license": "MIT",
    "web": "https://github.com/xflywind/cal"
  },
  {
    "name": "spurdify",
    "url": "https://github.com/paradox460/spurdify",
    "method": "git",
    "tags": [
      "funny",
      "meme",
      "spurdo",
      "text-manipulation",
      "mangle"
    ],
    "description": "Spurdification library and CLI",
    "license": "MIT",
    "web": "https://github.com/paradox460/spurdify"
  },
  {
    "name": "c4",
    "url": "https://github.com/c0ntribut0r/cat-400",
    "method": "git",
    "tags": [
      "game",
      "framework",
      "2d",
      "3d"
    ],
    "description": "Game framework, modular and extensible",
    "license": "MPL-2.0",
    "web": "https://github.com/c0ntribut0r/cat-400",
    "doc": "https://github.com/c0ntribut0r/cat-400/tree/master/docs/tutorials"
  },
  {
    "name": "numericalnim",
    "url": "https://github.com/HugoGranstrom/numericalnim/",
    "method": "git",
    "tags": [
      "numerical",
      "ode",
      "integration",
      "scientific"
    ],
    "description": "A collection of numerical methods written in Nim",
    "license": "MIT",
    "web": "https://github.com/HugoGranstrom/numericalnim/"
  },
  {
    "name": "murmurhash",
    "url": "https://github.com/cwpearson/nim-murmurhash",
    "method": "git",
    "tags": [
      "murmur",
      "hash",
      "MurmurHash3",
      "MurmurHash2"
    ],
    "description": "Pure nim implementation of MurmurHash",
    "license": "MIT",
    "web": "https://github.com/cwpearson/nim-murmurhash"
  },
  {
    "name": "redneck_translator",
    "url": "https://github.com/juancarlospaco/redneck-translator",
    "method": "git",
    "tags": [
      "redneck",
      "string",
      "slang"
    ],
    "description": "Redneck Translator for Y'all",
    "license": "MIT",
    "web": "https://github.com/juancarlospaco/redneck-translator"
  },
  {
    "name": "sweetanitify",
    "url": "https://github.com/juancarlospaco/sweetanitify",
    "method": "git",
    "tags": [
      "sweet_anita",
      "tourette",
      "string"
    ],
    "description": "Sweet_Anita Translator, help spread awareness about Tourettes",
    "license": "MIT",
    "web": "https://github.com/juancarlospaco/sweetanitify"
  },
  {
    "name": "cmake",
    "url": "https://github.com/genotrance/cmake",
    "method": "git",
    "tags": [
      "cmake",
      "build",
      "tool",
      "wrapper"
    ],
    "description": "CMake for Nimble",
    "license": "MIT",
    "web": "https://github.com/genotrance/cmake"
  },
  {
    "name": "plz",
    "url": "https://github.com/juancarlospaco/nim-pypi",
    "method": "git",
    "tags": [
      "python",
      "pip",
      "nimpy"
    ],
    "description": "PLZ Python PIP alternative",
    "license": "MIT",
    "web": "https://github.com/juancarlospaco/nim-pypi"
  },
  {
    "name": "NiMPC",
    "url": "https://github.com/markspanbroek/nimpc",
    "method": "git",
    "tags": [
      "multiparty",
      "computation",
      "mpc"
    ],
    "description": "Secure multi-party computation",
    "license": "MIT",
    "web": "https://github.com/markspanbroek/nimpc"
  },
  {
    "name": "qrcodegen",
    "url": "https://github.com/bunkford/qrcodegen",
    "method": "git",
    "tags": [
      "qr",
      "barcode"
    ],
    "description": "QR Code Generator",
    "license": "MIT",
    "web": "https://github.com/bunkford/qrcodegen"
  },
  {
    "name": "cirru-parser",
    "url": "https://github.com/Cirru/parser.nim",
    "method": "git",
    "tags": [
      "parser",
      "cirru"
    ],
    "description": "Parser for Cirru syntax",
    "license": "MIT",
    "web": "https://github.com/Cirru/parser.nim"
  },
  {
    "name": "reframe",
    "url": "https://github.com/rosado/reframe.nim",
    "method": "git",
    "tags": [
      "clojurescript",
      "re-frame"
    ],
    "description": "Tools for working with re-frame ClojureScript projects",
    "license": "EPL-2.0",
    "web": "https://github.com/rosado/reframe.nim"
  },
  {
    "name": "edn",
    "url": "https://github.com/rosado/edn.nim",
    "method": "git",
    "tags": [
      "edn",
      "clojure"
    ],
    "description": "EDN and Clojure parser",
    "license": "EPL-2.0",
    "web": "https://github.com/rosado/edn.nim"
  },
  {
    "name": "easings",
    "url": "https://github.com/juancarlospaco/nim-easings",
    "method": "git",
    "tags": [
      "easings",
      "math"
    ],
    "description": "Robert Penner Easing Functions for Nim",
    "license": "MIT",
    "web": "https://github.com/juancarlospaco/nim-easings"
  },
  {
    "name": "euclidean",
    "url": "https://github.com/juancarlospaco/nim-euclidean",
    "method": "git",
    "tags": [
      "euclidean",
      "modulo",
      "division",
      "math"
    ],
    "description": "Euclidean Division & Euclidean Modulo",
    "license": "MIT",
    "web": "https://github.com/juancarlospaco/nim-euclidean"
  },
  {
    "name": "fletcher",
    "url": "https://github.com/Akito13/nim-fletcher",
    "method": "git",
    "tags": [
      "algorithm",
      "checksum",
      "hash",
      "adler",
      "crc",
      "crc32",
      "embedded"
    ],
    "description": "Implementation of the Fletcher checksum algorithm.",
    "license": "GPLv3+",
    "web": "https://github.com/Akito13/nim-fletcher"
  },
  {
    "name": "Xors3D",
    "url": "https://github.com/Guevara-chan/Xors3D-for-Nim",
    "method": "git",
    "tags": [
      "3d",
      "game",
      "engine",
      "dx9",
      "graphics"
    ],
    "description": "Blitz3D-esque DX9 engine for Nim",
    "license": "MIT",
    "web": "https://github.com/Guevara-chan/Xors3D-for-Nim"
  },
  {
    "name": "constants",
    "url": "https://github.com/juancarlospaco/nim-constants",
    "method": "git",
    "tags": [
      "math",
      "physics",
      "chemistry",
      "biology",
      "engineering",
      "science"
    ],
    "description": "Mathematical numerical named static constants useful for different disciplines",
    "license": "MIT",
    "web": "https://github.com/juancarlospaco/nim-constants"
  },
  {
    "name": "pager",
    "url": "https://git.sr.ht/~reesmichael1/nim-pager",
    "method": "git",
    "tags": [
      "pager",
      "paging",
      "less",
      "more"
    ],
    "description": "A simple library for paging, similar to less",
    "license": "GPL-3.0",
    "web": "https://git.sr.ht/~reesmichael1/nim-pager"
  },
  {
    "name": "procs",
    "url": "https://github.com/c-blake/procs",
    "method": "git",
    "tags": [
      "library",
      "terminal",
      "cli",
      "binary",
      "linux",
      "unix",
      "bsd"
    ],
    "description": "Unix process&system query&formatting library&multi-command CLI in Nim",
    "license": "MIT",
    "web": "https://github.com/c-blake/procs"
  },
  {
    "name": "laser",
    "url": "https://github.com/numforge/laser",
    "method": "git",
    "tags": [
      "parallel",
      "simd"
    ],
    "description": "High Performance Computing and Image Toolbox: SIMD, JIT Assembler, OpenMP, runtime CPU feature detection, optimised machine learning primitives",
    "license": "Apache License 2.0",
    "web": "https://github.com/numforge/laser"
  },
  {
    "name": "libssh",
    "url": "https://github.com/dariolah/libssh-nim",
    "method": "git",
    "tags": [
      "ssh",
      "libssh"
    ],
    "description": "libssh FFI bindings",
    "license": "MIT",
    "web": "https://github.com/dariolah/libssh-nim"
  },
  {
    "name": "wZeeGrid",
    "url": "https://github.com/bunkford/wZeeGrid",
    "method": "git",
    "tags": [
      "library",
      "windows",
      "gui",
      "ui",
      "wnim"
    ],
    "description": "Grid plugin for wNim.",
    "license": "MIT",
    "web": "https://github.com/bunkford/wZeeGrid",
    "doc": "https://bunkford.github.io/wZeeGrid/wZeeGrid.html"
  },
  {
    "name": "wChart",
    "url": "https://github.com/bunkford/wChart",
    "method": "git",
    "tags": [
      "library",
      "windows",
      "gui",
      "ui",
      "wnim"
    ],
    "description": "Chart plugin for wNim.",
    "license": "MIT",
    "web": "https://github.com/bunkford/wChart",
    "doc": "https://bunkford.github.io/wChart/wChart.html"
  },
  {
    "name": "stacks",
    "url": "https://github.com/rustomax/nim-stacks",
    "method": "git",
    "tags": [
      "stack",
      "data-structure"
    ],
    "description": "Pure Nim stack implementation based on sequences.",
    "license": "MIT",
    "web": "https://github.com/rustomax/nim-stacks"
  },
  {
    "name": "mustache",
    "url": "https://github.com/soasme/nim-mustache",
    "method": "git",
    "tags": [
      "mustache",
      "template"
    ],
    "description": "Mustache in Nim",
    "license": "MIT",
    "web": "https://github.com/soasme/nim-mustache"
  },
  {
    "name": "sigv4",
    "url": "https://github.com/disruptek/sigv4",
    "method": "git",
    "tags": [
      "1.0.0"
    ],
    "description": "Amazon Web Services Signature Version 4",
    "license": "MIT",
    "web": "https://github.com/disruptek/sigv4"
  },
  {
    "name": "openapi",
    "url": "https://github.com/disruptek/openapi",
    "method": "git",
    "tags": [
      "api",
      "openapi",
      "rest",
      "cloud"
    ],
    "description": "OpenAPI Code Generator",
    "license": "MIT",
    "web": "https://github.com/disruptek/openapi"
  },
  {
    "name": "atoz",
    "url": "https://github.com/disruptek/atoz",
    "method": "git",
    "tags": [
      "aws",
      "api",
      "cloud",
      "amazon"
    ],
    "description": "Amazon Web Services (AWS) APIs",
    "license": "MIT",
    "web": "https://github.com/disruptek/atoz"
  },
  {
    "name": "nimga",
    "url": "https://github.com/toshikiohnogi/nimga",
    "method": "git",
    "tags": [
      "GeneticAlgorithm",
      "nimga"
    ],
    "description": "Genetic Algorithm Library for Nim.",
    "license": "MIT",
    "web": "https://github.com/toshikiohnogi/nimga"
  },
  {
    "name": "foreach",
    "url": "https://github.com/disruptek/foreach",
    "method": "git",
    "tags": [
      "macro",
      "syntax",
      "sugar"
    ],
    "description": "A sugary for loop with syntax for typechecking loop variables",
    "license": "MIT",
    "web": "https://github.com/disruptek/foreach"
  },
  {
    "name": "monit",
    "url": "https://github.com/jiro4989/monit",
    "method": "git",
    "tags": [
      "cli",
      "task-runner",
      "developer-tools",
      "automation"
    ],
    "description": "A simple task runner. Run tasks and watch file changes with custom paths.",
    "license": "MIT",
    "web": "https://github.com/jiro4989/monit"
  },
  {
    "name": "termnovel",
    "url": "https://github.com/jiro4989/termnovel",
    "method": "git",
    "tags": [
      "cli",
      "novel",
      "tui"
    ],
    "description": "A command that to read novel on terminal",
    "license": "MIT",
    "web": "https://github.com/jiro4989/termnovel"
  },
  {
    "name": "htmlview",
    "url": "https://github.com/yuchunzhou/htmlview",
    "method": "git",
    "tags": [
      "html",
      "browser"
    ],
    "description": "View the offline or online html page in browser",
    "license": "MIT",
    "web": "https://github.com/yuchunzhou/htmlview"
  },
  {
    "name": "tcping",
    "url": "https://github.com/pdrb/tcping",
    "method": "git",
    "tags": [
      "ping,",
      "tcp,",
      "tcping"
    ],
    "description": "Ping hosts using tcp packets",
    "license": "MIT",
    "web": "https://github.com/pdrb/tcping"
  },
  {
    "name": "pcgbasic",
    "url": "https://github.com/rockcavera/pcgbasic",
    "method": "git",
    "tags": [
      "pcg",
      "rng",
      "prng",
      "random"
    ],
    "description": "Permuted Congruential Generator (PCG) Random Number Generation (RNG) for Nim.",
    "license": "MIT",
    "web": "https://github.com/rockcavera/pcgbasic"
  },
  {
    "name": "funchook",
    "url": "https://github.com/ba0f3/funchook.nim",
    "method": "git",
    "tags": [
      "hook,",
      "hooking"
    ],
    "description": "funchook wrapper",
    "license": "GPLv2",
    "web": "https://github.com/ba0f3/funchook.nim"
  },
  {
    "name": "sunvox",
    "url": "https://github.com/exelotl/nim-sunvox",
    "method": "git",
    "tags": [
      "music",
      "audio",
      "sound",
      "synthesizer"
    ],
    "description": "Bindings for SunVox modular synthesizer",
    "license": "0BSD",
    "web": "https://github.com/exelotl/nim-sunvox"
  },
  {
    "name": "gcplat",
    "url": "https://github.com/disruptek/gcplat",
    "method": "git",
    "tags": [
      "google",
      "cloud",
      "platform",
      "api",
      "rest",
      "openapi",
      "web"
    ],
    "description": "Google Cloud Platform (GCP) APIs",
    "license": "MIT",
    "web": "https://github.com/disruptek/gcplat"
  },
  {
    "name": "bluu",
    "url": "https://github.com/disruptek/bluu",
    "method": "git",
    "tags": [
      "microsoft",
      "azure",
      "cloud",
      "api",
      "rest",
      "openapi",
      "web"
    ],
    "description": "Microsoft Azure Cloud Computing Platform and Services (MAC) APIs",
    "license": "MIT",
    "web": "https://github.com/disruptek/bluu"
  },
  {
    "name": "the_nim_alliance",
    "url": "https://github.com/tervay/the-nim-alliance",
    "method": "git",
    "tags": [
      "FRC",
      "FIRST",
      "the-blue-alliance",
      "TBA"
    ],
    "description": "A Nim wrapper for TheBlueAlliance",
    "license": "MIT",
    "web": "https://github.com/tervay/the-nim-alliance"
  },
  {
    "name": "passgen",
    "url": "https://github.com/rustomax/nim-passgen",
    "method": "git",
    "tags": [
      "password-generator"
    ],
    "description": "Password generation library in Nim",
    "license": "MIT",
    "web": "https://github.com/rustomax/nim-passgen"
  },
  {
    "name": "PPM",
    "url": "https://github.com/LemonHX/PPM-Nim",
    "method": "git",
    "tags": [
      "graphics",
      "image"
    ],
    "description": "lib for ppm image",
    "license": "LXXSDT-MIT",
    "web": "https://github.com/LemonHX/PPM-Nim"
  },
  {
    "name": "fwrite",
    "url": "https://github.com/pdrb/nim-fwrite",
    "method": "git",
    "tags": [
      "create,",
      "file,",
      "write,",
      "fwrite"
    ],
    "description": "Create files of the desired size",
    "license": "MIT",
    "web": "https://github.com/pdrb/nim-fwrite"
  },
  {
    "name": "simplediff",
    "url": "https://git.sr.ht/~reesmichael1/nim-simplediff",
    "method": "git",
    "tags": [
      "diff",
      "simplediff",
      ""
    ],
    "description": "A library for straightforward diff calculation",
    "license": "GPL-3.0",
    "web": "https://git.sr.ht/~reesmichael1/nim-simplediff"
  },
  {
    "name": "xcm",
    "url": "https://github.com/SolitudeSF/xcm",
    "method": "git",
    "tags": [
      "color",
      "x11"
    ],
    "description": "Color management utility for X",
    "license": "MIT",
    "web": "https://github.com/SolitudeSF/xcm"
  },
  {
    "name": "bearssl",
    "url": "https://github.com/status-im/nim-bearssl",
    "method": "git",
    "tags": [
      "crypto",
      "hashes",
      "ciphers",
      "ssl",
      "tls"
    ],
    "description": "Bindings to BearSSL library",
    "license": "Apache License 2.0",
    "web": "https://github.com/status-im/nim-bearssl"
  },
  {
    "name": "schedules",
    "url": "https://github.com/soasme/nim-schedules",
    "method": "git",
    "tags": [
      "scheduler",
      "schedules",
      "job",
      "task",
      "cron",
      "interval"
    ],
    "description": "A Nim scheduler library that lets you kick off jobs at regular intervals.",
    "license": "MIT",
    "web": "https://github.com/soasme/nim-schedules"
  },
  {
    "name": "nimlevenshtein",
    "url": "https://github.com/oswjk/nimlevenshtein",
    "method": "git",
    "tags": [
      "levenshtein",
      "similarity",
      "string"
    ],
    "description": "The Levenshtein Nim module contains functions for fast computation of Levenshtein distance and string similarity.",
    "license": "GPLv2"
  },
  {
    "name": "randpw",
    "url": "https://github.com/pdrb/nim-randpw",
    "method": "git",
    "tags": [
      "random",
      "password",
      "passphrase",
      "randpw"
    ],
    "description": "Random password and passphrase generator",
    "license": "MIT",
    "web": "https://github.com/pdrb/nim-randpw"
  },
  {
    "name": "timeit",
    "url": "https://github.com/xflywind/timeit",
    "method": "git",
    "tags": [
      "timeit",
      "bench"
    ],
    "description": "measuring execution times written in nim.",
    "license": "MIT",
    "web": "https://github.com/xflywind/timeit"
  },
  {
    "name": "manu",
    "url": "https://github.com/b3liever/manu",
    "method": "git",
    "tags": [
      "matrix",
      "linear-algebra",
      "scientific"
    ],
    "description": "Nim Matrix library",
    "license": "MIT",
    "web": "https://github.com/b3liever/manu"
  },
  {
    "name": "jscanvas",
    "url": "https://github.com/b3liever/jscanvas",
    "method": "git",
    "tags": [
      "html5",
      "canvas",
      "drawing",
      "graphics",
      "rendering",
      "browser",
      "javascript"
    ],
    "description": "A Nim wrapper for the Canvas API",
    "license": "MIT",
    "web": "https://github.com/b3liever/jscanvas"
  },
  {
    "name": "looper",
    "url": "https://github.com/b3liever/looper",
    "method": "git",
    "tags": [
      "loop",
      "iterator",
      "zip",
      "enumerate"
    ],
    "description": "For loop macros for Nim",
    "license": "MIT",
    "web": "https://github.com/b3liever/looper"
  },
  {
    "name": "protocoled",
    "url": "https://github.com/b3liever/protocoled",
    "method": "git",
    "tags": [
      "interface"
    ],
    "description": "An interface macro for Nim",
    "license": "MIT",
    "web": "https://github.com/b3liever/protocoled"
  },
  {
    "name": "eminim",
    "url": "https://github.com/b3liever/eminim",
    "method": "git",
    "tags": [
      "json",
      "marshal",
      "deserialize"
    ],
    "description": "JSON deserialization macro for Nim",
    "license": "MIT",
    "web": "https://github.com/b3liever/eminim"
  },
  {
    "name": "golden",
    "url": "https://github.com/disruptek/golden",
    "method": "git",
    "tags": [
      "benchmark",
      "profile",
      "golden",
      "runtime",
      "run",
      "profiling",
      "bench",
      "speed"
    ],
    "description": "a benchmark tool",
    "license": "MIT",
    "web": "https://github.com/disruptek/golden"
  },
  {
    "name": "nimgit2",
    "url": "https://github.com/genotrance/nimgit2",
    "method": "git",
    "tags": [
      "git",
      "wrapper",
      "libgit2",
      "binding"
    ],
    "description": "libgit2 wrapper for Nim",
    "license": "MIT",
    "web": "https://github.com/genotrance/nimgit2"
  },
  {
    "name": "rainbow",
    "url": "https://github.com/thebigbaron/rainbow",
    "method": "git",
    "tags": [
      "library",
      "256-colors",
      "cli"
    ],
    "description": "256 colors for shell",
    "license": "MIT",
    "web": "https://github.com/thebigbaron/rainbow"
  },
  {
    "name": "rtree",
    "url": "https://github.com/stefansalewski/RTree",
    "method": "git",
    "tags": [
      "library"
    ],
    "description": "R-Tree",
    "license": "MIT",
    "web": "https://github.com/stefansalewski/RTree"
  },
  {
    "name": "winversion",
    "url": "https://github.com/rockcavera/winversion",
    "method": "git",
    "tags": [
      "windows",
      "version"
    ],
    "description": "This package allows you to determine the running version of the Windows operating system.",
    "license": "MIT",
    "web": "https://github.com/rockcavera/winversion"
  },
  {
    "name": "npg",
    "url": "https://github.com/rustomax/npg",
    "method": "git",
    "tags": [
      "password-generator",
      "password",
      "cli"
    ],
    "description": "Password generator in Nim",
    "license": "MIT",
    "web": "https://github.com/rustomax/npg"
  },
  {
    "name": "nimodpi",
    "url": "https://github.com/mikra01/nimodpi",
    "method": "git",
    "tags": [
      "oracle",
      "odpi-c",
      "wrapper"
    ],
    "description": "oracle odpi-c wrapper for Nim",
    "license": "MIT",
    "web": "https://github.com/mikra01/nimodpi"
  },
  {
    "name": "bump",
    "url": "https://github.com/disruptek/bump",
    "method": "git",
    "tags": [
      "nimble",
      "bump",
      "release",
      "tag",
      "package",
      "tool"
    ],
    "description": "a tiny tool to bump nimble versions",
    "license": "MIT",
    "web": "https://github.com/disruptek/bump"
  },
  {
    "name": "swayipc",
    "url": "https://github.com/disruptek/swayipc",
    "method": "git",
    "tags": [
      "wayland",
      "sway",
      "i3",
      "ipc",
      "i3ipc",
      "swaymsg",
      "x11",
      "swaywm"
    ],
    "description": "IPC interface to sway (or i3) compositors",
    "license": "MIT",
    "web": "https://github.com/disruptek/swayipc"
  },
  {
    "name": "nimpmda",
    "url": "https://github.com/jasonk000/nimpmda",
    "method": "git",
    "tags": [
      "pcp",
      "pmda",
      "performance",
      "libpcp",
      "libpmda"
    ],
    "description": "PCP PMDA module bindings",
    "license": "MIT",
    "web": "https://github.com/jasonk000/nimpmda"
  },
  {
    "name": "nimbpf",
    "url": "https://github.com/jasonk000/nimbpf",
    "method": "git",
    "tags": [
      "libbpf",
      "ebpf",
      "bpf"
    ],
    "description": "libbpf for nim",
    "license": "MIT",
    "web": "https://github.com/jasonk000/nimbpf"
  },
  {
    "name": "pine",
    "url": "https://github.com/thebigbaron/pine",
    "method": "git",
    "tags": [
      "static",
      "site",
      "generator"
    ],
    "description": "Nim Static Blog & Site Generator",
    "license": "MIT",
    "web": "https://github.com/thebigbaron/pine"
  },
  {
    "name": "ginger",
    "url": "https://github.com/Vindaar/ginger",
    "method": "git",
    "tags": [
      "library",
      "cairo",
      "graphics",
      "plotting"
    ],
    "description": "A Grid (R) like package in Nim",
    "license": "MIT",
    "web": "https://github.com/Vindaar/ginger"
  },
  {
    "name": "ggplotnim",
    "url": "https://github.com/Vindaar/ggplotnim",
    "method": "git",
    "tags": [
      "library",
      "grammar of graphics",
      "gog",
      "ggplot2",
      "plotting",
      "graphics",
      "dataframe"
    ],
    "description": "A port of ggplot2 for Nim",
    "license": "MIT",
    "web": "https://github.com/Vindaar/ggplotnim"
  },
  {
    "name": "owo",
    "url": "https://github.com/lmariscal/owo",
    "method": "git",
    "tags": [
      "fun",
      "utility"
    ],
    "description": "OwO text convewtew fow Nim",
    "license": "MIT",
    "web": "https://github.com/lmariscal/owo"
  },
  {
    "name": "NimTacToe",
    "url": "https://github.com/JesterOrNot/Nim-Tac-Toe",
    "method": "git",
    "tags": [
      "no"
    ],
    "description": "A new awesome nimble package",
    "license": "MIT",
    "web": "https://github.com/JesterOrNot/Nim-Tac-Toe"
  },
  {
    "name": "nimagehide",
    "url": "https://github.com/MnlPhlp/nimagehide",
    "method": "git",
    "tags": [
      "library",
      "cli",
      "staganography",
      "image",
      "hide",
      "secret"
    ],
    "description": "A library to hide data in images. Usable as library or cli tool.",
    "license": "MIT",
    "web": "https://github.com/MnlPhlp/nimagehide"
  },
  {
    "name": "srv",
    "url": "https://github.com/me7/srv",
    "method": "git",
    "tags": [
      "web-server"
    ],
    "description": "A tiny static file web server.",
    "license": "MIT",
    "web": "https://github.com/me7/srv"
  },
  {
    "name": "autotyper",
    "url": "https://github.com/kijowski/autotyper",
    "method": "git",
    "tags": [
      "terminal",
      "cli",
      "typing-emulator"
    ],
    "description": "Keyboard typing emulator",
    "license": "MIT",
    "web": "https://github.com/kijowski/autotyper"
  },
  {
    "name": "dnsprotec",
    "url": "https://github.com/juancarlospaco/nim-dnsprotec",
    "method": "git",
    "tags": [
      "dns",
      "hosts"
    ],
    "description": "DNS /etc/hosts file manager, Block 1 Million malicious domains with 1 command",
    "license": "MIT",
    "web": "https://github.com/juancarlospaco/nim-dnsprotec"
  },
  {
    "name": "nimgraphql",
    "url": "https://github.com/genotrance/nimgraphql",
    "method": "git",
    "tags": [
      "graphql"
    ],
    "description": "libgraphqlparser wrapper for Nim",
    "license": "MIT",
    "web": "https://github.com/genotrance/nimgraphql"
  },
  {
    "name": "fastcgi",
    "url": "https://github.com/ba0f3/fastcgi.nim",
    "method": "git",
    "tags": [
      "fastcgi",
      "fcgi",
      "cgi"
    ],
    "description": "FastCGI library for Nim",
    "license": "MIT",
    "web": "https://github.com/ba0f3/fastcgi.nim"
  },
  {
    "name": "chonker",
    "url": "https://github.com/juancarlospaco/nim-chonker",
    "method": "git",
    "tags": [
      "arch",
      "linux",
      "pacman"
    ],
    "description": "Arch Linux Pacman Optimizer",
    "license": "MIT",
    "web": "https://github.com/juancarlospaco/nim-chonker"
  },
  {
    "name": "maze",
    "url": "https://github.com/jiro4989/maze",
    "method": "git",
    "tags": [
      "maze",
      "cli",
      "library",
      "algorithm"
    ],
    "description": "A command and library to generate mazes",
    "license": "MIT",
    "web": "https://github.com/jiro4989/maze"
  },
  {
    "name": "monocypher",
    "url": "https://github.com/markspanbroek/monocypher.nim",
    "method": "git",
    "tags": [
      "monocypher",
      "crypto"
    ],
    "description": "Monocypher",
    "license": "MIT",
    "web": "https://github.com/markspanbroek/monocypher.nim"
  },
  {
    "name": "cli_menu",
    "url": "https://github.com/MnlPhlp/cli_menu",
    "method": "git",
    "tags": [
      "menu",
      "library",
      "cli",
      "interactive",
      "userinput"
    ],
    "description": "A library to create interactive commandline menus without writing boilerplate code.",
    "license": "MIT",
    "web": "https://github.com/MnlPhlp/cli_menu"
  },
  {
    "name": "libu2f",
    "url": "https://github.com/FedericoCeratto/nim-libu2f",
    "method": "git",
    "tags": [
      "u2f",
      "library",
      "security",
      "authentication",
      "fido"
    ],
    "description": "A wrapper for libu2f, a library for FIDO/U2F",
    "license": "LGPLv3",
    "web": "https://github.com/FedericoCeratto/nim-libu2f"
  },
  {
    "name": "sim",
    "url": "https://github.com/ba0f3/sim.nim",
    "method": "git",
    "tags": [
      "config",
      "parser",
      "parsing"
    ],
    "description": "Parse config by defining an object",
    "license": "MIT",
    "web": "https://github.com/ba0f3/sim.nim"
  },
  {
    "name": "redpool",
    "url": "https://github.com/zedeus/redpool",
    "method": "git",
    "tags": [
      "redis",
      "pool"
    ],
    "description": "Redis connection pool",
    "license": "MIT",
    "web": "https://github.com/zedeus/redpool"
  },
  {
    "name": "bson",
    "url": "https://github.com/JohnAD/bson",
    "method": "git",
    "tags": [
      "bson",
      "serialize",
      "parser",
      "json"
    ],
    "description": "BSON Binary JSON Serialization",
    "license": "MIT",
    "web": "https://github.com/JohnAD/bson"
  },
  {
    "name": "mongopool",
    "url": "https://github.com/JohnAD/mongopool",
    "method": "git",
    "tags": [
      "mongodb",
      "mongo",
      "database",
      "driver",
      "client",
      "nosql"
    ],
    "description": "MongoDb pooled driver",
    "license": "MIT",
    "web": "https://github.com/JohnAD/mongopool"
  },
  {
    "name": "euwren",
    "url": "https://github.com/liquid600pgm/euwren",
    "method": "git",
    "tags": [
      "wren",
      "embedded",
      "scripting",
      "language",
      "wrapper"
    ],
    "description": "High-level Wren wrapper",
    "license": "MIT",
    "web": "https://github.com/liquid600pgm/euwren"
  },
  {
    "name": "leveldb",
    "url": "https://github.com/zielmicha/leveldb.nim",
    "method": "git",
    "tags": [
      "leveldb",
      "database"
    ],
    "description": "LevelDB bindings",
    "license": "MIT",
    "web": "https://github.com/zielmicha/leveldb.nim"
  },
  {
    "name": "requirementstxt",
    "url": "https://github.com/juancarlospaco/nim-requirementstxt",
    "method": "git",
    "tags": [
      "python",
      "pip",
      "requirements"
    ],
    "description": "Python requirements.txt generic parser for Nim",
    "license": "MIT",
    "web": "https://github.com/juancarlospaco/nim-requirementstxt"
  },
  {
    "name": "edens",
    "url": "https://github.com/jiro4989/edens",
    "method": "git",
    "tags": [
      "cli",
      "command",
      "encode",
      "decode",
      "joke"
    ],
    "description": "A command to encode / decode text with your dictionary",
    "license": "MIT",
    "web": "https://github.com/jiro4989/edens"
  },
  {
    "name": "argon2",
    "url": "https://github.com/Ahrotahn/argon2",
    "method": "git",
    "tags": [
      "argon2",
      "crypto",
      "hash",
      "library",
      "password",
      "wrapper"
    ],
    "description": "A nim wrapper for the Argon2 hashing library",
    "license": "MIT",
    "web": "https://github.com/Ahrotahn/argon2"
  },
  {
    "name": "nap",
    "url": "https://github.com/madprops/nap",
    "method": "git",
    "tags": [
      "arguments",
      "parser",
      "opts",
      "library"
    ],
    "description": "Argument parser",
    "license": "MIT",
    "web": "https://github.com/madprops/nap"
  },
  {
    "name": "illwill_unsafe",
    "url": "https://github.com/matthewjcavalier/illwill_unsafe",
    "method": "git",
    "tags": [
      "illWill_fork",
      "terminal",
      "ncurses"
    ],
    "description": "A fork of John Novak (john@johnnovak.net)'s illwill package that is less safe numbers wise",
    "license": "WTFPL",
    "web": "https://github.com/matthewjcavalier/illwill_unsafe"
  },
  {
    "name": "sparkline",
    "url": "https://github.com/aquilax/sparkline-nim",
    "method": "git",
    "tags": [
      "library",
      "sparkline",
      "console"
    ],
    "description": "Sparkline library",
    "license": "MIT",
    "web": "https://github.com/aquilax/sparkline-nim"
  },
  {
    "name": "readfq",
    "url": "https://github.com/andreas-wilm/nimreadfq",
    "method": "git",
    "tags": [
      "fasta",
      "fastq",
      "parser",
      "kseq",
      "readfq"
    ],
    "description": "Wrapper for Heng Li's kseq",
    "license": "MIT",
    "web": "https://github.com/andreas-wilm/nimreadfq"
  },
  {
    "name": "googlesearch",
    "url": "https://github.com/xyb/googlesearch.nim",
    "method": "git",
    "tags": [
      "google",
      "search"
    ],
    "description": "library for scraping google search results",
    "license": "MIT",
    "web": "https://github.com/xyb/googlesearch.nim"
  },
  {
    "name": "rdgui",
    "url": "https://github.com/liquid600pgm/rdgui",
    "method": "git",
    "tags": [
      "modular",
      "retained",
      "gui",
      "toolkit"
    ],
    "description": "A modular GUI toolkit for rapid",
    "license": "MIT",
    "web": "https://github.com/liquid600pgm/rdgui"
  },
  {
    "name": "asciitype",
    "url": "https://github.com/chocobo333/asciitype",
    "method": "git",
    "tags": [
      "library"
    ],
    "description": "This module performs character tests.",
    "license": "MIT",
    "web": "https://github.com/chocobo333/asciitype"
  },
  {
    "name": "gen",
    "url": "https://github.com/Adeohluwa/gen",
    "method": "git",
    "tags": [
      "library",
      "jester",
      "boilerplate",
      "generator"
    ],
    "description": "Boilerplate generator for Jester web framework",
    "license": "MIT",
    "web": "https://github.com/Adeohluwa/gen"
  },
  {
    "name": "chronopipe",
    "url": "https://github.com/williamd1k0/chrono",
    "method": "git",
    "tags": [
      "cli",
      "timer",
      "pipe"
    ],
    "description": "Show start/end datetime and duration of a command-line process using pipe.",
    "license": "MIT",
    "web": "https://github.com/williamd1k0/chrono"
  },
  {
    "name": "simple_parseopt",
    "url": "https://github.com/onelivesleft/simple_parseopt",
    "method": "git",
    "tags": [
      "parseopt",
      "command",
      "line",
      "simple",
      "option",
      "argument",
      "parameter",
      "options",
      "arguments",
      "parameters",
      "library"
    ],
    "description": "Nim module which provides clean, zero-effort command line parsing.",
    "license": "MIT",
    "web": "https://github.com/onelivesleft/simple_parseopt"
  },
  {
    "name": "github",
    "url": "https://github.com/disruptek/github",
    "method": "git",
    "tags": [
      "github",
      "api",
      "rest",
      "openapi",
      "client",
      "http",
      "library"
    ],
    "description": "github api",
    "license": "MIT",
    "web": "https://github.com/disruptek/github"
  },
  {
    "name": "nimnoise",
    "url": "https://github.com/blakeanedved/nimnoise",
    "method": "git",
    "tags": [
      "nimnoise",
      "noise",
      "coherent",
      "libnoise",
      "library"
    ],
    "description": "A port of libnoise into pure nim, heavily inspired by Libnoise.Unity, but true to the original Libnoise",
    "license": "MIT",
    "web": "https://github.com/blakeanedved/nimnoise",
    "doc": "https://lib-nimnoise.web.app/"
  },
  {
    "name": "mcmurry",
    "url": "https://github.com/chocobo333/mcmurry",
    "method": "git",
    "tags": [
      "parser",
      "parsergenerator",
      "library",
      "lexer"
    ],
    "description": "A module for generating lexer/parser.",
    "license": "MIT",
    "web": "https://github.com/chocobo333/mcmurry"
  },
  {
    "name": "stones",
    "url": "https://github.com/binhonglee/stones",
    "method": "git",
    "tags": [
      "library",
      "tools",
      "string",
      "hashset",
      "table",
      "log"
    ],
    "description": "A library of useful functions and tools for nim.",
    "license": "MIT",
    "web": "https://github.com/binhonglee/stones"
  },
  {
    "name": "kaitai_struct_nim_runtime",
    "url": "https://github.com/kaitai-io/kaitai_struct_nim_runtime",
    "method": "git",
    "tags": [
      "library"
    ],
    "description": "Kaitai Struct runtime library for Nim",
    "license": "MIT",
    "web": "https://github.com/kaitai-io/kaitai_struct_nim_runtime"
  },
  {
    "name": "docx",
    "url": "https://github.com/xflywind/docx",
    "method": "git",
    "tags": [
      "docx",
      "reader"
    ],
    "description": "A simple docx reader.",
    "license": "MIT",
    "web": "https://github.com/xflywind/docx"
  },
  {
    "name": "word2vec",
    "url": "https://github.com/treeform/word2vec",
    "method": "git",
    "tags": [
      "nlp",
      "natural-language-processing"
    ],
    "description": "Word2vec implemented in nim.",
    "license": "MIT",
    "web": "https://github.com/treeform/word2vec"
  },
  {
    "name": "steganography",
    "url": "https://github.com/treeform/steganography",
    "method": "git",
    "tags": [
      "images",
      "cryptography"
    ],
    "description": "Steganography - hide data inside an image.",
    "license": "MIT",
    "web": "https://github.com/treeform/steganography"
  },
  {
    "name": "mpeg",
    "url": "https://github.com/treeform/mpeg",
    "method": "git",
    "tags": [
      "video",
      "formats",
      "file"
    ],
    "description": "Nim wrapper for pl_mpeg single header mpeg library.",
    "license": "MIT",
    "web": "https://github.com/treeform/mpeg"
  },
  {
    "name": "mddoc",
    "url": "https://github.com/treeform/mddoc",
    "method": "git",
    "tags": [
      "documentation",
      "markdown"
    ],
    "description": "Generated Nim's API docs in markdown for github's README.md files. Great for small libraries with simple APIs.",
    "license": "MIT",
    "web": "https://github.com/treeform/mddoc"
  },
  {
    "name": "digitalocean",
    "url": "https://github.com/treeform/digitalocean",
    "method": "git",
    "tags": [
      "digitalocean",
      "servers",
      "api"
    ],
    "description": "Wrapper for DigitalOcean HTTP API.",
    "license": "MIT",
    "web": "https://github.com/treeform/digitalocean"
  },
  {
    "name": "synthesis",
    "url": "https://github.com/mratsim/Synthesis",
    "method": "git",
    "tags": [
      "finite-state-machine",
      "state-machine",
      "fsm",
      "event-driven",
      "reactive-programming",
      "embedded",
      "actor"
    ],
    "description": "A compile-time, compact, fast, without allocation, state-machine generator.",
    "license": "MIT or Apache License 2.0",
    "web": "https://github.com/mratsim/Synthesis"
  },
  {
    "name": "weave",
    "url": "https://github.com/mratsim/weave",
    "method": "git",
    "tags": [
      "multithreading",
      "parallelism",
      "task-scheduler",
      "scheduler",
      "runtime",
      "task-parallelism",
      "data-parallelism",
      "threadpool"
    ],
    "description": "a state-of-the-art ùultithreading runtime",
    "license": "MIT or Apache License 2.0",
    "web": "https://github.com/mratsim/weave"
  },
  {
    "name": "anycase",
    "url": "https://github.com/lamartire/anycase",
    "method": "git",
    "tags": [
      "camelcase",
      "kebabcase",
      "snakecase",
      "case"
    ],
    "description": "Convert strings to any case",
    "license": "MIT",
    "web": "https://github.com/lamartire/anycase"
  },
  {
    "name": "libbacktrace",
    "url": "https://github.com/status-im/nim-libbacktrace",
    "method": "git",
    "tags": [
      "library",
      "wrapper"
    ],
    "description": "Nim wrapper for libbacktrace",
    "license": "Apache License 2.0 or MIT",
    "web": "https://github.com/status-im/nim-libbacktrace"
  },
  {
    "name": "gdbmc",
    "url": "https://github.com/vycb/gdbmc.nim",
    "method": "git",
    "tags": [
      "gdbm",
      "key-value",
      "nosql",
      "library",
      "wrapper"
    ],
    "description": "This library is a wrapper to C GDBM library",
    "license": "MIT",
    "web": "https://github.com/vycb/gdbmc.nim"
  },
  {
    "name": "diff",
    "url": "https://github.com/mark-summerfield/diff",
    "method": "git",
    "tags": [
      "diff",
      "sequencematcher"
    ],
    "description": "Library for finding the differences between two sequences",
    "license": "Apache-2.0",
    "web": "https://github.com/mark-summerfield/diff"
  },
  {
    "name": "diffoutput",
    "url": "https://github.com/JohnAD/diffoutput",
    "method": "git",
    "tags": [
      "diff",
      "stringification",
      "reversal"
    ],
    "description": "Collection of Diff stringifications (and reversals)",
    "license": "MIT",
    "web": "https://github.com/JohnAD/diffoutput"
  },
  {
    "name": "importc_helpers",
    "url": "https://github.com/couven92/nim-importc-helpers.git",
    "method": "git",
    "tags": [
      "import",
      "c",
      "helper"
    ],
    "description": "Helpers for supporting and simplifying import of symbols from C into Nim",
    "license": "MIT",
    "web": "https://github.com/couven92/nim-importc-helpers"
  },
  {
    "name": "taps",
    "url": "https://git.sr.ht/~ehmry/nim_taps",
    "method": "git",
    "tags": [
      "networking",
      "udp",
      "tcp",
      "sctp"
    ],
    "description": "Transport Services Interface",
    "license": "BSD-3-Clause",
    "web": "https://datatracker.ietf.org/wg/taps/about/"
  },
  {
    "name": "validator",
    "url": "https://github.com/Adeohluwa/validator",
    "method": "git",
    "tags": [
      "strings",
      "validation",
      "types"
    ],
    "description": "Functions for string validation",
    "license": "MIT",
    "web": "https://github.com/Adeohluwa/validator"
  },
  {
    "name": "simhash",
    "url": "https://github.com/bung87/simhash-nim",
    "method": "git",
    "tags": [
      "simhash",
      "algoritim"
    ],
    "description": "Nim implementation of simhash algoritim",
    "license": "MIT",
    "web": "https://github.com/bung87/simhash-nim"
  },
  {
    "name": "minhash",
    "url": "https://github.com/bung87/minhash",
    "method": "git",
    "tags": [
      "minhash",
      "algoritim"
    ],
    "description": "Nim implementation of minhash algoritim",
    "license": "MIT",
    "web": "https://github.com/bung87/minhash"
  },
  {
    "name": "fasttext",
    "url": "https://github.com/bung87/fastText",
    "method": "git",
    "tags": [
      "nlp,text",
      "process,text",
      "classification"
    ],
    "description": "fastText porting in Nim",
    "license": "MIT",
    "web": "https://github.com/bung87/fastText"
  },
  {
    "name": "woocommerce-api-nim",
    "url": "https://github.com/mrhdias/woocommerce-api-nim",
    "method": "git",
    "tags": [
      "e-commerce",
      "woocommerce",
      "rest-api",
      "wrapper"
    ],
    "description": "A Nim wrapper for the WooCommerce REST API",
    "license": "MIT",
    "web": "https://github.com/mrhdias/woocommerce-api-nim"
  },
  {
    "name": "lq",
    "url": "https://github.com/madprops/lq",
    "method": "git",
    "tags": [
      "directory",
      "file",
      "listing",
      "ls",
      "tree",
      "stats"
    ],
    "description": "Directory listing tool",
    "license": "GPL-2.0",
    "web": "https://github.com/madprops/lq"
  },
  {
    "name": "xlsx",
    "url": "https://github.com/xflywind/xlsx",
    "method": "git",
    "tags": [
      "xlsx",
      "excel",
      "reader"
    ],
    "description": "Read and parse Excel files",
    "license": "MIT",
    "web": "https://github.com/xflywind/xlsx"
  },
  {
    "name": "faker",
    "url": "https://github.com/jiro4989/faker",
    "method": "git",
    "tags": [
      "faker",
      "library",
      "cli",
      "generator",
      "fakedata"
    ],
    "description": "faker is a Nim package that generates fake data for you.",
    "license": "MIT",
    "web": "https://github.com/jiro4989/faker"
  },
  {
    "name": "gyaric",
    "url": "https://github.com/jiro4989/gyaric",
    "method": "git",
    "tags": [
      "joke",
      "library",
      "cli",
      "gyaru",
      "encoder",
      "text"
    ],
    "description": "gyaric is a module to encode/decode text to unreadable gyaru's text.",
    "license": "MIT",
    "web": "https://github.com/jiro4989/gyaric"
  },
  {
    "name": "patgraph",
    "url": "https://github.com/b3liever/patgraph",
    "method": "git",
    "tags": [
      "datastructures",
      "library"
    ],
    "description": "Graph data structure library",
    "license": "MIT",
    "web": "https://github.com/b3liever/patgraph"
  },
  {
    "name": "skbintext",
    "url": "https://github.com/skrylar/skbintext",
    "method": "git",
    "tags": [
      "hexdigest",
      "hexadecimal",
      "binary"
    ],
    "description": "Binary <-> text conversion.",
    "license": "MPL",
    "web": "https://github.com/Skrylar/skbintext"
  },
  {
    "name": "skyhash",
    "url": "https://github.com/Skrylar/skyhash",
    "method": "git",
    "tags": [
      "blake2b",
      "blake2s",
      "spookyhash"
    ],
    "description": "Collection of hash algorithms ported to Nim",
    "license": "CC0",
    "web": "https://github.com/Skrylar/skyhash"
  },
  {
    "name": "gimei",
    "url": "https://github.com/mkanenobu/nim-gimei",
    "method": "git",
    "tags": [
      "japanese",
      "library",
      "unit-testing"
    ],
    "description": "random Japanese name and address generator",
    "license": "MIT",
    "web": "https://github.com/mkanenobu/nim-gimei"
  },
  {
    "name": "envconfig",
    "url": "https://github.com/jiro4989/envconfig",
    "method": "git",
    "tags": [
      "library",
      "config",
      "environment-variables"
    ],
    "description": "envconfig provides a function to get config objects from environment variables.",
    "license": "MIT",
    "web": "https://github.com/jiro4989/envconfig"
  },
  {
    "name": "cache",
    "url": "https://github.com/planety/cached",
    "method": "git",
    "tags": [
      "cache"
    ],
    "description": "A cache library.",
    "license": "MIT",
    "web": "https://github.com/planety/cached"
  },
  {
    "name": "basedOn",
    "url": "https://github.com/KaceCottam/basedOn",
    "method": "git",
    "tags": [
      "nim",
      "object-oriented",
      "tuple",
      "object",
      "functional",
      "syntax",
      "macro",
      "nimble",
      "package"
    ],
    "description": "A library for cleanly creating an object or tuple based on another object or tuple",
    "license": "MIT",
    "web": "https://github.com/KaceCottam/basedOn"
  },
  {
    "name": "onedrive",
    "url": "https://github.com/ThomasTJdev/nim_onedrive",
    "method": "git",
    "tags": [
      "onedrive",
      "cloud"
    ],
    "description": "Get information on files and folders in OneDrive",
    "license": "MIT",
    "web": "https://github.com/ThomasTJdev/nim_onedrive"
  },
  {
    "name": "webdavclient",
    "url": "https://github.com/beshrkayali/webdavclient",
    "method": "git",
    "tags": [
      "webdav",
      "library",
      "async"
    ],
    "description": "WebDAV Client for Nim",
    "license": "MIT",
    "web": "https://github.com/beshrkayali/webdavclient"
  },
  {
    "name": "bcra",
    "url": "https://github.com/juancarlospaco/nim-bcra",
    "method": "git",
    "tags": [
      "argentina",
      "bank",
      "api"
    ],
    "description": "Central Bank of Argentina Gov API Client with debtor corporations info",
    "license": "MIT",
    "web": "https://github.com/juancarlospaco/nim-bcra"
  },
  {
    "name": "socks",
    "url": "https://github.com/FedericoCeratto/nim-socks5",
    "method": "git",
    "tags": [
      "socks",
      "library",
      "networking",
      "socks5"
    ],
    "description": "Socks5 client and server library",
    "license": "MPLv2",
    "web": "https://github.com/FedericoCeratto/nim-socks5"
  },
  {
    "name": "metar",
    "url": "https://github.com/flenniken/metar",
    "method": "git",
    "tags": [
      "metadata",
      "image",
      "python",
      "cli",
      "terminal",
      "library"
    ],
    "description": "Read metadata from jpeg and tiff images.",
    "license": "MIT",
    "web": "https://github.com/flenniken/metar"
  },
  {
    "name": "smnar",
    "url": "https://github.com/juancarlospaco/nim-smnar",
    "method": "git",
    "tags": [
      "argentina",
      "weather",
      "api"
    ],
    "description": "Servicio Meteorologico Nacional Argentina API Client",
    "license": "MIT",
    "web": "https://github.com/juancarlospaco/nim-smnar"
  },
  {
    "name": "saya",
    "alias": "shizuka",
    "url": "https://github.com/Ethosa/saya_nim",
    "method": "git",
    "tags": [
      "abandoned"
    ],
    "description": "Nim framework for VK",
    "license": "LGPLv3",
    "web": "https://github.com/Ethosa/saya_nim"
  },
  {
    "name": "phoon",
    "url": "https://github.com/ducdetronquito/phoon",
    "method": "git",
    "tags": [
      "web",
      "framework",
      "http"
    ],
    "description": "A web framework inspired by ExpressJS 🐇⚡",
    "license": "Public Domain",
    "web": "https://github.com/ducdetronquito/phoon"
  },
  {
    "name": "choosenim",
    "url": "https://github.com/dom96/choosenim",
    "method": "git",
    "tags": [
      "install",
      "multiple",
      "multiplexer",
      "pyenv",
      "rustup",
      "toolchain"
    ],
    "description": "The Nim toolchain installer.",
    "license": "MIT",
    "web": "https://github.com/dom96/choosenim"
  },
  {
    "name": "nimlist",
    "url": "https://github.com/flenniken/nimlist",
    "method": "git",
    "tags": [
      "cli",
      "terminal",
      "html"
    ],
    "description": "View nim packages in your browser.",
    "license": "MIT",
    "web": "https://github.com/flenniken/nimlist"
  },
  {
    "name": "grim",
    "url": "https://github.com/ebran/grim",
    "method": "git",
    "tags": [
      "graph",
      "data",
      "library"
    ],
    "description": "Graphs in nim!",
    "license": "MIT",
    "web": "https://github.com/ebran/grim"
  },
  {
    "name": "retranslator",
    "url": "https://github.com/linksplatform/RegularExpressions.Transformer",
    "method": "git",
    "tags": [
      "regular",
      "expressions",
      "transformer"
    ],
    "description": "Transformer",
    "license": "LGPLv3",
    "web": "https://github.com/linksplatform/RegularExpressions.Transformer"
  },
  {
    "name": "barcode",
    "url": "https://github.com/bunkford/barcode",
    "method": "git",
    "tags": [
      "barcode"
    ],
    "description": "Nim barcode library",
    "license": "MIT",
    "web": "https://github.com/bunkford/barcode",
    "doc": "https://bunkford.github.io/barcode/barcode.html"
  },
  {
    "name": "quickjwt",
    "url": "https://github.com/treeform/quickjwt",
    "method": "git",
    "tags": [
      "crypto",
      "hash"
    ],
    "description": "JSON Web Tokens for Nim",
    "license": "MIT",
    "web": "https://github.com/treeform/quickjwt"
  },
  {
    "name": "staticglfw",
    "url": "https://github.com/treeform/staticglfw",
    "method": "git",
    "tags": [
      "glfw",
      "opengl",
      "windowing",
      "game"
    ],
    "description": "Static GLFW for nim",
    "license": "MIT",
    "web": "https://github.com/treeform/staticglfw"
  },
  {
    "name": "pg_util",
    "url": "https://github.com/hiteshjasani/nim-pg-util.git",
    "method": "git",
    "tags": [
      "postgresql",
      "postgres",
      "pg"
    ],
    "description": "Postgres utility functions",
    "license": "MIT",
    "web": "https://github.com/hiteshjasani/nim-pg-util"
  },
  {
    "name": "googleapi",
    "url": "https://github.com/treeform/googleapi",
    "method": "git",
    "tags": [
      "jwt",
      "google"
    ],
    "description": "Google API for nim",
    "license": "MIT",
    "web": "https://github.com/treeform/googleapi"
  },
  {
    "name": "fidget",
    "url": "https://github.com/treeform/fidget",
    "method": "git",
    "tags": [
      "ui",
      "glfw",
      "opengl",
      "js",
      "android",
      "ios"
    ],
    "description": "Figma based UI library for nim, with HTML and OpenGL backends.",
    "license": "MIT",
    "web": "https://github.com/treeform/fidget"
  },
  {
    "name": "allographer",
    "url": "https://github.com/itsumura-h/nim-allographer",
    "method": "git",
    "tags": [
      "database",
      "sqlite",
      "mysql",
      "postgres",
      "rdb",
      "query_builder",
      "orm"
    ],
    "description": "A Nim query builder library inspired by Laravel/PHP and Orator/Python",
    "license": "MIT",
    "web": "https://github.com/itsumura-h/nim-allographer"
  },
  {
    "name": "euphony",
    "url": "https://github.com/treeform/euphony",
    "method": "git",
    "tags": [
      "sound",
      "OpenAL"
    ],
    "description": "A 3d sound API for nim.",
    "license": "MIT",
    "web": "https://github.com/treeform/euphony"
  },
  {
    "name": "steamworks",
    "url": "https://github.com/treeform/steamworks",
    "method": "git",
    "tags": [
      "steamworks",
      "game"
    ],
    "description": "Steamworks SDK API for shipping games on Steam.",
    "license": "MIT",
    "web": "https://github.com/treeform/steamworks"
  },
  {
    "name": "sysinfo",
    "url": "https://github.com/treeform/sysinfo",
    "method": "git",
    "tags": [
      "system",
      "cpu",
      "gpu",
      "net"
    ],
    "description": "Cross platform system information.",
    "license": "MIT",
    "web": "https://github.com/treeform/sysinfo"
  },
  {
    "name": "ptest",
    "url": "https://github.com/treeform/ptest",
    "method": "git",
    "tags": [
      "tests",
      "unit-testing",
      "integration-testing"
    ],
    "description": "Print-testing for nim.",
    "license": "MIT",
    "web": "https://github.com/treeform/ptest"
  },
  {
    "name": "oaitools",
    "url": "https://github.com/markpbaggett/oaitools.nim",
    "method": "git",
    "tags": [
      "metadata",
      "harvester",
      "oai-pmh"
    ],
    "description": "A high-level OAI-PMH library.",
    "license": "GPL-3.0",
    "doc": "https://markpbaggett.github.io/oaitools.nim/",
    "web": "https://github.com/markpbaggett/oaitools.nim"
  },
  {
    "name": "pych",
    "url": "https://github.com/rburmorrison/pych",
    "method": "git",
    "tags": [
      "python",
      "monitor"
    ],
    "description": "A tool that watches Python files and re-runs them on change.",
    "license": "MIT",
    "web": "https://github.com/rburmorrison/pych"
  },
  {
    "name": "adb",
    "url": "https://github.com/Yardanico/nim-adb",
    "method": "git",
    "tags": [
      "adb",
      "protocol",
      "android"
    ],
    "description": "ADB protocol implementation in Nim",
    "license": "MIT",
    "web": "https://github.com/Yardanico/nim-adb"
  },
  {
    "name": "z3nim",
    "url": "https://github.com/Double-oxygeN/z3nim",
    "method": "git",
    "tags": [
      "z3",
      "smt",
      "wrapper",
      "library"
    ],
    "description": "Z3 binding for Nim",
    "license": "MIT",
    "web": "https://github.com/Double-oxygeN/z3nim"
  },
  {
    "name": "wave",
    "url": "https://github.com/jiro4989/wave",
    "method": "git",
    "tags": [
      "library",
      "sound",
      "media",
      "parser",
      "wave"
    ],
    "description": "wave is a tiny WAV sound module",
    "license": "MIT",
    "web": "https://github.com/jiro4989/wave"
  },
  {
    "name": "kslog",
    "url": "https://github.com/c-blake/kslog.git",
    "method": "git",
    "tags": [
      "command-line",
      "logging",
      "syslog",
      "syslogd",
      "klogd"
    ],
    "description": "Minimalistic Kernel-Syslogd For Linux in Nim",
    "license": "MIT",
    "web": "https://github.com/c-blake/kslog"
  },
  {
    "name": "nregex",
    "url": "https://github.com/nitely/nregex",
    "method": "git",
    "tags": [
      "regex"
    ],
    "description": "A DFA based regex engine",
    "license": "MIT",
    "web": "https://github.com/nitely/nregex"
  },
  {
    "name": "delight",
    "url": "https://github.com/liquid600pgm/delight",
    "method": "git",
    "tags": [
      "raycasting",
      "math",
      "light",
      "library"
    ],
    "description": "Engine-agnostic library for computing 2D raycasted lights",
    "license": "MIT",
    "web": "https://github.com/liquid600pgm/delight"
  },
  {
    "name": "nimsuite",
    "url": "https://github.com/c6h4clch3/NimSuite",
    "method": "git",
    "tags": [
      "unittest"
    ],
    "description": "a simple test framework for nim.",
    "license": "MIT",
    "web": "https://github.com/c6h4clch3/NimSuite"
  },
  {
    "name": "prologue",
    "url": "https://github.com/planety/Prologue",
    "method": "git",
    "tags": [
      "web",
      "prologue",
      "starlight",
      "jester"
    ],
    "description": "Another micro web framework.",
    "license": "MIT",
    "web": "https://github.com/planety/Prologue"
  },
  {
    "name": "mort",
    "url": "https://github.com/jyapayne/mort",
    "method": "git",
    "tags": [
      "macro",
      "library",
      "deadcode",
      "dead",
      "code"
    ],
    "description": "A dead code locator for Nim",
    "license": "MIT",
    "web": "https://github.com/jyapayne/mort"
  },
  {
    "name": "gungnir",
    "url": "https://github.com/planety/gungnir",
    "method": "git",
    "tags": [
      "web",
      "starlight",
      "prologue",
      "signing",
      "Cryptographic"
    ],
    "description": "Cryptographic signing for Nim.",
    "license": "BSD-3-Clause",
    "web": "https://github.com/planety/gungnir"
  },
  {
    "name": "segmentation",
    "url": "https://github.com/nitely/nim-segmentation",
    "method": "git",
    "tags": [
      "unicode",
      "text-segmentation"
    ],
    "description": "Unicode text segmentation tr29",
    "license": "MIT",
    "web": "https://github.com/nitely/nim-segmentation"
  },
  {
    "name": "anonimongo",
    "url": "https://github.com/mashingan/anonimongo",
    "method": "git",
    "tags": [
      "mongo",
      "mongodb",
      "driver",
      "pure",
      "library",
      "bson"
    ],
    "description": "ANOther pure NIm MONGO driver.",
    "license": "MIT",
    "web": "https://mashingan.github.io/anonimongo/src/htmldocs/anonimongo.html"
  },
  {
    "name": "paranim",
    "url": "https://github.com/paranim/paranim",
    "method": "git",
    "tags": [
      "games",
      "opengl"
    ],
    "description": "A game library",
    "license": "Public Domain"
  },
  {
    "name": "pararules",
    "url": "https://github.com/paranim/pararules",
    "method": "git",
    "tags": [
      "rules",
      "rete"
    ],
    "description": "A rules engine",
    "license": "Public Domain"
  },
  {
    "name": "paratext",
    "url": "https://github.com/paranim/paratext",
    "method": "git",
    "tags": [
      "text",
      "opengl"
    ],
    "description": "A library for rendering text with paranim",
    "license": "Public Domain"
  },
  {
    "name": "pvim",
    "url": "https://github.com/paranim/pvim",
    "method": "git",
    "tags": [
      "editor",
      "vim"
    ],
    "description": "A vim-based editor",
    "license": "Public Domain"
  },
  {
    "name": "sqlite3_abi",
    "url": "https://github.com/arnetheduck/nim-sqlite3-abi",
    "method": "git",
    "tags": [
      "sqlite",
      "sqlite3",
      "database"
    ],
    "description": "A wrapper for SQLite",
    "license": "Apache License 2.0 or MIT",
    "web": "https://github.com/arnetheduck/nim-sqlite3-abi"
  },
  {
    "name": "anime",
    "url": "https://github.com/ethosa/anime",
    "method": "git",
    "tags": [
      "tracemoe",
      "framework"
    ],
    "description": "The Nim wrapper for tracemoe.",
    "license": "AGPLv3",
    "web": "https://github.com/ethosa/anime"
  },
  {
    "name": "shizuka",
    "url": "https://github.com/ethosa/shizuka",
    "method": "git",
    "tags": [
      "vk",
      "api",
      "framework"
    ],
    "description": "The Nim framework for VK API.",
    "license": "AGPLv3",
    "web": "https://github.com/ethosa/shizuka"
  },
  {
    "name": "qr",
    "url": "https://github.com/ThomasTJdev/nim_qr",
    "method": "git",
    "tags": [
      "qr",
      "qrcode",
      "svg"
    ],
    "description": "Create SVG-files with QR-codes from strings.",
    "license": "MIT",
    "web": "https://github.com/ThomasTJdev/nim_qr"
  },
  {
    "name": "uri3",
    "url": "https://github.com/zendbit/nim.uri3",
    "method": "git",
    "tags": [
      "uri",
      "url",
      "library"
    ],
    "description": "nim.uri3 is a Nim module that provides improved way for working with URIs. It is based on the uri module in the Nim standard library and fork from nim-uri2",
    "license": "MIT",
    "web": "https://github.com/zendbit/nim.uri3"
  },
  {
    "name": "triplets",
    "url": "https://github.com/linksplatform/Data.Triplets",
    "method": "git",
    "tags": [
      "triplets",
      "database",
      "C",
      "bindings"
    ],
    "description": "The Nim bindings for linksplatform/Data.Triplets.Kernel.",
    "license": "AGPLv3",
    "web": "https://github.com/linksplatform/Data.Triplets"
  },
  {
    "name": "badgemaker",
    "url": "https://github.com/ethosa/badgemaker",
    "method": "git",
    "tags": [
      "badge",
      "badge-generator",
      "tool"
    ],
    "description": "The Nim badgemaker tool.",
    "license": "AGPLv3",
    "web": "https://github.com/ethosa/badgemaker"
  },
  {
    "name": "osdialog",
    "url": "https://github.com/johnnovak/nim-osdialog",
    "method": "git",
    "tags": [
      "ui,",
      "gui,",
      "dialog,",
      "wrapper,",
      "cross-platform,",
      "windows,",
      "mac,",
      "osx,",
      "linux,",
      "gtk,",
      "gtk2,",
      "gtk3,",
      "zenity,",
      "file"
    ],
    "description": "Nim wrapper for the osdialog library",
    "license": "WTFPL",
    "web": "https://github.com/johnnovak/nim-osdialog"
  },
  {
    "name": "kview",
    "url": "https://github.com/planety/kview",
    "method": "git",
    "tags": [
      "prologue",
      "starlight",
      "karax",
      "web"
    ],
    "description": "For karax html preview.",
    "license": "BSD-3-Clause",
    "web": "https://github.com/planety/kview"
  },
  {
    "name": "loki",
    "url": "https://github.com/beshrkayali/loki",
    "method": "git",
    "tags": [
      "cmd",
      "shell",
      "cli",
      "interpreter"
    ],
    "description": "A small library for writing cli programs in Nim.",
    "license": "Zlib",
    "web": "https://github.com/beshrkayali/loki"
  },
  {
    "name": "yukiko",
    "url": "https://github.com/ethosa/yukiko",
    "method": "git",
    "tags": [
      "gui",
      "async",
      "framework",
      "sdl2"
    ],
    "description": "The Nim GUI asynchronous framework based on SDL2.",
    "license": "AGPLv3",
    "web": "https://github.com/ethosa/yukiko"
  },
  {
    "name": "luhny",
    "url": "https://github.com/sigmapie8/luhny",
    "method": "git",
    "tags": [
      "library",
      "algorithm"
    ],
    "description": "Luhn's Algorithm implementation in Nim",
    "license": "MIT",
    "web": "https://github.com/sigmapie8/luhny"
  },
  {
    "name": "nimwebp",
    "url": "https://github.com/tormund/nimwebp",
    "method": "git",
    "tags": [
      "webp",
      "encoder",
      "decoder"
    ],
    "description": "Webp encoder and decoder bindings for Nim",
    "license": "MIT",
    "web": "https://github.com/tormund/nimwebp"
  },
  {
    "name": "svgo",
    "url": "https://github.com/jiro4989/svgo",
    "method": "git",
    "tags": [
      "svg",
      "cli",
      "awk",
      "jo",
      "shell"
    ],
    "description": "SVG output from a shell.",
    "license": "MIT",
    "web": "https://github.com/jiro4989/svgo"
  },
  {
    "name": "winserial",
    "url": "https://github.com/bunkford/winserial",
    "method": "git",
    "tags": [
      "windows",
      "serial"
    ],
    "description": "Serial library for Windows.",
    "license": "MIT",
    "web": "https://github.com/bunkford/winserial",
    "doc": "https://bunkford.github.io/winserial/winserial.html"
  },
  {
    "name": "nimbler",
    "url": "https://github.com/paul-nameless/nimbler",
    "method": "git",
    "tags": [
      "web",
      "http",
      "rest",
      "api",
      "library"
    ],
    "description": "A library to help you write rest APIs",
    "license": "MIT",
    "web": "https://github.com/paul-nameless/nimbler"
  },
  {
    "name": "plugins",
    "url": "https://github.com/genotrance/plugins",
    "method": "git",
    "tags": [
      "plugin",
      "shared"
    ],
    "description": "Plugin system for Nim",
    "license": "MIT",
    "web": "https://github.com/genotrance/plugins"
  },
  {
    "name": "libfswatch",
    "url": "https://github.com/paul-nameless/nim-fswatch",
    "method": "git",
    "tags": [
      "fswatch",
      "libfswatch",
      "inotify",
      "fs"
    ],
    "description": "Nim binding to libfswatch",
    "license": "MIT",
    "web": "https://github.com/paul-nameless/nim-fswatch"
  },
  {
    "name": "zfcore",
    "url": "https://github.com/zendbit/nim.zfcore",
    "method": "git",
    "tags": [
      "web",
      "http",
      "framework",
      "api",
      "asynchttpserver"
    ],
    "description": "zfcore is high performance asynchttpserver and web framework for nim lang",
    "license": "BSD",
    "web": "https://github.com/zendbit/nim.zfcore"
  },
  {
    "name": "nimpress",
    "url": "https://github.com/mpinese/nimpress",
    "method": "git",
    "tags": [
      "dna",
      "genetics",
      "genomics",
      "gwas",
      "polygenic",
      "risk",
      "vcf"
    ],
    "description": "Fast and simple calculation of polygenic scores",
    "license": "MIT",
    "web": "https://github.com/mpinese/nimpress/"
  },
  {
    "name": "weightedgraph",
    "url": "https://github.com/AzamShafiul/weighted_graph",
    "method": "git",
    "tags": [
      "graph",
      "weighted",
      "weighted_graph",
      "adjacency list"
    ],
    "description": "Graph With Weight Libary",
    "license": "MIT",
    "web": "https://github.com/AzamShafiul/weighted_graph"
  },
  {
    "name": "norman",
    "url": "https://github.com/moigagoo/norman",
    "method": "git",
    "tags": [
      "orm",
      "migration",
      "norm",
      "sqlite",
      "postgres"
    ],
    "description": "Migration manager for Norm.",
    "license": "MIT",
    "web": "https://github.com/moigagoo/norman"
  },
  {
    "name": "nimfm",
    "url": "https://github.com/neonnnnn/nimfm",
    "method": "git",
    "tags": [
      "machine-learning",
      "factorization-machine"
    ],
    "description": "A library for factorization machines in Nim.",
    "license": "MIT",
    "web": "https://github.com/neonnnnn/nimfm"
  },
  {
    "name": "zfblast",
    "url": "https://github.com/zendbit/nim.zfblast",
    "method": "git",
    "tags": [
      "web",
      "http",
      "server",
      "asynchttpserver"
    ],
    "description": "High performance http server (https://tools.ietf.org/html/rfc2616) with persistent connection for nim language.",
    "license": "BSD",
    "web": "https://github.com/zendbit/nim.zfblast"
  },
  {
    "name": "paravim",
    "url": "https://github.com/paranim/paravim",
    "method": "git",
    "tags": [
      "editor",
      "games"
    ],
    "description": "An embedded text editor for paranim games",
    "license": "Public Domain"
  },
  {
    "name": "akane",
    "url": "https://github.com/ethosa/akane",
    "method": "git",
    "tags": [
      "async",
      "web",
      "framework"
    ],
    "description": "The Nim asynchronous web framework.",
    "license": "MIT",
    "web": "https://github.com/ethosa/akane"
  },
  {
    "name": "roots",
    "url": "https://github.com/BarrOff/roots",
    "method": "git",
    "tags": [
      "math",
      "numerical",
      "scientific",
      "root"
    ],
    "description": "Root finding functions for Nim",
    "license": "MIT",
    "web": "https://github.com/BarrOff/roots"
  },
  {
    "name": "nmqtt",
    "url": "https://github.com/zevv/nmqtt",
    "method": "git",
    "tags": [
      "MQTT",
      "IoT",
      "MQTT3"
    ],
    "description": "Native MQTT client library",
    "license": "MIT",
    "web": "https://github.com/zevv/nmqtt"
  },
  {
    "name": "sss",
    "url": "https://github.com/markspanbroek/sss.nim",
    "method": "git",
    "tags": [
      "shamir",
      "secret",
      "sharing"
    ],
    "description": "Shamir secret sharing",
    "license": "MIT",
    "web": "https://github.com/markspanbroek/sss.nim"
  },
  {
    "name": "testify",
    "url": "https://github.com/sealmove/testify",
    "method": "git",
    "tags": [
      "testing"
    ],
    "description": "File-based unit testing system",
    "license": "MIT",
    "web": "https://github.com/sealmove/testify"
  },
  {
    "name": "libarchibi",
    "url": "https://github.com/juancarlospaco/libarchibi",
    "method": "git",
    "tags": [
      "zip",
      "libarchive"
    ],
    "description": "Libarchive at compile-time, Libarchive Chibi Edition",
    "license": "MIT",
    "web": "https://github.com/juancarlospaco/libarchibi"
  },
  {
    "name": "mnemonic",
    "url": "https://github.com/markspanbroek/mnemonic",
    "method": "git",
    "tags": [
      "mnemonic",
      "bip-39"
    ],
    "description": "Create memorable sentences from byte sequences.",
    "license": "MIT",
    "web": "https://github.com/markspanbroek/mnemonic"
  },
  {
    "name": "eloverblik",
    "url": "https://github.com/ThomasTJdev/nim_eloverblik_api",
    "method": "git",
    "tags": [
      "api",
      "elforbrug",
      "eloverblik"
    ],
    "description": "API for www.eloverblik.dk",
    "license": "MIT",
    "web": "https://github.com/ThomasTJdev/nim_eloverblik_api"
  },
  {
    "name": "nimbug",
    "url": "https://github.com/juancarlospaco/nimbug",
    "method": "git",
    "tags": [
      "bug"
    ],
    "description": "Nim Semi-Auto Bug Report Tool",
    "license": "MIT",
    "web": "https://github.com/juancarlospaco/nimbug"
  },
  {
    "name": "nordnet",
    "url": "https://github.com/ThomasTJdev/nim_nordnet_api",
    "method": "git",
    "tags": [
      "nordnet",
      "stocks",
      "scrape"
    ],
    "description": "Scraping API for www.nordnet.dk ready to integrate with Home Assistant (Hassio)",
    "license": "MIT",
    "web": "https://github.com/ThomasTJdev/nim_nordnet_api"
  },
  {
    "name": "pomTimer",
    "url": "https://github.com/MnlPhlp/pomTimer",
    "method": "git",
    "tags": [
      "timer",
      "pomodoro",
      "pomodoro-technique",
      "pomodoro-timer",
      "cli",
      "pomodoro-cli"
    ],
    "description": "A simple pomodoro timer for the comandline with cli-output and notifications.",
    "license": "MIT",
    "web": "https://github.com/MnlPhlp/pomTimer"
  },
  {
    "name": "alut",
    "url": "https://github.com/rmt/alut",
    "method": "git",
    "tags": [
      "alut",
      "openal",
      "audio",
      "sound"
    ],
    "description": "OpenAL Utility Toolkit (ALUT)",
    "license": "LGPL-2.1",
    "web": "https://github.com/rmt/alut"
  },
  {
    "name": "rena",
    "url": "https://github.com/jiro4989/rena",
    "method": "git",
    "tags": [
      "cli",
      "command",
      "rename"
    ],
    "description": "rena is a tiny fire/directory renaming command.",
    "license": "MIT",
    "web": "https://github.com/jiro4989/rena"
  },
  {
    "name": "libvlc",
    "url": "https://github.com/Yardanico/nim-libvlc",
    "method": "git",
    "tags": [
      "vlc",
      "libvlc",
      "music",
      "video",
      "audio",
      "media",
      "wrapper"
    ],
    "description": "libvlc bindings for Nim",
    "license": "MIT",
    "web": "https://github.com/Yardanico/nim-libvlc"
  },
  {
    "name": "nimcoon",
    "url": "https://njoseph.me/gitweb/nimcoon.git",
    "method": "git",
    "tags": [
      "cli",
      "youtube",
      "streaming",
      "downloader",
      "magnet"
    ],
    "description": "A command-line YouTube player and more",
    "license": "GPL-3.0",
    "web": "https://gitlab.com/njoseph/nimcoon"
  },
  {
    "name": "nimage",
    "url": "https://github.com/ethosa/nimage",
    "method": "git",
    "tags": [
      "image"
    ],
    "description": "The image management library written in Nim.",
    "license": "MIT",
    "web": "https://github.com/ethosa/nimage"
  },
  {
    "name": "adix",
    "url": "https://github.com/c-blake/adix",
    "method": "git",
    "tags": [
      "library",
      "dictionary",
      "hash tables",
      "data structures",
      "hash",
      "compact",
      "Fenwick tree",
      "BIST",
      "binary trees",
      "B-Tree"
    ],
    "description": "An Adaptive Index Library For Nim",
    "license": "MIT",
    "web": "https://github.com/c-blake/adix"
  },
  {
    "name": "nimoji",
    "url": "https://github.com/pietroppeter/nimoji",
    "method": "git",
    "tags": [
      "emoji",
      "library",
      "binary"
    ],
    "description": "🍕🍺 emoji support for Nim 👑 and the world 🌍",
    "license": "MIT",
    "web": "https://github.com/pietroppeter/nimoji"
  },
  {
    "name": "origin",
    "url": "https://github.com/mfiano/origin.nim",
    "method": "git",
    "tags": [
      "gamedev",
      "library",
      "math",
      "matrix",
      "vector"
    ],
    "description": "A graphics math library",
    "license": "MIT",
    "web": "https://github.com/mfiano/origin.nim"
  },
  {
    "name": "webgui",
    "url": "https://github.com/juancarlospaco/webgui",
    "method": "git",
    "tags": [
      "web",
      "webview",
      "css",
      "js",
      "gui"
    ],
    "description": "Web Technologies based Crossplatform GUI, modified wrapper for modified webview.h",
    "license": "MIT",
    "web": "https://github.com/juancarlospaco/webgui"
  },
  {
    "name": "xpm",
    "url": "https://github.com/juancarlospaco/xpm",
    "method": "git",
    "tags": [
      "netpbm",
      "xpm"
    ],
    "description": "X-Pixmap & NetPBM",
    "license": "MIT",
    "web": "https://github.com/juancarlospaco/xpm"
  },
  {
    "name": "omnimax",
    "url": "https://github.com/vitreo12/omnimax",
    "method": "git",
    "tags": [
      "dsl",
      "dsp",
      "audio",
      "sound",
      "maxmsp"
    ],
    "description": "Max wrapper for omni.",
    "license": "MIT",
    "web": "https://github.com/vitreo12/omnimax"
  },
  {
    "name": "omnicollider",
    "url": "https://github.com/vitreo12/omnicollider",
    "method": "git",
    "tags": [
      "dsl",
      "dsp",
      "audio",
      "sound",
      "supercollider"
    ],
    "description": "SuperCollider wrapper for omni.",
    "license": "MIT",
    "web": "https://github.com/vitreo12/omnicollider"
  },
  {
    "name": "omni",
    "url": "https://github.com/vitreo12/omni",
    "method": "git",
    "tags": [
      "dsl",
      "dsp",
      "audio",
      "sound"
    ],
    "description": "omni is a DSL for low-level audio programming.",
    "license": "MIT",
    "web": "https://github.com/vitreo12/omni"
  },
  {
    "name": "mui",
    "url": "https://github.com/angluca/mui",
    "method": "git",
    "tags": [
      "ui",
      "microui"
    ],
    "description": "A tiny immediate-mode UI library",
    "license": "MIT",
    "web": "https://github.com/angluca/mui"
  },
  {
    "name": "nimatic",
    "url": "https://github.com/DangerOnTheRanger/nimatic",
    "method": "git",
    "tags": [
      "static",
      "generator",
      "web",
      "markdown"
    ],
    "description": "A static site generator written in Nim",
    "license": "2-clause BSD",
    "web": "https://github.com/DangerOnTheRanger/nimatic"
  },
  {
    "name": "ballena_itcher",
    "url": "https://github.com/juancarlospaco/ballena-itcher",
    "method": "git",
    "tags": [
      "iso"
    ],
    "description": "Flash ISO images to SD cards & USB drives, safely and easily.",
    "license": "MIT",
    "web": "https://github.com/juancarlospaco/ballena-itcher"
  },
  {
    "name": "parselicense",
    "url": "https://github.com/juancarlospaco/parselicense",
    "method": "git",
    "tags": [
      "spdx",
      "license",
      "parser"
    ],
    "description": "Parse Standard SPDX Licenses from string to Enum",
    "license": "MIT",
    "web": "https://github.com/juancarlospaco/parselicense"
  },
  {
    "name": "darwin",
    "url": "https://github.com/yglukhov/darwin",
    "method": "git",
    "tags": [
      "macos",
      "ios",
      "binding"
    ],
    "description": "Bindings to MacOS and iOS frameworks",
    "license": "MIT",
    "web": "https://github.com/yglukhov/darwin"
  },
  {
    "name": "choosenimgui",
    "url": "https://github.com/ThomasTJdev/choosenim_gui",
    "method": "git",
    "tags": [
      "choosenim",
      "toolchain"
    ],
    "description": "A simple GUI for choosenim.",
    "license": "MIT",
    "web": "https://github.com/ThomasTJdev/choosenim_gui"
  },
  {
    "name": "hsluv",
    "url": "https://github.com/isthisnagee/hsluv-nim",
    "method": "git",
    "tags": [
      "color",
      "hsl",
      "hsluv",
      "hpluv"
    ],
    "description": "A port of HSLuv, a human friendly alternative to HSL.",
    "license": "MIT",
    "web": "https://github.com/isthisnagee/hsluv-nim"
  },
  {
    "name": "lrucache",
    "url": "https://github.com/jackhftang/lrucache",
    "method": "git",
    "tags": [
      "cache",
      "lru",
      "data structure"
    ],
    "description": "Least recently used (LRU) cache",
    "license": "MIT",
    "web": "https://github.com/jackhftang/lrucache"
  },
  {
    "name": "iputils",
    "url": "https://github.com/rockcavera/nim-iputils",
    "method": "git",
    "tags": [
      "ip",
      "ipv4",
      "ipv6",
      "cidr"
    ],
    "description": "Utilities for use with IP. It has functions for IPv4, IPv6 and CIDR.",
    "license": "MIT",
    "web": "https://github.com/rockcavera/nim-iputils"
  },
  {
    "name": "strenc",
    "url": "https://github.com/Yardanico/nim-strenc",
    "method": "git",
    "tags": [
      "encryption",
      "obfuscation"
    ],
    "description": "A library to automatically encrypt all string constants in your programs",
    "license": "MIT",
    "web": "https://github.com/Yardanico/nim-strenc"
  },
  {
    "name": "trick",
    "url": "https://github.com/exelotl/trick",
    "method": "git",
    "tags": [
      "gba",
      "nds",
      "nintendo",
      "image",
      "conversion"
    ],
    "description": "Game Boy Advance image conversion library and more",
    "license": "zlib",
    "web": "https://github.com/exelotl/trick",
    "doc": "https://exelotl.github.io/trick/trick.html"
  },
  {
<<<<<<< HEAD
    "name": "nimQBittorrent",
    "url": "https://github.com/faulander/nimQBittorrent",
    "method": "git",
    "tags": [
      "torrent",
      "qbittorrent",
      "api",
      "wrapper"
    ],
    "description": "a wrapper for the QBittorrent WebAPI for NIM.",
    "license": "MIT",
    "web": "https://github.com/faulander/nimQBittorrent"
=======
    "name": "pdba",
    "url": "https://github.com/misebox/pdba",
    "method": "git",
    "tags": [
      "db",
      "library",
      "wrapper"
    ],
    "description": "A postgres DB adapter for nim.",
    "license": "MIT",
    "web": "https://github.com/misebox/pdba"
  },
  {
    "name": "wAuto",
    "url": "https://github.com/khchen/wAuto",
    "method": "git",
    "tags": [
      "automation",
      "windows",
      "keyboard",
      "mouse",
      "registry",
      "process"
    ],
    "description": "Windows automation module",
    "license": "MIT",
    "web": "https://github.com/khchen/wAuto",
    "doc": "https://khchen.github.io/wAuto"
>>>>>>> 7c3e2f46
  }
]<|MERGE_RESOLUTION|>--- conflicted
+++ resolved
@@ -17465,7 +17465,6 @@
     "doc": "https://exelotl.github.io/trick/trick.html"
   },
   {
-<<<<<<< HEAD
     "name": "nimQBittorrent",
     "url": "https://github.com/faulander/nimQBittorrent",
     "method": "git",
@@ -17478,7 +17477,8 @@
     "description": "a wrapper for the QBittorrent WebAPI for NIM.",
     "license": "MIT",
     "web": "https://github.com/faulander/nimQBittorrent"
-=======
+  },
+  {
     "name": "pdba",
     "url": "https://github.com/misebox/pdba",
     "method": "git",
@@ -17507,6 +17507,5 @@
     "license": "MIT",
     "web": "https://github.com/khchen/wAuto",
     "doc": "https://khchen.github.io/wAuto"
->>>>>>> 7c3e2f46
   }
 ]