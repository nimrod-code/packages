[
  {
    "name": "github_api",
    "url": "https://github.com/watzon/github-api-nim",
    "method": "git",
    "tags": [
      "library",
      "api",
      "github",
      "client"
    ],
    "description": "Nim wrapper for the GitHub API",
    "license": "WTFPL",
    "web": "https://github.com/watzon/github-api-nim"
  },
  {
    "name": "nimates",
    "url": "https://github.com/jamesalbert/nimates",
    "method": "git",
    "tags": [
      "library",
      "postmates",
      "delivery"
    ],
    "description": "Client library for the Postmates API",
    "license": "Apache",
    "web": "https://github.com/jamesalbert/nimates"
  },
  {
    "name": "discordnim",
    "url": "https://github.com/Krognol/discordnim",
    "method": "git",
    "tags": [
      "library",
      "discord"
    ],
    "description": "Discord library for Nim",
    "license": "MIT",
    "web": "https://github.com/Krognol/discordnim"
  },
  {
    "name": "argument_parser",
    "url": "https://github.com/Xe/argument_parser/",
    "method": "git",
    "tags": [
      "library",
      "commandline",
      "arguments",
      "switches",
      "parsing"
    ],
    "description": "Provides a complex commandline parser",
    "license": "MIT",
    "web": "https://github.com/Xe/argument_parser"
  },
  {
    "name": "genieos",
    "url": "https://github.com/Araq/genieos/",
    "method": "git",
    "tags": [
      "library",
      "commandline",
      "sound",
      "recycle",
      "os"
    ],
    "description": "Too awesome procs to be included in nimrod.os module",
    "license": "MIT",
    "web": "http://github.com/Araq/genieos/"
  },
  {
    "name": "jester",
    "url": "https://github.com/dom96/jester/",
    "method": "git",
    "tags": [
      "web",
      "http",
      "framework",
      "dsl"
    ],
    "description": "A sinatra-like web framework for Nim.",
    "license": "MIT",
    "web": "https://github.com/dom96/jester"
  },
  {
    "name": "templates",
    "url": "https://github.com/onionhammer/nim-templates.git",
    "method": "git",
    "tags": [
      "web",
      "html",
      "template"
    ],
    "description": "A simple string templating library for Nim.",
    "license": "BSD",
    "web": "https://github.com/onionhammer/nim-templates"
  },
  {
    "name": "murmur",
    "url": "https://github.com/olahol/nimrod-murmur/",
    "method": "git",
    "tags": [
      "hash",
      "murmur"
    ],
    "description": "MurmurHash in pure Nim.",
    "license": "MIT",
    "web": "https://github.com/olahol/nimrod-murmur"
  },
  {
    "name": "libtcod_nim",
    "url": "https://github.com/Vladar4/libtcod_nim/",
    "method": "git",
    "tags": [
      "roguelike",
      "game",
      "library",
      "engine",
      "sdl",
      "opengl",
      "glsl"
    ],
    "description": "Wrapper of the libtcod library for the Nim language.",
    "license": "zlib",
    "web": "https://github.com/Vladar4/libtcod_nim"
  },
  {
    "name": "nimgame",
    "url": "https://github.com/Vladar4/nimgame/",
    "method": "git",
    "tags": [
      "deprecated",
      "game",
      "engine",
      "sdl"
    ],
    "description": "A simple 2D game engine for Nim language. Deprecated, use nimgame2 instead.",
    "license": "MIT",
    "web": "https://github.com/Vladar4/nimgame"
  },
  {
    "name": "nimgame2",
    "url": "https://github.com/Vladar4/nimgame2/",
    "method": "git",
    "tags": [
      "game",
      "engine",
      "sdl",
      "sdl2"
    ],
    "description": "A simple 2D game engine for Nim language.",
    "license": "MIT",
    "web": "https://github.com/Vladar4/nimgame2"
  },
  {
    "name": "sfml",
    "url": "https://github.com/fowlmouth/nimrod-sfml/",
    "method": "git",
    "tags": [
      "game",
      "library",
      "opengl"
    ],
    "description": "High level OpenGL-based Game Library",
    "license": "MIT",
    "web": "https://github.com/fowlmouth/nimrod-sfml"
  },
  {
    "name": "enet",
    "url": "https://github.com/fowlmouth/nimrod-enet/",
    "method": "git",
    "tags": [
      "game",
      "networking",
      "udp"
    ],
    "description": "Wrapper for ENet UDP networking library",
    "license": "MIT",
    "web": "https://github.com/fowlmouth/nimrod-enet"
  },
  {
    "name": "nim-locale",
    "url": "https://github.com/Amrykid/nim-locale/",
    "method": "git",
    "tags": [
      "library",
      "locale",
      "i18n",
      "localization",
      "localisation",
      "globalization"
    ],
    "description": "A simple library for localizing Nim applications.",
    "license": "MIT",
    "web": "https://github.com/Amrykid/nim-locale"
  },
  {
    "name": "fowltek",
    "url": "https://github.com/fowlmouth/nimlibs/",
    "method": "git",
    "tags": [
      "game",
      "opengl",
      "wrappers",
      "library",
      "assorted"
    ],
    "description": "A collection of reusable modules and wrappers.",
    "license": "MIT",
    "web": "https://github.com/fowlmouth/nimlibs"
  },
  {
    "name": "nake",
    "url": "https://github.com/fowlmouth/nake/",
    "method": "git",
    "tags": [
      "build",
      "automation",
      "sortof"
    ],
    "description": "make-like for Nim. Describe your builds as tasks!",
    "license": "MIT",
    "web": "https://github.com/fowlmouth/nake"
  },
  {
    "name": "nimrod-glfw",
    "url": "https://github.com/rafaelvasco/nimrod-glfw/",
    "method": "git",
    "tags": [
      "library",
      "glfw",
      "opengl",
      "windowing",
      "game"
    ],
    "description": "Nim bindings for GLFW library.",
    "license": "MIT",
    "web": "https://github.com/rafaelvasco/nimrod-glfw"
  },
  {
    "name": "chipmunk",
    "url": "https://github.com/fowlmouth/nimrod-chipmunk/",
    "method": "git",
    "tags": [
      "library",
      "physics",
      "game"
    ],
    "description": "Bindings for Chipmunk2D 6.x physics library (for backwards compatibility)",
    "license": "MIT",
    "web": "https://github.com/fowlmouth/nimrod-chipmunk"
  },
  {
    "name": "chipmunk6",
    "url": "https://github.com/fowlmouth/nimrod-chipmunk/",
    "method": "git",
    "tags": [
      "library",
      "physics",
      "game"
    ],
    "description": "Bindings for Chipmunk2D 6.x physics library",
    "license": "MIT",
    "web": "https://github.com/fowlmouth/nimrod-chipmunk"
  },
  {
    "name": "chipmunk7_demos",
    "url": "https://github.com/matkuki/chipmunk7_demos/",
    "method": "git",
    "tags": [
      "demos",
      "physics",
      "game"
    ],
    "description": "Chipmunk7 demos for Nim",
    "license": "MIT",
    "web": "https://github.com/matkuki/chipmunk7_demos"
  },
  {
    "name": "nim-glfw",
    "url": "https://github.com/ephja/nim-glfw",
    "method": "git",
    "tags": [
      "library",
      "glfw",
      "opengl",
      "windowing",
      "game"
    ],
    "description": "A high-level GLFW 3 wrapper",
    "license": "MIT",
    "web": "https://github.com/ephja/nim-glfw"
  },
  {
    "name": "nim-ao",
    "url": "https://github.com/ephja/nim-ao",
    "method": "git",
    "tags": [
      "library",
      "audio"
    ],
    "description": "A high-level libao wrapper",
    "license": "MIT",
    "web": "https://github.com/ephja/nim-ao"
  },
  {
    "name": "termbox",
    "url": "https://github.com/fowlmouth/nim-termbox",
    "method": "git",
    "tags": [
      "library",
      "terminal",
      "io"
    ],
    "description": "Termbox wrapper.",
    "license": "MIT",
    "web": "https://github.com/fowlmouth/nim-termbox"
  },
  {
    "name": "linagl",
    "url": "https://bitbucket.org/BitPuffin/linagl",
    "method": "hg",
    "tags": [
      "library",
      "opengl",
      "math",
      "game"
    ],
    "description": "OpenGL math library",
    "license": "CC0",
    "web": "https://bitbucket.org/BitPuffin/linagl"
  },
  {
    "name": "kwin",
    "url": "https://github.com/reactormonk/nim-kwin",
    "method": "git",
    "tags": [
      "library",
      "javascript",
      "kde"
    ],
    "description": "KWin JavaScript API wrapper",
    "license": "MIT",
    "web": "https://github.com/reactormonk/nim-kwin"
  },
  {
    "name": "opencv",
    "url": "https://github.com/dom96/nim-opencv",
    "method": "git",
    "tags": [
      "library",
      "wrapper",
      "opencv",
      "image",
      "processing"
    ],
    "description": "OpenCV wrapper",
    "license": "MIT",
    "web": "https://github.com/dom96/nim-opencv"
  },
  {
    "name": "nimble",
    "url": "https://github.com/nim-lang/nimble",
    "method": "git",
    "tags": [
      "app",
      "binary",
      "package",
      "manager"
    ],
    "description": "Nimble package manager",
    "license": "BSD",
    "web": "https://github.com/nim-lang/nimble"
  },
  {
    "name": "aporia",
    "url": "https://github.com/nim-lang/Aporia",
    "method": "git",
    "tags": [
      "app",
      "binary",
      "ide",
      "gtk"
    ],
    "description": "A Nim IDE.",
    "license": "GPLv2",
    "web": "https://github.com/nim-lang/Aporia"
  },
  {
    "name": "c2nim",
    "url": "https://github.com/nim-lang/c2nim",
    "method": "git",
    "tags": [
      "app",
      "binary",
      "tool",
      "header",
      "C"
    ],
    "description": "c2nim is a tool to translate Ansi C code to Nim.",
    "license": "MIT",
    "web": "https://github.com/nim-lang/c2nim"
  },
  {
    "name": "pas2nim",
    "url": "https://github.com/nim-lang/pas2nim",
    "method": "git",
    "tags": [
      "app",
      "binary",
      "tool",
      "Pascal"
    ],
    "description": "pas2nim is a tool to translate Pascal code to Nim.",
    "license": "MIT",
    "web": "https://github.com/nim-lang/pas2nim"
  },
  {
    "name": "ipsumgenera",
    "url": "https://github.com/dom96/ipsumgenera",
    "method": "git",
    "tags": [
      "app",
      "binary",
      "blog",
      "static",
      "generator"
    ],
    "description": "Static blog generator ala Jekyll.",
    "license": "MIT",
    "web": "https://github.com/dom96/ipsumgenera"
  },
  {
    "name": "clibpp",
    "url": "https://github.com/onionhammer/clibpp.git",
    "method": "git",
    "tags": [
      "import",
      "C++",
      "library",
      "wrap"
    ],
    "description": "Easy way to 'Mock' C++ interface",
    "license": "MIT",
    "web": "https://github.com/onionhammer/clibpp"
  },
  {
    "name": "pastebin",
    "url": "https://github.com/achesak/nim-pastebin",
    "method": "git",
    "tags": [
      "library",
      "wrapper",
      "pastebin"
    ],
    "description": "Pastebin API wrapper",
    "license": "MIT",
    "web": "https://github.com/achesak/nim-pastebin"
  },
  {
    "name": "yahooweather",
    "url": "https://github.com/achesak/nim-yahooweather",
    "method": "git",
    "tags": [
      "library",
      "wrapper",
      "weather"
    ],
    "description": "Yahoo! Weather API wrapper",
    "license": "MIT",
    "web": "https://github.com/achesak/nim-yahooweather"
  },
  {
    "name": "noaa",
    "url": "https://github.com/achesak/nim-noaa",
    "method": "git",
    "tags": [
      "library",
      "wrapper",
      "weather"
    ],
    "description": "NOAA weather API wrapper",
    "license": "MIT",
    "web": "https://github.com/achesak/nim-noaa"
  },
  {
    "name": "rss",
    "url": "https://github.com/achesak/nim-rss",
    "method": "git",
    "tags": [
      "library",
      "rss",
      "xml",
      "syndication"
    ],
    "description": "RSS library",
    "license": "MIT",
    "web": "https://github.com/achesak/nim-rss"
  },
  {
    "name": "extmath",
    "url": "https://github.com/achesak/extmath.nim",
    "method": "git",
    "tags": [
      "library",
      "math",
      "trigonometry"
    ],
    "description": "Nim math library",
    "license": "MIT",
    "web": "https://github.com/achesak/extmath.nim"
  },
  {
    "name": "gtk2",
    "url": "https://github.com/nim-lang/gtk2",
    "method": "git",
    "tags": [
      "wrapper",
      "gui",
      "gtk"
    ],
    "description": "Wrapper for gtk2, a feature rich toolkit for creating graphical user interfaces",
    "license": "MIT",
    "web": "https://github.com/nim-lang/gtk2"
  },
  {
    "name": "cairo",
    "url": "https://github.com/nim-lang/cairo",
    "method": "git",
    "tags": [
      "wrapper"
    ],
    "description": "Wrapper for cairo, a vector graphics library with display and print output",
    "license": "MIT",
    "web": "https://github.com/nim-lang/cairo"
  },
  {
    "name": "x11",
    "url": "https://github.com/nim-lang/x11",
    "method": "git",
    "tags": [
      "wrapper"
    ],
    "description": "Wrapper for X11",
    "license": "MIT",
    "web": "https://github.com/nim-lang/x11"
  },
  {
    "name": "opengl",
    "url": "https://github.com/nim-lang/opengl",
    "method": "git",
    "tags": [
      "wrapper"
    ],
    "description": "High-level and low-level wrapper for OpenGL",
    "license": "MIT",
    "web": "https://github.com/nim-lang/opengl"
  },
  {
    "name": "lua",
    "url": "https://github.com/nim-lang/lua",
    "method": "git",
    "tags": [
      "wrapper"
    ],
    "description": "Wrapper to interface with the Lua interpreter",
    "license": "MIT",
    "web": "https://github.com/nim-lang/lua"
  },
  {
    "name": "tcl",
    "url": "https://github.com/nim-lang/tcl",
    "method": "git",
    "tags": [
      "wrapper"
    ],
    "description": "Wrapper for the TCL programming language",
    "license": "MIT",
    "web": "https://github.com/nim-lang/tcl"
  },
  {
    "name": "glm",
    "url": "https://github.com/stavenko/nim-glm",
    "method": "git",
    "tags": [
      "opengl",
      "math",
      "matrix",
      "vector",
      "glsl"
    ],
    "description": "Port of c++ glm library with shader-like syntax",
    "license": "MIT",
    "web": "https://github.com/stavenko/nim-glm"
  },
  {
    "name": "python",
    "url": "https://github.com/nim-lang/python",
    "method": "git",
    "tags": [
      "wrapper"
    ],
    "description": "Wrapper to interface with Python interpreter",
    "license": "MIT",
    "web": "https://github.com/nim-lang/python"
  },
  {
    "name": "NimBorg",
    "url": "https://github.com/micklat/NimBorg",
    "method": "git",
    "tags": [
      "wrapper"
    ],
    "description": "High-level and low-level interfaces to python and lua",
    "license": "MIT",
    "web": "https://github.com/micklat/NimBorg"
  },
  {
    "name": "sha1",
    "url": "https://github.com/onionhammer/sha1",
    "method": "git",
    "tags": [
      "port",
      "hash",
      "sha1"
    ],
    "description": "SHA-1 produces a 160-bit (20-byte) hash value from arbitrary input",
    "license": "BSD"
  },
  {
    "name": "dropbox_filename_sanitizer",
    "url": "https://github.com/Araq/dropbox_filename_sanitizer/",
    "method": "git",
    "tags": [
      "dropbox"
    ],
    "description": "Tool to clean up filenames shared on Dropbox",
    "license": "MIT",
    "web": "https://github.com/Araq/dropbox_filename_sanitizer/"
  },
  {
    "name": "csv",
    "url": "https://github.com/achesak/nim-csv",
    "method": "git",
    "tags": [
      "csv",
      "parsing",
      "stringify",
      "library"
    ],
    "description": "Library for parsing, stringifying, reading, and writing CSV (comma separated value) files",
    "license": "MIT",
    "web": "https://github.com/achesak/nim-csv"
  },
  {
    "name": "geonames",
    "url": "https://github.com/achesak/nim-geonames",
    "method": "git",
    "tags": [
      "library",
      "wrapper",
      "geography"
    ],
    "description": "GeoNames API wrapper",
    "license": "MIT",
    "web": "https://github.com/achesak/nim-geonames"
  },
  {
    "name": "gravatar",
    "url": "https://github.com/achesak/nim-gravatar",
    "method": "git",
    "tags": [
      "library",
      "wrapper",
      "gravatar"
    ],
    "description": "Gravatar API wrapper",
    "license": "MIT",
    "web": "https://github.com/achesak/nim-gravatar"
  },
  {
    "name": "coverartarchive",
    "url": "https://github.com/achesak/nim-coverartarchive",
    "method": "git",
    "tags": [
      "library",
      "wrapper",
      "cover art",
      "music",
      "metadata"
    ],
    "description": "Cover Art Archive API wrapper",
    "license": "MIT",
    "web": "http://github.com/achesak/nim-coverartarchive"
  },
  {
    "name": "nim-ogg",
    "url": "https://bitbucket.org/BitPuffin/nim-ogg",
    "method": "hg",
    "tags": [
      "library",
      "wrapper",
      "binding",
      "audio",
      "sound",
      "video",
      "metadata",
      "media"
    ],
    "description": "Binding to libogg",
    "license": "CC0"
  },
  {
    "name": "ogg",
    "url": "https://bitbucket.org/BitPuffin/nim-ogg",
    "method": "hg",
    "tags": [
      "library",
      "wrapper",
      "binding",
      "audio",
      "sound",
      "video",
      "metadata",
      "media"
    ],
    "description": "Binding to libogg",
    "license": "CC0"
  },
  {
    "name": "nim-vorbis",
    "url": "https://bitbucket.org/BitPuffin/nim-vorbis",
    "method": "hg",
    "tags": [
      "library",
      "wrapper",
      "binding",
      "audio",
      "sound",
      "metadata",
      "media"
    ],
    "description": "Binding to libvorbis",
    "license": "CC0"
  },
  {
    "name": "vorbis",
    "url": "https://bitbucket.org/BitPuffin/nim-vorbis",
    "method": "hg",
    "tags": [
      "library",
      "wrapper",
      "binding",
      "audio",
      "sound",
      "metadata",
      "media"
    ],
    "description": "Binding to libvorbis",
    "license": "CC0"
  },
  {
    "name": "nim-portaudio",
    "url": "https://bitbucket.org/BitPuffin/nim-portaudio",
    "method": "hg",
    "tags": [
      "library",
      "wrapper",
      "binding",
      "audio",
      "sound",
      "media",
      "io"
    ],
    "description": "Binding to portaudio",
    "license": "CC0"
  },
  {
    "name": "portaudio",
    "url": "https://bitbucket.org/BitPuffin/nim-portaudio",
    "method": "hg",
    "tags": [
      "library",
      "wrapper",
      "binding",
      "audio",
      "sound",
      "media",
      "io"
    ],
    "description": "Binding to portaudio",
    "license": "CC0"
  },
  {
    "name": "commandeer",
    "url": "https://github.com/fenekku/commandeer",
    "method": "git",
    "tags": [
      "library",
      "commandline",
      "arguments",
      "switches",
      "parsing",
      "options"
    ],
    "description": "Provides a small command line parsing DSL (domain specific language)",
    "license": "MIT",
    "web": "https://github.com/fenekku/commandeer"
  },
  {
    "name": "scrypt.nim",
    "url": "https://bitbucket.org/BitPuffin/scrypt.nim",
    "method": "hg",
    "tags": [
      "library",
      "wrapper",
      "binding",
      "crypto",
      "cryptography",
      "hash",
      "password",
      "security"
    ],
    "description": "Binding and utilities for scrypt",
    "license": "CC0"
  },
  {
    "name": "bloom",
    "url": "https://github.com/boydgreenfield/nimrod-bloom",
    "method": "git",
    "tags": [
      "Bloom filter",
      "Bloom",
      "probabilistic",
      "data structure",
      "set membership",
      "MurmurHash",
      "MurmurHash3"
    ],
    "description": "Efficient Bloom filter implementation in Nim using MurmurHash3.",
    "license": "MIT",
    "web": "https://www.github.com/boydgreenfield/nimrod-bloom"
  },
  {
    "name": "awesome_rmdir",
    "url": "https://github.com/Araq/awesome_rmdir/",
    "method": "git",
    "tags": [
      "rmdir",
      "awesome",
      "commandline"
    ],
    "description": "Command to remove acceptably empty directories.",
    "license": "MIT",
    "web": "https://github.com/Araq/awesome_rmdir/"
  },
  {
    "name": "nimalpm",
    "url": "https://github.com/barcharcraz/nimalpm/",
    "method": "git",
    "tags": [
      "alpm",
      "wrapper",
      "binding",
      "library"
    ],
    "description": "A nimrod wrapper for libalpm",
    "license": "GPLv2",
    "web": "https://www.github.com/barcharcraz/nimalpm/"
  },
  {
    "name": "png",
    "url": "https://github.com/barcharcraz/nimlibpng",
    "method": "git",
    "tags": [
      "png",
      "wrapper",
      "library",
      "libpng",
      "image"
    ],
    "description": "Nim wrapper for the libpng library",
    "license": "libpng",
    "web": "https://github.com/barcharcraz/nimlibpng"
  },
  {
    "name": "nimlibpng",
    "alias": "png"
  },
  {
    "name": "sdl2",
    "url": "https://github.com/nim-lang/sdl2",
    "method": "git",
    "tags": [
      "wrapper",
      "media",
      "audio",
      "video"
    ],
    "description": "Wrapper for SDL 2.x",
    "license": "MIT",
    "web": "https://github.com/nim-lang/sdl2"
  },
  {
    "name": "gamelib",
    "url": "https://github.com/PMunch/SDLGamelib",
    "method": "git",
    "tags": [
      "sdl",
      "game",
      "library"
    ],
    "description": "A library of functions to make creating games using Nim and SDL2 easier. This does not intend to be a full blown engine and tries to keep all the components loosely coupled so that individual parts can be used separately.",
    "license": "MIT",
    "web": "https://github.com/PMunch/SDLGamelib"
  },
  {
    "name": "nimcr",
    "url": "https://github.com/PMunch/nimcr",
    "method": "git",
    "tags": [
      "shebang",
      "utility"
    ],
    "description": "A small program to make Nim shebang-able without the overhead of compiling each time",
    "license": "MIT",
    "web": "https://github.com/PMunch/nimcr"
  },
  {
    "name": "gtkgenui",
    "url": "https://github.com/PMunch/gtkgenui",
    "method": "git",
    "tags": [
      "gtk2",
      "utility"
    ],
    "description": "This module provides the genui macro for the Gtk2 toolkit. Genui is a way to specify graphical interfaces in a hierarchical way to more clearly show the structure of the interface as well as simplifying the code.",
    "license": "MIT",
    "web": "https://github.com/PMunch/gtkgenui"
  },
  {
    "name": "persvector",
    "url": "https://github.com/PMunch/nim-persistent-vector",
    "method": "git",
    "tags": [
      "datastructures",
      "immutable",
      "persistent"
    ],
    "description": "This is an implementation of Clojures persistent vectors in Nim.",
    "license": "MIT",
    "web": "https://github.com/PMunch/nim-persistent-vector"
  },
  {
    "name": "pcap",
    "url": "https://github.com/PMunch/nim-pcap",
    "method": "git",
    "tags": [
      "pcap",
      "fileformats"
    ],
    "description": "Tiny pure Nim library to read PCAP files used by TcpDump/WinDump/Wireshark.",
    "license": "MIT",
    "web": "https://github.com/PMunch/nim-pcap"
  },
  {
    "name": "drawille",
    "url": "https://github.com/PMunch/drawille-nim",
    "method": "git",
    "tags": [
      "drawile",
      "terminal",
      "graphics"
    ],
    "description": "Drawing in terminal with Unicode Braille characters.",
    "license": "MIT",
    "web": "https://github.com/PMunch/drawille-nim"
  },
  {
    "name": "sdl2_nim",
    "url": "https://github.com/Vladar4/sdl2_nim",
    "method": "git",
    "tags": [
      "library",
      "wrapper",
      "sdl2",
      "game",
      "video",
      "image",
      "audio",
      "network",
      "ttf"
    ],
    "description": "Wrapper of the SDL 2 library for the Nim language.",
    "license": "zlib",
    "web": "https://github.com/Vladar4/sdl2_nim"
  },
  {
    "name": "assimp",
    "url": "https://github.com/barcharcraz/nim-assimp",
    "method": "git",
    "tags": [
      "wrapper",
      "media",
      "mesh",
      "import",
      "game"
    ],
    "description": "Wrapper for the assimp library",
    "license": "MIT",
    "web": "https://github.com/barcharcraz/nim-assimp"
  },
  {
    "name": "freeimage",
    "url": "https://github.com/barcharcraz/nim-freeimage",
    "method": "git",
    "tags": [
      "wrapper",
      "media",
      "image",
      "import",
      "game"
    ],
    "description": "Wrapper for the FreeImage library",
    "license": "MIT",
    "web": "https://github.com/barcharcraz/nim-freeimage"
  },
  {
    "name": "bcrypt",
    "url": "https://github.com/ithkuil/bcryptnim/",
    "method": "git",
    "tags": [
      "hash",
      "crypto",
      "password",
      "bcrypt",
      "library"
    ],
    "description": "Wraps the bcrypt (blowfish) library for creating encrypted hashes (useful for passwords)",
    "license": "BSD",
    "web": "https://www.github.com/ithkuil/bcryptnim/"
  },
  {
    "name": "opencl",
    "url": "https://github.com/nim-lang/opencl",
    "method": "git",
    "tags": [
      "library"
    ],
    "description": "Low-level wrapper for OpenCL",
    "license": "MIT",
    "web": "https://github.com/nim-lang/opencl"
  },
  {
    "name": "DevIL",
    "url": "https://github.com/Varriount/DevIL",
    "method": "git",
    "tags": [
      "image",
      "library",
      "graphics",
      "wrapper"
    ],
    "description": "Wrapper for the DevIL image library",
    "license": "MIT",
    "web": "https://github.com/Varriount/DevIL"
  },
  {
    "name": "signals",
    "url": "https://github.com/fowlmouth/signals.nim",
    "method": "git",
    "tags": [
      "event-based",
      "observer pattern",
      "library"
    ],
    "description": "Signals/slots library.",
    "license": "MIT",
    "web": "https://github.com/fowlmouth/signals.nim"
  },
  {
    "name": "sling",
    "url": "https://github.com/Druage/sling",
    "method": "git",
    "tags": [
      "signal",
      "slots",
      "eventloop",
      "callback"
    ],
    "description": "Signal and Slot library for Nim.",
    "license": "unlicense",
    "web": "https://github.com/Druage/sling"
  },
  {
    "name": "number_files",
    "url": "https://github.com/Araq/number_files/",
    "method": "git",
    "tags": [
      "rename",
      "filename",
      "finder"
    ],
    "description": "Command to add counter suffix/prefix to a list of files.",
    "license": "MIT",
    "web": "https://github.com/Araq/number_files/"
  },
  {
    "name": "redissessions",
    "url": "https://github.com/ithkuil/redissessions/",
    "method": "git",
    "tags": [
      "jester",
      "sessions",
      "redis"
    ],
    "description": "Redis-backed sessions for jester",
    "license": "MIT",
    "web": "https://github.com/ithkuil/redissessions/"
  },
  {
    "name": "horde3d",
    "url": "https://github.com/fowlmouth/horde3d",
    "method": "git",
    "tags": [
      "graphics",
      "3d",
      "rendering",
      "wrapper"
    ],
    "description": "Wrapper for Horde3D, a small open source 3D rendering engine.",
    "license": "WTFPL",
    "web": "https://github.com/fowlmouth/horde3d"
  },
  {
    "name": "mongo",
    "url": "https://github.com/nim-lang/mongo",
    "method": "git",
    "tags": [
      "library",
      "wrapper",
      "database"
    ],
    "description": "Bindings and a high-level interface for MongoDB",
    "license": "MIT",
    "web": "https://github.com/nim-lang/mongo"
  },
  {
    "name": "allegro5",
    "url": "https://github.com/fowlmouth/allegro5",
    "method": "git",
    "tags": [
      "wrapper",
      "graphics",
      "games",
      "opengl",
      "audio"
    ],
    "description": "Wrapper for Allegro version 5.X",
    "license": "MIT",
    "web": "https://github.com/fowlmouth/allegro5"
  },
  {
    "name": "physfs",
    "url": "https://github.com/fowlmouth/physfs",
    "method": "git",
    "tags": [
      "wrapper",
      "filesystem",
      "archives"
    ],
    "description": "A library to provide abstract access to various archives.",
    "license": "WTFPL",
    "web": "https://github.com/fowlmouth/physfs"
  },
  {
    "name": "shoco",
    "url": "https://github.com/onionhammer/shoconim.git",
    "method": "git",
    "tags": [
      "compression",
      "shoco"
    ],
    "description": "A fast compressor for short strings",
    "license": "MIT",
    "web": "https://github.com/onionhammer/shoconim"
  },
  {
    "name": "murmur3",
    "url": "https://github.com/boydgreenfield/nimrod-murmur",
    "method": "git",
    "tags": [
      "MurmurHash",
      "MurmurHash3",
      "murmur",
      "hash",
      "hashing"
    ],
    "description": "A simple MurmurHash3 wrapper for Nim",
    "license": "MIT",
    "web": "https://github.com/boydgreenfield/nimrod-murmur"
  },
  {
    "name": "hex",
    "url": "https://github.com/esbullington/nimrod-hex",
    "method": "git",
    "tags": [
      "hex",
      "encoding"
    ],
    "description": "A simple hex package for Nim",
    "license": "MIT",
    "web": "https://github.com/esbullington/nimrod-hex"
  },
  {
    "name": "strfmt",
    "url": "https://bitbucket.org/lyro/strfmt",
    "method": "hg",
    "tags": [
      "library"
    ],
    "description": "A string formatting library inspired by Python's `format`.",
    "license": "MIT",
    "web": "https://lyro.bitbucket.org/strfmt"
  },
  {
    "name": "jade-nim",
    "url": "https://github.com/idlewan/jade-nim",
    "method": "git",
    "tags": [
      "template",
      "jade",
      "web",
      "dsl",
      "html"
    ],
    "description": "Compiles jade templates to Nim procedures.",
    "license": "MIT",
    "web": "https://github.com/idlewan/jade-nim"
  },
  {
    "name": "gh_nimrod_doc_pages",
    "url": "https://github.com/Araq/gh_nimrod_doc_pages",
    "method": "git",
    "tags": [
      "commandline",
      "web",
      "automation",
      "documentation"
    ],
    "description": "Generates a GitHub documentation website for Nim projects.",
    "license": "MIT",
    "web": "https://github.com/Araq/gh_nimrod_doc_pages"
  },
  {
    "name": "midnight_dynamite",
    "url": "https://github.com/Araq/midnight_dynamite",
    "method": "git",
    "tags": [
      "wrapper",
      "library",
      "html",
      "markdown",
      "md"
    ],
    "description": "Wrapper for the markdown rendering hoedown library",
    "license": "MIT",
    "web": "https://github.com/Araq/midnight_dynamite"
  },
  {
    "name": "rsvg",
    "url": "https://github.com/def-/rsvg",
    "method": "git",
    "tags": [
      "wrapper",
      "library",
      "graphics"
    ],
    "description": "Wrapper for librsvg, a Scalable Vector Graphics (SVG) rendering library",
    "license": "MIT",
    "web": "https://github.com/def-/rsvg"
  },
  {
    "name": "emerald",
    "url": "https://github.com/flyx/emerald",
    "method": "git",
    "tags": [
      "dsl",
      "html",
      "template",
      "web"
    ],
    "description": "macro-based HTML templating engine",
    "license": "WTFPL",
    "web": "https://flyx.github.io/emerald/"
  },
  {
    "name": "niminst",
    "url": "https://github.com/nim-lang/niminst",
    "method": "git",
    "tags": [
      "app",
      "binary",
      "tool",
      "installation",
      "generator"
    ],
    "description": "tool to generate installers for Nim programs",
    "license": "MIT",
    "web": "https://github.com/nim-lang/niminst"
  },
  {
    "name": "redis",
    "url": "https://github.com/nim-lang/redis",
    "method": "git",
    "tags": [
      "redis",
      "client",
      "library"
    ],
    "description": "official redis client for Nim",
    "license": "MIT",
    "web": "https://github.com/nim-lang/redis"
  },
  {
    "name": "dialogs",
    "url": "https://github.com/nim-lang/dialogs",
    "method": "git",
    "tags": [
      "library",
      "ui",
      "gui",
      "dialog",
      "file"
    ],
    "description": "wraps GTK+ or Windows' open file dialogs",
    "license": "MIT",
    "web": "https://github.com/nim-lang/dialogs"
  },
  {
    "name": "vectors",
    "url": "https://github.com/blamestross/nimrod-vectors",
    "method": "git",
    "tags": [
      "math",
      "vectors",
      "library"
    ],
    "description": "Simple multidimensional vector math",
    "license": "MIT",
    "web": "https://github.com/blamestross/nimrod-vectors"
  },
  {
    "name": "bitarray",
    "url": "https://github.com/onecodex/nim-bitarray",
    "method": "git",
    "tags": [
      "Bit arrays",
      "Bit sets",
      "Bit vectors",
      "Data structures"
    ],
    "description": "mmap-backed bitarray implementation in Nim.",
    "license": "MIT",
    "web": "https://www.github.com/onecodex/nim-bitarray"
  },
  {
    "name": "appdirs",
    "url": "https://github.com/MrJohz/appdirs",
    "method": "git",
    "tags": [
      "utility",
      "filesystem"
    ],
    "description": "A utility library to find the directory you need to app in.",
    "license": "MIT",
    "web": "https://github.com/MrJohz/appdirs"
  },
  {
    "name": "sndfile",
    "url": "https://github.com/julienaubert/nim-sndfile",
    "method": "git",
    "tags": [
      "audio",
      "wav",
      "wrapper",
      "libsndfile"
    ],
    "description": "A wrapper of libsndfile",
    "license": "MIT",
    "web": "https://github.com/julienaubert/nim-sndfile"
  },
  {
    "name": "nim-sndfile",
    "alias": "sndfile"
  },
  {
    "name": "bigints",
    "url": "https://github.com/def-/bigints",
    "method": "git",
    "tags": [
      "math",
      "library",
      "numbers"
    ],
    "description": "Arbitrary-precision integers",
    "license": "MIT",
    "web": "https://github.com/def-/bigints"
  },
  {
    "name": "iterutils",
    "url": "https://github.com/def-/iterutils",
    "method": "git",
    "tags": [
      "library",
      "iterators"
    ],
    "description": "Functional operations for iterators and slices, similar to sequtils",
    "license": "MIT",
    "web": "https://github.com/def-/iterutils"
  },
  {
    "name": "hastyscribe",
    "url": "https://github.com/h3rald/hastyscribe",
    "method": "git",
    "tags": [
      "markdown",
      "html",
      "publishing"
    ],
    "description": "Self-contained markdown compiler generating self-contained HTML documents",
    "license": "MIT",
    "web": "https://h3rald.com/hastyscribe"
  },
  {
    "name": "nanomsg",
    "url": "https://github.com/def-/nim-nanomsg",
    "method": "git",
    "tags": [
      "library",
      "wrapper",
      "networking"
    ],
    "description": "Wrapper for the nanomsg socket library that provides several common communication patterns",
    "license": "MIT",
    "web": "https://github.com/def-/nim-nanomsg"
  },
  {
    "name": "directnimrod",
    "url": "https://bitbucket.org/barcharcraz/directnimrod",
    "method": "git",
    "tags": [
      "library",
      "wrapper",
      "graphics",
      "windows"
    ],
    "description": "Wrapper for microsoft's DirectX libraries",
    "license": "MS-PL",
    "web": "https://bitbucket.org/barcharcraz/directnimrod"
  },
  {
    "name": "imghdr",
    "url": "https://github.com/achesak/nim-imghdr",
    "method": "git",
    "tags": [
      "image",
      "formats",
      "files"
    ],
    "description": "Library for detecting the format of an image",
    "license": "MIT",
    "web": "https://github.com/achesak/nim-imghdr"
  },
  {
    "name": "csv2json",
    "url": "https://github.com/achesak/nim-csv2json",
    "method": "git",
    "tags": [
      "csv",
      "json"
    ],
    "description": "Convert CSV files to JSON",
    "license": "MIT",
    "web": "https://github.com/achesak/nim-csv2json"
  },
  {
    "name": "vecmath",
    "url": "https://github.com/barcharcraz/vecmath",
    "method": "git",
    "tags": [
      "library",
      "math",
      "vector"
    ],
    "description": "various vector maths utils for nimrod",
    "license": "MIT",
    "web": "https://github.com/barcharcraz/vecmath"
  },
  {
    "name": "lazy_rest",
    "url": "https://github.com/Araq/lazy_rest",
    "method": "git",
    "tags": [
      "library",
      "rst",
      "rest",
      "text",
      "html"
    ],
    "description": "Simple reST HTML generation with some extras.",
    "license": "MIT",
    "web": "https://github.com/Araq/lazy_rest"
  },
  {
    "name": "Phosphor",
    "url": "https://github.com/barcharcraz/Phosphor",
    "method": "git",
    "tags": [
      "library",
      "opengl",
      "graphics"
    ],
    "description": "eaiser use of OpenGL and GLSL shaders",
    "license": "MIT",
    "web": "https://github.com/barcharcraz/Phosphor"
  },
  {
    "name": "colorsys",
    "url": "https://github.com/achesak/nim-colorsys",
    "method": "git",
    "tags": [
      "library",
      "colors",
      "rgb",
      "yiq",
      "hls",
      "hsv"
    ],
    "description": "Convert between RGB, YIQ, HLS, and HSV color systems.",
    "license": "MIT",
    "web": "https://github.com/achesak/nim-colorsys"
  },
  {
    "name": "pythonfile",
    "url": "https://github.com/achesak/nim-pythonfile",
    "method": "git",
    "tags": [
      "library",
      "python",
      "files",
      "file"
    ],
    "description": "Wrapper of the file procedures to provide an interface as similar as possible to that of Python",
    "license": "MIT",
    "web": "https://github.com/achesak/nim-pythonfile"
  },
  {
    "name": "sndhdr",
    "url": "https://github.com/achesak/nim-sndhdr",
    "method": "git",
    "tags": [
      "library",
      "formats",
      "files",
      "sound",
      "audio"
    ],
    "description": "Library for detecting the format of a sound file",
    "license": "MIT",
    "web": "https://github.com/achesak/nim-sndhdr"
  },
  {
    "name": "irc",
    "url": "https://github.com/nim-lang/irc",
    "method": "git",
    "tags": [
      "library",
      "irc",
      "network"
    ],
    "description": "Implements a simple IRC client.",
    "license": "MIT",
    "web": "https://github.com/nim-lang/irc"
  },
  {
    "name": "random",
    "url": "https://github.com/oprypin/nim-random",
    "method": "git",
    "tags": [
      "library",
      "algorithms",
      "random"
    ],
    "description": "Pseudo-random number generation library inspired by Python",
    "license": "MIT",
    "web": "https://github.com/oprypin/nim-random"
  },
  {
    "name": "zmq",
    "url": "https://github.com/nim-lang/nim-zmq",
    "method": "git",
    "tags": [
      "library",
      "wrapper",
      "zeromq",
      "messaging",
      "queue"
    ],
    "description": "ZeroMQ 4 wrapper",
    "license": "MIT",
    "web": "https://github.com/nim-lang/nim-zmq"
  },
  {
    "name": "uuid",
    "url": "https://github.com/idlewan/nim-uuid",
    "method": "git",
    "tags": [
      "library",
      "wrapper",
      "uuid"
    ],
    "description": "UUID wrapper",
    "license": "MIT",
    "web": "https://github.com/idlewan/nim-uuid"
  },
  {
    "name": "robotparser",
    "url": "https://github.com/achesak/nim-robotparser",
    "method": "git",
    "tags": [
      "library",
      "useragent",
      "robots",
      "robot.txt"
    ],
    "description": "Determine if a useragent can access a URL using robots.txt",
    "license": "MIT",
    "web": "https://github.com/achesak/nim-robotparser"
  },
  {
    "name": "epub",
    "url": "https://github.com/achesak/nim-epub",
    "method": "git",
    "tags": [
      "library",
      "epub",
      "e-book"
    ],
    "description": "Module for working with EPUB e-book files",
    "license": "MIT",
    "web": "https://github.com/achesak/nim-epub"
  },
  {
    "name": "hashids",
    "url": "https://github.com/achesak/nim-hashids",
    "method": "git",
    "tags": [
      "library",
      "hashids"
    ],
    "description": "Nim implementation of Hashids",
    "license": "MIT",
    "web": "https://github.com/achesak/nim-hashids"
  },
  {
    "name": "openssl_evp",
    "url": "https://github.com/cowboy-coders/nim-openssl-evp",
    "method": "git",
    "tags": [
      "library",
      "crypto",
      "openssl"
    ],
    "description": "Wrapper for OpenSSL's EVP interface",
    "license": "OpenSSL License and SSLeay License",
    "web": "https://github.com/cowboy-coders/nim-openssl-evp"
  },
  {
    "name": "monad",
    "alias": "maybe"
  },
  {
    "name": "maybe",
    "url": "https://github.com/superfunc/maybe",
    "method": "git",
    "tags": [
      "library",
      "functional",
      "optional",
      "monad"
    ],
    "description": "basic monadic maybe type for Nim",
    "license": "BSD3",
    "web": "https://github.com/superfunc/maybe"
  },
  {
    "name": "eternity",
    "url": "https://github.com/hiteshjasani/nim-eternity",
    "method": "git",
    "tags": [
      "library",
      "time",
      "format"
    ],
    "description": "Humanize elapsed time",
    "license": "MIT",
    "web": "https://github.com/hiteshjasani/nim-eternity"
  },
  {
    "name": "gmp",
    "url": "https://github.com/subsetpark/nim-gmp",
    "method": "git",
    "tags": [
      "library",
      "bignum",
      "numbers",
      "math"
    ],
    "description": "wrapper for the GNU multiple precision arithmetic library (GMP)",
    "license": "LGPLv3 or GPLv2",
    "web": "https://github.com/subsetpark/nim-gmp"
  },
  {
    "name": "ludens",
    "url": "https://github.com/rnentjes/nim-ludens",
    "method": "git",
    "tags": [
      "library",
      "game",
      "opengl",
      "sfml"
    ],
    "description": "Little game library using opengl and sfml",
    "license": "MIT",
    "web": "https://github.com/rnentjes/nim-ludens"
  },
  {
    "name": "ffbookmarks",
    "url": "https://github.com/achesak/nim-ffbookmarks",
    "method": "git",
    "tags": [
      "firefox",
      "bookmarks",
      "library"
    ],
    "description": "Nim module for working with Firefox bookmarks",
    "license": "MIT",
    "web": "https://github.com/achesak/nim-ffbookmarks"
  },
  {
    "name": "moustachu",
    "url": "https://github.com/fenekku/moustachu.git",
    "method": "git",
    "tags": [
      "web",
      "html",
      "template",
      "mustache"
    ],
    "description": "Mustache templating for Nim.",
    "license": "MIT",
    "web": "https://github.com/fenekku/moustachu"
  },
  {
    "name": "easy-bcrypt",
    "url": "https://github.com/flaviut/easy-bcrypt.git",
    "method": "git",
    "tags": [
      "hash",
      "crypto",
      "password",
      "bcrypt"
    ],
    "description": "simple wrapper providing a convenient interface for the bcrypt password hashing algorithm",
    "license": "CC0",
    "web": "https://github.com/flaviut/easy-bcrypt/blob/master/easy-bcrypt.nimble"
  },
  {
    "name": "libclang",
    "url": "https://github.com/cowboy-coders/nim-libclang.git",
    "method": "git",
    "tags": [
      "wrapper",
      "bindings",
      "clang"
    ],
    "description": "wrapper for libclang (the C-interface of the clang LLVM frontend)",
    "license": "MIT",
    "web": "https://github.com/cowboy-coders/nim-libclang"
  },
  {
    "name": "nim-libclang",
    "url": "https://github.com/cowboy-coders/nim-libclang.git",
    "method": "git",
    "tags": [
      "wrapper",
      "bindings",
      "clang"
    ],
    "description": "Please use libclang instead.",
    "license": "MIT",
    "web": "https://github.com/cowboy-coders/nim-libclang"
  },
  {
    "name": "nimqml",
    "url": "https://github.com/filcuc/nimqml",
    "method": "git",
    "tags": [
      "Qt",
      "Qml",
      "UI",
      "GUI"
    ],
    "description": "Qt Qml bindings",
    "license": "GPLv3",
    "web": "https://github.com/filcuc/nimqml"
  },
  {
    "name": "XPLM-Nim",
    "url": "https://github.com/jpoirier/XPLM-Nim",
    "method": "git",
    "tags": [
      "X-Plane",
      "XPLM",
      "Plugin",
      "SDK"
    ],
    "description": "X-Plane XPLM SDK wrapper",
    "license": "BSD",
    "web": "https://github.com/jpoirier/XPLM-Nim"
  },
  {
    "name": "csfml",
    "url": "https://github.com/oprypin/nim-csfml",
    "method": "git",
    "tags": [
      "sfml",
      "binding",
      "game",
      "media",
      "library",
      "opengl"
    ],
    "description": "Bindings for Simple and Fast Multimedia Library (through CSFML)",
    "license": "zlib",
    "web": "https://github.com/oprypin/nim-csfml"
  },
  {
    "name": "optional_t",
    "url": "https://github.com/flaviut/optional_t",
    "method": "git",
    "tags": [
      "option",
      "functional"
    ],
    "description": "Basic Option[T] library",
    "license": "MIT",
    "web": "https://github.com/flaviut/optional_t"
  },
  {
    "name": "nimrtlsdr",
    "url": "https://github.com/jpoirier/nimrtlsdr",
    "method": "git",
    "tags": [
      "rtl-sdr",
      "wrapper",
      "bindings",
      "rtlsdr"
    ],
    "description": "A Nim wrapper for librtlsdr",
    "license": "BSD",
    "web": "https://github.com/jpoirier/nimrtlsdr"
  },
  {
    "name": "lapp",
    "url": "https://gitlab.3dicc.com/gokr/lapp.git",
    "method": "git",
    "tags": [
      "args",
      "cmd",
      "opt",
      "parse",
      "parsing"
    ],
    "description": "Opt parser using synopsis as specification, ported from Lua.",
    "license": "MIT",
    "web": "https://gitlab.3dicc.com/gokr/lapp"
  },
  {
    "name": "blimp",
    "url": "https://gitlab.3dicc.com/gokr/blimp.git",
    "method": "git",
    "tags": [
      "app",
      "binary",
      "utility",
      "git",
      "git-fat"
    ],
    "description": "Utility that helps with big files in git, very similar to git-fat, s3annnex etc.",
    "license": "MIT",
    "web": "https://gitlab.3dicc.com/gokr/blimp"
  },
  {
    "name": "parsetoml",
    "url": "https://github.com/ziotom78/parsetoml.git",
    "method": "git",
    "tags": [
      "library"
    ],
    "description": "Library for parsing TOML files.",
    "license": "MIT",
    "web": "https://github.com/ziotom78/parsetoml"
  },
  {
    "name": "compiler",
    "url": "https://github.com/nim-lang/Nim.git",
    "method": "git",
    "tags": [
      "library"
    ],
    "description": "Compiler package providing the compiler sources as a library.",
    "license": "MIT",
    "web": "https://github.com/nim-lang/Nim"
  },
  {
    "name": "nre",
    "url": "https://github.com/flaviut/nre.git",
    "method": "git",
    "tags": [
      "library",
      "pcre",
      "regex"
    ],
    "description": "A better regular expression library",
    "license": "MIT",
    "web": "https://github.com/flaviut/nre"
  },
  {
    "name": "docopt",
    "url": "https://github.com/docopt/docopt.nim",
    "method": "git",
    "tags": [
      "commandline",
      "arguments",
      "parsing",
      "library"
    ],
    "description": "Command-line args parser based on Usage message",
    "license": "MIT",
    "web": "https://github.com/docopt/docopt.nim"
  },
  {
    "name": "bpg",
    "url": "https://github.com/def-/nim-bpg.git",
    "method": "git",
    "tags": [
      "image",
      "library",
      "wrapper"
    ],
    "description": "BPG (Better Portable Graphics) for Nim",
    "license": "MIT",
    "web": "https://github.com/def-/nim-bpg"
  },
  {
    "name": "io-spacenav",
    "url": "https://github.com/nimious/io-spacenav.git",
    "method": "git",
    "tags": [
      "binding",
      "3dx",
      "3dconnexion",
      "libspnav",
      "spacenav",
      "spacemouse",
      "spacepilot",
      "spacenavigator"
    ],
    "description": "Obsolete - please use spacenav instead!",
    "license": "MIT",
    "web": "https://github.com/nimious/io-spacenav"
  },
  {
    "name": "optionals",
    "url": "https://github.com/MasonMcGill/optionals.git",
    "method": "git",
    "tags": [
      "library",
      "option",
      "optional",
      "maybe"
    ],
    "description": "Option types",
    "license": "MIT",
    "web": "https://github.com/MasonMcGill/optionals"
  },
  {
    "name": "tuples",
    "url": "https://github.com/MasonMcGill/tuples.git",
    "method": "git",
    "tags": [
      "library",
      "tuple",
      "metaprogramming"
    ],
    "description": "Tuple manipulation utilities",
    "license": "MIT",
    "web": "https://github.com/MasonMcGill/tuples"
  },
  {
    "name": "fuse",
    "url": "https://github.com/akiradeveloper/nim-fuse.git",
    "method": "git",
    "tags": [
      "fuse",
      "library",
      "wrapper"
    ],
    "description": "A FUSE binding for Nim",
    "license": "MIT",
    "web": "https://github.com/akiradeveloper/nim-fuse"
  },
  {
    "name": "brainfuck",
    "url": "https://github.com/def-/nim-brainfuck.git",
    "method": "git",
    "tags": [
      "library",
      "binary",
      "app",
      "interpreter",
      "compiler",
      "language"
    ],
    "description": "A brainfuck interpreter and compiler",
    "license": "MIT",
    "web": "https://github.com/def-/nim-brainfuck"
  },
  {
    "name": "nimsuggest",
    "url": "https://github.com/nim-lang/nimsuggest.git",
    "method": "git",
    "tags": [
      "binary",
      "app",
      "suggest",
      "compiler",
      "autocomplete"
    ],
    "description": "Tool for providing auto completion data for Nim source code.",
    "license": "MIT",
    "web": "https://github.com/nim-lang/nimsuggest"
  },
  {
    "name": "jwt",
    "url": "https://github.com/yglukhov/nim-jwt.git",
    "method": "git",
    "tags": [
      "library",
      "crypto",
      "hash"
    ],
    "description": "JSON Web Tokens for Nim",
    "license": "MIT",
    "web": "https://github.com/yglukhov/nim-jwt"
  },
  {
    "name": "pythonpathlib",
    "url": "https://github.com/achesak/nim-pythonpathlib.git",
    "method": "git",
    "tags": [
      "path",
      "directory",
      "python",
      "library"
    ],
    "description": "Module for working with paths that is as similar as possible to Python's pathlib",
    "license": "MIT",
    "web": "https://github.com/achesak/nim-pythonpathlib"
  },
  {
    "name": "RingBuffer",
    "url": "git@github.com:megawac/RingBuffer.nim.git",
    "method": "git",
    "tags": [
      "sequence",
      "seq",
      "circular",
      "ring",
      "buffer"
    ],
    "description": "Circular buffer implementation",
    "license": "MIT",
    "web": "https://github.com/megawac/RingBuffer.nim"
  },
  {
    "name": "nimrat",
    "url": "https://github.com/apense/nimrat",
    "method": "git",
    "tags": [
      "library",
      "math",
      "numbers"
    ],
    "description": "Module for working with rational numbers (fractions)",
    "license": "MIT",
    "web": "https://github.com/apense/nimrat"
  },
  {
    "name": "io-isense",
    "url": "https://github.com/nimious/io-isense.git",
    "method": "git",
    "tags": [
      "binding",
      "isense",
      "intersense",
      "inertiacube",
      "intertrax",
      "microtrax",
      "thales",
      "tracking",
      "sensor"
    ],
    "description": "Obsolete - please use isense instead!",
    "license": "MIT",
    "web": "https://github.com/nimious/io-isense"
  },
  {
    "name": "io-usb",
    "url": "https://github.com/nimious/io-usb.git",
    "method": "git",
    "tags": [
      "binding",
      "usb",
      "libusb"
    ],
    "description": "Obsolete - please use libusb instead!",
    "license": "MIT",
    "web": "https://github.com/nimious/io-usb"
  },
  {
    "name": "nimcfitsio",
    "url": "https://github.com/ziotom78/nimcfitsio.git",
    "method": "git",
    "tags": [
      "library",
      "binding",
      "cfitsio",
      "fits",
      "io"
    ],
    "description": "Bindings for CFITSIO, a library to read/write FITSIO images and tables.",
    "license": "MIT",
    "web": "https://github.com/ziotom78/nimcfitsio"
  },
  {
    "name": "glossolalia",
    "url": "https://github.com/fowlmouth/glossolalia",
    "method": "git",
    "tags": [
      "parser",
      "peg"
    ],
    "description": "A DSL for quickly writing parsers",
    "license": "CC0",
    "web": "https://github.com/fowlmouth/glossolalia"
  },
  {
    "name": "entoody",
    "url": "https://bitbucket.org/fowlmouth/entoody",
    "method": "git",
    "tags": [
      "component",
      "entity",
      "composition"
    ],
    "description": "A component/entity system",
    "license": "CC0",
    "web": "https://bitbucket.org/fowlmouth/entoody"
  },
  {
    "name": "msgpack",
    "url": "https://github.com/akiradeveloper/msgpack-nim.git",
    "method": "git",
    "tags": [
      "msgpack",
      "library",
      "serialization"
    ],
    "description": "A MessagePack binding for Nim",
    "license": "MIT",
    "web": "https://github.com/akiradeveloper/msgpack-nim"
  },
  {
    "name": "osinfo",
    "url": "https://github.com/nim-lang/osinfo.git",
    "method": "git",
    "tags": [
      "os",
      "library",
      "info"
    ],
    "description": "Modules providing information about the OS.",
    "license": "MIT",
    "web": "https://github.com/nim-lang/osinfo"
  },
  {
    "name": "io-myo",
    "url": "https://github.com/nimious/io-myo.git",
    "method": "git",
    "tags": [
      "binding",
      "myo",
      "thalmic",
      "armband",
      "gesture"
    ],
    "description": "Obsolete - please use myo instead!",
    "license": "MIT",
    "web": "https://github.com/nimious/io-myo"
  },
  {
    "name": "io-oculus",
    "url": "https://github.com/nimious/io-oculus.git",
    "method": "git",
    "tags": [
      "binding",
      "oculus",
      "rift",
      "vr",
      "libovr",
      "ovr",
      "dk1",
      "dk2",
      "gearvr"
    ],
    "description": "Obsolete - please use oculus instead!",
    "license": "MIT",
    "web": "https://github.com/nimious/io-oculus"
  },
  {
    "name": "closure_compiler",
    "url": "https://github.com/yglukhov/closure_compiler.git",
    "method": "git",
    "tags": [
      "binding",
      "closure",
      "compiler",
      "javascript"
    ],
    "description": "Bindings for Closure Compiler web API.",
    "license": "MIT",
    "web": "https://github.com/yglukhov/closure_compiler"
  },
  {
    "name": "io-serialport",
    "url": "https://github.com/nimious/io-serialport.git",
    "method": "git",
    "tags": [
      "binding",
      "libserialport",
      "serial",
      "communication"
    ],
    "description": "Obsolete - please use serialport instead!",
    "license": "MIT",
    "web": "https://github.com/nimious/io-serialport"
  },
  {
    "name": "beanstalkd",
    "url": "https://github.com/tormaroe/beanstalkd.nim.git",
    "method": "git",
    "tags": [
      "library",
      "queue",
      "messaging"
    ],
    "description": "A beanstalkd work queue client library.",
    "license": "MIT",
    "web": "https://github.com/tormaroe/beanstalkd.nim"
  },
  {
    "name": "wiki2text",
    "url": "https://github.com/rspeer/wiki2text.git",
    "method": "git",
    "tags": [
      "nlp",
      "wiki",
      "xml",
      "text"
    ],
    "description": "Quickly extracts natural-language text from a MediaWiki XML file.",
    "license": "MIT",
    "web": "https://github.com/rspeer/wiki2text"
  },
  {
    "name": "qt5_qtsql",
    "url": "https://github.com/philip-wernersbach/nim-qt5_qtsql.git",
    "method": "git",
    "tags": [
      "library",
      "wrapper",
      "database",
      "qt",
      "qt5",
      "qtsql",
      "sqlite",
      "postgres",
      "mysql"
    ],
    "description": "Binding for Qt 5's Qt SQL library that integrates with the features of the Nim language. Uses one API for multiple database engines.",
    "license": "MIT",
    "web": "https://github.com/philip-wernersbach/nim-qt5_qtsql"
  },
  {
    "name": "orient",
    "url": "https://github.com/philip-wernersbach/nim-orient",
    "method": "git",
    "tags": [
      "library",
      "wrapper",
      "database",
      "orientdb",
      "pure"
    ],
    "description": "OrientDB driver written in pure Nim, uses the OrientDB 2.0 Binary Protocol with Binary Serialization.",
    "license": "MPL",
    "web": "https://github.com/philip-wernersbach/nim-orient"
  },
  {
    "name": "syslog",
    "url": "https://github.com/FedericoCeratto/nim-syslog",
    "method": "git",
    "tags": [
      "library",
      "pure"
    ],
    "description": "Syslog module.",
    "license": "LGPLv3",
    "web": "https://github.com/FedericoCeratto/nim-syslog"
  },
  {
    "name": "nimes",
    "url": "https://github.com/def-/nimes",
    "method": "git",
    "tags": [
      "emulator",
      "nes",
      "game",
      "sdl",
      "javascript"
    ],
    "description": "NES emulator using SDL2, also compiles to JavaScript with emscripten.",
    "license": "MPL",
    "web": "https://github.com/def-/nimes"
  },
  {
    "name": "syscall",
    "url": "https://github.com/def-/nim-syscall",
    "method": "git",
    "tags": [
      "library"
    ],
    "description": "Raw system calls for Nim",
    "license": "MPL",
    "web": "https://github.com/def-/nim-syscall"
  },
  {
    "name": "jnim",
    "url": "https://github.com/yglukhov/jnim",
    "method": "git",
    "tags": [
      "library",
      "java",
      "jvm",
      "bridge",
      "bindings"
    ],
    "description": "Nim - Java bridge",
    "license": "MIT",
    "web": "https://github.com/yglukhov/jnim"
  },
  {
    "name": "nimPDF",
    "url": "https://github.com/jangko/nimpdf",
    "method": "git",
    "tags": [
      "library",
      "PDF",
      "document"
    ],
    "description": "library for generating PDF files",
    "license": "MIT",
    "web": "https://github.com/jangko/nimpdf"
  },
  {
    "name": "LLVM",
    "url": "https://github.com/FedeOmoto/llvm",
    "method": "git",
    "tags": [
      "LLVM",
      "bindings",
      "wrapper"
    ],
    "description": "LLVM bindings for the Nim language.",
    "license": "MIT",
    "web": "https://github.com/FedeOmoto/llvm"
  },
  {
    "name": "nshout",
    "url": "https://github.com/Senketsu/nshout",
    "method": "git",
    "tags": [
      "library",
      "shouter",
      "libshout",
      "wrapper",
      "bindings",
      "audio",
      "web"
    ],
    "description": "Nim bindings for libshout",
    "license": "MIT",
    "web": "https://github.com/Senketsu/nshout"
  },
  {
    "name": "nuuid",
    "url": "https://github.com/yglukhov/nim-only-uuid",
    "method": "git",
    "tags": [
      "library",
      "uuid",
      "guid"
    ],
    "description": "A Nim source only UUID generator",
    "license": "MIT",
    "web": "https://github.com/yglukhov/nim-only-uuid"
  },
  {
    "name": "fftw3",
    "url": "https://github.com/ziotom78/nimfftw3",
    "method": "git",
    "tags": [
      "library",
      "math",
      "fft"
    ],
    "description": "Bindings to the FFTW library",
    "license": "MIT",
    "web": "https://github.com/ziotom78/nimfftw3"
  },
  {
    "name": "nrpl",
    "url": "https://github.com/vegansk/nrpl",
    "method": "git",
    "tags": [
      "REPL",
      "application"
    ],
    "description": "A rudimentary Nim REPL",
    "license": "MIT",
    "web": "https://github.com/vegansk/nrpl"
  },
  {
    "name": "nim-geocoding",
    "url": "https://github.com/saratchandra92/nim-geocoding",
    "method": "git",
    "tags": [
      "library",
      "geocoding",
      "maps"
    ],
    "description": "A simple library for Google Maps Geocoding API",
    "license": "MIT",
    "web": "https://github.com/saratchandra92/nim-geocoding"
  },
  {
    "name": "io-gles",
    "url": "https://github.com/nimious/io-gles.git",
    "method": "git",
    "tags": [
      "binding",
      "khronos",
      "gles",
      "opengl es"
    ],
    "description": "Obsolete - please use gles instead!",
    "license": "MIT",
    "web": "https://github.com/nimious/io-gles"
  },
  {
    "name": "io-egl",
    "url": "https://github.com/nimious/io-egl.git",
    "method": "git",
    "tags": [
      "binding",
      "khronos",
      "egl",
      "opengl",
      "opengl es",
      "openvg"
    ],
    "description": "Obsolete - please use egl instead!",
    "license": "MIT",
    "web": "https://github.com/nimious/io-egl"
  },
  {
    "name": "io-sixense",
    "url": "https://github.com/nimious/io-sixense.git",
    "method": "git",
    "tags": [
      "binding",
      "sixense",
      "razer hydra",
      "stem system",
      "vr"
    ],
    "description": "Obsolete - please use sixense instead!",
    "license": "MIT",
    "web": "https://github.com/nimious/io-sixense"
  },
  {
    "name": "tnetstring",
    "url": "https://mahlon@bitbucket.org/mahlon/nim-tnetstring",
    "method": "hg",
    "tags": [
      "tnetstring",
      "library",
      "serialization"
    ],
    "description": "Parsing and serializing for the TNetstring format.",
    "license": "MIT",
    "web": "http://bitbucket.org/mahlon/nim-tnetstring"
  },
  {
    "name": "msgpack4nim",
    "url": "https://github.com/jangko/msgpack4nim",
    "method": "git",
    "tags": [
      "msgpack",
      "library",
      "serialization",
      "deserialization"
    ],
    "description": "Another MessagePack implementation written in pure nim",
    "license": "MIT",
    "web": "https://github.com/jangko/msgpack4nim"
  },
  {
    "name": "binaryheap",
    "url": "https://github.com/bluenote10/nim-heap",
    "method": "git",
    "tags": [
      "heap",
      "priority queue"
    ],
    "description": "Simple binary heap implementation",
    "license": "MIT",
    "web": "https://github.com/bluenote10/nim-heap"
  },
  {
    "name": "stringinterpolation",
    "url": "https://github.com/bluenote10/nim-stringinterpolation",
    "method": "git",
    "tags": [
      "string formatting",
      "string interpolation"
    ],
    "description": "String interpolation with printf syntax",
    "license": "MIT",
    "web": "https://github.com/bluenote10/nim-stringinterpolation"
  },
  {
    "name": "libovr",
    "url": "https://github.com/bluenote10/nim-ovr",
    "method": "git",
    "tags": [
      "Oculus Rift",
      "virtual reality"
    ],
    "description": "Nim bindings for libOVR (Oculus Rift)",
    "license": "MIT",
    "web": "https://github.com/bluenote10/nim-ovr"
  },
  {
    "name": "delaunay",
    "url": "https://github.com/Nycto/DelaunayNim",
    "method": "git",
    "tags": [
      "delaunay",
      "library",
      "algorithms",
      "graph"
    ],
    "description": "2D Delaunay triangulations",
    "license": "MIT",
    "web": "https://github.com/Nycto/DelaunayNim"
  },
  {
    "name": "linenoise",
    "url": "https://github.com/fallingduck/linenoise-nim",
    "method": "git",
    "tags": [
      "linenoise",
      "library",
      "wrapper",
      "commandline"
    ],
    "description": "Wrapper for linenoise, a free, self-contained alternative to GNU readline.",
    "license": "BSD",
    "web": "https://github.com/fallingduck/linenoise-nim"
  },
  {
    "name": "struct",
    "url": "https://github.com/OpenSystemsLab/struct.nim",
    "method": "git",
    "tags": [
      "struct",
      "library",
      "python",
      "pack",
      "unpack"
    ],
    "description": "Python-like 'struct' for Nim",
    "license": "MIT",
    "web": "https://github.com/OpenSystemsLab/struct.nim"
  },
  {
    "name": "uri2",
    "url": "https://github.com/achesak/nim-uri2",
    "method": "git",
    "tags": [
      "uri",
      "url",
      "library"
    ],
    "description": "Nim module for better URI handling",
    "license": "MIT",
    "web": "https://github.com/achesak/nim-uri2"
  },
  {
    "name": "hmac",
    "url": "https://github.com/OpenSystemsLab/hmac.nim",
    "method": "git",
    "tags": [
      "hmac",
      "authentication",
      "hash",
      "sha1",
      "md5"
    ],
    "description": "HMAC-SHA1 and HMAC-MD5 hashing in Nim",
    "license": "MIT",
    "web": "https://github.com/OpenSystemsLab/hmac.nim"
  },
  {
    "name": "mongrel2",
    "url": "https://mahlon@bitbucket.org/mahlon/nim-mongrel2",
    "method": "hg",
    "tags": [
      "mongrel2",
      "library",
      "www"
    ],
    "description": "Handler framework for the Mongrel2 web server.",
    "license": "MIT",
    "web": "http://bitbucket.org/mahlon/nim-mongrel2"
  },
  {
    "name": "shimsham",
    "url": "https://github.com/apense/shimsham",
    "method": "git",
    "tags": [
      "crypto",
      "hash",
      "hashing",
      "digest"
    ],
    "description": "Hashing/Digest collection in pure Nim",
    "license": "MIT",
    "web": "https://github.com/apense/shimsham"
  },
  {
    "name": "base32",
    "url": "https://github.com/OpenSystemsLab/base32.nim",
    "method": "git",
    "tags": [
      "base32",
      "encode",
      "decode"
    ],
    "description": "Base32 library for Nim",
    "license": "MIT",
    "web": "https://github.com/OpenSystemsLab/base32.nim"
  },
  {
    "name": "otp",
    "url": "https://github.com/OpenSystemsLab/otp.nim",
    "method": "git",
    "tags": [
      "otp",
      "hotp",
      "totp",
      "time",
      "password",
      "one",
      "google",
      "authenticator"
    ],
    "description": "One Time Password library for Nim",
    "license": "MIT",
    "web": "https://github.com/OpenSystemsLab/otp.nim"
  },
  {
    "name": "q",
    "url": "https://github.com/OpenSystemsLab/q.nim",
    "method": "git",
    "tags": [
      "css",
      "selector",
      "query",
      "match",
      "find",
      "html",
      "xml",
      "jquery"
    ],
    "description": "Simple package for query HTML/XML elements using a CSS3 or jQuery-like selector syntax",
    "license": "MIT",
    "web": "https://github.com/OpenSystemsLab/q.nim"
  },
  {
    "name": "bignum",
    "url": "https://github.com/FedeOmoto/bignum",
    "method": "git",
    "tags": [
      "bignum",
      "gmp",
      "wrapper"
    ],
    "description": "Wrapper around the GMP bindings for the Nim language.",
    "license": "MIT",
    "web": "https://github.com/FedeOmoto/bignum"
  },
  {
    "name": "rbtree",
    "url": "https://github.com/Nycto/RBTreeNim",
    "method": "git",
    "tags": [
      "tree",
      "binary search tree",
      "rbtree",
      "red black tree"
    ],
    "description": "Red/Black Trees",
    "license": "MIT",
    "web": "https://github.com/Nycto/RBTreeNim"
  },
  {
    "name": "anybar",
    "url": "https://github.com/ba0f3/anybar.nim",
    "method": "git",
    "tags": [
      "anybar",
      "menubar",
      "status",
      "indicator"
    ],
    "description": "Control AnyBar instances with Nim",
    "license": "MIT",
    "web": "https://github.com/ba0f3/anybar.nim"
  },
  {
    "name": "astar",
    "url": "https://github.com/Nycto/AStarNim",
    "method": "git",
    "tags": [
      "astar",
      "A*",
      "pathfinding",
      "algorithm"
    ],
    "description": "A* Pathfinding",
    "license": "MIT",
    "web": "https://github.com/Nycto/AStarNim"
  },
  {
    "name": "lazy",
    "url": "https://github.com/petermora/nimLazy/",
    "method": "git",
    "tags": [
      "library",
      "iterator",
      "lazy list"
    ],
    "description": "Iterator library for Nim",
    "license": "MIT",
    "web": "https://github.com/petermora/nimLazy"
  },
  {
    "name": "asyncpythonfile",
    "url": "https://github.com/fallingduck/asyncpythonfile-nim",
    "method": "git",
    "tags": [
      "async",
      "asynchronous",
      "library",
      "python",
      "file",
      "files"
    ],
    "description": "High level, asynchronous file API mimicking Python's file interface.",
    "license": "ISC",
    "web": "https://github.com/fallingduck/asyncpythonfile-nim"
  },
  {
    "name": "nimfuzz",
    "url": "https://github.com/apense/nimfuzz",
    "method": "git",
    "tags": [
      "fuzzing",
      "testing",
      "hacking",
      "security"
    ],
    "description": "Simple and compact fuzzing",
    "license": "Apache License 2.0",
    "web": "https://apense.github.io/nimfuzz"
  },
  {
    "name": "linalg",
    "url": "https://github.com/unicredit/linear-algebra",
    "method": "git",
    "tags": [
      "vector",
      "matrix",
      "linear-algebra",
      "BLAS",
      "LAPACK"
    ],
    "description": "Linear algebra for Nim",
    "license": "Apache License 2.0",
    "web": "https://github.com/unicredit/linear-algebra"
  },
  {
    "name": "sequester",
    "url": "https://github.com/fallingduck/sequester",
    "method": "git",
    "tags": [
      "library",
      "seq",
      "sequence",
      "strings",
      "iterators",
      "php"
    ],
    "description": "Library for converting sequences to strings. Also has PHP-inspired explode and implode procs.",
    "license": "ISC",
    "web": "https://github.com/fallingduck/sequester"
  },
  {
    "name": "options",
    "url": "https://github.com/fallingduck/options-nim",
    "method": "git",
    "tags": [
      "library",
      "option",
      "optionals",
      "maybe"
    ],
    "description": "Temporary package to fix broken code in 0.11.2 stable.",
    "license": "MIT",
    "web": "https://github.com/fallingduck/options-nim"
  },
  {
    "name": "oldwinapi",
    "url": "https://github.com/nim-lang/oldwinapi",
    "method": "git",
    "tags": [
      "library",
      "windows",
      "api"
    ],
    "description": "Old Win API library for Nim",
    "license": "LGPL with static linking exception",
    "web": "https://github.com/nim-lang/oldwinapi"
  },
  {
    "name": "nimx",
    "url": "https://github.com/yglukhov/nimx",
    "method": "git",
    "tags": [
      "gui",
      "ui",
      "library"
    ],
    "description": "Cross-platform GUI framework",
    "license": "MIT",
    "web": "https://github.com/yglukhov/nimx"
  },
  {
    "name": "memo",
    "url": "https://github.com/andreaferretti/memo",
    "method": "git",
    "tags": [
      "memo",
      "memoization",
      "memoize",
      "cache"
    ],
    "description": "Memoize Nim functions",
    "license": "Apache License 2.0",
    "web": "https://github.com/andreaferretti/memo"
  },
  {
    "name": "base62",
    "url": "https://github.com/singularperturbation/base62-encode",
    "method": "git",
    "tags": [
      "base62",
      "encode",
      "decode"
    ],
    "description": "Arbitrary base encoding-decoding functions, defaulting to Base-62.",
    "license": "MIT",
    "web": "https://github.com/singularperturbation/base62-encode"
  },
  {
    "name": "telebot",
    "url": "https://github.com/ba0f3/telebot.nim",
    "method": "git",
    "tags": [
      "telebot",
      "telegram",
      "bot",
      "api",
      "client",
      "async"
    ],
    "description": "Async Telegram Bot API Client",
    "license": "MIT",
    "web": "https://github.com/ba0f3/telebot.nim"
  },
  {
    "name": "tempfile",
    "url": "https://github.com/OpenSystemsLab/tempfile.nim",
    "method": "git",
    "tags": [
      "temp",
      "mktemp",
      "make",
      "mk",
      "mkstemp",
      "mkdtemp"
    ],
    "description": "Temporary files and directories",
    "license": "MIT",
    "web": "https://github.com/OpenSystemsLab/tempfile.nim"
  },
  {
    "name": "AstroNimy",
    "url": "https://github.com/super-massive-black-holes/AstroNimy",
    "method": "git",
    "tags": [
      "science",
      "astronomy",
      "library"
    ],
    "description": "Astronomical library for Nim",
    "license": "MIT",
    "web": "https://github.com/super-massive-black-holes/AstroNimy"
  },
  {
    "name": "patty",
    "url": "https://github.com/andreaferretti/patty",
    "method": "git",
    "tags": [
      "pattern",
      "adt",
      "variant",
      "pattern matching",
      "algebraic data type"
    ],
    "description": "Algebraic data types and pattern matching",
    "license": "Apache License 2.0",
    "web": "https://github.com/andreaferretti/patty"
  },
  {
    "name": "einheit",
    "url": "https://github.com/jyapayne/einheit",
    "method": "git",
    "tags": [
      "unit",
      "tests",
      "unittest",
      "unit tests",
      "unit test macro"
    ],
    "description": "Pretty looking, full featured, Python-inspired unit test library.",
    "license": "MIT",
    "web": "https://github.com/jyapayne/einheit"
  },
  {
    "name": "plists",
    "url": "https://github.com/yglukhov/plists",
    "method": "git",
    "tags": [
      "plist",
      "property",
      "list"
    ],
    "description": "Generate and parse Mac OS X .plist files in Nim.",
    "license": "MIT",
    "web": "https://github.com/yglukhov/plists"
  },
  {
    "name": "ncurses",
    "url": "https://github.com/rnowley/nim-ncurses/",
    "method": "git",
    "tags": [
      "library",
      "terminal",
      "graphics",
      "wrapper"
    ],
    "description": "A wrapper for NCurses",
    "license": "MIT",
    "web": "https://github.com/rnowley/nim-ncurses"
  },
  {
    "name": "nanovg.nim",
    "url": "https://github.com/fowlmouth/nanovg.nim",
    "method": "git",
    "tags": [
      "wrapper",
      "GUI",
      "vector graphics",
      "opengl"
    ],
    "description": "A wrapper for NanoVG vector graphics rendering",
    "license": "MIT",
    "web": "https://github.com/fowlmouth/nanovg.nim"
  },
  {
    "name": "pwd",
    "url": "https://github.com/achesak/nim-pwd",
    "method": "git",
    "tags": [
      "library",
      "unix",
      "pwd",
      "password"
    ],
    "description": "Nim port of Python's pwd module for working with the UNIX password file",
    "license": "MIT",
    "web": "https://github.com/achesak/nim-pwd"
  },
  {
    "name": "spwd",
    "url": "https://github.com/achesak/nim-spwd",
    "method": "git",
    "tags": [
      "library",
      "unix",
      "spwd",
      "password",
      "shadow"
    ],
    "description": "Nim port of Python's spwd module for working with the UNIX shadow password file",
    "license": "MIT",
    "web": "https://github.com/achesak/nim-spwd"
  },
  {
    "name": "grp",
    "url": "https://github.com/achesak/nim-grp",
    "method": "git",
    "tags": [
      "library",
      "unix",
      "grp",
      "group"
    ],
    "description": "Nim port of Python's grp module for working with the UNIX group database file",
    "license": "MIT",
    "web": "https://github.com/achesak/nim-grp"
  },
  {
    "name": "stopwatch",
    "url": "https://gitlab.com/define-private-public/stopwatch",
    "method": "git",
    "tags": [
      "timer",
      "timing",
      "benchmarking",
      "watch",
      "clock"
    ],
    "description": "A simple timing library for benchmarking code and other things.",
    "license": "MIT",
    "web": "https://gitlab.com/define-private-public/stopwatch"
  },
  {
    "name": "nimFinLib",
    "url": "https://github.com/qqtop/NimFinLib",
    "method": "git",
    "tags": [
      "financial"
    ],
    "description": "Financial Library for Nim",
    "license": "MIT",
    "web": "https://github.com/qqtop/NimFinLib"
  },
  {
    "name": "libssh2",
    "url": "https://github.com/ba0f3/libssh2.nim",
    "method": "git",
    "tags": [
      "lib",
      "ssh",
      "ssh2",
      "openssh",
      "client",
      "sftp",
      "scp"
    ],
    "description": "Nim wrapper for libssh2",
    "license": "MIT",
    "web": "https://github.com/ba0f3/libssh2.nim"
  },
  {
    "name": "rethinkdb",
    "url": "https://github.com/OpenSystemsLab/rethinkdb.nim",
    "method": "git",
    "tags": [
      "rethinkdb",
      "driver",
      "client",
      "json"
    ],
    "description": "RethinkDB driver for Nim",
    "license": "MIT",
    "web": "https://github.com/OpenSystemsLab/rethinkdb.nim"
  },
  {
    "name": "dbus",
    "url": "https://github.com/zielmicha/nim-dbus",
    "method": "git",
    "tags": [
      "dbus"
    ],
    "description": "dbus bindings for Nim",
    "license": "MIT",
    "web": "https://github.com/zielmicha/nim-dbus"
  },
  {
    "name": "lmdb",
    "url": "https://github.com/fowlmouth/lmdb.nim",
    "method": "git",
    "tags": [
      "wrapper",
      "lmdb"
    ],
    "description": "A wrapper for LMDB the Lightning Memory-Mapped Database",
    "license": "MIT",
    "web": "https://github.com/fowlmouth/lmdb.nim"
  },
  {
    "name": "zip",
    "url": "https://github.com/nim-lang/zip",
    "method": "git",
    "tags": [
      "wrapper",
      "zip"
    ],
    "description": "A wrapper for the zip library",
    "license": "MIT",
    "web": "https://github.com/nim-lang/zip"
  },
  {
    "name": "csvtools",
    "url": "https://github.com/unicredit/csvtools",
    "method": "git",
    "tags": [
      "CSV",
      "comma separated values",
      "TSV"
    ],
    "description": "Manage CSV files",
    "license": "Apache License 2.0",
    "web": "https://github.com/unicredit/csvtools"
  },
  {
    "name": "httpform",
    "url": "https://github.com/tulayang/httpform",
    "method": "git",
    "tags": [
      "request parser",
      "upload",
      "html5 file"
    ],
    "description": "Http request form parser",
    "license": "MIT",
    "web": "https://github.com/tulayang/httpform"
  },
  {
    "name": "vardene",
    "url": "https://github.com/Xe/vardene",
    "method": "git",
    "tags": [
      "command line",
      "tool",
      "compiler"
    ],
    "description": "A simple tool to manage multiple installs of Nim.",
    "license": "MIT",
    "web": "https://christine.website/projects/Vardene"
  },
  {
    "name": "quadtree",
    "url": "https://github.com/Nycto/QuadtreeNim",
    "method": "git",
    "tags": [
      "quadtree",
      "algorithm"
    ],
    "description": "A Quadtree implementation",
    "license": "MIT",
    "web": "https://github.com/Nycto/QuadtreeNim"
  },
  {
    "name": "expat",
    "url": "https://github.com/nim-lang/expat",
    "method": "git",
    "tags": [
      "expat",
      "xml",
      "parsing"
    ],
    "description": "Expat wrapper for Nim",
    "license": "MIT",
    "web": "https://github.com/nim-lang/expat"
  },
  {
    "name": "sphinx",
    "url": "https://github.com/Araq/sphinx",
    "method": "git",
    "tags": [
      "sphinx",
      "wrapper",
      "search",
      "engine"
    ],
    "description": "Sphinx wrapper for Nim",
    "license": "LGPL",
    "web": "https://github.com/Araq/sphinx"
  },
  {
    "name": "sdl1",
    "url": "https://github.com/nim-lang/sdl1",
    "method": "git",
    "tags": [
      "graphics",
      "library",
      "multi-media",
      "input",
      "sound",
      "joystick"
    ],
    "description": "SDL 1.2 wrapper for Nim.",
    "license": "LGPL",
    "web": "https://github.com/nim-lang/sdl1"
  },
  {
    "name": "graphics",
    "url": "https://github.com/nim-lang/graphics",
    "method": "git",
    "tags": [
      "library",
      "SDL"
    ],
    "description": "Graphics module for Nim.",
    "license": "MIT",
    "web": "https://github.com/nim-lang/graphics"
  },
  {
    "name": "libffi",
    "url": "https://github.com/Araq/libffi",
    "method": "git",
    "tags": [
      "ffi",
      "library",
      "C",
      "calling",
      "convention"
    ],
    "description": "libffi wrapper for Nim.",
    "license": "MIT",
    "web": "https://github.com/Araq/libffi"
  },
  {
    "name": "libcurl",
    "url": "https://github.com/Araq/libcurl",
    "method": "git",
    "tags": [
      "curl",
      "web",
      "http",
      "download"
    ],
    "description": "Nim wrapper for libcurl.",
    "license": "MIT",
    "web": "https://github.com/Araq/libcurl"
  },
  {
    "name": "perlin",
    "url": "https://github.com/Nycto/PerlinNim",
    "method": "git",
    "tags": [
      "perlin",
      "simplex",
      "noise"
    ],
    "description": "Perlin noise and Simplex noise generation",
    "license": "MIT",
    "web": "https://github.com/Nycto/PerlinNim"
  },
  {
    "name": "pfring",
    "url": "https://github.com/ba0f3/pfring.nim",
    "method": "git",
    "tags": [
      "pf_ring",
      "packet",
      "sniff",
      "pcap",
      "pfring",
      "network",
      "capture",
      "socket"
    ],
    "description": "PF_RING wrapper for Nim",
    "license": "MIT",
    "web": "https://github.com/ba0f3/pfring.nim"
  },
  {
    "name": "xxtea",
    "url": "https://github.com/xxtea/xxtea-nim",
    "method": "git",
    "tags": [
      "xxtea",
      "encrypt",
      "decrypt",
      "crypto"
    ],
    "description": "XXTEA encryption algorithm library written in pure Nim.",
    "license": "MIT",
    "web": "https://github.com/xxtea/xxtea-nim"
  },
  {
    "name": "xxhash",
    "url": "https://github.com/OpenSystemsLab/xxhash.nim",
    "method": "git",
    "tags": [
      "fast",
      "hash",
      "algorithm"
    ],
    "description": "xxhash wrapper for Nim",
    "license": "MIT",
    "web": "https://github.com/OpenSystemsLab/xxhash.nim"
  },
  {
    "name": "libipset",
    "url": "https://github.com/ba0f3/libipset.nim",
    "method": "git",
    "tags": [
      "ipset",
      "firewall",
      "netfilter",
      "mac",
      "ip",
      "network",
      "collection",
      "rule",
      "set"
    ],
    "description": "libipset wrapper for Nim",
    "license": "MIT",
    "web": "https://github.com/ba0f3/libipset.nim"
  },
  {
    "name": "pop3",
    "url": "https://github.com/FedericoCeratto/nim-pop3",
    "method": "git",
    "tags": [
      "network",
      "pop3",
      "email"
    ],
    "description": "POP3 client library",
    "license": "LGPLv3",
    "web": "https://github.com/FedericoCeratto/nim-pop3"
  },
  {
    "name": "nimrpc",
    "url": "https://github.com/rogercloud/nim-rpc",
    "method": "git",
    "tags": [
      "msgpack",
      "library",
      "rpc",
      "nimrpc"
    ],
    "description": "RPC implementation for Nim based on msgpack4nim",
    "license": "MIT",
    "web": "https://github.com/rogercloud/nim-rpc"
  },
  {
    "name": "nimrpc_milis",
    "url": "https://github.com/milisarge/nimrpc_milis",
    "method": "git",
    "tags": [
      "msgpack",
      "library",
      "rpc",
      "nimrpc"
    ],
    "description": "RPC implementation for Nim based on msgpack4nim",
    "license": "MIT",
    "web": "https://github.com/milisarge/nimrpc_milis"
  },
  {
    "name": "asyncevents",
    "url": "https://github.com/tulayang/asyncevents",
    "method": "git",
    "tags": [
      "event",
      "future",
      "asyncdispath"
    ],
    "description": "Asynchronous event loop for progaming with MVC",
    "license": "MIT",
    "web": "https://github.com/tulayang/asyncevents"
  },
  {
    "name": "nimSHA2",
    "url": "https://github.com/jangko/nimSHA2",
    "method": "git",
    "tags": [
      "hash",
      "crypto",
      "library",
      "sha256",
      "sha224",
      "sha384",
      "sha512"
    ],
    "description": "Secure Hash Algorithm - 2, [224, 256, 384, and 512 bits]",
    "license": "MIT",
    "web": "https://github.com/jangko/nimSHA2"
  },
  {
    "name": "nimAES",
    "url": "https://github.com/jangko/nimAES",
    "method": "git",
    "tags": [
      "crypto",
      "library",
      "aes",
      "encryption",
      "rijndael"
    ],
    "description": "Advanced Encryption Standard, Rijndael Algorithm",
    "license": "MIT",
    "web": "https://github.com/jangko/nimAES"
  },
  {
    "name": "nimeverything",
    "url": "https://github.com/xland/nimeverything/",
    "method": "git",
    "tags": [
      "everything",
      "voidtools",
      "Everything Search Engine"
    ],
    "description": "everything  search engine wrapper",
    "license": "MIT",
    "web": "https://github.com/xland/nimeverything"
  },
  {
    "name": "vidhdr",
    "url": "https://github.com/achesak/nim-vidhdr",
    "method": "git",
    "tags": [
      "video",
      "formats",
      "file"
    ],
    "description": "Library for detecting the format of an video file",
    "license": "MIT",
    "web": "https://github.com/achesak/nim-vidhdr"
  },
  {
    "name": "gitapi",
    "url": "https://github.com/achesak/nim-gitapi",
    "method": "git",
    "tags": [
      "git",
      "version control",
      "library"
    ],
    "description": "Nim wrapper around the git version control software",
    "license": "MIT",
    "web": "https://github.com/achesak/nim-gitapi"
  },
  {
    "name": "ptrace",
    "url": "https://github.com/ba0f3/ptrace.nim",
    "method": "git",
    "tags": [
      "ptrace",
      "trace",
      "process",
      "syscal",
      "system",
      "call"
    ],
    "description": "ptrace wrapper for Nim",
    "license": "MIT",
    "web": "https://github.com/ba0f3/ptrace.nim"
  },
  {
    "name": "ndbex",
    "url": "https://github.com/Senketsu/nim-db-ex",
    "method": "git",
    "tags": [
      "extension",
      "database",
      "convenience",
      "db",
      "mysql",
      "postgres",
      "sqlite"
    ],
    "description": "extension modules for Nim's 'db_*' modules",
    "license": "MIT",
    "web": "https://github.com/Senketsu/nim-db-ex"
  },
  {
    "name": "spry",
    "url": "https://github.com/gokr/spry",
    "method": "git",
    "tags": [
      "language",
      "library",
      "scripting"
    ],
    "description": "A Smalltalk and Rebol inspired language implemented as an AST interpreter",
    "license": "MIT",
    "web": "https://github.com/gokr/spry"
  },
  {
    "name": "nimBMP",
    "url": "https://github.com/jangko/nimBMP",
    "method": "git",
    "tags": [
      "graphics",
      "library",
      "BMP"
    ],
    "description": "BMP encoder and decoder",
    "license": "MIT",
    "web": "https://github.com/jangko/nimBMP"
  },
  {
    "name": "nimPNG",
    "url": "https://github.com/jangko/nimPNG",
    "method": "git",
    "tags": [
      "graphics",
      "library",
      "PNG"
    ],
    "description": "PNG(Portable Network Graphics) encoder and decoder",
    "license": "MIT",
    "web": "https://github.com/jangko/nimPNG"
  },
  {
    "name": "litestore",
    "url": "https://github.com/h3rald/litestore",
    "method": "git",
    "tags": [
      "database",
      "rest",
      "sqlite"
    ],
    "description": "A lightweight, self-contained, RESTful, searchable, multi-format NoSQL document store",
    "license": "MIT",
    "web": "https://h3rald.com/litestore"
  },
  {
    "name": "parseFixed",
    "url": "https://github.com/jlp765/parsefixed",
    "method": "git",
    "tags": [
      "parse",
      "fixed",
      "width",
      "parser",
      "text"
    ],
    "description": "Parse fixed-width fields within lines of text (complementary to parsecsv)",
    "license": "MIT",
    "web": "https://github.com/jlp765/parsefixed"
  },
  {
    "name": "playlists",
    "url": "https://github.com/achesak/nim-playlists",
    "method": "git",
    "tags": [
      "library",
      "playlists",
      "M3U",
      "PLS",
      "XSPF"
    ],
    "description": "Nim library for parsing PLS, M3U, and XSPF playlist files",
    "license": "MIT",
    "web": "https://github.com/achesak/nim-playlists"
  },
  {
    "name": "seqmath",
    "url": "https://github.com/jlp765/seqmath",
    "method": "git",
    "tags": [
      "math",
      "seq",
      "sequence",
      "array",
      "nested",
      "algebra",
      "statistics",
      "lifted",
      "financial"
    ],
    "description": "Nim math library for sequences and nested sequences (extends math library)",
    "license": "MIT",
    "web": "https://github.com/jlp765/seqmath"
  },
  {
    "name": "daemonize",
    "url": "https://github.com/OpenSystemsLab/daemonize.nim",
    "method": "git",
    "tags": [
      "daemonize",
      "background",
      "fork",
      "unix",
      "linux",
      "process"
    ],
    "description": "This library makes your code run as a daemon process on Unix-like systems",
    "license": "MIT",
    "web": "https://github.com/OpenSystemsLab/daemonize.nim"
  },
  {
    "name": "tnim",
    "url": "https://github.com/jlp765/tnim",
    "method": "git",
    "tags": [
      "REPL",
      "sandbox",
      "interactive",
      "compiler",
      "code",
      "language"
    ],
    "description": "tnim is a Nim REPL - an interactive sandbox for testing Nim code",
    "license": "MIT",
    "web": "https://github.com/jlp765/tnim"
  },
  {
    "name": "ris",
    "url": "https://github.com/achesak/nim-ris",
    "method": "git",
    "tags": [
      "RIS",
      "citation",
      "library"
    ],
    "description": "Module for working with RIS citation files",
    "license": "MIT",
    "web": "https://github.com/achesak/nim-ris"
  },
  {
    "name": "geoip",
    "url": "https://github.com/achesak/nim-geoip",
    "method": "git",
    "tags": [
      "IP",
      "address",
      "location",
      "geolocation"
    ],
    "description": "Retrieve info about a location from an IP address",
    "license": "MIT",
    "web": "https://github.com/achesak/nim-geoip"
  },
  {
    "name": "freegeoip",
    "url": "https://github.com/achesak/nim-freegeoip",
    "method": "git",
    "tags": [
      "IP",
      "address",
      "location",
      "geolocation"
    ],
    "description": "Retrieve info about a location from an IP address",
    "license": "MIT",
    "web": "https://github.com/achesak/nim-freegeoip"
  },
  {
    "name": "nimroutine",
    "url": "https://github.com/rogercloud/nim-routine",
    "method": "git",
    "tags": [
      "goroutine",
      "routine",
      "lightweight",
      "thread"
    ],
    "description": "A go routine like nim implementation",
    "license": "MIT",
    "web": "https://github.com/rogercloud/nim-routine"
  },
  {
    "name": "coverage",
    "url": "https://github.com/yglukhov/coverage",
    "method": "git",
    "tags": [
      "code",
      "coverage"
    ],
    "description": "Code coverage library",
    "license": "MIT",
    "web": "https://github.com/yglukhov/coverage"
  },
  {
    "name": "golib",
    "url": "https://github.com/stefantalpalaru/golib-nim",
    "method": "git",
    "tags": [
      "library",
      "wrapper"
    ],
    "description": "Bindings for golib - a library that (ab)uses gccgo to bring Go's channels and goroutines to the rest of the world",
    "license": "BSD",
    "web": "https://github.com/stefantalpalaru/golib-nim"
  },
  {
    "name": "libnotify",
    "url": "https://github.com/FedericoCeratto/nim-libnotify.git",
    "method": "git",
    "tags": [
      "library",
      "wrapper",
      "desktop"
    ],
    "description": "Minimalistic libnotify wrapper for desktop notifications",
    "license": "LGPLv3",
    "web": "https://github.com/FedericoCeratto/nim-libnotify"
  },
  {
    "name": "nimcat",
    "url": "https://github.com/shakna-israel/nimcat",
    "method": "git",
    "tags": [
      "cat",
      "cli"
    ],
    "description": "An implementation of cat in Nim",
    "license": "MIT",
    "web": "https://github.com/shakna-israel/nimcat"
  },
  {
    "name": "sections",
    "url": "https://github.com/c0ffeeartc/nim-sections",
    "method": "git",
    "tags": [
      "BDD",
      "test"
    ],
    "description": "`Section` macro with BDD aliases for testing",
    "license": "MIT",
    "web": "https://github.com/c0ffeeartc/nim-sections"
  },
  {
    "name": "nimfp",
    "url": "https://github.com/vegansk/nimfp",
    "method": "git",
    "tags": [
      "functional",
      "library"
    ],
    "description": "Nim functional programming library",
    "license": "MIT",
    "web": "https://github.com/vegansk/nimfp"
  },
  {
    "name": "nhsl",
    "url": "https://github.com/twist-vector/nhsl.git",
    "method": "git",
    "tags": [
      "library",
      "serialization",
      "pure"
    ],
    "description": "Nim Hessian Serialization Library encodes/decodes data into the Hessian binary protocol",
    "license": "LGPL",
    "web": "https://github.com/twist-vector/nhsl"
  },
  {
    "name": "nimstopwatch",
    "url": "https://github.com/twist-vector/nim-stopwatch.git",
    "method": "git",
    "tags": [
      "app",
      "timer"
    ],
    "description": "A Nim-based, non-graphical application designed to measure the amount of time elapsed from its activation to deactivation, includes total elapsed time, lap, and split times.",
    "license": "LGPL",
    "web": "https://github.com/twist-vector/nim-stopwatch"
  },
  {
    "name": "playground",
    "url": "https://github.com/theduke/nim-playground",
    "method": "git",
    "tags": [
      "webapp",
      "execution",
      "code",
      "sandbox"
    ],
    "description": "Web-based playground for testing Nim code.",
    "license": "MIT",
    "web": "https://github.com/theduke/nim-playground"
  },
  {
    "name": "nimsl",
    "url": "https://github.com/yglukhov/nimsl",
    "method": "git",
    "tags": [
      "shader",
      "opengl",
      "glsl"
    ],
    "description": "Shaders in Nim.",
    "license": "MIT",
    "web": "https://github.com/yglukhov/nimsl"
  },
  {
    "name": "omnilog",
    "url": "https://github.com/nim-appkit/omnilog",
    "method": "git",
    "tags": [
      "library",
      "logging",
      "logs"
    ],
    "description": "Advanced logging library for Nim with structured logging, formatters, filters and writers.",
    "license": "MIT",
    "web": "https://github.com/nim-appkit/omnilog"
  },
  {
    "name": "values",
    "url": "https://github.com/nim-appkit/values",
    "method": "git",
    "tags": [
      "library",
      "values",
      "datastructures"
    ],
    "description": "Library for working with arbitrary values + a map data structure.",
    "license": "MIT",
    "web": "https://github.com/nim-appkit/values"
  },
  {
    "name": "geohash",
    "url": "https://github.com/twist-vector/nim-geohash.git",
    "method": "git",
    "tags": [
      "library",
      "geocoding",
      "pure"
    ],
    "description": "Nim implementation of the geohash latitude/longitude geocode system",
    "license": "Apache License 2.0",
    "web": "https://github.com/twist-vector/nim-geohash"
  },
  {
    "name": "bped",
    "url": "https://github.com/twist-vector/nim-bped.git",
    "method": "git",
    "tags": [
      "library",
      "serialization",
      "pure"
    ],
    "description": "Nim implementation of the Bittorrent ascii serialization protocol",
    "license": "Apache License 2.0",
    "web": "https://github.com/twist-vector/nim-bped"
  },
  {
    "name": "ctrulib",
    "url": "https://github.com/skyforce77/ctrulib-nim.git",
    "method": "git",
    "tags": [
      "library",
      "nintendo",
      "3ds"
    ],
    "description": "ctrulib wrapper",
    "license": "GPLv2",
    "web": "https://github.com/skyforce77/ctrulib-nim"
  },
  {
    "name": "nimrdkafka",
    "url": "https://github.com/dfdeshom/nimrdkafka.git",
    "method": "git",
    "tags": [
      "library",
      "wrapper",
      "kafka"
    ],
    "description": "Nim wrapper for librdkafka",
    "license": "Apache License 2.0",
    "web": "https://github.com/dfdeshom/nimrdkafka"
  },
  {
    "name": "utils",
    "url": "https://github.com/nim-appkit/utils",
    "method": "git",
    "tags": [
      "library",
      "utilities"
    ],
    "description": "Collection of string, parsing, pointer, ... utilities.",
    "license": "MIT",
    "web": "https://github.com/nim-appkit/utils"
  },
  {
    "name": "pymod",
    "url": "https://github.com/jboy/nim-pymod",
    "method": "git",
    "tags": [
      "wrapper",
      "python",
      "module",
      "numpy",
      "array",
      "matrix",
      "ndarray",
      "pyobject",
      "pyarrayobject",
      "iterator",
      "iterators",
      "docstring"
    ],
    "description": "Auto-generate a Python module that wraps a Nim module.",
    "license": "MIT",
    "web": "https://github.com/jboy/nim-pymod"
  },
  {
    "name": "db",
    "url": "https://github.com/jlp765/db",
    "method": "git",
    "tags": [
      "wrapper",
      "database",
      "module",
      "sqlite",
      "mysql",
      "postgres",
      "db_sqlite",
      "db_mysql",
      "db_postgres"
    ],
    "description": "Unified db access module, providing a single library module to access the db_sqlite, db_mysql and db_postgres modules.",
    "license": "MIT",
    "web": "https://github.com/jlp765/db"
  },
  {
    "name": "nimsnappy",
    "url": "https://github.com/dfdeshom/nimsnappy.git",
    "method": "git",
    "tags": [
      "wrapper",
      "compression"
    ],
    "description": "Nim wrapper for the snappy compression library. there is also a high-level API for easy use",
    "license": "BSD",
    "web": "https://github.com/dfdeshom/nimsnappy"
  },
  {
    "name": "nimLUA",
    "url": "https://github.com/jangko/nimLUA",
    "method": "git",
    "tags": [
      "lua",
      "library",
      "bind",
      "glue",
      "macros"
    ],
    "description": "glue code generator to bind Nim and Lua together using Nim's powerful macro",
    "license": "MIT",
    "web": "https://github.com/jangko/nimLUA"
  },
  {
    "name": "sound",
    "url": "https://github.com/yglukhov/sound.git",
    "method": "git",
    "tags": [
      "sound",
      "ogg"
    ],
    "description": "Cross-platform sound mixer library",
    "license": "MIT",
    "web": "https://github.com/yglukhov/sound"
  },
  {
    "name": "nimi3status",
    "url": "https://github.com/FedericoCeratto/nimi3status",
    "method": "git",
    "tags": [
      "i3",
      "i3status"
    ],
    "description": "Lightweight i3 status bar.",
    "license": "GPLv3",
    "web": "https://github.com/FedericoCeratto/nimi3status"
  },
  {
    "name": "native_dialogs",
    "url": "https://github.com/SSPkrolik/nim-native-dialogs.git",
    "method": "git",
    "tags": [
      "ui",
      "gui",
      "cross-platform",
      "library"
    ],
    "description": "Implements framework-agnostic native operating system dialogs calls",
    "license": "MIT",
    "web": "https://github.com/SSPkrolik/nim-native-dialogs"
  },
  {
    "name": "variant",
    "url": "https://github.com/yglukhov/variant.git",
    "method": "git",
    "tags": [
      "variant"
    ],
    "description": "Variant type and type matching",
    "license": "MIT",
    "web": "https://github.com/yglukhov/variant"
  },
  {
    "name": "pythonmath",
    "url": "https://github.com/achesak/nim-pythonmath",
    "method": "git",
    "tags": [
      "library",
      "python",
      "math"
    ],
    "description": "Module to provide an interface as similar as possible to Python's math libary",
    "license": "MIT",
    "web": "https://github.com/achesak/nim-pythonmath"
  },
  {
    "name": "nimlz4",
    "url": "https://github.com/dfdeshom/nimlz4.git",
    "method": "git",
    "tags": [
      "wrapper",
      "compression",
      "lzo",
      "lz4"
    ],
    "description": "Nim wrapper for the LZ4 library. There is also a high-level API for easy use",
    "license": "BSD",
    "web": "https://github.com/dfdeshom/nimlz4"
  },
  {
    "name": "pythonize",
    "url": "https://github.com/marcoapintoo/nim-pythonize.git",
    "method": "git",
    "tags": [
      "python",
      "wrapper"
    ],
    "description": "A higher-level wrapper for the Python Programing Language",
    "license": "MIT",
    "web": "https://github.com/marcoapintoo/nim-pythonize"
  },
  {
    "name": "cligen",
    "url": "https://github.com/c-blake/cligen.git",
    "method": "git",
    "tags": [
      "library",
      "commandline",
      "arguments",
      "switches",
      "parsing",
      "options"
    ],
    "description": "Infer & generate command-line interace/option/argument parsers",
    "license": "MIT",
    "web": "https://github.com/c-blake/cligen"
  },
  {
    "name": "fnmatch",
    "url": "https://github.com/achesak/nim-fnmatch",
    "method": "git",
    "tags": [
      "library",
      "unix",
      "files",
      "matching"
    ],
    "description": "Nim module for filename matching with UNIX shell patterns",
    "license": "MIT",
    "web": "https://github.com/achesak/nim-fnmatch"
  },
  {
    "name": "shorturl",
    "url": "https://github.com/achesak/nim-shorturl",
    "method": "git",
    "tags": [
      "library",
      "url",
      "uid"
    ],
    "description": "Nim module for generating URL identifiers for Tiny URL and bit.ly-like URLs",
    "license": "MIT",
    "web": "https://github.com/achesak/nim-shorturl"
  },
  {
    "name": "teafiles",
    "url": "git@github.com:unicredit/nim-teafiles.git",
    "method": "git",
    "tags": [
      "teafiles",
      "mmap",
      "timeseries"
    ],
    "description": "TeaFiles provide fast read/write access to time series data",
    "license": "Apache2",
    "web": "https://github.com/unicredit/nim-teafiles"
  },
  {
    "name": "emmy",
    "url": "git@github.com:unicredit/emmy.git",
    "method": "git",
    "tags": [
      "algebra",
      "polynomials",
      "primes",
      "ring",
      "quotients"
    ],
    "description": "Algebraic structures and related operations for Nim",
    "license": "Apache2",
    "web": "https://github.com/unicredit/emmy"
  },
  {
    "name": "impulse_engine",
    "url": "https://github.com/matkuki/Nim-Impulse-Engine",
    "method": "git",
    "tags": [
      "physics",
      "engine",
      "2D"
    ],
    "description": "Nim port of a simple 2D physics engine",
    "license": "zlib",
    "web": "https://github.com/matkuki/Nim-Impulse-Engine"
  },
  {
    "name": "notifications",
    "url": "https://github.com/dom96/notifications",
    "method": "git",
    "tags": [
      "notifications",
      "alerts",
      "gui",
      "toasts",
      "macosx",
      "cocoa"
    ],
    "description": "Library for displaying notifications on the desktop",
    "license": "MIT",
    "web": "https://github.com/dom96/notifications"
  },
  {
    "name": "reactor",
    "url": "https://github.com/zielmicha/reactor.nim",
    "method": "git",
    "tags": [
      "async",
      "libuv",
      "http",
      "tcp"
    ],
    "description": "Asynchronous networking engine for Nim",
    "license": "MIT",
    "web": "https://networkos.net/nim/reactor.nim"
  },
  {
    "name": "collections",
    "url": "https://github.com/zielmicha/collections.nim",
    "method": "git",
    "tags": [
      "iterator",
      "functional"
    ],
    "description": "Various collections and utilities",
    "license": "MIT",
    "web": "https://github.com/zielmicha/collections.nim"
  },
  {
    "name": "capnp",
    "url": "https://github.com/zielmicha/capnp.nim",
    "method": "git",
    "tags": [
      "capnp",
      "serialization",
      "protocol",
      "rpc"
    ],
    "description": "Cap'n Proto implementation for Nim",
    "license": "MIT",
    "web": "https://github.com/zielmicha/capnp.nim"
  },
  {
    "name": "biscuits",
    "url": "https://github.com/achesak/nim-biscuits",
    "method": "git",
    "tags": [
      "cookie",
      "persistence"
    ],
    "description": "better cookie handling",
    "license": "MIT",
    "web": "https://github.com/achesak/nim-biscuits"
  },
  {
    "name": "pari",
    "url": "https://github.com/lompik/pari.nim",
    "method": "git",
    "tags": [
      "number theory",
      "computer algebra system"
    ],
    "description": "Pari/GP C library wrapper",
    "license": "MIT",
    "web": "https://github.com/lompik/pari.nim"
  },
  {
    "name": "spacenav",
    "url": "https://github.com/nimious/spacenav.git",
    "method": "git",
    "tags": [
      "binding",
      "3dx",
      "3dconnexion",
      "libspnav",
      "spacenav",
      "spacemouse",
      "spacepilot",
      "spacenavigator"
    ],
    "description": "Bindings for libspnav, the free 3Dconnexion device driver",
    "license": "MIT",
    "web": "https://github.com/nimious/spacenav"
  },
  {
    "name": "isense",
    "url": "https://github.com/nimious/isense.git",
    "method": "git",
    "tags": [
      "binding",
      "isense",
      "intersense",
      "inertiacube",
      "intertrax",
      "microtrax",
      "thales",
      "tracking",
      "sensor"
    ],
    "description": "Bindings for the InterSense SDK",
    "license": "MIT",
    "web": "https://github.com/nimious/isense"
  },
  {
    "name": "libusb",
    "url": "https://github.com/nimious/libusb.git",
    "method": "git",
    "tags": [
      "binding",
      "usb",
      "libusb"
    ],
    "description": "Bindings for libusb, the cross-platform user library to access USB devices.",
    "license": "MIT",
    "web": "https://github.com/nimious/libusb"
  },
  {
    "name": "myo",
    "url": "https://github.com/nimious/myo.git",
    "method": "git",
    "tags": [
      "binding",
      "myo",
      "thalmic",
      "armband",
      "gesture"
    ],
    "description": "Bindings for the Thalmic Labs Myo gesture control armband SDK.",
    "license": "MIT",
    "web": "https://github.com/nimious/myo"
  },
  {
    "name": "oculus",
    "url": "https://github.com/nimious/oculus.git",
    "method": "git",
    "tags": [
      "binding",
      "oculus",
      "rift",
      "vr",
      "libovr",
      "ovr",
      "dk1",
      "dk2",
      "gearvr"
    ],
    "description": "Bindings for the Oculus VR SDK.",
    "license": "MIT",
    "web": "https://github.com/nimious/oculus"
  },
  {
    "name": "serialport",
    "url": "https://github.com/nimious/serialport.git",
    "method": "git",
    "tags": [
      "binding",
      "libserialport",
      "serial",
      "communication"
    ],
    "description": "Bindings for libserialport, the cross-platform serial communication library.",
    "license": "MIT",
    "web": "https://github.com/nimious/serialport"
  },
  {
    "name": "gles",
    "url": "https://github.com/nimious/gles.git",
    "method": "git",
    "tags": [
      "binding",
      "khronos",
      "gles",
      "opengl es"
    ],
    "description": "Bindings for OpenGL ES, the embedded 3D graphics library.",
    "license": "MIT",
    "web": "https://github.com/nimious/gles"
  },
  {
    "name": "egl",
    "url": "https://github.com/nimious/egl.git",
    "method": "git",
    "tags": [
      "binding",
      "khronos",
      "egl",
      "opengl",
      "opengl es",
      "openvg"
    ],
    "description": "Bindings for EGL, the native platform interface for rendering APIs.",
    "license": "MIT",
    "web": "https://github.com/nimious/egl"
  },
  {
    "name": "sixense",
    "url": "https://github.com/nimious/sixense.git",
    "method": "git",
    "tags": [
      "binding",
      "sixense",
      "razer hydra",
      "stem system",
      "vr"
    ],
    "description": "Bindings for the Sixense Core API.",
    "license": "MIT",
    "web": "https://github.com/nimious/sixense"
  },
  {
    "name": "listsv",
    "url": "https://github.com/srwiley/listsv.git",
    "method": "git",
    "tags": [
      "singly linked list",
      "doubly linked list"
    ],
    "description": "Basic operations on singly and doubly linked lists.",
    "license": "MIT",
    "web": "https://github.com/srwiley/listsv"
  },
  {
    "name": "kissfft",
    "url": "https://github.com/m13253/nim-kissfft",
    "method": "git",
    "tags": [
      "fft",
      "dsp",
      "signal"
    ],
    "description": "Nim binding for KissFFT Fast Fourier Transform library",
    "license": "BSD",
    "web": "https://github.com/m13253/nim-kissfft"
  },
  {
    "name": "nimbench",
    "url": "https://github.com/ivankoster/nimbench.git",
    "method": "git",
    "tags": [
      "benchmark",
      "micro benchmark",
      "timer"
    ],
    "description": "Micro benchmarking tool to measure speed of code, with the goal of optimizing it.",
    "license": "Apache License, Version 2.0",
    "web": "https://github.com/ivankoster/nimbench"
  },
  {
    "name": "nest",
    "url": "https://github.com/kedean/nest.git",
    "method": "git",
    "tags": [
      "library",
      "api",
      "router",
      "web"
    ],
    "description": "RESTful URI router",
    "license": "MIT",
    "web": "https://github.com/kedean/nest"
  },
  {
    "name": "nimbluez",
    "url": "https://github.com/Electric-Blue/NimBluez.git",
    "method": "git",
    "tags": [
      "bluetooth",
      "library",
      "wrapper",
      "sockets"
    ],
    "description": "Nim modules for access to system Bluetooth resources.",
    "license": "BSD",
    "web": "https://github.com/Electric-Blue/NimBluez"
  },
  {
    "name": "yaml",
    "url": "https://github.com/flyx/NimYAML",
    "method": "git",
    "tags": [
      "serialization",
      "parsing",
      "library",
      "yaml"
    ],
    "description": "YAML 1.2 implementation for Nim",
    "license": "MIT",
    "web": "http://flyx.github.io/NimYAML/"
  },
  {
    "name": "nimyaml",
    "url": "https://github.com/flyx/NimYAML",
    "method": "git",
    "tags": [
      "serialization",
      "parsing",
      "library",
      "yaml"
    ],
    "description": "YAML 1.2 implementation for Nim",
    "license": "MIT",
    "web": "http://flyx.github.io/NimYAML/"
  },
  {
    "name": "jsmn",
    "url": "https://github.com/OpenSystemsLab/jsmn.nim",
    "method": "git",
    "tags": [
      "json",
      "token",
      "tokenizer",
      "parser",
      "jsmn"
    ],
    "description": "Jsmn - a world fastest JSON parser - in pure Nim",
    "license": "MIT",
    "web": "https://github.com/OpenSystemsLab/jsmn.nim"
  },
  {
    "name": "mangle",
    "url": "https://github.com/baabelfish/mangle",
    "method": "git",
    "tags": [
      "functional",
      "iterators",
      "lazy",
      "library"
    ],
    "description": "Yet another iterator library",
    "license": "MIT",
    "web": "https://github.com/baabelfish/mangle"
  },
  {
    "name": "nimshell",
    "url": "https://github.com/vegansk/nimshell",
    "method": "git",
    "tags": [
      "shell",
      "utility"
    ],
    "description": "Library for shell scripting in nim",
    "license": "MIT",
    "web": "https://github.com/vegansk/nimshell"
  },
  {
    "name": "rosencrantz",
    "url": "https://github.com/andreaferretti/rosencrantz",
    "method": "git",
    "tags": [
      "web",
      "server",
      "DSL",
      "combinators"
    ],
    "description": "A web DSL for Nim",
    "license": "MIT",
    "web": "https://github.com/andreaferretti/rosencrantz"
  },
  {
    "name": "sam",
    "url": "https://github.com/OpenSystemsLab/sam.nim",
    "method": "git",
    "tags": [
      "json",
      "binding",
      "map",
      "dump",
      "load"
    ],
    "description": "Fast and just works JSON-Binding for Nim",
    "license": "MIT",
    "web": "https://github.com/OpenSystemsLab/sam.nim"
  },
  {
    "name": "twitter",
    "url": "https://github.com/kubo39/twitter",
    "method": "git",
    "tags": [
      "library",
      "wrapper",
      "twitter"
    ],
    "description": "Low-level twitter API wrapper library for Nim.",
    "license": "MIT",
    "web": "https://github.com/kubo39/twitter"
  },
  {
    "name": "stomp",
    "url": "https://bitbucket.org/mahlon/nim-stomp",
    "method": "hg",
    "tags": [
      "stomp",
      "library",
      "messaging",
      "events"
    ],
    "description": "A pure-nim implementation of the STOMP protocol for machine messaging.",
    "license": "MIT",
    "web": "http://bitbucket.org/mahlon/nim-stomp"
  },
  {
    "name": "srt",
    "url": "https://github.com/achesak/nim-srt",
    "method": "git",
    "tags": [
      "srt",
      "subrip",
      "subtitle"
    ],
    "description": "Nim module for parsing SRT (SubRip) subtitle files",
    "license": "MIT",
    "web": "https://github.com/achesak/nim-srt"
  },
  {
    "name": "subviewer",
    "url": "https://github.com/achesak/nim-subviewer",
    "method": "git",
    "tags": [
      "subviewer",
      "subtitle"
    ],
    "description": "Nim module for parsing SubViewer subtitle files",
    "license": "MIT",
    "web": "https://github.com/achesak/nim-subviewer"
  },
  {
    "name": "Kinto",
    "url": "https://github.com/OpenSystemsLab/kinto.nim",
    "method": "git",
    "tags": [
      "mozilla",
      "kinto",
      "json",
      "storage",
      "server",
      "client"
    ],
    "description": "Kinto Client for Nim",
    "license": "MIT",
    "web": "https://github.com/OpenSystemsLab/kinto.nim"
  },
  {
    "name": "xmltools",
    "url": "https://github.com/vegansk/xmltools",
    "method": "git",
    "tags": [
      "xml",
      "functional",
      "library",
      "parsing"
    ],
    "description": "High level xml library for Nim",
    "license": "MIT",
    "web": "https://github.com/vegansk/xmltools"
  },
  {
    "name": "nimongo",
    "url": "https://github.com/SSPkrolik/nimongo",
    "method": "git",
    "tags": [
      "mongo",
      "mongodb",
      "database",
      "server",
      "driver",
      "storage"
    ],
    "description": "MongoDB driver in pure Nim language with synchronous and asynchronous I/O support",
    "license": "MIT",
    "web": "https://github.com/SSPkrolik/nimongo"
  },
  {
    "name": "nimboost",
    "url": "https://github.com/vegansk/nimboost",
    "method": "git",
    "tags": [
      "stdlib",
      "library",
      "utility"
    ],
    "description": "Additions to the Nim's standard library, like boost for C++",
    "license": "MIT",
    "web": "http://vegansk.github.io/nimboost/"
  },
  {
    "name": "asyncdocker",
    "url": "https://github.com/tulayang/asyncdocker",
    "method": "git",
    "tags": [
      "async",
      "docker"
    ],
    "description": "Asynchronous docker client written by Nim-lang",
    "license": "MIT",
    "web": "http://tulayang.github.io/asyncdocker.html"
  },
  {
    "name": "python3",
    "url": "https://github.com/matkuki/python3",
    "method": "git",
    "tags": [
      "python",
      "wrapper"
    ],
    "description": "Wrapper to interface with the Python 3 interpreter",
    "license": "MIT",
    "web": "https://github.com/matkuki/python3"
  },
  {
    "name": "jser",
    "url": "https://github.com/niv/jser.nim",
    "method": "git",
    "tags": [
      "json",
      "serialize",
      "tuple"
    ],
    "description": "json de/serializer for tuples and more",
    "license": "MIT",
    "web": "https://github.com/niv/jser.nim"
  },
  {
    "name": "pledge",
    "url": "https://github.com/euantorano/pledge.nim",
    "method": "git",
    "tags": [
      "pledge",
      "openbsd"
    ],
    "description": "OpenBSDs pledge(2) for Nim.",
    "license": "BSD3",
    "web": "https://github.com/euantorano/pledge.nim"
  },
  {
    "name": "sophia",
    "url": "https://github.com/gokr/nim-sophia",
    "method": "git",
    "tags": [
      "library",
      "wrapper",
      "database"
    ],
    "description": "Nim wrapper of the Sophia key/value store",
    "license": "MIT",
    "web": "https://github.com/gokr/nim-sophia"
  },
  {
    "name": "progress",
    "url": "https://github.com/euantorano/progress.nim",
    "method": "git",
    "tags": [
      "progress",
      "bar",
      "terminal",
      "ui"
    ],
    "description": "A simple progress bar for Nim.",
    "license": "BSD3",
    "web": "https://github.com/euantorano/progress.nim"
  },
  {
    "name": "websocket",
    "url": "https://github.com/niv/websocket.nim",
    "method": "git",
    "tags": [
      "http",
      "websockets",
      "async",
      "client",
      "server"
    ],
    "description": "websockets for nim",
    "license": "MIT",
    "web": "https://github.com/niv/websocket.nim"
  },
  {
    "name": "cucumber",
    "url": "https://github.com/shaunc/cucumber_nim",
    "method": "git",
    "tags": [
      "testing",
      "cucumber",
      "bdd"
    ],
    "description": "implements the cucumber BDD framework in the nim language",
    "license": "MIT",
    "web": "https://github.com/shaunc/cucumber_nim"
  },
  {
    "name": "libmpdclient",
    "url": "https://github.com/lompik/libmpdclient.nim",
    "method": "git",
    "tags": [
      "MPD",
      "Music Player Daemon"
    ],
    "description": "Bindings for the Music Player Daemon C client library",
    "license": "BSD",
    "web": "https://github.com/lompik/libmpdclient.nim"
  },
  {
    "name": "awk",
    "url": "https://github.com/greencardamom/awk",
    "method": "git",
    "tags": [
      "awk"
    ],
    "description": "Nim for awk programmers",
    "license": "MIT",
    "web": "https://github.com/greencardamom/awk"
  },
  {
    "name": "dotenv",
    "url": "https://github.com/euantorano/dotenv.nim",
    "method": "git",
    "tags": [
      "env",
      "dotenv",
      "configuration",
      "environment"
    ],
    "description": "Loads environment variables from `.env`.",
    "license": "BSD3",
    "web": "https://github.com/euantorano/dotenv.nim"
  },
  {
    "name": "sph",
    "url": "https://github.com/aidansteele/sph",
    "method": "git",
    "tags": [
      "crypto",
      "hashes",
      "md5",
      "sha"
    ],
    "description": "Large number of cryptographic hashes for Nim",
    "license": "MIT",
    "web": "https://github.com/aidansteele/sph"
  },
  {
    "name": "libsodium",
    "url": "https://github.com/FedericoCeratto/nim-libsodium",
    "method": "git",
    "tags": [
      "wrapper",
      "library",
      "security",
      "crypto"
    ],
    "description": "libsodium wrapper",
    "license": "LGPLv3",
    "web": "https://github.com/FedericoCeratto/nim-libsodium"
  },
  {
    "name": "aws_sdk",
    "url": "https://github.com/aidansteele/aws_sdk.nim",
    "method": "git",
    "tags": [
      "aws",
      "amazon"
    ],
    "description": "Library for interacting with Amazon Web Services (AWS)",
    "license": "MIT",
    "web": "https://github.com/aidansteele/aws_sdk.nim"
  },
  {
    "name": "i18n",
    "url": "https://github.com/Parashurama/nim-i18n",
    "method": "git",
    "tags": [
      "gettext",
      "i18n",
      "internationalisation"
    ],
    "description": "Bring a gettext-like internationalisation module to Nim",
    "license": "MIT",
    "web": "https://github.com/Parashurama/nim-i18n"
  },
  {
    "name": "persistent_enums",
    "url": "https://github.com/yglukhov/persistent_enums",
    "method": "git",
    "tags": [
      "enum",
      "binary",
      "protocol"
    ],
    "description": "Define enums which values preserve their binary representation upon inserting or reordering",
    "license": "MIT",
    "web": "https://github.com/yglukhov/persistent_enums"
  },
  {
    "name": "nimcl",
    "url": "https://github.com/unicredit/nimcl",
    "method": "git",
    "tags": [
      "OpenCL",
      "GPU"
    ],
    "description": "High level wrapper over OpenCL",
    "license": "Apache License 2.0",
    "web": "https://github.com/unicredit/nimcl"
  },
  {
    "name": "nimblas",
    "url": "https://github.com/unicredit/nimblas",
    "method": "git",
    "tags": [
      "BLAS",
      "linear algebra",
      "vector",
      "matrix"
    ],
    "description": "BLAS for Nim",
    "license": "Apache License 2.0",
    "web": "https://github.com/unicredit/nimblas"
  },
  {
    "name": "fixmath",
    "url": "https://github.com/Jeff-Ciesielski/fixmath",
    "method": "git",
    "tags": [
      "math"
    ],
    "description": "LibFixMath 16:16 fixed point support for nim",
    "license": "MIT",
    "web": "https://github.com/Jeff-Ciesielski/fixmath"
  },
  {
    "name": "nimzend",
    "url": "https://github.com/metatexx/nimzend",
    "method": "git",
    "tags": [
      "zend",
      "php",
      "binding",
      "extension"
    ],
    "description": "Native Nim Zend API glue for easy PHP extension development.",
    "license": "MIT",
    "web": "https://github.com/metatexx/nimzend"
  },
  {
    "name": "spills",
    "url": "https://github.com/andreaferretti/spills",
    "method": "git",
    "tags": [
      "disk-based",
      "sequence",
      "memory-mapping"
    ],
    "description": "Disk-based sequences",
    "license": "Apache License 2.0",
    "web": "https://github.com/andreaferretti/spills"
  },
  {
    "name": "platformer",
    "url": "https://github.com/def-/nim-platformer",
    "method": "git",
    "tags": [
      "game",
      "sdl",
      "2d"
    ],
    "description": "Writing a 2D Platform Game in Nim with SDL2",
    "license": "MIT",
    "web": "https://github.com/def-/nim-platformer"
  },
  {
    "name": "nimCEF",
    "url": "https://github.com/jangko/nimCEF",
    "method": "git",
    "tags": [
      "chromium",
      "embedded",
      "framework",
      "cef",
      "wrapper"
    ],
    "description": "Nim wrapper for the Chromium Embedded Framework",
    "license": "MIT",
    "web": "https://github.com/jangko/nimCEF"
  },
  {
    "name": "migrate",
    "url": "https://github.com/euantorano/migrate.nim",
    "method": "git",
    "tags": [
      "migrate",
      "database",
      "db"
    ],
    "description": "A simple database migration utility for Nim.",
    "license": "BSD3",
    "web": "https://github.com/euantorano/migrate.nim"
  },
  {
    "name": "subfield",
    "url": "https://github.com/jyapayne/subfield",
    "method": "git",
    "tags": [
      "subfield",
      "macros"
    ],
    "description": "Override the dot operator to access nested subfields of a Nim object.",
    "license": "MIT",
    "web": "https://github.com/jyapayne/subfield"
  },
  {
    "name": "semver",
    "url": "https://github.com/euantorano/semver.nim",
    "method": "git",
    "tags": [
      "semver",
      "version",
      "parser"
    ],
    "description": "Semantic versioning parser for Nim. Allows the parsing of version strings into objects and the comparing of version objects.",
    "license": "BSD3",
    "web": "https://github.com/euantorano/semver.nim"
  },
  {
    "name": "ad",
    "tags": [
      "calculator",
      "rpn"
    ],
    "method": "git",
    "license": "MIT",
    "web": "https://github.com/subsetpark/ad",
    "url": "https://github.com/subsetpark/ad",
    "description": "A simple RPN calculator"
  },
  {
    "name": "asyncpg",
    "url": "https://github.com/cheatfate/asyncpg",
    "method": "git",
    "tags": [
      "async",
      "database",
      "postgres",
      "postgresql",
      "asyncdispatch",
      "asynchronous",
      "library"
    ],
    "description": "Asynchronous PostgreSQL driver for Nim Language.",
    "license": "MIT",
    "web": "https://github.com/cheatfate/asyncpg"
  },
  {
    "name": "winregistry",
    "description": "Deal with Windows Registry from Nim.",
    "tags": [
      "registry",
      "windows",
      "library"
    ],
    "url": "https://github.com/miere43/nim-registry",
    "web": "https://github.com/miere43/nim-registry",
    "license": "MIT",
    "method": "git"
  },
  {
    "name": "luna",
    "description": "Lua convenience library for nim",
    "tags": [
      "lua",
      "scripting"
    ],
    "url": "https://github.com/smallfx/luna.nim",
    "web": "https://github.com/smallfx/luna.nim",
    "license": "MIT",
    "method": "git"
  },
  {
    "name": "qrcode",
    "description": "module for creating and reading QR codes using http://goqr.me/",
    "tags": [
      "qr",
      "qrcode",
      "api"
    ],
    "url": "https://github.com/achesak/nim-qrcode",
    "web": "https://github.com/achesak/nim-qrcode",
    "license": "MIT",
    "method": "git"
  },
  {
    "name": "circleci_client",
    "tags": [
      "circleci",
      "client"
    ],
    "method": "git",
    "license": "LGPLv3",
    "web": "https://github.com/FedericoCeratto/nim-circleci",
    "url": "https://github.com/FedericoCeratto/nim-circleci",
    "description": "CircleCI API client"
  },
  {
    "name": "iup",
    "description": "Bindings for the IUP widget toolkit",
    "tags": [
      "GUI",
      "IUP"
    ],
    "url": "https://github.com/nim-lang/iup",
    "web": "https://github.com/nim-lang/iup",
    "license": "MIT",
    "method": "git"
  },
  {
    "name": "barbarus",
    "tags": [
      "i18n",
      "internationalization"
    ],
    "method": "git",
    "license": "MIT",
    "web": "https://github.com/cjxgm/barbarus",
    "url": "https://github.com/cjxgm/barbarus",
    "description": "A simple extensible i18n engine."
  },
  {
    "name": "jsonob",
    "tags": [
      "json",
      "object",
      "marshal"
    ],
    "method": "git",
    "license": "MIT",
    "web": "https://github.com/cjxgm/jsonob",
    "url": "https://github.com/cjxgm/jsonob",
    "description": "JSON / Object mapper"
  },
  {
    "name": "autome",
    "description": "Write GUI automation scripts with Nim",
    "tags": [
      "gui",
      "automation",
      "windows"
    ],
    "license": "MIT",
    "web": "https://github.com/miere43/autome",
    "url": "https://github.com/miere43/autome",
    "method": "git"
  },
  {
    "name": "wox",
    "description": "Helper library for writing Wox plugins in Nim",
    "tags": [
      "wox",
      "plugins"
    ],
    "license": "MIT",
    "web": "https://github.com/roose/nim-wox",
    "url": "https://github.com/roose/nim-wox",
    "method": "git"
  },
  {
    "name": "seccomp",
    "description": "Linux Seccomp sandbox library",
    "tags": [
      "linux",
      "security",
      "sandbox",
      "seccomp"
    ],
    "license": "LGPLv2.1",
    "web": "https://github.com/FedericoCeratto/nim-seccomp",
    "url": "https://github.com/FedericoCeratto/nim-seccomp",
    "method": "git"
  },
  {
    "name": "AntTweakBar",
    "tags": [
      "gui",
      "opengl",
      "rendering"
    ],
    "method": "git",
    "license": "MIT",
    "web": "https://github.com/krux02/nimAntTweakBar",
    "url": "https://github.com/krux02/nimAntTweakBar",
    "description": "nim wrapper around the AntTweakBar c library"
  },
  {
    "name": "slimdown",
    "tags": [
      "markdown",
      "parser",
      "library"
    ],
    "method": "git",
    "license": "MIT",
    "web": "https://github.com/ruivieira/nim-slimdown",
    "url": "https://github.com/ruivieira/nim-slimdown",
    "description": "Nim module that converts Markdown text to HTML using only regular expressions. Based on jbroadway's Slimdown."
  },
  {
    "name": "taglib",
    "description": "TagLib Audio Meta-Data Library wrapper",
    "license": "MIT",
    "tags": [
      "audio",
      "metadata",
      "tags",
      "library",
      "wrapper"
    ],
    "url": "https://github.com/alex-laskin/nim-taglib",
    "web": "https://github.com/alex-laskin/nim-taglib",
    "method": "git"
  },
  {
    "name": "des",
    "description": "3DES native library for Nim",
    "tags": [
      "library",
      "encryption",
      "crypto"
    ],
    "license": "MIT",
    "web": "https://github.com/LucaWolf/des.nim",
    "url": "https://github.com/LucaWolf/des.nim",
    "method": "git"
  },
  {
    "name": "bgfx",
    "url": "https://github.com/Halsys/nim-bgfx",
    "method": "git",
    "tags": [
      "wrapper",
      "media",
      "graphics",
      "3d",
      "rendering",
      "opengl"
    ],
    "description": "BGFX wrapper for the nim programming language.",
    "license": "BSD2",
    "web": "https://github.com/Halsys/nim-bgfx"
  },
  {
    "name": "json_builder",
    "tags": [
      "json",
      "generator",
      "builder"
    ],
    "method": "git",
    "license": "MIT",
    "web": "https://github.com/undecided/json_builder",
    "url": "https://github.com/undecided/json_builder",
    "description": "Easy and fast generator for valid json in nim"
  },
  {
    "name": "mapbits",
    "tags": [
      "map",
      "bits",
      "byte",
      "word",
      "binary"
    ],
    "method": "git",
    "license": "MIT",
    "description": "Access bit mapped portions of bytes in binary data as int variables",
    "web": "https://github.com/jlp765/mapbits",
    "url": "https://github.com/jlp765/mapbits"
  },
  {
    "name": "faststack",
    "tags": [
      "collection"
    ],
    "method": "git",
    "license": "MIT",
    "description": "Dynamically resizable data structure optimized for fast iteration.",
    "web": "https://github.com/Vladar4/FastStack",
    "url": "https://github.com/Vladar4/FastStack"
  },
  {
    "name": "gpx",
    "tags": [
      "GPX",
      "GPS",
      "waypoint",
      "route"
    ],
    "method": "git",
    "license": "MIT",
    "description": "Nim module for parsing GPX (GPS Exchange format) files",
    "web": "https://github.com/achesak/nim-gpx",
    "url": "https://github.com/achesak/nim-gpx"
  },
  {
    "name": "itn",
    "tags": [
      "GPS",
      "intinerary",
      "tomtom",
      "ITN"
    ],
    "method": "git",
    "license": "MIT",
    "description": "Nim module for parsing ITN (TomTom intinerary) files",
    "web": "https://github.com/achesak/nim-itn",
    "url": "https://github.com/achesak/nim-itn"
  },
  {
    "name": "foliant",
    "tags": [
      "foliant",
      "docs",
      "pdf",
      "docx",
      "word",
      "latex",
      "tex",
      "pandoc",
      "markdown",
      "md",
      "restream"
    ],
    "method": "git",
    "license": "MIT",
    "web": "https://github.com/foliant-docs/foliant-nim",
    "url": "https://github.com/foliant-docs/foliant-nim",
    "description": "Documentation generator that produces pdf and docx from Markdown. Uses Pandoc and LaTeX behind the scenes."
  },
  {
    "name": "gemf",
    "url": "https://bitbucket.org/abudden/gemf.nim",
    "method": "hg",
    "license": "MIT",
    "description": "Library for reading GEMF map tile stores",
    "web": "http://www.cgtk.co.uk/gemf",
    "tags": [
      "maps",
      "gemf",
      "parser"
    ]
  },
  {
    "name": "Remotery",
    "url": "https://github.com/Halsys/Nim-Remotery",
    "method": "git",
    "tags": [
      "wrapper",
      "opengl",
      "direct3d",
      "cuda",
      "profiler"
    ],
    "description": "Nim wrapper for (and with) Celtoys's Remotery",
    "license": "Apache License 2.0",
    "web": "https://github.com/Halsys/Nim-Remotery"
  },
  {
    "name": "picohttpparser",
    "tags": [
      "web",
      "http"
    ],
    "method": "git",
    "license": "MIT",
    "description": "Bindings for picohttpparser.",
    "web": "https://github.com/philip-wernersbach/nim-picohttpparser",
    "url": "https://github.com/philip-wernersbach/nim-picohttpparser"
  },
  {
    "name": "microasynchttpserver",
    "tags": [
      "web",
      "http",
      "async",
      "server"
    ],
    "method": "git",
    "license": "MIT",
    "description": "A thin asynchronous HTTP server library, API compatible with Nim's built-in asynchttpserver.",
    "web": "https://github.com/philip-wernersbach/microasynchttpserver",
    "url": "https://github.com/philip-wernersbach/microasynchttpserver"
  },
  {
    "name": "react",
    "url": "https://github.com/andreaferretti/react.nim",
    "method": "git",
    "tags": [
      "js",
      "react",
      "frontend",
      "ui",
      "single page application"
    ],
    "description": "React.js bindings for Nim",
    "license": "Apache License 2.0",
    "web": "https://github.com/andreaferretti/react.nim"
  },
  {
    "name": "oauth",
    "url": "https://github.com/CORDEA/oauth",
    "method": "git",
    "tags": [
      "library",
      "oauth",
      "oauth2",
      "authorization"
    ],
    "description": "OAuth library for nim",
    "license": "Apache License 2.0",
    "web": "http://cordea.github.io/oauth"
  },
  {
    "name": "jsbind",
    "url": "https://github.com/yglukhov/jsbind",
    "method": "git",
    "tags": [
      "bindings",
      "emscripten",
      "javascript"
    ],
    "description": "Define bindings to JavaScript and Emscripten",
    "license": "MIT",
    "web": "https://github.com/yglukhov/jsbind"
  },
  {
    "name": "uuids",
    "url": "https://github.com/pragmagic/uuids/",
    "method": "git",
    "tags": [
      "library",
      "uuid",
      "id"
    ],
    "description": "UUID library for Nim",
    "license": "MIT",
    "web": "https://github.com/pragmagic/uuids/"
  },
  {
    "name": "isaac",
    "url": "https://github.com/pragmagic/isaac/",
    "method": "git",
    "tags": [
      "library",
      "algorithms",
      "random",
      "crypto"
    ],
    "description": "ISAAC PRNG implementation on Nim",
    "license": "MIT",
    "web": "https://github.com/pragmagic/isaac/"
  },
  {
    "name": "SDF",
    "url": "https://github.com/Halsys/SDF.nim",
    "method": "git",
    "tags": [
      "sdf",
      "text",
      "contour",
      "texture",
      "signed",
      "distance",
      "transform"
    ],
    "description": "Signed Distance Field builder for contour texturing in Nim",
    "license": "MIT",
    "web": "https://github.com/Halsys/SDF.nim"
  },
  {
    "name": "WebGL",
    "url": "https://github.com/stisa/webgl",
    "method": "git",
    "tags": [
      "webgl",
      "graphic",
      "js",
      "javascript",
      "wrapper",
      "3D",
      "2D"
    ],
    "description": "Experimental wrapper to webgl for Nim",
    "license": "MIT",
    "web": "http://stisa.space/webgl/"
  },
  {
    "name": "fileinput",
    "url": "https://github.com/achesak/nim-fileinput",
    "method": "git",
    "tags": [
      "file",
      "io",
      "input"
    ],
    "description": "iterate through files and lines",
    "license": "MIT",
    "web": "https://github.com/achesak/nim-fileinput"
  },
  {
    "name": "classy",
    "url": "https://github.com/nigredo-tori/classy",
    "method": "git",
    "tags": [
      "library",
      "typeclasses",
      "macros"
    ],
    "description": "typeclasses for Nim",
    "license": "Unlicense",
    "web": "https://github.com/nigredo-tori/classy"
  },
  {
    "name": "MiNiM",
    "url": "https://github.com/h3rald/minim",
    "method": "git",
    "tags": [
      "concatenative",
      "language",
      "shell"
    ],
    "description": "A tiny concatenative programming language and shell.",
    "license": "MIT",
    "web": "https://h3rald.com/minim"
  },
  {
    "name": "boneIO",
    "url": "https://github.com/xyz32/boneIO",
    "method": "git",
    "tags": [
      "library",
      "GPIO",
      "BeagleBone"
    ],
    "description": "A low level GPIO library for the BeagleBone board family",
    "license": "MIT",
    "web": "https://github.com/xyz32/boneIO"
  },
  {
    "name": "ui",
    "url": "https://github.com/nim-lang/ui",
    "method": "git",
    "tags": [
      "library",
      "GUI",
      "libui",
      "toolkit"
    ],
    "description": "A wrapper for libui",
    "license": "MIT",
    "web": "https://github.com/nim-lang/ui"
  },
  {
    "name": "fractions",
    "url": "https://github.com/konqoro/fractions",
    "method": "git",
    "tags": [
      "library",
      "rationals",
      "arithmetic",
      "tuple"
    ],
    "description": "Implements rational number arithmetic",
    "license": "MIT",
    "web": "https://github.com/konqoro/fractions"
  },
  {
    "name": "mmgeoip",
    "url": "https://github.com/FedericoCeratto/nim-mmgeoip",
    "method": "git",
    "tags": [
      "geoip"
    ],
    "description": "MaxMind GeoIP library",
    "license": "LGPLv2.1",
    "web": "https://github.com/FedericoCeratto/nim-mmgeoip"
  },
  {
    "name": "libjwt",
    "url": "https://github.com/nimscale/nim-libjwt",
    "method": "git",
    "tags": [
      "jwt",
      "libjwt"
    ],
    "description": "Bindings for libjwt",
    "license": "LGPLv2.1",
    "web": "https://github.com/nimscale/nim-libjwt"
  },
  {
    "name": "forestdb",
    "url": "https://github.com/nimscale/forestdb",
    "method": "git",
    "tags": [
      "library",
      "bTree",
      "HB+-Trie",
      "db",
      "forestdb"
    ],
    "description": "ForestDB is fast key-value storage engine that is based on a Hierarchical B+-Tree based Trie, or HB+-Trie.",
    "license": "Apache License 2.0",
    "web": "https://github.com/nimscale/forestdb"
  },
  {
    "name": "nimbox",
    "url": "https://notabug.org/vktec/nimbox.git",
    "method": "git",
    "tags": [
      "library",
      "wrapper",
      "termbox",
      "commandline",
      "ui",
      "tui",
      "gui"
    ],
    "description": "A Rustbox-inspired termbox wrapper",
    "license": "MIT",
    "web": "https://notabug.org/vktec/nimbox"
  },
  {
    "name": "psutil",
    "url": "https://github.com/johnscillieri/psutil-nim",
    "method": "git",
    "tags": [
      "psutil",
      "process",
      "network",
      "system",
      "disk",
      "cpu"
    ],
    "description": "psutil is a cross-platform library for retrieving information on running processes and system utilization (CPU, memory, disks, network)",
    "license": "BSD",
    "web": "https://github.com/johnscillieri/psutil-nim"
  },
  {
    "name": "gapbuffer",
    "url": "https://notabug.org/vktec/nim-gapbuffer.git",
    "method": "git",
    "tags": [
      "buffer",
      "seq",
      "sequence",
      "string",
      "gapbuffer"
    ],
    "description": "A simple gap buffer implementation",
    "license": "MIT",
    "web": "https://notabug.org/vktec/nim-gapbuffer"
  },
  {
    "name": "pudge",
    "url": "https://github.com/recoilme/pudge.git",
    "method": "git",
    "tags": [
      "wrapper",
      "database",
      "sophia"
    ],
    "description": "Pudge Db - it's modern key/value storage with memcached protocol support. Pudge Db implements a high-level cross-platform sockets interface to sophia db.",
    "license": "MIT",
    "web": "https://github.com/recoilme/pudge"
  },
  {
    "name": "etcd_client",
    "url": "https://github.com/FedericoCeratto/nim-etcd-client",
    "method": "git",
    "tags": [
      "library",
      "etcd"
    ],
    "description": "etcd client library",
    "license": "LGPLv3",
    "web": "https://github.com/FedericoCeratto/nim-etcd-client"
  },
  {
    "name": "stb_image",
    "url": "https://gitlab.com/define-private-public/stb_image-Nim",
    "method": "git",
    "tags": [
      "stb",
      "image",
      "graphics",
      "io",
      "wrapper"
    ],
    "description": "A wrapper for stb_image and stb_image_write.",
    "license": "Unlicense (Public Domain)",
    "web": "https://gitlab.com/define-private-public/stb_image-Nim"
  },
  {
    "name": "mutableseqs",
    "url": "https://github.com/iourinski/mutableseqs",
    "method": "git",
    "tags": [
      "sequences",
      "mapreduce"
    ],
    "description": "utilities for transforming sequences",
    "license": "MIT",
    "web": "https://github.com/iourinski/mutableseqs"
  },
  {
    "name": "stor",
    "url": "https://github.com/nimscale/stor",
    "method": "git",
    "tags": [
      "storage",
      "io"
    ],
    "description": "Efficient object storage system",
    "license": "MIT",
    "web": "https://github.com/nimscale/stor"
  },
  {
    "name": "linuxfb",
    "url": "https://github.com/luked99/linuxfb.nim",
    "method": "git",
    "tags": [
      "wrapper",
      "graphics",
      "linux"
    ],
    "description": "Wrapper around the Linux framebuffer driver ioctl API",
    "license": "MIT",
    "web": "https://github.com/luked99/linuxfb.nim"
  },
  {
    "name": "nimactors",
    "url": "https://github.com/vegansk/nimactors",
    "method": "git",
    "tags": [
      "actors",
      "library"
    ],
    "description": "Actors library for Nim inspired by akka-actors",
    "license": "MIT",
    "web": "https://github.com/vegansk/nimactors"
  },
  {
    "name": "porter",
    "url": "https://github.com/iourinski/porter",
    "method": "git",
    "tags": [
      "stemmer",
      "multilanguage",
      "snowball"
    ],
    "description": "Simple extensible implementation of Porter stemmer algorithm",
    "license": "MIT",
    "web": "https://github.com/iourinski/porter"
  },
  {
    "name": "kiwi",
    "url": "https://github.com/yglukhov/kiwi",
    "method": "git",
    "tags": [
      "cassowary",
      "constraint",
      "solving"
    ],
    "description": "Cassowary constraint solving",
    "license": "MIT",
    "web": "https://github.com/yglukhov/kiwi"
  },
  {
    "name": "ArrayFireNim",
    "url": "https://github.com/bitstormGER/ArrayFire-Nim",
    "method": "git",
    "tags": [
      "array",
      "linear",
      "algebra",
      "scientific",
      "computing"
    ],
    "description": "A nim wrapper for ArrayFire",
    "license": "BSD",
    "web": "https://github.com/bitstormGER/ArrayFire-Nim"
  },
  {
    "name": "statsd_client",
    "url": "https://github.com/FedericoCeratto/nim-statsd-client",
    "method": "git",
    "tags": [
      "library",
      "statsd",
      "client",
      "statistics",
      "metrics"
    ],
    "description": "A simple, stateless StatsD client library",
    "license": "LGPLv3",
    "web": "https://github.com/FedericoCeratto/nim-statsd-client"
  },
  {
    "name": "html5_canvas",
    "url": "https://gitlab.com/define-private-public/HTML5-Canvas-Nim",
    "method": "git",
    "tags": [
      "html5",
      "canvas",
      "drawing",
      "graphics",
      "rendering",
      "browser",
      "javascript"
    ],
    "description": "HTML5 Canvas and drawing for the JavaScript backend.",
    "license": "MIT",
    "web": "https://gitlab.com/define-private-public/HTML5-Canvas-Nim"
  },
  {
    "name": "alea",
    "url": "https://github.com/unicredit/alea",
    "method": "git",
    "tags": [
      "random variables",
      "distributions",
      "probability",
      "gaussian",
      "sampling"
    ],
    "description": "Define and compose random variables",
    "license": "Apache License 2.0",
    "web": "https://github.com/unicredit/alea"
  },
  {
    "name": "winim",
    "url": "https://github.com/khchen/winim",
    "method": "git",
    "tags": [
      "library",
      "windows",
      "api",
      "com"
    ],
    "description": "Nim's Windows API and COM Library",
    "license": "MIT",
    "web": "https://github.com/khchen/winim"
  },
  {
    "name": "ed25519",
    "url": "https://github.com/niv/ed25519.nim",
    "method": "git",
    "tags": [
      "ed25519",
      "cryptography",
      "crypto",
      "publickey",
      "privatekey",
      "signing",
      "keyexchange",
      "native"
    ],
    "description": "ed25519 key crypto bindings",
    "license": "MIT",
    "web": "https://github.com/niv/ed25519.nim"
  },
  {
    "name": "libevdev",
    "url": "https://github.com/luked99/libevdev.nim",
    "method": "git",
    "tags": [
      "wrapper",
      "os",
      "linux"
    ],
    "description": "Wrapper for libevdev, Linux input device processing library",
    "license": "MIT",
    "web": "https://github.com/luked99/libevdev.nim"
  },
  {
    "name": "nesm",
    "url": "https://github.com/xomachine/NESM.git",
    "method": "git",
    "tags": [
      "metaprogramming",
      "parser",
      "pure",
      "serialization"
    ],
    "description": "A macro for generating [de]serializers for given objects",
    "license": "MIT",
    "web": "https://xomachine.github.io/NESM/"
  },
  {
    "name": "sdnotify",
    "url": "https://github.com/FedericoCeratto/nim-sdnotify",
    "method": "git",
    "tags": [
      "os",
      "linux",
      "systemd",
      "sdnotify"
    ],
    "description": "Systemd service notification helper",
    "license": "MIT",
    "web": "https://github.com/FedericoCeratto/nim-sdnotify"
  },
  {
    "name": "cmd",
    "url": "https://github.com/samdmarshall/cmd.nim",
    "method": "git",
    "tags": [
      "cmd",
      "command",
      "prompt",
      "interactive"
    ],
    "description": "interactive command prompt",
    "license": "BSD 3-Clause",
    "web": "https://github.com/samdmarshall/cmd.nim"
  },
  {
    "name": "csvtable",
    "url": "https://github.com/apahl/csvtable",
    "method": "git",
    "tags": [
      "csv",
      "table"
    ],
    "description": "tools for handling CSV files (comma or tab-separated) with an API similar to Python's CSVDictReader and -Writer.",
    "license": "MIT",
    "web": "https://github.com/apahl/csvtable"
  },
  {
    "name": "gnuplot",
    "url": "https://github.com/konqoro/gnuplot.nim",
    "method": "git",
    "tags": [
      "plot",
      "graphing",
      "data"
    ],
    "description": "Nim interface to gnuplot",
    "license": "MIT",
    "web": "https://github.com/konqoro/gnuplot.nim"
  },
  {
    "name": "ustring",
    "url": "https://github.com/rokups/nim-ustring",
    "method": "git",
    "tags": [
      "string",
      "text",
      "unicode",
      "uft8",
      "utf-8"
    ],
    "description": "utf-8 string",
    "license": "MIT",
    "web": "https://github.com/rokups/nim-ustring"
  },
  {
    "name": "imap",
    "url": "https://github.com/ehmry/imap",
    "method": "git",
    "tags": [
      "imap",
      "email"
    ],
    "description": "IMAP client library",
    "license": "GPL2",
    "web": "https://github.com/ehmry/imap"
  },
  {
    "name": "isa",
    "url": "https://github.com/nimscale/isa",
    "method": "git",
    "tags": [
      "erasure",
      "hash",
      "crypto",
      "compression"
    ],
    "description": "Binding for Intel Storage Acceleration library",
    "license": "Apache License 2.0",
    "web": "https://github.com/nimscale/isa"
  },
  {
    "name": "untar",
    "url": "https://github.com/dom96/untar",
    "method": "git",
    "tags": [
      "library",
      "tar",
      "gz",
      "compression",
      "archive",
      "decompression"
    ],
    "description": "Library for decompressing tar.gz files.",
    "license": "MIT",
    "web": "https://github.com/dom96/untar"
  },
  {
    "name": "nimcx",
    "url": "https://github.com/qqtop/nimcx",
    "method": "git",
    "tags": [
      "library",
      "linux"
    ],
    "description": "Color and utilities library for linux terminal.",
    "license": "MIT",
    "web": "https://github.com/qqtop/nimcx"
  },
  {
    "name": "dpdk",
    "url": "https://github.com/nimscale/dpdk",
    "method": "git",
    "tags": [
      "library",
      "dpdk",
      "packet",
      "processing"
    ],
    "description": "Library for fast packet processing",
    "license": "Apache License 2.0",
    "web": "http://dpdk.org/"
  },
  {
    "name": "libserialport",
    "alias": "serial"
  },
  {
    "name": "serial",
    "url": "https://github.com/euantorano/serial.nim",
    "method": "git",
    "tags": [
      "serial",
      "rs232",
      "io",
      "serialport"
    ],
    "description": "A library to operate serial ports using pure Nim.",
    "license": "BSD3",
    "web": "https://github.com/euantorano/serial.nim"
  },
  {
    "name": "spdk",
    "url": "https://github.com/nimscale/spdk.git",
    "method": "git",
    "tags": [
      "library",
      "SSD",
      "NVME",
      "io",
      "storage"
    ],
    "description": "The Storage Performance Development Kit(SPDK) provides a set of tools and libraries for writing high performance, scalable, user-mode storage applications.",
    "license": "MIT",
    "web": "https://github.com/nimscale/spdk.git"
  },
  {
    "name": "NimData",
    "url": "https://github.com/bluenote10/NimData",
    "method": "git",
    "tags": [
      "library",
      "dataframe"
    ],
    "description": "DataFrame API enabling fast out-of-core data analytics",
    "license": "MIT",
    "web": "https://github.com/bluenote10/NimData"
  },
  {
    "name": "testrunner",
    "url": "https://github.com/FedericoCeratto/nim-testrunner",
    "method": "git",
    "tags": [
      "test",
      "tests",
      "unittest",
      "utility",
      "tdd"
    ],
    "description": "Test runner with file monitoring and desktop notification capabilities",
    "license": "GPLv3",
    "web": "https://github.com/FedericoCeratto/nim-testrunner"
  },
  {
    "name": "reactorfuse",
    "url": "https://github.com/zielmicha/reactorfuse",
    "method": "git",
    "tags": [
      "filesystem",
      "fuse"
    ],
    "description": "Filesystem in userspace (FUSE) for Nim (for reactor.nim library)",
    "license": "MIT",
    "web": "https://github.com/zielmicha/reactorfuse"
  },
  {
    "name": "nimr",
    "url": "https://github.com/Jeff-Ciesielski/nimr",
    "method": "git",
    "tags": [
      "script",
      "utils"
    ],
    "description": "Helper to run nim code like a script",
    "license": "MIT",
    "web": "https://github.com/Jeff-Ciesielski/nimr"
  },
  {
    "name": "neverwinter",
    "url": "https://github.com/niv/neverwinter.nim",
    "method": "git",
    "tags": [
      "nwn",
      "neverwinternights",
      "neverwinter",
      "game",
      "bioware",
      "fileformats",
      "reader",
      "writer"
    ],
    "description": "Neverwinter Nights 1 data accessor library",
    "license": "MIT",
    "web": "https://github.com/niv/neverwinter.nim"
  },
  {
    "name": "snail",
    "url": "https://github.com/stisa/snail",
    "method": "git",
    "tags": [
      "js",
      "matrix",
      "linear algebra"
    ],
    "description": "Simple linear algebra for nim. Js too.",
    "license": "MIT",
    "web": "http://stisa.space/snail/"
  },
  {
    "name": "jswebsockets",
    "url": "https://github.com/stisa/jswebsockets",
    "method": "git",
    "tags": [
      "js",
      "javascripts",
      "ws",
      "websockets"
    ],
    "description": "Websockets wrapper for nim js backend.",
    "license": "MIT",
    "web": "http://stisa.space/jswebsockets/"
  },
  {
    "name": "morelogging",
    "url": "https://github.com/FedericoCeratto/nim-morelogging",
    "method": "git",
    "tags": [
      "log",
      "logging",
      "library",
      "systemd",
      "journald"
    ],
    "description": "Logging library with support for async IO, multithreading, Journald.",
    "license": "LGPLv3",
    "web": "https://github.com/FedericoCeratto/nim-morelogging"
  },
  {
    "name": "ajax",
    "url": "https://github.com/stisa/ajax",
    "method": "git",
    "tags": [
      "js",
      "javascripts",
      "ajax",
      "xmlhttprequest"
    ],
    "description": "AJAX wrapper for nim js backend.",
    "license": "MIT",
    "web": "http://stisa.space/ajax/"
  },
  {
    "name": "recaptcha",
    "url": "https://github.com/euantorano/recaptcha.nim",
    "method": "git",
    "tags": [
      "recaptcha",
      "captcha"
    ],
    "description": "reCAPTCHA support for Nim, supporting rendering a capctcha and verifying a user's response.",
    "license": "BSD3",
    "web": "https://github.com/euantorano/recaptcha.nim"
  },
  {
    "name": "influx",
    "url": "https://github.com/samdmarshall/influx.nim",
    "method": "git",
    "tags": [
      "influx",
      "influxdb"
    ],
    "description": "wrapper for communicating with InfluxDB over the REST interface",
    "license": "BSD 3-Clause",
    "web": "https://github.com/samdmarshall/influx.nim"
  },
  {
    "name": "gamelight",
    "url": "https://github.com/dom96/gamelight",
    "method": "git",
    "tags": [
      "js",
      "library",
      "graphics",
      "collision",
      "2d"
    ],
    "description": "A set of simple modules for writing a JavaScript 2D game.",
    "license": "MIT",
    "web": "https://github.com/dom96/gamelight"
  },
  {
    "name": "storage",
    "url": "https://bitbucket.org/moigagoo/storage/",
    "method": "hg",
    "tags": [
      "JavaScript",
      "Storage",
      "localStorage",
      "sessionStorage"
    ],
    "description": "Storage, localStorage, and sessionStorage bindigs for Nim's JavaScript backend.",
    "license": "MIT",
    "web": "https://bitbucket.org/moigagoo/storage/"
  },
  {
    "name": "fontconfig",
    "url": "https://github.com/Parashurama/fontconfig",
    "method": "git",
    "tags": [
      "fontconfig",
      "font"
    ],
    "description": "Low level wrapper for the fontconfig library.",
    "license": "Fontconfig License",
    "web": "https://github.com/Parashurama/fontconfig"
  },
  {
    "name": "sysrandom",
    "url": "https://github.com/euantorano/sysrandom.nim",
    "method": "git",
    "tags": [
      "random",
      "RNG",
      "PRNG"
    ],
    "description": "A simple library to generate random data, using the system's PRNG.",
    "license": "BSD3",
    "web": "https://github.com/euantorano/sysrandom.nim"
  },
  {
    "name": "colorize",
    "url": "https://github.com/molnarmark/colorize",
    "method": "git",
    "tags": [
      "color",
      "colors",
      "colorize"
    ],
    "description": "A simple and lightweight terminal coloring library.",
    "license": "MIT",
    "web": "https://github.com/molnarmark/colorize"
  },
  {
    "name": "cello",
    "url": "https://github.com/unicredit/cello",
    "method": "git",
    "tags": [
      "string",
      "succinct-data-structure",
      "rank",
      "select",
      "Burrows-Wheeler",
      "FM-index",
      "wavelet-tree"
    ],
    "description": "String algorithms with succinct data structures",
    "license": "Apache2",
    "web": "https://unicredit.github.io/cello/"
  },
  {
    "name": "notmuch",
    "url": "https://github.com/samdmarshall/notmuch.nim",
    "method": "git",
    "tags": [
      "notmuch",
      "wrapper",
      "email",
      "tagging"
    ],
    "description": "wrapper for the notmuch mail library",
    "license": "BSD 3-Clause",
    "web": "https://github.com/samdmarshall/notmuch.nim"
  },
  {
    "name": "pluginmanager",
    "url": "https://github.com/samdmarshall/plugin-manager",
    "method": "git",
    "tags": [
      "plugin",
      "dylib",
      "manager"
    ],
    "description": "Simple plugin implementation",
    "license": "BSD 3-Clause",
    "web": "https://github.com/samdmarshall/plugin-manager"
  },
  {
    "name": "node",
    "url": "https://github.com/tulayang/nimnode",
    "method": "git",
    "tags": [
      "async",
      "io",
      "socket",
      "net",
      "tcp",
      "http",
      "libuv"
    ],
    "description": "Library for async programming and communication. This Library uses a future/promise, non-blocking I/O model based on libuv.",
    "license": "MIT",
    "web": "http://tulayang.github.io/node/"
  },
  {
    "name": "tempdir",
    "url": "https://github.com/euantorano/tempdir.nim",
    "method": "git",
    "tags": [
      "temp",
      "io",
      "tmp"
    ],
    "description": "A Nim library to create and manage temporary directories.",
    "license": "BSD3",
    "web": "https://github.com/euantorano/tempdir.nim"
  },
  {
    "name": "mathexpr",
    "url": "https://github.com/Yardanico/nim-mathexpr",
    "method": "git",
    "tags": [
      "math",
      "mathparser",
      "tinyexpr"
    ],
    "description": "MathExpr - wrapper around TinyExpr C library",
    "license": "MIT",
    "web": "https://github.com/Yardanico/nim-mathexpr"
  },
  {
    "name": "frag",
    "url": "https://github.com/fragworks/frag",
    "method": "git",
    "tags": [
      "game",
      "game-dev",
      "2d",
      "3d"
    ],
    "description": "A 2D|3D game engine",
    "license": "MIT",
    "web": "https://github.com/fragworks/frag"
  },
  {
    "name": "freetype",
    "url": "https://github.com/jangko/freetype",
    "method": "git",
    "tags": [
      "font",
      "renderint",
      "library"
    ],
    "description": "wrapper for FreeType2 library",
    "license": "MIT",
    "web": "https://github.com/jangko/freetype"
  },
  {
    "name": "polyBool",
    "url": "https://github.com/jangko/polyBool",
    "method": "git",
    "tags": [
      "polygon",
      "clipper",
      "library"
    ],
    "description": "Polygon Clipper Library (Martinez Algorithm)",
    "license": "MIT",
    "web": "https://github.com/jangko/polyBool"
  },
  {
    "name": "nimAGG",
    "url": "https://github.com/jangko/nimAGG",
    "method": "git",
    "tags": [
      "renderer",
      "rasterizer",
      "library",
      "2D",
      "graphics"
    ],
    "description": "Hi Fidelity Rendering Engine",
    "license": "MIT",
    "web": "https://github.com/jangko/nimAGG"
  },
  {
    "name": "primme",
    "url": "https://github.com/jxy/primme",
    "method": "git",
    "tags": [
      "library",
      "eigenvalues",
      "high-performance",
      "singular-value-decomposition"
    ],
    "description": "Nim interface for PRIMME: PReconditioned Iterative MultiMethod Eigensolver",
    "license": "MIT",
    "web": "https://github.com/jxy/primme"
  },
  {
    "name": "sitmo",
    "url": "https://github.com/jxy/sitmo",
    "method": "git",
    "tags": [
      "RNG",
      "Sitmo",
      "high-performance",
      "random"
    ],
    "description": "Sitmo parallel random number generator in Nim",
    "license": "MIT",
    "web": "https://github.com/jxy/sitmo"
  },
  {
    "name": "webaudio",
    "url": "https://github.com/ftsf/nim-webaudio",
    "method": "git",
    "tags": [
      "javascript",
      "js",
      "web",
      "audio",
      "sound",
      "music"
    ],
    "description": "API for Web Audio (JS)",
    "license": "MIT",
    "web": "https://github.com/ftsf/nim-webaudio"
  },
  {
    "name": "nimcuda",
    "url": "https://github.com/unicredit/nimcuda",
    "method": "git",
    "tags": [
      "CUDA",
      "GPU"
    ],
    "description": "CUDA bindings",
    "license": "Apache2",
    "web": "https://github.com/unicredit/nimcuda"
  },
  {
    "name": "gifwriter",
    "url": "https://github.com/rxi/gifwriter",
    "method": "git",
    "tags": [
      "gif",
      "image",
      "library"
    ],
    "description": "Animated GIF writing library based on jo_gif",
    "license": "MIT",
    "web": "https://github.com/rxi/gifwriter"
  },
  {
    "name": "libplist",
    "url": "https://github.com/samdmarshall/libplist.nim",
    "method": "git",
    "tags": [
      "libplist",
      "property",
      "list",
      "property-list",
      "parsing",
      "binary",
      "xml",
      "format"
    ],
    "description": "wrapper around libplist https://github.com/libimobiledevice/libplist",
    "license": "MIT",
    "web": "https://github.com/samdmarshall/libplist.nim"
  },
  {
    "name": "getch",
    "url": "https://github.com/6A/getch",
    "method": "git",
    "tags": [
      "getch",
      "char"
    ],
    "description": "getch() for Windows and Unix",
    "license": "MIT",
    "web": "https://github.com/6A/getch"
  },
  {
    "name": "gifenc",
    "url": "https://github.com/ftsf/gifenc",
    "method": "git",
    "tags": [
      "gif",
      "encoder"
    ],
    "description": "Gif Encoder",
    "license": "Public Domain",
    "web": "https://github.com/ftsf/gifenc"
  },
  {
    "name": "nimlapack",
    "url": "https://github.com/unicredit/nimlapack",
    "method": "git",
    "tags": [
      "LAPACK",
      "linear-algebra"
    ],
    "description": "LAPACK bindings",
    "license": "Apache2",
    "web": "https://github.com/unicredit/nimlapack"
  },
  {
    "name": "jack",
    "url": "https://github.com/Skrylar/nim-jack",
    "method": "git",
    "tags": [
      "jack",
      "audio",
      "binding",
      "wrapper"
    ],
    "description": "Shiny bindings to the JACK Audio Connection Kit.",
    "license": "MIT",
    "web": "https://github.com/Skrylar/nim-jack"
  },
  {
    "name": "serializetools",
    "url": "https://github.com/JeffersonLab/serializetools",
    "method": "git",
    "tags": [
      "serialization",
      "xml"
    ],
    "description": "Support for serialization of objects",
    "license": "MIT",
    "web": "https://github.com/JeffersonLab/serializetools"
  },
  {
    "name": "neo",
    "url": "https://github.com/unicredit/neo",
    "method": "git",
    "tags": [
      "vector",
      "matrix",
      "linear-algebra",
      "BLAS",
      "LAPACK",
      "CUDA"
    ],
    "description": "Linear algebra for Nim",
    "license": "Apache License 2.0",
    "web": "https://unicredit.github.io/neo/"
  },
  {
    "name": "httpkit",
    "url": "https://github.com/tulayang/httpkit",
    "method": "git",
    "tags": [
      "http",
      "request",
      "response",
      "stream",
      "bigfile",
      "async"
    ],
    "description": "An efficient HTTP tool suite written in pure nim. Help you to write HTTP services or clients via TCP, UDP, or even Unix Domain socket, etc.",
    "license": "MIT",
    "web": "https://github.com/tulayang/httpkit"
  },
  {
    "name": "ulid",
    "url": "https://github.com/adelq/ulid",
    "method": "git",
    "tags": [
      "library",
      "id",
      "ulid",
      "uuid",
      "guid"
    ],
    "description": "Universally Unique Lexicographically Sortable Identifier",
    "license": "MIT",
    "web": "https://github.com/adelq/ulid"
  },
  {
    "name": "osureplay",
    "url": "https://github.com/Yardanico/nim-osureplay",
    "method": "git",
    "tags": [
      "library",
      "osu!",
      "parser",
      "osugame",
      "replay"
    ],
    "description": "osu! replay parser",
    "license": "MIT",
    "web": "https://github.com/Yardanico/nim-osureplay"
  },
  {
    "name": "tiger",
    "url": "https://github.com/ehmry/tiger",
    "method": "git",
    "tags": [
      "hash"
    ],
    "description": "Tiger hash function",
    "license": "MIT",
    "web": "https://github.com/ehmry/tiger"
  },
  {
    "name": "pipe",
    "url": "https://github.com/5paceToast/pipe",
    "method": "git",
    "tags": [
      "pipe",
      "macro",
      "operator",
      "functional"
    ],
    "description": "Pipe operator for nim.",
    "license": "MIT",
    "web": "https://github.com/5paceToast/pipe"
  },
  {
    "name": "flatdb",
    "url": "https://github.com/enthus1ast/flatdb",
    "method": "git",
    "tags": [
      "database",
      "json",
      "pure"
    ],
    "description": "small/tiny, flatfile, jsonl based, inprogress database for nim",
    "license": "MIT",
    "web": "https://github.com/enthus1ast/flatdb"
  },
  {
    "name": "nwt",
    "url": "https://github.com/enthus1ast/nimWebTemplates",
    "method": "git",
    "tags": [
      "template",
      "html",
      "pure",
      "jinja"
    ],
    "description": "experiment to build a jinja like template parser",
    "license": "MIT",
    "web": "https://github.com/enthus1ast/nimWebTemplates"
  },
  {
    "name": "cmixer",
    "url": "https://github.com/rxi/cmixer-nim",
    "method": "git",
    "tags": [
      "library",
      "audio",
      "mixer",
      "sound",
      "wav",
      "ogg"
    ],
    "description": "Lightweight audio mixer for games",
    "license": "MIT",
    "web": "https://github.com/rxi/cmixer-nim"
  },
  {
    "name": "cmixer_sdl2",
    "url": "https://github.com/rxi/cmixer_sdl2-nim",
    "method": "git",
    "tags": [
      "library",
      "audio",
      "mixer",
      "sound",
      "wav",
      "ogg"
    ],
    "description": "Lightweight audio mixer for SDL2",
    "license": "MIT",
    "web": "https://github.com/rxi/cmixer_sdl2-nim"
  },
  {
    "name": "chebyshev",
    "url": "https://github.com/jxy/chebyshev",
    "method": "git",
    "tags": [
      "math",
      "approximation",
      "numerical"
    ],
    "description": "Chebyshev approximation.",
    "license": "MIT",
    "web": "https://github.com/jxy/chebyshev"
  },
  {
    "name": "scram",
    "url": "https://github.com/rgv151/scram",
    "method": "git",
    "tags": [
      "scram",
      "sasl",
      "authentication",
      "salted",
      "challenge",
      "response"
    ],
    "description": "Salted Challenge Response Authentication Mechanism (SCRAM) ",
    "license": "MIT",
    "web": "https://github.com/rgv151/scram"
  },
  {
    "name": "blake2",
    "url": "https://bitbucket.org/mihailp/blake2/",
    "method": "hg",
    "tags": [
      "crypto",
      "cryptography",
      "hash",
      "security"
    ],
    "description": "blake2 - cryptographic hash function",
    "license": "CC0",
    "web": "https://bitbucket.org/mihailp/blake2/"
  },
  {
    "name": "spinny",
    "url": "https://github.com/molnarmark/spinny",
    "method": "git",
    "tags": [
      "terminal",
      "spinner",
      "spinny",
      "load"
    ],
    "description": "Spinny is a tiny terminal spinner package for the Nim Programming Language.",
    "license": "MIT",
    "web": "https://github.com/molnarmark/spinny"
  },
  {
    "name": "nigui",
    "url": "https://github.com/trustable-code/NiGui",
    "method": "git",
    "tags": [
      "gui",
      "windows",
      "gtk"
    ],
    "description": "NiGui is a cross-platform, desktop GUI toolkit using native widgets.",
    "license": "MIT",
    "web": "https://github.com/trustable-code/NiGui"
  },
  {
    "name": "nimcalcal",
    "url": "https://github.com/skilchen/nimcalcal",
    "method": "git",
    "tags": [
      "calendar",
      "library"
    ],
    "description": "nimcalcal - PyCalCal translated to Nim, Calendrical Calculations from Reingold/Dershowitz",
    "license": "MIT",
    "web": "http://www3.cs.stonybrook.edu/~algorith/implement/reingold/implement.shtml"
  },
  {
    "name": "currying",
    "url": "https://github.com/t8m8/currying",
    "method": "git",
    "tags": [
      "library",
      "functional",
      "currying"
    ],
    "description": "Currying library for Nim",
    "license": "MIT",
    "web": "https://github.com/t8m8/currying"
  },
  {
    "name": "rect_packer",
    "url": "https://github.com/yglukhov/rect_packer",
    "method": "git",
    "tags": [
      "library",
      "geometry",
      "packing"
    ],
    "description": "Pack rects into bigger rect",
    "license": "MIT",
    "web": "https://github.com/yglukhov/rect_packer"
  },
  {
    "name": "gintro",
    "url": "https://github.com/stefansalewski/gintro",
    "method": "git",
    "tags": [
      "library",
      "gtk",
      "wrapper",
      "gui"
    ],
    "description": "High level GObject-Introspection based GTK3 bindings",
    "license": "MIT",
    "web": "https://github.com/stefansalewski/gintro"
  },
  {
    "name": "arraymancer",
    "url": "https://github.com/mratsim/Arraymancer",
    "method": "git",
    "tags": [
      "vector",
      "matrix",
      "array",
      "ndarray",
      "multidimensional-array",
      "linear-algebra",
      "tensor"
    ],
    "description": "A tensor (multidimensional array) library for Nim",
    "license": "Apache License 2.0",
    "web": "https://mratsim.github.io/Arraymancer/"
  },
  {
    "name": "sha3",
    "url": "https://bitbucket.org/mihailp/sha3/",
    "method": "hg",
    "tags": [
      "crypto",
      "cryptography",
      "hash",
      "security"
    ],
    "description": "sha3 - cryptographic hash function",
    "license": "CC0",
    "web": "https://bitbucket.org/mihailp/sha3/"
  },
  {
    "name": "coalesce",
    "url": "https://github.com/piedar/coalesce",
    "method": "git",
    "tags": [
      "nil",
      "null",
      "options",
      "operator"
    ],
    "description": "A nil coalescing operator ?? for Nim",
    "license": "MIT",
    "web": "https://github.com/piedar/coalesce"
  },
  {
    "name": "asyncmysql",
    "url": "https://github.com/tulayang/asyncmysql",
    "method": "git",
    "tags": [
      "mysql",
      "async",
      "asynchronous"
    ],
    "description": "Asynchronous MySQL connector written in pure Nim",
    "license": "MIT",
    "web": "https://github.com/tulayang/asyncmysql"
  },
  {
    "name": "cassandra",
    "url": "https://github.com/yglukhov/cassandra",
    "method": "git",
    "tags": [
      "cassandra",
      "database",
      "wrapper",
      "bindings",
      "driver"
    ],
    "description": "Bindings to Cassandra DB driver",
    "license": "MIT",
    "web": "https://github.com/yglukhov/cassandra"
  },
  {
    "name": "tf2plug",
    "url": "https://gitlab.com/waylon531/tf2plug",
    "method": "git",
    "tags": [
      "app",
      "binary",
      "tool",
      "tf2"
    ],
    "description": "A mod manager for TF2",
    "license": "GPLv3",
    "web": "https://gitlab.com/waylon531/tf2plug"
  },
  {
    "name": "oldgtk3",
    "url": "https://github.com/stefansalewski/oldgtk3",
    "method": "git",
    "tags": [
      "library",
      "gtk",
      "wrapper",
      "gui"
    ],
    "description": "Low level bindings for GTK3 related libraries",
    "license": "MIT",
    "web": "https://github.com/stefansalewski/oldgtk3"
  },
  {
    "name": "godot",
    "url": "https://github.com/pragmagic/godot-nim",
    "method": "git",
    "tags": [
      "game",
      "engine",
      "2d",
      "3d"
    ],
    "description": "Nim bindings for Godot Engine",
    "license": "MIT",
    "web": "https://github.com/pragmagic/godot-nim"
  },
  {
    "name": "vkapi",
    "url": "https://github.com/Yardanico/nimvkapi",
    "method": "git",
    "tags": [
      "wrapper",
      "vkontakte",
      "vk",
      "library",
      "api"
    ],
    "description": "A wrapper for the vk.com API (russian social network)",
    "license": "MIT",
    "web": "https://github.com/Yardanico/nimvkapi"
  },
  {
    "name": "slacklib",
    "url": "https://github.com/ThomasTJdev/nim_slacklib",
    "method": "git",
    "tags": [
      "library",
      "wrapper",
      "slack",
      "slackapp",
      "api"
    ],
    "description": "Library for working with a slack app or sending messages to a slack channel (slack.com)",
    "license": "MIT",
    "web": "https://github.com/ThomasTJdev/nim_slacklib"
  },
  {
    "name": "calendar",
    "url": "https://github.com/skilchen/calendar",
    "method": "git",
    "tags": [
      "calendar",
      "dates",
      "library"
    ],
    "description": "calendar.py from Pythons stdlib translated to Nim",
    "license": "MIT",
    "web": "https://docs.python.org/2/library/calendar.html"
  },
  {
    "name": "wiringPiNim",
    "url": "https://github.com/ThomasTJdev/nim_wiringPiNim",
    "method": "git",
    "tags": [
      "wrapper",
      "raspberry",
      "rpi",
      "wiringpi",
      "pi"
    ],
    "description": "Wrapper that implements some of wiringPi's function for controlling a Raspberry Pi",
    "license": "MIT",
    "web": "https://github.com/ThomasTJdev/nim_wiringPiNim"
  },
  {
    "name": "redux",
    "url": "https://github.com/pragmagic/redux.nim",
    "method": "git",
    "tags": [
      "redux"
    ],
    "description": "Predictable state container.",
    "license": "MIT",
    "web": "https://github.com/pragmagic/redux.nim"
  },
  {
    "name": "skEasing",
    "url": "https://github.com/Skrylar/skEasing",
    "method": "git",
    "tags": [
      "math",
      "curves",
      "animation"
    ],
    "description": "A collection of easing curves for animation purposes.",
    "license": "BSD",
    "web": "https://github.com/Skrylar/skEasing"
  },
  {
    "name": "nimquery",
    "url": "https://github.com/GULPF/nimquery",
    "method": "git",
    "tags": [
      "html",
      "scraping",
      "web"
    ],
    "description": "Library for querying HTML using CSS-selectors, like JavaScripts document.querySelector",
    "license": "MIT",
    "web": "https://github.com/GULPF/nimquery"
  },
  {
    "name": "usha",
    "url": "https://github.com/subsetpark/untitled-shell-history-application",
    "method": "git",
    "tags": [
      "shell",
      "utility"
    ],
    "description": "untitled shell history application",
    "license": "MIT",
    "web": "https://github.com/subsetpark/untitled-shell-history-application"
  },
  {
    "name": "libgit2",
    "url": "https://github.com/barcharcraz/libgit2-nim",
    "method": "git",
    "tags": [
      "git",
      "libgit",
      "libgit2",
      "vcs",
      "wrapper"
    ],
    "description": "Libgit2 low level wrapper",
    "license": "MIT",
    "web": "https://github.com/barcharcraz/libgit2-nim"
  },
  {
    "name": "multicast",
    "url": "https://github.com/enthus1ast/nimMulticast",
    "method": "git",
    "tags": [
      "multicast",
      "udp",
      "socket",
      "net"
    ],
    "description": "proc to join (and leave) a multicast group",
    "license": "MIT",
    "web": "https://github.com/enthus1ast/nimMulticast"
  },
  {
    "name": "mysqlparser",
    "url": "https://github.com/tulayang/mysqlparser.git",
    "method": "git",
    "tags": [
      "mysql",
      "protocol",
      "parser"
    ],
    "description": "An efficient packet parser for MySQL Client/Server Protocol. Help you to write Mysql communication in either BLOCKIONG-IO or NON-BLOCKING-IO.",
    "license": "MIT",
    "web": "https://github.com/tulayang/mysqlparser"
  },
  {
    "name": "fugitive",
    "url": "https://github.com/citycide/fugitive",
    "method": "git",
    "tags": [
      "git",
      "github",
      "cli",
      "extras",
      "utility",
      "tool"
    ],
    "description": "Simple command line tool to make git more intuitive, along with useful GitHub addons.",
    "license": "MIT",
    "web": "https://github.com/citycide/fugitive"
  },
  {
    "name": "dbg",
    "url": "https://github.com/enthus1ast/nimDbg",
    "method": "git",
    "tags": [
      "template",
      "echo",
      "dbg",
      "debug"
    ],
    "description": "dbg template; in debug echo",
    "license": "MIT",
    "web": "https://github.com/enthus1ast/nimDbg"
  },
  {
    "name": "pylib",
    "url": "https://github.com/Yardanico/nimpylib",
    "method": "git",
    "tags": [
      "python",
      "compatibility",
      "library",
      "pure"
    ],
    "description": "Nim library with python-like functions and operators",
    "license": "MIT",
    "web": "https://github.com/Yardanico/nimpylib"
  },
  {
    "name": "graphemes",
    "url": "https://github.com/nitely/nim-graphemes",
    "method": "git",
    "tags": [
      "graphemes",
      "grapheme-cluster",
      "unicode"
    ],
    "description": "Grapheme aware string handling (Unicode tr29)",
    "license": "MIT",
    "web": "https://github.com/nitely/nim-graphemes"
  },
  {
    "name": "rfc3339",
    "url": "https://github.com/Skrylar/rfc3339",
    "method": "git",
    "tags": [
      "rfc3339",
      "datetime"
    ],
    "description": "RFC3339 (dates and times) implementation for Nim.",
    "license": "BSD",
    "web": "https://github.com/Skrylar/rfc3339"
  },
  {
    "name": "monero",
    "url": "https://github.com/ehmry/nim-monero",
    "method": "git",
    "tags": [
      "monero",
      "cryptonote",
      "vanity"
    ],
    "description": "Libraries and utilites related to Monero, a CryptoNote cryptocurrency.",
    "license": "MIT",
    "web": "https://github.com/ehmry/nim-monero"
  },
  {
    "name": "db_presto",
    "url": "https://github.com/Bennyelg/nimPresto",
    "method": "git",
    "tags": [
      "prestodb",
      "connector",
      "database"
    ],
    "description": "prestodb simple connector",
    "license": "MIT",
    "web": "https://github.com/Bennyelg/nimPresto"
  },
  {
    "name": "nimbomb",
    "url": "https://github.com/Tyler-Yocolano/nimbomb",
    "method": "git",
    "tags": [
      "giant",
      "bomb",
      "wiki",
      "api"
    ],
    "description": "A GiantBomb-wiki wrapper for nim",
    "license": "MIT",
    "web": "https://github.com/Tyler-Yocolano/nimbomb"
  },
  {
    "name": "csvql",
    "url": "https://github.com/Bennyelg/csvql",
    "method": "git",
    "tags": [
      "csv",
      "read",
      "ansisql",
      "query",
      "database",
      "files"
    ],
    "description": "csvql.",
    "license": "MIT",
    "web": "https://github.com/Bennyelg/csvql"
  },
  {
    "name": "contracts",
    "url": "https://github.com/Udiknedormin/NimContracts",
    "method": "git",
    "tags": [
      "library",
      "pure",
      "contract",
      "contracts",
      "DbC",
      "utility",
      "automation",
      "documentation",
      "safety",
      "test",
      "tests",
      "testing",
      "unittest"
    ],
    "description": "Design by Contract (DbC) library with minimal runtime.",
    "license": "MIT",
    "web": "https://github.com/Udiknedormin/NimContracts"
  },
  {
    "name": "syphus",
    "url": "https://github.com/makingspace/syphus-nim",
    "method": "git",
    "tags": [
      "optimization",
      "tabu"
    ],
    "description": "An implementation of the tabu search heuristic in Nim.",
    "license": "BSD-3",
    "web": "https://github.com/makingspace/syphus-nim"
  },
  {
    "name": "analytics",
    "url": "https://github.com/dom96/analytics",
    "method": "git",
    "tags": [
      "google",
      "telemetry",
      "statistics"
    ],
    "description": "Allows statistics to be sent to and recorded in Google Analytics.",
    "license": "MIT",
    "web": "https://github.com/dom96/analytics"
  },
  {
    "name": "arraymancer_vision",
    "url": "https://github.com/edubart/arraymancer-vision",
    "method": "git",
    "tags": [
      "arraymancer",
      "image",
      "vision"
    ],
    "description": "Image transformation and visualization utilities for arraymancer",
    "license": "Apache License 2.0",
    "web": "https://github.com/edubart/arraymancer-vision"
  },
  {
    "name": "kexpr",
    "url": "https://github.com/brentp/kexpr-nim",
    "method": "git",
    "tags": [
      "math",
      "expression",
      "evalute"
    ],
    "description": "wrapper for kexpr math expression evaluation library",
    "license": "MIT",
    "web": "https://github.com/brentp/kexpr-nim"
  },
  {
    "name": "lapper",
    "url": "https://github.com/brentp/nim-lapper",
    "method": "git",
    "tags": [
      "interval"
    ],
    "description": "fast interval overlaps",
    "license": "MIT",
    "web": "https://github.com/brentp/nim-lapper"
  },
  {
    "name": "gplay",
    "url": "https://github.com/yglukhov/gplay",
    "method": "git",
    "tags": [
      "google",
      "play",
      "apk",
      "publish",
      "upload"
    ],
    "description": "Google Play APK Uploader",
    "license": "MIT",
    "web": "https://github.com/yglukhov/gplay"
  },
  {
    "name": "huenim",
    "url": "https://github.com/IoTone/huenim",
    "method": "git",
    "tags": [
      "hue",
      "iot",
      "lighting",
      "philips",
      "library"
    ],
    "description": "Huenim",
    "license": "MIT",
    "web": "https://github.com/IoTone/huenim"
  },
  {
    "name": "drand48",
    "url": "https://github.com/JeffersonLab/drand48",
    "method": "git",
    "tags": [
      "random",
      "number",
      "generator"
    ],
    "description": "Nim implementation of the standard unix drand48 pseudo random number generator",
    "license": "BSD3",
    "web": "https://github.com/JeffersonLab/drand48"
  },
  {
    "name": "ensem",
    "url": "https://github.com/JeffersonLab/ensem",
    "method": "git",
    "tags": [
      "jackknife",
      "statistics"
    ],
    "description": "Support for ensemble file format and arithmetic using jackknife/bootstrap propagation of errors",
    "license": "BSD3",
    "web": "https://github.com/JeffersonLab/ensem"
  },
  {
    "name": "basic2d",
    "url": "https://github.com/nim-lang/basic2d",
    "method": "git",
    "tags": [
      "deprecated",
      "vector",
      "stdlib",
      "library"
    ],
    "description": "Deprecated module for vector/matrices operations.",
    "license": "MIT",
    "web": "https://github.com/nim-lang/basic2d"
  },
  {
    "name": "basic3d",
    "url": "https://github.com/nim-lang/basic3d",
    "method": "git",
    "tags": [
      "deprecated",
      "vector",
      "stdlib",
      "library"
    ],
    "description": "Deprecated module for vector/matrices operations.",
    "license": "MIT",
    "web": "https://github.com/nim-lang/basic3d"
  },
  {
    "name": "shiori",
    "url": "https://github.com/Narazaka/shiori-nim",
    "method": "git",
    "tags": [
      "ukagaka",
      "shiori",
      "protocol"
    ],
    "description": "SHIORI Protocol Parser/Builder",
    "license": "MIT",
    "web": "https://github.com/Narazaka/shiori-nim"
  },
  {
    "name": "shioridll",
    "url": "https://github.com/Narazaka/shioridll-nim",
    "method": "git",
    "tags": [
      "shiori",
      "ukagaka"
    ],
    "description": "The SHIORI DLL interface",
    "license": "MIT",
    "web": "https://github.com/Narazaka/shioridll-nim"
  },
  {
    "name": "httpauth",
    "url": "https://github.com/FedericoCeratto/nim-httpauth",
    "method": "git",
    "tags": [
      "http",
      "authentication",
      "authorization",
      "library",
      "security"
    ],
    "description": "HTTP Authentication and Authorization",
    "license": "LGPLv3",
    "web": "https://github.com/FedericoCeratto/nim-httpauth"
  },
  {
    "name": "cbor",
    "url": "https://github.com/ehmry/nim-cbor",
    "method": "git",
    "tags": [
      "library",
      "cbor",
      "binary",
      "encoding"
    ],
    "description": "Concise Binary Object Representation decoder (RFC7049).",
    "license": "MIT",
    "web": "https://github.com/ehmry/nim-cbor"
  },
  {
    "name": "base58",
    "url": "https://github.com/ehmry/nim-base58",
    "method": "git",
    "tags": [
      "base58",
      "bitcoin",
      "cryptonote",
      "monero",
      "encoding",
      "library"
    ],
    "description": "Base58 encoders and decoders for Bitcoin and CryptoNote addresses.",
    "license": "MIT",
    "web": "https://github.com/ehmry/nim-base58"
  },
  {
    "name": "webdriver",
    "url": "https://github.com/dom96/webdriver",
    "method": "git",
    "tags": [
      "webdriver",
      "selenium",
      "library",
      "firefox"
    ],
    "description": "Implementation of the WebDriver w3c spec.",
    "license": "MIT",
    "web": "https://github.com/dom96/webdriver"
  },
  {
    "name": "interfaced",
    "url": "https://github.com/andreaferretti/interfaced",
    "method": "git",
    "tags": [
      "interface"
    ],
    "description": "Go-like interfaces",
    "license": "Apache License 2.0",
    "web": "https://github.com/andreaferretti/interfaced"
  },
  {
    "name": "vla",
    "url": "https://github.com/bpr/vla",
    "method": "git",
    "tags": [
      "vla",
      "alloca"
    ],
    "description": "Variable length arrays for Nim",
    "license": "MIT",
    "web": "https://github.com/bpr/vla"
  },
  {
    "name": "metatools",
    "url": "https://github.com/jxy/metatools",
    "method": "git",
    "tags": [
      "macros",
      "metaprogramming"
    ],
    "description": "Metaprogramming tools for Nim",
    "license": "MIT",
    "web": "https://github.com/jxy/metatools"
  },
  {
    "name": "pdcurses",
    "url": "https://github.com/lcrees/pdcurses",
    "method": "git",
    "tags": [
      "pdcurses",
      "curses",
      "console",
      "gui"
    ],
    "description": "Nim wrapper for PDCurses",
    "license": "MIT",
    "web": "https://github.com/lcrees/pdcurses"
  },
  {
    "name": "libuv",
    "url": "https://github.com/lcrees/libuv",
    "method": "git",
    "tags": [
      "libuv",
      "wrapper",
      "node",
      "networking"
    ],
    "description": "libuv bindings for Nim",
    "license": "MIT",
    "web": "https://github.com/lcrees/libuv"
  },
  {
    "name": "romans",
    "url": "https://github.com/lcrees/romans",
    "method": "git",
    "tags": [
      "roman",
      "numerals"
    ],
    "description": "Conversion between integers and Roman numerals",
    "license": "MIT",
    "web": "https://github.com/lcrees/romans"
  },
  {
    "name": "simpleAST",
    "url": "https://github.com/lguzzon/simpleAST",
    "method": "git",
    "tags": [
      "ast"
    ],
    "description": "Simple AST in NIM",
    "license": "MIT",
    "web": "https://github.com/lguzzon/simpleAST"
  },
  {
    "name": "timerpool",
    "url": "https://github.com/mikra01/timerpool/",
    "method": "git",
    "tags": [
      "timer",
      "pool",
      "events",
      "thread"
    ],
    "description": "threadsafe timerpool implementation for event purpose",
    "license": "MIT",
    "web": "https://github.com/mikra01/timerpool"
  },
  {
    "name": "zero_functional",
    "url": "https://github.com/alehander42/zero-functional",
    "method": "git",
    "tags": [
      "functional",
      "dsl",
      "chaining",
      "seq"
    ],
    "description": "A library providing zero-cost chaining for functional abstractions in Nim",
    "license": "MIT",
    "web": "https://github.com/alehander42/zero-functional"
  },
  {
    "name": "ormin",
    "url": "https://github.com/Araq/ormin",
    "method": "git",
    "tags": [
      "ORM",
      "SQL",
      "db",
      "database"
    ],
    "description": "Prepared SQL statement generator. A lightweight ORM.",
    "license": "MIT",
    "web": "https://github.com/Araq/ormin"
  },
  {
    "name": "karax",
    "url": "https://github.com/pragmagic/karax",
    "method": "git",
    "tags": [
      "browser",
      "DOM",
      "virtual-DOM",
      "UI"
    ],
    "description": "Karax is a framework for developing single page applications in Nim.",
    "license": "MIT",
    "web": "https://github.com/pragmagic/karax"
  },
  {
    "name": "cascade",
    "url": "https://github.com/citycide/cascade",
    "method": "git",
    "tags": [
      "macro",
      "cascade",
      "operator",
      "dart",
      "with"
    ],
    "description": "Method & assignment cascades for Nim, inspired by Smalltalk & Dart.",
    "license": "MIT",
    "web": "https://github.com/citycide/cascade"
  },
  {
    "name": "chrono",
    "url": "https://github.com/treeform/chrono",
    "method": "git",
    "tags": [
      "library",
      "timestamp",
      "calendar",
      "timezone"
    ],
    "description": "Calendars, Timestamps and Timezones utilities.",
    "license": "MIT",
    "web": "https://github.com/treeform/chrono"
  },
  {
    "name": "dbschema",
    "url": "https://github.com/vegansk/dbschema",
    "method": "git",
    "tags": [
      "library",
      "database",
      "db"
    ],
    "description": "Database schema migration library for Nim language.",
    "license": "MIT",
    "web": "https://github.com/vegansk/dbschema"
  },
  {
    "name": "gentabs",
    "url": "https://github.com/lcrees/gentabs",
    "method": "git",
    "tags": [
      "table",
      "string",
      "key",
      "value"
    ],
    "description": "Efficient hash table that is a key-value mapping (removed from stdlib)",
    "license": "MIT",
    "web": "https://github.com/lcrees/gentabs"
  },
  {
    "name": "libgraph",
    "url": "https://github.com/Mnenmenth/libgraphnim",
    "method": "git",
    "tags": [
      "graph",
      "math",
      "conversion",
      "pixels",
      "coordinates"
    ],
    "description": "Converts 2D linear graph coordinates to pixels on screen",
    "license": "MIT",
    "web": "https://github.com/Mnenmenth/libgraphnim"
  },
  {
    "name": "polynumeric",
    "url": "https://github.com/lcrees/polynumeric",
    "method": "git",
    "tags": [
      "polynomial",
      "numeric"
    ],
    "description": "Polynomial operations",
    "license": "MIT",
    "web": "https://github.com/lcrees/polynumeric"
  },
  {
    "name": "unicodedb",
    "url": "https://github.com/nitely/nim-unicodedb",
    "method": "git",
    "tags": [
      "unicode",
      "UCD",
      "unicodedata"
    ],
    "description": "Unicode Character Database (UCD) access for Nim",
    "license": "MIT",
    "web": "https://github.com/nitely/nim-unicodedb"
  },
  {
    "name": "normalize",
    "url": "https://github.com/nitely/nim-normalize",
    "method": "git",
    "tags": [
      "unicode",
      "normalization",
      "nfc",
      "nfd"
    ],
    "description": "Unicode normalization forms (tr15)",
    "license": "MIT",
    "web": "https://github.com/nitely/nim-normalize"
  },
  {
    "name": "nico",
    "url": "https://github.com/ftsf/nico",
    "method": "git",
    "tags": [
      "pico-8",
      "game",
      "library",
      "ludum",
      "dare"
    ],
    "description": "Nico game engine",
    "license": "MIT",
    "web": "https://github.com/ftsf/nico"
  },
  {
    "name": "os_files",
    "url": "https://github.com/tormund/os_files",
    "method": "git",
    "tags": [
      "dialogs",
      "file",
      "icon"
    ],
    "description": "Crossplatform (x11, windows, osx) native file dialogs; sytem file/folder icons in any resolution; open file with default application",
    "license": "MIT",
    "web": "https://github.com/tormund/os_files"
  },
  {
<<<<<<< HEAD
    "name": "spryvm",
    "url": "https://github.com/gokr/spryvm",
    "method": "git",
    "tags": [
      "interpreter",
      "language",
      "spry"
    ],
    "description": "Homoiconic dynamic language interpreter in Nim",
    "license": "MIT",
    "web": "https://github.com/gokr/spryvm"
=======
    "name": "netpbm",
    "url": "https://github.com/barcharcraz/nim-netpbm",
    "method": "git",
    "tags": [
      "pbm",
      "image",
      "wrapper",
      "netpbm"
    ],
    "description": "Wrapper for libnetpbm",
    "license": "MIT",
    "web": "https://github.com/barcharcraz/nim-netpbm"
>>>>>>> 3e030436
  }
]<|MERGE_RESOLUTION|>--- conflicted
+++ resolved
@@ -7764,7 +7764,6 @@
     "web": "https://github.com/tormund/os_files"
   },
   {
-<<<<<<< HEAD
     "name": "spryvm",
     "url": "https://github.com/gokr/spryvm",
     "method": "git",
@@ -7776,7 +7775,8 @@
     "description": "Homoiconic dynamic language interpreter in Nim",
     "license": "MIT",
     "web": "https://github.com/gokr/spryvm"
-=======
+  },
+  {
     "name": "netpbm",
     "url": "https://github.com/barcharcraz/nim-netpbm",
     "method": "git",
@@ -7789,6 +7789,5 @@
     "description": "Wrapper for libnetpbm",
     "license": "MIT",
     "web": "https://github.com/barcharcraz/nim-netpbm"
->>>>>>> 3e030436
   }
 ]