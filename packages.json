[
  {
    "name": "filesize",
    "url": "https://github.com/sergiotapia/filesize",
    "method": "git",
    "tags": [
      "filesize",
      "size"
    ],
    "description": "A Nim package to convert filesizes into other units, and turns filesizes into human readable strings.",
    "license": "MIT",
    "web": "https://github.com/sergiotapia/filesize",
    "doc": "https://github.com/sergiotapia/filesize"
  },
  {
    "name": "argon2_bind",
    "url": "https://github.com/D-Nice/argon2_bind",
    "method": "git",
    "tags": [
      "argon2",
      "kdf",
      "hash",
      "crypto",
      "phc",
      "c",
      "ffi",
      "cryptography"
    ],
    "description": "Bindings to the high-level Argon2 C API",
    "license": "Apache-2.0",
    "web": "https://github.com/D-Nice/argon2_bind",
    "doc": "https://d-nice.github.io/argon2_bind/"
  },
  {
    "name": "nbaser",
    "url": "https://github.com/D-Nice/nbaser",
    "method": "git",
    "tags": [
      "encode",
      "decode",
      "base",
      "unicode",
      "base58",
      "base-x"
    ],
    "description": "Encode/decode arbitrary unicode bases from size 2 to 256",
    "license": "Apache-2.0",
    "web": "https://github.com/D-Nice/nbaser",
    "doc": "https://d-nice.github.io/nbaser/"
  },
  {
    "name": "nio",
    "url": "https://github.com/KayraG/nio",
    "method": "git",
    "tags": [
      "server",
      "framework",
      "express",
      "http",
      "library"
    ],
    "description": "A Mini Server Framework for Nim language",
    "license": "MIT",
    "web": "https://github.com/KayraG/nio"
  },
  {
    "name": "decisiontree",
    "url": "https://github.com/Michedev/DecisionTreeNim",
    "method": "git",
    "tags": [
      "Decision tree",
      "Machine learning",
      "Random forest",
      "CART"
    ],
    "description": "Decision tree and Random forest CART implementation in Nim",
    "license": "GPL-3.0",
    "web": "https://github.com/Michedev/DecisionTreeNim"
  },
  {
    "name": "tsv2json",
    "url": "https://github.com/hectormonacci/tsv2json",
    "method": "git",
    "tags": [
      "TSV",
      "JSON"
    ],
    "description": "Turn TSV file or stream into JSON file or stream",
    "license": "MIT",
    "web": "https://github.com/hectormonacci/tsv2json"
  },
  {
    "name": "nimler",
    "url": "https://github.com/wltsmrz/nimler",
    "method": "git",
    "tags": [
      "Erlang",
      "Elixir"
    ],
    "description": "Erlang/Elixir NIFs for nim",
    "license": "MIT",
    "web": "https://github.com/wltsmrz/nimler"
  },
  {
    "name": "zstd",
    "url": "https://github.com/wltsmrz/nim_zstd",
    "method": "git",
    "tags": [
      "zstd",
      "compression"
    ],
    "description": "Bindings for zstd",
    "license": "MIT",
    "web": "https://github.com/wltsmrz/nim_zstd"
  },
  {
    "name": "QuickJS4nim",
    "url": "https://github.com/ImVexed/quickjs4nim",
    "method": "git",
    "tags": [
      "QuickJS",
      "Javascript",
      "Runtime",
      "Wrapper"
    ],
    "description": "A QuickJS wrapper for Nim",
    "license": "MIT",
    "web": "https://github.com/ImVexed/quickjs4nim"
  },
  {
    "name": "BitVector",
    "url": "https://github.com/MarcAzar/BitVector",
    "method": "git",
    "tags": [
      "Bit",
      "Array",
      "Vector",
      "Bloom"
    ],
    "description": "A high performance Nim implementation of BitVector with base SomeUnsignedInt(i.e: uint8-64) with support for slices, and seq supported operations",
    "license": "MIT",
    "web": "https://marcazar.github.io/BitVector"
  },
  {
    "name": "RollingHash",
    "url": "https://github.com/MarcAzar/RollingHash",
    "method": "git",
    "tags": [
      "Cyclic",
      "Hash",
      "BuzHash",
      "Rolling",
      "Rabin",
      "Karp",
      "CRC",
      "Fingerprint",
      "n-gram"
    ],
    "description": "A high performance Nim implementation of a Cyclic Polynomial Hash, aka BuzHash, and the Rabin-Karp algorithm",
    "license": "MIT",
    "web": "https://marcazar.github.io/RollingHash"
  },
  {
    "name": "BipBuffer",
    "url": "https://github.com/MarcAzar/BipBuffer",
    "method": "git",
    "tags": [
      "Bip Buffer",
      "Circular",
      "Ring",
      "Buffer",
      "nim"
    ],
    "description": "A Nim implementation of Simon Cooke's Bip Buffer. A type of circular buffer ensuring contiguous blocks of memory",
    "license": "MIT",
    "web": "https://marcazar.github.io/BipBuffer"
  },
  {
    "name": "whip",
    "url": "https://github.com/mattaylor/whip",
    "method": "git",
    "tags": [
      "http",
      "rest",
      "server",
      "httpbeast",
      "nest",
      "fast"
    ],
    "description": "Whip is high performance web application server based on httpbeast a nest for redix tree based routing with some extra opmtizations.",
    "license": "MIT",
    "web": "https://github.com/mattaylor/whip"
  },
  {
    "name": "elvis",
    "url": "https://github.com/mattaylor/elvis",
    "method": "git",
    "tags": [
      "operator",
      "elvis",
      "ternary",
      "template",
      "truthy",
      "falsy",
      "exception",
      "none",
      "null",
      "nil",
      "0",
      "NaN",
      "coalesce"
    ],
    "description": "The elvis package implements a 'truthy', 'ternary' and a 'coalesce' operator to Nim as syntactic sugar for working with conditional expressions",
    "license": "MIT",
    "web": "https://github.com/mattaylor/elvis"
  },
  {
    "name": "nimrun",
    "url": "https://github.com/lee-b/nimrun",
    "method": "git",
    "tags": [
      "shebang",
      "unix",
      "linux",
      "bsd",
      "mac",
      "shell",
      "script",
      "nimble",
      "nimcr",
      "compile",
      "run",
      "standalone"
    ],
    "description": "Shebang frontend for running nim code as scripts. Does not require .nim extensions.",
    "license": "MIT",
    "web": "https://github.com/lee-b/nimrun"
  },
  {
    "name": "sequtils2",
    "url": "https://github.com/Michedev/sequtils2",
    "method": "git",
    "tags": [
      "library",
      "sequence",
      "string",
      "openArray",
      "functional"
    ],
    "description": "Additional functions for sequences that are not present in sequtils",
    "license": "MIT",
    "web": "http://htmlpreview.github.io/?https://github.com/Michedev/sequtils2/blob/master/sequtils2.html"
  },
  {
    "name": "github_api",
    "url": "https://github.com/watzon/github-api-nim",
    "method": "git",
    "tags": [
      "library",
      "api",
      "github",
      "client"
    ],
    "description": "Nim wrapper for the GitHub API",
    "license": "WTFPL",
    "web": "https://github.com/watzon/github-api-nim"
  },
  {
    "name": "extensions",
    "url": "https://github.com/jyapayne/nim-extensions",
    "method": "git",
    "tags": [
      "library",
      "extensions",
      "addons"
    ],
    "description": "A library that will add useful tools to Nim's arsenal.",
    "license": "MIT",
    "web": "https://github.com/jyapayne/nim-extensions"
  },
  {
    "name": "nimates",
    "url": "https://github.com/jamesalbert/nimates",
    "method": "git",
    "tags": [
      "library",
      "postmates",
      "delivery"
    ],
    "description": "Client library for the Postmates API",
    "license": "Apache",
    "web": "https://github.com/jamesalbert/nimates"
  },
  {
    "name": "discordnim",
    "url": "https://github.com/Krognol/discordnim",
    "method": "git",
    "tags": [
      "library",
      "discord"
    ],
    "description": "Discord library for Nim",
    "license": "MIT",
    "web": "https://github.com/Krognol/discordnim"
  },
  {
    "name": "argument_parser",
    "url": "https://github.com/Xe/argument_parser/",
    "method": "git",
    "tags": [
      "library",
      "command-line",
      "arguments",
      "switches",
      "parsing"
    ],
    "description": "Provides a complex command-line parser",
    "license": "MIT",
    "web": "https://github.com/Xe/argument_parser"
  },
  {
    "name": "genieos",
    "url": "https://github.com/Araq/genieos/",
    "method": "git",
    "tags": [
      "library",
      "command-line",
      "sound",
      "recycle",
      "os"
    ],
    "description": "Too awesome procs to be included in nimrod.os module",
    "license": "MIT",
    "web": "https://github.com/Araq/genieos/"
  },
  {
    "name": "jester",
    "url": "https://github.com/dom96/jester/",
    "method": "git",
    "tags": [
      "web",
      "http",
      "framework",
      "dsl"
    ],
    "description": "A sinatra-like web framework for Nim.",
    "license": "MIT",
    "web": "https://github.com/dom96/jester"
  },
  {
    "name": "templates",
    "url": "https://github.com/onionhammer/nim-templates.git",
    "method": "git",
    "tags": [
      "web",
      "html",
      "template"
    ],
    "description": "A simple string templating library for Nim.",
    "license": "BSD",
    "web": "https://github.com/onionhammer/nim-templates"
  },
  {
    "name": "murmur",
    "url": "https://github.com/olahol/nimrod-murmur/",
    "method": "git",
    "tags": [
      "hash",
      "murmur"
    ],
    "description": "MurmurHash in pure Nim.",
    "license": "MIT",
    "web": "https://github.com/olahol/nimrod-murmur"
  },
  {
    "name": "libtcod_nim",
    "url": "https://github.com/Vladar4/libtcod_nim/",
    "method": "git",
    "tags": [
      "roguelike",
      "game",
      "library",
      "engine",
      "sdl",
      "opengl",
      "glsl"
    ],
    "description": "Wrapper of the libtcod library for the Nim language.",
    "license": "zlib",
    "web": "https://github.com/Vladar4/libtcod_nim"
  },
  {
    "name": "nimgame",
    "url": "https://github.com/Vladar4/nimgame/",
    "method": "git",
    "tags": [
      "deprecated",
      "game",
      "engine",
      "sdl"
    ],
    "description": "A simple 2D game engine for Nim language. Deprecated, use nimgame2 instead.",
    "license": "MIT",
    "web": "https://github.com/Vladar4/nimgame"
  },
  {
    "name": "nimgame2",
    "url": "https://github.com/Vladar4/nimgame2/",
    "method": "git",
    "tags": [
      "game",
      "engine",
      "sdl",
      "sdl2"
    ],
    "description": "A simple 2D game engine for Nim language.",
    "license": "MIT",
    "web": "https://github.com/Vladar4/nimgame2"
  },
  {
    "name": "sfml",
    "url": "https://github.com/fowlmouth/nimrod-sfml/",
    "method": "git",
    "tags": [
      "game",
      "library",
      "opengl"
    ],
    "description": "High level OpenGL-based Game Library",
    "license": "MIT",
    "web": "https://github.com/fowlmouth/nimrod-sfml"
  },
  {
    "name": "enet",
    "url": "https://github.com/fowlmouth/nimrod-enet/",
    "method": "git",
    "tags": [
      "game",
      "networking",
      "udp"
    ],
    "description": "Wrapper for ENet UDP networking library",
    "license": "MIT",
    "web": "https://github.com/fowlmouth/nimrod-enet"
  },
  {
    "name": "nim-locale",
    "alias": "locale"
  },
  {
    "name": "locale",
    "url": "https://github.com/Amrykid/nim-locale/",
    "method": "git",
    "tags": [
      "library",
      "locale",
      "i18n",
      "localization",
      "localisation",
      "globalization"
    ],
    "description": "A simple library for localizing Nim applications.",
    "license": "MIT",
    "web": "https://github.com/Amrykid/nim-locale"
  },
  {
    "name": "fowltek",
    "url": "https://github.com/fowlmouth/nimlibs/",
    "method": "git",
    "tags": [
      "game",
      "opengl",
      "wrappers",
      "library",
      "assorted"
    ],
    "description": "A collection of reusable modules and wrappers.",
    "license": "MIT",
    "web": "https://github.com/fowlmouth/nimlibs"
  },
  {
    "name": "nake",
    "url": "https://github.com/fowlmouth/nake/",
    "method": "git",
    "tags": [
      "build",
      "automation",
      "sortof"
    ],
    "description": "make-like for Nim. Describe your builds as tasks!",
    "license": "MIT",
    "web": "https://github.com/fowlmouth/nake"
  },
  {
    "name": "nimrod-glfw",
    "url": "https://github.com/rafaelvasco/nimrod-glfw/",
    "method": "git",
    "tags": [
      "library",
      "glfw",
      "opengl",
      "windowing",
      "game"
    ],
    "description": "Nim bindings for GLFW library.",
    "license": "MIT",
    "web": "https://github.com/rafaelvasco/nimrod-glfw"
  },
  {
    "name": "chipmunk",
    "alias": "chipmunk6"
  },
  {
    "name": "chipmunk6",
    "url": "https://github.com/fowlmouth/nimrod-chipmunk/",
    "method": "git",
    "tags": [
      "library",
      "physics",
      "game"
    ],
    "description": "Bindings for Chipmunk2D 6.x physics library",
    "license": "MIT",
    "web": "https://github.com/fowlmouth/nimrod-chipmunk"
  },
  {
    "name": "chipmunk7_demos",
    "url": "https://github.com/matkuki/chipmunk7_demos/",
    "method": "git",
    "tags": [
      "demos",
      "physics",
      "game"
    ],
    "description": "Chipmunk7 demos for Nim",
    "license": "MIT",
    "web": "https://github.com/matkuki/chipmunk7_demos"
  },
  {
    "name": "nim-glfw",
    "alias": "glfw"
  },
  {
    "name": "glfw",
    "url": "https://github.com/ephja/nim-glfw",
    "method": "git",
    "tags": [
      "library",
      "glfw",
      "opengl",
      "windowing",
      "game"
    ],
    "description": "A high-level GLFW 3 wrapper",
    "license": "MIT",
    "web": "https://github.com/ephja/nim-glfw"
  },
  {
    "name": "nim-ao",
    "alias": "ao"
  },
  {
    "name": "ao",
    "url": "https://github.com/ephja/nim-ao",
    "method": "git",
    "tags": [
      "library",
      "audio"
    ],
    "description": "A high-level libao wrapper",
    "license": "MIT",
    "web": "https://github.com/ephja/nim-ao"
  },
  {
    "name": "termbox",
    "url": "https://github.com/fowlmouth/nim-termbox",
    "method": "git",
    "tags": [
      "library",
      "terminal",
      "io"
    ],
    "description": "Termbox wrapper.",
    "license": "MIT",
    "web": "https://github.com/fowlmouth/nim-termbox"
  },
  {
    "name": "linagl",
    "url": "https://bitbucket.org/BitPuffin/linagl",
    "method": "hg",
    "tags": [
      "library",
      "opengl",
      "math",
      "game"
    ],
    "description": "OpenGL math library",
    "license": "CC0",
    "web": "https://bitbucket.org/BitPuffin/linagl"
  },
  {
    "name": "kwin",
    "url": "https://github.com/reactormonk/nim-kwin",
    "method": "git",
    "tags": [
      "library",
      "javascript",
      "kde"
    ],
    "description": "KWin JavaScript API wrapper",
    "license": "MIT",
    "web": "https://github.com/reactormonk/nim-kwin"
  },
  {
    "name": "opencv",
    "url": "https://github.com/dom96/nim-opencv",
    "method": "git",
    "tags": [
      "library",
      "wrapper",
      "opencv",
      "image",
      "processing"
    ],
    "description": "OpenCV wrapper",
    "license": "MIT",
    "web": "https://github.com/dom96/nim-opencv"
  },
  {
    "name": "nimble",
    "url": "https://github.com/nim-lang/nimble",
    "method": "git",
    "tags": [
      "app",
      "binary",
      "package",
      "manager"
    ],
    "description": "Nimble package manager",
    "license": "BSD",
    "web": "https://github.com/nim-lang/nimble"
  },
  {
    "name": "libnx",
    "url": "https://github.com/jyapayne/nim-libnx",
    "method": "git",
    "tags": [
      "switch",
      "nintendo",
      "libnx",
      "nx"
    ],
    "description": "A port of libnx to Nim",
    "license": "Unlicense",
    "web": "https://github.com/jyapayne/nim-libnx"
  },
  {
    "name": "switch_build",
    "url": "https://github.com/jyapayne/switch-build",
    "method": "git",
    "tags": [
      "switch",
      "nintendo",
      "build",
      "builder"
    ],
    "description": "An easy way to build homebrew files for the Nintendo Switch",
    "license": "MIT",
    "web": "https://github.com/jyapayne/switch-build"
  },
  {
    "name": "aporia",
    "url": "https://github.com/nim-lang/Aporia",
    "method": "git",
    "tags": [
      "app",
      "binary",
      "ide",
      "gtk"
    ],
    "description": "A Nim IDE.",
    "license": "GPLv2",
    "web": "https://github.com/nim-lang/Aporia"
  },
  {
    "name": "c2nim",
    "url": "https://github.com/nim-lang/c2nim",
    "method": "git",
    "tags": [
      "app",
      "binary",
      "tool",
      "header",
      "C"
    ],
    "description": "c2nim is a tool to translate Ansi C code to Nim.",
    "license": "MIT",
    "web": "https://github.com/nim-lang/c2nim"
  },
  {
    "name": "pas2nim",
    "url": "https://github.com/nim-lang/pas2nim",
    "method": "git",
    "tags": [
      "app",
      "binary",
      "tool",
      "Pascal"
    ],
    "description": "pas2nim is a tool to translate Pascal code to Nim.",
    "license": "MIT",
    "web": "https://github.com/nim-lang/pas2nim"
  },
  {
    "name": "ipsumgenera",
    "url": "https://github.com/dom96/ipsumgenera",
    "method": "git",
    "tags": [
      "app",
      "binary",
      "blog",
      "static",
      "generator"
    ],
    "description": "Static blog generator ala Jekyll.",
    "license": "MIT",
    "web": "https://github.com/dom96/ipsumgenera"
  },
  {
    "name": "clibpp",
    "url": "https://github.com/onionhammer/clibpp.git",
    "method": "git",
    "tags": [
      "import",
      "C++",
      "library",
      "wrap"
    ],
    "description": "Easy way to 'Mock' C++ interface",
    "license": "MIT",
    "web": "https://github.com/onionhammer/clibpp"
  },
  {
    "name": "pastebin",
    "url": "https://github.com/achesak/nim-pastebin",
    "method": "git",
    "tags": [
      "library",
      "wrapper",
      "pastebin"
    ],
    "description": "Pastebin API wrapper",
    "license": "MIT",
    "web": "https://github.com/achesak/nim-pastebin"
  },
  {
    "name": "yahooweather",
    "url": "https://github.com/achesak/nim-yahooweather",
    "method": "git",
    "tags": [
      "library",
      "wrapper",
      "weather"
    ],
    "description": "Yahoo! Weather API wrapper",
    "license": "MIT",
    "web": "https://github.com/achesak/nim-yahooweather"
  },
  {
    "name": "noaa",
    "url": "https://github.com/achesak/nim-noaa",
    "method": "git",
    "tags": [
      "library",
      "wrapper",
      "weather"
    ],
    "description": "NOAA weather API wrapper",
    "license": "MIT",
    "web": "https://github.com/achesak/nim-noaa"
  },
  {
    "name": "rss",
    "url": "https://github.com/achesak/nim-rss",
    "method": "git",
    "tags": [
      "library",
      "rss",
      "xml",
      "syndication"
    ],
    "description": "RSS library",
    "license": "MIT",
    "web": "https://github.com/achesak/nim-rss"
  },
  {
    "name": "extmath",
    "url": "https://github.com/achesak/extmath.nim",
    "method": "git",
    "tags": [
      "library",
      "math",
      "trigonometry"
    ],
    "description": "Nim math library",
    "license": "MIT",
    "web": "https://github.com/achesak/extmath.nim"
  },
  {
    "name": "gtk2",
    "url": "https://github.com/nim-lang/gtk2",
    "method": "git",
    "tags": [
      "wrapper",
      "gui",
      "gtk"
    ],
    "description": "Wrapper for gtk2, a feature rich toolkit for creating graphical user interfaces",
    "license": "MIT",
    "web": "https://github.com/nim-lang/gtk2"
  },
  {
    "name": "cairo",
    "url": "https://github.com/nim-lang/cairo",
    "method": "git",
    "tags": [
      "wrapper"
    ],
    "description": "Wrapper for cairo, a vector graphics library with display and print output",
    "license": "MIT",
    "web": "https://github.com/nim-lang/cairo"
  },
  {
    "name": "x11",
    "url": "https://github.com/nim-lang/x11",
    "method": "git",
    "tags": [
      "wrapper"
    ],
    "description": "Wrapper for X11",
    "license": "MIT",
    "web": "https://github.com/nim-lang/x11"
  },
  {
    "name": "opengl",
    "url": "https://github.com/nim-lang/opengl",
    "method": "git",
    "tags": [
      "wrapper"
    ],
    "description": "High-level and low-level wrapper for OpenGL",
    "license": "MIT",
    "web": "https://github.com/nim-lang/opengl"
  },
  {
    "name": "lua",
    "url": "https://github.com/nim-lang/lua",
    "method": "git",
    "tags": [
      "wrapper"
    ],
    "description": "Wrapper to interface with the Lua interpreter",
    "license": "MIT",
    "web": "https://github.com/nim-lang/lua"
  },
  {
    "name": "tcl",
    "url": "https://github.com/nim-lang/tcl",
    "method": "git",
    "tags": [
      "wrapper"
    ],
    "description": "Wrapper for the TCL programming language",
    "license": "MIT",
    "web": "https://github.com/nim-lang/tcl"
  },
  {
    "name": "glm",
    "url": "https://github.com/stavenko/nim-glm",
    "method": "git",
    "tags": [
      "opengl",
      "math",
      "matrix",
      "vector",
      "glsl"
    ],
    "description": "Port of c++ glm library with shader-like syntax",
    "license": "MIT",
    "web": "https://github.com/stavenko/nim-glm"
  },
  {
    "name": "python",
    "url": "https://github.com/nim-lang/python",
    "method": "git",
    "tags": [
      "wrapper"
    ],
    "description": "Wrapper to interface with Python interpreter",
    "license": "MIT",
    "web": "https://github.com/nim-lang/python"
  },
  {
    "name": "NimBorg",
    "url": "https://github.com/micklat/NimBorg",
    "method": "git",
    "tags": [
      "wrapper"
    ],
    "description": "High-level and low-level interfaces to python and lua",
    "license": "MIT",
    "web": "https://github.com/micklat/NimBorg"
  },
  {
    "name": "sha1",
    "url": "https://github.com/onionhammer/sha1",
    "method": "git",
    "tags": [
      "port",
      "hash",
      "sha1"
    ],
    "description": "SHA-1 produces a 160-bit (20-byte) hash value from arbitrary input",
    "license": "BSD"
  },
  {
    "name": "dropbox_filename_sanitizer",
    "url": "https://github.com/Araq/dropbox_filename_sanitizer/",
    "method": "git",
    "tags": [
      "dropbox"
    ],
    "description": "Tool to clean up filenames shared on Dropbox",
    "license": "MIT",
    "web": "https://github.com/Araq/dropbox_filename_sanitizer/"
  },
  {
    "name": "csv",
    "url": "https://github.com/achesak/nim-csv",
    "method": "git",
    "tags": [
      "csv",
      "parsing",
      "stringify",
      "library"
    ],
    "description": "Library for parsing, stringifying, reading, and writing CSV (comma separated value) files",
    "license": "MIT",
    "web": "https://github.com/achesak/nim-csv"
  },
  {
    "name": "geonames",
    "url": "https://github.com/achesak/nim-geonames",
    "method": "git",
    "tags": [
      "library",
      "wrapper",
      "geography"
    ],
    "description": "GeoNames API wrapper",
    "license": "MIT",
    "web": "https://github.com/achesak/nim-geonames"
  },
  {
    "name": "gravatar",
    "url": "https://github.com/achesak/nim-gravatar",
    "method": "git",
    "tags": [
      "library",
      "wrapper",
      "gravatar"
    ],
    "description": "Gravatar API wrapper",
    "license": "MIT",
    "web": "https://github.com/achesak/nim-gravatar"
  },
  {
    "name": "coverartarchive",
    "url": "https://github.com/achesak/nim-coverartarchive",
    "method": "git",
    "tags": [
      "library",
      "wrapper",
      "cover art",
      "music",
      "metadata"
    ],
    "description": "Cover Art Archive API wrapper",
    "license": "MIT",
    "web": "https://github.com/achesak/nim-coverartarchive"
  },
  {
    "name": "nim-ogg",
    "alias": "ogg"
  },
  {
    "name": "ogg",
    "url": "https://bitbucket.org/BitPuffin/nim-ogg",
    "method": "hg",
    "tags": [
      "library",
      "wrapper",
      "binding",
      "audio",
      "sound",
      "video",
      "metadata",
      "media"
    ],
    "description": "Binding to libogg",
    "license": "CC0"
  },
  {
    "name": "nim-vorbis",
    "alias": "vorbis"
  },
  {
    "name": "vorbis",
    "url": "https://bitbucket.org/BitPuffin/nim-vorbis",
    "method": "hg",
    "tags": [
      "library",
      "wrapper",
      "binding",
      "audio",
      "sound",
      "metadata",
      "media"
    ],
    "description": "Binding to libvorbis",
    "license": "CC0"
  },
  {
    "name": "nim-portaudio",
    "alias": "portaudio"
  },
  {
    "name": "portaudio",
    "url": "https://bitbucket.org/BitPuffin/nim-portaudio",
    "method": "hg",
    "tags": [
      "library",
      "wrapper",
      "binding",
      "audio",
      "sound",
      "media",
      "io"
    ],
    "description": "Binding to portaudio",
    "license": "CC0"
  },
  {
    "name": "commandeer",
    "url": "https://github.com/fenekku/commandeer",
    "method": "git",
    "tags": [
      "library",
      "command-line",
      "arguments",
      "switches",
      "parsing",
      "options"
    ],
    "description": "Provides a small command line parsing DSL (domain specific language)",
    "license": "MIT",
    "web": "https://github.com/fenekku/commandeer"
  },
  {
    "name": "scrypt.nim",
    "url": "https://bitbucket.org/BitPuffin/scrypt.nim",
    "method": "hg",
    "tags": [
      "library",
      "wrapper",
      "binding",
      "crypto",
      "cryptography",
      "hash",
      "password",
      "security"
    ],
    "description": "Binding and utilities for scrypt",
    "license": "CC0"
  },
  {
    "name": "bloom",
    "url": "https://github.com/boydgreenfield/nimrod-bloom",
    "method": "git",
    "tags": [
      "bloom-filter",
      "bloom",
      "probabilistic",
      "data structure",
      "set membership",
      "MurmurHash",
      "MurmurHash3"
    ],
    "description": "Efficient Bloom filter implementation in Nim using MurmurHash3.",
    "license": "MIT",
    "web": "https://www.github.com/boydgreenfield/nimrod-bloom"
  },
  {
    "name": "awesome_rmdir",
    "url": "https://github.com/Araq/awesome_rmdir/",
    "method": "git",
    "tags": [
      "rmdir",
      "awesome",
      "command-line"
    ],
    "description": "Command to remove acceptably empty directories.",
    "license": "MIT",
    "web": "https://github.com/Araq/awesome_rmdir/"
  },
  {
    "name": "nimalpm",
    "url": "https://github.com/barcharcraz/nimalpm/",
    "method": "git",
    "tags": [
      "alpm",
      "wrapper",
      "binding",
      "library"
    ],
    "description": "A nimrod wrapper for libalpm",
    "license": "GPLv2",
    "web": "https://www.github.com/barcharcraz/nimalpm/"
  },
  {
    "name": "png",
    "url": "https://github.com/barcharcraz/nimlibpng",
    "method": "git",
    "tags": [
      "png",
      "wrapper",
      "library",
      "libpng",
      "image"
    ],
    "description": "Nim wrapper for the libpng library",
    "license": "libpng",
    "web": "https://github.com/barcharcraz/nimlibpng"
  },
  {
    "name": "nimlibpng",
    "alias": "png"
  },
  {
    "name": "sdl2",
    "url": "https://github.com/nim-lang/sdl2",
    "method": "git",
    "tags": [
      "wrapper",
      "media",
      "audio",
      "video"
    ],
    "description": "Wrapper for SDL 2.x",
    "license": "MIT",
    "web": "https://github.com/nim-lang/sdl2"
  },
  {
    "name": "gamelib",
    "url": "https://github.com/PMunch/SDLGamelib",
    "method": "git",
    "tags": [
      "sdl",
      "game",
      "library"
    ],
    "description": "A library of functions to make creating games using Nim and SDL2 easier. This does not intend to be a full blown engine and tries to keep all the components loosely coupled so that individual parts can be used separately.",
    "license": "MIT",
    "web": "https://github.com/PMunch/SDLGamelib"
  },
  {
    "name": "nimcr",
    "url": "https://github.com/PMunch/nimcr",
    "method": "git",
    "tags": [
      "shebang",
      "utility"
    ],
    "description": "A small program to make Nim shebang-able without the overhead of compiling each time",
    "license": "MIT",
    "web": "https://github.com/PMunch/nimcr"
  },
  {
    "name": "gtkgenui",
    "url": "https://github.com/PMunch/gtkgenui",
    "method": "git",
    "tags": [
      "gtk2",
      "utility"
    ],
    "description": "This module provides the genui macro for the Gtk2 toolkit. Genui is a way to specify graphical interfaces in a hierarchical way to more clearly show the structure of the interface as well as simplifying the code.",
    "license": "MIT",
    "web": "https://github.com/PMunch/gtkgenui"
  },
  {
    "name": "persvector",
    "url": "https://github.com/PMunch/nim-persistent-vector",
    "method": "git",
    "tags": [
      "datastructures",
      "immutable",
      "persistent"
    ],
    "description": "This is an implementation of Clojures persistent vectors in Nim.",
    "license": "MIT",
    "web": "https://github.com/PMunch/nim-persistent-vector"
  },
  {
    "name": "pcap",
    "url": "https://github.com/PMunch/nim-pcap",
    "method": "git",
    "tags": [
      "pcap",
      "fileformats"
    ],
    "description": "Tiny pure Nim library to read PCAP files used by TcpDump/WinDump/Wireshark.",
    "license": "MIT",
    "web": "https://github.com/PMunch/nim-pcap"
  },
  {
    "name": "drawille",
    "url": "https://github.com/PMunch/drawille-nim",
    "method": "git",
    "tags": [
      "drawile",
      "terminal",
      "graphics"
    ],
    "description": "Drawing in terminal with Unicode Braille characters.",
    "license": "MIT",
    "web": "https://github.com/PMunch/drawille-nim"
  },
  {
    "name": "binaryparse",
    "url": "https://github.com/PMunch/binaryparse",
    "method": "git",
    "tags": [
      "parsing",
      "binary"
    ],
    "description": "Binary parser (and writer) in pure Nim. Generates efficient parsing procedures that handle many commonly seen patterns seen in binary files and does sub-byte field reading.",
    "license": "MIT",
    "web": "https://github.com/PMunch/binaryparse"
  },
  {
    "name": "libkeepass",
    "url": "https://github.com/PMunch/libkeepass",
    "method": "git",
    "tags": [
      "keepass",
      "password",
      "library"
    ],
    "description": "Library for reading KeePass files and decrypt the passwords within it",
    "license": "MIT",
    "web": "https://github.com/PMunch/libkeepass"
  },
  {
    "name": "zhsh",
    "url": "https://github.com/PMunch/zhangshasha",
    "method": "git",
    "tags": [
      "algorithm",
      "edit-distance"
    ],
    "description": "This module is a port of the Java implementation of the Zhang-Shasha algorithm for tree edit distance",
    "license": "MIT",
    "web": "https://github.com/PMunch/zhangshasha"
  },
  {
    "name": "termstyle",
    "url": "https://github.com/PMunch/termstyle",
    "method": "git",
    "tags": [
      "terminal",
      "colour",
      "style"
    ],
    "description": "Easy to use styles for terminal output",
    "license": "MIT",
    "web": "https://github.com/PMunch/termstyle"
  },
  {
    "name": "combparser",
    "url": "https://github.com/PMunch/combparser",
    "method": "git",
    "tags": [
      "parser",
      "combinator"
    ],
    "description": "A parser combinator library for easy generation of complex parsers",
    "license": "MIT",
    "web": "https://github.com/PMunch/combparser"
  },
  {
    "name": "protobuf",
    "url": "https://github.com/PMunch/protobuf-nim",
    "method": "git",
    "tags": [
      "protobuf",
      "serialization"
    ],
    "description": "Protobuf implementation in pure Nim that leverages the power of the macro system to not depend on any external tools",
    "license": "MIT",
    "web": "https://github.com/PMunch/protobuf-nim"
  },
  {
    "name": "strslice",
    "url": "https://github.com/PMunch/strslice",
    "method": "git",
    "tags": [
      "optimization",
      "strings",
      "library"
    ],
    "description": "Simple implementation of string slices with some of the strutils ported or wrapped to work on them. String slices offer a performance enhancement when working with large amounts of slices from one base string",
    "license": "MIT",
    "web": "https://github.com/PMunch/strslice"
  },
  {
    "name": "jsonschema",
    "url": "https://github.com/PMunch/jsonschema",
    "method": "git",
    "tags": [
      "json",
      "schema",
      "library",
      "validation"
    ],
    "description": "JSON schema validation and creation.",
    "license": "MIT",
    "web": "https://github.com/PMunch/jsonschema"
  },
  {
    "name": "nimlsp",
    "url": "https://github.com/PMunch/nimlsp",
    "method": "git",
    "tags": [
      "lsp",
      "nimsuggest",
      "editor"
    ],
    "description": "Language Server Protocol implementation for Nim",
    "license": "MIT",
    "web": "https://github.com/PMunch/nimlsp"
  },
  {
    "name": "optionsutils",
    "url": "https://github.com/PMunch/nim-optionsutils",
    "method": "git",
    "tags": [
      "options",
      "library",
      "safety"
    ],
    "description": "Utility macros for easier handling of options in Nim",
    "license": "MIT",
    "web": "https://github.com/PMunch/nim-optionsutils"
  },
  {
    "name": "getmac",
    "url": "https://github.com/PMunch/getmac",
    "method": "git",
    "tags": [
      "network",
      "mac",
      "ip"
    ],
    "description": "A package to get the MAC address of a local IP address",
    "license": "MIT",
    "web": "https://github.com/PMunch/getmac"
  },
  {
    "name": "macroutils",
    "url": "https://github.com/PMunch/macroutils",
    "method": "git",
    "tags": [
      "macros",
      "ast",
      "metaprogramming",
      "library",
      "utility"
    ],
    "description": "A package that makes creating macros easier",
    "license": "MIT",
    "web": "https://github.com/PMunch/macroutils"
  },
  {
    "name": "ansiparse",
    "url": "https://github.com/PMunch/ansiparse",
    "method": "git",
    "tags": [
      "ansi",
      "library",
      "parsing"
    ],
    "description": "Library to parse ANSI escape codes",
    "license": "MIT",
    "web": "https://github.com/PMunch/ansiparse"
  },
  {
    "name": "ansitohtml",
    "url": "https://github.com/PMunch/ansitohtml",
    "method": "git",
    "tags": [
      "ansi",
      "library",
      "html"
    ],
    "description": "Converts ANSI colour codes to HTML span tags with style tags",
    "license": "MIT",
    "web": "https://github.com/PMunch/ansitohtml"
  },
  {
    "name": "xevloop",
    "url": "https://github.com/PMunch/xevloop",
    "method": "git",
    "tags": [
      "x11",
      "library",
      "events"
    ],
    "description": "Library to more easily create X11 event loops",
    "license": "MIT",
    "web": "https://github.com/PMunch/xevloop"
  },
  {
    "name": "sdl2_nim",
    "url": "https://github.com/Vladar4/sdl2_nim",
    "method": "git",
    "tags": [
      "library",
      "wrapper",
      "sdl2",
      "game",
      "video",
      "image",
      "audio",
      "network",
      "ttf"
    ],
    "description": "Wrapper of the SDL 2 library for the Nim language.",
    "license": "zlib",
    "web": "https://github.com/Vladar4/sdl2_nim"
  },
  {
    "name": "assimp",
    "url": "https://github.com/barcharcraz/nim-assimp",
    "method": "git",
    "tags": [
      "wrapper",
      "media",
      "mesh",
      "import",
      "game"
    ],
    "description": "Wrapper for the assimp library",
    "license": "MIT",
    "web": "https://github.com/barcharcraz/nim-assimp"
  },
  {
    "name": "freeimage",
    "url": "https://github.com/barcharcraz/nim-freeimage",
    "method": "git",
    "tags": [
      "wrapper",
      "media",
      "image",
      "import",
      "game"
    ],
    "description": "Wrapper for the FreeImage library",
    "license": "MIT",
    "web": "https://github.com/barcharcraz/nim-freeimage"
  },
  {
    "name": "bcrypt",
    "url": "https://github.com/ithkuil/bcryptnim/",
    "method": "git",
    "tags": [
      "hash",
      "crypto",
      "password",
      "bcrypt",
      "library"
    ],
    "description": "Wraps the bcrypt (blowfish) library for creating encrypted hashes (useful for passwords)",
    "license": "BSD",
    "web": "https://www.github.com/ithkuil/bcryptnim/"
  },
  {
    "name": "opencl",
    "url": "https://github.com/nim-lang/opencl",
    "method": "git",
    "tags": [
      "library"
    ],
    "description": "Low-level wrapper for OpenCL",
    "license": "MIT",
    "web": "https://github.com/nim-lang/opencl"
  },
  {
    "name": "DevIL",
    "url": "https://github.com/Varriount/DevIL",
    "method": "git",
    "tags": [
      "image",
      "library",
      "graphics",
      "wrapper"
    ],
    "description": "Wrapper for the DevIL image library",
    "license": "MIT",
    "web": "https://github.com/Varriount/DevIL"
  },
  {
    "name": "signals",
    "url": "https://github.com/fowlmouth/signals.nim",
    "method": "git",
    "tags": [
      "event-based",
      "observer pattern",
      "library"
    ],
    "description": "Signals/slots library.",
    "license": "MIT",
    "web": "https://github.com/fowlmouth/signals.nim"
  },
  {
    "name": "sling",
    "url": "https://github.com/Druage/sling",
    "method": "git",
    "tags": [
      "signal",
      "slots",
      "eventloop",
      "callback"
    ],
    "description": "Signal and Slot library for Nim.",
    "license": "unlicense",
    "web": "https://github.com/Druage/sling"
  },
  {
    "name": "number_files",
    "url": "https://github.com/Araq/number_files/",
    "method": "git",
    "tags": [
      "rename",
      "filename",
      "finder"
    ],
    "description": "Command to add counter suffix/prefix to a list of files.",
    "license": "MIT",
    "web": "https://github.com/Araq/number_files/"
  },
  {
    "name": "redissessions",
    "url": "https://github.com/ithkuil/redissessions/",
    "method": "git",
    "tags": [
      "jester",
      "sessions",
      "redis"
    ],
    "description": "Redis-backed sessions for jester",
    "license": "MIT",
    "web": "https://github.com/ithkuil/redissessions/"
  },
  {
    "name": "horde3d",
    "url": "https://github.com/fowlmouth/horde3d",
    "method": "git",
    "tags": [
      "graphics",
      "3d",
      "rendering",
      "wrapper"
    ],
    "description": "Wrapper for Horde3D, a small open source 3D rendering engine.",
    "license": "WTFPL",
    "web": "https://github.com/fowlmouth/horde3d"
  },
  {
    "name": "mongo",
    "url": "https://github.com/nim-lang/mongo",
    "method": "git",
    "tags": [
      "library",
      "wrapper",
      "database"
    ],
    "description": "Bindings and a high-level interface for MongoDB",
    "license": "MIT",
    "web": "https://github.com/nim-lang/mongo"
  },
  {
    "name": "allegro5",
    "url": "https://github.com/fowlmouth/allegro5",
    "method": "git",
    "tags": [
      "wrapper",
      "graphics",
      "games",
      "opengl",
      "audio"
    ],
    "description": "Wrapper for Allegro version 5.X",
    "license": "MIT",
    "web": "https://github.com/fowlmouth/allegro5"
  },
  {
    "name": "physfs",
    "url": "https://github.com/fowlmouth/physfs",
    "method": "git",
    "tags": [
      "wrapper",
      "filesystem",
      "archives"
    ],
    "description": "A library to provide abstract access to various archives.",
    "license": "WTFPL",
    "web": "https://github.com/fowlmouth/physfs"
  },
  {
    "name": "shoco",
    "url": "https://github.com/onionhammer/shoconim.git",
    "method": "git",
    "tags": [
      "compression",
      "shoco"
    ],
    "description": "A fast compressor for short strings",
    "license": "MIT",
    "web": "https://github.com/onionhammer/shoconim"
  },
  {
    "name": "murmur3",
    "url": "https://github.com/boydgreenfield/nimrod-murmur",
    "method": "git",
    "tags": [
      "MurmurHash",
      "MurmurHash3",
      "murmur",
      "hash",
      "hashing"
    ],
    "description": "A simple MurmurHash3 wrapper for Nim",
    "license": "MIT",
    "web": "https://github.com/boydgreenfield/nimrod-murmur"
  },
  {
    "name": "hex",
    "url": "https://github.com/esbullington/nimrod-hex",
    "method": "git",
    "tags": [
      "hex",
      "encoding"
    ],
    "description": "A simple hex package for Nim",
    "license": "MIT",
    "web": "https://github.com/esbullington/nimrod-hex"
  },
  {
    "name": "strfmt",
    "url": "https://bitbucket.org/lyro/strfmt",
    "method": "hg",
    "tags": [
      "library"
    ],
    "description": "A string formatting library inspired by Python's `format`.",
    "license": "MIT",
    "web": "https://lyro.bitbucket.org/strfmt"
  },
  {
    "name": "jade-nim",
    "url": "https://github.com/idlewan/jade-nim",
    "method": "git",
    "tags": [
      "template",
      "jade",
      "web",
      "dsl",
      "html"
    ],
    "description": "Compiles jade templates to Nim procedures.",
    "license": "MIT",
    "web": "https://github.com/idlewan/jade-nim"
  },
  {
    "name": "gh_nimrod_doc_pages",
    "url": "https://github.com/Araq/gh_nimrod_doc_pages",
    "method": "git",
    "tags": [
      "command-line",
      "web",
      "automation",
      "documentation"
    ],
    "description": "Generates a GitHub documentation website for Nim projects.",
    "license": "MIT",
    "web": "https://github.com/Araq/gh_nimrod_doc_pages"
  },
  {
    "name": "midnight_dynamite",
    "url": "https://github.com/Araq/midnight_dynamite",
    "method": "git",
    "tags": [
      "wrapper",
      "library",
      "html",
      "markdown",
      "md"
    ],
    "description": "Wrapper for the markdown rendering hoedown library",
    "license": "MIT",
    "web": "https://github.com/Araq/midnight_dynamite"
  },
  {
    "name": "rsvg",
    "url": "https://github.com/def-/rsvg",
    "method": "git",
    "tags": [
      "wrapper",
      "library",
      "graphics"
    ],
    "description": "Wrapper for librsvg, a Scalable Vector Graphics (SVG) rendering library",
    "license": "MIT",
    "web": "https://github.com/def-/rsvg"
  },
  {
    "name": "emerald",
    "url": "https://github.com/flyx/emerald",
    "method": "git",
    "tags": [
      "dsl",
      "html",
      "template",
      "web"
    ],
    "description": "macro-based HTML templating engine",
    "license": "WTFPL",
    "web": "https://flyx.github.io/emerald/"
  },
  {
    "name": "niminst",
    "url": "https://github.com/nim-lang/niminst",
    "method": "git",
    "tags": [
      "app",
      "binary",
      "tool",
      "installation",
      "generator"
    ],
    "description": "tool to generate installers for Nim programs",
    "license": "MIT",
    "web": "https://github.com/nim-lang/niminst"
  },
  {
    "name": "redis",
    "url": "https://github.com/nim-lang/redis",
    "method": "git",
    "tags": [
      "redis",
      "client",
      "library"
    ],
    "description": "official redis client for Nim",
    "license": "MIT",
    "web": "https://github.com/nim-lang/redis"
  },
  {
    "name": "dialogs",
    "url": "https://github.com/nim-lang/dialogs",
    "method": "git",
    "tags": [
      "library",
      "ui",
      "gui",
      "dialog",
      "file"
    ],
    "description": "wraps GTK+ or Windows' open file dialogs",
    "license": "MIT",
    "web": "https://github.com/nim-lang/dialogs"
  },
  {
    "name": "vectors",
    "url": "https://github.com/blamestross/nimrod-vectors",
    "method": "git",
    "tags": [
      "math",
      "vectors",
      "library"
    ],
    "description": "Simple multidimensional vector math",
    "license": "MIT",
    "web": "https://github.com/blamestross/nimrod-vectors"
  },
  {
    "name": "bitarray",
    "url": "https://github.com/onecodex/nim-bitarray",
    "method": "git",
    "tags": [
      "Bit arrays",
      "Bit sets",
      "Bit vectors",
      "Data structures"
    ],
    "description": "mmap-backed bitarray implementation in Nim.",
    "license": "MIT",
    "web": "https://www.github.com/onecodex/nim-bitarray"
  },
  {
    "name": "appdirs",
    "url": "https://github.com/MrJohz/appdirs",
    "method": "git",
    "tags": [
      "utility",
      "filesystem"
    ],
    "description": "A utility library to find the directory you need to app in.",
    "license": "MIT",
    "web": "https://github.com/MrJohz/appdirs"
  },
  {
    "name": "sndfile",
    "url": "https://github.com/julienaubert/nim-sndfile",
    "method": "git",
    "tags": [
      "audio",
      "wav",
      "wrapper",
      "libsndfile"
    ],
    "description": "A wrapper of libsndfile",
    "license": "MIT",
    "web": "https://github.com/julienaubert/nim-sndfile"
  },
  {
    "name": "nim-sndfile",
    "alias": "sndfile"
  },
  {
    "name": "bigints",
    "url": "https://github.com/def-/bigints",
    "method": "git",
    "tags": [
      "math",
      "library",
      "numbers"
    ],
    "description": "Arbitrary-precision integers",
    "license": "MIT",
    "web": "https://github.com/def-/bigints"
  },
  {
    "name": "iterutils",
    "url": "https://github.com/def-/iterutils",
    "method": "git",
    "tags": [
      "library",
      "iterators"
    ],
    "description": "Functional operations for iterators and slices, similar to sequtils",
    "license": "MIT",
    "web": "https://github.com/def-/iterutils"
  },
  {
    "name": "hastyscribe",
    "url": "https://github.com/h3rald/hastyscribe",
    "method": "git",
    "tags": [
      "markdown",
      "html",
      "publishing"
    ],
    "description": "Self-contained markdown compiler generating self-contained HTML documents",
    "license": "MIT",
    "web": "https://h3rald.com/hastyscribe"
  },
  {
    "name": "nanomsg",
    "url": "https://github.com/def-/nim-nanomsg",
    "method": "git",
    "tags": [
      "library",
      "wrapper",
      "networking"
    ],
    "description": "Wrapper for the nanomsg socket library that provides several common communication patterns",
    "license": "MIT",
    "web": "https://github.com/def-/nim-nanomsg"
  },
  {
    "name": "directnimrod",
    "url": "https://bitbucket.org/barcharcraz/directnimrod",
    "method": "git",
    "tags": [
      "library",
      "wrapper",
      "graphics",
      "windows"
    ],
    "description": "Wrapper for microsoft's DirectX libraries",
    "license": "MS-PL",
    "web": "https://bitbucket.org/barcharcraz/directnimrod"
  },
  {
    "name": "imghdr",
    "url": "https://github.com/achesak/nim-imghdr",
    "method": "git",
    "tags": [
      "image",
      "formats",
      "files"
    ],
    "description": "Library for detecting the format of an image",
    "license": "MIT",
    "web": "https://github.com/achesak/nim-imghdr"
  },
  {
    "name": "csv2json",
    "url": "https://github.com/achesak/nim-csv2json",
    "method": "git",
    "tags": [
      "csv",
      "json"
    ],
    "description": "Convert CSV files to JSON",
    "license": "MIT",
    "web": "https://github.com/achesak/nim-csv2json"
  },
  {
    "name": "vecmath",
    "url": "https://github.com/barcharcraz/vecmath",
    "method": "git",
    "tags": [
      "library",
      "math",
      "vector"
    ],
    "description": "various vector maths utils for nimrod",
    "license": "MIT",
    "web": "https://github.com/barcharcraz/vecmath"
  },
  {
    "name": "lazy_rest",
    "url": "https://github.com/Araq/lazy_rest",
    "method": "git",
    "tags": [
      "library",
      "rst",
      "rest",
      "text",
      "html"
    ],
    "description": "Simple reST HTML generation with some extras.",
    "license": "MIT",
    "web": "https://github.com/Araq/lazy_rest"
  },
  {
    "name": "Phosphor",
    "url": "https://github.com/barcharcraz/Phosphor",
    "method": "git",
    "tags": [
      "library",
      "opengl",
      "graphics"
    ],
    "description": "eaiser use of OpenGL and GLSL shaders",
    "license": "MIT",
    "web": "https://github.com/barcharcraz/Phosphor"
  },
  {
    "name": "colorsys",
    "url": "https://github.com/achesak/nim-colorsys",
    "method": "git",
    "tags": [
      "library",
      "colors",
      "rgb",
      "yiq",
      "hls",
      "hsv"
    ],
    "description": "Convert between RGB, YIQ, HLS, and HSV color systems.",
    "license": "MIT",
    "web": "https://github.com/achesak/nim-colorsys"
  },
  {
    "name": "pythonfile",
    "url": "https://github.com/achesak/nim-pythonfile",
    "method": "git",
    "tags": [
      "library",
      "python",
      "files",
      "file"
    ],
    "description": "Wrapper of the file procedures to provide an interface as similar as possible to that of Python",
    "license": "MIT",
    "web": "https://github.com/achesak/nim-pythonfile"
  },
  {
    "name": "sndhdr",
    "url": "https://github.com/achesak/nim-sndhdr",
    "method": "git",
    "tags": [
      "library",
      "formats",
      "files",
      "sound",
      "audio"
    ],
    "description": "Library for detecting the format of a sound file",
    "license": "MIT",
    "web": "https://github.com/achesak/nim-sndhdr"
  },
  {
    "name": "irc",
    "url": "https://github.com/nim-lang/irc",
    "method": "git",
    "tags": [
      "library",
      "irc",
      "network"
    ],
    "description": "Implements a simple IRC client.",
    "license": "MIT",
    "web": "https://github.com/nim-lang/irc"
  },
  {
    "name": "random",
    "url": "https://github.com/oprypin/nim-random",
    "method": "git",
    "tags": [
      "library",
      "algorithms",
      "random"
    ],
    "description": "Pseudo-random number generation library inspired by Python",
    "license": "MIT",
    "web": "https://github.com/oprypin/nim-random"
  },
  {
    "name": "zmq",
    "url": "https://github.com/nim-lang/nim-zmq",
    "method": "git",
    "tags": [
      "library",
      "wrapper",
      "zeromq",
      "messaging",
      "queue"
    ],
    "description": "ZeroMQ 4 wrapper",
    "license": "MIT",
    "web": "https://github.com/nim-lang/nim-zmq"
  },
  {
    "name": "uuid",
    "url": "https://github.com/idlewan/nim-uuid",
    "method": "git",
    "tags": [
      "library",
      "wrapper",
      "uuid"
    ],
    "description": "UUID wrapper",
    "license": "MIT",
    "web": "https://github.com/idlewan/nim-uuid"
  },
  {
    "name": "robotparser",
    "url": "https://github.com/achesak/nim-robotparser",
    "method": "git",
    "tags": [
      "library",
      "useragent",
      "robots",
      "robot.txt"
    ],
    "description": "Determine if a useragent can access a URL using robots.txt",
    "license": "MIT",
    "web": "https://github.com/achesak/nim-robotparser"
  },
  {
    "name": "epub",
    "url": "https://github.com/achesak/nim-epub",
    "method": "git",
    "tags": [
      "library",
      "epub",
      "e-book"
    ],
    "description": "Module for working with EPUB e-book files",
    "license": "MIT",
    "web": "https://github.com/achesak/nim-epub"
  },
  {
    "name": "hashids",
    "url": "https://github.com/achesak/nim-hashids",
    "method": "git",
    "tags": [
      "library",
      "hashids"
    ],
    "description": "Nim implementation of Hashids",
    "license": "MIT",
    "web": "https://github.com/achesak/nim-hashids"
  },
  {
    "name": "openssl_evp",
    "url": "https://github.com/cowboy-coders/nim-openssl-evp",
    "method": "git",
    "tags": [
      "library",
      "crypto",
      "openssl"
    ],
    "description": "Wrapper for OpenSSL's EVP interface",
    "license": "OpenSSL and SSLeay",
    "web": "https://github.com/cowboy-coders/nim-openssl-evp"
  },
  {
    "name": "monad",
    "alias": "maybe"
  },
  {
    "name": "maybe",
    "url": "https://github.com/superfunc/maybe",
    "method": "git",
    "tags": [
      "library",
      "functional",
      "optional",
      "monad"
    ],
    "description": "basic monadic maybe type for Nim",
    "license": "BSD3",
    "web": "https://github.com/superfunc/maybe"
  },
  {
    "name": "eternity",
    "url": "https://github.com/hiteshjasani/nim-eternity",
    "method": "git",
    "tags": [
      "library",
      "time",
      "format"
    ],
    "description": "Humanize elapsed time",
    "license": "MIT",
    "web": "https://github.com/hiteshjasani/nim-eternity"
  },
  {
    "name": "gmp",
    "url": "https://github.com/subsetpark/nim-gmp",
    "method": "git",
    "tags": [
      "library",
      "bignum",
      "numbers",
      "math"
    ],
    "description": "wrapper for the GNU multiple precision arithmetic library (GMP)",
    "license": "LGPLv3 or GPLv2",
    "web": "https://github.com/subsetpark/nim-gmp"
  },
  {
    "name": "ludens",
    "url": "https://github.com/rnentjes/nim-ludens",
    "method": "git",
    "tags": [
      "library",
      "game",
      "opengl",
      "sfml"
    ],
    "description": "Little game library using opengl and sfml",
    "license": "MIT",
    "web": "https://github.com/rnentjes/nim-ludens"
  },
  {
    "name": "ffbookmarks",
    "url": "https://github.com/achesak/nim-ffbookmarks",
    "method": "git",
    "tags": [
      "firefox",
      "bookmarks",
      "library"
    ],
    "description": "Nim module for working with Firefox bookmarks",
    "license": "MIT",
    "web": "https://github.com/achesak/nim-ffbookmarks"
  },
  {
    "name": "moustachu",
    "url": "https://github.com/fenekku/moustachu.git",
    "method": "git",
    "tags": [
      "web",
      "html",
      "template",
      "mustache"
    ],
    "description": "Mustache templating for Nim.",
    "license": "MIT",
    "web": "https://github.com/fenekku/moustachu"
  },
  {
    "name": "easy_bcrypt",
    "url": "https://github.com/Akito13/easy-bcrypt.git",
    "method": "git",
    "tags": [
      "hash",
      "crypto",
      "password",
      "bcrypt"
    ],
    "description": "A simple wrapper providing a convenient reentrant interface for the bcrypt password hashing algorithm.",
    "license": "CC0"
  },
  {
    "name": "libclang",
    "url": "https://github.com/cowboy-coders/nim-libclang.git",
    "method": "git",
    "tags": [
      "wrapper",
      "bindings",
      "clang"
    ],
    "description": "wrapper for libclang (the C-interface of the clang LLVM frontend)",
    "license": "MIT",
    "web": "https://github.com/cowboy-coders/nim-libclang"
  },
  {
    "name": "nim-libclang",
    "alias": "libclang"
  },
  {
    "name": "nimqml",
    "url": "https://github.com/filcuc/nimqml",
    "method": "git",
    "tags": [
      "Qt",
      "Qml",
      "UI",
      "GUI"
    ],
    "description": "Qt Qml bindings",
    "license": "GPLv3",
    "web": "https://github.com/filcuc/nimqml"
  },
  {
    "name": "XPLM-Nim",
    "url": "https://github.com/jpoirier/XPLM-Nim",
    "method": "git",
    "tags": [
      "X-Plane",
      "XPLM",
      "Plugin",
      "SDK"
    ],
    "description": "X-Plane XPLM SDK wrapper",
    "license": "BSD",
    "web": "https://github.com/jpoirier/XPLM-Nim"
  },
  {
    "name": "csfml",
    "url": "https://github.com/oprypin/nim-csfml",
    "method": "git",
    "tags": [
      "sfml",
      "binding",
      "game",
      "media",
      "library",
      "opengl"
    ],
    "description": "Bindings for Simple and Fast Multimedia Library (through CSFML)",
    "license": "zlib",
    "web": "https://github.com/oprypin/nim-csfml"
  },
  {
    "name": "optional_t",
    "url": "https://github.com/flaviut/optional_t",
    "method": "git",
    "tags": [
      "option",
      "functional"
    ],
    "description": "Basic Option[T] library",
    "license": "MIT",
    "web": "https://github.com/flaviut/optional_t"
  },
  {
    "name": "nimrtlsdr",
    "url": "https://github.com/jpoirier/nimrtlsdr",
    "method": "git",
    "tags": [
      "rtl-sdr",
      "wrapper",
      "bindings",
      "rtlsdr"
    ],
    "description": "A Nim wrapper for librtlsdr",
    "license": "BSD",
    "web": "https://github.com/jpoirier/nimrtlsdr"
  },
  {
    "name": "lapp",
    "url": "https://gitlab.3dicc.com/gokr/lapp.git",
    "method": "git",
    "tags": [
      "args",
      "cmd",
      "opt",
      "parse",
      "parsing"
    ],
    "description": "Opt parser using synopsis as specification, ported from Lua.",
    "license": "MIT",
    "web": "https://gitlab.3dicc.com/gokr/lapp"
  },
  {
    "name": "blimp",
    "url": "https://gitlab.3dicc.com/gokr/blimp.git",
    "method": "git",
    "tags": [
      "app",
      "binary",
      "utility",
      "git",
      "git-fat"
    ],
    "description": "Utility that helps with big files in git, very similar to git-fat, s3annnex etc.",
    "license": "MIT",
    "web": "https://gitlab.3dicc.com/gokr/blimp"
  },
  {
    "name": "parsetoml",
    "url": "https://github.com/NimParsers/parsetoml.git",
    "method": "git",
    "tags": [
      "library",
      "parse"
    ],
    "description": "Library for parsing TOML files.",
    "license": "MIT",
    "web": "https://github.com/NimParsers/parsetoml"
  },
  {
    "name": "compiler",
    "url": "https://github.com/nim-lang/Nim.git",
    "method": "git",
    "tags": [
      "library"
    ],
    "description": "Compiler package providing the compiler sources as a library.",
    "license": "MIT",
    "web": "https://github.com/nim-lang/Nim"
  },
  {
    "name": "nre",
    "url": "https://github.com/flaviut/nre.git",
    "method": "git",
    "tags": [
      "library",
      "pcre",
      "regex"
    ],
    "description": "A better regular expression library",
    "license": "MIT",
    "web": "https://github.com/flaviut/nre"
  },
  {
    "name": "docopt",
    "url": "https://github.com/docopt/docopt.nim",
    "method": "git",
    "tags": [
      "command-line",
      "arguments",
      "parsing",
      "library"
    ],
    "description": "Command-line args parser based on Usage message",
    "license": "MIT",
    "web": "https://github.com/docopt/docopt.nim"
  },
  {
    "name": "bpg",
    "url": "https://github.com/def-/nim-bpg.git",
    "method": "git",
    "tags": [
      "image",
      "library",
      "wrapper"
    ],
    "description": "BPG (Better Portable Graphics) for Nim",
    "license": "MIT",
    "web": "https://github.com/def-/nim-bpg"
  },
  {
    "name": "io-spacenav",
    "url": "https://github.com/nimious/io-spacenav.git",
    "method": "git",
    "tags": [
      "binding",
      "3dx",
      "3dconnexion",
      "libspnav",
      "spacenav",
      "spacemouse",
      "spacepilot",
      "spacenavigator"
    ],
    "description": "Obsolete - please use spacenav instead!",
    "license": "MIT",
    "web": "https://github.com/nimious/io-spacenav"
  },
  {
    "name": "optionals",
    "url": "https://github.com/MasonMcGill/optionals.git",
    "method": "git",
    "tags": [
      "library",
      "option",
      "optional",
      "maybe"
    ],
    "description": "Option types",
    "license": "MIT",
    "web": "https://github.com/MasonMcGill/optionals"
  },
  {
    "name": "tuples",
    "url": "https://github.com/MasonMcGill/tuples.git",
    "method": "git",
    "tags": [
      "library",
      "tuple",
      "metaprogramming"
    ],
    "description": "Tuple manipulation utilities",
    "license": "MIT",
    "web": "https://github.com/MasonMcGill/tuples"
  },
  {
    "name": "fuse",
    "url": "https://github.com/akiradeveloper/nim-fuse.git",
    "method": "git",
    "tags": [
      "fuse",
      "library",
      "wrapper"
    ],
    "description": "A FUSE binding for Nim",
    "license": "MIT",
    "web": "https://github.com/akiradeveloper/nim-fuse"
  },
  {
    "name": "brainfuck",
    "url": "https://github.com/def-/nim-brainfuck.git",
    "method": "git",
    "tags": [
      "library",
      "binary",
      "app",
      "interpreter",
      "compiler",
      "language"
    ],
    "description": "A brainfuck interpreter and compiler",
    "license": "MIT",
    "web": "https://github.com/def-/nim-brainfuck"
  },
  {
    "name": "nimsuggest",
    "url": "https://github.com/nim-lang/nimsuggest.git",
    "method": "git",
    "tags": [
      "binary",
      "app",
      "suggest",
      "compiler",
      "autocomplete"
    ],
    "description": "Tool for providing auto completion data for Nim source code.",
    "license": "MIT",
    "web": "https://github.com/nim-lang/nimsuggest"
  },
  {
    "name": "jwt",
    "url": "https://github.com/yglukhov/nim-jwt.git",
    "method": "git",
    "tags": [
      "library",
      "crypto",
      "hash"
    ],
    "description": "JSON Web Tokens for Nim",
    "license": "MIT",
    "web": "https://github.com/yglukhov/nim-jwt"
  },
  {
    "name": "pythonpathlib",
    "url": "https://github.com/achesak/nim-pythonpathlib.git",
    "method": "git",
    "tags": [
      "path",
      "directory",
      "python",
      "library"
    ],
    "description": "Module for working with paths that is as similar as possible to Python's pathlib",
    "license": "MIT",
    "web": "https://github.com/achesak/nim-pythonpathlib"
  },
  {
    "name": "RingBuffer",
    "url": "git@github.com:megawac/RingBuffer.nim.git",
    "method": "git",
    "tags": [
      "sequence",
      "seq",
      "circular",
      "ring",
      "buffer"
    ],
    "description": "Circular buffer implementation",
    "license": "MIT",
    "web": "https://github.com/megawac/RingBuffer.nim"
  },
  {
    "name": "nimrat",
    "url": "https://github.com/apense/nimrat",
    "method": "git",
    "tags": [
      "library",
      "math",
      "numbers"
    ],
    "description": "Module for working with rational numbers (fractions)",
    "license": "MIT",
    "web": "https://github.com/apense/nimrat"
  },
  {
    "name": "io-isense",
    "url": "https://github.com/nimious/io-isense.git",
    "method": "git",
    "tags": [
      "binding",
      "isense",
      "intersense",
      "inertiacube",
      "intertrax",
      "microtrax",
      "thales",
      "tracking",
      "sensor"
    ],
    "description": "Obsolete - please use isense instead!",
    "license": "MIT",
    "web": "https://github.com/nimious/io-isense"
  },
  {
    "name": "io-usb",
    "url": "https://github.com/nimious/io-usb.git",
    "method": "git",
    "tags": [
      "binding",
      "usb",
      "libusb"
    ],
    "description": "Obsolete - please use libusb instead!",
    "license": "MIT",
    "web": "https://github.com/nimious/io-usb"
  },
  {
    "name": "nimcfitsio",
    "url": "https://github.com/ziotom78/nimcfitsio.git",
    "method": "git",
    "tags": [
      "library",
      "binding",
      "cfitsio",
      "fits",
      "io"
    ],
    "description": "Bindings for CFITSIO, a library to read/write FITSIO images and tables.",
    "license": "MIT",
    "web": "https://github.com/ziotom78/nimcfitsio"
  },
  {
    "name": "glossolalia",
    "url": "https://github.com/fowlmouth/glossolalia",
    "method": "git",
    "tags": [
      "parser",
      "peg"
    ],
    "description": "A DSL for quickly writing parsers",
    "license": "CC0",
    "web": "https://github.com/fowlmouth/glossolalia"
  },
  {
    "name": "entoody",
    "url": "https://bitbucket.org/fowlmouth/entoody",
    "method": "git",
    "tags": [
      "component",
      "entity",
      "composition"
    ],
    "description": "A component/entity system",
    "license": "CC0",
    "web": "https://bitbucket.org/fowlmouth/entoody"
  },
  {
    "name": "msgpack",
    "url": "https://github.com/akiradeveloper/msgpack-nim.git",
    "method": "git",
    "tags": [
      "msgpack",
      "library",
      "serialization"
    ],
    "description": "A MessagePack binding for Nim",
    "license": "MIT",
    "web": "https://github.com/akiradeveloper/msgpack-nim"
  },
  {
    "name": "osinfo",
    "url": "https://github.com/nim-lang/osinfo.git",
    "method": "git",
    "tags": [
      "os",
      "library",
      "info"
    ],
    "description": "Modules providing information about the OS.",
    "license": "MIT",
    "web": "https://github.com/nim-lang/osinfo"
  },
  {
    "name": "io-myo",
    "url": "https://github.com/nimious/io-myo.git",
    "method": "git",
    "tags": [
      "binding",
      "myo",
      "thalmic",
      "armband",
      "gesture"
    ],
    "description": "Obsolete - please use myo instead!",
    "license": "MIT",
    "web": "https://github.com/nimious/io-myo"
  },
  {
    "name": "io-oculus",
    "url": "https://github.com/nimious/io-oculus.git",
    "method": "git",
    "tags": [
      "binding",
      "oculus",
      "rift",
      "vr",
      "libovr",
      "ovr",
      "dk1",
      "dk2",
      "gearvr"
    ],
    "description": "Obsolete - please use oculus instead!",
    "license": "MIT",
    "web": "https://github.com/nimious/io-oculus"
  },
  {
    "name": "closure_compiler",
    "url": "https://github.com/yglukhov/closure_compiler.git",
    "method": "git",
    "tags": [
      "binding",
      "closure",
      "compiler",
      "javascript"
    ],
    "description": "Bindings for Closure Compiler web API.",
    "license": "MIT",
    "web": "https://github.com/yglukhov/closure_compiler"
  },
  {
    "name": "io-serialport",
    "url": "https://github.com/nimious/io-serialport.git",
    "method": "git",
    "tags": [
      "binding",
      "libserialport",
      "serial",
      "communication"
    ],
    "description": "Obsolete - please use serialport instead!",
    "license": "MIT",
    "web": "https://github.com/nimious/io-serialport"
  },
  {
    "name": "beanstalkd",
    "url": "https://github.com/tormaroe/beanstalkd.nim.git",
    "method": "git",
    "tags": [
      "library",
      "queue",
      "messaging"
    ],
    "description": "A beanstalkd work queue client library.",
    "license": "MIT",
    "web": "https://github.com/tormaroe/beanstalkd.nim"
  },
  {
    "name": "wiki2text",
    "url": "https://github.com/rspeer/wiki2text.git",
    "method": "git",
    "tags": [
      "nlp",
      "wiki",
      "xml",
      "text"
    ],
    "description": "Quickly extracts natural-language text from a MediaWiki XML file.",
    "license": "MIT",
    "web": "https://github.com/rspeer/wiki2text"
  },
  {
    "name": "qt5_qtsql",
    "url": "https://github.com/philip-wernersbach/nim-qt5_qtsql.git",
    "method": "git",
    "tags": [
      "library",
      "wrapper",
      "database",
      "qt",
      "qt5",
      "qtsql",
      "sqlite",
      "postgres",
      "mysql"
    ],
    "description": "Binding for Qt 5's Qt SQL library that integrates with the features of the Nim language. Uses one API for multiple database engines.",
    "license": "MIT",
    "web": "https://github.com/philip-wernersbach/nim-qt5_qtsql"
  },
  {
    "name": "orient",
    "url": "https://github.com/philip-wernersbach/nim-orient",
    "method": "git",
    "tags": [
      "library",
      "wrapper",
      "database",
      "orientdb",
      "pure"
    ],
    "description": "OrientDB driver written in pure Nim, uses the OrientDB 2.0 Binary Protocol with Binary Serialization.",
    "license": "MPL",
    "web": "https://github.com/philip-wernersbach/nim-orient"
  },
  {
    "name": "syslog",
    "url": "https://github.com/FedericoCeratto/nim-syslog",
    "method": "git",
    "tags": [
      "library",
      "pure"
    ],
    "description": "Syslog module.",
    "license": "LGPLv3",
    "web": "https://github.com/FedericoCeratto/nim-syslog"
  },
  {
    "name": "nimes",
    "url": "https://github.com/def-/nimes",
    "method": "git",
    "tags": [
      "emulator",
      "nes",
      "game",
      "sdl",
      "javascript"
    ],
    "description": "NES emulator using SDL2, also compiles to JavaScript with emscripten.",
    "license": "MPL",
    "web": "https://github.com/def-/nimes"
  },
  {
    "name": "syscall",
    "url": "https://github.com/def-/nim-syscall",
    "method": "git",
    "tags": [
      "library"
    ],
    "description": "Raw system calls for Nim",
    "license": "MPL",
    "web": "https://github.com/def-/nim-syscall"
  },
  {
    "name": "jnim",
    "url": "https://github.com/yglukhov/jnim",
    "method": "git",
    "tags": [
      "library",
      "java",
      "jvm",
      "bridge",
      "bindings"
    ],
    "description": "Nim - Java bridge",
    "license": "MIT",
    "web": "https://github.com/yglukhov/jnim"
  },
  {
    "name": "nimPDF",
    "url": "https://github.com/jangko/nimpdf",
    "method": "git",
    "tags": [
      "library",
      "PDF",
      "document"
    ],
    "description": "library for generating PDF files",
    "license": "MIT",
    "web": "https://github.com/jangko/nimpdf"
  },
  {
    "name": "LLVM",
    "url": "https://github.com/FedeOmoto/llvm",
    "method": "git",
    "tags": [
      "LLVM",
      "bindings",
      "wrapper"
    ],
    "description": "LLVM bindings for the Nim language.",
    "license": "MIT",
    "web": "https://github.com/FedeOmoto/llvm"
  },
  {
    "name": "nshout",
    "url": "https://github.com/Senketsu/nshout",
    "method": "git",
    "tags": [
      "library",
      "shouter",
      "libshout",
      "wrapper",
      "bindings",
      "audio",
      "web"
    ],
    "description": "Nim bindings for libshout",
    "license": "MIT",
    "web": "https://github.com/Senketsu/nshout"
  },
  {
    "name": "nsu",
    "url": "https://github.com/Senketsu/nsu",
    "method": "git",
    "tags": [
      "library",
      "tool",
      "utility",
      "screenshot"
    ],
    "description": "Simple screenshot library & cli tool made in Nim",
    "license": "MIT",
    "web": "https://github.com/Senketsu/nsu"
  },
  {
    "name": "nuuid",
    "url": "https://github.com/yglukhov/nim-only-uuid",
    "method": "git",
    "tags": [
      "library",
      "uuid",
      "guid"
    ],
    "description": "A Nim source only UUID generator",
    "license": "MIT",
    "web": "https://github.com/yglukhov/nim-only-uuid"
  },
  {
    "name": "fftw3",
    "url": "https://github.com/Clonkk/nimfftw3",
    "method": "git",
    "tags": [
      "library",
      "math",
      "fft"
    ],
    "description": "Bindings to the FFTW library",
    "license": "LGPL",
    "web": "https://github.com/Clonkk/nimfftw3"
  },
  {
    "name": "nrpl",
    "url": "https://github.com/vegansk/nrpl",
    "method": "git",
    "tags": [
      "REPL",
      "application"
    ],
    "description": "A rudimentary Nim REPL",
    "license": "MIT",
    "web": "https://github.com/vegansk/nrpl"
  },
  {
    "name": "nim-geocoding",
    "alias": "geocoding"
  },
  {
    "name": "geocoding",
    "url": "https://github.com/saratchandra92/nim-geocoding",
    "method": "git",
    "tags": [
      "library",
      "geocoding",
      "maps"
    ],
    "description": "A simple library for Google Maps Geocoding API",
    "license": "MIT",
    "web": "https://github.com/saratchandra92/nim-geocoding"
  },
  {
    "name": "io-gles",
    "url": "https://github.com/nimious/io-gles.git",
    "method": "git",
    "tags": [
      "binding",
      "khronos",
      "gles",
      "opengl es"
    ],
    "description": "Obsolete - please use gles instead!",
    "license": "MIT",
    "web": "https://github.com/nimious/io-gles"
  },
  {
    "name": "io-egl",
    "url": "https://github.com/nimious/io-egl.git",
    "method": "git",
    "tags": [
      "binding",
      "khronos",
      "egl",
      "opengl",
      "opengl es",
      "openvg"
    ],
    "description": "Obsolete - please use egl instead!",
    "license": "MIT",
    "web": "https://github.com/nimious/io-egl"
  },
  {
    "name": "io-sixense",
    "url": "https://github.com/nimious/io-sixense.git",
    "method": "git",
    "tags": [
      "binding",
      "sixense",
      "razer hydra",
      "stem system",
      "vr"
    ],
    "description": "Obsolete - please use sixense instead!",
    "license": "MIT",
    "web": "https://github.com/nimious/io-sixense"
  },
  {
    "name": "tnetstring",
    "url": "https://mahlon@bitbucket.org/mahlon/nim-tnetstring",
    "method": "hg",
    "tags": [
      "tnetstring",
      "library",
      "serialization"
    ],
    "description": "Parsing and serializing for the TNetstring format.",
    "license": "MIT",
    "web": "http://bitbucket.org/mahlon/nim-tnetstring"
  },
  {
    "name": "msgpack4nim",
    "url": "https://github.com/jangko/msgpack4nim",
    "method": "git",
    "tags": [
      "msgpack",
      "library",
      "serialization",
      "deserialization"
    ],
    "description": "Another MessagePack implementation written in pure nim",
    "license": "MIT",
    "web": "https://github.com/jangko/msgpack4nim"
  },
  {
    "name": "binaryheap",
    "url": "https://github.com/bluenote10/nim-heap",
    "method": "git",
    "tags": [
      "heap",
      "priority queue"
    ],
    "description": "Simple binary heap implementation",
    "license": "MIT",
    "web": "https://github.com/bluenote10/nim-heap"
  },
  {
    "name": "stringinterpolation",
    "url": "https://github.com/bluenote10/nim-stringinterpolation",
    "method": "git",
    "tags": [
      "string formatting",
      "string interpolation"
    ],
    "description": "String interpolation with printf syntax",
    "license": "MIT",
    "web": "https://github.com/bluenote10/nim-stringinterpolation"
  },
  {
    "name": "libovr",
    "url": "https://github.com/bluenote10/nim-ovr",
    "method": "git",
    "tags": [
      "Oculus Rift",
      "virtual reality"
    ],
    "description": "Nim bindings for libOVR (Oculus Rift)",
    "license": "MIT",
    "web": "https://github.com/bluenote10/nim-ovr"
  },
  {
    "name": "delaunay",
    "url": "https://github.com/Nycto/DelaunayNim",
    "method": "git",
    "tags": [
      "delaunay",
      "library",
      "algorithms",
      "graph"
    ],
    "description": "2D Delaunay triangulations",
    "license": "MIT",
    "web": "https://github.com/Nycto/DelaunayNim"
  },
  {
    "name": "linenoise",
    "url": "https://github.com/fallingduck/linenoise-nim",
    "method": "git",
    "tags": [
      "linenoise",
      "readline",
      "library",
      "wrapper",
      "command-line"
    ],
    "description": "Wrapper for linenoise, a free, self-contained alternative to GNU readline.",
    "license": "BSD",
    "web": "https://github.com/fallingduck/linenoise-nim"
  },
  {
    "name": "struct",
    "url": "https://github.com/OpenSystemsLab/struct.nim",
    "method": "git",
    "tags": [
      "struct",
      "library",
      "python",
      "pack",
      "unpack"
    ],
    "description": "Python-like 'struct' for Nim",
    "license": "MIT",
    "web": "https://github.com/OpenSystemsLab/struct.nim"
  },
  {
    "name": "uri2",
    "url": "https://github.com/achesak/nim-uri2",
    "method": "git",
    "tags": [
      "uri",
      "url",
      "library"
    ],
    "description": "Nim module for better URI handling",
    "license": "MIT",
    "web": "https://github.com/achesak/nim-uri2"
  },
  {
    "name": "hmac",
    "url": "https://github.com/OpenSystemsLab/hmac.nim",
    "method": "git",
    "tags": [
      "hmac",
      "authentication",
      "hash",
      "sha1",
      "md5"
    ],
    "description": "HMAC-SHA1 and HMAC-MD5 hashing in Nim",
    "license": "MIT",
    "web": "https://github.com/OpenSystemsLab/hmac.nim"
  },
  {
    "name": "mongrel2",
    "url": "https://mahlon@bitbucket.org/mahlon/nim-mongrel2",
    "method": "hg",
    "tags": [
      "mongrel2",
      "library",
      "www"
    ],
    "description": "Handler framework for the Mongrel2 web server.",
    "license": "MIT",
    "web": "http://bitbucket.org/mahlon/nim-mongrel2"
  },
  {
    "name": "shimsham",
    "url": "https://github.com/apense/shimsham",
    "method": "git",
    "tags": [
      "crypto",
      "hash",
      "hashing",
      "digest"
    ],
    "description": "Hashing/Digest collection in pure Nim",
    "license": "MIT",
    "web": "https://github.com/apense/shimsham"
  },
  {
    "name": "base32",
    "url": "https://github.com/OpenSystemsLab/base32.nim",
    "method": "git",
    "tags": [
      "base32",
      "encode",
      "decode"
    ],
    "description": "Base32 library for Nim",
    "license": "MIT",
    "web": "https://github.com/OpenSystemsLab/base32.nim"
  },
  {
    "name": "otp",
    "url": "https://github.com/OpenSystemsLab/otp.nim",
    "method": "git",
    "tags": [
      "otp",
      "hotp",
      "totp",
      "time",
      "password",
      "one",
      "google",
      "authenticator"
    ],
    "description": "One Time Password library for Nim",
    "license": "MIT",
    "web": "https://github.com/OpenSystemsLab/otp.nim"
  },
  {
    "name": "q",
    "url": "https://github.com/OpenSystemsLab/q.nim",
    "method": "git",
    "tags": [
      "css",
      "selector",
      "query",
      "match",
      "find",
      "html",
      "xml",
      "jquery"
    ],
    "description": "Simple package for query HTML/XML elements using a CSS3 or jQuery-like selector syntax",
    "license": "MIT",
    "web": "https://github.com/OpenSystemsLab/q.nim"
  },
  {
    "name": "bignum",
    "url": "https://github.com/kaushalmodi/bignum",
    "method": "git",
    "tags": [
      "bignum",
      "gmp",
      "wrapper"
    ],
    "description": "Wrapper around the GMP bindings for the Nim language.",
    "license": "MIT",
    "web": "https://github.com/kaushalmodi/bignum"
  },
  {
    "name": "rbtree",
    "url": "https://github.com/Nycto/RBTreeNim",
    "method": "git",
    "tags": [
      "tree",
      "binary search tree",
      "rbtree",
      "red black tree"
    ],
    "description": "Red/Black Trees",
    "license": "MIT",
    "web": "https://github.com/Nycto/RBTreeNim"
  },
  {
    "name": "anybar",
    "url": "https://github.com/ba0f3/anybar.nim",
    "method": "git",
    "tags": [
      "anybar",
      "menubar",
      "status",
      "indicator"
    ],
    "description": "Control AnyBar instances with Nim",
    "license": "MIT",
    "web": "https://github.com/ba0f3/anybar.nim"
  },
  {
    "name": "astar",
    "url": "https://github.com/Nycto/AStarNim",
    "method": "git",
    "tags": [
      "astar",
      "A*",
      "pathfinding",
      "algorithm"
    ],
    "description": "A* Pathfinding",
    "license": "MIT",
    "web": "https://github.com/Nycto/AStarNim"
  },
  {
    "name": "lazy",
    "url": "https://github.com/petermora/nimLazy/",
    "method": "git",
    "tags": [
      "library",
      "iterator",
      "lazy list"
    ],
    "description": "Iterator library for Nim",
    "license": "MIT",
    "web": "https://github.com/petermora/nimLazy"
  },
  {
    "name": "asyncpythonfile",
    "url": "https://github.com/fallingduck/asyncpythonfile-nim",
    "method": "git",
    "tags": [
      "async",
      "asynchronous",
      "library",
      "python",
      "file",
      "files"
    ],
    "description": "High level, asynchronous file API mimicking Python's file interface.",
    "license": "ISC",
    "web": "https://github.com/fallingduck/asyncpythonfile-nim"
  },
  {
    "name": "nimfuzz",
    "url": "https://github.com/apense/nimfuzz",
    "method": "git",
    "tags": [
      "fuzzing",
      "unit-testing",
      "hacking",
      "security"
    ],
    "description": "Simple and compact fuzzing",
    "license": "Apache License 2.0",
    "web": "https://apense.github.io/nimfuzz"
  },
  {
    "name": "linalg",
    "url": "https://github.com/unicredit/linear-algebra",
    "method": "git",
    "tags": [
      "vector",
      "matrix",
      "linear-algebra",
      "BLAS",
      "LAPACK"
    ],
    "description": "Linear algebra for Nim",
    "license": "Apache License 2.0",
    "web": "https://github.com/unicredit/linear-algebra"
  },
  {
    "name": "sequester",
    "url": "https://github.com/fallingduck/sequester",
    "method": "git",
    "tags": [
      "library",
      "seq",
      "sequence",
      "strings",
      "iterators",
      "php"
    ],
    "description": "Library for converting sequences to strings. Also has PHP-inspired explode and implode procs.",
    "license": "ISC",
    "web": "https://github.com/fallingduck/sequester"
  },
  {
    "name": "options",
    "url": "https://github.com/fallingduck/options-nim",
    "method": "git",
    "tags": [
      "library",
      "option",
      "optionals",
      "maybe"
    ],
    "description": "Temporary package to fix broken code in 0.11.2 stable.",
    "license": "MIT",
    "web": "https://github.com/fallingduck/options-nim"
  },
  {
    "name": "oldwinapi",
    "url": "https://github.com/nim-lang/oldwinapi",
    "method": "git",
    "tags": [
      "library",
      "windows",
      "api"
    ],
    "description": "Old Win API library for Nim",
    "license": "LGPL with static linking exception",
    "web": "https://github.com/nim-lang/oldwinapi"
  },
  {
    "name": "nimx",
    "url": "https://github.com/yglukhov/nimx",
    "method": "git",
    "tags": [
      "gui",
      "ui",
      "library"
    ],
    "description": "Cross-platform GUI framework",
    "license": "MIT",
    "web": "https://github.com/yglukhov/nimx"
  },
  {
    "name": "webview",
    "url": "https://github.com/oskca/webview",
    "method": "git",
    "tags": [
      "gui",
      "ui",
      "webview",
      "cross",
      "web",
      "library"
    ],
    "description": "Nim bindings for https://github.com/zserge/webview, a cross platform single header webview library",
    "license": "MIT",
    "web": "https://github.com/oskca/webview"
  },
  {
    "name": "memo",
    "url": "https://github.com/andreaferretti/memo",
    "method": "git",
    "tags": [
      "memo",
      "memoization",
      "memoize",
      "cache"
    ],
    "description": "Memoize Nim functions",
    "license": "Apache License 2.0",
    "web": "https://github.com/andreaferretti/memo"
  },
  {
    "name": "base62",
    "url": "https://github.com/singularperturbation/base62-encode",
    "method": "git",
    "tags": [
      "base62",
      "encode",
      "decode"
    ],
    "description": "Arbitrary base encoding-decoding functions, defaulting to Base-62.",
    "license": "MIT",
    "web": "https://github.com/singularperturbation/base62-encode"
  },
  {
    "name": "telebot",
    "url": "https://github.com/ba0f3/telebot.nim",
    "method": "git",
    "tags": [
      "telebot",
      "telegram",
      "bot",
      "api",
      "client",
      "async"
    ],
    "description": "Async Telegram Bot API Client",
    "license": "MIT",
    "web": "https://github.com/ba0f3/telebot.nim"
  },
  {
    "name": "tempfile",
    "url": "https://github.com/OpenSystemsLab/tempfile.nim",
    "method": "git",
    "tags": [
      "temp",
      "mktemp",
      "make",
      "mk",
      "mkstemp",
      "mkdtemp"
    ],
    "description": "Temporary files and directories",
    "license": "MIT",
    "web": "https://github.com/OpenSystemsLab/tempfile.nim"
  },
  {
    "name": "AstroNimy",
    "url": "https://github.com/super-massive-black-holes/AstroNimy",
    "method": "git",
    "tags": [
      "science",
      "astronomy",
      "library"
    ],
    "description": "Astronomical library for Nim",
    "license": "MIT",
    "web": "https://github.com/super-massive-black-holes/AstroNimy"
  },
  {
    "name": "patty",
    "url": "https://github.com/andreaferretti/patty",
    "method": "git",
    "tags": [
      "pattern",
      "adt",
      "variant",
      "pattern matching",
      "algebraic data type"
    ],
    "description": "Algebraic data types and pattern matching",
    "license": "Apache License 2.0",
    "web": "https://github.com/andreaferretti/patty"
  },
  {
    "name": "einheit",
    "url": "https://github.com/jyapayne/einheit",
    "method": "git",
    "tags": [
      "unit",
      "tests",
      "unittest",
      "unit tests",
      "unit test macro"
    ],
    "description": "Pretty looking, full featured, Python-inspired unit test library.",
    "license": "MIT",
    "web": "https://github.com/jyapayne/einheit"
  },
  {
    "name": "plists",
    "url": "https://github.com/yglukhov/plists",
    "method": "git",
    "tags": [
      "plist",
      "property",
      "list"
    ],
    "description": "Generate and parse Mac OS X .plist files in Nim.",
    "license": "MIT",
    "web": "https://github.com/yglukhov/plists"
  },
  {
    "name": "ncurses",
    "url": "https://github.com/rnowley/nim-ncurses/",
    "method": "git",
    "tags": [
      "library",
      "terminal",
      "graphics",
      "wrapper"
    ],
    "description": "A wrapper for NCurses",
    "license": "MIT",
    "web": "https://github.com/rnowley/nim-ncurses"
  },
  {
    "name": "nanovg",
    "url": "https://github.com/johnnovak/nim-nanovg",
    "method": "git",
    "tags": [
      "wrapper",
      "GUI",
      "vector graphics",
      "opengl"
    ],
    "description": "Nim wrapper for the C NanoVG antialiased vector graphics rendering library for OpenGL",
    "license": "MIT",
    "web": "https://github.com/johnnovak/nim-nanovg"
  },
  {
    "name": "pwd",
    "url": "https://github.com/achesak/nim-pwd",
    "method": "git",
    "tags": [
      "library",
      "unix",
      "pwd",
      "password"
    ],
    "description": "Nim port of Python's pwd module for working with the UNIX password file",
    "license": "MIT",
    "web": "https://github.com/achesak/nim-pwd"
  },
  {
    "name": "spwd",
    "url": "https://github.com/achesak/nim-spwd",
    "method": "git",
    "tags": [
      "library",
      "unix",
      "spwd",
      "password",
      "shadow"
    ],
    "description": "Nim port of Python's spwd module for working with the UNIX shadow password file",
    "license": "MIT",
    "web": "https://github.com/achesak/nim-spwd"
  },
  {
    "name": "grp",
    "url": "https://github.com/achesak/nim-grp",
    "method": "git",
    "tags": [
      "library",
      "unix",
      "grp",
      "group"
    ],
    "description": "Nim port of Python's grp module for working with the UNIX group database file",
    "license": "MIT",
    "web": "https://github.com/achesak/nim-grp"
  },
  {
    "name": "stopwatch",
    "url": "https://gitlab.com/define-private-public/stopwatch",
    "method": "git",
    "tags": [
      "timer",
      "timing",
      "benchmarking",
      "watch",
      "clock"
    ],
    "description": "A simple timing library for benchmarking code and other things.",
    "license": "MIT",
    "web": "https://gitlab.com/define-private-public/stopwatch"
  },
  {
    "name": "nimFinLib",
    "url": "https://github.com/qqtop/NimFinLib",
    "method": "git",
    "tags": [
      "financial"
    ],
    "description": "Financial Library for Nim",
    "license": "MIT",
    "web": "https://github.com/qqtop/NimFinLib"
  },
  {
    "name": "libssh2",
    "url": "https://github.com/ba0f3/libssh2.nim",
    "method": "git",
    "tags": [
      "lib",
      "ssh",
      "ssh2",
      "openssh",
      "client",
      "sftp",
      "scp"
    ],
    "description": "Nim wrapper for libssh2",
    "license": "MIT",
    "web": "https://github.com/ba0f3/libssh2.nim"
  },
  {
    "name": "rethinkdb",
    "url": "https://github.com/OpenSystemsLab/rethinkdb.nim",
    "method": "git",
    "tags": [
      "rethinkdb",
      "driver",
      "client",
      "json"
    ],
    "description": "RethinkDB driver for Nim",
    "license": "MIT",
    "web": "https://github.com/OpenSystemsLab/rethinkdb.nim"
  },
  {
    "name": "dbus",
    "url": "https://github.com/zielmicha/nim-dbus",
    "method": "git",
    "tags": [
      "dbus"
    ],
    "description": "dbus bindings for Nim",
    "license": "MIT",
    "web": "https://github.com/zielmicha/nim-dbus"
  },
  {
    "name": "lmdb",
    "url": "https://github.com/FedericoCeratto/nim-lmdb",
    "method": "git",
    "tags": [
      "wrapper",
      "lmdb",
      "key-value"
    ],
    "description": "A wrapper for LMDB the Lightning Memory-Mapped Database",
    "license": "OpenLDAP",
    "web": "https://github.com/FedericoCeratto/nim-lmdb"
  },
  {
    "name": "zip",
    "url": "https://github.com/nim-lang/zip",
    "method": "git",
    "tags": [
      "wrapper",
      "zip"
    ],
    "description": "A wrapper for the zip library",
    "license": "MIT",
    "web": "https://github.com/nim-lang/zip"
  },
  {
    "name": "csvtools",
    "url": "https://github.com/unicredit/csvtools",
    "method": "git",
    "tags": [
      "CSV",
      "comma separated values",
      "TSV"
    ],
    "description": "Manage CSV files",
    "license": "Apache License 2.0",
    "web": "https://github.com/unicredit/csvtools"
  },
  {
    "name": "httpform",
    "url": "https://github.com/tulayang/httpform",
    "method": "git",
    "tags": [
      "request parser",
      "upload",
      "html5 file"
    ],
    "description": "Http request form parser",
    "license": "MIT",
    "web": "https://github.com/tulayang/httpform"
  },
  {
    "name": "quadtree",
    "url": "https://github.com/Nycto/QuadtreeNim",
    "method": "git",
    "tags": [
      "quadtree",
      "algorithm"
    ],
    "description": "A Quadtree implementation",
    "license": "MIT",
    "web": "https://github.com/Nycto/QuadtreeNim"
  },
  {
    "name": "expat",
    "url": "https://github.com/nim-lang/expat",
    "method": "git",
    "tags": [
      "expat",
      "xml",
      "parsing"
    ],
    "description": "Expat wrapper for Nim",
    "license": "MIT",
    "web": "https://github.com/nim-lang/expat"
  },
  {
    "name": "sphinx",
    "url": "https://github.com/Araq/sphinx",
    "method": "git",
    "tags": [
      "sphinx",
      "wrapper",
      "search",
      "engine"
    ],
    "description": "Sphinx wrapper for Nim",
    "license": "LGPL",
    "web": "https://github.com/Araq/sphinx"
  },
  {
    "name": "sdl1",
    "url": "https://github.com/nim-lang/sdl1",
    "method": "git",
    "tags": [
      "graphics",
      "library",
      "multi-media",
      "input",
      "sound",
      "joystick"
    ],
    "description": "SDL 1.2 wrapper for Nim.",
    "license": "LGPL",
    "web": "https://github.com/nim-lang/sdl1"
  },
  {
    "name": "graphics",
    "url": "https://github.com/nim-lang/graphics",
    "method": "git",
    "tags": [
      "library",
      "SDL"
    ],
    "description": "Graphics module for Nim.",
    "license": "MIT",
    "web": "https://github.com/nim-lang/graphics"
  },
  {
    "name": "libffi",
    "url": "https://github.com/Araq/libffi",
    "method": "git",
    "tags": [
      "ffi",
      "library",
      "C",
      "calling",
      "convention"
    ],
    "description": "libffi wrapper for Nim.",
    "license": "MIT",
    "web": "https://github.com/Araq/libffi"
  },
  {
    "name": "libcurl",
    "url": "https://github.com/Araq/libcurl",
    "method": "git",
    "tags": [
      "curl",
      "web",
      "http",
      "download"
    ],
    "description": "Nim wrapper for libcurl.",
    "license": "MIT",
    "web": "https://github.com/Araq/libcurl"
  },
  {
    "name": "perlin",
    "url": "https://github.com/Nycto/PerlinNim",
    "method": "git",
    "tags": [
      "perlin",
      "simplex",
      "noise"
    ],
    "description": "Perlin noise and Simplex noise generation",
    "license": "MIT",
    "web": "https://github.com/Nycto/PerlinNim"
  },
  {
    "name": "pfring",
    "url": "https://github.com/ba0f3/pfring.nim",
    "method": "git",
    "tags": [
      "pf_ring",
      "packet",
      "sniff",
      "pcap",
      "pfring",
      "network",
      "capture",
      "socket"
    ],
    "description": "PF_RING wrapper for Nim",
    "license": "MIT",
    "web": "https://github.com/ba0f3/pfring.nim"
  },
  {
    "name": "xxtea",
    "url": "https://github.com/xxtea/xxtea-nim",
    "method": "git",
    "tags": [
      "xxtea",
      "encrypt",
      "decrypt",
      "crypto"
    ],
    "description": "XXTEA encryption algorithm library written in pure Nim.",
    "license": "MIT",
    "web": "https://github.com/xxtea/xxtea-nim"
  },
  {
    "name": "xxhash",
    "url": "https://github.com/OpenSystemsLab/xxhash.nim",
    "method": "git",
    "tags": [
      "fast",
      "hash",
      "algorithm"
    ],
    "description": "xxhash wrapper for Nim",
    "license": "MIT",
    "web": "https://github.com/OpenSystemsLab/xxhash.nim"
  },
  {
    "name": "libipset",
    "url": "https://github.com/ba0f3/libipset.nim",
    "method": "git",
    "tags": [
      "ipset",
      "firewall",
      "netfilter",
      "mac",
      "ip",
      "network",
      "collection",
      "rule",
      "set"
    ],
    "description": "libipset wrapper for Nim",
    "license": "MIT",
    "web": "https://github.com/ba0f3/libipset.nim"
  },
  {
    "name": "pop3",
    "url": "https://github.com/FedericoCeratto/nim-pop3",
    "method": "git",
    "tags": [
      "network",
      "pop3",
      "email"
    ],
    "description": "POP3 client library",
    "license": "LGPLv3",
    "web": "https://github.com/FedericoCeratto/nim-pop3"
  },
  {
    "name": "nimrpc",
    "url": "https://github.com/rogercloud/nim-rpc",
    "method": "git",
    "tags": [
      "msgpack",
      "library",
      "rpc",
      "nimrpc"
    ],
    "description": "RPC implementation for Nim based on msgpack4nim",
    "license": "MIT",
    "web": "https://github.com/rogercloud/nim-rpc"
  },
  {
    "name": "nimrpc_milis",
    "url": "https://github.com/milisarge/nimrpc_milis",
    "method": "git",
    "tags": [
      "msgpack",
      "library",
      "rpc",
      "nimrpc"
    ],
    "description": "RPC implementation for Nim based on msgpack4nim",
    "license": "MIT",
    "web": "https://github.com/milisarge/nimrpc_milis"
  },
  {
    "name": "asyncevents",
    "url": "https://github.com/tulayang/asyncevents",
    "method": "git",
    "tags": [
      "event",
      "future",
      "asyncdispatch"
    ],
    "description": "Asynchronous event loop for progaming with MVC",
    "license": "MIT",
    "web": "https://github.com/tulayang/asyncevents"
  },
  {
    "name": "nimSHA2",
    "url": "https://github.com/jangko/nimSHA2",
    "method": "git",
    "tags": [
      "hash",
      "crypto",
      "library",
      "sha256",
      "sha224",
      "sha384",
      "sha512"
    ],
    "description": "Secure Hash Algorithm - 2, [224, 256, 384, and 512 bits]",
    "license": "MIT",
    "web": "https://github.com/jangko/nimSHA2"
  },
  {
    "name": "nimAES",
    "url": "https://github.com/jangko/nimAES",
    "method": "git",
    "tags": [
      "crypto",
      "library",
      "aes",
      "encryption",
      "rijndael"
    ],
    "description": "Advanced Encryption Standard, Rijndael Algorithm",
    "license": "MIT",
    "web": "https://github.com/jangko/nimAES"
  },
  {
    "name": "nimeverything",
    "url": "https://github.com/xland/nimeverything/",
    "method": "git",
    "tags": [
      "everything",
      "voidtools",
      "Everything Search Engine"
    ],
    "description": "everything  search engine wrapper",
    "license": "MIT",
    "web": "https://github.com/xland/nimeverything"
  },
  {
    "name": "vidhdr",
    "url": "https://github.com/achesak/nim-vidhdr",
    "method": "git",
    "tags": [
      "video",
      "formats",
      "file"
    ],
    "description": "Library for detecting the format of an video file",
    "license": "MIT",
    "web": "https://github.com/achesak/nim-vidhdr"
  },
  {
    "name": "gitapi",
    "url": "https://github.com/achesak/nim-gitapi",
    "method": "git",
    "tags": [
      "git",
      "version control",
      "library"
    ],
    "description": "Nim wrapper around the git version control software",
    "license": "MIT",
    "web": "https://github.com/achesak/nim-gitapi"
  },
  {
    "name": "ptrace",
    "url": "https://github.com/ba0f3/ptrace.nim",
    "method": "git",
    "tags": [
      "ptrace",
      "trace",
      "process",
      "syscal",
      "system",
      "call"
    ],
    "description": "ptrace wrapper for Nim",
    "license": "MIT",
    "web": "https://github.com/ba0f3/ptrace.nim"
  },
  {
    "name": "ndbex",
    "url": "https://github.com/Senketsu/nim-db-ex",
    "method": "git",
    "tags": [
      "extension",
      "database",
      "convenience",
      "db",
      "mysql",
      "postgres",
      "sqlite"
    ],
    "description": "extension modules for Nim's 'db_*' modules",
    "license": "MIT",
    "web": "https://github.com/Senketsu/nim-db-ex"
  },
  {
    "name": "spry",
    "url": "https://github.com/gokr/spry",
    "method": "git",
    "tags": [
      "language",
      "library",
      "scripting"
    ],
    "description": "A Smalltalk and Rebol inspired language implemented as an AST interpreter",
    "license": "MIT",
    "web": "https://github.com/gokr/spry"
  },
  {
    "name": "nimBMP",
    "url": "https://github.com/jangko/nimBMP",
    "method": "git",
    "tags": [
      "graphics",
      "library",
      "BMP"
    ],
    "description": "BMP encoder and decoder",
    "license": "MIT",
    "web": "https://github.com/jangko/nimBMP"
  },
  {
    "name": "nimPNG",
    "url": "https://github.com/jangko/nimPNG",
    "method": "git",
    "tags": [
      "graphics",
      "library",
      "PNG"
    ],
    "description": "PNG(Portable Network Graphics) encoder and decoder",
    "license": "MIT",
    "web": "https://github.com/jangko/nimPNG"
  },
  {
    "name": "litestore",
    "url": "https://github.com/h3rald/litestore",
    "method": "git",
    "tags": [
      "database",
      "rest",
      "sqlite"
    ],
    "description": "A lightweight, self-contained, RESTful, searchable, multi-format NoSQL document store",
    "license": "MIT",
    "web": "https://h3rald.com/litestore"
  },
  {
    "name": "parseFixed",
    "url": "https://github.com/jlp765/parsefixed",
    "method": "git",
    "tags": [
      "parse",
      "fixed",
      "width",
      "parser",
      "text"
    ],
    "description": "Parse fixed-width fields within lines of text (complementary to parsecsv)",
    "license": "MIT",
    "web": "https://github.com/jlp765/parsefixed"
  },
  {
    "name": "playlists",
    "url": "https://github.com/achesak/nim-playlists",
    "method": "git",
    "tags": [
      "library",
      "playlists",
      "M3U",
      "PLS",
      "XSPF"
    ],
    "description": "Nim library for parsing PLS, M3U, and XSPF playlist files",
    "license": "MIT",
    "web": "https://github.com/achesak/nim-playlists"
  },
  {
    "name": "seqmath",
    "url": "https://github.com/jlp765/seqmath",
    "method": "git",
    "tags": [
      "math",
      "seq",
      "sequence",
      "array",
      "nested",
      "algebra",
      "statistics",
      "lifted",
      "financial"
    ],
    "description": "Nim math library for sequences and nested sequences (extends math library)",
    "license": "MIT",
    "web": "https://github.com/jlp765/seqmath"
  },
  {
    "name": "daemonize",
    "url": "https://github.com/OpenSystemsLab/daemonize.nim",
    "method": "git",
    "tags": [
      "daemonize",
      "background",
      "fork",
      "unix",
      "linux",
      "process"
    ],
    "description": "This library makes your code run as a daemon process on Unix-like systems",
    "license": "MIT",
    "web": "https://github.com/OpenSystemsLab/daemonize.nim"
  },
  {
    "name": "tnim",
    "url": "https://github.com/jlp765/tnim",
    "method": "git",
    "tags": [
      "REPL",
      "sandbox",
      "interactive",
      "compiler",
      "code",
      "language"
    ],
    "description": "tnim is a Nim REPL - an interactive sandbox for testing Nim code",
    "license": "MIT",
    "web": "https://github.com/jlp765/tnim"
  },
  {
    "name": "ris",
    "url": "https://github.com/achesak/nim-ris",
    "method": "git",
    "tags": [
      "RIS",
      "citation",
      "library"
    ],
    "description": "Module for working with RIS citation files",
    "license": "MIT",
    "web": "https://github.com/achesak/nim-ris"
  },
  {
    "name": "geoip",
    "url": "https://github.com/achesak/nim-geoip",
    "method": "git",
    "tags": [
      "IP",
      "address",
      "location",
      "geolocation"
    ],
    "description": "Retrieve info about a location from an IP address",
    "license": "MIT",
    "web": "https://github.com/achesak/nim-geoip"
  },
  {
    "name": "freegeoip",
    "url": "https://github.com/achesak/nim-freegeoip",
    "method": "git",
    "tags": [
      "IP",
      "address",
      "location",
      "geolocation"
    ],
    "description": "Retrieve info about a location from an IP address",
    "license": "MIT",
    "web": "https://github.com/achesak/nim-freegeoip"
  },
  {
    "name": "nimroutine",
    "url": "https://github.com/rogercloud/nim-routine",
    "method": "git",
    "tags": [
      "goroutine",
      "routine",
      "lightweight",
      "thread"
    ],
    "description": "A go routine like nim implementation",
    "license": "MIT",
    "web": "https://github.com/rogercloud/nim-routine"
  },
  {
    "name": "coverage",
    "url": "https://github.com/yglukhov/coverage",
    "method": "git",
    "tags": [
      "code",
      "coverage"
    ],
    "description": "Code coverage library",
    "license": "MIT",
    "web": "https://github.com/yglukhov/coverage"
  },
  {
    "name": "golib",
    "url": "https://github.com/stefantalpalaru/golib-nim",
    "method": "git",
    "tags": [
      "library",
      "wrapper"
    ],
    "description": "Bindings for golib - a library that (ab)uses gccgo to bring Go's channels and goroutines to the rest of the world",
    "license": "BSD",
    "web": "https://github.com/stefantalpalaru/golib-nim"
  },
  {
    "name": "libnotify",
    "url": "https://github.com/FedericoCeratto/nim-libnotify.git",
    "method": "git",
    "tags": [
      "library",
      "wrapper",
      "desktop"
    ],
    "description": "Minimalistic libnotify wrapper for desktop notifications",
    "license": "LGPLv3",
    "web": "https://github.com/FedericoCeratto/nim-libnotify"
  },
  {
    "name": "nimcat",
    "url": "https://github.com/shakna-israel/nimcat",
    "method": "git",
    "tags": [
      "cat",
      "cli"
    ],
    "description": "An implementation of cat in Nim",
    "license": "MIT",
    "web": "https://github.com/shakna-israel/nimcat"
  },
  {
    "name": "sections",
    "url": "https://github.com/c0ffeeartc/nim-sections",
    "method": "git",
    "tags": [
      "BDD",
      "test"
    ],
    "description": "`Section` macro with BDD aliases for testing",
    "license": "MIT",
    "web": "https://github.com/c0ffeeartc/nim-sections"
  },
  {
    "name": "nimfp",
    "url": "https://github.com/vegansk/nimfp",
    "method": "git",
    "tags": [
      "functional",
      "library"
    ],
    "description": "Nim functional programming library",
    "license": "MIT",
    "web": "https://github.com/vegansk/nimfp"
  },
  {
    "name": "nhsl",
    "url": "https://github.com/twist-vector/nhsl.git",
    "method": "git",
    "tags": [
      "library",
      "serialization",
      "pure"
    ],
    "description": "Nim Hessian Serialization Library encodes/decodes data into the Hessian binary protocol",
    "license": "LGPL",
    "web": "https://github.com/twist-vector/nhsl"
  },
  {
    "name": "nimstopwatch",
    "url": "https://github.com/twist-vector/nim-stopwatch.git",
    "method": "git",
    "tags": [
      "app",
      "timer"
    ],
    "description": "A Nim-based, non-graphical application designed to measure the amount of time elapsed from its activation to deactivation, includes total elapsed time, lap, and split times.",
    "license": "LGPL",
    "web": "https://github.com/twist-vector/nim-stopwatch"
  },
  {
    "name": "playground",
    "url": "https://github.com/theduke/nim-playground",
    "method": "git",
    "tags": [
      "webapp",
      "execution",
      "code",
      "sandbox"
    ],
    "description": "Web-based playground for testing Nim code.",
    "license": "MIT",
    "web": "https://github.com/theduke/nim-playground"
  },
  {
    "name": "nimsl",
    "url": "https://github.com/yglukhov/nimsl",
    "method": "git",
    "tags": [
      "shader",
      "opengl",
      "glsl"
    ],
    "description": "Shaders in Nim.",
    "license": "MIT",
    "web": "https://github.com/yglukhov/nimsl"
  },
  {
    "name": "omnilog",
    "url": "https://github.com/nim-appkit/omnilog",
    "method": "git",
    "tags": [
      "library",
      "logging",
      "logs"
    ],
    "description": "Advanced logging library for Nim with structured logging, formatters, filters and writers.",
    "license": "LGPLv3",
    "web": "https://github.com/nim-appkit/omnilog"
  },
  {
    "name": "values",
    "url": "https://github.com/nim-appkit/values",
    "method": "git",
    "tags": [
      "library",
      "values",
      "datastructures"
    ],
    "description": "Library for working with arbitrary values + a map data structure.",
    "license": "MIT",
    "web": "https://github.com/nim-appkit/values"
  },
  {
    "name": "geohash",
    "url": "https://github.com/twist-vector/nim-geohash.git",
    "method": "git",
    "tags": [
      "library",
      "geocoding",
      "pure"
    ],
    "description": "Nim implementation of the geohash latitude/longitude geocode system",
    "license": "Apache License 2.0",
    "web": "https://github.com/twist-vector/nim-geohash"
  },
  {
    "name": "bped",
    "url": "https://github.com/twist-vector/nim-bped.git",
    "method": "git",
    "tags": [
      "library",
      "serialization",
      "pure"
    ],
    "description": "Nim implementation of the Bittorrent ascii serialization protocol",
    "license": "Apache License 2.0",
    "web": "https://github.com/twist-vector/nim-bped"
  },
  {
    "name": "ctrulib",
    "url": "https://github.com/skyforce77/ctrulib-nim.git",
    "method": "git",
    "tags": [
      "library",
      "nintendo",
      "3ds"
    ],
    "description": "ctrulib wrapper",
    "license": "GPLv2",
    "web": "https://github.com/skyforce77/ctrulib-nim"
  },
  {
    "name": "nimrdkafka",
    "url": "https://github.com/dfdeshom/nimrdkafka.git",
    "method": "git",
    "tags": [
      "library",
      "wrapper",
      "kafka"
    ],
    "description": "Nim wrapper for librdkafka",
    "license": "Apache License 2.0",
    "web": "https://github.com/dfdeshom/nimrdkafka"
  },
  {
    "name": "utils",
    "url": "https://github.com/nim-appkit/utils",
    "method": "git",
    "tags": [
      "library",
      "utilities"
    ],
    "description": "Collection of string, parsing, pointer, ... utilities.",
    "license": "MIT",
    "web": "https://github.com/nim-appkit/utils"
  },
  {
    "name": "pymod",
    "url": "https://github.com/jboy/nim-pymod",
    "method": "git",
    "tags": [
      "wrapper",
      "python",
      "module",
      "numpy",
      "array",
      "matrix",
      "ndarray",
      "pyobject",
      "pyarrayobject",
      "iterator",
      "iterators",
      "docstring"
    ],
    "description": "Auto-generate a Python module that wraps a Nim module.",
    "license": "MIT",
    "web": "https://github.com/jboy/nim-pymod"
  },
  {
    "name": "db",
    "url": "https://github.com/jlp765/db",
    "method": "git",
    "tags": [
      "wrapper",
      "database",
      "module",
      "sqlite",
      "mysql",
      "postgres",
      "db_sqlite",
      "db_mysql",
      "db_postgres"
    ],
    "description": "Unified db access module, providing a single library module to access the db_sqlite, db_mysql and db_postgres modules.",
    "license": "MIT",
    "web": "https://github.com/jlp765/db"
  },
  {
    "name": "nimsnappy",
    "url": "https://github.com/dfdeshom/nimsnappy.git",
    "method": "git",
    "tags": [
      "wrapper",
      "compression"
    ],
    "description": "Nim wrapper for the snappy compression library. there is also a high-level API for easy use",
    "license": "BSD",
    "web": "https://github.com/dfdeshom/nimsnappy"
  },
  {
    "name": "nimLUA",
    "url": "https://github.com/jangko/nimLUA",
    "method": "git",
    "tags": [
      "lua",
      "library",
      "bind",
      "glue",
      "macros"
    ],
    "description": "glue code generator to bind Nim and Lua together using Nim's powerful macro",
    "license": "MIT",
    "web": "https://github.com/jangko/nimLUA"
  },
  {
    "name": "sound",
    "url": "https://github.com/yglukhov/sound.git",
    "method": "git",
    "tags": [
      "sound",
      "ogg"
    ],
    "description": "Cross-platform sound mixer library",
    "license": "MIT",
    "web": "https://github.com/yglukhov/sound"
  },
  {
    "name": "nimi3status",
    "url": "https://github.com/FedericoCeratto/nimi3status",
    "method": "git",
    "tags": [
      "i3",
      "i3status"
    ],
    "description": "Lightweight i3 status bar.",
    "license": "GPLv3",
    "web": "https://github.com/FedericoCeratto/nimi3status"
  },
  {
    "name": "native_dialogs",
    "url": "https://github.com/SSPkrolik/nim-native-dialogs.git",
    "method": "git",
    "tags": [
      "ui",
      "gui",
      "cross-platform",
      "library"
    ],
    "description": "Implements framework-agnostic native operating system dialogs calls",
    "license": "MIT",
    "web": "https://github.com/SSPkrolik/nim-native-dialogs"
  },
  {
    "name": "variant",
    "url": "https://github.com/yglukhov/variant.git",
    "method": "git",
    "tags": [
      "variant"
    ],
    "description": "Variant type and type matching",
    "license": "MIT",
    "web": "https://github.com/yglukhov/variant"
  },
  {
    "name": "pythonmath",
    "url": "https://github.com/achesak/nim-pythonmath",
    "method": "git",
    "tags": [
      "library",
      "python",
      "math"
    ],
    "description": "Module to provide an interface as similar as possible to Python's math libary",
    "license": "MIT",
    "web": "https://github.com/achesak/nim-pythonmath"
  },
  {
    "name": "nimlz4",
    "url": "https://github.com/dfdeshom/nimlz4.git",
    "method": "git",
    "tags": [
      "wrapper",
      "compression",
      "lzo",
      "lz4"
    ],
    "description": "Nim wrapper for the LZ4 library. There is also a high-level API for easy use",
    "license": "BSD",
    "web": "https://github.com/dfdeshom/nimlz4"
  },
  {
    "name": "pythonize",
    "url": "https://github.com/marcoapintoo/nim-pythonize.git",
    "method": "git",
    "tags": [
      "python",
      "wrapper"
    ],
    "description": "A higher-level wrapper for the Python Programing Language",
    "license": "MIT",
    "web": "https://github.com/marcoapintoo/nim-pythonize"
  },
  {
    "name": "cligen",
    "url": "https://github.com/c-blake/cligen.git",
    "method": "git",
    "tags": [
      "library",
      "command-line",
      "arguments",
      "switches",
      "parsing",
      "options"
    ],
    "description": "Infer & generate command-line interace/option/argument parsers",
    "license": "MIT",
    "web": "https://github.com/c-blake/cligen"
  },
  {
    "name": "fnmatch",
    "url": "https://github.com/achesak/nim-fnmatch",
    "method": "git",
    "tags": [
      "library",
      "unix",
      "files",
      "matching"
    ],
    "description": "Nim module for filename matching with UNIX shell patterns",
    "license": "MIT",
    "web": "https://github.com/achesak/nim-fnmatch"
  },
  {
    "name": "shorturl",
    "url": "https://github.com/achesak/nim-shorturl",
    "method": "git",
    "tags": [
      "library",
      "url",
      "uid"
    ],
    "description": "Nim module for generating URL identifiers for Tiny URL and bit.ly-like URLs",
    "license": "MIT",
    "web": "https://github.com/achesak/nim-shorturl"
  },
  {
    "name": "teafiles",
    "url": "git@github.com:unicredit/nim-teafiles.git",
    "method": "git",
    "tags": [
      "teafiles",
      "mmap",
      "timeseries"
    ],
    "description": "TeaFiles provide fast read/write access to time series data",
    "license": "Apache2",
    "web": "https://github.com/unicredit/nim-teafiles"
  },
  {
    "name": "emmy",
    "url": "git@github.com:unicredit/emmy.git",
    "method": "git",
    "tags": [
      "algebra",
      "polynomials",
      "primes",
      "ring",
      "quotients"
    ],
    "description": "Algebraic structures and related operations for Nim",
    "license": "Apache2",
    "web": "https://github.com/unicredit/emmy"
  },
  {
    "name": "impulse_engine",
    "url": "https://github.com/matkuki/Nim-Impulse-Engine",
    "method": "git",
    "tags": [
      "physics",
      "engine",
      "2D"
    ],
    "description": "Nim port of a simple 2D physics engine",
    "license": "zlib",
    "web": "https://github.com/matkuki/Nim-Impulse-Engine"
  },
  {
    "name": "notifications",
    "url": "https://github.com/dom96/notifications",
    "method": "git",
    "tags": [
      "notifications",
      "alerts",
      "gui",
      "toasts",
      "macosx",
      "cocoa"
    ],
    "description": "Library for displaying notifications on the desktop",
    "license": "MIT",
    "web": "https://github.com/dom96/notifications"
  },
  {
    "name": "reactor",
    "url": "https://github.com/zielmicha/reactor.nim",
    "method": "git",
    "tags": [
      "async",
      "libuv",
      "http",
      "tcp"
    ],
    "description": "Asynchronous networking engine for Nim",
    "license": "MIT",
    "web": "https://networkos.net/nim/reactor.nim"
  },
  {
    "name": "asynctools",
    "url": "https://github.com/cheatfate/asynctools",
    "method": "git",
    "tags": [
      "async",
      "pipes",
      "processes",
      "ipc",
      "synchronization",
      "dns",
      "pty"
    ],
    "description": "Various asynchronous tools for Nim",
    "license": "MIT",
    "web": "https://github.com/cheatfate/asynctools"
  },
  {
    "name": "nimcrypto",
    "url": "https://github.com/cheatfate/nimcrypto",
    "method": "git",
    "tags": [
      "crypto",
      "hashes",
      "ciphers",
      "keccak",
      "sha3",
      "blowfish",
      "twofish",
      "rijndael",
      "csprng",
      "hmac",
      "ripemd"
    ],
    "description": "Nim cryptographic library",
    "license": "MIT",
    "web": "https://github.com/cheatfate/nimcrypto"
  },
  {
    "name": "collections",
    "url": "https://github.com/zielmicha/collections.nim",
    "method": "git",
    "tags": [
      "iterator",
      "functional"
    ],
    "description": "Various collections and utilities",
    "license": "MIT",
    "web": "https://github.com/zielmicha/collections.nim"
  },
  {
    "name": "capnp",
    "url": "https://github.com/zielmicha/capnp.nim",
    "method": "git",
    "tags": [
      "capnp",
      "serialization",
      "protocol",
      "rpc"
    ],
    "description": "Cap'n Proto implementation for Nim",
    "license": "MIT",
    "web": "https://github.com/zielmicha/capnp.nim"
  },
  {
    "name": "biscuits",
    "url": "https://github.com/achesak/nim-biscuits",
    "method": "git",
    "tags": [
      "cookie",
      "persistence"
    ],
    "description": "better cookie handling",
    "license": "MIT",
    "web": "https://github.com/achesak/nim-biscuits"
  },
  {
    "name": "pari",
    "url": "https://github.com/lompik/pari.nim",
    "method": "git",
    "tags": [
      "number theory",
      "computer algebra system"
    ],
    "description": "Pari/GP C library wrapper",
    "license": "MIT",
    "web": "https://github.com/lompik/pari.nim"
  },
  {
    "name": "spacenav",
    "url": "https://github.com/nimious/spacenav.git",
    "method": "git",
    "tags": [
      "binding",
      "3dx",
      "3dconnexion",
      "libspnav",
      "spacenav",
      "spacemouse",
      "spacepilot",
      "spacenavigator"
    ],
    "description": "Bindings for libspnav, the free 3Dconnexion device driver",
    "license": "MIT",
    "web": "https://github.com/nimious/spacenav"
  },
  {
    "name": "isense",
    "url": "https://github.com/nimious/isense.git",
    "method": "git",
    "tags": [
      "binding",
      "isense",
      "intersense",
      "inertiacube",
      "intertrax",
      "microtrax",
      "thales",
      "tracking",
      "sensor"
    ],
    "description": "Bindings for the InterSense SDK",
    "license": "MIT",
    "web": "https://github.com/nimious/isense"
  },
  {
    "name": "libusb",
    "url": "https://github.com/nimious/libusb.git",
    "method": "git",
    "tags": [
      "binding",
      "usb",
      "libusb"
    ],
    "description": "Bindings for libusb, the cross-platform user library to access USB devices.",
    "license": "MIT",
    "web": "https://github.com/nimious/libusb"
  },
  {
    "name": "myo",
    "url": "https://github.com/nimious/myo.git",
    "method": "git",
    "tags": [
      "binding",
      "myo",
      "thalmic",
      "armband",
      "gesture"
    ],
    "description": "Bindings for the Thalmic Labs Myo gesture control armband SDK.",
    "license": "MIT",
    "web": "https://github.com/nimious/myo"
  },
  {
    "name": "oculus",
    "url": "https://github.com/nimious/oculus.git",
    "method": "git",
    "tags": [
      "binding",
      "oculus",
      "rift",
      "vr",
      "libovr",
      "ovr",
      "dk1",
      "dk2",
      "gearvr"
    ],
    "description": "Bindings for the Oculus VR SDK.",
    "license": "MIT",
    "web": "https://github.com/nimious/oculus"
  },
  {
    "name": "serialport",
    "url": "https://github.com/nimious/serialport.git",
    "method": "git",
    "tags": [
      "binding",
      "libserialport",
      "serial",
      "communication"
    ],
    "description": "Bindings for libserialport, the cross-platform serial communication library.",
    "license": "MIT",
    "web": "https://github.com/nimious/serialport"
  },
  {
    "name": "gles",
    "url": "https://github.com/nimious/gles.git",
    "method": "git",
    "tags": [
      "binding",
      "khronos",
      "gles",
      "opengl es"
    ],
    "description": "Bindings for OpenGL ES, the embedded 3D graphics library.",
    "license": "MIT",
    "web": "https://github.com/nimious/gles"
  },
  {
    "name": "egl",
    "url": "https://github.com/nimious/egl.git",
    "method": "git",
    "tags": [
      "binding",
      "khronos",
      "egl",
      "opengl",
      "opengl es",
      "openvg"
    ],
    "description": "Bindings for EGL, the native platform interface for rendering APIs.",
    "license": "MIT",
    "web": "https://github.com/nimious/egl"
  },
  {
    "name": "sixense",
    "url": "https://github.com/nimious/sixense.git",
    "method": "git",
    "tags": [
      "binding",
      "sixense",
      "razer hydra",
      "stem system",
      "vr"
    ],
    "description": "Bindings for the Sixense Core API.",
    "license": "MIT",
    "web": "https://github.com/nimious/sixense"
  },
  {
    "name": "listsv",
    "url": "https://github.com/srwiley/listsv.git",
    "method": "git",
    "tags": [
      "singly linked list",
      "doubly linked list"
    ],
    "description": "Basic operations on singly and doubly linked lists.",
    "license": "MIT",
    "web": "https://github.com/srwiley/listsv"
  },
  {
    "name": "kissfft",
    "url": "https://github.com/m13253/nim-kissfft",
    "method": "git",
    "tags": [
      "fft",
      "dsp",
      "signal"
    ],
    "description": "Nim binding for KissFFT Fast Fourier Transform library",
    "license": "BSD",
    "web": "https://github.com/m13253/nim-kissfft"
  },
  {
    "name": "nimbench",
    "url": "https://github.com/ivankoster/nimbench.git",
    "method": "git",
    "tags": [
      "benchmark",
      "micro benchmark",
      "timer"
    ],
    "description": "Micro benchmarking tool to measure speed of code, with the goal of optimizing it.",
    "license": "Apache Version 2.0",
    "web": "https://github.com/ivankoster/nimbench"
  },
  {
    "name": "nest",
    "url": "https://github.com/kedean/nest.git",
    "method": "git",
    "tags": [
      "library",
      "api",
      "router",
      "web"
    ],
    "description": "RESTful URI router",
    "license": "MIT",
    "web": "https://github.com/kedean/nest"
  },
  {
    "name": "nimbluez",
    "url": "https://github.com/Electric-Blue/NimBluez.git",
    "method": "git",
    "tags": [
      "bluetooth",
      "library",
      "wrapper",
      "sockets"
    ],
    "description": "Nim modules for access to system Bluetooth resources.",
    "license": "BSD",
    "web": "https://github.com/Electric-Blue/NimBluez"
  },
  {
    "name": "yaml",
    "url": "https://github.com/flyx/NimYAML",
    "method": "git",
    "tags": [
      "serialization",
      "parsing",
      "library",
      "yaml"
    ],
    "description": "YAML 1.2 implementation for Nim",
    "license": "MIT",
    "web": "http://flyx.github.io/NimYAML/"
  },
  {
    "name": "nimyaml",
    "alias": "yaml"
  },
  {
    "name": "jsmn",
    "url": "https://github.com/OpenSystemsLab/jsmn.nim",
    "method": "git",
    "tags": [
      "json",
      "token",
      "tokenizer",
      "parser",
      "jsmn"
    ],
    "description": "Jsmn - a world fastest JSON parser - in pure Nim",
    "license": "MIT",
    "web": "https://github.com/OpenSystemsLab/jsmn.nim"
  },
  {
    "name": "mangle",
    "url": "https://github.com/baabelfish/mangle",
    "method": "git",
    "tags": [
      "functional",
      "iterators",
      "lazy",
      "library"
    ],
    "description": "Yet another iterator library",
    "license": "MIT",
    "web": "https://github.com/baabelfish/mangle"
  },
  {
    "name": "nimshell",
    "url": "https://github.com/vegansk/nimshell",
    "method": "git",
    "tags": [
      "shell",
      "utility"
    ],
    "description": "Library for shell scripting in nim",
    "license": "MIT",
    "web": "https://github.com/vegansk/nimshell"
  },
  {
    "name": "rosencrantz",
    "url": "https://github.com/andreaferretti/rosencrantz",
    "method": "git",
    "tags": [
      "web",
      "server",
      "DSL",
      "combinators"
    ],
    "description": "A web DSL for Nim",
    "license": "MIT",
    "web": "https://github.com/andreaferretti/rosencrantz"
  },
  {
    "name": "sam",
    "url": "https://github.com/OpenSystemsLab/sam.nim",
    "method": "git",
    "tags": [
      "json",
      "binding",
      "map",
      "dump",
      "load"
    ],
    "description": "Fast and just works JSON-Binding for Nim",
    "license": "MIT",
    "web": "https://github.com/OpenSystemsLab/sam.nim"
  },
  {
    "name": "twitter",
    "url": "https://github.com/dchem/twitter.nim",
    "method": "git",
    "tags": [
      "library",
      "wrapper",
      "twitter"
    ],
    "description": "Low-level twitter API wrapper library for Nim.",
    "license": "MIT",
    "web": "https://github.com/dchem/twitter.nim"
  },
  {
    "name": "stomp",
    "url": "https://bitbucket.org/mahlon/nim-stomp",
    "method": "hg",
    "tags": [
      "stomp",
      "library",
      "messaging",
      "events"
    ],
    "description": "A pure-nim implementation of the STOMP protocol for machine messaging.",
    "license": "MIT",
    "web": "http://bitbucket.org/mahlon/nim-stomp"
  },
  {
    "name": "srt",
    "url": "https://github.com/achesak/nim-srt",
    "method": "git",
    "tags": [
      "srt",
      "subrip",
      "subtitle"
    ],
    "description": "Nim module for parsing SRT (SubRip) subtitle files",
    "license": "MIT",
    "web": "https://github.com/achesak/nim-srt"
  },
  {
    "name": "subviewer",
    "url": "https://github.com/achesak/nim-subviewer",
    "method": "git",
    "tags": [
      "subviewer",
      "subtitle"
    ],
    "description": "Nim module for parsing SubViewer subtitle files",
    "license": "MIT",
    "web": "https://github.com/achesak/nim-subviewer"
  },
  {
    "name": "Kinto",
    "url": "https://github.com/OpenSystemsLab/kinto.nim",
    "method": "git",
    "tags": [
      "mozilla",
      "kinto",
      "json",
      "storage",
      "server",
      "client"
    ],
    "description": "Kinto Client for Nim",
    "license": "MIT",
    "web": "https://github.com/OpenSystemsLab/kinto.nim"
  },
  {
    "name": "xmltools",
    "url": "https://github.com/vegansk/xmltools",
    "method": "git",
    "tags": [
      "xml",
      "functional",
      "library",
      "parsing"
    ],
    "description": "High level xml library for Nim",
    "license": "MIT",
    "web": "https://github.com/vegansk/xmltools"
  },
  {
    "name": "nimongo",
    "url": "https://github.com/SSPkrolik/nimongo",
    "method": "git",
    "tags": [
      "mongo",
      "mongodb",
      "database",
      "server",
      "driver",
      "storage"
    ],
    "description": "MongoDB driver in pure Nim language with synchronous and asynchronous I/O support",
    "license": "MIT",
    "web": "https://github.com/SSPkrolik/nimongo"
  },
  {
    "name": "nimboost",
    "url": "https://github.com/vegansk/nimboost",
    "method": "git",
    "tags": [
      "stdlib",
      "library",
      "utility"
    ],
    "description": "Additions to the Nim's standard library, like boost for C++",
    "license": "MIT",
    "web": "http://vegansk.github.io/nimboost/"
  },
  {
    "name": "asyncdocker",
    "url": "https://github.com/tulayang/asyncdocker",
    "method": "git",
    "tags": [
      "async",
      "docker"
    ],
    "description": "Asynchronous docker client written by Nim-lang",
    "license": "MIT",
    "web": "http://tulayang.github.io/asyncdocker.html"
  },
  {
    "name": "python3",
    "url": "https://github.com/matkuki/python3",
    "method": "git",
    "tags": [
      "python",
      "wrapper"
    ],
    "description": "Wrapper to interface with the Python 3 interpreter",
    "license": "MIT",
    "web": "https://github.com/matkuki/python3"
  },
  {
    "name": "jser",
    "url": "https://github.com/niv/jser.nim",
    "method": "git",
    "tags": [
      "json",
      "serialize",
      "tuple"
    ],
    "description": "json de/serializer for tuples and more",
    "license": "MIT",
    "web": "https://github.com/niv/jser.nim"
  },
  {
    "name": "pledge",
    "url": "https://github.com/euantorano/pledge.nim",
    "method": "git",
    "tags": [
      "pledge",
      "openbsd"
    ],
    "description": "OpenBSDs pledge(2) for Nim.",
    "license": "BSD3",
    "web": "https://github.com/euantorano/pledge.nim"
  },
  {
    "name": "sophia",
    "url": "https://github.com/gokr/nim-sophia",
    "method": "git",
    "tags": [
      "library",
      "wrapper",
      "database"
    ],
    "description": "Nim wrapper of the Sophia key/value store",
    "license": "MIT",
    "web": "https://github.com/gokr/nim-sophia"
  },
  {
    "name": "progress",
    "url": "https://github.com/euantorano/progress.nim",
    "method": "git",
    "tags": [
      "progress",
      "bar",
      "terminal",
      "ui"
    ],
    "description": "A simple progress bar for Nim.",
    "license": "BSD3",
    "web": "https://github.com/euantorano/progress.nim"
  },
  {
    "name": "websocket",
    "url": "https://github.com/niv/websocket.nim",
    "method": "git",
    "tags": [
      "http",
      "websockets",
      "async",
      "client",
      "server"
    ],
    "description": "websockets for nim",
    "license": "MIT",
    "web": "https://github.com/niv/websocket.nim"
  },
  {
    "name": "cucumber",
    "url": "https://github.com/shaunc/cucumber_nim",
    "method": "git",
    "tags": [
      "unit-testing",
      "cucumber",
      "bdd"
    ],
    "description": "implements the cucumber BDD framework in the nim language",
    "license": "MIT",
    "web": "https://github.com/shaunc/cucumber_nim"
  },
  {
    "name": "libmpdclient",
    "url": "https://github.com/lompik/libmpdclient.nim",
    "method": "git",
    "tags": [
      "MPD",
      "Music Player Daemon"
    ],
    "description": "Bindings for the Music Player Daemon C client library",
    "license": "BSD",
    "web": "https://github.com/lompik/libmpdclient.nim"
  },
  {
    "name": "awk",
    "url": "https://github.com/greencardamom/awk",
    "method": "git",
    "tags": [
      "awk"
    ],
    "description": "Nim for awk programmers",
    "license": "MIT",
    "web": "https://github.com/greencardamom/awk"
  },
  {
    "name": "dotenv",
    "url": "https://github.com/euantorano/dotenv.nim",
    "method": "git",
    "tags": [
      "env",
      "dotenv",
      "configuration",
      "environment"
    ],
    "description": "Loads environment variables from `.env`.",
    "license": "BSD3",
    "web": "https://github.com/euantorano/dotenv.nim"
  },
  {
    "name": "sph",
    "url": "https://github.com/aidansteele/sph",
    "method": "git",
    "tags": [
      "crypto",
      "hashes",
      "md5",
      "sha"
    ],
    "description": "Large number of cryptographic hashes for Nim",
    "license": "MIT",
    "web": "https://github.com/aidansteele/sph"
  },
  {
    "name": "libsodium",
    "url": "https://github.com/FedericoCeratto/nim-libsodium",
    "method": "git",
    "tags": [
      "wrapper",
      "library",
      "security",
      "crypto"
    ],
    "description": "libsodium wrapper",
    "license": "LGPLv3",
    "web": "https://github.com/FedericoCeratto/nim-libsodium"
  },
  {
    "name": "aws_sdk",
    "url": "https://github.com/aidansteele/aws_sdk.nim",
    "method": "git",
    "tags": [
      "aws",
      "amazon"
    ],
    "description": "Library for interacting with Amazon Web Services (AWS)",
    "license": "MIT",
    "web": "https://github.com/aidansteele/aws_sdk.nim"
  },
  {
    "name": "i18n",
    "url": "https://github.com/Parashurama/nim-i18n",
    "method": "git",
    "tags": [
      "gettext",
      "i18n",
      "internationalisation"
    ],
    "description": "Bring a gettext-like internationalisation module to Nim",
    "license": "MIT",
    "web": "https://github.com/Parashurama/nim-i18n"
  },
  {
    "name": "persistent_enums",
    "url": "https://github.com/yglukhov/persistent_enums",
    "method": "git",
    "tags": [
      "enum",
      "binary",
      "protocol"
    ],
    "description": "Define enums which values preserve their binary representation upon inserting or reordering",
    "license": "MIT",
    "web": "https://github.com/yglukhov/persistent_enums"
  },
  {
    "name": "nimcl",
    "url": "https://github.com/unicredit/nimcl",
    "method": "git",
    "tags": [
      "OpenCL",
      "GPU"
    ],
    "description": "High level wrapper over OpenCL",
    "license": "Apache License 2.0",
    "web": "https://github.com/unicredit/nimcl"
  },
  {
    "name": "nimblas",
    "url": "https://github.com/unicredit/nimblas",
    "method": "git",
    "tags": [
      "BLAS",
      "linear algebra",
      "vector",
      "matrix"
    ],
    "description": "BLAS for Nim",
    "license": "Apache License 2.0",
    "web": "https://github.com/unicredit/nimblas"
  },
  {
    "name": "fixmath",
    "url": "https://github.com/Jeff-Ciesielski/fixmath",
    "method": "git",
    "tags": [
      "math"
    ],
    "description": "LibFixMath 16:16 fixed point support for nim",
    "license": "MIT",
    "web": "https://github.com/Jeff-Ciesielski/fixmath"
  },
  {
    "name": "nimzend",
    "url": "https://github.com/metatexx/nimzend",
    "method": "git",
    "tags": [
      "zend",
      "php",
      "binding",
      "extension"
    ],
    "description": "Native Nim Zend API glue for easy PHP extension development.",
    "license": "MIT",
    "web": "https://github.com/metatexx/nimzend"
  },
  {
    "name": "spills",
    "url": "https://github.com/andreaferretti/spills",
    "method": "git",
    "tags": [
      "disk-based",
      "sequence",
      "memory-mapping"
    ],
    "description": "Disk-based sequences",
    "license": "Apache License 2.0",
    "web": "https://github.com/andreaferretti/spills"
  },
  {
    "name": "platformer",
    "url": "https://github.com/def-/nim-platformer",
    "method": "git",
    "tags": [
      "game",
      "sdl",
      "2d"
    ],
    "description": "Writing a 2D Platform Game in Nim with SDL2",
    "license": "MIT",
    "web": "https://github.com/def-/nim-platformer"
  },
  {
    "name": "nimCEF",
    "url": "https://github.com/jangko/nimCEF",
    "method": "git",
    "tags": [
      "chromium",
      "embedded",
      "framework",
      "cef",
      "wrapper"
    ],
    "description": "Nim wrapper for the Chromium Embedded Framework",
    "license": "MIT",
    "web": "https://github.com/jangko/nimCEF"
  },
  {
    "name": "migrate",
    "url": "https://github.com/euantorano/migrate.nim",
    "method": "git",
    "tags": [
      "migrate",
      "database",
      "db"
    ],
    "description": "A simple database migration utility for Nim.",
    "license": "BSD3",
    "web": "https://github.com/euantorano/migrate.nim"
  },
  {
    "name": "subfield",
    "url": "https://github.com/jyapayne/subfield",
    "method": "git",
    "tags": [
      "subfield",
      "macros"
    ],
    "description": "Override the dot operator to access nested subfields of a Nim object.",
    "license": "MIT",
    "web": "https://github.com/jyapayne/subfield"
  },
  {
    "name": "semver",
    "url": "https://github.com/euantorano/semver.nim",
    "method": "git",
    "tags": [
      "semver",
      "version",
      "parser"
    ],
    "description": "Semantic versioning parser for Nim. Allows the parsing of version strings into objects and the comparing of version objects.",
    "license": "BSD3",
    "web": "https://github.com/euantorano/semver.nim"
  },
  {
    "name": "ad",
    "tags": [
      "calculator",
      "rpn"
    ],
    "method": "git",
    "license": "MIT",
    "web": "https://github.com/subsetpark/ad",
    "url": "https://github.com/subsetpark/ad",
    "description": "A simple RPN calculator"
  },
  {
    "name": "asyncpg",
    "url": "https://github.com/cheatfate/asyncpg",
    "method": "git",
    "tags": [
      "async",
      "database",
      "postgres",
      "postgresql",
      "asyncdispatch",
      "asynchronous",
      "library"
    ],
    "description": "Asynchronous PostgreSQL driver for Nim Language.",
    "license": "MIT",
    "web": "https://github.com/cheatfate/asyncpg"
  },
  {
    "name": "winregistry",
    "description": "Deal with Windows Registry from Nim.",
    "tags": [
      "registry",
      "windows",
      "library"
    ],
    "url": "https://github.com/miere43/nim-registry",
    "web": "https://github.com/miere43/nim-registry",
    "license": "MIT",
    "method": "git"
  },
  {
    "name": "luna",
    "description": "Lua convenience library for nim",
    "tags": [
      "lua",
      "scripting"
    ],
    "url": "https://github.com/smallfx/luna.nim",
    "web": "https://github.com/smallfx/luna.nim",
    "license": "MIT",
    "method": "git"
  },
  {
    "name": "qrcode",
    "description": "module for creating and reading QR codes using http://goqr.me/",
    "tags": [
      "qr",
      "qrcode",
      "api"
    ],
    "url": "https://github.com/achesak/nim-qrcode",
    "web": "https://github.com/achesak/nim-qrcode",
    "license": "MIT",
    "method": "git"
  },
  {
    "name": "circleci_client",
    "tags": [
      "circleci",
      "client"
    ],
    "method": "git",
    "license": "LGPLv3",
    "web": "https://github.com/FedericoCeratto/nim-circleci",
    "url": "https://github.com/FedericoCeratto/nim-circleci",
    "description": "CircleCI API client"
  },
  {
    "name": "iup",
    "description": "Bindings for the IUP widget toolkit",
    "tags": [
      "GUI",
      "IUP"
    ],
    "url": "https://github.com/nim-lang/iup",
    "web": "https://github.com/nim-lang/iup",
    "license": "MIT",
    "method": "git"
  },
  {
    "name": "barbarus",
    "tags": [
      "i18n",
      "internationalization"
    ],
    "method": "git",
    "license": "MIT",
    "web": "https://github.com/cjxgm/barbarus",
    "url": "https://github.com/cjxgm/barbarus",
    "description": "A simple extensible i18n engine."
  },
  {
    "name": "jsonob",
    "tags": [
      "json",
      "object",
      "marshal"
    ],
    "method": "git",
    "license": "MIT",
    "web": "https://github.com/cjxgm/jsonob",
    "url": "https://github.com/cjxgm/jsonob",
    "description": "JSON / Object mapper"
  },
  {
    "name": "autome",
    "description": "Write GUI automation scripts with Nim",
    "tags": [
      "gui",
      "automation",
      "windows"
    ],
    "license": "MIT",
    "web": "https://github.com/miere43/autome",
    "url": "https://github.com/miere43/autome",
    "method": "git"
  },
  {
    "name": "wox",
    "description": "Helper library for writing Wox plugins in Nim",
    "tags": [
      "wox",
      "plugins"
    ],
    "license": "MIT",
    "web": "https://github.com/roose/nim-wox",
    "url": "https://github.com/roose/nim-wox",
    "method": "git"
  },
  {
    "name": "seccomp",
    "description": "Linux Seccomp sandbox library",
    "tags": [
      "linux",
      "security",
      "sandbox",
      "seccomp"
    ],
    "license": "LGPLv2.1",
    "web": "https://github.com/FedericoCeratto/nim-seccomp",
    "url": "https://github.com/FedericoCeratto/nim-seccomp",
    "method": "git"
  },
  {
    "name": "AntTweakBar",
    "tags": [
      "gui",
      "opengl",
      "rendering"
    ],
    "method": "git",
    "license": "MIT",
    "web": "https://github.com/krux02/nimAntTweakBar",
    "url": "https://github.com/krux02/nimAntTweakBar",
    "description": "nim wrapper around the AntTweakBar c library"
  },
  {
    "name": "slimdown",
    "tags": [
      "markdown",
      "parser",
      "library"
    ],
    "method": "git",
    "license": "MIT",
    "web": "https://github.com/ruivieira/nim-slimdown",
    "url": "https://github.com/ruivieira/nim-slimdown",
    "description": "Nim module that converts Markdown text to HTML using only regular expressions. Based on jbroadway's Slimdown."
  },
  {
    "name": "taglib",
    "description": "TagLib Audio Meta-Data Library wrapper",
    "license": "MIT",
    "tags": [
      "audio",
      "metadata",
      "tags",
      "library",
      "wrapper"
    ],
    "url": "https://github.com/alex-laskin/nim-taglib",
    "web": "https://github.com/alex-laskin/nim-taglib",
    "method": "git"
  },
  {
    "name": "des",
    "description": "3DES native library for Nim",
    "tags": [
      "library",
      "encryption",
      "crypto"
    ],
    "license": "MIT",
    "web": "https://github.com/LucaWolf/des.nim",
    "url": "https://github.com/LucaWolf/des.nim",
    "method": "git"
  },
  {
    "name": "bgfx",
    "url": "https://github.com/Halsys/nim-bgfx",
    "method": "git",
    "tags": [
      "wrapper",
      "media",
      "graphics",
      "3d",
      "rendering",
      "opengl"
    ],
    "description": "BGFX wrapper for the nim programming language.",
    "license": "BSD2",
    "web": "https://github.com/Halsys/nim-bgfx"
  },
  {
    "name": "json_builder",
    "tags": [
      "json",
      "generator",
      "builder"
    ],
    "method": "git",
    "license": "MIT",
    "web": "https://github.com/undecided/json_builder",
    "url": "https://github.com/undecided/json_builder",
    "description": "Easy and fast generator for valid json in nim"
  },
  {
    "name": "mapbits",
    "tags": [
      "map",
      "bits",
      "byte",
      "word",
      "binary"
    ],
    "method": "git",
    "license": "MIT",
    "description": "Access bit mapped portions of bytes in binary data as int variables",
    "web": "https://github.com/jlp765/mapbits",
    "url": "https://github.com/jlp765/mapbits"
  },
  {
    "name": "faststack",
    "tags": [
      "collection"
    ],
    "method": "git",
    "license": "MIT",
    "description": "Dynamically resizable data structure optimized for fast iteration.",
    "web": "https://github.com/Vladar4/FastStack",
    "url": "https://github.com/Vladar4/FastStack"
  },
  {
    "name": "gpx",
    "tags": [
      "GPX",
      "GPS",
      "waypoint",
      "route"
    ],
    "method": "git",
    "license": "MIT",
    "description": "Nim module for parsing GPX (GPS Exchange format) files",
    "web": "https://github.com/achesak/nim-gpx",
    "url": "https://github.com/achesak/nim-gpx"
  },
  {
    "name": "itn",
    "tags": [
      "GPS",
      "intinerary",
      "tomtom",
      "ITN"
    ],
    "method": "git",
    "license": "MIT",
    "description": "Nim module for parsing ITN (TomTom intinerary) files",
    "web": "https://github.com/achesak/nim-itn",
    "url": "https://github.com/achesak/nim-itn"
  },
  {
    "name": "foliant",
    "tags": [
      "foliant",
      "docs",
      "pdf",
      "docx",
      "word",
      "latex",
      "tex",
      "pandoc",
      "markdown",
      "md",
      "restream"
    ],
    "method": "git",
    "license": "MIT",
    "web": "https://github.com/foliant-docs/foliant-nim",
    "url": "https://github.com/foliant-docs/foliant-nim",
    "description": "Documentation generator that produces pdf and docx from Markdown. Uses Pandoc and LaTeX behind the scenes."
  },
  {
    "name": "gemf",
    "url": "https://bitbucket.org/abudden/gemf.nim",
    "method": "hg",
    "license": "MIT",
    "description": "Library for reading GEMF map tile stores",
    "web": "http://www.cgtk.co.uk/gemf",
    "tags": [
      "maps",
      "gemf",
      "parser"
    ]
  },
  {
    "name": "Remotery",
    "url": "https://github.com/Halsys/Nim-Remotery",
    "method": "git",
    "tags": [
      "wrapper",
      "opengl",
      "direct3d",
      "cuda",
      "profiler"
    ],
    "description": "Nim wrapper for (and with) Celtoys's Remotery",
    "license": "Apache License 2.0",
    "web": "https://github.com/Halsys/Nim-Remotery"
  },
  {
    "name": "picohttpparser",
    "tags": [
      "web",
      "http"
    ],
    "method": "git",
    "license": "MIT",
    "description": "Bindings for picohttpparser.",
    "web": "https://github.com/philip-wernersbach/nim-picohttpparser",
    "url": "https://github.com/philip-wernersbach/nim-picohttpparser"
  },
  {
    "name": "microasynchttpserver",
    "tags": [
      "web",
      "http",
      "async",
      "server"
    ],
    "method": "git",
    "license": "MIT",
    "description": "A thin asynchronous HTTP server library, API compatible with Nim's built-in asynchttpserver.",
    "web": "https://github.com/philip-wernersbach/microasynchttpserver",
    "url": "https://github.com/philip-wernersbach/microasynchttpserver"
  },
  {
    "name": "react",
    "url": "https://github.com/andreaferretti/react.nim",
    "method": "git",
    "tags": [
      "js",
      "react",
      "frontend",
      "ui",
      "vdom",
      "single page application"
    ],
    "description": "React.js bindings for Nim",
    "license": "Apache License 2.0",
    "web": "https://github.com/andreaferretti/react.nim"
  },
  {
    "name": "react16",
    "url": "https://github.com/kristianmandrup/react-16.nim",
    "method": "git",
    "tags": [
      "js",
      "react",
      "frontend",
      "ui",
      "vdom",
      "hooks",
      "single page application"
    ],
    "description": "React.js 16.x bindings for Nim",
    "license": "Apache License 2.0",
    "web": "https://github.com/kristianmandrup/react-16.nim"
  },
  {
    "name": "oauth",
    "url": "https://github.com/CORDEA/oauth",
    "method": "git",
    "tags": [
      "library",
      "oauth",
      "oauth2",
      "authorization"
    ],
    "description": "OAuth library for nim",
    "license": "Apache License 2.0",
    "web": "http://cordea.github.io/oauth"
  },
  {
    "name": "jsbind",
    "url": "https://github.com/yglukhov/jsbind",
    "method": "git",
    "tags": [
      "bindings",
      "emscripten",
      "javascript"
    ],
    "description": "Define bindings to JavaScript and Emscripten",
    "license": "MIT",
    "web": "https://github.com/yglukhov/jsbind"
  },
  {
    "name": "uuids",
    "url": "https://github.com/pragmagic/uuids/",
    "method": "git",
    "tags": [
      "library",
      "uuid",
      "id"
    ],
    "description": "UUID library for Nim",
    "license": "MIT",
    "web": "https://github.com/pragmagic/uuids/"
  },
  {
    "name": "isaac",
    "url": "https://github.com/pragmagic/isaac/",
    "method": "git",
    "tags": [
      "library",
      "algorithms",
      "random",
      "crypto"
    ],
    "description": "ISAAC PRNG implementation on Nim",
    "license": "MIT",
    "web": "https://github.com/pragmagic/isaac/"
  },
  {
    "name": "SDF",
    "url": "https://github.com/Halsys/SDF.nim",
    "method": "git",
    "tags": [
      "sdf",
      "text",
      "contour",
      "texture",
      "signed",
      "distance",
      "transform"
    ],
    "description": "Signed Distance Field builder for contour texturing in Nim",
    "license": "MIT",
    "web": "https://github.com/Halsys/SDF.nim"
  },
  {
    "name": "WebGL",
    "url": "https://github.com/stisa/webgl",
    "method": "git",
    "tags": [
      "webgl",
      "graphic",
      "js",
      "javascript",
      "wrapper",
      "3D",
      "2D"
    ],
    "description": "Experimental wrapper to webgl for Nim",
    "license": "MIT",
    "web": "http://stisa.space/webgl/"
  },
  {
    "name": "fileinput",
    "url": "https://github.com/achesak/nim-fileinput",
    "method": "git",
    "tags": [
      "file",
      "io",
      "input"
    ],
    "description": "iterate through files and lines",
    "license": "MIT",
    "web": "https://github.com/achesak/nim-fileinput"
  },
  {
    "name": "classy",
    "url": "https://github.com/nigredo-tori/classy",
    "method": "git",
    "tags": [
      "library",
      "typeclasses",
      "macros"
    ],
    "description": "typeclasses for Nim",
    "license": "Unlicense",
    "web": "https://github.com/nigredo-tori/classy"
  },
  {
    "name": "MiNiM",
    "url": "https://github.com/h3rald/minim",
    "method": "git",
    "tags": [
      "concatenative",
      "language",
      "shell"
    ],
    "description": "A tiny concatenative programming language and shell.",
    "license": "MIT",
    "web": "https://h3rald.com/minim"
  },
  {
    "name": "boneIO",
    "url": "https://github.com/xyz32/boneIO",
    "method": "git",
    "tags": [
      "library",
      "GPIO",
      "BeagleBone"
    ],
    "description": "A low level GPIO library for the BeagleBone board family",
    "license": "MIT",
    "web": "https://github.com/xyz32/boneIO"
  },
  {
    "name": "ui",
    "url": "https://github.com/nim-lang/ui",
    "method": "git",
    "tags": [
      "library",
      "GUI",
      "libui",
      "toolkit"
    ],
    "description": "A wrapper for libui",
    "license": "MIT",
    "web": "https://github.com/nim-lang/ui"
  },
  {
    "name": "mmgeoip",
    "url": "https://github.com/FedericoCeratto/nim-mmgeoip",
    "method": "git",
    "tags": [
      "geoip"
    ],
    "description": "MaxMind GeoIP library",
    "license": "LGPLv2.1",
    "web": "https://github.com/FedericoCeratto/nim-mmgeoip"
  },
  {
    "name": "libjwt",
    "url": "https://github.com/nimscale/nim-libjwt",
    "method": "git",
    "tags": [
      "jwt",
      "libjwt"
    ],
    "description": "Bindings for libjwt",
    "license": "LGPLv2.1",
    "web": "https://github.com/nimscale/nim-libjwt"
  },
  {
    "name": "forestdb",
    "url": "https://github.com/nimscale/forestdb",
    "method": "git",
    "tags": [
      "library",
      "bTree",
      "HB+-Trie",
      "db",
      "forestdb"
    ],
    "description": "ForestDB is fast key-value storage engine that is based on a Hierarchical B+-Tree based Trie, or HB+-Trie.",
    "license": "Apache License 2.0",
    "web": "https://github.com/nimscale/forestdb"
  },
  {
    "name": "nimbox",
    "url": "https://github.com/dom96/nimbox",
    "method": "git",
    "tags": [
      "library",
      "wrapper",
      "termbox",
      "command-line",
      "ui",
      "tui",
      "gui"
    ],
    "description": "A Rustbox-inspired termbox wrapper",
    "license": "MIT",
    "web": "https://github.com/dom96/nimbox"
  },
  {
    "name": "psutil",
    "url": "https://github.com/juancarlospaco/psutil-nim",
    "method": "git",
    "tags": [
      "psutil",
      "process",
      "network",
      "system",
      "disk",
      "cpu"
    ],
    "description": "psutil is a cross-platform library for retrieving information on running processes and system utilization (CPU, memory, disks, network). Since 2018 maintained by Juan Carlos because was abandoned.",
    "license": "BSD",
    "web": "https://github.com/johnscillieri/psutil-nim"
  },
  {
    "name": "gapbuffer",
    "url": "https://notabug.org/vktec/nim-gapbuffer.git",
    "method": "git",
    "tags": [
      "buffer",
      "seq",
      "sequence",
      "string",
      "gapbuffer"
    ],
    "description": "A simple gap buffer implementation",
    "license": "MIT",
    "web": "https://notabug.org/vktec/nim-gapbuffer"
  },
  {
    "name": "pudge",
    "url": "https://github.com/recoilme/pudge.git",
    "method": "git",
    "tags": [
      "wrapper",
      "database",
      "sophia"
    ],
    "description": "Pudge Db - it's modern key/value storage with memcached protocol support. Pudge Db implements a high-level cross-platform sockets interface to sophia db.",
    "license": "MIT",
    "web": "https://github.com/recoilme/pudge"
  },
  {
    "name": "etcd_client",
    "url": "https://github.com/FedericoCeratto/nim-etcd-client",
    "method": "git",
    "tags": [
      "library",
      "etcd"
    ],
    "description": "etcd client library",
    "license": "LGPLv3",
    "web": "https://github.com/FedericoCeratto/nim-etcd-client"
  },
  {
    "name": "package_visible_types",
    "url": "https://github.com/zah/nim-package-visible-types",
    "method": "git",
    "tags": [
      "library",
      "packages",
      "visibility"
    ],
    "description": "A hacky helper lib for authoring Nim packages with package-level visiblity",
    "license": "MIT",
    "web": "https://github.com/zah/nim-package-visible-types"
  },
  {
    "name": "ranges",
    "url": "https://github.com/status-im/nim-ranges",
    "method": "git",
    "tags": [
      "library",
      "ranges"
    ],
    "description": "Exploration of various implementations of memory range types",
    "license": "Apache License 2.0",
    "web": "https://github.com/status-im/nim-ranges"
  },
  {
    "name": "json_rpc",
    "url": "https://github.com/status-im/nim-json-rpc",
    "method": "git",
    "tags": [
      "library",
      "json-rpc",
      "server",
      "client",
      "rpc",
      "json"
    ],
    "description": "Nim library for implementing JSON-RPC clients and servers",
    "license": "Apache License 2.0",
    "web": "https://github.com/status-im/nim-json-rpc"
  },
  {
    "name": "chronos",
    "url": "https://github.com/status-im/nim-chronos",
    "method": "git",
    "tags": [
      "library",
      "networking",
      "async",
      "asynchronous",
      "eventloop",
      "timers",
      "sendfile",
      "tcp",
      "udp"
    ],
    "description": "An efficient library for asynchronous programming",
    "license": "Apache License 2.0",
    "web": "https://github.com/status-im/nim-chronos"
  },
  {
    "name": "asyncdispatch2",
    "alias": "chronos"
  },
  {
    "name": "serialization",
    "url": "https://github.com/status-im/nim-serialization",
    "method": "git",
    "tags": [
      "library",
      "serialization"
    ],
    "description": "A modern and extensible serialization framework for Nim",
    "license": "Apache License 2.0",
    "web": "https://github.com/status-im/nim-serialization"
  },
  {
    "name": "json_serialization",
    "url": "https://github.com/status-im/nim-json-serialization",
    "method": "git",
    "tags": [
      "library",
      "json",
      "serialization"
    ],
    "description": "Flexible JSON serialization not relying on run-time type information",
    "license": "Apache License 2.0",
    "web": "https://github.com/status-im/nim-json-serialization"
  },
  {
    "name": "confutils",
    "url": "https://github.com/status-im/nim-confutils",
    "method": "git",
    "tags": [
      "library",
      "configuration"
    ],
    "description": "Simplified handling of command line options and config files",
    "license": "Apache License 2.0",
    "web": "https://github.com/status-im/nim-confutils"
  },
  {
    "name": "std_shims",
    "url": "https://github.com/status-im/nim-std-shims",
    "method": "git",
    "tags": [
      "library",
      "backports",
      "shims"
    ],
    "description": "APIs available in the latests version of Nim, backported to older stable releases",
    "license": "Apache License 2.0",
    "web": "https://github.com/status-im/nim-std-shims"
  },
  {
    "name": "stew",
    "url": "https://github.com/status-im/nim-stew",
    "method": "git",
    "tags": [
      "library",
      "backports",
      "shims",
      "ranges",
      "bitwise",
      "bitops",
      "endianness",
      "bytes",
      "blobs",
      "pointer-arithmetic"
    ],
    "description": "stew is collection of utilities, std library extensions and budding libraries that are frequently used at Status, but are too small to deserve their own git repository.",
    "license": "Apache License 2.0",
    "web": "https://github.com/status-im/nim-stew"
  },
  {
    "name": "faststreams",
    "url": "https://github.com/status-im/nim-faststreams",
    "method": "git",
    "tags": [
      "library",
      "I/O",
      "memory-mapping",
      "streams"
    ],
    "description": "Nearly zero-overhead input/output streams for Nim",
    "license": "Apache License 2.0",
    "web": "https://github.com/status-im/nim-faststreams"
  },
  {
    "name": "bncurve",
    "url": "https://github.com/status-im/nim-bncurve",
    "method": "git",
    "tags": [
      "library",
      "cryptography",
      "barreto-naehrig",
      "eliptic-curves",
      "pairing"
    ],
    "description": "Nim Barreto-Naehrig pairing-friendly elliptic curve implementation",
    "license": "Apache License 2.0",
    "web": "https://github.com/status-im/nim-bncurve"
  },
  {
    "name": "eth",
    "url": "https://github.com/status-im/nim-eth",
    "method": "git",
    "tags": [
      "library",
      "ethereum",
      "p2p",
      "devp2p",
      "rplx",
      "networking",
      "whisper",
      "swarm",
      "rlp",
      "cryptography",
      "trie",
      "patricia-trie",
      "keyfile",
      "wallet",
      "bloom",
      "bloom-filter"
    ],
    "description": "A collection of Ethereum related libraries",
    "license": "Apache License 2.0",
    "web": "https://github.com/status-im/nim-eth"
  },
  {
    "name": "metrics",
    "url": "https://github.com/status-im/nim-metrics",
    "method": "git",
    "tags": [
      "library",
      "metrics",
      "prometheus",
      "statsd"
    ],
    "description": "Nim metrics client library supporting the Prometheus monitoring toolkit",
    "license": "Apache License 2.0",
    "web": "https://github.com/status-im/nim-metrics"
  },
  {
    "name": "blscurve",
    "url": "https://github.com/status-im/nim-blscurve",
    "method": "git",
    "tags": [
      "library",
      "cryptography",
      "bls",
      "aggregated-signatures"
    ],
    "description": "Nim implementation of  Barreto-Lynn-Scott (BLS) curve BLS12-381.",
    "license": "Apache License 2.0",
    "web": "https://github.com/status-im/nim-blscurve"
  },
  {
    "name": "libp2p",
    "url": "https://github.com/status-im/nim-libp2p",
    "method": "git",
    "tags": [
      "library",
      "networking",
      "libp2p",
      "ipfs",
      "ethereum"
    ],
    "description": "libp2p implementation in Nim",
    "license": "Apache License 2.0",
    "web": "https://github.com/status-im/nim-libp2p"
  },
  {
    "name": "rlp",
    "url": "https://github.com/status-im/nim-rlp",
    "method": "git",
    "tags": [
      "deprecated"
    ],
    "description": "Deprecated RLP serialization library for Nim (now part of the 'eth' module)",
    "license": "Apache License 2.0",
    "web": "https://github.com/status-im/nim-rlp"
  },
  {
    "name": "eth_keys",
    "url": "https://github.com/status-im/nim-eth-keys",
    "method": "git",
    "tags": [
      "deprecated"
    ],
    "description": "A deprecated reimplementation in pure Nim of eth-keys, the common API for Ethereum key operations (now part of the 'eth' package).",
    "license": "Apache License 2.0",
    "web": "https://github.com/status-im/nim-eth-keys"
  },
  {
    "name": "eth_common",
    "url": "https://github.com/status-im/nim-eth-common",
    "method": "git",
    "tags": [
      "library",
      "ethereum"
    ],
    "description": "Definitions of various data structures used in the Ethereum eco-system",
    "license": "Apache License 2.0",
    "web": "https://github.com/status-im/nim-eth-common"
  },
  {
    "name": "ethash",
    "url": "https://github.com/status-im/nim-ethash",
    "method": "git",
    "tags": [
      "library",
      "ethereum",
      "ethash",
      "cryptography",
      "proof-of-work"
    ],
    "description": "A Nim implementation of Ethash, the ethereum proof-of-work hashing function",
    "license": "Apache License 2.0",
    "web": "https://github.com/status-im/nim-ethash"
  },
  {
    "name": "eth_bloom",
    "url": "https://github.com/status-im/nim-eth-bloom",
    "method": "git",
    "tags": [
      "deprecated"
    ],
    "description": "Ethereum bloom filter (deprecated, now part of the 'eth' package)",
    "license": "Apache License 2.0",
    "web": "https://github.com/status-im/nim-eth-bloom"
  },
  {
    "name": "evmjit",
    "alias": "evmc"
  },
  {
    "name": "evmc",
    "url": "https://github.com/status-im/nim-evmc",
    "method": "git",
    "tags": [
      "library",
      "ethereum",
      "evm",
      "jit",
      "wrapper"
    ],
    "description": "A wrapper for the The Ethereum EVMC library",
    "license": "Apache License 2.0",
    "web": "https://github.com/status-im/nim-evmc"
  },
  {
    "name": "keccak_tiny",
    "url": "https://github.com/status-im/nim-keccak-tiny",
    "method": "git",
    "tags": [
      "library",
      "sha3",
      "keccak",
      "cryptography"
    ],
    "description": "A wrapper for the keccak-tiny C library",
    "license": "Apache License 2.0",
    "web": "https://github.com/status-im/nim-keccak-tiny"
  },
  {
    "name": "httputils",
    "url": "https://github.com/status-im/nim-http-utils",
    "method": "git",
    "tags": [
      "http",
      "parsers",
      "protocols"
    ],
    "description": "Common utilities for implementing HTTP servers",
    "license": "Apache License 2.0",
    "web": "https://github.com/status-im/nim-http-utils"
  },
  {
    "name": "rocksdb",
    "url": "https://github.com/status-im/nim-rocksdb",
    "method": "git",
    "tags": [
      "library",
      "wrapper",
      "database"
    ],
    "description": "A wrapper for Facebook's RocksDB, an embeddable, persistent key-value store for fast storage",
    "license": "Apache 2.0 or GPLv2",
    "web": "https://github.com/status-im/nim-rocksdb"
  },
  {
    "name": "secp256k1",
    "url": "https://github.com/status-im/nim-secp256k1",
    "method": "git",
    "tags": [
      "library",
      "cryptography",
      "secp256k1"
    ],
    "description": "A wrapper for the libsecp256k1 C library",
    "license": "Apache License 2.0",
    "web": "https://github.com/status-im/nim-secp256k1"
  },
  {
    "name": "eth_trie",
    "url": "https://github.com/status-im/nim-eth-trie",
    "method": "git",
    "tags": [
      "deprecated"
    ],
    "description": "Merkle Patricia Tries as specified by Ethereum (deprecated, now part of the 'eth' package)",
    "license": "Apache License 2.0",
    "web": "https://github.com/status-im/nim-eth-trie"
  },
  {
    "name": "eth_p2p",
    "url": "https://github.com/status-im/nim-eth-p2p",
    "method": "git",
    "tags": [
      "deprecated",
      "library",
      "ethereum",
      "p2p",
      "devp2p",
      "rplx",
      "networking",
      "whisper",
      "swarm"
    ],
    "description": "Deprecated implementation of the Ethereum suite of P2P protocols (now part of the 'eth' package)",
    "license": "Apache License 2.0",
    "web": "https://github.com/status-im/nim-eth-p2p"
  },
  {
    "name": "eth_keyfile",
    "url": "https://github.com/status-im/nim-eth-keyfile",
    "method": "git",
    "tags": [
      "deprecated"
    ],
    "description": "A deprecated library for handling Ethereum private keys and wallets (now part of the 'eth' package)",
    "license": "Apache License 2.0",
    "web": "https://github.com/status-im/nim-eth-keyfile"
  },
  {
    "name": "byteutils",
    "url": "https://github.com/status-im/nim-byteutils",
    "method": "git",
    "tags": [
      "library",
      "blobs",
      "hex-dump"
    ],
    "description": "Useful utilities for manipulating and visualizing byte blobs",
    "license": "Apache License 2.0",
    "web": "https://github.com/status-im/nim-byteutils"
  },
  {
    "name": "ttmath",
    "url": "https://github.com/status-im/nim-ttmath",
    "method": "git",
    "tags": [
      "library",
      "math",
      "numbers"
    ],
    "description": "A Nim wrapper for ttmath: big numbers with fixed size",
    "license": "Apache License 2.0",
    "web": "https://github.com/status-im/nim-ttmath"
  },
  {
    "name": "testutils",
    "url": "https://github.com/status-im/nim-testutils",
    "method": "git",
    "tags": [
      "library",
      "tests",
      "unit-testing",
      "integration-testing",
      "compilation-tests",
      "fuzzing",
      "doctest"
    ],
    "description": "A comprehensive toolkit for all your testing needs",
    "license": "Apache License 2.0",
    "web": "https://github.com/status-im/nim-testutils"
  },
  {
    "name": "nimbus",
    "url": "https://github.com/status-im/nimbus",
    "method": "git",
    "tags": [
      "ethereum"
    ],
    "description": "An Ethereum 2.0 Sharding Client for Resource-Restricted Devices",
    "license": "Apache License 2.0",
    "web": "https://github.com/status-im/nimbus"
  },
  {
    "name": "stint",
    "url": "https://github.com/status-im/nim-stint",
    "method": "git",
    "tags": [
      "library",
      "math",
      "numbers"
    ],
    "description": "Stack-based arbitrary-precision integers - Fast and portable with natural syntax for resource-restricted devices",
    "license": "Apache License 2.0",
    "web": "https://github.com/status-im/nim-stint"
  },
  {
    "name": "daemon",
    "url": "https://github.com/status-im/nim-daemon",
    "method": "git",
    "tags": [
      "servers",
      "daemonization"
    ],
    "description": "Cross-platform process daemonization library",
    "license": "Apache License 2.0",
    "web": "https://github.com/status-im/nim-daemon"
  },
  {
    "name": "chronicles",
    "url": "https://github.com/status-im/nim-chronicles",
    "method": "git",
    "tags": [
      "logging",
      "json"
    ],
    "description": "A crafty implementation of structured logging for Nim",
    "license": "Apache License 2.0",
    "web": "https://github.com/status-im/nim-chronicles"
  },
  {
    "name": "stb_image",
    "url": "https://gitlab.com/define-private-public/stb_image-Nim.git",
    "method": "git",
    "tags": [
      "stb",
      "image",
      "graphics",
      "io",
      "wrapper"
    ],
    "description": "A wrapper for stb_image and stb_image_write.",
    "license": "Unlicense",
    "web": "https://gitlab.com/define-private-public/stb_image-Nim"
  },
  {
    "name": "mutableseqs",
    "url": "https://github.com/iourinski/mutableseqs",
    "method": "git",
    "tags": [
      "sequences",
      "mapreduce"
    ],
    "description": "utilities for transforming sequences",
    "license": "MIT",
    "web": "https://github.com/iourinski/mutableseqs"
  },
  {
    "name": "stor",
    "url": "https://github.com/nimscale/stor",
    "method": "git",
    "tags": [
      "storage",
      "io"
    ],
    "description": "Efficient object storage system",
    "license": "MIT",
    "web": "https://github.com/nimscale/stor"
  },
  {
    "name": "linuxfb",
    "url": "https://github.com/luked99/linuxfb.nim",
    "method": "git",
    "tags": [
      "wrapper",
      "graphics",
      "linux"
    ],
    "description": "Wrapper around the Linux framebuffer driver ioctl API",
    "license": "MIT",
    "web": "https://github.com/luked99/linuxfb.nim"
  },
  {
    "name": "nimactors",
    "url": "https://github.com/vegansk/nimactors",
    "method": "git",
    "tags": [
      "actors",
      "library"
    ],
    "description": "Actors library for Nim inspired by akka-actors",
    "license": "MIT",
    "web": "https://github.com/vegansk/nimactors"
  },
  {
    "name": "porter",
    "url": "https://github.com/iourinski/porter",
    "method": "git",
    "tags": [
      "stemmer",
      "multilanguage",
      "snowball"
    ],
    "description": "Simple extensible implementation of Porter stemmer algorithm",
    "license": "MIT",
    "web": "https://github.com/iourinski/porter"
  },
  {
    "name": "kiwi",
    "url": "https://github.com/yglukhov/kiwi",
    "method": "git",
    "tags": [
      "cassowary",
      "constraint",
      "solving"
    ],
    "description": "Cassowary constraint solving",
    "license": "MIT",
    "web": "https://github.com/yglukhov/kiwi"
  },
  {
    "name": "ArrayFireNim",
    "url": "https://github.com/bitstormGER/ArrayFire-Nim",
    "method": "git",
    "tags": [
      "array",
      "linear",
      "algebra",
      "scientific",
      "computing"
    ],
    "description": "A nim wrapper for ArrayFire",
    "license": "BSD",
    "web": "https://github.com/bitstormGER/ArrayFire-Nim"
  },
  {
    "name": "statsd_client",
    "url": "https://github.com/FedericoCeratto/nim-statsd-client",
    "method": "git",
    "tags": [
      "library",
      "statsd",
      "client",
      "statistics",
      "metrics"
    ],
    "description": "A simple, stateless StatsD client library",
    "license": "LGPLv3",
    "web": "https://github.com/FedericoCeratto/nim-statsd-client"
  },
  {
    "name": "html5_canvas",
    "url": "https://gitlab.com/define-private-public/HTML5-Canvas-Nim",
    "method": "git",
    "tags": [
      "html5",
      "canvas",
      "drawing",
      "graphics",
      "rendering",
      "browser",
      "javascript"
    ],
    "description": "HTML5 Canvas and drawing for the JavaScript backend.",
    "license": "MIT",
    "web": "https://gitlab.com/define-private-public/HTML5-Canvas-Nim"
  },
  {
    "name": "alea",
    "url": "https://github.com/unicredit/alea",
    "method": "git",
    "tags": [
      "random variables",
      "distributions",
      "probability",
      "gaussian",
      "sampling"
    ],
    "description": "Define and compose random variables",
    "license": "Apache License 2.0",
    "web": "https://github.com/unicredit/alea"
  },
  {
    "name": "winim",
    "url": "https://github.com/khchen/winim",
    "method": "git",
    "tags": [
      "library",
      "windows",
      "api",
      "com"
    ],
    "description": "Nim's Windows API and COM Library",
    "license": "MIT",
    "web": "https://github.com/khchen/winim"
  },
  {
    "name": "ed25519",
    "url": "https://github.com/niv/ed25519.nim",
    "method": "git",
    "tags": [
      "ed25519",
      "cryptography",
      "crypto",
      "publickey",
      "privatekey",
      "signing",
      "keyexchange",
      "native"
    ],
    "description": "ed25519 key crypto bindings",
    "license": "MIT",
    "web": "https://github.com/niv/ed25519.nim"
  },
  {
    "name": "libevdev",
    "url": "https://github.com/luked99/libevdev.nim",
    "method": "git",
    "tags": [
      "wrapper",
      "os",
      "linux"
    ],
    "description": "Wrapper for libevdev, Linux input device processing library",
    "license": "MIT",
    "web": "https://github.com/luked99/libevdev.nim"
  },
  {
    "name": "nesm",
    "url": "https://gitlab.com/xomachine/NESM.git",
    "method": "git",
    "tags": [
      "metaprogramming",
      "parser",
      "pure",
      "serialization"
    ],
    "description": "A macro for generating [de]serializers for given objects",
    "license": "MIT",
    "web": "https://xomachine.gitlab.io/NESM/"
  },
  {
    "name": "sdnotify",
    "url": "https://github.com/FedericoCeratto/nim-sdnotify",
    "method": "git",
    "tags": [
      "os",
      "linux",
      "systemd",
      "sdnotify"
    ],
    "description": "Systemd service notification helper",
    "license": "MIT",
    "web": "https://github.com/FedericoCeratto/nim-sdnotify"
  },
  {
    "name": "cmd",
    "url": "https://github.com/samdmarshall/cmd.nim",
    "method": "git",
    "tags": [
      "cmd",
      "command-line",
      "prompt",
      "interactive"
    ],
    "description": "interactive command prompt",
    "license": "BSD 3-Clause",
    "web": "https://github.com/samdmarshall/cmd.nim"
  },
  {
    "name": "csvtable",
    "url": "https://github.com/apahl/csvtable",
    "method": "git",
    "tags": [
      "csv",
      "table"
    ],
    "description": "tools for handling CSV files (comma or tab-separated) with an API similar to Python's CSVDictReader and -Writer.",
    "license": "MIT",
    "web": "https://github.com/apahl/csvtable"
  },
  {
    "name": "plotly",
    "url": "https://github.com/brentp/nim-plotly",
    "method": "git",
    "tags": [
      "plot",
      "graphing",
      "chart",
      "data"
    ],
    "description": "Nim interface to plotly",
    "license": "MIT",
    "web": "https://github.com/brentp/nim-plotly"
  },
  {
    "name": "gnuplot",
    "url": "https://github.com/dvolk/gnuplot.nim",
    "method": "git",
    "tags": [
      "plot",
      "graphing",
      "data"
    ],
    "description": "Nim interface to gnuplot",
    "license": "MIT",
    "web": "https://github.com/dvolk/gnuplot.nim"
  },
  {
    "name": "ustring",
    "url": "https://github.com/rokups/nim-ustring",
    "method": "git",
    "tags": [
      "string",
      "text",
      "unicode",
      "uft8",
      "utf-8"
    ],
    "description": "utf-8 string",
    "license": "MIT",
    "web": "https://github.com/rokups/nim-ustring"
  },
  {
    "name": "imap",
    "url": "https://git.sr.ht/~ehmry/nim_imap",
    "method": "git",
    "tags": [
      "imap",
      "email"
    ],
    "description": "IMAP client library",
    "license": "GPL2",
    "web": "https://git.sr.ht/~ehmry/nim_imap"
  },
  {
    "name": "isa",
    "url": "https://github.com/nimscale/isa",
    "method": "git",
    "tags": [
      "erasure",
      "hash",
      "crypto",
      "compression"
    ],
    "description": "Binding for Intel Storage Acceleration library",
    "license": "Apache License 2.0",
    "web": "https://github.com/nimscale/isa"
  },
  {
    "name": "untar",
    "url": "https://github.com/dom96/untar",
    "method": "git",
    "tags": [
      "library",
      "tar",
      "gz",
      "compression",
      "archive",
      "decompression"
    ],
    "description": "Library for decompressing tar.gz files.",
    "license": "MIT",
    "web": "https://github.com/dom96/untar"
  },
  {
    "name": "nimcx",
    "url": "https://github.com/qqtop/nimcx",
    "method": "git",
    "tags": [
      "library",
      "linux"
    ],
    "description": "Color and utilities library for linux terminal.",
    "license": "MIT",
    "web": "https://github.com/qqtop/nimcx"
  },
  {
    "name": "dpdk",
    "url": "https://github.com/nimscale/dpdk",
    "method": "git",
    "tags": [
      "library",
      "dpdk",
      "packet",
      "processing"
    ],
    "description": "Library for fast packet processing",
    "license": "Apache License 2.0",
    "web": "http://dpdk.org/"
  },
  {
    "name": "libserialport",
    "alias": "serial"
  },
  {
    "name": "serial",
    "url": "https://github.com/euantorano/serial.nim",
    "method": "git",
    "tags": [
      "serial",
      "rs232",
      "io",
      "serialport"
    ],
    "description": "A library to operate serial ports using pure Nim.",
    "license": "BSD3",
    "web": "https://github.com/euantorano/serial.nim"
  },
  {
    "name": "spdk",
    "url": "https://github.com/nimscale/spdk.git",
    "method": "git",
    "tags": [
      "library",
      "SSD",
      "NVME",
      "io",
      "storage"
    ],
    "description": "The Storage Performance Development Kit(SPDK) provides a set of tools and libraries for writing high performance, scalable, user-mode storage applications.",
    "license": "MIT",
    "web": "https://github.com/nimscale/spdk.git"
  },
  {
    "name": "NimData",
    "url": "https://github.com/bluenote10/NimData",
    "method": "git",
    "tags": [
      "library",
      "dataframe"
    ],
    "description": "DataFrame API enabling fast out-of-core data analytics",
    "license": "MIT",
    "web": "https://github.com/bluenote10/NimData"
  },
  {
    "name": "testrunner",
    "url": "https://github.com/FedericoCeratto/nim-testrunner",
    "method": "git",
    "tags": [
      "test",
      "tests",
      "unittest",
      "utility",
      "tdd"
    ],
    "description": "Test runner with file monitoring and desktop notification capabilities",
    "license": "GPLv3",
    "web": "https://github.com/FedericoCeratto/nim-testrunner"
  },
  {
    "name": "reactorfuse",
    "url": "https://github.com/zielmicha/reactorfuse",
    "method": "git",
    "tags": [
      "filesystem",
      "fuse"
    ],
    "description": "Filesystem in userspace (FUSE) for Nim (for reactor.nim library)",
    "license": "MIT",
    "web": "https://github.com/zielmicha/reactorfuse"
  },
  {
    "name": "nimr",
    "url": "https://github.com/Jeff-Ciesielski/nimr",
    "method": "git",
    "tags": [
      "script",
      "utils"
    ],
    "description": "Helper to run nim code like a script",
    "license": "MIT",
    "web": "https://github.com/Jeff-Ciesielski/nimr"
  },
  {
    "name": "neverwinter",
    "url": "https://github.com/niv/neverwinter.nim",
    "method": "git",
    "tags": [
      "nwn",
      "neverwinternights",
      "neverwinter",
      "game",
      "bioware",
      "fileformats",
      "reader",
      "writer"
    ],
    "description": "Neverwinter Nights 1 data accessor library",
    "license": "MIT",
    "web": "https://github.com/niv/neverwinter.nim"
  },
  {
    "name": "snail",
    "url": "https://github.com/stisa/snail",
    "method": "git",
    "tags": [
      "js",
      "matrix",
      "linear algebra"
    ],
    "description": "Simple linear algebra for nim. Js too.",
    "license": "MIT",
    "web": "http://stisa.space/snail/"
  },
  {
    "name": "jswebsockets",
    "url": "https://github.com/stisa/jswebsockets",
    "method": "git",
    "tags": [
      "js",
      "javascripts",
      "ws",
      "websockets"
    ],
    "description": "Websockets wrapper for nim js backend.",
    "license": "MIT",
    "web": "http://stisa.space/jswebsockets/"
  },
  {
    "name": "morelogging",
    "url": "https://github.com/FedericoCeratto/nim-morelogging",
    "method": "git",
    "tags": [
      "log",
      "logging",
      "library",
      "systemd",
      "journald"
    ],
    "description": "Logging library with support for async IO, multithreading, Journald.",
    "license": "LGPLv3",
    "web": "https://github.com/FedericoCeratto/nim-morelogging"
  },
  {
    "name": "ajax",
    "url": "https://github.com/stisa/ajax",
    "method": "git",
    "tags": [
      "js",
      "javascripts",
      "ajax",
      "xmlhttprequest"
    ],
    "description": "AJAX wrapper for nim js backend.",
    "license": "MIT",
    "web": "http://stisa.space/ajax/"
  },
  {
    "name": "recaptcha",
    "url": "https://github.com/euantorano/recaptcha.nim",
    "method": "git",
    "tags": [
      "recaptcha",
      "captcha"
    ],
    "description": "reCAPTCHA support for Nim, supporting rendering a capctcha and verifying a user's response.",
    "license": "BSD3",
    "web": "https://github.com/euantorano/recaptcha.nim"
  },
  {
    "name": "influx",
    "url": "https://github.com/samdmarshall/influx.nim",
    "method": "git",
    "tags": [
      "influx",
      "influxdb"
    ],
    "description": "wrapper for communicating with InfluxDB over the REST interface",
    "license": "BSD 3-Clause",
    "web": "https://github.com/samdmarshall/influx.nim"
  },
  {
    "name": "gamelight",
    "url": "https://github.com/dom96/gamelight",
    "method": "git",
    "tags": [
      "js",
      "library",
      "graphics",
      "collision",
      "2d"
    ],
    "description": "A set of simple modules for writing a JavaScript 2D game.",
    "license": "MIT",
    "web": "https://github.com/dom96/gamelight"
  },
  {
    "name": "storage",
    "url": "https://bitbucket.org/moigagoo/storage/",
    "method": "hg",
    "tags": [
      "JavaScript",
      "Storage",
      "localStorage",
      "sessionStorage"
    ],
    "description": "Storage, localStorage, and sessionStorage bindigs for Nim's JavaScript backend.",
    "license": "MIT",
    "web": "https://bitbucket.org/moigagoo/storage/"
  },
  {
    "name": "fontconfig",
    "url": "https://github.com/Parashurama/fontconfig",
    "method": "git",
    "tags": [
      "fontconfig",
      "font"
    ],
    "description": "Low level wrapper for the fontconfig library.",
    "license": "Fontconfig",
    "web": "https://github.com/Parashurama/fontconfig"
  },
  {
    "name": "sysrandom",
    "url": "https://github.com/euantorano/sysrandom.nim",
    "method": "git",
    "tags": [
      "random",
      "RNG",
      "PRNG"
    ],
    "description": "A simple library to generate random data, using the system's PRNG.",
    "license": "BSD3",
    "web": "https://github.com/euantorano/sysrandom.nim"
  },
  {
    "name": "colorize",
    "url": "https://github.com/molnarmark/colorize",
    "method": "git",
    "tags": [
      "color",
      "colors",
      "colorize"
    ],
    "description": "A simple and lightweight terminal coloring library.",
    "license": "MIT",
    "web": "https://github.com/molnarmark/colorize"
  },
  {
    "name": "cello",
    "url": "https://github.com/unicredit/cello",
    "method": "git",
    "tags": [
      "string",
      "succinct-data-structure",
      "rank",
      "select",
      "Burrows-Wheeler",
      "FM-index",
      "wavelet-tree"
    ],
    "description": "String algorithms with succinct data structures",
    "license": "Apache2",
    "web": "https://unicredit.github.io/cello/"
  },
  {
    "name": "notmuch",
    "url": "https://github.com/samdmarshall/notmuch.nim",
    "method": "git",
    "tags": [
      "notmuch",
      "wrapper",
      "email",
      "tagging"
    ],
    "description": "wrapper for the notmuch mail library",
    "license": "BSD 3-Clause",
    "web": "https://github.com/samdmarshall/notmuch.nim"
  },
  {
    "name": "pluginmanager",
    "url": "https://github.com/samdmarshall/plugin-manager",
    "method": "git",
    "tags": [
      "plugin",
      "dylib",
      "manager"
    ],
    "description": "Simple plugin implementation",
    "license": "BSD 3-Clause",
    "web": "https://github.com/samdmarshall/plugin-manager"
  },
  {
    "name": "node",
    "url": "https://github.com/tulayang/nimnode",
    "method": "git",
    "tags": [
      "async",
      "io",
      "socket",
      "net",
      "tcp",
      "http",
      "libuv"
    ],
    "description": "Library for async programming and communication. This Library uses a future/promise, non-blocking I/O model based on libuv.",
    "license": "MIT",
    "web": "http://tulayang.github.io/node/"
  },
  {
    "name": "tempdir",
    "url": "https://github.com/euantorano/tempdir.nim",
    "method": "git",
    "tags": [
      "temp",
      "io",
      "tmp"
    ],
    "description": "A Nim library to create and manage temporary directories.",
    "license": "BSD3",
    "web": "https://github.com/euantorano/tempdir.nim"
  },
  {
    "name": "mathexpr",
    "url": "https://github.com/Yardanico/nim-mathexpr",
    "method": "git",
    "tags": [
      "math",
      "mathparser",
      "tinyexpr"
    ],
    "description": "MathExpr - pure-Nim mathematical expression evaluator library",
    "license": "MIT",
    "web": "https://github.com/Yardanico/nim-mathexpr"
  },
  {
    "name": "frag",
    "url": "https://github.com/fragworks/frag",
    "method": "git",
    "tags": [
      "game",
      "game-dev",
      "2d",
      "3d"
    ],
    "description": "A 2D|3D game engine",
    "license": "MIT",
    "web": "https://github.com/fragworks/frag"
  },
  {
    "name": "freetype",
    "url": "https://github.com/jangko/freetype",
    "method": "git",
    "tags": [
      "font",
      "renderint",
      "library"
    ],
    "description": "wrapper for FreeType2 library",
    "license": "MIT",
    "web": "https://github.com/jangko/freetype"
  },
  {
    "name": "polyBool",
    "url": "https://github.com/jangko/polyBool",
    "method": "git",
    "tags": [
      "polygon",
      "clipper",
      "library"
    ],
    "description": "Polygon Clipper Library (Martinez Algorithm)",
    "license": "MIT",
    "web": "https://github.com/jangko/polyBool"
  },
  {
    "name": "nimAGG",
    "url": "https://github.com/jangko/nimAGG",
    "method": "git",
    "tags": [
      "renderer",
      "rasterizer",
      "library",
      "2D",
      "graphics"
    ],
    "description": "Hi Fidelity Rendering Engine",
    "license": "MIT",
    "web": "https://github.com/jangko/nimAGG"
  },
  {
    "name": "primme",
    "url": "https://github.com/jxy/primme",
    "method": "git",
    "tags": [
      "library",
      "eigenvalues",
      "high-performance",
      "singular-value-decomposition"
    ],
    "description": "Nim interface for PRIMME: PReconditioned Iterative MultiMethod Eigensolver",
    "license": "MIT",
    "web": "https://github.com/jxy/primme"
  },
  {
    "name": "sitmo",
    "url": "https://github.com/jxy/sitmo",
    "method": "git",
    "tags": [
      "RNG",
      "Sitmo",
      "high-performance",
      "random"
    ],
    "description": "Sitmo parallel random number generator in Nim",
    "license": "MIT",
    "web": "https://github.com/jxy/sitmo"
  },
  {
    "name": "webaudio",
    "url": "https://github.com/ftsf/nim-webaudio",
    "method": "git",
    "tags": [
      "javascript",
      "js",
      "web",
      "audio",
      "sound",
      "music"
    ],
    "description": "API for Web Audio (JS)",
    "license": "MIT",
    "web": "https://github.com/ftsf/nim-webaudio"
  },
  {
    "name": "nimcuda",
    "url": "https://github.com/unicredit/nimcuda",
    "method": "git",
    "tags": [
      "CUDA",
      "GPU"
    ],
    "description": "CUDA bindings",
    "license": "Apache2",
    "web": "https://github.com/unicredit/nimcuda"
  },
  {
    "name": "gifwriter",
    "url": "https://github.com/rxi/gifwriter",
    "method": "git",
    "tags": [
      "gif",
      "image",
      "library"
    ],
    "description": "Animated GIF writing library based on jo_gif",
    "license": "MIT",
    "web": "https://github.com/rxi/gifwriter"
  },
  {
    "name": "libplist",
    "url": "https://github.com/samdmarshall/libplist.nim",
    "method": "git",
    "tags": [
      "libplist",
      "property",
      "list",
      "property-list",
      "parsing",
      "binary",
      "xml",
      "format"
    ],
    "description": "wrapper around libplist https://github.com/libimobiledevice/libplist",
    "license": "MIT",
    "web": "https://github.com/samdmarshall/libplist.nim"
  },
  {
    "name": "getch",
    "url": "https://github.com/6A/getch",
    "method": "git",
    "tags": [
      "getch",
      "char"
    ],
    "description": "getch() for Windows and Unix",
    "license": "MIT",
    "web": "https://github.com/6A/getch"
  },
  {
    "name": "gifenc",
    "url": "https://github.com/ftsf/gifenc",
    "method": "git",
    "tags": [
      "gif",
      "encoder"
    ],
    "description": "Gif Encoder",
    "license": "Public Domain",
    "web": "https://github.com/ftsf/gifenc"
  },
  {
    "name": "nimlapack",
    "url": "https://github.com/unicredit/nimlapack",
    "method": "git",
    "tags": [
      "LAPACK",
      "linear-algebra"
    ],
    "description": "LAPACK bindings",
    "license": "Apache2",
    "web": "https://github.com/unicredit/nimlapack"
  },
  {
    "name": "jack",
    "url": "https://github.com/Skrylar/nim-jack",
    "method": "git",
    "tags": [
      "jack",
      "audio",
      "binding",
      "wrapper"
    ],
    "description": "Shiny bindings to the JACK Audio Connection Kit.",
    "license": "MIT",
    "web": "https://github.com/Skrylar/nim-jack"
  },
  {
    "name": "serializetools",
    "url": "https://github.com/JeffersonLab/serializetools",
    "method": "git",
    "tags": [
      "serialization",
      "xml"
    ],
    "description": "Support for serialization of objects",
    "license": "MIT",
    "web": "https://github.com/JeffersonLab/serializetools"
  },
  {
    "name": "neo",
    "url": "https://github.com/unicredit/neo",
    "method": "git",
    "tags": [
      "vector",
      "matrix",
      "linear-algebra",
      "BLAS",
      "LAPACK",
      "CUDA"
    ],
    "description": "Linear algebra for Nim",
    "license": "Apache License 2.0",
    "web": "https://unicredit.github.io/neo/"
  },
  {
    "name": "httpkit",
    "url": "https://github.com/tulayang/httpkit",
    "method": "git",
    "tags": [
      "http",
      "request",
      "response",
      "stream",
      "bigfile",
      "async"
    ],
    "description": "An efficient HTTP tool suite written in pure nim. Help you to write HTTP services or clients via TCP, UDP, or even Unix Domain socket, etc.",
    "license": "MIT",
    "web": "https://github.com/tulayang/httpkit"
  },
  {
    "name": "ulid",
    "url": "https://github.com/adelq/ulid",
    "method": "git",
    "tags": [
      "library",
      "id",
      "ulid",
      "uuid",
      "guid"
    ],
    "description": "Universally Unique Lexicographically Sortable Identifier",
    "license": "MIT",
    "web": "https://github.com/adelq/ulid"
  },
  {
    "name": "osureplay",
    "url": "https://github.com/Yardanico/nim-osureplay",
    "method": "git",
    "tags": [
      "library",
      "osu!",
      "parser",
      "osugame",
      "replay"
    ],
    "description": "osu! replay parser",
    "license": "MIT",
    "web": "https://github.com/Yardanico/nim-osureplay"
  },
  {
    "name": "tiger",
    "url": "https://git.sr.ht/~ehmry/nim_tiger",
    "method": "git",
    "tags": [
      "hash"
    ],
    "description": "Tiger hash function",
    "license": "MIT",
    "web": "https://git.sr.ht/~ehmry/nim_tiger"
  },
  {
    "name": "pipe",
    "url": "https://github.com/CosmicToast/pipe",
    "method": "git",
    "tags": [
      "pipe",
      "macro",
      "operator",
      "functional"
    ],
    "description": "Pipe operator for nim.",
    "license": "Unlicense",
    "web": "https://github.com/CosmicToast/pipe"
  },
  {
    "name": "flatdb",
    "url": "https://github.com/enthus1ast/flatdb",
    "method": "git",
    "tags": [
      "database",
      "json",
      "pure"
    ],
    "description": "small/tiny, flatfile, jsonl based, inprogress database for nim",
    "license": "MIT",
    "web": "https://github.com/enthus1ast/flatdb"
  },
  {
    "name": "nwt",
    "url": "https://github.com/enthus1ast/nimWebTemplates",
    "method": "git",
    "tags": [
      "template",
      "html",
      "pure",
      "jinja"
    ],
    "description": "experiment to build a jinja like template parser",
    "license": "MIT",
    "web": "https://github.com/enthus1ast/nimWebTemplates"
  },
  {
    "name": "cmixer",
    "url": "https://github.com/rxi/cmixer-nim",
    "method": "git",
    "tags": [
      "library",
      "audio",
      "mixer",
      "sound",
      "wav",
      "ogg"
    ],
    "description": "Lightweight audio mixer for games",
    "license": "MIT",
    "web": "https://github.com/rxi/cmixer-nim"
  },
  {
    "name": "cmixer_sdl2",
    "url": "https://github.com/rxi/cmixer_sdl2-nim",
    "method": "git",
    "tags": [
      "library",
      "audio",
      "mixer",
      "sound",
      "wav",
      "ogg"
    ],
    "description": "Lightweight audio mixer for SDL2",
    "license": "MIT",
    "web": "https://github.com/rxi/cmixer_sdl2-nim"
  },
  {
    "name": "chebyshev",
    "url": "https://github.com/jxy/chebyshev",
    "method": "git",
    "tags": [
      "math",
      "approximation",
      "numerical"
    ],
    "description": "Chebyshev approximation.",
    "license": "MIT",
    "web": "https://github.com/jxy/chebyshev"
  },
  {
    "name": "scram",
    "url": "https://github.com/rgv151/scram",
    "method": "git",
    "tags": [
      "scram",
      "sasl",
      "authentication",
      "salted",
      "challenge",
      "response"
    ],
    "description": "Salted Challenge Response Authentication Mechanism (SCRAM) ",
    "license": "MIT",
    "web": "https://github.com/rgv151/scram"
  },
  {
    "name": "blake2",
    "url": "https://github.com/narimiran/blake2",
    "method": "git",
    "tags": [
      "crypto",
      "cryptography",
      "hash",
      "security"
    ],
    "description": "blake2 - cryptographic hash function",
    "license": "CC0",
    "web": "https://github.com/narimiran/blake2"
  },
  {
    "name": "spinny",
    "url": "https://github.com/Yardanico/spinny",
    "method": "git",
    "tags": [
      "terminal",
      "spinner",
      "spinny",
      "load"
    ],
    "description": "Spinny is a tiny terminal spinner package for the Nim Programming Language.",
    "license": "MIT",
    "web": "https://github.com/Yardanico/spinny"
  },
  {
    "name": "nigui",
    "url": "https://github.com/trustable-code/NiGui",
    "method": "git",
    "tags": [
      "gui",
      "windows",
      "gtk"
    ],
    "description": "NiGui is a cross-platform, desktop GUI toolkit using native widgets.",
    "license": "MIT",
    "web": "https://github.com/trustable-code/NiGui"
  },
  {
    "name": "currying",
    "url": "https://github.com/t8m8/currying",
    "method": "git",
    "tags": [
      "library",
      "functional",
      "currying"
    ],
    "description": "Currying library for Nim",
    "license": "MIT",
    "web": "https://github.com/t8m8/currying"
  },
  {
    "name": "rect_packer",
    "url": "https://github.com/yglukhov/rect_packer",
    "method": "git",
    "tags": [
      "library",
      "geometry",
      "packing"
    ],
    "description": "Pack rects into bigger rect",
    "license": "MIT",
    "web": "https://github.com/yglukhov/rect_packer"
  },
  {
    "name": "gintro",
    "url": "https://github.com/stefansalewski/gintro",
    "method": "git",
    "tags": [
      "library",
      "gtk",
      "wrapper",
      "gui"
    ],
    "description": "High level GObject-Introspection based GTK3 bindings",
    "license": "MIT",
    "web": "https://github.com/stefansalewski/gintro"
  },
  {
    "name": "arraymancer",
    "url": "https://github.com/mratsim/Arraymancer",
    "method": "git",
    "tags": [
      "vector",
      "matrix",
      "array",
      "ndarray",
      "multidimensional-array",
      "linear-algebra",
      "tensor"
    ],
    "description": "A tensor (multidimensional array) library for Nim",
    "license": "Apache License 2.0",
    "web": "https://mratsim.github.io/Arraymancer/"
  },
  {
    "name": "sha3",
    "url": "https://github.com/narimiran/sha3",
    "method": "git",
    "tags": [
      "crypto",
      "cryptography",
      "hash",
      "security"
    ],
    "description": "sha3 - cryptographic hash function",
    "license": "CC0",
    "web": "https://github.com/narimiran/sha3"
  },
  {
    "name": "coalesce",
    "url": "https://github.com/piedar/coalesce",
    "method": "git",
    "tags": [
      "nil",
      "null",
      "options",
      "operator"
    ],
    "description": "A nil coalescing operator ?? for Nim",
    "license": "MIT",
    "web": "https://github.com/piedar/coalesce"
  },
  {
    "name": "asyncmysql",
    "url": "https://github.com/tulayang/asyncmysql",
    "method": "git",
    "tags": [
      "mysql",
      "async",
      "asynchronous"
    ],
    "description": "Asynchronous MySQL connector written in pure Nim",
    "license": "MIT",
    "web": "https://github.com/tulayang/asyncmysql"
  },
  {
    "name": "cassandra",
    "url": "https://github.com/yglukhov/cassandra",
    "method": "git",
    "tags": [
      "cassandra",
      "database",
      "wrapper",
      "bindings",
      "driver"
    ],
    "description": "Bindings to Cassandra DB driver",
    "license": "MIT",
    "web": "https://github.com/yglukhov/cassandra"
  },
  {
    "name": "tf2plug",
    "url": "https://gitlab.com/waylon531/tf2plug",
    "method": "git",
    "tags": [
      "app",
      "binary",
      "tool",
      "tf2"
    ],
    "description": "A mod manager for TF2",
    "license": "GPLv3",
    "web": "https://gitlab.com/waylon531/tf2plug"
  },
  {
    "name": "oldgtk3",
    "url": "https://github.com/stefansalewski/oldgtk3",
    "method": "git",
    "tags": [
      "library",
      "gtk",
      "wrapper",
      "gui"
    ],
    "description": "Low level bindings for GTK3 related libraries",
    "license": "MIT",
    "web": "https://github.com/stefansalewski/oldgtk3"
  },
  {
    "name": "godot",
    "url": "https://github.com/pragmagic/godot-nim",
    "method": "git",
    "tags": [
      "game",
      "engine",
      "2d",
      "3d"
    ],
    "description": "Nim bindings for Godot Engine",
    "license": "MIT",
    "web": "https://github.com/pragmagic/godot-nim"
  },
  {
    "name": "vkapi",
    "url": "https://github.com/Yardanico/nimvkapi",
    "method": "git",
    "tags": [
      "wrapper",
      "vkontakte",
      "vk",
      "library",
      "api"
    ],
    "description": "A wrapper for the vk.com API (russian social network)",
    "license": "MIT",
    "web": "https://github.com/Yardanico/nimvkapi"
  },
  {
    "name": "slacklib",
    "url": "https://github.com/ThomasTJdev/nim_slacklib",
    "method": "git",
    "tags": [
      "library",
      "wrapper",
      "slack",
      "slackapp",
      "api"
    ],
    "description": "Library for working with a slack app or sending messages to a slack channel (slack.com)",
    "license": "MIT",
    "web": "https://github.com/ThomasTJdev/nim_slacklib"
  },
  {
    "name": "wiringPiNim",
    "url": "https://github.com/ThomasTJdev/nim_wiringPiNim",
    "method": "git",
    "tags": [
      "wrapper",
      "raspberry",
      "rpi",
      "wiringpi",
      "pi"
    ],
    "description": "Wrapper that implements some of wiringPi's function for controlling a Raspberry Pi",
    "license": "MIT",
    "web": "https://github.com/ThomasTJdev/nim_wiringPiNim"
  },
  {
    "name": "redux",
    "url": "https://github.com/pragmagic/redux.nim",
    "method": "git",
    "tags": [
      "redux"
    ],
    "description": "Predictable state container.",
    "license": "MIT",
    "web": "https://github.com/pragmagic/redux.nim"
  },
  {
    "name": "skEasing",
    "url": "https://github.com/Skrylar/skEasing",
    "method": "git",
    "tags": [
      "math",
      "curves",
      "animation"
    ],
    "description": "A collection of easing curves for animation purposes.",
    "license": "BSD",
    "web": "https://github.com/Skrylar/skEasing"
  },
  {
    "name": "nimquery",
    "url": "https://github.com/GULPF/nimquery",
    "method": "git",
    "tags": [
      "html",
      "scraping",
      "web"
    ],
    "description": "Library for querying HTML using CSS-selectors, like JavaScripts document.querySelector",
    "license": "MIT",
    "web": "https://github.com/GULPF/nimquery"
  },
  {
    "name": "usha",
    "url": "https://github.com/subsetpark/untitled-shell-history-application",
    "method": "git",
    "tags": [
      "shell",
      "utility"
    ],
    "description": "untitled shell history application",
    "license": "MIT",
    "web": "https://github.com/subsetpark/untitled-shell-history-application"
  },
  {
    "name": "libgit2",
    "url": "https://github.com/barcharcraz/libgit2-nim",
    "method": "git",
    "tags": [
      "git",
      "libgit",
      "libgit2",
      "vcs",
      "wrapper"
    ],
    "description": "Libgit2 low level wrapper",
    "license": "MIT",
    "web": "https://github.com/barcharcraz/libgit2-nim"
  },
  {
    "name": "multicast",
    "url": "https://github.com/enthus1ast/nimMulticast",
    "method": "git",
    "tags": [
      "multicast",
      "udp",
      "socket",
      "net"
    ],
    "description": "proc to join (and leave) a multicast group",
    "license": "MIT",
    "web": "https://github.com/enthus1ast/nimMulticast"
  },
  {
    "name": "mysqlparser",
    "url": "https://github.com/tulayang/mysqlparser.git",
    "method": "git",
    "tags": [
      "mysql",
      "protocol",
      "parser"
    ],
    "description": "An efficient packet parser for MySQL Client/Server Protocol. Help you to write Mysql communication in either BLOCKIONG-IO or NON-BLOCKING-IO.",
    "license": "MIT",
    "web": "https://github.com/tulayang/mysqlparser"
  },
  {
    "name": "fugitive",
    "url": "https://github.com/citycide/fugitive",
    "method": "git",
    "tags": [
      "git",
      "github",
      "cli",
      "extras",
      "utility",
      "tool"
    ],
    "description": "Simple command line tool to make git more intuitive, along with useful GitHub addons.",
    "license": "MIT",
    "web": "https://github.com/citycide/fugitive"
  },
  {
    "name": "dbg",
    "url": "https://github.com/enthus1ast/nimDbg",
    "method": "git",
    "tags": [
      "template",
      "echo",
      "dbg",
      "debug"
    ],
    "description": "dbg template; in debug echo",
    "license": "MIT",
    "web": "https://github.com/enthus1ast/nimDbg"
  },
  {
    "name": "pylib",
    "url": "https://github.com/Yardanico/nimpylib",
    "method": "git",
    "tags": [
      "python",
      "compatibility",
      "library",
      "pure"
    ],
    "description": "Nim library with python-like functions and operators",
    "license": "MIT",
    "web": "https://github.com/Yardanico/nimpylib"
  },
  {
    "name": "graphemes",
    "url": "https://github.com/nitely/nim-graphemes",
    "method": "git",
    "tags": [
      "graphemes",
      "grapheme-cluster",
      "unicode"
    ],
    "description": "Grapheme aware string handling (Unicode tr29)",
    "license": "MIT",
    "web": "https://github.com/nitely/nim-graphemes"
  },
  {
    "name": "rfc3339",
    "url": "https://github.com/Skrylar/rfc3339",
    "method": "git",
    "tags": [
      "rfc3339",
      "datetime"
    ],
    "description": "RFC3339 (dates and times) implementation for Nim.",
    "license": "BSD",
    "web": "https://github.com/Skrylar/rfc3339"
  },
  {
    "name": "db_presto",
    "url": "https://github.com/Bennyelg/nimPresto",
    "method": "git",
    "tags": [
      "prestodb",
      "connector",
      "database"
    ],
    "description": "prestodb simple connector",
    "license": "MIT",
    "web": "https://github.com/Bennyelg/nimPresto"
  },
  {
    "name": "nimbomb",
    "url": "https://github.com/Tyler-Yocolano/nimbomb",
    "method": "git",
    "tags": [
      "giant",
      "bomb",
      "wiki",
      "api"
    ],
    "description": "A GiantBomb-wiki wrapper for nim",
    "license": "MIT",
    "web": "https://github.com/Tyler-Yocolano/nimbomb"
  },
  {
    "name": "csvql",
    "url": "https://github.com/Bennyelg/csvql",
    "method": "git",
    "tags": [
      "csv",
      "read",
      "ansisql",
      "query",
      "database",
      "files"
    ],
    "description": "csvql.",
    "license": "MIT",
    "web": "https://github.com/Bennyelg/csvql"
  },
  {
    "name": "contracts",
    "url": "https://github.com/Udiknedormin/NimContracts",
    "method": "git",
    "tags": [
      "library",
      "pure",
      "contract",
      "contracts",
      "DbC",
      "utility",
      "automation",
      "documentation",
      "safety",
      "test",
      "tests",
      "unit-testing"
    ],
    "description": "Design by Contract (DbC) library with minimal runtime.",
    "license": "MIT",
    "web": "https://github.com/Udiknedormin/NimContracts"
  },
  {
    "name": "syphus",
    "url": "https://github.com/makingspace/syphus",
    "method": "git",
    "tags": [
      "optimization",
      "tabu"
    ],
    "description": "An implementation of the tabu search heuristic in Nim.",
    "license": "BSD-3",
    "web": "https://github.com/makingspace/syphus-nim"
  },
  {
    "name": "analytics",
    "url": "https://github.com/dom96/analytics",
    "method": "git",
    "tags": [
      "google",
      "telemetry",
      "statistics"
    ],
    "description": "Allows statistics to be sent to and recorded in Google Analytics.",
    "license": "MIT",
    "web": "https://github.com/dom96/analytics"
  },
  {
    "name": "arraymancer_vision",
    "url": "https://github.com/edubart/arraymancer-vision",
    "method": "git",
    "tags": [
      "arraymancer",
      "image",
      "vision"
    ],
    "description": "Image transformation and visualization utilities for arraymancer",
    "license": "Apache License 2.0",
    "web": "https://github.com/edubart/arraymancer-vision"
  },
  {
    "name": "variantkey",
    "url": "https://github.com/brentp/variantkey-nim",
    "method": "git",
    "tags": [
      "vcf",
      "variant",
      "genomics"
    ],
    "description": "encode/decode variants to/from uint64",
    "license": "MIT"
  },
  {
    "name": "genoiser",
    "url": "https://github.com/brentp/genoiser",
    "method": "git",
    "tags": [
      "bam",
      "cram",
      "vcf",
      "genomics"
    ],
    "description": "functions to tracks for genomics data files",
    "license": "MIT"
  },
  {
    "name": "hts",
    "url": "https://github.com/brentp/hts-nim",
    "method": "git",
    "tags": [
      "kmer",
      "dna",
      "sequence",
      "bam",
      "vcf",
      "genomics"
    ],
    "description": "htslib wrapper for nim",
    "license": "MIT",
    "web": "https://brentp.github.io/hts-nim/"
  },
  {
    "name": "falas",
    "url": "https://github.com/brentp/falas",
    "method": "git",
    "tags": [
      "assembly",
      "dna",
      "sequence",
      "genomics"
    ],
    "description": "fragment-aware assembler for short reads",
    "license": "MIT",
    "web": "https://brentp.github.io/falas/falas.html"
  },
  {
    "name": "kmer",
    "url": "https://github.com/brentp/nim-kmer",
    "method": "git",
    "tags": [
      "kmer",
      "dna",
      "sequence"
    ],
    "description": "encoded kmer library for fast operations on kmers up to 31",
    "license": "MIT",
    "web": "https://github.com/brentp/nim-kmer"
  },
  {
    "name": "kexpr",
    "url": "https://github.com/brentp/kexpr-nim",
    "method": "git",
    "tags": [
      "math",
      "expression",
      "evalute"
    ],
    "description": "wrapper for kexpr math expression evaluation library",
    "license": "MIT",
    "web": "https://github.com/brentp/kexpr-nim"
  },
  {
    "name": "lapper",
    "url": "https://github.com/brentp/nim-lapper",
    "method": "git",
    "tags": [
      "interval"
    ],
    "description": "fast interval overlaps",
    "license": "MIT",
    "web": "https://github.com/brentp/nim-lapper"
  },
  {
    "name": "gplay",
    "url": "https://github.com/yglukhov/gplay",
    "method": "git",
    "tags": [
      "google",
      "play",
      "apk",
      "publish",
      "upload"
    ],
    "description": "Google Play APK Uploader",
    "license": "MIT",
    "web": "https://github.com/yglukhov/gplay"
  },
  {
    "name": "huenim",
    "url": "https://github.com/IoTone/huenim",
    "method": "git",
    "tags": [
      "hue",
      "iot",
      "lighting",
      "philips",
      "library"
    ],
    "description": "Huenim",
    "license": "MIT",
    "web": "https://github.com/IoTone/huenim"
  },
  {
    "name": "drand48",
    "url": "https://github.com/JeffersonLab/drand48",
    "method": "git",
    "tags": [
      "random",
      "number",
      "generator"
    ],
    "description": "Nim implementation of the standard unix drand48 pseudo random number generator",
    "license": "BSD3",
    "web": "https://github.com/JeffersonLab/drand48"
  },
  {
    "name": "ensem",
    "url": "https://github.com/JeffersonLab/ensem",
    "method": "git",
    "tags": [
      "jackknife",
      "statistics"
    ],
    "description": "Support for ensemble file format and arithmetic using jackknife/bootstrap propagation of errors",
    "license": "BSD3",
    "web": "https://github.com/JeffersonLab/ensem"
  },
  {
    "name": "basic2d",
    "url": "https://github.com/nim-lang/basic2d",
    "method": "git",
    "tags": [
      "deprecated",
      "vector",
      "stdlib",
      "library"
    ],
    "description": "Deprecated module for vector/matrices operations.",
    "license": "MIT",
    "web": "https://github.com/nim-lang/basic2d"
  },
  {
    "name": "basic3d",
    "url": "https://github.com/nim-lang/basic3d",
    "method": "git",
    "tags": [
      "deprecated",
      "vector",
      "stdlib",
      "library"
    ],
    "description": "Deprecated module for vector/matrices operations.",
    "license": "MIT",
    "web": "https://github.com/nim-lang/basic3d"
  },
  {
    "name": "shiori",
    "url": "https://github.com/Narazaka/shiori-nim",
    "method": "git",
    "tags": [
      "ukagaka",
      "shiori",
      "protocol"
    ],
    "description": "SHIORI Protocol Parser/Builder",
    "license": "MIT",
    "web": "https://github.com/Narazaka/shiori-nim"
  },
  {
    "name": "shioridll",
    "url": "https://github.com/Narazaka/shioridll-nim",
    "method": "git",
    "tags": [
      "shiori",
      "ukagaka"
    ],
    "description": "The SHIORI DLL interface",
    "license": "MIT",
    "web": "https://github.com/Narazaka/shioridll-nim"
  },
  {
    "name": "httpauth",
    "url": "https://github.com/FedericoCeratto/nim-httpauth",
    "method": "git",
    "tags": [
      "http",
      "authentication",
      "authorization",
      "library",
      "security"
    ],
    "description": "HTTP Authentication and Authorization",
    "license": "LGPLv3",
    "web": "https://github.com/FedericoCeratto/nim-httpauth"
  },
  {
    "name": "cbor",
    "url": "https://git.sr.ht/~ehmry/nim_cbor",
    "method": "git",
    "tags": [
      "library",
      "cbor",
      "binary",
      "encoding"
    ],
    "description": "Concise Binary Object Representation decoder (RFC7049).",
    "license": "MIT",
    "web": "https://git.sr.ht/~ehmry/nim_cbor"
  },
  {
    "name": "base58",
    "url": "https://git.sr.ht/~ehmry/nim_base58",
    "method": "git",
    "tags": [
      "base58",
      "bitcoin",
      "cryptonote",
      "monero",
      "encoding",
      "library"
    ],
    "description": "Base58 encoders and decoders for Bitcoin and CryptoNote addresses.",
    "license": "MIT",
    "web": "https://git.sr.ht/~ehmry/nim_base58"
  },
  {
    "name": "webdriver",
    "url": "https://github.com/dom96/webdriver",
    "method": "git",
    "tags": [
      "webdriver",
      "selenium",
      "library",
      "firefox"
    ],
    "description": "Implementation of the WebDriver w3c spec.",
    "license": "MIT",
    "web": "https://github.com/dom96/webdriver"
  },
  {
    "name": "interfaced",
    "url": "https://github.com/andreaferretti/interfaced",
    "method": "git",
    "tags": [
      "interface"
    ],
    "description": "Go-like interfaces",
    "license": "Apache License 2.0",
    "web": "https://github.com/andreaferretti/interfaced"
  },
  {
    "name": "vla",
    "url": "https://github.com/bpr/vla",
    "method": "git",
    "tags": [
      "vla",
      "alloca"
    ],
    "description": "Variable length arrays for Nim",
    "license": "MIT",
    "web": "https://github.com/bpr/vla"
  },
  {
    "name": "metatools",
    "url": "https://github.com/jxy/metatools",
    "method": "git",
    "tags": [
      "macros",
      "metaprogramming"
    ],
    "description": "Metaprogramming tools for Nim",
    "license": "MIT",
    "web": "https://github.com/jxy/metatools"
  },
  {
    "name": "pdcurses",
    "url": "https://github.com/lcrees/pdcurses",
    "method": "git",
    "tags": [
      "pdcurses",
      "curses",
      "console",
      "gui"
    ],
    "description": "Nim wrapper for PDCurses",
    "license": "MIT",
    "web": "https://github.com/lcrees/pdcurses"
  },
  {
    "name": "libuv",
    "url": "https://github.com/lcrees/libuv",
    "method": "git",
    "tags": [
      "libuv",
      "wrapper",
      "node",
      "networking"
    ],
    "description": "libuv bindings for Nim",
    "license": "MIT",
    "web": "https://github.com/lcrees/libuv"
  },
  {
    "name": "romans",
    "url": "https://github.com/lcrees/romans",
    "method": "git",
    "tags": [
      "roman",
      "numerals"
    ],
    "description": "Conversion between integers and Roman numerals",
    "license": "MIT",
    "web": "https://github.com/lcrees/romans"
  },
  {
    "name": "simpleAST",
    "url": "https://github.com/lguzzon-NIM/simpleAST",
    "method": "git",
    "tags": [
      "ast"
    ],
    "description": "Simple AST in NIM",
    "license": "MIT",
    "web": "https://github.com/lguzzon-NIM/simpleAST"
  },
  {
    "name": "timerpool",
    "url": "https://github.com/mikra01/timerpool/",
    "method": "git",
    "tags": [
      "timer",
      "pool",
      "events",
      "thread"
    ],
    "description": "threadsafe timerpool implementation for event purpose",
    "license": "MIT",
    "web": "https://github.com/mikra01/timerpool"
  },
  {
    "name": "zero_functional",
    "url": "https://github.com/zero-functional/zero-functional",
    "method": "git",
    "tags": [
      "functional",
      "dsl",
      "chaining",
      "seq"
    ],
    "description": "A library providing zero-cost chaining for functional abstractions in Nim",
    "license": "MIT",
    "web": "https://github.com/zero-functional/zero-functional"
  },
  {
    "name": "ormin",
    "url": "https://github.com/Araq/ormin",
    "method": "git",
    "tags": [
      "ORM",
      "SQL",
      "db",
      "database"
    ],
    "description": "Prepared SQL statement generator. A lightweight ORM.",
    "license": "MIT",
    "web": "https://github.com/Araq/ormin"
  },
  {
    "name": "karax",
    "url": "https://github.com/pragmagic/karax",
    "method": "git",
    "tags": [
      "browser",
      "DOM",
      "virtual-DOM",
      "UI"
    ],
    "description": "Karax is a framework for developing single page applications in Nim.",
    "license": "MIT",
    "web": "https://github.com/pragmagic/karax"
  },
  {
    "name": "cascade",
    "url": "https://github.com/citycide/cascade",
    "method": "git",
    "tags": [
      "macro",
      "cascade",
      "operator",
      "dart",
      "with"
    ],
    "description": "Method & assignment cascades for Nim, inspired by Smalltalk & Dart.",
    "license": "MIT",
    "web": "https://github.com/citycide/cascade"
  },
  {
    "name": "chrono",
    "url": "https://github.com/treeform/chrono",
    "method": "git",
    "tags": [
      "library",
      "timestamp",
      "calendar",
      "timezone"
    ],
    "description": "Calendars, Timestamps and Timezones utilities.",
    "license": "MIT",
    "web": "https://github.com/treeform/chrono"
  },
  {
    "name": "dbschema",
    "url": "https://github.com/vegansk/dbschema",
    "method": "git",
    "tags": [
      "library",
      "database",
      "db"
    ],
    "description": "Database schema migration library for Nim language.",
    "license": "MIT",
    "web": "https://github.com/vegansk/dbschema"
  },
  {
    "name": "gentabs",
    "url": "https://github.com/lcrees/gentabs",
    "method": "git",
    "tags": [
      "table",
      "string",
      "key",
      "value"
    ],
    "description": "Efficient hash table that is a key-value mapping (removed from stdlib)",
    "license": "MIT",
    "web": "https://github.com/lcrees/gentabs"
  },
  {
    "name": "libgraph",
    "url": "https://github.com/Mnenmenth/libgraphnim",
    "method": "git",
    "tags": [
      "graph",
      "math",
      "conversion",
      "pixels",
      "coordinates"
    ],
    "description": "Converts 2D linear graph coordinates to pixels on screen",
    "license": "MIT",
    "web": "https://github.com/Mnenmenth/libgraphnim"
  },
  {
    "name": "polynumeric",
    "url": "https://github.com/Vindaar/polynumeric",
    "method": "git",
    "tags": [
      "polynomial",
      "numeric"
    ],
    "description": "Polynomial operations",
    "license": "MIT",
    "web": "https://github.com/Vindaar/polynumeric"
  },
  {
    "name": "unicodedb",
    "url": "https://github.com/nitely/nim-unicodedb",
    "method": "git",
    "tags": [
      "unicode",
      "UCD",
      "unicodedata"
    ],
    "description": "Unicode Character Database (UCD) access for Nim",
    "license": "MIT",
    "web": "https://github.com/nitely/nim-unicodedb"
  },
  {
    "name": "normalize",
    "url": "https://github.com/nitely/nim-normalize",
    "method": "git",
    "tags": [
      "unicode",
      "normalization",
      "nfc",
      "nfd"
    ],
    "description": "Unicode normalization forms (tr15)",
    "license": "MIT",
    "web": "https://github.com/nitely/nim-normalize"
  },
  {
    "name": "nico",
    "url": "https://github.com/ftsf/nico",
    "method": "git",
    "tags": [
      "pico-8",
      "game",
      "library",
      "ludum",
      "dare"
    ],
    "description": "Nico game engine",
    "license": "MIT",
    "web": "https://github.com/ftsf/nico"
  },
  {
    "name": "os_files",
    "url": "https://github.com/tormund/os_files",
    "method": "git",
    "tags": [
      "dialogs",
      "file",
      "icon"
    ],
    "description": "Crossplatform (x11, windows, osx) native file dialogs; sytem file/folder icons in any resolution; open file with default application",
    "license": "MIT",
    "web": "https://github.com/tormund/os_files"
  },
  {
    "name": "sprymicro",
    "url": "https://github.com/gokr/sprymicro",
    "method": "git",
    "tags": [
      "spry",
      "demo"
    ],
    "description": "Small demo Spry interpreters",
    "license": "MIT",
    "web": "https://github.com/gokr/sprymicro"
  },
  {
    "name": "spryvm",
    "url": "https://github.com/gokr/spryvm",
    "method": "git",
    "tags": [
      "interpreter",
      "language",
      "spry"
    ],
    "description": "Homoiconic dynamic language interpreter in Nim",
    "license": "MIT",
    "web": "https://github.com/gokr/spryvm"
  },
  {
    "name": "netpbm",
    "url": "https://github.com/barcharcraz/nim-netpbm",
    "method": "git",
    "tags": [
      "pbm",
      "image",
      "wrapper",
      "netpbm"
    ],
    "description": "Wrapper for libnetpbm",
    "license": "MIT",
    "web": "https://github.com/barcharcraz/nim-netpbm"
  },
  {
    "name": "nimgen",
    "url": "https://github.com/genotrance/nimgen",
    "method": "git",
    "tags": [
      "c2nim",
      "library",
      "wrapper",
      "c",
      "c++"
    ],
    "description": "C2nim helper to simplify and automate wrapping C libraries",
    "license": "MIT",
    "web": "https://github.com/genotrance/nimgen"
  },
  {
    "name": "sksbox",
    "url": "https://github.com/Skrylar/sksbox",
    "method": "git",
    "tags": [
      "sbox",
      "binary",
      "binaryformat",
      "nothings",
      "container"
    ],
    "description": "A native-nim implementaton of the sBOX generic container format.",
    "license": "MIT",
    "web": "https://github.com/Skrylar/sksbox"
  },
  {
    "name": "avbin",
    "url": "https://github.com/Vladar4/avbin",
    "method": "git",
    "tags": [
      "audio",
      "video",
      "media",
      "library",
      "wrapper"
    ],
    "description": "Wrapper of the AVbin library for the Nim language.",
    "license": "LGPL",
    "web": "https://github.com/Vladar4/avbin"
  },
  {
    "name": "fsm",
    "url": "https://github.com/ba0f3/fsm.nim",
    "method": "git",
    "tags": [
      "fsm",
      "finite",
      "state",
      "machine"
    ],
    "description": "A simple finite-state machine for @nim-lang",
    "license": "MIT",
    "web": "https://github.com/ba0f3/fsm.nim"
  },
  {
    "name": "timezones",
    "url": "https://github.com/GULPF/timezones",
    "method": "git",
    "tags": [
      "timezone",
      "time",
      "tzdata"
    ],
    "description": "Timezone library compatible with the standard library. ",
    "license": "MIT",
    "web": "https://github.com/GULPF/timezones"
  },
  {
    "name": "ndf",
    "url": "https://github.com/rustomax/ndf",
    "method": "git",
    "tags": [
      "app",
      "binary",
      "duplicates",
      "utility",
      "filesystem"
    ],
    "description": "Duplicate files finder",
    "license": "MIT",
    "web": "https://github.com/rustomax/ndf"
  },
  {
    "name": "unicodeplus",
    "url": "https://github.com/nitely/nim-unicodeplus",
    "method": "git",
    "tags": [
      "unicode",
      "isdigit",
      "isalpha"
    ],
    "description": "Common unicode operations",
    "license": "MIT",
    "web": "https://github.com/nitely/nim-unicodeplus"
  },
  {
    "name": "libsvm",
    "url": "https://github.com/genotrance/libsvm",
    "method": "git",
    "tags": [
      "scientific",
      "svm",
      "vector"
    ],
    "description": "libsvm wrapper for Nim",
    "license": "MIT",
    "web": "https://github.com/genotrance/libsvm"
  },
  {
    "name": "lilt",
    "url": "https://github.com/quelklef/lilt",
    "method": "git",
    "tags": [
      "language",
      "parser",
      "parsing"
    ],
    "description": "Parsing language",
    "license": "MIT",
    "web": "https://github.com/quelklef/lilt"
  },
  {
    "name": "shiori_charset_convert",
    "url": "https://github.com/Narazaka/shiori_charset_convert-nim",
    "method": "git",
    "tags": [
      "shiori",
      "ukagaka"
    ],
    "description": "The SHIORI Message charset convert utility",
    "license": "MIT",
    "web": "https://github.com/Narazaka/shiori_charset_convert-nim"
  },
  {
    "name": "grafanim",
    "url": "https://github.com/jamesalbert/grafanim",
    "method": "git",
    "tags": [
      "library",
      "grafana",
      "dashboards"
    ],
    "description": "Grafana module for Nim",
    "license": "GPL",
    "web": "https://github.com/jamesalbert/grafanim"
  },
  {
    "name": "nimpy",
    "url": "https://github.com/yglukhov/nimpy",
    "method": "git",
    "tags": [
      "python",
      "bridge"
    ],
    "description": "Nim - Python bridge",
    "license": "MIT",
    "web": "https://github.com/yglukhov/nimpy"
  },
  {
    "name": "simple_graph",
    "url": "https://github.com/erhlee-bird/simple_graph",
    "method": "git",
    "tags": [
      "datastructures",
      "library"
    ],
    "description": "Simple Graph Library",
    "license": "MIT",
    "web": "https://github.com/erhlee-bird/simple_graph"
  },
  {
    "name": "controlStructures",
    "url": "https://github.com/TakeYourFreedom/Additional-Control-Structures-for-Nim",
    "method": "git",
    "tags": [
      "library",
      "control",
      "structure"
    ],
    "description": "Additional control structures",
    "license": "MIT",
    "web": "http://htmlpreview.github.io/?https://github.com/TakeYourFreedom/Additional-Control-Structures-for-Nim/blob/master/controlStructures.html"
  },
  {
    "name": "notetxt",
    "url": "https://github.com/mrshu/nim-notetxt",
    "method": "git",
    "tags": [
      "notetxt,",
      "note",
      "taking"
    ],
    "description": "A library that implements the note.txt specification for note taking.",
    "license": "MIT",
    "web": "https://github.com/mrshu/nim-notetxt"
  },
  {
    "name": "breeze",
    "url": "https://github.com/alehander42/breeze",
    "method": "git",
    "tags": [
      "dsl",
      "macro",
      "metaprogramming"
    ],
    "description": "A dsl for writing macros in Nim",
    "license": "MIT",
    "web": "https://github.com/alehander42/breeze"
  },
  {
    "name": "joyent_http_parser",
    "url": "https://github.com/nim-lang/joyent_http_parser",
    "method": "git",
    "tags": [
      "wrapper",
      "library",
      "parsing"
    ],
    "description": "Wrapper for high performance HTTP parsing library.",
    "license": "MIT",
    "web": "https://github.com/nim-lang/joyent_http_parser"
  },
  {
    "name": "libsvm_legacy",
    "url": "https://github.com/nim-lang/libsvm_legacy",
    "method": "git",
    "tags": [
      "wrapper",
      "library",
      "scientific"
    ],
    "description": "Wrapper for libsvm.",
    "license": "MIT",
    "web": "https://github.com/nim-lang/libsvm_legacy"
  },
  {
    "name": "clblast",
    "url": "https://github.com/numforge/nim-clblast",
    "method": "git",
    "tags": [
      "BLAS",
      "linear",
      "algebra",
      "vector",
      "matrix",
      "opencl",
      "high",
      "performance",
      "computing",
      "GPU",
      "wrapper"
    ],
    "description": "Wrapper for CLBlast, an OpenCL BLAS library",
    "license": "Apache License 2.0",
    "web": "https://github.com/numforge/nim-clblast"
  },
  {
    "name": "nimp5",
    "url": "https://github.com/Foldover/nim-p5",
    "method": "git",
    "tags": [
      "p5",
      "javascript",
      "creative",
      "coding",
      "processing",
      "library"
    ],
    "description": "Nim bindings for p5.js.",
    "license": "MIT",
    "web": "https://github.com/Foldover/nim-p5"
  },
  {
    "name": "names",
    "url": "https://github.com/pragmagic/names",
    "method": "git",
    "tags": [
      "strings"
    ],
    "description": "String interning library",
    "license": "MIT",
    "web": "https://github.com/pragmagic/names"
  },
  {
    "name": "sha1ext",
    "url": "https://github.com/CORDEA/sha1ext",
    "method": "git",
    "tags": [
      "sha1",
      "extension"
    ],
    "description": "std / sha1 extension",
    "license": "Apache License 2.0",
    "web": "https://github.com/CORDEA/sha1ext"
  },
  {
    "name": "libsha",
    "url": "https://github.com/forlan-ua/nim-libsha",
    "method": "git",
    "tags": [
      "sha1",
      "sha224",
      "sha256",
      "sha384",
      "sha512"
    ],
    "description": "Sha1 and Sha2 implementations",
    "license": "MIT",
    "web": "https://github.com/forlan-ua/nim-libsha"
  },
  {
    "name": "pwned",
    "url": "https://github.com/dom96/pwned",
    "method": "git",
    "tags": [
      "application",
      "passwords",
      "security",
      "binary"
    ],
    "description": "A client for the Pwned passwords API.",
    "license": "MIT",
    "web": "https://github.com/dom96/pwned"
  },
  {
    "name": "suffer",
    "url": "https://github.com/emekoi/suffer",
    "method": "git",
    "tags": [
      "graphics",
      "font",
      "software"
    ],
    "description": "a nim library for drawing 2d shapes, text, and images to 32bit software pixel buffers",
    "license": "MIT",
    "web": "https://github.com/emekoi/suffer"
  },
  {
    "name": "metric",
    "url": "https://github.com/mjendrusch/metric",
    "method": "git",
    "tags": [
      "library",
      "units",
      "scientific",
      "dimensional-analysis"
    ],
    "description": "Dimensionful types and dimensional analysis.",
    "license": "MIT",
    "web": "https://github.com/mjendrusch/metric"
  },
  {
    "name": "useragents",
    "url": "https://github.com/treeform/useragents",
    "method": "git",
    "tags": [
      "library",
      "useragent"
    ],
    "description": "User Agent parser for nim.",
    "license": "MIT",
    "web": "https://github.com/treeform/useragents"
  },
  {
    "name": "nimna",
    "url": "https://github.com/mjendrusch/nimna",
    "method": "git",
    "tags": [
      "library",
      "nucleic-acid-folding",
      "scientific",
      "biology"
    ],
    "description": "Nucleic acid folding and design.",
    "license": "MIT",
    "web": "https://github.com/mjendrusch/nimna"
  },
  {
    "name": "bencode",
    "url": "https://github.com/FedericoCeratto/nim-bencode",
    "method": "git",
    "tags": [
      "library",
      "bencode"
    ],
    "description": "Bencode serialization/deserialization library",
    "license": "LGPLv3",
    "web": "https://github.com/FedericoCeratto/nim-bencode"
  },
  {
    "name": "i3ipc",
    "url": "https://github.com/FedericoCeratto/nim-i3ipc",
    "method": "git",
    "tags": [
      "library",
      "i3"
    ],
    "description": "i3 IPC client library",
    "license": "LGPLv3",
    "web": "https://github.com/FedericoCeratto/nim-i3ipc"
  },
  {
    "name": "chroma",
    "url": "https://github.com/treeform/chroma",
    "method": "git",
    "tags": [
      "colors",
      "cmyk",
      "hsl",
      "hsv"
    ],
    "description": "Everything you want to do with colors.",
    "license": "MIT",
    "web": "https://github.com/treeform/chroma"
  },
  {
    "name": "nimrax",
    "url": "https://github.com/genotrance/nimrax",
    "method": "git",
    "tags": [
      "rax",
      "radix",
      "tree",
      "data",
      "structure"
    ],
    "description": "Radix tree wrapper for Nim",
    "license": "MIT",
    "web": "https://github.com/genotrance/nimrax"
  },
  {
    "name": "nimbass",
    "url": "https://github.com/genotrance/nimbass",
    "method": "git",
    "tags": [
      "bass",
      "audio",
      "wrapper"
    ],
    "description": "Bass wrapper for Nim",
    "license": "MIT",
    "web": "https://github.com/genotrance/nimbass"
  },
  {
    "name": "nimkerberos",
    "url": "https://github.com/genotrance/nimkerberos",
    "method": "git",
    "tags": [
      "kerberos",
      "ntlm",
      "authentication",
      "auth",
      "sspi"
    ],
    "description": "WinKerberos wrapper for Nim",
    "license": "MIT",
    "web": "https://github.com/genotrance/nimkerberos"
  },
  {
    "name": "nimssh2",
    "url": "https://github.com/genotrance/nimssh2",
    "method": "git",
    "tags": [
      "ssh",
      "library",
      "wrapper"
    ],
    "description": "libssh2 wrapper for Nim",
    "license": "MIT",
    "web": "https://github.com/genotrance/nimssh2"
  },
  {
    "name": "nimssl",
    "url": "https://github.com/genotrance/nimssl",
    "method": "git",
    "tags": [
      "openssl",
      "sha",
      "sha1",
      "hash",
      "sha256",
      "sha512"
    ],
    "description": "OpenSSL wrapper for Nim",
    "license": "MIT",
    "web": "https://github.com/genotrance/nimssl"
  },
  {
    "name": "snip",
    "url": "https://github.com/genotrance/snip",
    "method": "git",
    "tags": [
      "console",
      "editor",
      "text",
      "cli"
    ],
    "description": "Text editor to speed up testing code snippets",
    "license": "MIT",
    "web": "https://github.com/genotrance/snip"
  },
  {
    "name": "moduleinit",
    "url": "https://github.com/skunkiferous/moduleinit",
    "method": "git",
    "tags": [
      "library",
      "parallelism",
      "threads"
    ],
    "description": "Nim module/thread initialisation ordering library",
    "license": "MIT",
    "web": "https://github.com/skunkiferous/moduleinit"
  },
  {
    "name": "mofuw",
    "url": "https://github.com/2vg/mofuw",
    "method": "git",
    "tags": [
      "web",
      "http",
      "framework",
      "abandoned"
    ],
    "description": "mofuw is *MO*re *F*aster, *U*ltra *W*ebserver",
    "license": "MIT",
    "web": "https://github.com/2vg/mofuw"
  },
  {
    "name": "scnim",
    "url": "https://github.com/capocasa/scnim",
    "method": "git",
    "tags": [
      "music",
      "synthesizer",
      "realtime",
      "supercollider",
      "ugen",
      "plugin",
      "binding",
      "audio"
    ],
    "description": "Develop SuperCollider UGens in Nim",
    "license": "MIT",
    "web": "https://github.com/capocasa/scnim"
  },
  {
    "name": "nimgl",
    "url": "https://github.com/nimgl/nimgl",
    "method": "git",
    "tags": [
      "glfw",
      "imgui",
      "opengl",
      "bindings",
      "gl",
      "graphics"
    ],
    "description": "Nim Game Library",
    "license": "MIT",
    "web": "https://github.com/lmariscal/nimgl"
  },
  {
    "name": "inim",
    "url": "https://github.com/inim-repl/INim",
    "method": "git",
    "tags": [
      "repl",
      "playground",
      "shell"
    ],
    "description": "Interactive Nim Shell",
    "license": "MIT",
    "web": "https://github.com/AndreiRegiani/INim"
  },
  {
    "name": "nimbigwig",
    "url": "https://github.com/genotrance/nimbigwig",
    "method": "git",
    "tags": [
      "bigwig",
      "bigbend",
      "genome"
    ],
    "description": "libBigWig wrapper for Nim",
    "license": "MIT",
    "web": "https://github.com/genotrance/nimbigwig"
  },
  {
    "name": "regex",
    "url": "https://github.com/nitely/nim-regex",
    "method": "git",
    "tags": [
      "regex"
    ],
    "description": "Linear time regex matching",
    "license": "MIT",
    "web": "https://github.com/nitely/nim-regex"
  },
  {
    "name": "tsundoku",
    "url": "https://github.com/FedericoCeratto/tsundoku",
    "method": "git",
    "tags": [
      "OPDS",
      "ebook",
      "server"
    ],
    "description": "Simple and lightweight OPDS ebook server",
    "license": "GPLv3",
    "web": "https://github.com/FedericoCeratto/tsundoku"
  },
  {
    "name": "nim_exodus",
    "url": "https://github.com/shinriyo/nim_exodus",
    "method": "git",
    "tags": [
      "web",
      "html",
      "template"
    ],
    "description": "Template generator for gester",
    "license": "MIT",
    "web": "https://github.com/shinriyo/nim_exodus"
  },
  {
    "name": "nimlibxlsxwriter",
    "url": "https://github.com/KeepCoolWithCoolidge/nimlibxlsxwriter",
    "method": "git",
    "tags": [
      "Excel",
      "wrapper",
      "xlsx"
    ],
    "description": "libxslxwriter wrapper for Nim",
    "license": "MIT",
    "web": "https://github.com/KeepCoolWithCoolidge/nimlibxlsxwriter"
  },
  {
    "name": "nimclutter",
    "url": "https://github.com/KeepCoolWithCoolidge/nimclutter",
    "method": "git",
    "tags": [
      "clutter",
      "gtk",
      "gui"
    ],
    "description": "Nim bindings for Clutter toolkit.",
    "license": "LGPLv2.1",
    "web": "https://github.com/KeepCoolWithCoolidge/nimclutter"
  },
  {
    "name": "nimhdf5",
    "url": "https://github.com/Vindaar/nimhdf5",
    "method": "git",
    "tags": [
      "library",
      "wrapper",
      "binding",
      "libhdf5",
      "hdf5",
      "ndarray",
      "storage"
    ],
    "description": "Bindings for the HDF5 data format C library",
    "license": "MIT",
    "web": "https://github.com/Vindaar/nimhdf5"
  },
  {
    "name": "mpfit",
    "url": "https://github.com/Vindaar/nim-mpfit",
    "method": "git",
    "tags": [
      "library",
      "wrapper",
      "binding",
      "nonlinear",
      "least-squares",
      "fitting",
      "levenberg-marquardt",
      "regression"
    ],
    "description": "A wrapper for the cMPFIT non-linear least squares fitting library",
    "license": "MIT",
    "web": "https://github.com/Vindaar/nim-mpfit"
  },
  {
    "name": "nlopt",
    "url": "https://github.com/Vindaar/nimnlopt",
    "method": "git",
    "tags": [
      "library",
      "wrapper",
      "binding",
      "nonlinear-optimization"
    ],
    "description": "A wrapper for the non-linear optimization C library Nlopt",
    "license": "MIT",
    "web": "https://github.com/Vindaar/nimnlopt"
  },
  {
    "name": "itertools",
    "url": "https://github.com/narimiran/itertools",
    "method": "git",
    "tags": [
      "itertools",
      "iterutils",
      "python",
      "iter",
      "iterator",
      "iterators"
    ],
    "description": "Itertools for Nim",
    "license": "MIT",
    "web": "https://narimiran.github.io/itertools/"
  },
  {
    "name": "sorta",
    "url": "https://github.com/narimiran/sorta",
    "method": "git",
    "tags": [
      "sort",
      "sorted",
      "table",
      "sorted-table",
      "b-tree",
      "btree",
      "ordered"
    ],
    "description": "Sorted Tables for Nim, based on B-Trees",
    "license": "MIT",
    "web": "https://narimiran.github.io/sorta/"
  },
  {
    "name": "typelists",
    "url": "https://github.com/yglukhov/typelists",
    "method": "git",
    "tags": [
      "metaprogramming"
    ],
    "description": "Typelists in Nim",
    "license": "MIT",
    "web": "https://github.com/yglukhov/typelists"
  },
  {
    "name": "sol",
    "url": "https://github.com/davidgarland/sol",
    "method": "git",
    "tags": [
      "c99",
      "c11",
      "c",
      "vector",
      "simd",
      "avx",
      "avx2",
      "neon"
    ],
    "description": "A SIMD-accelerated vector library written in C99 with Nim bindings.",
    "license": "MIT",
    "web": "https://github.com/davidgarland/sol"
  },
  {
    "name": "simdX86",
    "url": "https://github.com/nimlibs/simdX86",
    "method": "git",
    "tags": [
      "simd"
    ],
    "description": "Wrappers for X86 SIMD intrinsics",
    "license": "MIT",
    "web": "https://github.com/nimlibs/simdX86"
  },
  {
    "name": "loopfusion",
    "url": "https://github.com/numforge/loopfusion",
    "method": "git",
    "tags": [
      "loop",
      "iterator",
      "zip",
      "forEach",
      "variadic"
    ],
    "description": "Loop efficiently over a variadic number of containers",
    "license": "MIT or Apache 2.0",
    "web": "https://github.com/numforge/loopfusion"
  },
  {
    "name": "tinamou",
    "url": "https://github.com/Double-oxygeN/tinamou",
    "method": "git",
    "tags": [
      "game",
      "sdl2"
    ],
    "description": "Game Library in Nim with SDL2",
    "license": "MIT",
    "web": "https://github.com/Double-oxygeN/tinamou"
  },
  {
    "name": "cittadino",
    "url": "https://github.com/makingspace/cittadino",
    "method": "git",
    "tags": [
      "pubsub",
      "stomp",
      "rabbitmq",
      "amqp"
    ],
    "description": "A simple PubSub framework using STOMP.",
    "license": "BSD2",
    "web": "https://github.com/makingspace/cittadino"
  },
  {
    "name": "consul",
    "url": "https://github.com/makingspace/nim_consul",
    "method": "git",
    "tags": [
      "consul"
    ],
    "description": "A simple interface to a running Consul agent.",
    "license": "BSD2",
    "web": "https://github.com/makingspace/nim_consul"
  },
  {
    "name": "keystone",
    "url": "https://github.com/6A/Keystone.nim",
    "method": "git",
    "tags": [
      "binding",
      "keystone",
      "asm",
      "assembler",
      "x86",
      "arm"
    ],
    "description": "Bindings to the Keystone Assembler.",
    "license": "MIT",
    "web": "https://github.com/6A/Keystone.nim"
  },
  {
    "name": "units",
    "url": "https://github.com/Udiknedormin/NimUnits",
    "method": "git",
    "tags": [
      "library",
      "pure",
      "units",
      "physics",
      "science",
      "documentation",
      "safety"
    ],
    "description": " Statically-typed quantity units.",
    "license": "MIT",
    "web": "https://github.com/Udiknedormin/NimUnits"
  },
  {
    "name": "ast_pattern_matching",
    "url": "https://github.com/krux02/ast-pattern-matching",
    "method": "git",
    "tags": [
      "macros",
      "pattern-matching",
      "ast"
    ],
    "description": "a general ast pattern matching library with a focus on correctness and good error messages",
    "license": "MIT",
    "web": "https://github.com/krux02/ast-pattern-matching"
  },
  {
    "name": "tissue",
    "url": "https://github.com/genotrance/tissue",
    "method": "git",
    "tags": [
      "github",
      "issue",
      "debug",
      "test",
      "testament"
    ],
    "description": "Test failing snippets from Nim's issues",
    "license": "MIT",
    "web": "https://github.com/genotrance/tissue"
  },
  {
    "name": "sphincs",
    "url": "https://git.sr.ht/~ehmry/nim_sphincs",
    "method": "git",
    "tags": [
      "crypto",
      "pqcrypto",
      "signing"
    ],
    "description": "SPHINCS⁺ stateless hash-based signature scheme",
    "license": "MIT",
    "web": "https://git.sr.ht/~ehmry/nim_sphincs"
  },
  {
    "name": "nimpb",
    "url": "https://github.com/oswjk/nimpb",
    "method": "git",
    "tags": [
      "serialization",
      "protocol-buffers",
      "protobuf",
      "library"
    ],
    "description": "A Protocol Buffers library for Nim",
    "license": "MIT",
    "web": "https://github.com/oswjk/nimpb"
  },
  {
    "name": "nimpb_protoc",
    "url": "https://github.com/oswjk/nimpb_protoc",
    "method": "git",
    "tags": [
      "serialization",
      "protocol-buffers",
      "protobuf"
    ],
    "description": "Protocol Buffers compiler support package for nimpb",
    "license": "MIT",
    "web": "https://github.com/oswjk/nimpb_protoc"
  },
  {
    "name": "strunicode",
    "url": "https://github.com/nitely/nim-strunicode",
    "method": "git",
    "tags": [
      "string",
      "unicode",
      "grapheme"
    ],
    "description": "Swift-like unicode string handling",
    "license": "MIT",
    "web": "https://github.com/nitely/nim-strunicode"
  },
  {
    "name": "turn_based_game",
    "url": "https://github.com/JohnAD/turn_based_game",
    "method": "git",
    "tags": [
      "rules-engine",
      "game",
      "turn-based"
    ],
    "description": "Game rules engine for simulating or playing turn-based games",
    "license": "MIT",
    "web": "https://github.com/JohnAD/turn_based_game/wiki"
  },
  {
    "name": "negamax",
    "url": "https://github.com/JohnAD/negamax",
    "method": "git",
    "tags": [
      "negamax",
      "minimax",
      "game",
      "ai",
      "turn-based"
    ],
    "description": "Negamax AI search-tree algorithm for two player games",
    "license": "MIT",
    "web": "https://github.com/JohnAD/negamax"
  },
  {
    "name": "translation",
    "url": "https://github.com/juancarlospaco/nim-tinyslation",
    "method": "git",
    "tags": [
      "translation",
      "tinyslation",
      "api",
      "strings",
      "minimalism"
    ],
    "description": "Text string translation from free online crowdsourced API. Tinyslation a tiny translation.",
    "license": "LGPLv3",
    "web": "https://github.com/juancarlospaco/nim-tinyslation"
  },
  {
    "name": "magic",
    "url": "https://github.com/xmonader/nim-magic",
    "method": "git",
    "tags": [
      "libmagic",
      "magic",
      "guessfile"
    ],
    "description": "libmagic for nim",
    "license": "MIT",
    "web": "https://github.com/xmonader/nim-magic"
  },
  {
    "name": "configparser",
    "url": "https://github.com/xmonader/nim-configparser",
    "method": "git",
    "tags": [
      "configparser",
      "ini",
      "parser"
    ],
    "description": "pure Ini configurations parser",
    "license": "MIT",
    "web": "https://github.com/xmonader/nim-configparser"
  },
  {
    "name": "random_font_color",
    "url": "https://github.com/juancarlospaco/nim-random-font-color",
    "method": "git",
    "tags": [
      "fonts",
      "colors",
      "pastel",
      "design",
      "random"
    ],
    "description": "Random curated Fonts and pastel Colors for your UI/UX design, design for non-designers.",
    "license": "LGPLv3",
    "web": "https://github.com/juancarlospaco/nim-random-font-color"
  },
  {
    "name": "bytes2human",
    "url": "https://github.com/juancarlospaco/nim-bytes2human",
    "method": "git",
    "tags": [
      "bytes",
      "human",
      "minimalism",
      "size"
    ],
    "description": "Convert bytes to kilobytes, megabytes, gigabytes, etc.",
    "license": "LGPLv3",
    "web": "https://github.com/juancarlospaco/nim-bytes2human"
  },
  {
    "name": "nimhttpd",
    "url": "https://github.com/h3rald/nimhttpd",
    "method": "git",
    "tags": [
      "web-server",
      "static-file-server",
      "server",
      "http"
    ],
    "description": "A tiny static file web server.",
    "license": "MIT",
    "web": "https://github.com/h3rald/nimhttpd"
  },
  {
    "name": "crc32",
    "url": "https://github.com/juancarlospaco/nim-crc32",
    "method": "git",
    "tags": [
      "crc32",
      "checksum",
      "minimalism"
    ],
    "description": "CRC32, 2 proc, copied from RosettaCode.",
    "license": "MIT",
    "web": "https://github.com/juancarlospaco/nim-crc32"
  },
  {
    "name": "httpbeast",
    "url": "https://github.com/dom96/httpbeast",
    "method": "git",
    "tags": [
      "http",
      "server",
      "parallel",
      "linux",
      "unix"
    ],
    "description": "A performant and scalable HTTP server.",
    "license": "MIT",
    "web": "https://github.com/dom96/httpbeast"
  },
  {
    "name": "datetime2human",
    "url": "https://github.com/juancarlospaco/nim-datetime2human",
    "method": "git",
    "tags": [
      "date",
      "time",
      "datetime",
      "ISO-8601",
      "human",
      "minimalism"
    ],
    "description": "Human friendly DateTime string representations, seconds to millenniums.",
    "license": "LGPLv3",
    "web": "https://github.com/juancarlospaco/nim-datetime2human"
  },
  {
    "name": "sass",
    "url": "https://github.com/dom96/sass",
    "method": "git",
    "tags": [
      "css",
      "compiler",
      "wrapper",
      "library",
      "scss",
      "web"
    ],
    "description": "A wrapper for the libsass library.",
    "license": "MIT",
    "web": "https://github.com/dom96/sass"
  },
  {
    "name": "osutil",
    "url": "https://github.com/juancarlospaco/nim-osutil",
    "method": "git",
    "tags": [
      "utils",
      "helpers",
      "minimalism",
      "process",
      "mobile",
      "battery"
    ],
    "description": "OS Utils for Nim, simple tiny but useful procs for OS. Turn Display OFF and set Process Name.",
    "license": "LGPLv3",
    "web": "https://github.com/juancarlospaco/nim-osutil"
  },
  {
    "name": "binance",
    "url": "https://github.com/Imperator26/binance",
    "method": "git",
    "tags": [
      "library",
      "api",
      "binance"
    ],
    "description": "A Nim library to access the Binance API.",
    "license": "Apache License 2.0",
    "web": "https://github.com/Imperator26/binance"
  },
  {
    "name": "jdec",
    "tags": [
      "json",
      "marshal",
      "helper",
      "utils"
    ],
    "method": "git",
    "license": "MIT",
    "web": "https://github.com/diegogub/jdec",
    "url": "https://github.com/diegogub/jdec",
    "description": "Flexible JSON manshal/unmarshal library for nim"
  },
  {
    "name": "nimsnappyc",
    "url": "https://github.com/NimCompression/nimsnappyc",
    "method": "git",
    "tags": [
      "snappy",
      "compression",
      "wrapper",
      "library"
    ],
    "description": "Wrapper for the Snappy-C compression library",
    "license": "MIT",
    "web": "https://github.com/NimCompression/nimsnappyc"
  },
  {
    "name": "websitecreator",
    "alias": "nimwc"
  },
  {
    "name": "nimwc",
    "url": "https://github.com/ThomasTJdev/nim_websitecreator",
    "method": "git",
    "tags": [
      "website",
      "webpage",
      "blog",
      "binary"
    ],
    "description": "A website management tool. Run the file and access your webpage.",
    "license": "PPL",
    "web": "https://nimwc.org/"
  },
  {
    "name": "shaname",
    "url": "https://github.com/Torro/nimble-packages?subdir=shaname",
    "method": "git",
    "tags": [
      "sha1",
      "command-line",
      "utilities"
    ],
    "description": "Rename files to their sha1sums",
    "license": "BSD",
    "web": "https://github.com/Torro/nimble-packages/tree/master/shaname"
  },
  {
    "name": "about",
    "url": "https://github.com/aleandros/about",
    "method": "git",
    "tags": [
      "cli",
      "tool"
    ],
    "description": "Executable for finding information about programs in PATH",
    "license": "MIT",
    "web": "https://github.com/aleandros/about"
  },
  {
    "name": "findtests",
    "url": "https://github.com/jackvandrunen/findtests",
    "method": "git",
    "tags": [
      "test",
      "tests",
      "unit-testing"
    ],
    "description": "A helper module for writing unit tests in Nim with nake or similar build system.",
    "license": "ISC",
    "web": "https://github.com/jackvandrunen/findtests"
  },
  {
    "name": "packedjson",
    "url": "https://github.com/Araq/packedjson",
    "method": "git",
    "tags": [
      "json"
    ],
    "description": "packedjson is an alternative Nim implementation for JSON. The JSON is essentially kept as a single string in order to save memory over a more traditional tree representation.",
    "license": "MIT",
    "web": "https://github.com/Araq/packedjson"
  },
  {
    "name": "unicode_numbers",
    "url": "https://github.com/Aearnus/unicode_numbers",
    "method": "git",
    "tags": [
      "library",
      "string",
      "format",
      "unicode"
    ],
    "description": "Converts a number into a specially formatted Unicode string",
    "license": "MIT",
    "web": "https://github.com/Aearnus/unicode_numbers"
  },
  {
    "name": "glob",
    "url": "https://github.com/citycide/glob",
    "method": "git",
    "tags": [
      "glob",
      "pattern",
      "match",
      "walk",
      "filesystem",
      "pure"
    ],
    "description": "Pure library for matching file paths against Unix style glob patterns.",
    "license": "MIT",
    "web": "https://github.com/citycide/glob"
  },
  {
    "name": "lda",
    "url": "https://github.com/unicredit/lda",
    "method": "git",
    "tags": [
      "LDA",
      "topic-modeling",
      "text-clustering",
      "NLP"
    ],
    "description": "Latent Dirichlet Allocation",
    "license": "Apache License 2.0",
    "web": "https://github.com/unicredit/lda"
  },
  {
    "name": "mdevolve",
    "url": "https://github.com/jxy/MDevolve",
    "method": "git",
    "tags": [
      "MD",
      "integrator",
      "numerical",
      "evolution"
    ],
    "description": "Integrator framework for Molecular Dynamic evolutions",
    "license": "MIT",
    "web": "https://github.com/jxy/MDevolve"
  },
  {
    "name": "sctp",
    "url": "https://github.com/metacontainer/sctp.nim",
    "method": "git",
    "tags": [
      "sctp",
      "networking",
      "userspace"
    ],
    "description": "Userspace SCTP bindings",
    "license": "BSD",
    "web": "https://github.com/metacontainer/sctp.nim"
  },
  {
    "name": "sodium",
    "url": "https://github.com/zielmicha/libsodium.nim",
    "method": "git",
    "tags": [
      "crypto",
      "security",
      "sodium"
    ],
    "description": "High-level libsodium bindings",
    "license": "MIT",
    "web": "https://github.com/zielmicha/libsodium.nim"
  },
  {
    "name": "db_clickhouse",
    "url": "https://github.com/leonardoce/nim-clickhouse",
    "method": "git",
    "tags": [
      "wrapper",
      "database",
      "clickhouse"
    ],
    "description": "ClickHouse Nim interface",
    "license": "MIT",
    "web": "https://github.com/leonardoce/nim-clickhouse"
  },
  {
    "name": "webterminal",
    "url": "https://github.com/JohnAD/webterminal",
    "method": "git",
    "tags": [
      "javascript",
      "terminal",
      "tty"
    ],
    "description": "Very simple browser Javascript TTY web terminal",
    "license": "MIT",
    "web": "https://github.com/JohnAD/webterminal"
  },
  {
    "name": "hpack",
    "url": "https://github.com/nitely/nim-hpack",
    "method": "git",
    "tags": [
      "http2",
      "hpack"
    ],
    "description": "HPACK (Header Compression for HTTP/2)",
    "license": "MIT",
    "web": "https://github.com/nitely/nim-hpack"
  },
  {
    "name": "cobs",
    "url": "https://github.com/keyme/nim_cobs",
    "method": "git",
    "tags": [
      "serialization",
      "encoding",
      "wireline",
      "framing",
      "cobs"
    ],
    "description": "Consistent Overhead Byte Stuffing for Nim",
    "license": "MIT",
    "web": "https://github.com/keyme/nim_cobs"
  },
  {
    "name": "bitvec",
    "url": "https://github.com/keyme/nim_bitvec",
    "method": "git",
    "tags": [
      "serialization",
      "encoding",
      "wireline"
    ],
    "description": "Extensible bit vector integer encoding library",
    "license": "MIT",
    "web": "https://github.com/keyme/nim_bitvec"
  },
  {
    "name": "nimsvg",
    "url": "https://github.com/bluenote10/NimSvg",
    "method": "git",
    "tags": [
      "svg"
    ],
    "description": "Nim-based DSL allowing to generate SVG files and GIF animations.",
    "license": "MIT",
    "web": "https://github.com/bluenote10/NimSvg"
  },
  {
    "name": "validation",
    "url": "https://github.com/captainbland/nim-validation",
    "method": "git",
    "tags": [
      "validation",
      "library"
    ],
    "description": "Nim object validation using type field pragmas",
    "license": "GPLv3",
    "web": "https://github.com/captainbland/nim-validation"
  },
  {
    "name": "nimgraphviz",
    "url": "https://github.com/QuinnFreedman/nimgraphviz",
    "method": "git",
    "tags": [
      "graph",
      "viz",
      "graphviz",
      "dot",
      "pygraphviz"
    ],
    "description": "Nim bindings for the GraphViz tool and the DOT graph language",
    "license": "MIT",
    "web": "https://github.com/QuinnFreedman/nimgraphviz"
  },
  {
    "name": "fab",
    "url": "https://github.com/icyphox/fab",
    "method": "git",
    "tags": [
      "colors",
      "terminal",
      "formatting",
      "text",
      "fun"
    ],
    "description": "Print fabulously in your terminal",
    "license": "MIT",
    "web": "https://github.com/icyphox/fab"
  },
  {
    "name": "kdialog",
    "url": "https://github.com/juancarlospaco/nim-kdialog",
    "method": "git",
    "tags": [
      "kdialog",
      "qt5",
      "kde",
      "gui",
      "easy",
      "qt"
    ],
    "description": "KDialog Qt5 Wrapper, easy API, KISS design",
    "license": "LGPLv3",
    "web": "https://github.com/juancarlospaco/nim-kdialog"
  },
  {
    "name": "nim7z",
    "url": "https://github.com/genotrance/nim7z",
    "method": "git",
    "tags": [
      "7zip",
      "7z",
      "extract",
      "archive"
    ],
    "description": "7z extraction for Nim",
    "license": "MIT",
    "web": "https://github.com/genotrance/nim7z"
  },
  {
    "name": "nimarchive",
    "url": "https://github.com/genotrance/nimarchive",
    "method": "git",
    "tags": [
      "7z",
      "zip",
      "tar",
      "rar",
      "gz",
      "libarchive",
      "compress",
      "extract",
      "archive"
    ],
    "description": "libarchive wrapper for Nim",
    "license": "MIT",
    "web": "https://github.com/genotrance/nimarchive"
  },
  {
    "name": "nimpcre",
    "url": "https://github.com/genotrance/nimpcre",
    "method": "git",
    "tags": [
      "pcre",
      "regex"
    ],
    "description": "PCRE wrapper for Nim",
    "license": "MIT",
    "web": "https://github.com/genotrance/nimpcre"
  },
  {
    "name": "nimdeps",
    "url": "https://github.com/genotrance/nimdeps",
    "method": "git",
    "tags": [
      "dependency",
      "bundle",
      "installer",
      "package"
    ],
    "description": "Nim library to bundle dependency files into executable",
    "license": "MIT",
    "web": "https://github.com/genotrance/nimdeps"
  },
  {
    "name": "intel_hex",
    "url": "https://github.com/keyme/nim_intel_hex",
    "method": "git",
    "tags": [
      "utils",
      "parsing",
      "hex"
    ],
    "description": "Intel hex file utility library",
    "license": "MIT",
    "web": "https://github.com/keyme/nim_intel_hex"
  },
  {
    "name": "nimha",
    "url": "https://github.com/ThomasTJdev/nim_homeassistant",
    "method": "git",
    "tags": [
      "smarthome",
      "automation",
      "mqtt",
      "xiaomi"
    ],
    "description": "Nim Home Assistant (NimHA) is a hub for combining multiple home automation devices and automating jobs",
    "license": "GPLv3",
    "web": "https://github.com/ThomasTJdev/nim_homeassistant"
  },
  {
    "name": "fmod",
    "url": "https://github.com/johnnovak/nim-fmod",
    "method": "git",
    "tags": [
      "library",
      "fmod",
      "audio",
      "game",
      "sound"
    ],
    "description": "Nim wrapper for the FMOD Low Level C API",
    "license": "MIT",
    "web": "https://github.com/johnnovak/nim-fmod"
  },
  {
    "name": "figures",
    "url": "https://github.com/lmariscal/figures",
    "method": "git",
    "tags": [
      "unicode",
      "cli",
      "figures"
    ],
    "description": "unicode symbols",
    "license": "MIT",
    "web": "https://github.com/lmariscal/figures"
  },
  {
    "name": "ur",
    "url": "https://github.com/JohnAD/ur",
    "method": "git",
    "tags": [
      "library",
      "universal",
      "result",
      "return"
    ],
    "description": "A Universal Result macro/object that normalizes the information returned from a procedure",
    "license": "MIT",
    "web": "https://github.com/JohnAD/ur",
    "doc": "https://github.com/JohnAD/ur/blob/master/docs/ur.rst"
  },
  {
    "name": "blosc",
    "url": "https://github.com/Skrylar/nblosc",
    "method": "git",
    "tags": [
      "blosc",
      "wrapper",
      "compression"
    ],
    "description": "Bit Shuffling Block Compressor (C-Blosc)",
    "license": "BSD",
    "web": "https://github.com/Skrylar/nblosc"
  },
  {
    "name": "fltk",
    "url": "https://github.com/Skrylar/nfltk",
    "method": "git",
    "tags": [
      "gui",
      "fltk",
      "wrapper",
      "c++"
    ],
    "description": "The Fast-Light Tool Kit",
    "license": "LGPL",
    "web": "https://github.com/Skrylar/nfltk"
  },
  {
    "name": "nim_cexc",
    "url": "https://github.com/metasyn/nim-cexc-splunk",
    "method": "git",
    "tags": [
      "splunk",
      "command",
      "cexc",
      "chunked"
    ],
    "description": "A simple chunked external protocol interface for Splunk custom search commands.",
    "license": "Apache2",
    "web": "https://github.com/metasyn/nim-cexc-splunk"
  },
  {
    "name": "nimclipboard",
    "url": "https://github.com/genotrance/nimclipboard",
    "method": "git",
    "tags": [
      "clipboard",
      "wrapper",
      "clip",
      "copy",
      "paste",
      "nimgen"
    ],
    "description": "Nim wrapper for libclipboard",
    "license": "MIT",
    "web": "https://github.com/genotrance/nimclipboard"
  },
  {
    "name": "skinterpolate",
    "url": "https://github.com/Skrylar/skInterpolate",
    "method": "git",
    "tags": [
      "interpolation",
      "animation"
    ],
    "description": "Interpolation routines for data and animation.",
    "license": "MIT",
    "web": "https://github.com/Skrylar/skInterpolate"
  },
  {
    "name": "nimspice",
    "url": "https://github.com/CodeDoes/nimspice",
    "method": "git",
    "tags": [
      "macro",
      "template",
      "class",
      "collection"
    ],
    "description": "A bunch of macros. sugar if you would",
    "license": "MIT",
    "web": "https://github.com/CodeDoes/nimspice"
  },
  {
    "name": "BN",
    "url": "https://github.com/MerosCrypto/BN",
    "method": "git",
    "tags": [
      "bignumber",
      "multiprecision",
      "imath"
    ],
    "description": "A Nim Wrapper of the imath BigNumber library.",
    "license": "MIT"
  },
  {
    "name": "nimbioseq",
    "url": "https://github.com/jhbadger/nimbioseq",
    "method": "git",
    "tags": [
      "bioinformatics",
      "fasta",
      "fastq"
    ],
    "description": "Nim Library for sequence (protein/nucleotide) bioinformatics",
    "license": "BSD-3",
    "web": "https://github.com/jhbadger/nimbioseq"
  },
  {
    "name": "subhook",
    "url": "https://github.com/ba0f3/subhook.nim",
    "method": "git",
    "tags": [
      "hook",
      "hooking",
      "subhook",
      "x86",
      "windows",
      "linux",
      "unix"
    ],
    "description": "subhook wrapper",
    "license": "BSD2",
    "web": "https://github.com/ba0f3/subhook.nim"
  },
  {
    "name": "timecop",
    "url": "https://github.com/ba0f3/timecop.nim",
    "method": "git",
    "tags": [
      "time",
      "travel",
      "timecop"
    ],
    "description": "Time travelling for Nim",
    "license": "MIT",
    "web": "https://github.com/ba0f3/timecop.nim"
  },
  {
    "name": "openexchangerates",
    "url": "https://github.com/juancarlospaco/nim-openexchangerates",
    "method": "git",
    "tags": [
      "money",
      "exchange",
      "openexchangerates",
      "bitcoin",
      "gold",
      "dollar",
      "euro",
      "prices"
    ],
    "description": "OpenExchangeRates API Client for Nim. Works with/without SSL. Partially works with/without Free API Key.",
    "license": "MIT",
    "web": "https://github.com/juancarlospaco/nim-openexchangerates"
  },
  {
    "name": "clr",
    "url": "https://github.com/Calinou/clr",
    "method": "git",
    "tags": [
      "command-line",
      "color",
      "rgb",
      "hsl",
      "hsv"
    ],
    "description": "Get information about colors and convert them in the command line",
    "license": "MIT",
    "web": "https://github.com/Calinou/clr"
  },
  {
    "name": "duktape",
    "url": "https://github.com/manguluka/duktape-nim",
    "method": "git",
    "tags": [
      "js",
      "javascript",
      "scripting",
      "language",
      "interpreter"
    ],
    "description": "wrapper for the Duktape embeddable Javascript engine",
    "license": "MIT",
    "web": "https://github.com/manguluka/duktape-nim"
  },
  {
    "name": "polypbren",
    "url": "https://github.com/guibar64/polypbren",
    "method": "git",
    "tags": [
      "science",
      "equation"
    ],
    "description": "Renormalization of colloidal charges of polydipserse dispersions using the Poisson-Boltzmann equation",
    "license": "MIT",
    "web": "https://github.com/guibar64/polypbren"
  },
  {
    "name": "spdx_licenses",
    "url": "https://github.com/euantorano/spdx_licenses.nim",
    "method": "git",
    "tags": [
      "spdx",
      "license"
    ],
    "description": "A library to retrieve the list of commonly used licenses from the SPDX License List.",
    "license": "BSD3",
    "web": "https://github.com/euantorano/spdx_licenses.nim"
  },
  {
    "name": "texttospeech",
    "url": "https://github.com/dom96/texttospeech",
    "method": "git",
    "tags": [
      "tts",
      "text-to-speech",
      "google-cloud",
      "gcloud",
      "api"
    ],
    "description": "A client for the Google Cloud Text to Speech API.",
    "license": "MIT",
    "web": "https://github.com/dom96/texttospeech"
  },
  {
    "name": "nim_tiled",
    "url": "https://github.com/SkyVault/nim-tiled",
    "method": "git",
    "tags": [
      "tiled",
      "gamedev",
      "tmx",
      "indie"
    ],
    "description": "Tiled map loader for the Nim programming language",
    "license": "MIT",
    "web": "https://github.com/SkyVault/nim-tiled"
  },
  {
    "name": "fragments",
    "url": "https://github.com/fragcolor-xyz/fragments",
    "method": "git",
    "tags": [
      "ffi",
      "math",
      "threading",
      "dsl",
      "memory",
      "serialization",
      "cpp",
      "utilities"
    ],
    "description": "Our very personal collection of utilities",
    "license": "MIT",
    "web": "https://github.com/fragcolor-xyz/fragments"
  },
  {
    "name": "nimline",
    "url": "https://github.com/fragcolor-xyz/nimline",
    "method": "git",
    "tags": [
      "c",
      "c++",
      "interop",
      "ffi",
      "wrappers"
    ],
    "description": "Wrapper-less C/C++ interop for Nim",
    "license": "MIT",
    "web": "https://github.com/fragcolor-xyz/nimline"
  },
  {
    "name": "nim_telegram_bot",
    "url": "https://github.com/juancarlospaco/nim-telegram-bot",
    "method": "git",
    "tags": [
      "telegram",
      "bot",
      "telebot",
      "async",
      "multipurpose",
      "chat"
    ],
    "description": "Generic Configurable Telegram Bot for Nim, with builtin basic functionality and Plugins",
    "license": "MIT",
    "web": "https://github.com/juancarlospaco/nim-telegram-bot"
  },
  {
    "name": "xiaomi",
    "url": "https://github.com/ThomasTJdev/nim_xiaomi.git",
    "method": "git",
    "tags": [
      "xiaomi",
      "iot"
    ],
    "description": "Read and write to Xiaomi IOT devices.",
    "license": "MIT",
    "web": "https://github.com/ThomasTJdev/nim_xiaomi"
  },
  {
    "name": "vecio",
    "url": "https://github.com/emekoi/vecio.nim",
    "method": "git",
    "tags": [
      "writev",
      "readv",
      "scatter",
      "gather",
      "vectored",
      "vector",
      "io",
      "networking"
    ],
    "description": "vectored io for nim",
    "license": "MIT",
    "web": "https://github.com/emekoi/vecio.nim"
  },
  {
    "name": "nmiline",
    "url": "https://github.com/mzteruru52/NmiLine",
    "method": "git",
    "tags": [
      "graph"
    ],
    "description": "Plotting tool using NiGui",
    "license": "MIT",
    "web": "https://github.com/mzteruru52/NmiLine"
  },
  {
    "name": "c_alikes",
    "url": "https://github.com/ReneSac/c_alikes",
    "method": "git",
    "tags": [
      "library",
      "bitwise",
      "bitops",
      "pointers",
      "shallowCopy",
      "C"
    ],
    "description": "Operators, commands and functions more c-like, plus a few other utilities",
    "license": "MIT",
    "web": "https://github.com/ReneSac/c_alikes"
  },
  {
    "name": "memviews",
    "url": "https://github.com/ReneSac/memviews",
    "method": "git",
    "tags": [
      "library",
      "slice",
      "slicing",
      "shallow",
      "array",
      "vector"
    ],
    "description": "Unsafe in-place slicing",
    "license": "MIT",
    "web": "https://github.com/ReneSac/memviews"
  },
  {
    "name": "espeak",
    "url": "https://github.com/juancarlospaco/nim-espeak",
    "method": "git",
    "tags": [
      "espeak",
      "voice",
      "texttospeech"
    ],
    "description": "Nim Espeak NG wrapper, for super easy Voice and Text-To-Speech",
    "license": "MIT",
    "web": "https://github.com/juancarlospaco/nim-espeak"
  },
  {
    "name": "wstp",
    "url": "https://github.com/oskca/nim-wstp",
    "method": "git",
    "tags": [
      "wolfram",
      "mathematica",
      "bindings",
      "wstp"
    ],
    "description": "Nim bindings for WSTP",
    "license": "MIT",
    "web": "https://github.com/oskca/nim-wstp"
  },
  {
    "name": "uibuilder",
    "url": "https://github.com/ba0f3/uibuilder.nim",
    "method": "git",
    "tags": [
      "ui",
      "builder",
      "libui",
      "designer",
      "gtk",
      "gnome",
      "glade",
      "interface",
      "gui",
      "linux",
      "windows",
      "osx",
      "mac",
      "native",
      "generator"
    ],
    "description": "UI building with Gnome's Glade",
    "license": "MIT",
    "web": "https://github.com/ba0f3/uibuilder.nim"
  },
  {
    "name": "webp",
    "url": "https://github.com/juancarlospaco/nim-webp",
    "method": "git",
    "tags": [
      "webp"
    ],
    "description": "WebP Tools wrapper for Nim",
    "license": "MIT",
    "web": "https://github.com/juancarlospaco/nim-webp"
  },
  {
    "name": "print",
    "url": "https://github.com/treeform/print",
    "method": "git",
    "tags": [
      "pretty"
    ],
    "description": "Print is a set of pretty print macros, useful for print-debugging.",
    "license": "MIT",
    "web": "https://github.com/treeform/print"
  },
  {
    "name": "vmath",
    "url": "https://github.com/treeform/vmath",
    "method": "git",
    "tags": [
      "math",
      "graphics",
      "2d",
      "3d"
    ],
    "description": "Collection of math routines for 2d and 3d graphics.",
    "license": "MIT",
    "web": "https://github.com/treeform/vmath"
  },
  {
    "name": "flippy",
    "url": "https://github.com/treeform/flippy",
    "method": "git",
    "tags": [
      "image",
      "graphics",
      "2d"
    ],
    "description": "Flippy is a simple 2d image and drawing library.",
    "license": "MIT",
    "web": "https://github.com/treeform/flippy"
  },
  {
    "name": "typography",
    "url": "https://github.com/treeform/typography",
    "method": "git",
    "tags": [
      "font",
      "text",
      "2d"
    ],
    "description": "Fonts, Typesetting and Rasterization.",
    "license": "MIT",
    "web": "https://github.com/treeform/typography"
  },
  {
    "name": "xdo",
    "url": "https://github.com/juancarlospaco/nim-xdo",
    "method": "git",
    "tags": [
      "automation",
      "linux",
      "gui",
      "keyboard",
      "mouse",
      "typing",
      "clicker"
    ],
    "description": "Nim GUI Automation Linux, simulate user interaction, mouse and keyboard.",
    "license": "MIT",
    "web": "https://github.com/juancarlospaco/nim-xdo"
  },
  {
    "name": "nimblegui",
    "url": "https://github.com/ThomasTJdev/nim_nimble_gui",
    "method": "git",
    "tags": [
      "nimble",
      "gui",
      "packages"
    ],
    "description": "A simple GUI front for Nimble.",
    "license": "MIT",
    "web": "https://github.com/ThomasTJdev/nim_nimble_gui"
  },
  {
    "name": "xml",
    "url": "https://github.com/ba0f3/xml.nim",
    "method": "git",
    "tags": [
      "xml",
      "parser",
      "compile",
      "tokenizer",
      "html",
      "cdata"
    ],
    "description": "Pure Nim XML parser",
    "license": "MIT",
    "web": "https://github.com/ba0f3/xml.nim"
  },
  {
    "name": "soundio",
    "url": "https://github.com/ul/soundio",
    "method": "git",
    "tags": [
      "library",
      "wrapper",
      "binding",
      "audio",
      "sound",
      "media",
      "io"
    ],
    "description": "Bindings for libsoundio",
    "license": "MIT"
  },
  {
    "name": "miniz",
    "url": "https://github.com/treeform/miniz",
    "method": "git",
    "tags": [
      "zlib",
      "zip",
      "wrapper",
      "compression"
    ],
    "description": "Bindings for Miniz lib.",
    "license": "MIT"
  },
  {
    "name": "nim_cjson",
    "url": "https://github.com/muxueqz/nim_cjson",
    "method": "git",
    "tags": [
      "cjson",
      "json"
    ],
    "description": "cjson wrapper for Nim",
    "license": "MIT",
    "web": "https://github.com/muxueqz/nim_cjson"
  },
  {
    "name": "nimobserver",
    "url": "https://github.com/Tangdongle/nimobserver",
    "method": "git",
    "tags": [
      "observer",
      "patterns",
      "library"
    ],
    "description": "An implementation of the observer pattern",
    "license": "MIT",
    "web": "https://github.com/Tangdongle/nimobserver"
  },
  {
    "name": "nominatim",
    "url": "https://github.com/juancarlospaco/nim-nominatim",
    "method": "git",
    "tags": [
      "openstreetmap",
      "nominatim",
      "multisync",
      "async"
    ],
    "description": "OpenStreetMap Nominatim API Lib for Nim",
    "license": "MIT",
    "web": "https://github.com/juancarlospaco/nim-nominatim"
  },
  {
    "name": "systimes",
    "url": "https://github.com/GULPF/systimes",
    "method": "git",
    "tags": [
      "time",
      "timezone",
      "datetime"
    ],
    "description": "An alternative DateTime implementation",
    "license": "MIT",
    "web": "https://github.com/GULPF/systimes"
  },
  {
    "name": "overpass",
    "url": "https://github.com/juancarlospaco/nim-overpass",
    "method": "git",
    "tags": [
      "openstreetmap",
      "overpass",
      "multisync",
      "async"
    ],
    "description": "OpenStreetMap Overpass API Lib",
    "license": "MIT",
    "web": "https://github.com/juancarlospaco/nim-overpass"
  },
  {
    "name": "openstreetmap",
    "url": "https://github.com/juancarlospaco/nim-openstreetmap",
    "method": "git",
    "tags": [
      "openstreetmap",
      "multisync",
      "async",
      "geo",
      "map"
    ],
    "description": "OpenStreetMap API Lib for Nim",
    "license": "MIT",
    "web": "https://github.com/juancarlospaco/nim-openstreetmap"
  },
  {
    "name": "daemonim",
    "url": "https://github.com/bung87/daemon",
    "method": "git",
    "tags": [
      "unix",
      "library"
    ],
    "description": "daemonizer for Unix, Linux and OS X",
    "license": "MIT",
    "web": "https://github.com/bung87/daemon"
  },
  {
    "name": "nimtorch",
    "alias": "torch"
  },
  {
    "name": "torch",
    "url": "https://github.com/fragcolor-xyz/nimtorch",
    "method": "git",
    "tags": [
      "machine-learning",
      "nn",
      "neural",
      "networks",
      "cuda",
      "wasm",
      "pytorch",
      "torch"
    ],
    "description": "A nim flavor of pytorch",
    "license": "MIT",
    "web": "https://github.com/fragcolor-xyz/nimtorch"
  },
  {
    "name": "openweathermap",
    "url": "https://github.com/juancarlospaco/nim-openweathermap",
    "method": "git",
    "tags": [
      "OpenWeatherMap",
      "weather",
      "CreativeCommons",
      "OpenData",
      "multisync"
    ],
    "description": "OpenWeatherMap API Lib for Nim, Free world wide Creative Commons & Open Data Licensed Weather data",
    "license": "MIT",
    "web": "https://github.com/juancarlospaco/nim-openweathermap"
  },
  {
    "name": "finalseg",
    "url": "https://github.com/bung87/finalseg",
    "method": "git",
    "tags": [
      "library",
      "chinese",
      "words"
    ],
    "description": "jieba's finalseg port to nim",
    "license": "MIT",
    "web": "https://github.com/bung87/finalseg"
  },
  {
    "name": "openal",
    "url": "https://github.com/treeform/openal",
    "method": "git",
    "tags": [
      "sound",
      "OpenAL",
      "wrapper"
    ],
    "description": "An OpenAL wrapper.",
    "license": "MIT"
  },
  {
    "name": "ec_events",
    "alias": "mc_events"
  },
  {
    "name": "mc_events",
    "url": "https://github.com/MerosCrypto/mc_events",
    "method": "git",
    "tags": [
      "events",
      "emitter"
    ],
    "description": "Event Based Programming for Nim.",
    "license": "MIT"
  },
  {
    "name": "wNim",
    "url": "https://github.com/khchen/wNim",
    "method": "git",
    "tags": [
      "library",
      "windows",
      "gui",
      "ui"
    ],
    "description": "Nim's Windows GUI Framework.",
    "license": "MIT",
    "web": "https://github.com/khchen/wNim",
    "doc": "https://khchen.github.io/wNim/wNim.html"
  },
  {
    "name": "redisparser",
    "url": "https://github.com/xmonader/nim-redisparser",
    "method": "git",
    "tags": [
      "redis",
      "resp",
      "parser",
      "protocol"
    ],
    "description": "RESP(REdis Serialization Protocol) Serialization for Nim",
    "license": "Apache2",
    "web": "https://github.com/xmonader/nim-redisparser"
  },
  {
    "name": "redisclient",
    "url": "https://github.com/xmonader/nim-redisclient",
    "method": "git",
    "tags": [
      "redis",
      "client",
      "protocol",
      "resp"
    ],
    "description": "Redis client for Nim",
    "license": "Apache2",
    "web": "https://github.com/xmonader/nim-redisclient"
  },
  {
    "name": "hackpad",
    "url": "https://github.com/juancarlospaco/nim-hackpad",
    "method": "git",
    "tags": [
      "web",
      "jester",
      "lan",
      "wifi",
      "hackathon",
      "hackatton",
      "pastebin",
      "crosscompilation",
      "teaching",
      "zip"
    ],
    "description": "Hackathon Web Scratchpad for teaching Nim on events using Wifi with limited or no Internet",
    "license": "MIT",
    "web": "https://github.com/juancarlospaco/nim-hackpad"
  },
  {
    "name": "redux_nim",
    "url": "https://github.com/M4RC3L05/redux-nim",
    "method": "git",
    "tags": [
      "redux"
    ],
    "description": "Redux Implementation in nim",
    "license": "MIT",
    "web": "https://github.com/M4RC3L05/redux-nim"
  },
  {
    "name": "simpledecimal",
    "url": "https://github.com/pigmej/nim-simple-decimal",
    "method": "git",
    "tags": [
      "decimal",
      "library"
    ],
    "description": "A simple decimal library",
    "license": "MIT",
    "web": "https://github.com/pigmej/nim-simple-decimal"
  },
  {
    "name": "calibre",
    "url": "https://github.com/juancarlospaco/nim-calibre",
    "method": "git",
    "tags": [
      "calibre",
      "ebook",
      "database"
    ],
    "description": "Calibre Database Lib for Nim",
    "license": "MIT",
    "web": "https://github.com/juancarlospaco/nim-calibre"
  },
  {
    "name": "nimcb",
    "url": "https://github.com/AdrianV/nimcb",
    "method": "git",
    "tags": [
      "c++-builder",
      "msbuild"
    ],
    "description": "Integrate nim projects in the C++Builder build process",
    "license": "MIT",
    "web": "https://github.com/AdrianV/nimcb"
  },
  {
    "name": "finals",
    "url": "https://github.com/quelklef/nim-finals",
    "method": "git",
    "tags": [
      "types"
    ],
    "description": "Transparently declare single-set attributes on types.",
    "license": "MIT",
    "web": "https://github.com/Quelklef/nim-finals"
  },
  {
    "name": "printdebug",
    "url": "https://github.com/juancarlospaco/nim-printdebug",
    "method": "git",
    "tags": [
      "debug",
      "print",
      "helper",
      "util"
    ],
    "description": "Print Debug for Nim, tiny 3 lines Lib, C Target",
    "license": "MIT",
    "web": "https://github.com/juancarlospaco/nim-printdebug"
  },
  {
    "name": "tinyfiledialogs",
    "url": "https://github.com/juancarlospaco/nim-tinyfiledialogs",
    "method": "git",
    "tags": [
      "gui",
      "wrapper",
      "gtk",
      "qt",
      "linux",
      "windows",
      "mac",
      "osx"
    ],
    "description": "TinyFileDialogs for Nim.",
    "license": "MIT",
    "web": "https://github.com/juancarlospaco/nim-tinyfiledialogs"
  },
  {
    "name": "spotify",
    "url": "https://github.com/CORDEA/spotify",
    "method": "git",
    "tags": [
      "spotify"
    ],
    "description": "A Nim wrapper for the Spotify Web API",
    "license": "Apache License 2.0",
    "web": "https://github.com/CORDEA/spotify"
  },
  {
    "name": "noise",
    "url": "https://github.com/jangko/nim-noise",
    "method": "git",
    "tags": [
      "linenoise",
      "readline",
      "command-line",
      "repl"
    ],
    "description": "Nim implementation of linenoise command line editor",
    "license": "MIT",
    "web": "https://github.com/jangko/nim-noise"
  },
  {
    "name": "prompt",
    "url": "https://github.com/surf1nb1rd/nim-prompt",
    "method": "git",
    "tags": [
      "command-line",
      "readline",
      "repl"
    ],
    "description": "Feature-rich readline replacement",
    "license": "BSD2",
    "web": "https://github.com/surf1nb1rd/nim-prompt"
  },
  {
    "name": "proxyproto",
    "url": "https://github.com/ba0f3/libproxy.nim",
    "method": "git",
    "tags": [
      "proxy",
      "protocol",
      "proxy-protocol",
      "haproxy",
      "tcp",
      "ipv6",
      "ipv4",
      "linux",
      "unix",
      "hook",
      "load-balancer",
      "socket",
      "udp",
      "ipv6-support",
      "preload"
    ],
    "description": "PROXY Protocol enabler for aged programs",
    "license": "MIT",
    "web": "https://github.com/ba0f3/libproxy.nim"
  },
  {
    "name": "criterion",
    "url": "https://github.com/LemonBoy/criterion.nim",
    "method": "git",
    "tags": [
      "benchmark"
    ],
    "description": "Statistic-driven microbenchmark framework",
    "license": "MIT",
    "web": "https://github.com/LemonBoy/criterion.nim"
  },
  {
    "name": "nanoid",
    "url": "https://github.com/icyphox/nanoid.nim",
    "method": "git",
    "tags": [
      "nanoid",
      "random",
      "generator"
    ],
    "description": "The Nim implementation of NanoID",
    "license": "MIT",
    "web": "https://github.com/icyphox/nanoid.nim"
  },
  {
    "name": "ndb",
    "url": "https://github.com/xzfc/ndb.nim",
    "method": "git",
    "tags": [
      "binding",
      "database",
      "db",
      "library",
      "sqlite"
    ],
    "description": "A db_sqlite fork with a proper typing",
    "license": "MIT",
    "web": "https://github.com/xzfc/ndb.nim"
  },
  {
    "name": "github_release",
    "url": "https://github.com/kdheepak/github-release",
    "method": "git",
    "tags": [
      "github",
      "release",
      "upload",
      "create",
      "delete"
    ],
    "description": "github-release package",
    "license": "MIT",
    "web": "https://github.com/kdheepak/github-release"
  },
  {
    "name": "nimmonocypher",
    "url": "https://github.com/genotrance/nimmonocypher",
    "method": "git",
    "tags": [
      "monocypher",
      "crypto",
      "crypt",
      "hash",
      "sha512",
      "wrapper"
    ],
    "description": "monocypher wrapper for Nim",
    "license": "MIT",
    "web": "https://github.com/genotrance/nimmonocypher"
  },
  {
    "name": "dtoa",
    "url": "https://github.com/LemonBoy/dtoa.nim",
    "method": "git",
    "tags": [
      "algorithms",
      "serialization",
      "fast",
      "grisu",
      "dtoa",
      "double",
      "float",
      "string"
    ],
    "description": "Port of Milo Yip's fast dtoa() implementation",
    "license": "MIT",
    "web": "https://github.com/LemonBoy/dtoa.nim"
  },
  {
    "name": "ntangle",
    "url": "https://github.com/OrgTangle/ntangle",
    "method": "git",
    "tags": [
      "literate-programming",
      "org-mode",
      "org",
      "tangling",
      "emacs"
    ],
    "description": "Command-line utility for Tangling of Org mode documents",
    "license": "MIT",
    "web": "https://github.com/OrgTangle/ntangle"
  },
  {
    "name": "nimtess2",
    "url": "https://github.com/genotrance/nimtess2",
    "method": "git",
    "tags": [
      "glu",
      "tesselator",
      "libtess2",
      "opengl"
    ],
    "description": "Nim wrapper for libtess2",
    "license": "MIT",
    "web": "https://github.com/genotrance/nimtess2"
  },
  {
    "name": "sequoia",
    "url": "https://github.com/ba0f3/sequoia.nim",
    "method": "git",
    "tags": [
      "sequoia",
      "pgp",
      "openpgp",
      "wrapper"
    ],
    "description": "Sequoia PGP wrapper for Nim",
    "license": "GPLv3",
    "web": "https://github.com/ba0f3/sequoia.nim"
  },
  {
    "name": "pykot",
    "url": "https://github.com/jabbalaci/nimpykot",
    "method": "git",
    "tags": [
      "library",
      "python",
      "kotlin"
    ],
    "description": "Porting some Python / Kotlin features to Nim",
    "license": "MIT",
    "web": "https://github.com/jabbalaci/nimpykot"
  },
  {
    "name": "witai",
    "url": "https://github.com/xmonader/witai-nim",
    "method": "git",
    "tags": [
      "witai",
      "wit.ai",
      "client",
      "speech",
      "freetext",
      "voice"
    ],
    "description": "wit.ai client",
    "license": "MIT",
    "web": "https://github.com/xmonader/witai-nim"
  },
  {
    "name": "xmldom",
    "url": "https://github.com/nim-lang/graveyard?subdir=xmldom",
    "method": "git",
    "tags": [
      "graveyard",
      "xml",
      "dom"
    ],
    "description": "Implementation of XML DOM Level 2 Core specification (http://www.w3.org/TR/2000/REC-DOM-Level-2-Core-20001113/core.html)",
    "license": "MIT",
    "web": "https://github.com/nim-lang/graveyard/tree/master/xmldom"
  },
  {
    "name": "xmldomparser",
    "url": "https://github.com/nim-lang/graveyard?subdir=xmldomparser",
    "method": "git",
    "tags": [
      "graveyard",
      "xml",
      "dom",
      "parser"
    ],
    "description": "Parses an XML Document into a XML DOM Document representation.",
    "license": "MIT",
    "web": "https://github.com/nim-lang/graveyard/tree/master/xmldomparser"
  },
  {
    "name": "list_comprehension",
    "url": "https://github.com/nim-lang/graveyard?subdir=lc",
    "method": "git",
    "tags": [
      "graveyard",
      "lc",
      "list",
      "comprehension",
      "list_comp",
      "list_comprehension"
    ],
    "description": "List comprehension, for creating sequences.",
    "license": "MIT",
    "web": "https://github.com/nim-lang/graveyard/tree/master/lc"
  },
  {
    "name": "result",
    "url": "https://github.com/arnetheduck/nim-result",
    "method": "git",
    "tags": [
      "library",
      "result",
      "errors",
      "functional"
    ],
    "description": "Friendly, exception-free value-or-error returns, similar to Option[T]",
    "license": "MIT",
    "web": "https://github.com/arnetheduck/nim-result"
  },
  {
    "name": "asciigraph",
    "url": "https://github.com/KeepCoolWithCoolidge/asciigraph",
    "method": "git",
    "tags": [
      "graph",
      "plot",
      "terminal",
      "io"
    ],
    "description": "Console ascii line charts in pure nim",
    "license": "MIT",
    "web": "https://github.com/KeepCoolWithCoolidge/asciigraph"
  },
  {
    "name": "bearlibterminal",
    "url": "https://github.com/irskep/BearLibTerminal-Nim",
    "method": "git",
    "tags": [
      "roguelike",
      "terminal",
      "bearlibterminal",
      "tcod",
      "libtcod",
      "tdl"
    ],
    "description": "Wrapper for the C[++] library BearLibTerminal",
    "license": "MIT",
    "web": "https://github.com/irskep/BearLibTerminal-Nim"
  },
  {
    "name": "rexpaint",
    "url": "https://github.com/irskep/rexpaint_nim",
    "method": "git",
    "tags": [
      "rexpaint",
      "roguelike",
      "xp"
    ],
    "description": "REXPaint .xp parser",
    "license": "MIT",
    "web": "https://github.com/irskep/rexpaint_nim"
  },
  {
    "name": "crosscompile",
    "url": "https://github.com/juancarlospaco/nim-crosscompile",
    "method": "git",
    "tags": [
      "crosscompile",
      "compile"
    ],
    "description": "Crosscompile Nim source code into multiple targets on Linux with this proc.",
    "license": "MIT",
    "web": "https://github.com/juancarlospaco/nim-crosscompile"
  },
  {
    "name": "rodcli",
    "url": "https://github.com/jabbalaci/NimCliHelper",
    "method": "git",
    "tags": [
      "cli",
      "compile",
      "run",
      "command-line",
      "init",
      "project",
      "skeleton"
    ],
    "description": "making Nim development easier in the command-line",
    "license": "MIT",
    "web": "https://github.com/jabbalaci/NimCliHelper"
  },
  {
    "name": "ngxcmod",
    "url": "https://github.com/ba0f3/ngxcmod.nim",
    "method": "git",
    "tags": [
      "nginx",
      "module",
      "nginx-c-function",
      "wrapper"
    ],
    "description": "High level wrapper for build nginx module w/ nginx-c-function",
    "license": "MIT",
    "web": "https://github.com/ba0f3/ngxcmod.nim"
  },
  {
    "name": "usagov",
    "url": "https://github.com/juancarlospaco/nim-usagov",
    "method": "git",
    "tags": [
      "gov",
      "opendata"
    ],
    "description": "USA Code.Gov MultiSync API Client for Nim",
    "license": "MIT",
    "web": "https://github.com/juancarlospaco/nim-usagov"
  },
  {
    "name": "argparse",
    "url": "https://github.com/iffy/nim-argparse",
    "method": "git",
    "tags": [
      "cli",
      "argparse",
      "optparse"
    ],
    "description": "WIP strongly-typed argument parser with sub command support",
    "license": "MIT",
    "doc": "https://www.iffycan.com/nim-argparse/argparse.html"
  },
  {
    "name": "keyring",
    "url": "https://github.com/iffy/nim-keyring",
    "method": "git",
    "tags": [
      "keyring",
      "security"
    ],
    "description": "Cross-platform access to OS keychain",
    "license": "MIT",
    "web": "https://github.com/iffy/nim-keyring"
  },
  {
    "name": "markdown",
    "url": "https://github.com/soasme/nim-markdown",
    "method": "git",
    "tags": [
      "markdown",
      "md",
      "docs",
      "html"
    ],
    "description": "A Beautiful Markdown Parser in the Nim World.",
    "license": "MIT",
    "web": "https://github.com/soasme/nim-markdown"
  },
  {
    "name": "nimtomd",
    "url": "https://github.com/ThomasTJdev/nimtomd",
    "method": "git",
    "tags": [
      "markdown",
      "md"
    ],
    "description": "Convert a Nim file or string to Markdown",
    "license": "MIT",
    "web": "https://github.com/ThomasTJdev/nimtomd"
  },
  {
    "name": "nifty",
    "url": "https://github.com/h3rald/nifty",
    "method": "git",
    "tags": [
      "package-manager",
      "script-runner"
    ],
    "description": "A decentralized (pseudo) package manager and script runner.",
    "license": "MIT",
    "web": "https://github.com/h3rald/nifty"
  },
  {
    "name": "urlshortener",
    "url": "https://github.com/jabbalaci/UrlShortener",
    "method": "git",
    "tags": [
      "url",
      "shorten",
      "shortener",
      "bitly",
      "cli",
      "shrink",
      "shrinker"
    ],
    "description": "A URL shortener cli app. using bit.ly",
    "license": "MIT",
    "web": "https://github.com/jabbalaci/UrlShortener"
  },
  {
    "name": "seriesdetiempoar",
    "url": "https://github.com/juancarlospaco/nim-seriesdetiempoar",
    "method": "git",
    "tags": [
      "async",
      "multisync",
      "gov",
      "opendata"
    ],
    "description": "Series de Tiempo de Argentina Government MultiSync API Client for Nim",
    "license": "MIT",
    "web": "https://github.com/juancarlospaco/nim-seriesdetiempoar"
  },
  {
    "name": "usigar",
    "url": "https://github.com/juancarlospaco/nim-usigar",
    "method": "git",
    "tags": [
      "geo",
      "opendata",
      "openstreemap",
      "multisync",
      "async"
    ],
    "description": "USIG Argentina Government MultiSync API Client for Nim",
    "license": "MIT",
    "web": "https://github.com/juancarlospaco/nim-usigar"
  },
  {
    "name": "georefar",
    "url": "https://github.com/juancarlospaco/nim-georefar",
    "method": "git",
    "tags": [
      "geo",
      "openstreetmap",
      "async",
      "multisync",
      "opendata",
      "gov"
    ],
    "description": "GeoRef Argentina Government MultiSync API Client for Nim",
    "license": "MIT",
    "web": "https://github.com/juancarlospaco/nim-georefar"
  },
  {
    "name": "sugerror",
    "url": "https://github.com/quelklef/nim-sugerror",
    "method": "git",
    "tags": [
      "errors",
      "expr"
    ],
    "description": "Terse and composable error handling.",
    "license": "MIT",
    "web": "https://github.com/quelklef/nim-sugerror"
  },
  {
    "name": "sermon",
    "url": "https://github.com/ThomasTJdev/nim_sermon",
    "method": "git",
    "tags": [
      "monitor",
      "storage",
      "memory",
      "process"
    ],
    "description": "Monitor the state and memory of processes and URL response.",
    "license": "MIT",
    "web": "https://github.com/ThomasTJdev/nim_sermon"
  },
  {
    "name": "vmvc",
    "url": "https://github.com/kobi2187/vmvc",
    "method": "git",
    "tags": [
      "vmvc",
      "dci"
    ],
    "description": "a skeleton/structure for a variation on the mvc pattern, similar to dci. For command line and gui programs. it's a middle ground between rapid application development and handling software complexity.",
    "license": "MIT",
    "web": "https://github.com/kobi2187/vmvc"
  },
  {
    "name": "arksys",
    "url": "https://github.com/wolfadex/arksys",
    "method": "git",
    "tags": [
      "ECS",
      "library"
    ],
    "description": "An entity component system package",
    "license": "MIT",
    "web": "https://github.com/wolfadex/arksys"
  },
  {
    "name": "coco",
    "url": "https://github.com/samuelroy/coco",
    "method": "git",
    "tags": [
      "code",
      "coverage",
      "test"
    ],
    "description": "Code coverage CLI + library for Nim using LCOV",
    "license": "MIT",
    "web": "https://github.com/samuelroy/coco",
    "doc": "https://samuelroy.github.io/coco/"
  },
  {
    "name": "nimetry",
    "url": "https://github.com/ijneb/nimetry",
    "method": "git",
    "tags": [
      "plot",
      "graph",
      "chart"
    ],
    "description": "Plotting module in pure nim",
    "license": "CC0",
    "web": "https://github.com/ijneb/nimetry",
    "doc": "https://ijneb.github.io/nimetry"
  },
  {
    "name": "snappy",
    "url": "https://github.com/jangko/snappy",
    "method": "git",
    "tags": [
      "compression",
      "snappy",
      "lzw"
    ],
    "description": "Nim implementation of Snappy compression algorithm",
    "license": "MIT",
    "web": "https://github.com/jangko/snappy"
  },
  {
    "name": "loadenv",
    "url": "https://github.com/xmonader/nim-loadenv",
    "method": "git",
    "tags": [
      "environment",
      "variables",
      "env"
    ],
    "description": "load .env variables",
    "license": "MIT",
    "web": "https://github.com/xmonader/nim-loadenv"
  },
  {
    "name": "osrm",
    "url": "https://github.com/juancarlospaco/nim-osrm",
    "method": "git",
    "tags": [
      "openstreetmap",
      "geo",
      "gis",
      "opendata",
      "routing",
      "async",
      "multisync"
    ],
    "description": "Open Source Routing Machine for OpenStreetMap API Lib and App",
    "license": "MIT",
    "web": "https://github.com/juancarlospaco/nim-osrm"
  },
  {
    "name": "sharedmempool",
    "url": "https://github.com/mikra01/sharedmempool",
    "method": "git",
    "tags": [
      "pool",
      "memory",
      "thread"
    ],
    "description": "threadsafe memory pool ",
    "license": "MIT",
    "web": "https://github.com/mikra01/sharedmempool"
  },
  {
    "name": "css_html_minify",
    "url": "https://github.com/juancarlospaco/nim-css-html-minify",
    "method": "git",
    "tags": [
      "css",
      "html",
      "minify"
    ],
    "description": "HTML & CSS Minify Lib & App based on Regexes & parallel MultiReplaces",
    "license": "MIT",
    "web": "https://github.com/juancarlospaco/nim-css-html-minify"
  },
  {
    "name": "crap",
    "url": "https://github.com/icyphox/crap",
    "method": "git",
    "tags": [
      "rm",
      "delete",
      "trash",
      "files"
    ],
    "description": "`rm` files without fear",
    "license": "MIT",
    "web": "https://github.com/icyphox/crap"
  },
  {
    "name": "algebra",
    "url": "https://github.com/ijneb/nim-algebra",
    "method": "git",
    "tags": [
      "algebra",
      "parse",
      "evaluate",
      "mathematics"
    ],
    "description": "Algebraic expression parser and evaluator",
    "license": "CC0",
    "web": "https://github.com/ijneb/nim-algebra"
  },
  {
    "name": "biblioteca_guarrilla",
    "url": "https://github.com/juancarlospaco/biblioteca-guarrilla",
    "method": "git",
    "tags": [
      "books",
      "calibre",
      "jester"
    ],
    "description": "Simple web to share books, Calibre, Jester, Spectre CSS, No JavaScript, WebP & ZIP to reduce bandwidth",
    "license": "GPL",
    "web": "https://github.com/juancarlospaco/biblioteca-guarrilla"
  },
  {
    "name": "nimzbar",
    "url": "https://github.com/genotrance/nimzbar",
    "method": "git",
    "tags": [
      "zbar",
      "barcode",
      "bar",
      "code"
    ],
    "description": "zbar wrapper for Nim",
    "license": "MIT",
    "web": "https://github.com/genotrance/nimzbar"
  },
  {
    "name": "nicy",
    "url": "https://github.com/icyphox/nicy",
    "method": "git",
    "tags": [
      "zsh",
      "shell",
      "prompt",
      "git"
    ],
    "description": "A nice and icy ZSH prompt in Nim",
    "license": "MIT",
    "web": "https://github.com/icyphox/nicy"
  },
  {
    "name": "replim",
    "url": "https://github.com/gmshiba/replim",
    "method": "git",
    "tags": [
      "repl",
      "binary",
      "program"
    ],
    "description": "most quick REPL of nim",
    "license": "MIT",
    "web": "https://github.com/gmshiba/replim"
  },
  {
    "name": "nish",
    "url": "https://github.com/owlinux1000/nish",
    "method": "git",
    "tags": [
      "nish",
      "shell"
    ],
    "description": "A Toy Shell Application",
    "license": "MIT",
    "web": "https://github.com/owlinux1000/nish"
  },
  {
    "name": "backoff",
    "url": "https://github.com/CORDEA/backoff",
    "method": "git",
    "tags": [
      "exponential-backoff",
      "backoff"
    ],
    "description": "Implementation of exponential backoff for nim",
    "license": "Apache License 2.0",
    "web": "https://github.com/CORDEA/backoff"
  },
  {
    "name": "asciitables",
    "url": "https://github.com/xmonader/nim-asciitables",
    "method": "git",
    "tags": [
      "ascii",
      "terminal",
      "tables",
      "cli"
    ],
    "description": "terminal ascii tables for nim",
    "license": "BSD-3-Clause",
    "web": "https://github.com/xmonader/nim-asciitables"
  },
  {
    "name": "open_elevation",
    "url": "https://github.com/juancarlospaco/nim-open-elevation",
    "method": "git",
    "tags": [
      "openstreetmap",
      "geo",
      "elevation",
      "multisync",
      "async"
    ],
    "description": "OpenStreetMap Elevation API MultiSync Client for Nim",
    "license": "MIT",
    "web": "https://github.com/juancarlospaco/nim-open-elevation"
  },
  {
    "name": "gara",
    "url": "https://github.com/alehander42/gara",
    "method": "git",
    "tags": [
      "nim",
      "pattern"
    ],
    "description": "A pattern matching library",
    "license": "MIT",
    "web": "https://github.com/alehander42/gara"
  },
  {
    "name": "ws",
    "url": "https://github.com/treeform/ws",
    "method": "git",
    "tags": [
      "websocket"
    ],
    "description": "Simple WebSocket library for nim.",
    "license": "MIT",
    "web": "https://github.com/treeform/ws"
  },
  {
    "name": "pg",
    "url": "https://github.com/treeform/pg",
    "method": "git",
    "tags": [
      "postgresql",
      "db"
    ],
    "description": "Very simple PostgreSQL async api for nim.",
    "license": "MIT",
    "web": "https://github.com/treeform/pg"
  },
  {
    "name": "bgfxdotnim",
    "url": "https://github.com/zacharycarter/bgfx.nim",
    "method": "git",
    "tags": [
      "bgfx",
      "3d",
      "vulkan",
      "opengl",
      "metal",
      "directx"
    ],
    "description": "bindings to bgfx c99 api",
    "license": "MIT",
    "web": "https://github.com/zacharycarter/bgfx.nim"
  },
  {
    "name": "niledb",
    "url": "https://github.com/JeffersonLab/niledb.git",
    "method": "git",
    "tags": [
      "db"
    ],
    "description": "Key/Value storage into a fast file-hash",
    "license": "MIT",
    "web": "https://github.com/JeffersonLab/niledb.git"
  },
  {
    "name": "siphash",
    "url": "https://git.sr.ht/~ehmry/nim_siphash",
    "method": "git",
    "tags": [
      "hash",
      "siphash"
    ],
    "description": "SipHash, a pseudorandom function optimized for short messages.",
    "license": "GPLv3",
    "web": "https://git.sr.ht/~ehmry/nim_siphash"
  },
  {
    "name": "haraka",
    "url": "https://git.sr.ht/~ehmry/nim_haraka",
    "method": "git",
    "tags": [
      "hash",
      "haraka"
    ],
    "description": "Haraka v2 short-input hash function",
    "license": "MIT",
    "web": "https://git.sr.ht/~ehmry/nim_haraka"
  },
  {
    "name": "genode",
    "url": "https://git.sr.ht/~ehmry/nim_genode",
    "method": "git",
    "tags": [
      "genode",
      "system"
    ],
    "description": "System libraries for the Genode Operating System Framework",
    "license": "AGPLv3",
    "web": "https://git.sr.ht/~ehmry/nim_genode"
  },
  {
    "name": "moe",
    "url": "https://github.com/fox0430/moe",
    "method": "git",
    "tags": [
      "console",
      "command-line",
      "editor",
      "text",
      "cli"
    ],
    "description": "A command lined based text editor",
    "license": "GPLv3",
    "web": "https://github.com/fox0430/moe"
  },
  {
    "name": "gatabase",
    "url": "https://github.com/juancarlospaco/nim-gatabase",
    "method": "git",
    "tags": [
      "database",
      "orm",
      "postgres",
      "sql"
    ],
    "description": "Postgres Database ORM for Nim",
    "license": "MIT",
    "web": "https://github.com/juancarlospaco/nim-gatabase"
  },
  {
    "name": "timespec_get",
    "url": "https://github.com/Matceporial/nim-timespec_get",
    "method": "git",
    "tags": [
      "time",
      "timespec_get"
    ],
    "description": "Nanosecond-percision time using timespec_get",
    "license": "0BSD",
    "web": "https://github.com/Matceporial/nim-timespec_get"
  },
  {
    "name": "urand",
    "url": "https://github.com/Matceporial/nim-urand",
    "method": "git",
    "tags": [
      "random",
      "urandom",
      "crypto"
    ],
    "description": "Simple method of obtaining secure random numbers from the OS",
    "license": "MIT",
    "web": "https://github.com/Matceporial/nim-urand"
  },
  {
    "name": "awslambda",
    "url": "https://github.com/lambci/awslambda.nim",
    "method": "git",
    "tags": [
      "aws",
      "lambda"
    ],
    "description": "A package to compile nim functions for AWS Lambda",
    "license": "MIT",
    "web": "https://github.com/lambci/awslambda.nim"
  },
  {
    "name": "vec",
    "url": "https://github.com/dom96/vec",
    "method": "git",
    "tags": [
      "vector",
      "library",
      "simple"
    ],
    "description": "A very simple vector library",
    "license": "MIT",
    "web": "https://github.com/dom96/vec"
  },
  {
    "name": "nimgui",
    "url": "https://github.com/zacharycarter/nimgui",
    "method": "git",
    "tags": [
      "imgui",
      "gui",
      "game"
    ],
    "description": "bindings to cimgui - https://github.com/cimgui/cimgui",
    "license": "MIT",
    "web": "https://github.com/zacharycarter/nimgui"
  },
  {
    "name": "unpack",
    "url": "https://github.com/technicallyagd/unpack",
    "method": "git",
    "tags": [
      "unpack",
      "seq",
      "array",
      "object",
      "destructuring",
      "destructure",
      "unpacking"
    ],
    "description": "Array/Sequence/Object destructuring/unpacking macro",
    "license": "MIT",
    "web": "https://github.com/technicallyagd/unpack"
  },
  {
    "name": "nsh",
    "url": "https://github.com/gmshiba/nish",
    "method": "git",
    "tags": [
      "shell",
      "repl"
    ],
    "description": "nsh: Nim SHell(cross platform)",
    "license": "MIT",
    "web": "https://github.com/gmshiba/nish"
  },
  {
    "name": "nimfastText",
    "url": "https://github.com/genotrance/nimfastText",
    "method": "git",
    "tags": [
      "fasttext",
      "classification",
      "text",
      "wrapper"
    ],
    "description": "fastText wrapper for Nim",
    "license": "MIT",
    "web": "https://github.com/genotrance/nimfastText"
  },
  {
    "name": "treesitter",
    "url": "https://github.com/genotrance/nimtreesitter?subdir=treesitter",
    "method": "git",
    "tags": [
      "tree-sitter",
      "parser",
      "language",
      "code"
    ],
    "description": "Nim wrapper of the tree-sitter incremental parsing library",
    "license": "MIT",
    "web": "https://github.com/genotrance/nimtreesitter"
  },
  {
    "name": "treesitter_agda",
    "url": "https://github.com/genotrance/nimtreesitter?subdir=treesitter_agda",
    "method": "git",
    "tags": [
      "tree-sitter",
      "agda",
      "parser",
      "language",
      "code"
    ],
    "description": "Nim wrapper for Agda language support within tree-sitter",
    "license": "MIT",
    "web": "https://github.com/genotrance/nimtreesitter"
  },
  {
    "name": "treesitter_bash",
    "url": "https://github.com/genotrance/nimtreesitter?subdir=treesitter_bash",
    "method": "git",
    "tags": [
      "tree-sitter",
      "bash",
      "parser",
      "language",
      "code"
    ],
    "description": "Nim wrapper for Bash language support within tree-sitter",
    "license": "MIT",
    "web": "https://github.com/genotrance/nimtreesitter"
  },
  {
    "name": "treesitter_c",
    "url": "https://github.com/genotrance/nimtreesitter?subdir=treesitter_c",
    "method": "git",
    "tags": [
      "tree-sitter",
      "c",
      "parser",
      "language",
      "code"
    ],
    "description": "Nim wrapper for C language support within tree-sitter",
    "license": "MIT",
    "web": "https://github.com/genotrance/nimtreesitter"
  },
  {
    "name": "treesitter_c_sharp",
    "url": "https://github.com/genotrance/nimtreesitter?subdir=treesitter_c_sharp",
    "method": "git",
    "tags": [
      "tree-sitter",
      "C#",
      "parser",
      "language",
      "code"
    ],
    "description": "Nim wrapper for C# language support within tree-sitter",
    "license": "MIT",
    "web": "https://github.com/genotrance/nimtreesitter"
  },
  {
    "name": "treesitter_cpp",
    "url": "https://github.com/genotrance/nimtreesitter?subdir=treesitter_cpp",
    "method": "git",
    "tags": [
      "tree-sitter",
      "cpp",
      "parser",
      "language",
      "code"
    ],
    "description": "Nim wrapper for C++ language support within tree-sitter",
    "license": "MIT",
    "web": "https://github.com/genotrance/nimtreesitter"
  },
  {
    "name": "treesitter_css",
    "url": "https://github.com/genotrance/nimtreesitter?subdir=treesitter_css",
    "method": "git",
    "tags": [
      "tree-sitter",
      "css",
      "parser",
      "language",
      "code"
    ],
    "description": "Nim wrapper for CSS language support within tree-sitter",
    "license": "MIT",
    "web": "https://github.com/genotrance/nimtreesitter"
  },
  {
    "name": "treesitter_go",
    "url": "https://github.com/genotrance/nimtreesitter?subdir=treesitter_go",
    "method": "git",
    "tags": [
      "tree-sitter",
      "go",
      "parser",
      "language",
      "code"
    ],
    "description": "Nim wrapper for Go language support within tree-sitter",
    "license": "MIT",
    "web": "https://github.com/genotrance/nimtreesitter"
  },
  {
    "name": "treesitter_haskell",
    "url": "https://github.com/genotrance/nimtreesitter?subdir=treesitter_haskell",
    "method": "git",
    "tags": [
      "tree-sitter",
      "haskell",
      "parser",
      "language",
      "code"
    ],
    "description": "Nim wrapper for Haskell language support within tree-sitter",
    "license": "MIT",
    "web": "https://github.com/genotrance/nimtreesitter"
  },
  {
    "name": "treesitter_html",
    "url": "https://github.com/genotrance/nimtreesitter?subdir=treesitter_html",
    "method": "git",
    "tags": [
      "tree-sitter",
      "html",
      "parser",
      "language",
      "code"
    ],
    "description": "Nim wrapper for HTML language support within tree-sitter",
    "license": "MIT",
    "web": "https://github.com/genotrance/nimtreesitter"
  },
  {
    "name": "treesitter_java",
    "url": "https://github.com/genotrance/nimtreesitter?subdir=treesitter_java",
    "method": "git",
    "tags": [
      "tree-sitter",
      "java",
      "parser",
      "language",
      "code"
    ],
    "description": "Nim wrapper for Java language support within tree-sitter",
    "license": "MIT",
    "web": "https://github.com/genotrance/nimtreesitter"
  },
  {
    "name": "treesitter_javascript",
    "url": "https://github.com/genotrance/nimtreesitter?subdir=treesitter_javascript",
    "method": "git",
    "tags": [
      "tree-sitter",
      "javascript",
      "parser",
      "language",
      "code"
    ],
    "description": "Nim wrapper for Javascript language support within tree-sitter",
    "license": "MIT",
    "web": "https://github.com/genotrance/nimtreesitter"
  },
  {
    "name": "treesitter_ocaml",
    "url": "https://github.com/genotrance/nimtreesitter?subdir=treesitter_ocaml",
    "method": "git",
    "tags": [
      "tree-sitter",
      "ocaml",
      "parser",
      "language",
      "code"
    ],
    "description": "Nim wrapper for OCaml language support within tree-sitter",
    "license": "MIT",
    "web": "https://github.com/genotrance/nimtreesitter"
  },
  {
    "name": "treesitter_php",
    "url": "https://github.com/genotrance/nimtreesitter?subdir=treesitter_php",
    "method": "git",
    "tags": [
      "tree-sitter",
      "php",
      "parser",
      "language",
      "code"
    ],
    "description": "Nim wrapper for PHP language support within tree-sitter",
    "license": "MIT",
    "web": "https://github.com/genotrance/nimtreesitter"
  },
  {
    "name": "treesitter_python",
    "url": "https://github.com/genotrance/nimtreesitter?subdir=treesitter_python",
    "method": "git",
    "tags": [
      "tree-sitter",
      "python",
      "parser",
      "language",
      "code"
    ],
    "description": "Nim wrapper for Python language support within tree-sitter",
    "license": "MIT",
    "web": "https://github.com/genotrance/nimtreesitter"
  },
  {
    "name": "treesitter_ruby",
    "url": "https://github.com/genotrance/nimtreesitter?subdir=treesitter_ruby",
    "method": "git",
    "tags": [
      "tree-sitter",
      "ruby",
      "parser",
      "language",
      "code"
    ],
    "description": "Nim wrapper for Ruby language support within tree-sitter",
    "license": "MIT",
    "web": "https://github.com/genotrance/nimtreesitter"
  },
  {
    "name": "treesitter_rust",
    "url": "https://github.com/genotrance/nimtreesitter?subdir=treesitter_rust",
    "method": "git",
    "tags": [
      "tree-sitter",
      "rust",
      "parser",
      "language",
      "code"
    ],
    "description": "Nim wrapper for Rust language support within tree-sitter",
    "license": "MIT",
    "web": "https://github.com/genotrance/nimtreesitter"
  },
  {
    "name": "treesitter_scala",
    "url": "https://github.com/genotrance/nimtreesitter?subdir=treesitter_scala",
    "method": "git",
    "tags": [
      "tree-sitter",
      "scala",
      "parser",
      "language",
      "code"
    ],
    "description": "Nim wrapper for Scala language support within tree-sitter",
    "license": "MIT",
    "web": "https://github.com/genotrance/nimtreesitter"
  },
  {
    "name": "treesitter_typescript",
    "url": "https://github.com/genotrance/nimtreesitter?subdir=treesitter_typescript",
    "method": "git",
    "tags": [
      "tree-sitter",
      "typescript",
      "parser",
      "language",
      "code"
    ],
    "description": "Nim wrapper for Typescript language support within tree-sitter",
    "license": "MIT",
    "web": "https://github.com/genotrance/nimtreesitter"
  },
  {
    "name": "nimterop",
    "url": "https://github.com/genotrance/nimterop",
    "method": "git",
    "tags": [
      "c",
      "c++",
      "c2nim",
      "interop",
      "parser",
      "language",
      "code"
    ],
    "description": "Nimterop makes C/C++ interop within Nim seamless",
    "license": "MIT",
    "web": "https://github.com/genotrance/nimtreesitter"
  },
  {
    "name": "ringDeque",
    "url": "https://github.com/technicallyagd/ringDeque",
    "method": "git",
    "tags": [
      "deque",
      "DoublyLinkedRing",
      "utility",
      "python"
    ],
    "description": "deque implementatoin using DoublyLinkedRing",
    "license": "MIT",
    "web": "https://github.com/technicallyagd/ringDeque"
  },
  {
    "name": "nimfuzzy",
    "url": "https://github.com/genotrance/nimfuzzy",
    "method": "git",
    "tags": [
      "fuzzy",
      "search",
      "match",
      "fts"
    ],
    "description": "Fuzzy search wrapper for Nim",
    "license": "MIT",
    "web": "https://github.com/genotrance/nimfuzzy"
  },
  {
    "name": "nimassets",
    "url": "https://github.com/xmonader/nimassets",
    "method": "git",
    "tags": [
      "assets",
      "bundle",
      "go-bindata",
      "resources"
    ],
    "description": "bundle your assets to a nim",
    "license": "MIT",
    "web": "https://github.com/xmonader/nimassets"
  },
  {
    "name": "loco",
    "url": "https://github.com/moigagoo/loco",
    "method": "git",
    "tags": [
      "localization",
      "translation",
      "internationalization",
      "i18n"
    ],
    "description": "Localization package for Nim.",
    "license": "MIT",
    "web": "https://github.com/moigagoo/loco"
  },
  {
    "name": "nim_miniz",
    "url": "https://github.com/h3rald/nim-miniz",
    "method": "git",
    "tags": [
      "zip",
      "compression",
      "wrapper",
      "miniz"
    ],
    "description": "Nim wrapper for miniz",
    "license": "MIT",
    "web": "https://github.com/h3rald/nim-miniz"
  },
  {
    "name": "unsplash",
    "url": "https://github.com/juancarlospaco/nim-unsplash",
    "method": "git",
    "tags": [
      "unsplash",
      "photos",
      "images",
      "async",
      "multisync",
      "photography"
    ],
    "description": "Unsplash API Client for Nim",
    "license": "MIT",
    "web": "https://github.com/juancarlospaco/nim-unsplash"
  },
  {
    "name": "steam",
    "url": "https://github.com/juancarlospaco/nim-steam",
    "method": "git",
    "tags": [
      "steam",
      "game",
      "gaming",
      "async",
      "multisync"
    ],
    "description": "Steam API Client for Nim",
    "license": "MIT",
    "web": "https://github.com/juancarlospaco/nim-steam"
  },
  {
    "name": "itchio",
    "url": "https://github.com/juancarlospaco/nim-itchio",
    "method": "git",
    "tags": [
      "itchio",
      "game",
      "gaming",
      "async",
      "multisync"
    ],
    "description": "itch.io API Client for Nim",
    "license": "MIT",
    "web": "https://github.com/juancarlospaco/nim-itchio"
  },
  {
    "name": "suggest",
    "url": "https://github.com/c-blake/suggest.git",
    "method": "git",
    "tags": [
      "library",
      "spell-check",
      "edit-distance"
    ],
    "description": "mmap-persistent SymSpell spell checking algorithm",
    "license": "MIT",
    "web": "https://github.com/c-blake/suggest.git"
  },
  {
    "name": "gurl",
    "url": "https://github.com/MaxUNof/gurl",
    "method": "git",
    "tags": [
      "tags",
      "http",
      "generating",
      "url"
    ],
    "description": "A little lib for generating URL with args.",
    "license": "MIT",
    "web": "https://github.com/MaxUNof/gurl"
  },
  {
    "name": "wren",
    "url": "https://github.com/geotre/wren",
    "method": "git",
    "tags": [
      "wren",
      "scripting",
      "interpreter"
    ],
    "description": "A nim wrapper for Wren, an embedded scripting language",
    "license": "MIT",
    "web": "https://github.com/geotre/wren"
  },
  {
    "name": "tiny_sqlite",
    "url": "https://github.com/GULPF/tiny_sqlite",
    "method": "git",
    "tags": [
      "database",
      "sqlite"
    ],
    "description": "A thin SQLite wrapper with proper type safety",
    "license": "MIT",
    "web": "https://github.com/GULPF/tiny_sqlite"
  },
  {
    "name": "sqlbuilder",
    "url": "https://github.com/ThomasTJdev/nim_sqlbuilder",
    "method": "git",
    "tags": [
      "sql",
      "sqlbuilder"
    ],
    "description": "A SQLbuilder with support for NULL values",
    "license": "MIT",
    "web": "https://github.com/ThomasTJdev/nim_sqlbuilder"
  },
  {
    "name": "subexes",
    "url": "https://github.com/nim-lang/graveyard?subdir=subexes",
    "method": "git",
    "tags": [
      "graveyard",
      "subexes",
      "substitution expression"
    ],
    "description": "Nim support for substitution expressions",
    "license": "MIT",
    "web": "https://github.com/nim-lang/graveyard/tree/master/subexes"
  },
  {
    "name": "complex",
    "url": "https://github.com/nim-lang/graveyard?subdir=complex",
    "method": "git",
    "tags": [
      "graveyard",
      "complex",
      "math"
    ],
    "description": "The ex-stdlib module complex.",
    "license": "MIT",
    "web": "https://github.com/nim-lang/graveyard/tree/master/complex"
  },
  {
    "name": "fsmonitor",
    "url": "https://github.com/nim-lang/graveyard?subdir=fsmonitor",
    "method": "git",
    "tags": [
      "graveyard",
      "fsmonitor",
      "asyncio"
    ],
    "description": "The ex-stdlib module fsmonitor.",
    "license": "MIT",
    "web": "https://github.com/nim-lang/graveyard/tree/master/fsmonitor"
  },
  {
    "name": "scgi",
    "url": "https://github.com/nim-lang/graveyard?subdir=scgi",
    "method": "git",
    "tags": [
      "graveyard",
      "scgi",
      "cgi"
    ],
    "description": "Helper procs for SCGI applications",
    "license": "MIT",
    "web": "https://github.com/nim-lang/graveyard/tree/master/scgi"
  },
  {
    "name": "cppstl",
    "url": "https://github.com/BigEpsilon/nim-cppstl",
    "method": "git",
    "tags": [
      "c++",
      "stl",
      "bindings"
    ],
    "description": "Bindings for the C++ Standard Template Library (STL)",
    "license": "MIT",
    "web": "https://github.com/BigEpsilon/nim-cppstl"
  },
  {
    "name": "pipelines",
    "url": "https://github.com/calebwin/pipelines",
    "method": "git",
    "tags": [
      "python",
      "pipeline",
      "pipelines",
      "data",
      "parallel"
    ],
    "description": "A tiny framework & language for crafting massively parallel data pipelines",
    "license": "MIT",
    "web": "https://github.com/calebwin/pipelines",
    "doc": "https://github.com/calebwin/pipelines"
  },
  {
    "name": "nimhq",
    "url": "https://github.com/sillibird/nimhq",
    "method": "git",
    "tags": [
      "library",
      "api",
      "client"
    ],
    "description": "HQ Trivia API wrapper for Nim",
    "license": "MIT",
    "web": "https://github.com/sillibird/nimhq"
  },
  {
    "name": "binio",
    "url": "https://github.com/Riderfighter/binio",
    "method": "git",
    "tags": [
      "structured",
      "byte",
      "data"
    ],
    "description": "Package for packing and unpacking byte data",
    "license": "MIT",
    "web": "https://github.com/Riderfighter/binio"
  },
  {
    "name": "ladder",
    "url": "https://gitlab.com/ryukoposting/nim-ladder",
    "method": "git",
    "tags": [
      "ladder",
      "logic",
      "PLC",
      "state",
      "machine",
      "ryukoposting"
    ],
    "description": "Ladder logic macros for Nim",
    "license": "Apache-2.0",
    "web": "https://gitlab.com/ryukoposting/nim-ladder"
  },
  {
    "name": "cassette",
    "url": "https://github.com/LemonBoy/cassette",
    "method": "git",
    "tags": [
      "http",
      "network",
      "test",
      "mock",
      "requests"
    ],
    "description": "Record and replay your HTTP sessions!",
    "license": "MIT",
    "web": "https://github.com/LemonBoy/cassette"
  },
  {
    "name": "nimterlingua",
    "url": "https://github.com/juancarlospaco/nim-internimgua",
    "method": "git",
    "tags": [
      "internationalization",
      "i18n",
      "localization",
      "translation"
    ],
    "description": "Internationalization at Compile Time for Nim. Macro to translate unmodified code from 1 INI file. NimScript compatible.",
    "license": "MIT",
    "web": "https://github.com/juancarlospaco/nim-internimgua"
  },
  {
    "name": "with",
    "url": "https://github.com/zevv/with",
    "method": "git",
    "tags": [
      "with",
      "macro"
    ],
    "description": "Simple 'with' macro for Nim",
    "license": "MIT",
    "web": "https://github.com/zevv/with"
  },
  {
    "name": "lastfm",
    "url": "https://gitlab.com/ryukoposting/lastfm-nim",
    "method": "git",
    "tags": [
      "last.fm",
      "lastfm",
      "music",
      "metadata",
      "api",
      "async",
      "ryukoposting"
    ],
    "description": "Last.FM API breakouts (documentation: http://ryuk.ooo/nimdocs/lastfm/lastfm.html)",
    "license": "Apache-2.0",
    "web": "https://gitlab.com/ryukoposting/lastfm-nim"
  },
  {
    "name": "firejail",
    "url": "https://github.com/juancarlospaco/nim-firejail",
    "method": "git",
    "tags": [
      "firejail",
      "security",
      "linux",
      "isolation",
      "container",
      "infosec",
      "hardened",
      "sandbox",
      "docker"
    ],
    "description": "Firejail wrapper for Nim, Isolate your Production App before its too late!",
    "license": "MIT",
    "web": "https://github.com/juancarlospaco/nim-firejail"
  },
  {
    "name": "jstin",
    "url": "https://github.com/LemonBoy/jstin",
    "method": "git",
    "tags": [
      "json",
      "serialize",
      "deserialize",
      "easy",
      "simple"
    ],
    "description": "JS {de,}serialization as it says on the tin",
    "license": "MIT",
    "web": "https://github.com/LemonBoy/jstin"
  },
  {
    "name": "compactdict",
    "url": "https://github.com/LemonBoy/compactdict",
    "method": "git",
    "tags": [
      "dictionary",
      "hashtable",
      "data-structure",
      "hash",
      "compact"
    ],
    "description": "A compact dictionary implementation",
    "license": "MIT",
    "web": "https://github.com/LemonBoy/compactdict"
  },
  {
    "name": "z3",
    "url": "https://github.com/zevv/nimz3",
    "method": "git",
    "tags": [
      "Z3",
      "sat",
      "smt",
      "theorem",
      "prover",
      "solver",
      "optimization"
    ],
    "description": "Nim Z3 theorem prover bindings",
    "license": "MIT",
    "web": "https://github.com/zevv/nimz3"
  },
  {
    "name": "remarker_light",
    "url": "https://github.com/muxueqz/remarker_light",
    "method": "git",
    "tags": [
      "remark",
      "slideshow",
      "markdown"
    ],
    "description": "remarker_light is a command line tool for building a remark-based slideshow page very easily.",
    "license": "GPL-2.0",
    "web": "https://github.com/muxueqz/remarker_light"
  },
  {
    "name": "nim-nmap",
    "url": "https://github.com/blmvxer/nim-nmap",
    "method": "git",
    "tags": [
      "nmap",
      "networking",
      "network mapper",
      "blmvxer"
    ],
    "description": "A pure implementaion of nmap for nim.",
    "license": "MIT",
    "web": "https://github.com/blmvxer/nim-nmap"
  },
  {
    "name": "fancygl",
    "url": "https://github.com/krux02/opengl-sandbox",
    "method": "git",
    "tags": [
      "opengl",
      "rendering",
      "dsl"
    ],
    "description": "nice way of handling render code",
    "license": "MIT",
    "web": "https://github.com/krux02/opengl-sandbox"
  },
  {
    "name": "libravatar",
    "url": "https://github.com/juancarlospaco/nim-libravatar",
    "method": "git",
    "tags": [
      "libravatar",
      "gravatar",
      "avatar",
      "federated"
    ],
    "description": "Libravatar library for Nim, Gravatar alternative. Libravatar is an open source free federated avatar api & service.",
    "license": "PPL",
    "web": "https://github.com/juancarlospaco/nim-libravatar"
  },
  {
    "name": "norm",
    "url": "https://github.com/moigagoo/norm",
    "method": "git",
    "tags": [
      "orm",
      "db",
      "database"
    ],
    "description": "Nim ORM.",
    "license": "MIT",
    "web": "https://github.com/moigagoo/norm"
  },
  {
    "name": "simple_vector",
    "url": "https://github.com/Ephiiz/simple_vector",
    "method": "git",
    "tags": [
      "vector",
      "simple_vector"
    ],
    "description": "Simple vector library for nim-lang.",
    "license": "GNU Lesser General Public License v2.1",
    "web": "https://github.com/Ephiiz/simple_vector"
  },
  {
    "name": "netpipe",
    "alias": "netty"
  },
  {
    "name": "netty",
    "url": "https://github.com/treeform/netty/",
    "method": "git",
    "tags": [
      "networking",
      "udp"
    ],
    "description": "Netty is a reliable UDP connection for games.",
    "license": "MIT",
    "web": "https://github.com/treeform/netty/"
  },
  {
    "name": "fnv",
    "url": "https://gitlab.com/ryukoposting/nim-fnv",
    "method": "git",
    "tags": [
      "fnv",
      "fnv1a",
      "fnv1",
      "fnv-1a",
      "fnv-1",
      "fnv0",
      "fnv-0",
      "ryukoposting"
    ],
    "description": "FNV-1 and FNV-1a non-cryptographic hash functions (documentation hosted at: http://ryuk.ooo/nimdocs/fnv/fnv.html)",
    "license": "Apache-2.0",
    "web": "https://gitlab.com/ryukoposting/nim-fnv"
  },
  {
    "name": "notify",
    "url": "https://github.com/xbello/notify-nim",
    "method": "git",
    "tags": [
      "notify",
      "libnotify",
      "library"
    ],
    "description": "A wrapper to notification libraries",
    "license": "MIT",
    "web": "https://github.com/xbello/notify-nim"
  },
  {
    "name": "minmaxheap",
    "url": "https://github.com/stefansalewski/minmaxheap",
    "method": "git",
    "tags": [
      "minmaxheap",
      "heap",
      "priorityqueue"
    ],
    "description": "MinMaxHeap",
    "license": "MIT",
    "web": "https://github.com/stefansalewski/minmaxheap"
  },
  {
    "name": "dashing",
    "url": "https://github.com/FedericoCeratto/nim-dashing",
    "method": "git",
    "tags": [
      "library",
      "pure",
      "terminal"
    ],
    "description": "Terminal dashboards.",
    "license": "LGPLv3",
    "web": "https://github.com/FedericoCeratto/nim-dashing"
  },
  {
    "name": "html_tools",
    "url": "https://github.com/juancarlospaco/nim-html-tools",
    "method": "git",
    "tags": [
      "html",
      "validation",
      "frontend"
    ],
    "description": "HTML5 Tools for Nim, all Templates, No CSS, No Libs, No JS Framework",
    "license": "MIT",
    "web": "https://github.com/juancarlospaco/nim-html-tools"
  },
  {
    "name": "npeg",
    "url": "https://github.com/zevv/npeg",
    "method": "git",
    "tags": [
      "PEG",
      "parser",
      "parsing",
      "regexp",
      "regular",
      "grammar",
      "lexer",
      "lexing",
      "pattern",
      "matching"
    ],
    "description": "PEG (Parsing Expression Grammars) string matching library for Nim",
    "license": "MIT",
    "web": "https://github.com/zevv/npeg"
  },
  {
    "name": "pinggraph",
    "url": "https://github.com/SolitudeSF/pinggraph",
    "method": "git",
    "tags": [
      "ping",
      "terminal"
    ],
    "description": "Simple terminal ping graph",
    "license": "MIT",
    "web": "https://github.com/SolitudeSF/pinggraph"
  },
  {
    "name": "nimcdl",
    "url": "https://gitlab.com/endes123321/nimcdl",
    "method": "git",
    "tags": [
      "circuit",
      "HDL",
      "PCB",
      "DSL"
    ],
    "description": "Circuit Design language made in Nim",
    "license": "GPLv3",
    "web": "https://gitlab.com/endes123321/nimcdl"
  },
  {
    "name": "easymail",
    "url": "https://github.com/coocheenin/easymail",
    "method": "git",
    "tags": [
      "email",
      "sendmail",
      "net",
      "mail"
    ],
    "description": "wrapper for the sendmail command",
    "license": "MIT",
    "web": "https://github.com/coocheenin/easymail"
  },
  {
    "name": "luhncheck",
    "url": "https://github.com/sillibird/luhncheck",
    "method": "git",
    "tags": [
      "library",
      "algorithm"
    ],
    "description": "Implementation of Luhn algorithm in nim.",
    "license": "MIT",
    "web": "https://github.com/sillibird/luhncheck"
  },
  {
    "name": "nim-libgd",
    "url": "https://github.com/mrhdias/nim-libgd",
    "method": "git",
    "tags": [
      "image",
      "graphics",
      "wrapper",
      "libgd",
      "2d"
    ],
    "description": "Nim Wrapper for LibGD 2.x",
    "license": "MIT",
    "web": "https://github.com/mrhdias/nim-libgd"
  },
  {
    "name": "closure_methods",
    "alias": "oop_utils"
  },
  {
    "name": "oop_utils",
    "url": "https://github.com/bluenote10/oop_utils",
    "method": "git",
    "tags": [
      "macro",
      "class",
      "inheritance",
      "oop",
      "closure",
      "methods"
    ],
    "description": "Macro for building OOP class hierarchies based on closure methods.",
    "license": "MIT",
    "web": "https://github.com/bluenote10/closure_methods"
  },
  {
    "name": "nim_curry",
    "url": "https://github.com/zer0-star/nim-curry",
    "method": "git",
    "tags": [
      "library",
      "functional",
      "macro",
      "currying"
    ],
    "description": "Provides a macro to curry function",
    "license": "MIT",
    "web": "https://github.com/zer0-star/nim-curry"
  },
  {
    "name": "eastasianwidth",
    "url": "https://github.com/jiro4989/eastasianwidth",
    "method": "git",
    "tags": [
      "library",
      "text",
      "east_asian_width"
    ],
    "description": "eastasianwidth is library for EastAsianWidth.",
    "license": "MIT",
    "web": "https://github.com/jiro4989/eastasianwidth"
  },
  {
    "name": "colorcol",
    "url": "https://github.com/SolitudeSF/colorcol",
    "method": "git",
    "tags": [
      "kakoune",
      "plugin",
      "color",
      "preview"
    ],
    "description": "Kakoune plugin for color preview",
    "license": "MIT",
    "web": "https://github.com/SolitudeSF/colorcol"
  },
  {
    "name": "nimly",
    "url": "https://github.com/loloicci/nimly",
    "method": "git",
    "tags": [
      "lexer",
      "parser",
      "lexer-generator",
      "parser-generator",
      "lex",
      "yacc",
      "BNF",
      "EBNF"
    ],
    "description": "Lexer Generator and Parser Generator as a Macro Library in Nim.",
    "license": "MIT",
    "web": "https://github.com/loloicci/nimly"
  },
  {
    "name": "fswatch",
    "url": "https://github.com/FedericoCeratto/nim-fswatch",
    "method": "git",
    "tags": [
      "fswatch",
      "fsmonitor",
      "libfswatch",
      "filesystem"
    ],
    "description": "Wrapper for the fswatch library.",
    "license": "GPL-3.0",
    "web": "https://github.com/FedericoCeratto/nim-fswatch"
  },
  {
    "name": "parseini",
    "url": "https://github.com/lihf8515/parseini",
    "method": "git",
    "tags": [
      "parseini",
      "nim"
    ],
    "description": "A high-performance ini parse library for nim.",
    "license": "MIT",
    "web": "https://github.com/lihf8515/parseini"
  },
  {
    "name": "sonic",
    "url": "https://github.com/xmonader/nim-sonic-client",
    "method": "git",
    "tags": [
      "sonic",
      "search",
      "backend",
      "index",
      "client"
    ],
    "description": "client for sonic search backend",
    "license": "MIT",
    "web": "https://github.com/xmonader/nim-sonic-client"
  },
  {
    "name": "science",
    "url": "https://github.com/ruivieira/nim-science",
    "method": "git",
    "tags": [
      "science",
      "algebra",
      "statistics",
      "math"
    ],
    "description": "A library for scientific computations in pure Nim",
    "license": "Apache License 2.0",
    "web": "https://github.com/ruivieira/nim-science"
  },
  {
    "name": "gameoflife",
    "url": "https://github.com/jiro4989/gameoflife",
    "method": "git",
    "tags": [
      "gameoflife",
      "library"
    ],
    "description": "gameoflife is library for Game of Life.",
    "license": "MIT",
    "web": "https://github.com/jiro4989/gameoflife"
  },
  {
    "name": "conio",
    "url": "https://github.com/guevara-chan/conio",
    "method": "git",
    "tags": [
      "console",
      "terminal",
      "io"
    ],
    "description": ".NET-inspired lightweight terminal library",
    "license": "MIT",
    "web": "https://github.com/guevara-chan/conio"
  },
  {
    "name": "nat_traversal",
    "url": "https://github.com/status-im/nim-nat-traversal",
    "method": "git",
    "tags": [
      "library",
      "wrapper"
    ],
    "description": "miniupnpc and libnatpmp wrapper",
    "license": "Apache License 2.0 or MIT",
    "web": "https://github.com/status-im/nim-nat-traversal"
  },
  {
    "name": "jsutils",
    "url": "https://github.com/kidandcat/jsutils",
    "method": "git",
    "tags": [
      "library",
      "javascript"
    ],
    "description": "Utils to work with javascript",
    "license": "MIT",
    "web": "https://github.com/kidandcat/jsutils"
  },
  {
    "name": "getr",
    "url": "https://github.com/jrfondren/getr-nim",
    "method": "git",
    "tags": [
      "benchmark",
      "utility"
    ],
    "description": "Benchmarking wrapper around getrusage()",
    "license": "MIT",
    "web": "https://github.com/jrfondren/getr-nim"
  },
  {
    "name": "pnm",
    "url": "https://github.com/jiro4989/pnm",
    "method": "git",
    "tags": [
      "pnm",
      "image",
      "library"
    ],
    "description": "pnm is library for PNM (Portable AnyMap).",
    "license": "MIT",
    "web": "https://github.com/jiro4989/pnm"
  },
  {
    "name": "ski",
    "url": "https://github.com/jiro4989/ski",
    "method": "git",
    "tags": [
      "ski",
      "combinator",
      "library"
    ],
    "description": "ski is library for SKI combinator.",
    "license": "MIT",
    "web": "https://github.com/jiro4989/ski"
  },
  {
    "name": "imageman",
    "url": "https://github.com/SolitudeSF/imageman",
    "method": "git",
    "tags": [
      "image",
      "graphics",
      "processing",
      "manipulation"
    ],
    "description": "Image manipulation library",
    "license": "MIT",
    "web": "https://github.com/SolitudeSF/imageman"
  },
  {
    "name": "matplotnim",
    "url": "https://github.com/ruivieira/matplotnim",
    "method": "git",
    "tags": [
      "science",
      "plotting",
      "graphics",
      "wrapper",
      "library"
    ],
    "description": "A Nim wrapper for Python's matplotlib",
    "license": "Apache License 2.0",
    "web": "https://github.com/ruivieira/matplotnim"
  },
  {
    "name": "cliptomania",
    "url": "https://github.com/Guevara-chan/Cliptomania",
    "method": "git",
    "tags": [
      "clip",
      "clipboard"
    ],
    "description": ".NET-inspired lightweight clipboard library",
    "license": "MIT",
    "web": "https://github.com/Guevara-chan/Cliptomania"
  },
  {
    "name": "mpdclient",
    "url": "https://github.com/SolitudeSF/mpdclient",
    "method": "git",
    "tags": [
      "mpd",
      "music",
      "player",
      "client"
    ],
    "description": "MPD client library",
    "license": "MIT",
    "web": "https://github.com/SolitudeSF/mpdclient"
  },
  {
    "name": "mentat",
    "url": "https://github.com/ruivieira/nim-mentat",
    "method": "git",
    "tags": [
      "science",
      "machine-learning",
      "data-science",
      "statistics",
      "math",
      "library"
    ],
    "description": "A Nim library for data science and machine learning",
    "license": "Apache License 2.0",
    "web": "https://github.com/ruivieira/nim-mentat"
  },
  {
    "name": "svdpi",
    "url": "https://github.com/kaushalmodi/nim-svdpi",
    "method": "git",
    "tags": [
      "dpi-c",
      "systemverilog",
      "foreign-function",
      "interface"
    ],
    "description": "Small wrapper for SystemVerilog DPI-C header svdpi.h",
    "license": "MIT",
    "web": "https://github.com/kaushalmodi/nim-svdpi"
  },
  {
    "name": "shlex",
    "url": "https://github.com/SolitudeSF/shlex",
    "method": "git",
    "tags": [
      "shlex",
      "shell",
      "parse",
      "split"
    ],
    "description": "Library for splitting a string into shell words",
    "license": "MIT",
    "web": "https://github.com/SolitudeSF/shlex"
  },
  {
    "name": "prometheus",
    "url": "https://github.com/dom96/prometheus",
    "method": "git",
    "tags": [
      "metrics",
      "logging",
      "graphs"
    ],
    "description": "Library for exposing metrics to Prometheus",
    "license": "MIT",
    "web": "https://github.com/dom96/prometheus"
  },
  {
    "name": "feednim",
    "url": "https://github.com/johnconway/feed-nim",
    "method": "git",
    "tags": [
      "yes"
    ],
    "description": "An Atom, RSS, and JSONfeed parser",
    "license": "MIT",
    "web": "https://github.com/johnconway/feed-nim"
  },
  {
    "name": "simplepng",
    "url": "https://github.com/jrenner/nim-simplepng",
    "method": "git",
    "tags": [
      "png",
      "image"
    ],
    "description": "high level simple way to write PNGs",
    "license": "MIT",
    "web": "https://github.com/jrenner/nim-simplepng"
  },
  {
    "name": "dali",
    "url": "https://github.com/akavel/dali",
    "method": "git",
    "tags": [
      "android",
      "apk",
      "dalvik",
      "dex",
      "assembler"
    ],
    "description": "Indie assembler/linker for Android's Dalvik VM .dex & .apk files",
    "license": "AGPL-3.0",
    "web": "https://github.com/akavel/dali"
  },
  {
    "name": "rect",
    "url": "https://github.com/jiro4989/rect",
    "method": "git",
    "tags": [
      "cli",
      "tool",
      "text",
      "rectangle"
    ],
    "description": "rect is a command to crop/paste rectangle text.",
    "license": "MIT",
    "web": "https://github.com/jiro4989/rect"
  },
  {
    "name": "p4ztag_to_json",
    "url": "https://github.com/kaushalmodi/p4ztag_to_json",
    "method": "git",
    "tags": [
      "perforce",
      "p4",
      "ztag",
      "serialization-format",
      "json"
    ],
    "description": "Convert Helix Version Control / Perforce (p4) -ztag output to JSON",
    "license": "MIT",
    "web": "https://github.com/kaushalmodi/p4ztag_to_json"
  },
  {
    "name": "terminaltables",
    "url": "https://github.com/xmonader/nim-terminaltables",
    "method": "git",
    "tags": [
      "terminal",
      "tables",
      "ascii",
      "unicode"
    ],
    "description": "terminal tables",
    "license": "BSD-3-Clause",
    "web": "https://github.com/xmonader/nim-terminaltables"
  },
  {
    "name": "alignment",
    "url": "https://github.com/jiro4989/alignment",
    "method": "git",
    "tags": [
      "library",
      "text",
      "align",
      "string",
      "strutils"
    ],
    "description": "alignment is a library to align strings.",
    "license": "MIT",
    "web": "https://github.com/jiro4989/alignment"
  },
  {
    "name": "niup",
    "url": "https://github.com/dariolah/niup",
    "method": "git",
    "tags": [
      "iup",
      "gui",
      "nim"
    ],
    "description": "IUP FFI bindings",
    "license": "MIT",
    "web": "https://github.com/dariolah/niup"
  },
  {
    "name": "libgcrypt",
    "url": "https://github.com/FedericoCeratto/nim-libgcrypt",
    "method": "git",
    "tags": [
      "wrapper",
      "library",
      "security",
      "crypto"
    ],
    "description": "libgcrypt wrapper",
    "license": "LGPLv2.1",
    "web": "https://github.com/FedericoCeratto/nim-libgcrypt"
  },
  {
    "name": "masterpassword",
    "url": "https://github.com/SolitudeSF/masterpassword",
    "method": "git",
    "tags": [
      "masterpassword",
      "password",
      "stateless"
    ],
    "description": "Master Password algorith implementation",
    "license": "MIT",
    "web": "https://github.com/SolitudeSF/masterpassword"
  },
  {
    "name": "mpwc",
    "url": "https://github.com/SolitudeSF/mpwc",
    "method": "git",
    "tags": [
      "masterpassword",
      "password",
      "manager",
      "stateless"
    ],
    "description": "Master Password command line utility",
    "license": "MIT",
    "web": "https://github.com/SolitudeSF/mpwc"
  },
  {
    "name": "toxcore",
    "url": "https://git.sr.ht/~ehmry/nim_tox",
    "method": "git",
    "tags": [
      "tox",
      "chat",
      "wrapper"
    ],
    "description": "C Tox core wrapper",
    "license": "GPL-3.0",
    "web": "https://git.sr.ht/~ehmry/nim_tox"
  },
  {
    "name": "rapid",
    "url": "https://github.com/liquid600pgm/rapid",
    "method": "git",
    "tags": [
      "game",
      "engine",
      "2d",
      "graphics",
      "audio"
    ],
    "description": "A game engine for rapid development and easy prototyping",
    "license": "MIT",
    "web": "https://github.com/liquid600pgm/rapid"
  },
  {
    "name": "gnutls",
    "url": "https://github.com/FedericoCeratto/nim-gnutls",
    "method": "git",
    "tags": [
      "wrapper",
      "library",
      "security",
      "crypto"
    ],
    "description": "GnuTLS wrapper",
    "license": "LGPLv2.1",
    "web": "https://github.com/FedericoCeratto/nim-gnutls"
  },
  {
    "name": "news",
    "url": "https://github.com/tormund/news",
    "method": "git",
    "tags": [
      "websocket",
      "chronos"
    ],
    "description": "Easy websocket with chronos support",
    "license": "MIT",
    "web": "https://github.com/tormund/news"
  },
  {
    "name": "tor",
    "url": "https://github.com/FedericoCeratto/nim-tor",
    "method": "git",
    "tags": [
      "library",
      "security",
      "crypto",
      "tor",
      "onion"
    ],
    "description": "Tor helper library",
    "license": "LGPLv3",
    "web": "https://github.com/FedericoCeratto/nim-tor"
  },
  {
    "name": "nimjson",
    "url": "https://github.com/jiro4989/nimjson",
    "method": "git",
    "tags": [
      "lib",
      "cli",
      "command",
      "json",
      "library"
    ],
    "description": "nimjson generates nim object definitions from json documents.",
    "license": "MIT",
    "web": "https://github.com/jiro4989/nimjson"
  },
  {
    "name": "nerve",
    "url": "https://github.com/nepeckman/nerve-rpc",
    "method": "git",
    "tags": [
      "rpc",
      "framework",
      "web",
      "json",
      "api",
      "library"
    ],
    "description": "A RPC framework for building web APIs",
    "license": "MIT",
    "web": "https://github.com/nepeckman/nerve-rpc"
  },
  {
    "name": "lolcat",
    "url": "https://github.com/OHermesJunior/lolcat.nim",
    "method": "git",
    "tags": [
      "lolcat",
      "binary",
      "tool",
      "colors",
      "fun"
    ],
    "description": "lolcat implementation in Nim",
    "license": "MIT",
    "web": "https://github.com/OHermesJunior/lolcat.nim"
  },
  {
    "name": "dnsclient",
    "url": "https://github.com/ba0f3/dnsclient.nim",
    "method": "git",
    "tags": [
      "dns",
      "dnsclient"
    ],
    "description": "Simple DNS Client & Library",
    "license": "MIT",
    "web": "https://github.com/ba0f3/dnsclient.nim"
  },
  {
    "name": "rain",
    "url": "https://github.com/OHermesJunior/rain.nim",
    "method": "git",
    "tags": [
      "rain",
      "simulation",
      "terminal",
      "fun"
    ],
    "description": "Rain simulation in your terminal",
    "license": "MIT",
    "web": "https://github.com/OHermesJunior/rain.nim"
  },
  {
    "name": "kmod",
    "url": "https://github.com/alaviss/kmod",
    "method": "git",
    "tags": [
      "kmod",
      "wrapper"
    ],
    "description": "High-level wrapper for Linux's kmod library",
    "license": "ISC",
    "web": "https://github.com/alaviss/kmod"
  },
  {
    "name": "validateip",
    "url": "https://github.com/Akito13/nim-validateip",
    "method": "git",
    "tags": [
      "ip",
      "ipaddress",
      "ipv4",
      "ip4",
      "checker",
      "check"
    ],
    "description": "Checks if a provided string is actually a correct IP address. Supports detection of Class A to D of IPv4 addresses.",
    "license": "GPLv3+"
  },
  {
    "name": "RC4",
    "url": "https://github.com/OHermesJunior/nimRC4",
    "method": "git",
    "tags": [
      "RC4",
      "encryption",
      "library",
      "crypto",
      "simple"
    ],
    "description": "RC4 library implementation",
    "license": "MIT",
    "web": "https://github.com/OHermesJunior/nimRC4"
  },
  {
    "name": "contra",
    "url": "https://github.com/juancarlospaco/nim-contra",
    "method": "git",
    "tags": [
      "contract",
      "nimscript",
      "javascript",
      "compiletime"
    ],
    "description": "Lightweight Contract Programming, Design by Contract, on 9 LoC, NimScript, JavaScript, compile-time.",
    "license": "MIT",
    "web": "https://github.com/juancarlospaco/nim-contra"
  },
  {
    "name": "wings",
    "url": "https://github.com/binhonglee/wings",
    "method": "git",
    "tags": [
      "library",
      "binary",
      "codegen",
      "struct",
      "enum"
    ],
    "description": "A simple cross language struct and enum file generator.",
    "license": "MIT",
    "web": "https://github.com/binhonglee/wings"
  },
  {
    "name": "lc",
    "url": "https://github.com/c-blake/lc",
    "method": "git",
    "tags": [
      "terminal",
      "cli",
      "binary",
      "linux",
      "unix",
      "bsd"
    ],
    "description": "A post-modern, \"multi-dimensional\" configurable ls/file lister",
    "license": "MIT",
    "web": "https://github.com/c-blake/lc"
  },
  {
    "name": "nasher",
    "url": "https://github.com/squattingmonk/nasher.nim",
    "method": "git",
    "tags": [
      "nwn",
      "neverwinternights",
      "neverwinter",
      "game",
      "bioware",
      "build"
    ],
    "description": "A build tool for Neverwinter Nights projects",
    "license": "MIT",
    "web": "https://github.com/squattingmonk/nasher.nim"
  },
  {
    "name": "illwill",
    "url": "https://github.com/johnnovak/illwill",
    "method": "git",
    "tags": [
      "terminal",
      "console",
      "curses",
      "ui"
    ],
    "description": "A curses inspired simple cross-platform console library for Nim",
    "license": "WTFPL",
    "web": "https://github.com/johnnovak/illwill"
  },
  {
    "name": "shared",
    "url": "https://github.com/genotrance/shared",
    "method": "git",
    "tags": [
      "shared",
      "seq",
      "string",
      "threads"
    ],
    "description": "Nim library for shared types",
    "license": "MIT",
    "web": "https://github.com/genotrance/shared"
  },
  {
    "name": "nimmm",
    "url": "https://github.com/joachimschmidt557/nimmm",
    "method": "git",
    "tags": [
      "nimmm",
      "terminal",
      "nimbox",
      "tui"
    ],
    "description": "A terminal file manager written in nim",
    "license": "GPL-3.0",
    "web": "https://github.com/joachimschmidt557/nimmm"
  },
  {
    "name": "fastx_reader",
    "url": "https://github.com/ahcm/fastx_reader",
    "method": "git",
    "tags": [
      "bioinformatics,",
      "fasta,",
      "fastq"
    ],
    "description": "FastQ and Fasta readers for NIM",
    "license": "LGPL-3.0",
    "web": "https://github.com/ahcm/fastx_reader"
  },
  {
    "name": "d3",
    "url": "https://github.com/hiteshjasani/nim-d3",
    "method": "git",
    "tags": [
      "d3",
      "javascript",
      "library",
      "wrapper"
    ],
    "description": "A D3.js wrapper for Nim",
    "license": "MIT",
    "web": "https://github.com/hiteshjasani/nim-d3"
  },
  {
    "name": "baker",
    "url": "https://github.com/jasonrbriggs/baker",
    "method": "git",
    "tags": [
      "html",
      "template",
      "static",
      "blog"
    ],
    "description": "Static website generation",
    "license": "Apache-2.0",
    "web": "https://github.com/jasonrbriggs/baker"
  },
  {
    "name": "web3",
    "url": "https://github.com/status-im/nim-web3",
    "method": "git",
    "tags": [
      "web3",
      "ethereum",
      "rpc"
    ],
    "description": "Ethereum Web3 API",
    "license": "Apache License 2.0",
    "web": "https://github.com/status-im/nim-web3"
  },
  {
    "name": "skybook",
    "url": "https://github.com/muxueqz/skybook",
    "method": "git",
    "tags": [
      "bookmark-manager",
      "bookmark"
    ],
    "description": "Light weight bookmark manager(delicious alternative)",
    "license": "GPL-2.0",
    "web": "https://github.com/muxueqz/skybook"
  },
  {
    "name": "rbac",
    "url": "https://github.com/ba0f3/rbac.nim",
    "method": "git",
    "tags": [
      "rbac",
      "acl",
      "role-based-access-control",
      "role-based",
      "access-control"
    ],
    "description": "Simple Role-based Access Control Library",
    "license": "MIT",
    "web": "https://github.com/ba0f3/rbac.nim"
  },
  {
    "name": "simpleot",
    "url": "https://github.com/markspanbroek/simpleot.nim",
    "method": "git",
    "tags": [
      "ot",
      "mpc"
    ],
    "description": "Simple OT wrapper",
    "license": "MIT",
    "web": "https://github.com/markspanbroek/simpleot.nim"
  },
  {
    "name": "blurhash",
    "url": "https://github.com/SolitudeSF/blurhash",
    "method": "git",
    "tags": [
      "image",
      "blur",
      "hash",
      "blurhash"
    ],
    "description": "Encoder/decoder for blurhash algorithm",
    "license": "MIT",
    "web": "https://github.com/SolitudeSF/blurhash"
  },
  {
    "name": "samson",
    "url": "https://github.com/GULPF/samson",
    "method": "git",
    "tags": [
      "json",
      "json5"
    ],
    "description": "Implementation of JSON5.",
    "license": "MIT",
    "web": "https://github.com/GULPF/samson"
  },
  {
    "name": "proton",
    "url": "https://github.com/jasonrbriggs/proton-nim",
    "method": "git",
    "tags": [
      "xml",
      "xhtml",
      "template"
    ],
    "description": "Proton template engine for xml and xhtml files",
    "license": "MIT",
    "web": "https://github.com/jasonrbriggs/proton-nim"
  },
  {
    "name": "lscolors",
    "url": "https://github.com/joachimschmidt557/nim-lscolors",
    "method": "git",
    "tags": [
      "lscolors",
      "posix",
      "unix",
      "linux",
      "ls",
      "terminal"
    ],
    "description": "A library for colorizing paths according to LS_COLORS",
    "license": "MIT",
    "web": "https://github.com/joachimschmidt557/nim-lscolors"
  },
  {
    "name": "shell",
    "url": "https://github.com/Vindaar/shell",
    "method": "git",
    "tags": [
      "library",
      "macro",
      "dsl",
      "shell"
    ],
    "description": "A Nim mini DSL to execute shell commands",
    "license": "MIT",
    "web": "https://github.com/Vindaar/shell"
  },
  {
    "name": "mqtt",
    "url": "https://github.com/barnybug/nim-mqtt",
    "method": "git",
    "tags": [
      "MQTT"
    ],
    "description": "MQTT wrapper for nim",
    "license": "MIT",
    "web": "https://github.com/barnybug/nim-mqtt"
  },
  {
    "name": "cal",
    "url": "https://github.com/xflywind/cal",
    "method": "git",
    "tags": [
      "calculator"
    ],
    "description": "A simple interactive calculator",
    "license": "MIT",
    "web": "https://github.com/xflywind/cal"
  },
  {
    "name": "spurdify",
    "url": "https://github.com/paradox460/spurdify",
    "method": "git",
    "tags": [
      "funny",
      "meme",
      "spurdo",
      "text-manipulation",
      "mangle"
    ],
    "description": "Spurdification library and CLI",
    "license": "MIT",
    "web": "https://github.com/paradox460/spurdify"
  },
  {
    "name": "c4",
    "url": "https://github.com/c0ntribut0r/cat-400",
    "method": "git",
    "tags": [
      "game",
      "framework",
      "2d",
      "3d"
    ],
    "description": "Game framework, modular and extensible",
    "license": "MPL-2.0",
    "web": "https://github.com/c0ntribut0r/cat-400",
    "doc": "https://github.com/c0ntribut0r/cat-400/tree/master/docs/tutorials"
  },
  {
    "name": "numericalnim",
    "url": "https://github.com/HugoGranstrom/numericalnim/",
    "method": "git",
    "tags": [
      "numerical",
      "ode",
      "integration",
      "scientific"
    ],
    "description": "A collection of numerical methods written in Nim",
    "license": "MIT",
    "web": "https://github.com/HugoGranstrom/numericalnim/"
  },
  {
    "name": "murmurhash",
    "url": "https://github.com/cwpearson/nim-murmurhash",
    "method": "git",
    "tags": [
      "murmur",
      "hash",
      "MurmurHash3",
      "MurmurHash2"
    ],
    "description": "Pure nim implementation of MurmurHash",
    "license": "MIT",
    "web": "https://github.com/cwpearson/nim-murmurhash"
  },
  {
    "name": "redneck_translator",
    "url": "https://github.com/juancarlospaco/redneck-translator",
    "method": "git",
    "tags": [
      "redneck",
      "string",
      "slang"
    ],
    "description": "Redneck Translator for Y'all",
    "license": "MIT",
    "web": "https://github.com/juancarlospaco/redneck-translator"
  },
  {
    "name": "sweetanitify",
    "url": "https://github.com/juancarlospaco/sweetanitify",
    "method": "git",
    "tags": [
      "sweet_anita",
      "tourette",
      "string"
    ],
    "description": "Sweet_Anita Translator, help spread awareness about Tourettes",
    "license": "MIT",
    "web": "https://github.com/juancarlospaco/sweetanitify"
  },
  {
    "name": "cmake",
    "url": "https://github.com/genotrance/cmake",
    "method": "git",
    "tags": [
      "cmake",
      "build",
      "tool",
      "wrapper"
    ],
    "description": "CMake for Nimble",
    "license": "MIT",
    "web": "https://github.com/genotrance/cmake"
  },
  {
    "name": "plz",
    "url": "https://github.com/juancarlospaco/nim-pypi",
    "method": "git",
    "tags": [
      "python",
      "pip",
      "nimpy"
    ],
    "description": "PLZ Python PIP alternative",
    "license": "MIT",
    "web": "https://github.com/juancarlospaco/nim-pypi"
  },
  {
    "name": "NiMPC",
    "url": "https://github.com/markspanbroek/nimpc",
    "method": "git",
    "tags": [
      "multiparty",
      "computation",
      "mpc"
    ],
    "description": "Secure multi-party computation",
    "license": "MIT",
    "web": "https://github.com/markspanbroek/nimpc"
  },
  {
    "name": "qrcodegen",
    "url": "https://github.com/bunkford/qrcodegen",
    "method": "git",
    "tags": [
      "qr",
      "barcode"
    ],
    "description": "QR Code Generator",
    "license": "MIT",
    "web": "https://github.com/bunkford/qrcodegen"
  },
  {
    "name": "cirru-parser",
    "url": "https://github.com/Cirru/parser.nim",
    "method": "git",
    "tags": [
      "parser",
      "cirru"
    ],
    "description": "Parser for Cirru syntax",
    "license": "MIT",
    "web": "https://github.com/Cirru/parser.nim"
  },
  {
    "name": "reframe",
    "url": "https://github.com/rosado/reframe.nim",
    "method": "git",
    "tags": [
      "clojurescript",
      "re-frame"
    ],
    "description": "Tools for working with re-frame ClojureScript projects",
    "license": "EPL-2.0",
    "web": "https://github.com/rosado/reframe.nim"
  },
  {
    "name": "edn",
    "url": "https://github.com/rosado/edn.nim",
    "method": "git",
    "tags": [
      "edn",
      "clojure"
    ],
    "description": "EDN and Clojure parser",
    "license": "EPL-2.0",
    "web": "https://github.com/rosado/edn.nim"
  },
  {
    "name": "easings",
    "url": "https://github.com/juancarlospaco/nim-easings",
    "method": "git",
    "tags": [
      "easings",
      "math"
    ],
    "description": "Robert Penner Easing Functions for Nim",
    "license": "MIT",
    "web": "https://github.com/juancarlospaco/nim-easings"
  },
  {
    "name": "euclidean",
    "url": "https://github.com/juancarlospaco/nim-euclidean",
    "method": "git",
    "tags": [
      "euclidean",
      "modulo",
      "division",
      "math"
    ],
    "description": "Euclidean Division & Euclidean Modulo",
    "license": "MIT",
    "web": "https://github.com/juancarlospaco/nim-euclidean"
  },
  {
    "name": "fletcher",
    "url": "https://github.com/Akito13/nim-fletcher",
    "method": "git",
    "tags": [
      "algorithm",
      "checksum",
      "hash",
      "adler",
      "crc",
      "crc32",
      "embedded"
    ],
    "description": "Implementation of the Fletcher checksum algorithm.",
    "license": "GPLv3+",
    "web": "https://github.com/Akito13/nim-fletcher"
  },
  {
    "name": "Xors3D",
    "url": "https://github.com/Guevara-chan/Xors3D-for-Nim",
    "method": "git",
    "tags": [
      "3d",
      "game",
      "engine",
      "dx9",
      "graphics"
    ],
    "description": "Blitz3D-esque DX9 engine for Nim",
    "license": "MIT",
    "web": "https://github.com/Guevara-chan/Xors3D-for-Nim"
  },
  {
    "name": "constants",
    "url": "https://github.com/juancarlospaco/nim-constants",
    "method": "git",
    "tags": [
      "math",
      "physics",
      "chemistry",
      "biology",
      "engineering",
      "science"
    ],
    "description": "Mathematical numerical named static constants useful for different disciplines",
    "license": "MIT",
    "web": "https://github.com/juancarlospaco/nim-constants"
  },
  {
    "name": "pager",
    "url": "https://git.sr.ht/~reesmichael1/nim-pager",
    "method": "git",
    "tags": [
      "pager",
      "paging",
      "less",
      "more"
    ],
    "description": "A simple library for paging, similar to less",
    "license": "GPL-3.0",
    "web": "https://git.sr.ht/~reesmichael1/nim-pager"
  },
  {
    "name": "procs",
    "url": "https://github.com/c-blake/procs",
    "method": "git",
    "tags": [
      "library",
      "terminal",
      "cli",
      "binary",
      "linux",
      "unix",
      "bsd"
    ],
    "description": "Unix process&system query&formatting library&multi-command CLI in Nim",
    "license": "MIT",
    "web": "https://github.com/c-blake/procs"
  },
  {
    "name": "laser",
    "url": "https://github.com/numforge/laser",
    "method": "git",
    "tags": [
      "parallel",
      "simd"
    ],
    "description": "High Performance Computing and Image Toolbox: SIMD, JIT Assembler, OpenMP, runtime CPU feature detection, optimised machine learning primitives",
    "license": "Apache License 2.0",
    "web": "https://github.com/numforge/laser"
  },
  {
    "name": "libssh",
    "url": "https://github.com/dariolah/libssh-nim",
    "method": "git",
    "tags": [
      "ssh",
      "libssh"
    ],
    "description": "libssh FFI bindings",
    "license": "MIT",
    "web": "https://github.com/dariolah/libssh-nim"
  },
  {
    "name": "wZeeGrid",
    "url": "https://github.com/bunkford/wZeeGrid",
    "method": "git",
    "tags": [
      "library",
      "windows",
      "gui",
      "ui",
      "wnim"
    ],
    "description": "Grid plugin for wNim.",
    "license": "MIT",
    "web": "https://github.com/bunkford/wZeeGrid",
    "doc": "https://bunkford.github.io/wZeeGrid/wZeeGrid.html"
  },
  {
    "name": "wChart",
    "url": "https://github.com/bunkford/wChart",
    "method": "git",
    "tags": [
      "library",
      "windows",
      "gui",
      "ui",
      "wnim"
    ],
    "description": "Chart plugin for wNim.",
    "license": "MIT",
    "web": "https://github.com/bunkford/wChart",
    "doc": "https://bunkford.github.io/wChart/wChart.html"
  },
  {
    "name": "stacks",
    "url": "https://github.com/rustomax/nim-stacks",
    "method": "git",
    "tags": [
      "stack",
      "data-structure"
    ],
    "description": "Pure Nim stack implementation based on sequences.",
    "license": "MIT",
    "web": "https://github.com/rustomax/nim-stacks"
  },
  {
    "name": "mustache",
    "url": "https://github.com/soasme/nim-mustache",
    "method": "git",
    "tags": [
      "mustache",
      "template"
    ],
    "description": "Mustache in Nim",
    "license": "MIT",
    "web": "https://github.com/soasme/nim-mustache"
  },
  {
    "name": "sigv4",
    "url": "https://github.com/disruptek/sigv4",
    "method": "git",
    "tags": [
      "1.0.0"
    ],
    "description": "Amazon Web Services Signature Version 4",
    "license": "MIT",
    "web": "https://github.com/disruptek/sigv4"
  },
  {
    "name": "openapi",
    "url": "https://github.com/disruptek/openapi",
    "method": "git",
    "tags": [
      "api",
      "openapi",
      "rest",
      "cloud"
    ],
    "description": "OpenAPI Code Generator",
    "license": "MIT",
    "web": "https://github.com/disruptek/openapi"
  },
  {
    "name": "atoz",
    "url": "https://github.com/disruptek/atoz",
    "method": "git",
    "tags": [
      "aws",
      "api",
      "cloud",
      "amazon"
    ],
    "description": "Amazon Web Services (AWS) APIs",
    "license": "MIT",
    "web": "https://github.com/disruptek/atoz"
  },
  {
    "name": "nimga",
    "url": "https://github.com/toshikiohnogi/nimga",
    "method": "git",
    "tags": [
      "GeneticAlgorithm",
      "nimga"
    ],
    "description": "Genetic Algorithm Library for Nim.",
    "license": "MIT",
    "web": "https://github.com/toshikiohnogi/nimga"
  },
  {
    "name": "foreach",
    "url": "https://github.com/disruptek/foreach",
    "method": "git",
    "tags": [
      "macro",
      "syntax",
      "sugar"
    ],
    "description": "A sugary for loop with syntax for typechecking loop variables",
    "license": "MIT",
    "web": "https://github.com/disruptek/foreach"
  },
  {
    "name": "monit",
    "url": "https://github.com/jiro4989/monit",
    "method": "git",
    "tags": [
      "cli",
      "task-runner",
      "developer-tools",
      "automation"
    ],
    "description": "A simple task runner. Run tasks and watch file changes with custom paths.",
    "license": "MIT",
    "web": "https://github.com/jiro4989/monit"
  },
  {
    "name": "termnovel",
    "url": "https://github.com/jiro4989/termnovel",
    "method": "git",
    "tags": [
      "cli",
      "novel",
      "tui"
    ],
    "description": "A command that to read novel on terminal",
    "license": "MIT",
    "web": "https://github.com/jiro4989/termnovel"
  },
  {
    "name": "htmlview",
    "url": "https://github.com/yuchunzhou/htmlview",
    "method": "git",
    "tags": [
      "html",
      "browser"
    ],
    "description": "View the offline or online html page in browser",
    "license": "MIT",
    "web": "https://github.com/yuchunzhou/htmlview"
  },
  {
    "name": "tcping",
    "url": "https://github.com/pdrb/tcping",
    "method": "git",
    "tags": [
      "ping,",
      "tcp,",
      "tcping"
    ],
    "description": "Ping hosts using tcp packets",
    "license": "MIT",
    "web": "https://github.com/pdrb/tcping"
  },
  {
    "name": "pcgbasic",
    "url": "https://github.com/rockcavera/pcgbasic",
    "method": "git",
    "tags": [
      "pcg",
      "rng",
      "prng",
      "random"
    ],
    "description": "Permuted Congruential Generator (PCG) Random Number Generation (RNG) for Nim.",
    "license": "MIT",
    "web": "https://github.com/rockcavera/pcgbasic"
  },
  {
    "name": "funchook",
    "url": "https://github.com/ba0f3/funchook.nim",
    "method": "git",
    "tags": [
      "hook,",
      "hooking"
    ],
    "description": "funchook wrapper",
    "license": "GPLv2",
    "web": "https://github.com/ba0f3/funchook.nim"
  },
  {
    "name": "sunvox",
    "url": "https://github.com/exelotl/nim-sunvox",
    "method": "git",
    "tags": [
      "music",
      "audio",
      "sound",
      "synthesizer"
    ],
    "description": "Bindings for SunVox modular synthesizer",
    "license": "0BSD",
    "web": "https://github.com/exelotl/nim-sunvox"
  },
  {
    "name": "gcplat",
    "url": "https://github.com/disruptek/gcplat",
    "method": "git",
    "tags": [
      "google",
      "cloud",
      "platform",
      "api",
      "rest",
      "openapi",
      "web"
    ],
    "description": "Google Cloud Platform (GCP) APIs",
    "license": "MIT",
    "web": "https://github.com/disruptek/gcplat"
  },
  {
    "name": "bluu",
    "url": "https://github.com/disruptek/bluu",
    "method": "git",
    "tags": [
      "microsoft",
      "azure",
      "cloud",
      "api",
      "rest",
      "openapi",
      "web"
    ],
    "description": "Microsoft Azure Cloud Computing Platform and Services (MAC) APIs",
    "license": "MIT",
    "web": "https://github.com/disruptek/bluu"
  },
  {
    "name": "the_nim_alliance",
    "url": "https://github.com/tervay/the-nim-alliance",
    "method": "git",
    "tags": [
      "FRC",
      "FIRST",
      "the-blue-alliance",
      "TBA"
    ],
    "description": "A Nim wrapper for TheBlueAlliance",
    "license": "MIT",
    "web": "https://github.com/tervay/the-nim-alliance"
  },
  {
    "name": "passgen",
    "url": "https://github.com/rustomax/nim-passgen",
    "method": "git",
    "tags": [
      "password-generator"
    ],
    "description": "Password generation library in Nim",
    "license": "MIT",
    "web": "https://github.com/rustomax/nim-passgen"
  },
  {
    "name": "PPM",
    "url": "https://github.com/LemonHX/PPM-Nim",
    "method": "git",
    "tags": [
      "graphics",
      "image"
    ],
    "description": "lib for ppm image",
    "license": "LXXSDT-MIT",
    "web": "https://github.com/LemonHX/PPM-Nim"
  },
  {
    "name": "fwrite",
    "url": "https://github.com/pdrb/nim-fwrite",
    "method": "git",
    "tags": [
      "create,",
      "file,",
      "write,",
      "fwrite"
    ],
    "description": "Create files of the desired size",
    "license": "MIT",
    "web": "https://github.com/pdrb/nim-fwrite"
  },
  {
    "name": "simplediff",
    "url": "https://git.sr.ht/~reesmichael1/nim-simplediff",
    "method": "git",
    "tags": [
      "diff",
      "simplediff"
    ],
    "description": "A library for straightforward diff calculation",
    "license": "GPL-3.0",
    "web": "https://git.sr.ht/~reesmichael1/nim-simplediff"
  },
  {
    "name": "xcm",
    "url": "https://github.com/SolitudeSF/xcm",
    "method": "git",
    "tags": [
      "color",
      "x11"
    ],
    "description": "Color management utility for X",
    "license": "MIT",
    "web": "https://github.com/SolitudeSF/xcm"
  },
  {
    "name": "bearssl",
    "url": "https://github.com/status-im/nim-bearssl",
    "method": "git",
    "tags": [
      "crypto",
      "hashes",
      "ciphers",
      "ssl",
      "tls"
    ],
    "description": "Bindings to BearSSL library",
    "license": "Apache License 2.0",
    "web": "https://github.com/status-im/nim-bearssl"
  },
  {
    "name": "schedules",
    "url": "https://github.com/soasme/nim-schedules",
    "method": "git",
    "tags": [
      "scheduler",
      "schedules",
      "job",
      "task",
      "cron",
      "interval"
    ],
    "description": "A Nim scheduler library that lets you kick off jobs at regular intervals.",
    "license": "MIT",
    "web": "https://github.com/soasme/nim-schedules"
  },
  {
    "name": "nimlevenshtein",
    "url": "https://github.com/oswjk/nimlevenshtein",
    "method": "git",
    "tags": [
      "levenshtein",
      "similarity",
      "string"
    ],
    "description": "The Levenshtein Nim module contains functions for fast computation of Levenshtein distance and string similarity.",
    "license": "GPLv2"
  },
  {
    "name": "randpw",
    "url": "https://github.com/pdrb/nim-randpw",
    "method": "git",
    "tags": [
      "random",
      "password",
      "passphrase",
      "randpw"
    ],
    "description": "Random password and passphrase generator",
    "license": "MIT",
    "web": "https://github.com/pdrb/nim-randpw"
  },
  {
    "name": "timeit",
    "url": "https://github.com/xflywind/timeit",
    "method": "git",
    "tags": [
      "timeit",
      "bench"
    ],
    "description": "measuring execution times written in nim.",
    "license": "MIT",
    "web": "https://github.com/xflywind/timeit"
  },
  {
    "name": "manu",
    "url": "https://github.com/b3liever/manu",
    "method": "git",
    "tags": [
      "matrix",
      "linear-algebra",
      "scientific"
    ],
    "description": "Nim Matrix library",
    "license": "MIT",
    "web": "https://github.com/b3liever/manu"
  },
  {
    "name": "jscanvas",
    "url": "https://github.com/b3liever/jscanvas",
    "method": "git",
    "tags": [
      "html5",
      "canvas",
      "drawing",
      "graphics",
      "rendering",
      "browser",
      "javascript"
    ],
    "description": "A Nim wrapper for the Canvas API",
    "license": "MIT",
    "web": "https://github.com/b3liever/jscanvas"
  },
  {
    "name": "looper",
    "url": "https://github.com/b3liever/looper",
    "method": "git",
    "tags": [
      "loop",
      "iterator",
      "zip",
      "enumerate"
    ],
    "description": "For loop macros for Nim",
    "license": "MIT",
    "web": "https://github.com/b3liever/looper"
  },
  {
    "name": "protocoled",
    "url": "https://github.com/b3liever/protocoled",
    "method": "git",
    "tags": [
      "interface"
    ],
    "description": "An interface macro for Nim",
    "license": "MIT",
    "web": "https://github.com/b3liever/protocoled"
  },
  {
    "name": "eminim",
    "url": "https://github.com/b3liever/eminim",
    "method": "git",
    "tags": [
      "json",
      "marshal",
      "deserialize"
    ],
    "description": "JSON deserialization macro for Nim",
    "license": "MIT",
    "web": "https://github.com/b3liever/eminim"
  },
  {
    "name": "golden",
    "url": "https://github.com/disruptek/golden",
    "method": "git",
    "tags": [
      "benchmark",
      "profile",
      "golden",
      "runtime",
      "run",
      "profiling",
      "bench",
      "speed"
    ],
    "description": "a benchmark tool",
    "license": "MIT",
    "web": "https://github.com/disruptek/golden"
  },
  {
    "name": "nimgit2",
    "url": "https://github.com/genotrance/nimgit2",
    "method": "git",
    "tags": [
      "git",
      "wrapper",
      "libgit2",
      "binding"
    ],
    "description": "libgit2 wrapper for Nim",
    "license": "MIT",
    "web": "https://github.com/genotrance/nimgit2"
  },
  {
    "name": "rainbow",
    "url": "https://github.com/thebigbaron/rainbow",
    "method": "git",
    "tags": [
      "library",
      "256-colors",
      "cli"
    ],
    "description": "256 colors for shell",
    "license": "MIT",
    "web": "https://github.com/thebigbaron/rainbow"
  },
  {
    "name": "rtree",
    "url": "https://github.com/stefansalewski/RTree",
    "method": "git",
    "tags": [
      "library"
    ],
    "description": "R-Tree",
    "license": "MIT",
    "web": "https://github.com/stefansalewski/RTree"
  },
  {
    "name": "winversion",
    "url": "https://github.com/rockcavera/winversion",
    "method": "git",
    "tags": [
      "windows",
      "version"
    ],
    "description": "This package allows you to determine the running version of the Windows operating system.",
    "license": "MIT",
    "web": "https://github.com/rockcavera/winversion"
  },
  {
    "name": "npg",
    "url": "https://github.com/rustomax/npg",
    "method": "git",
    "tags": [
      "password-generator",
      "password",
      "cli"
    ],
    "description": "Password generator in Nim",
    "license": "MIT",
    "web": "https://github.com/rustomax/npg"
  },
  {
    "name": "nimodpi",
    "url": "https://github.com/mikra01/nimodpi",
    "method": "git",
    "tags": [
      "oracle",
      "odpi-c",
      "wrapper"
    ],
    "description": "oracle odpi-c wrapper for Nim",
    "license": "MIT",
    "web": "https://github.com/mikra01/nimodpi"
  },
  {
    "name": "bump",
    "url": "https://github.com/disruptek/bump",
    "method": "git",
    "tags": [
      "nimble",
      "bump",
      "release",
      "tag",
      "package",
      "tool"
    ],
    "description": "a tiny tool to bump nimble versions",
    "license": "MIT",
    "web": "https://github.com/disruptek/bump"
  },
  {
    "name": "swayipc",
    "url": "https://github.com/disruptek/swayipc",
    "method": "git",
    "tags": [
      "wayland",
      "sway",
      "i3",
      "ipc",
      "i3ipc",
      "swaymsg",
      "x11",
      "swaywm"
    ],
    "description": "IPC interface to sway (or i3) compositors",
    "license": "MIT",
    "web": "https://github.com/disruptek/swayipc"
  },
  {
    "name": "nimpmda",
    "url": "https://github.com/jasonk000/nimpmda",
    "method": "git",
    "tags": [
      "pcp",
      "pmda",
      "performance",
      "libpcp",
      "libpmda"
    ],
    "description": "PCP PMDA module bindings",
    "license": "MIT",
    "web": "https://github.com/jasonk000/nimpmda"
  },
  {
    "name": "nimbpf",
    "url": "https://github.com/jasonk000/nimbpf",
    "method": "git",
    "tags": [
      "libbpf",
      "ebpf",
      "bpf"
    ],
    "description": "libbpf for nim",
    "license": "MIT",
    "web": "https://github.com/jasonk000/nimbpf"
  },
  {
    "name": "pine",
    "url": "https://github.com/thebigbaron/pine",
    "method": "git",
    "tags": [
      "static",
      "site",
      "generator"
    ],
    "description": "Nim Static Blog & Site Generator",
    "license": "MIT",
    "web": "https://github.com/thebigbaron/pine"
  },
  {
    "name": "ginger",
    "url": "https://github.com/Vindaar/ginger",
    "method": "git",
    "tags": [
      "library",
      "cairo",
      "graphics",
      "plotting"
    ],
    "description": "A Grid (R) like package in Nim",
    "license": "MIT",
    "web": "https://github.com/Vindaar/ginger"
  },
  {
    "name": "ggplotnim",
    "url": "https://github.com/Vindaar/ggplotnim",
    "method": "git",
    "tags": [
      "library",
      "grammar of graphics",
      "gog",
      "ggplot2",
      "plotting",
      "graphics",
      "dataframe"
    ],
    "description": "A port of ggplot2 for Nim",
    "license": "MIT",
    "web": "https://github.com/Vindaar/ggplotnim"
  },
  {
    "name": "owo",
    "url": "https://github.com/lmariscal/owo",
    "method": "git",
    "tags": [
      "fun",
      "utility"
    ],
    "description": "OwO text convewtew fow Nim",
    "license": "MIT",
    "web": "https://github.com/lmariscal/owo"
  },
  {
    "name": "NimTacToe",
    "url": "https://github.com/JesterOrNot/Nim-Tac-Toe",
    "method": "git",
    "tags": [
      "no"
    ],
    "description": "A new awesome nimble package",
    "license": "MIT",
    "web": "https://github.com/JesterOrNot/Nim-Tac-Toe"
  },
  {
    "name": "nimagehide",
    "url": "https://github.com/MnlPhlp/nimagehide",
    "method": "git",
    "tags": [
      "library",
      "cli",
      "staganography",
      "image",
      "hide",
      "secret"
    ],
    "description": "A library to hide data in images. Usable as library or cli tool.",
    "license": "MIT",
    "web": "https://github.com/MnlPhlp/nimagehide"
  },
  {
    "name": "srv",
    "url": "https://github.com/me7/srv",
    "method": "git",
    "tags": [
      "web-server"
    ],
    "description": "A tiny static file web server.",
    "license": "MIT",
    "web": "https://github.com/me7/srv"
  },
  {
    "name": "autotyper",
    "url": "https://github.com/kijowski/autotyper",
    "method": "git",
    "tags": [
      "terminal",
      "cli",
      "typing-emulator"
    ],
    "description": "Keyboard typing emulator",
    "license": "MIT",
    "web": "https://github.com/kijowski/autotyper"
  },
  {
    "name": "dnsprotec",
    "url": "https://github.com/juancarlospaco/nim-dnsprotec",
    "method": "git",
    "tags": [
      "dns",
      "hosts"
    ],
    "description": "DNS /etc/hosts file manager, Block 1 Million malicious domains with 1 command",
    "license": "MIT",
    "web": "https://github.com/juancarlospaco/nim-dnsprotec"
  },
  {
    "name": "nimgraphql",
    "url": "https://github.com/genotrance/nimgraphql",
    "method": "git",
    "tags": [
      "graphql"
    ],
    "description": "libgraphqlparser wrapper for Nim",
    "license": "MIT",
    "web": "https://github.com/genotrance/nimgraphql"
  },
  {
    "name": "fastcgi",
    "url": "https://github.com/ba0f3/fastcgi.nim",
    "method": "git",
    "tags": [
      "fastcgi",
      "fcgi",
      "cgi"
    ],
    "description": "FastCGI library for Nim",
    "license": "MIT",
    "web": "https://github.com/ba0f3/fastcgi.nim"
  },
  {
    "name": "chonker",
    "url": "https://github.com/juancarlospaco/nim-chonker",
    "method": "git",
    "tags": [
      "arch",
      "linux",
      "pacman"
    ],
    "description": "Arch Linux Pacman Optimizer",
    "license": "MIT",
    "web": "https://github.com/juancarlospaco/nim-chonker"
  },
  {
    "name": "maze",
    "url": "https://github.com/jiro4989/maze",
    "method": "git",
    "tags": [
      "maze",
      "cli",
      "library",
      "algorithm"
    ],
    "description": "A command and library to generate mazes",
    "license": "MIT",
    "web": "https://github.com/jiro4989/maze"
  },
  {
    "name": "monocypher",
    "url": "https://github.com/markspanbroek/monocypher.nim",
    "method": "git",
    "tags": [
      "monocypher",
      "crypto"
    ],
    "description": "Monocypher",
    "license": "MIT",
    "web": "https://github.com/markspanbroek/monocypher.nim"
  },
  {
    "name": "cli_menu",
    "url": "https://github.com/MnlPhlp/cli_menu",
    "method": "git",
    "tags": [
      "menu",
      "library",
      "cli",
      "interactive",
      "userinput"
    ],
    "description": "A library to create interactive commandline menus without writing boilerplate code.",
    "license": "MIT",
    "web": "https://github.com/MnlPhlp/cli_menu"
  },
  {
    "name": "libu2f",
    "url": "https://github.com/FedericoCeratto/nim-libu2f",
    "method": "git",
    "tags": [
      "u2f",
      "library",
      "security",
      "authentication",
      "fido"
    ],
    "description": "A wrapper for libu2f, a library for FIDO/U2F",
    "license": "LGPLv3",
    "web": "https://github.com/FedericoCeratto/nim-libu2f"
  },
  {
    "name": "sim",
    "url": "https://github.com/ba0f3/sim.nim",
    "method": "git",
    "tags": [
      "config",
      "parser",
      "parsing"
    ],
    "description": "Parse config by defining an object",
    "license": "MIT",
    "web": "https://github.com/ba0f3/sim.nim"
  },
  {
    "name": "redpool",
    "url": "https://github.com/zedeus/redpool",
    "method": "git",
    "tags": [
      "redis",
      "pool"
    ],
    "description": "Redis connection pool",
    "license": "MIT",
    "web": "https://github.com/zedeus/redpool"
  },
  {
    "name": "bson",
    "url": "https://github.com/JohnAD/bson",
    "method": "git",
    "tags": [
      "bson",
      "serialize",
      "parser",
      "json"
    ],
    "description": "BSON Binary JSON Serialization",
    "license": "MIT",
    "web": "https://github.com/JohnAD/bson"
  },
  {
    "name": "mongopool",
    "url": "https://github.com/JohnAD/mongopool",
    "method": "git",
    "tags": [
      "mongodb",
      "mongo",
      "database",
      "driver",
      "client",
      "nosql"
    ],
    "description": "MongoDb pooled driver",
    "license": "MIT",
    "web": "https://github.com/JohnAD/mongopool"
  },
  {
    "name": "euwren",
    "url": "https://github.com/liquid600pgm/euwren",
    "method": "git",
    "tags": [
      "wren",
      "embedded",
      "scripting",
      "language",
      "wrapper"
    ],
    "description": "High-level Wren wrapper",
    "license": "MIT",
    "web": "https://github.com/liquid600pgm/euwren"
  },
  {
    "name": "leveldb",
    "url": "https://github.com/zielmicha/leveldb.nim",
    "method": "git",
    "tags": [
      "leveldb",
      "database"
    ],
    "description": "LevelDB bindings",
    "license": "MIT",
    "web": "https://github.com/zielmicha/leveldb.nim"
  },
  {
    "name": "requirementstxt",
    "url": "https://github.com/juancarlospaco/nim-requirementstxt",
    "method": "git",
    "tags": [
      "python",
      "pip",
      "requirements"
    ],
    "description": "Python requirements.txt generic parser for Nim",
    "license": "MIT",
    "web": "https://github.com/juancarlospaco/nim-requirementstxt"
  },
  {
    "name": "edens",
    "url": "https://github.com/jiro4989/edens",
    "method": "git",
    "tags": [
      "cli",
      "command",
      "encode",
      "decode",
      "joke"
    ],
    "description": "A command to encode / decode text with your dictionary",
    "license": "MIT",
    "web": "https://github.com/jiro4989/edens"
  },
  {
    "name": "argon2",
    "url": "https://github.com/Ahrotahn/argon2",
    "method": "git",
    "tags": [
      "argon2",
      "crypto",
      "hash",
      "library",
      "password",
      "wrapper"
    ],
    "description": "A nim wrapper for the Argon2 hashing library",
    "license": "MIT",
    "web": "https://github.com/Ahrotahn/argon2"
  },
  {
    "name": "nap",
    "url": "https://github.com/madprops/nap",
    "method": "git",
    "tags": [
      "arguments",
      "parser",
      "opts",
      "library"
    ],
    "description": "Argument parser",
    "license": "MIT",
    "web": "https://github.com/madprops/nap"
  },
  {
    "name": "illwill_unsafe",
    "url": "https://github.com/matthewjcavalier/illwill_unsafe",
    "method": "git",
    "tags": [
      "illWill_fork",
      "terminal",
      "ncurses"
    ],
    "description": "A fork of John Novak (john@johnnovak.net)'s illwill package that is less safe numbers wise",
    "license": "WTFPL",
    "web": "https://github.com/matthewjcavalier/illwill_unsafe"
  },
  {
    "name": "sparkline",
    "url": "https://github.com/aquilax/sparkline-nim",
    "method": "git",
    "tags": [
      "library",
      "sparkline",
      "console"
    ],
    "description": "Sparkline library",
    "license": "MIT",
    "web": "https://github.com/aquilax/sparkline-nim"
  },
  {
    "name": "readfq",
    "url": "https://github.com/andreas-wilm/nimreadfq",
    "method": "git",
    "tags": [
      "fasta",
      "fastq",
      "parser",
      "kseq",
      "readfq"
    ],
    "description": "Wrapper for Heng Li's kseq",
    "license": "MIT",
    "web": "https://github.com/andreas-wilm/nimreadfq"
  },
  {
    "name": "googlesearch",
    "url": "https://github.com/xyb/googlesearch.nim",
    "method": "git",
    "tags": [
      "google",
      "search"
    ],
    "description": "library for scraping google search results",
    "license": "MIT",
    "web": "https://github.com/xyb/googlesearch.nim"
  },
  {
    "name": "rdgui",
    "url": "https://github.com/liquid600pgm/rdgui",
    "method": "git",
    "tags": [
      "modular",
      "retained",
      "gui",
      "toolkit"
    ],
    "description": "A modular GUI toolkit for rapid",
    "license": "MIT",
    "web": "https://github.com/liquid600pgm/rdgui"
  },
  {
    "name": "asciitype",
    "url": "https://github.com/chocobo333/asciitype",
    "method": "git",
    "tags": [
      "library"
    ],
    "description": "This module performs character tests.",
    "license": "MIT",
    "web": "https://github.com/chocobo333/asciitype"
  },
  {
    "name": "gen",
    "url": "https://github.com/Adeohluwa/gen",
    "method": "git",
    "tags": [
      "library",
      "jester",
      "boilerplate",
      "generator"
    ],
    "description": "Boilerplate generator for Jester web framework",
    "license": "MIT",
    "web": "https://github.com/Adeohluwa/gen"
  },
  {
    "name": "chronopipe",
    "url": "https://github.com/williamd1k0/chrono",
    "method": "git",
    "tags": [
      "cli",
      "timer",
      "pipe"
    ],
    "description": "Show start/end datetime and duration of a command-line process using pipe.",
    "license": "MIT",
    "web": "https://github.com/williamd1k0/chrono"
  },
  {
    "name": "simple_parseopt",
    "url": "https://github.com/onelivesleft/simple_parseopt",
    "method": "git",
    "tags": [
      "parseopt",
      "command",
      "line",
      "simple",
      "option",
      "argument",
      "parameter",
      "options",
      "arguments",
      "parameters",
      "library"
    ],
    "description": "Nim module which provides clean, zero-effort command line parsing.",
    "license": "MIT",
    "web": "https://github.com/onelivesleft/simple_parseopt"
  },
  {
    "name": "github",
    "url": "https://github.com/disruptek/github",
    "method": "git",
    "tags": [
      "github",
      "api",
      "rest",
      "openapi",
      "client",
      "http",
      "library"
    ],
    "description": "github api",
    "license": "MIT",
    "web": "https://github.com/disruptek/github"
  },
  {
    "name": "nimnoise",
    "url": "https://github.com/blakeanedved/nimnoise",
    "method": "git",
    "tags": [
      "nimnoise",
      "noise",
      "coherent",
      "libnoise",
      "library"
    ],
    "description": "A port of libnoise into pure nim, heavily inspired by Libnoise.Unity, but true to the original Libnoise",
    "license": "MIT",
    "web": "https://github.com/blakeanedved/nimnoise",
    "doc": "https://lib-nimnoise.web.app/"
  },
  {
    "name": "mcmurry",
    "url": "https://github.com/chocobo333/mcmurry",
    "method": "git",
    "tags": [
      "parser",
      "parsergenerator",
      "library",
      "lexer"
    ],
    "description": "A module for generating lexer/parser.",
    "license": "MIT",
    "web": "https://github.com/chocobo333/mcmurry"
  },
  {
    "name": "stones",
    "url": "https://github.com/binhonglee/stones",
    "method": "git",
    "tags": [
      "library",
      "tools",
      "string",
      "hashset",
      "table",
      "log"
    ],
    "description": "A library of useful functions and tools for nim.",
    "license": "MIT",
    "web": "https://github.com/binhonglee/stones"
  },
  {
    "name": "kaitai_struct_nim_runtime",
    "url": "https://github.com/kaitai-io/kaitai_struct_nim_runtime",
    "method": "git",
    "tags": [
      "library"
    ],
    "description": "Kaitai Struct runtime library for Nim",
    "license": "MIT",
    "web": "https://github.com/kaitai-io/kaitai_struct_nim_runtime"
  },
  {
    "name": "docx",
    "url": "https://github.com/xflywind/docx",
    "method": "git",
    "tags": [
      "docx",
      "reader"
    ],
    "description": "A simple docx reader.",
    "license": "MIT",
    "web": "https://github.com/xflywind/docx"
  },
  {
    "name": "word2vec",
    "url": "https://github.com/treeform/word2vec",
    "method": "git",
    "tags": [
      "nlp",
      "natural-language-processing"
    ],
    "description": "Word2vec implemented in nim.",
    "license": "MIT",
    "web": "https://github.com/treeform/word2vec"
  },
  {
    "name": "steganography",
    "url": "https://github.com/treeform/steganography",
    "method": "git",
    "tags": [
      "images",
      "cryptography"
    ],
    "description": "Steganography - hide data inside an image.",
    "license": "MIT",
    "web": "https://github.com/treeform/steganography"
  },
  {
    "name": "mpeg",
    "url": "https://github.com/treeform/mpeg",
    "method": "git",
    "tags": [
      "video",
      "formats",
      "file"
    ],
    "description": "Nim wrapper for pl_mpeg single header mpeg library.",
    "license": "MIT",
    "web": "https://github.com/treeform/mpeg"
  },
  {
    "name": "mddoc",
    "url": "https://github.com/treeform/mddoc",
    "method": "git",
    "tags": [
      "documentation",
      "markdown"
    ],
    "description": "Generated Nim's API docs in markdown for github's README.md files. Great for small libraries with simple APIs.",
    "license": "MIT",
    "web": "https://github.com/treeform/mddoc"
  },
  {
    "name": "digitalocean",
    "url": "https://github.com/treeform/digitalocean",
    "method": "git",
    "tags": [
      "digitalocean",
      "servers",
      "api"
    ],
    "description": "Wrapper for DigitalOcean HTTP API.",
    "license": "MIT",
    "web": "https://github.com/treeform/digitalocean"
  },
  {
    "name": "synthesis",
    "url": "https://github.com/mratsim/Synthesis",
    "method": "git",
    "tags": [
      "finite-state-machine",
      "state-machine",
      "fsm",
      "event-driven",
      "reactive-programming",
      "embedded",
      "actor"
    ],
    "description": "A compile-time, compact, fast, without allocation, state-machine generator.",
    "license": "MIT or Apache License 2.0",
    "web": "https://github.com/mratsim/Synthesis"
  },
  {
    "name": "weave",
    "url": "https://github.com/mratsim/weave",
    "method": "git",
    "tags": [
      "multithreading",
      "parallelism",
      "task-scheduler",
      "scheduler",
      "runtime",
      "task-parallelism",
      "data-parallelism",
      "threadpool"
    ],
    "description": "a state-of-the-art ùultithreading runtime",
    "license": "MIT or Apache License 2.0",
    "web": "https://github.com/mratsim/weave"
  },
  {
    "name": "anycase",
    "url": "https://github.com/lamartire/anycase",
    "method": "git",
    "tags": [
      "camelcase",
      "kebabcase",
      "snakecase",
      "case"
    ],
    "description": "Convert strings to any case",
    "license": "MIT",
    "web": "https://github.com/lamartire/anycase"
  },
  {
    "name": "libbacktrace",
    "url": "https://github.com/status-im/nim-libbacktrace",
    "method": "git",
    "tags": [
      "library",
      "wrapper"
    ],
    "description": "Nim wrapper for libbacktrace",
    "license": "Apache License 2.0 or MIT",
    "web": "https://github.com/status-im/nim-libbacktrace"
  },
  {
    "name": "gdbmc",
    "url": "https://github.com/vycb/gdbmc.nim",
    "method": "git",
    "tags": [
      "gdbm",
      "key-value",
      "nosql",
      "library",
      "wrapper"
    ],
    "description": "This library is a wrapper to C GDBM library",
    "license": "MIT",
    "web": "https://github.com/vycb/gdbmc.nim"
  },
  {
    "name": "diff",
    "url": "https://github.com/mark-summerfield/diff",
    "method": "git",
    "tags": [
      "diff",
      "sequencematcher"
    ],
    "description": "Library for finding the differences between two sequences",
    "license": "Apache-2.0",
    "web": "https://github.com/mark-summerfield/diff"
  },
  {
    "name": "diffoutput",
    "url": "https://github.com/JohnAD/diffoutput",
    "method": "git",
    "tags": [
      "diff",
      "stringification",
      "reversal"
    ],
    "description": "Collection of Diff stringifications (and reversals)",
    "license": "MIT",
    "web": "https://github.com/JohnAD/diffoutput"
  },
  {
    "name": "importc_helpers",
    "url": "https://github.com/fredrikhr/nim-importc-helpers.git",
    "method": "git",
    "tags": [
      "import",
      "c",
      "helper"
    ],
    "description": "Helpers for supporting and simplifying import of symbols from C into Nim",
    "license": "MIT",
    "web": "https://github.com/fredrikhr/nim-importc-helpers"
  },
  {
    "name": "taps",
    "url": "https://git.sr.ht/~ehmry/nim_taps",
    "method": "git",
    "tags": [
      "networking",
      "udp",
      "tcp",
      "sctp"
    ],
    "description": "Transport Services Interface",
    "license": "BSD-3-Clause",
    "web": "https://datatracker.ietf.org/wg/taps/about/"
  },
  {
    "name": "validator",
    "url": "https://github.com/Adeohluwa/validator",
    "method": "git",
    "tags": [
      "strings",
      "validation",
      "types"
    ],
    "description": "Functions for string validation",
    "license": "MIT",
    "web": "https://github.com/Adeohluwa/validator"
  },
  {
    "name": "simhash",
    "url": "https://github.com/bung87/simhash-nim",
    "method": "git",
    "tags": [
      "simhash",
      "algoritim"
    ],
    "description": "Nim implementation of simhash algoritim",
    "license": "MIT",
    "web": "https://github.com/bung87/simhash-nim"
  },
  {
    "name": "minhash",
    "url": "https://github.com/bung87/minhash",
    "method": "git",
    "tags": [
      "minhash",
      "algoritim"
    ],
    "description": "Nim implementation of minhash algoritim",
    "license": "MIT",
    "web": "https://github.com/bung87/minhash"
  },
  {
    "name": "fasttext",
    "url": "https://github.com/bung87/fastText",
    "method": "git",
    "tags": [
      "nlp,text",
      "process,text",
      "classification"
    ],
    "description": "fastText porting in Nim",
    "license": "MIT",
    "web": "https://github.com/bung87/fastText"
  },
  {
    "name": "woocommerce-api-nim",
    "url": "https://github.com/mrhdias/woocommerce-api-nim",
    "method": "git",
    "tags": [
      "e-commerce",
      "woocommerce",
      "rest-api",
      "wrapper"
    ],
    "description": "A Nim wrapper for the WooCommerce REST API",
    "license": "MIT",
    "web": "https://github.com/mrhdias/woocommerce-api-nim"
  },
  {
    "name": "lq",
    "url": "https://github.com/madprops/lq",
    "method": "git",
    "tags": [
      "directory",
      "file",
      "listing",
      "ls",
      "tree",
      "stats"
    ],
    "description": "Directory listing tool",
    "license": "GPL-2.0",
    "web": "https://github.com/madprops/lq"
  },
  {
    "name": "xlsx",
    "url": "https://github.com/xflywind/xlsx",
    "method": "git",
    "tags": [
      "xlsx",
      "excel",
      "reader"
    ],
    "description": "Read and parse Excel files",
    "license": "MIT",
    "web": "https://github.com/xflywind/xlsx"
  },
  {
    "name": "faker",
    "url": "https://github.com/jiro4989/faker",
    "method": "git",
    "tags": [
      "faker",
      "library",
      "cli",
      "generator",
      "fakedata"
    ],
    "description": "faker is a Nim package that generates fake data for you.",
    "license": "MIT",
    "web": "https://github.com/jiro4989/faker"
  },
  {
    "name": "gyaric",
    "url": "https://github.com/jiro4989/gyaric",
    "method": "git",
    "tags": [
      "joke",
      "library",
      "cli",
      "gyaru",
      "encoder",
      "text"
    ],
    "description": "gyaric is a module to encode/decode text to unreadable gyaru's text.",
    "license": "MIT",
    "web": "https://github.com/jiro4989/gyaric"
  },
  {
    "name": "patgraph",
    "url": "https://github.com/b3liever/patgraph",
    "method": "git",
    "tags": [
      "datastructures",
      "library"
    ],
    "description": "Graph data structure library",
    "license": "MIT",
    "web": "https://github.com/b3liever/patgraph"
  },
  {
    "name": "skbintext",
    "url": "https://github.com/skrylar/skbintext",
    "method": "git",
    "tags": [
      "hexdigest",
      "hexadecimal",
      "binary"
    ],
    "description": "Binary <-> text conversion.",
    "license": "MPL",
    "web": "https://github.com/Skrylar/skbintext"
  },
  {
    "name": "skyhash",
    "url": "https://github.com/Skrylar/skyhash",
    "method": "git",
    "tags": [
      "blake2b",
      "blake2s",
      "spookyhash"
    ],
    "description": "Collection of hash algorithms ported to Nim",
    "license": "CC0",
    "web": "https://github.com/Skrylar/skyhash"
  },
  {
    "name": "gimei",
    "url": "https://github.com/mkanenobu/nim-gimei",
    "method": "git",
    "tags": [
      "japanese",
      "library",
      "unit-testing"
    ],
    "description": "random Japanese name and address generator",
    "license": "MIT",
    "web": "https://github.com/mkanenobu/nim-gimei"
  },
  {
    "name": "envconfig",
    "url": "https://github.com/jiro4989/envconfig",
    "method": "git",
    "tags": [
      "library",
      "config",
      "environment-variables"
    ],
    "description": "envconfig provides a function to get config objects from environment variables.",
    "license": "MIT",
    "web": "https://github.com/jiro4989/envconfig"
  },
  {
    "name": "cache",
    "url": "https://github.com/planety/cached",
    "method": "git",
    "tags": [
      "cache"
    ],
    "description": "A cache library.",
    "license": "MIT",
    "web": "https://github.com/planety/cached"
  },
  {
    "name": "basedOn",
    "url": "https://github.com/KaceCottam/basedOn",
    "method": "git",
    "tags": [
      "nim",
      "object-oriented",
      "tuple",
      "object",
      "functional",
      "syntax",
      "macro",
      "nimble",
      "package"
    ],
    "description": "A library for cleanly creating an object or tuple based on another object or tuple",
    "license": "MIT",
    "web": "https://github.com/KaceCottam/basedOn"
  },
  {
    "name": "onedrive",
    "url": "https://github.com/ThomasTJdev/nim_onedrive",
    "method": "git",
    "tags": [
      "onedrive",
      "cloud"
    ],
    "description": "Get information on files and folders in OneDrive",
    "license": "MIT",
    "web": "https://github.com/ThomasTJdev/nim_onedrive"
  },
  {
    "name": "webdavclient",
    "url": "https://github.com/beshrkayali/webdavclient",
    "method": "git",
    "tags": [
      "webdav",
      "library",
      "async"
    ],
    "description": "WebDAV Client for Nim",
    "license": "MIT",
    "web": "https://github.com/beshrkayali/webdavclient"
  },
  {
    "name": "bcra",
    "url": "https://github.com/juancarlospaco/nim-bcra",
    "method": "git",
    "tags": [
      "argentina",
      "bank",
      "api"
    ],
    "description": "Central Bank of Argentina Gov API Client with debtor corporations info",
    "license": "MIT",
    "web": "https://github.com/juancarlospaco/nim-bcra"
  },
  {
    "name": "socks",
    "url": "https://github.com/FedericoCeratto/nim-socks5",
    "method": "git",
    "tags": [
      "socks",
      "library",
      "networking",
      "socks5"
    ],
    "description": "Socks5 client and server library",
    "license": "MPLv2",
    "web": "https://github.com/FedericoCeratto/nim-socks5"
  },
  {
    "name": "metar",
    "url": "https://github.com/flenniken/metar",
    "method": "git",
    "tags": [
      "metadata",
      "image",
      "python",
      "cli",
      "terminal",
      "library"
    ],
    "description": "Read metadata from jpeg and tiff images.",
    "license": "MIT",
    "web": "https://github.com/flenniken/metar"
  },
  {
    "name": "smnar",
    "url": "https://github.com/juancarlospaco/nim-smnar",
    "method": "git",
    "tags": [
      "argentina",
      "weather",
      "api"
    ],
    "description": "Servicio Meteorologico Nacional Argentina API Client",
    "license": "MIT",
    "web": "https://github.com/juancarlospaco/nim-smnar"
  },
  {
    "name": "saya",
    "alias": "shizuka",
    "url": "https://github.com/Ethosa/saya_nim",
    "method": "git",
    "tags": [
      "abandoned"
    ],
    "description": "Nim framework for VK",
    "license": "LGPLv3",
    "web": "https://github.com/Ethosa/saya_nim"
  },
  {
    "name": "phoon",
    "url": "https://github.com/ducdetronquito/phoon",
    "method": "git",
    "tags": [
      "web",
      "framework",
      "http"
    ],
    "description": "A web framework inspired by ExpressJS 🐇⚡",
    "license": "Public Domain",
    "web": "https://github.com/ducdetronquito/phoon"
  },
  {
    "name": "choosenim",
    "url": "https://github.com/dom96/choosenim",
    "method": "git",
    "tags": [
      "install",
      "multiple",
      "multiplexer",
      "pyenv",
      "rustup",
      "toolchain"
    ],
    "description": "The Nim toolchain installer.",
    "license": "MIT",
    "web": "https://github.com/dom96/choosenim"
  },
  {
    "name": "nimlist",
    "url": "https://github.com/flenniken/nimlist",
    "method": "git",
    "tags": [
      "cli",
      "terminal",
      "html"
    ],
    "description": "View nim packages in your browser.",
    "license": "MIT",
    "web": "https://github.com/flenniken/nimlist"
  },
  {
    "name": "grim",
    "url": "https://github.com/ebran/grim",
    "method": "git",
    "tags": [
      "graph",
      "data",
      "library"
    ],
    "description": "Graphs in nim!",
    "license": "MIT",
    "web": "https://github.com/ebran/grim"
  },
  {
    "name": "retranslator",
    "url": "https://github.com/linksplatform/RegularExpressions.Transformer",
    "method": "git",
    "tags": [
      "regular",
      "expressions",
      "transformer"
    ],
    "description": "Transformer",
    "license": "LGPLv3",
    "web": "https://github.com/linksplatform/RegularExpressions.Transformer"
  },
  {
    "name": "barcode",
    "url": "https://github.com/bunkford/barcode",
    "method": "git",
    "tags": [
      "barcode"
    ],
    "description": "Nim barcode library",
    "license": "MIT",
    "web": "https://github.com/bunkford/barcode",
    "doc": "https://bunkford.github.io/barcode/barcode.html"
  },
  {
    "name": "quickjwt",
    "url": "https://github.com/treeform/quickjwt",
    "method": "git",
    "tags": [
      "crypto",
      "hash"
    ],
    "description": "JSON Web Tokens for Nim",
    "license": "MIT",
    "web": "https://github.com/treeform/quickjwt"
  },
  {
    "name": "staticglfw",
    "url": "https://github.com/treeform/staticglfw",
    "method": "git",
    "tags": [
      "glfw",
      "opengl",
      "windowing",
      "game"
    ],
    "description": "Static GLFW for nim",
    "license": "MIT",
    "web": "https://github.com/treeform/staticglfw"
  },
  {
    "name": "pg_util",
    "url": "https://github.com/hiteshjasani/nim-pg-util.git",
    "method": "git",
    "tags": [
      "postgresql",
      "postgres",
      "pg"
    ],
    "description": "Postgres utility functions",
    "license": "MIT",
    "web": "https://github.com/hiteshjasani/nim-pg-util"
  },
  {
    "name": "googleapi",
    "url": "https://github.com/treeform/googleapi",
    "method": "git",
    "tags": [
      "jwt",
      "google"
    ],
    "description": "Google API for nim",
    "license": "MIT",
    "web": "https://github.com/treeform/googleapi"
  },
  {
    "name": "fidget",
    "url": "https://github.com/treeform/fidget",
    "method": "git",
    "tags": [
      "ui",
      "glfw",
      "opengl",
      "js",
      "android",
      "ios"
    ],
    "description": "Figma based UI library for nim, with HTML and OpenGL backends.",
    "license": "MIT",
    "web": "https://github.com/treeform/fidget"
  },
  {
    "name": "allographer",
    "url": "https://github.com/itsumura-h/nim-allographer",
    "method": "git",
    "tags": [
      "database",
      "sqlite",
      "mysql",
      "postgres",
      "rdb",
      "query_builder",
      "orm"
    ],
    "description": "A Nim query builder library inspired by Laravel/PHP and Orator/Python",
    "license": "MIT",
    "web": "https://github.com/itsumura-h/nim-allographer"
  },
  {
    "name": "euphony",
    "alias": "slappy"
  },
  {
    "name": "slappy",
    "url": "https://github.com/treeform/slappy",
    "method": "git",
    "tags": [
      "sound",
      "OpenAL"
    ],
    "description": "A 3d sound API for nim.",
    "license": "MIT",
    "web": "https://github.com/treeform/slappy"
  },
  {
    "name": "steamworks",
    "url": "https://github.com/treeform/steamworks",
    "method": "git",
    "tags": [
      "steamworks",
      "game"
    ],
    "description": "Steamworks SDK API for shipping games on Steam.",
    "license": "MIT",
    "web": "https://github.com/treeform/steamworks"
  },
  {
    "name": "sysinfo",
    "url": "https://github.com/treeform/sysinfo",
    "method": "git",
    "tags": [
      "system",
      "cpu",
      "gpu",
      "net"
    ],
    "description": "Cross platform system information.",
    "license": "MIT",
    "web": "https://github.com/treeform/sysinfo"
  },
  {
    "name": "ptest",
    "url": "https://github.com/treeform/ptest",
    "method": "git",
    "tags": [
      "tests",
      "unit-testing",
      "integration-testing"
    ],
    "description": "Print-testing for nim.",
    "license": "MIT",
    "web": "https://github.com/treeform/ptest"
  },
  {
    "name": "oaitools",
    "url": "https://github.com/markpbaggett/oaitools.nim",
    "method": "git",
    "tags": [
      "metadata",
      "harvester",
      "oai-pmh"
    ],
    "description": "A high-level OAI-PMH library.",
    "license": "GPL-3.0",
    "doc": "https://markpbaggett.github.io/oaitools.nim/",
    "web": "https://github.com/markpbaggett/oaitools.nim"
  },
  {
    "name": "pych",
    "url": "https://github.com/rburmorrison/pych",
    "method": "git",
    "tags": [
      "python",
      "monitor"
    ],
    "description": "A tool that watches Python files and re-runs them on change.",
    "license": "MIT",
    "web": "https://github.com/rburmorrison/pych"
  },
  {
    "name": "adb",
    "url": "https://github.com/Yardanico/nim-adb",
    "method": "git",
    "tags": [
      "adb",
      "protocol",
      "android"
    ],
    "description": "ADB protocol implementation in Nim",
    "license": "MIT",
    "web": "https://github.com/Yardanico/nim-adb"
  },
  {
    "name": "z3nim",
    "url": "https://github.com/Double-oxygeN/z3nim",
    "method": "git",
    "tags": [
      "z3",
      "smt",
      "wrapper",
      "library"
    ],
    "description": "Z3 binding for Nim",
    "license": "MIT",
    "web": "https://github.com/Double-oxygeN/z3nim"
  },
  {
    "name": "wave",
    "url": "https://github.com/jiro4989/wave",
    "method": "git",
    "tags": [
      "library",
      "sound",
      "media",
      "parser",
      "wave"
    ],
    "description": "wave is a tiny WAV sound module",
    "license": "MIT",
    "web": "https://github.com/jiro4989/wave"
  },
  {
    "name": "kslog",
    "url": "https://github.com/c-blake/kslog.git",
    "method": "git",
    "tags": [
      "command-line",
      "logging",
      "syslog",
      "syslogd",
      "klogd"
    ],
    "description": "Minimalistic Kernel-Syslogd For Linux in Nim",
    "license": "MIT",
    "web": "https://github.com/c-blake/kslog"
  },
  {
    "name": "nregex",
    "url": "https://github.com/nitely/nregex",
    "method": "git",
    "tags": [
      "regex"
    ],
    "description": "A DFA based regex engine",
    "license": "MIT",
    "web": "https://github.com/nitely/nregex"
  },
  {
    "name": "delight",
    "url": "https://github.com/liquid600pgm/delight",
    "method": "git",
    "tags": [
      "raycasting",
      "math",
      "light",
      "library"
    ],
    "description": "Engine-agnostic library for computing 2D raycasted lights",
    "license": "MIT",
    "web": "https://github.com/liquid600pgm/delight"
  },
  {
    "name": "nimsuite",
    "url": "https://github.com/c6h4clch3/NimSuite",
    "method": "git",
    "tags": [
      "unittest"
    ],
    "description": "a simple test framework for nim.",
    "license": "MIT",
    "web": "https://github.com/c6h4clch3/NimSuite"
  },
  {
    "name": "prologue",
    "url": "https://github.com/planety/Prologue",
    "method": "git",
    "tags": [
      "web",
      "prologue",
      "starlight",
      "jester"
    ],
    "description": "Another micro web framework.",
    "license": "MIT",
    "web": "https://github.com/planety/Prologue"
  },
  {
    "name": "mort",
    "url": "https://github.com/jyapayne/mort",
    "method": "git",
    "tags": [
      "macro",
      "library",
      "deadcode",
      "dead",
      "code"
    ],
    "description": "A dead code locator for Nim",
    "license": "MIT",
    "web": "https://github.com/jyapayne/mort"
  },
  {
    "name": "gungnir",
    "url": "https://github.com/planety/gungnir",
    "method": "git",
    "tags": [
      "web",
      "starlight",
      "prologue",
      "signing",
      "Cryptographic"
    ],
    "description": "Cryptographic signing for Nim.",
    "license": "BSD-3-Clause",
    "web": "https://github.com/planety/gungnir"
  },
  {
    "name": "segmentation",
    "url": "https://github.com/nitely/nim-segmentation",
    "method": "git",
    "tags": [
      "unicode",
      "text-segmentation"
    ],
    "description": "Unicode text segmentation tr29",
    "license": "MIT",
    "web": "https://github.com/nitely/nim-segmentation"
  },
  {
    "name": "anonimongo",
    "url": "https://github.com/mashingan/anonimongo",
    "method": "git",
    "tags": [
      "mongo",
      "mongodb",
      "driver",
      "pure",
      "library",
      "bson"
    ],
    "description": "ANOther pure NIm MONGO driver.",
    "license": "MIT",
    "web": "https://mashingan.github.io/anonimongo/src/htmldocs/anonimongo.html"
  },
  {
    "name": "paranim",
    "url": "https://github.com/paranim/paranim",
    "method": "git",
    "tags": [
      "games",
      "opengl"
    ],
    "description": "A game library",
    "license": "Public Domain"
  },
  {
    "name": "pararules",
    "url": "https://github.com/paranim/pararules",
    "method": "git",
    "tags": [
      "rules",
      "rete"
    ],
    "description": "A rules engine",
    "license": "Public Domain"
  },
  {
    "name": "paratext",
    "url": "https://github.com/paranim/paratext",
    "method": "git",
    "tags": [
      "text",
      "opengl"
    ],
    "description": "A library for rendering text with paranim",
    "license": "Public Domain"
  },
  {
    "name": "pvim",
    "url": "https://github.com/paranim/pvim",
    "method": "git",
    "tags": [
      "editor",
      "vim"
    ],
    "description": "A vim-based editor",
    "license": "Public Domain"
  },
  {
    "name": "sqlite3_abi",
    "url": "https://github.com/arnetheduck/nim-sqlite3-abi",
    "method": "git",
    "tags": [
      "sqlite",
      "sqlite3",
      "database"
    ],
    "description": "A wrapper for SQLite",
    "license": "Apache License 2.0 or MIT",
    "web": "https://github.com/arnetheduck/nim-sqlite3-abi"
  },
  {
    "name": "anime",
    "url": "https://github.com/ethosa/anime",
    "method": "git",
    "tags": [
      "tracemoe",
      "framework"
    ],
    "description": "The Nim wrapper for tracemoe.",
    "license": "AGPLv3",
    "web": "https://github.com/ethosa/anime"
  },
  {
    "name": "shizuka",
    "url": "https://github.com/ethosa/shizuka",
    "method": "git",
    "tags": [
      "vk",
      "api",
      "framework"
    ],
    "description": "The Nim framework for VK API.",
    "license": "AGPLv3",
    "web": "https://github.com/ethosa/shizuka"
  },
  {
    "name": "qr",
    "url": "https://github.com/ThomasTJdev/nim_qr",
    "method": "git",
    "tags": [
      "qr",
      "qrcode",
      "svg"
    ],
    "description": "Create SVG-files with QR-codes from strings.",
    "license": "MIT",
    "web": "https://github.com/ThomasTJdev/nim_qr"
  },
  {
    "name": "uri3",
    "url": "https://github.com/zendbit/nim.uri3",
    "method": "git",
    "tags": [
      "uri",
      "url",
      "library"
    ],
    "description": "nim.uri3 is a Nim module that provides improved way for working with URIs. It is based on the uri module in the Nim standard library and fork from nim-uri2",
    "license": "MIT",
    "web": "https://github.com/zendbit/nim.uri3"
  },
  {
    "name": "triplets",
    "url": "https://github.com/linksplatform/Data.Triplets",
    "method": "git",
    "tags": [
      "triplets",
      "database",
      "C",
      "bindings"
    ],
    "description": "The Nim bindings for linksplatform/Data.Triplets.Kernel.",
    "license": "AGPLv3",
    "web": "https://github.com/linksplatform/Data.Triplets"
  },
  {
    "name": "badgemaker",
    "url": "https://github.com/ethosa/badgemaker",
    "method": "git",
    "tags": [
      "badge",
      "badge-generator",
      "tool"
    ],
    "description": "The Nim badgemaker tool.",
    "license": "AGPLv3",
    "web": "https://github.com/ethosa/badgemaker"
  },
  {
    "name": "osdialog",
    "url": "https://github.com/johnnovak/nim-osdialog",
    "method": "git",
    "tags": [
      "ui,",
      "gui,",
      "dialog,",
      "wrapper,",
      "cross-platform,",
      "windows,",
      "mac,",
      "osx,",
      "linux,",
      "gtk,",
      "gtk2,",
      "gtk3,",
      "zenity,",
      "file"
    ],
    "description": "Nim wrapper for the osdialog library",
    "license": "WTFPL",
    "web": "https://github.com/johnnovak/nim-osdialog"
  },
  {
    "name": "kview",
    "url": "https://github.com/planety/kview",
    "method": "git",
    "tags": [
      "prologue",
      "starlight",
      "karax",
      "web"
    ],
    "description": "For karax html preview.",
    "license": "BSD-3-Clause",
    "web": "https://github.com/planety/kview"
  },
  {
    "name": "loki",
    "url": "https://github.com/beshrkayali/loki",
    "method": "git",
    "tags": [
      "cmd",
      "shell",
      "cli",
      "interpreter"
    ],
    "description": "A small library for writing cli programs in Nim.",
    "license": "Zlib",
    "web": "https://github.com/beshrkayali/loki"
  },
  {
    "name": "yukiko",
    "url": "https://github.com/ethosa/yukiko",
    "method": "git",
    "tags": [
      "gui",
      "async",
      "framework",
      "sdl2"
    ],
    "description": "The Nim GUI asynchronous framework based on SDL2.",
    "license": "AGPLv3",
    "web": "https://github.com/ethosa/yukiko"
  },
  {
    "name": "luhny",
    "url": "https://github.com/sigmapie8/luhny",
    "method": "git",
    "tags": [
      "library",
      "algorithm"
    ],
    "description": "Luhn's Algorithm implementation in Nim",
    "license": "MIT",
    "web": "https://github.com/sigmapie8/luhny"
  },
  {
    "name": "nimwebp",
    "url": "https://github.com/tormund/nimwebp",
    "method": "git",
    "tags": [
      "webp",
      "encoder",
      "decoder"
    ],
    "description": "Webp encoder and decoder bindings for Nim",
    "license": "MIT",
    "web": "https://github.com/tormund/nimwebp"
  },
  {
    "name": "svgo",
    "url": "https://github.com/jiro4989/svgo",
    "method": "git",
    "tags": [
      "svg",
      "cli",
      "awk",
      "jo",
      "shell"
    ],
    "description": "SVG output from a shell.",
    "license": "MIT",
    "web": "https://github.com/jiro4989/svgo"
  },
  {
    "name": "winserial",
    "url": "https://github.com/bunkford/winserial",
    "method": "git",
    "tags": [
      "windows",
      "serial"
    ],
    "description": "Serial library for Windows.",
    "license": "MIT",
    "web": "https://github.com/bunkford/winserial",
    "doc": "https://bunkford.github.io/winserial/winserial.html"
  },
  {
    "name": "nimbler",
    "url": "https://github.com/paul-nameless/nimbler",
    "method": "git",
    "tags": [
      "web",
      "http",
      "rest",
      "api",
      "library"
    ],
    "description": "A library to help you write rest APIs",
    "license": "MIT",
    "web": "https://github.com/paul-nameless/nimbler"
  },
  {
    "name": "plugins",
    "url": "https://github.com/genotrance/plugins",
    "method": "git",
    "tags": [
      "plugin",
      "shared"
    ],
    "description": "Plugin system for Nim",
    "license": "MIT",
    "web": "https://github.com/genotrance/plugins"
  },
  {
    "name": "libfswatch",
    "url": "https://github.com/paul-nameless/nim-fswatch",
    "method": "git",
    "tags": [
      "fswatch",
      "libfswatch",
      "inotify",
      "fs"
    ],
    "description": "Nim binding to libfswatch",
    "license": "MIT",
    "web": "https://github.com/paul-nameless/nim-fswatch"
  },
  {
    "name": "zfcore",
    "url": "https://github.com/zendbit/nim.zfcore",
    "method": "git",
    "tags": [
      "web",
      "http",
      "framework",
      "api",
      "asynchttpserver"
    ],
    "description": "zfcore is high performance asynchttpserver and web framework for nim lang",
    "license": "BSD",
    "web": "https://github.com/zendbit/nim.zfcore"
  },
  {
    "name": "nimpress",
    "url": "https://github.com/mpinese/nimpress",
    "method": "git",
    "tags": [
      "dna",
      "genetics",
      "genomics",
      "gwas",
      "polygenic",
      "risk",
      "vcf"
    ],
    "description": "Fast and simple calculation of polygenic scores",
    "license": "MIT",
    "web": "https://github.com/mpinese/nimpress/"
  },
  {
    "name": "weightedgraph",
    "url": "https://github.com/AzamShafiul/weighted_graph",
    "method": "git",
    "tags": [
      "graph",
      "weighted",
      "weighted_graph",
      "adjacency list"
    ],
    "description": "Graph With Weight Libary",
    "license": "MIT",
    "web": "https://github.com/AzamShafiul/weighted_graph"
  },
  {
    "name": "norman",
    "url": "https://github.com/moigagoo/norman",
    "method": "git",
    "tags": [
      "orm",
      "migration",
      "norm",
      "sqlite",
      "postgres"
    ],
    "description": "Migration manager for Norm.",
    "license": "MIT",
    "web": "https://github.com/moigagoo/norman"
  },
  {
    "name": "nimfm",
    "url": "https://github.com/neonnnnn/nimfm",
    "method": "git",
    "tags": [
      "machine-learning",
      "factorization-machine"
    ],
    "description": "A library for factorization machines in Nim.",
    "license": "MIT",
    "web": "https://github.com/neonnnnn/nimfm"
  },
  {
    "name": "zfblast",
    "url": "https://github.com/zendbit/nim.zfblast",
    "method": "git",
    "tags": [
      "web",
      "http",
      "server",
      "asynchttpserver"
    ],
    "description": "High performance http server (https://tools.ietf.org/html/rfc2616) with persistent connection for nim language.",
    "license": "BSD",
    "web": "https://github.com/zendbit/nim.zfblast"
  },
  {
    "name": "paravim",
    "url": "https://github.com/paranim/paravim",
    "method": "git",
    "tags": [
      "editor",
      "games"
    ],
    "description": "An embedded text editor for paranim games",
    "license": "Public Domain"
  },
  {
    "name": "akane",
    "url": "https://github.com/ethosa/akane",
    "method": "git",
    "tags": [
      "async",
      "web",
      "framework"
    ],
    "description": "The Nim asynchronous web framework.",
    "license": "MIT",
    "web": "https://github.com/ethosa/akane"
  },
  {
    "name": "roots",
    "url": "https://github.com/BarrOff/roots",
    "method": "git",
    "tags": [
      "math",
      "numerical",
      "scientific",
      "root"
    ],
    "description": "Root finding functions for Nim",
    "license": "MIT",
    "web": "https://github.com/BarrOff/roots"
  },
  {
    "name": "nmqtt",
    "url": "https://github.com/zevv/nmqtt",
    "method": "git",
    "tags": [
      "MQTT",
      "IoT",
      "MQTT3"
    ],
    "description": "Native MQTT client library",
    "license": "MIT",
    "web": "https://github.com/zevv/nmqtt"
  },
  {
    "name": "sss",
    "url": "https://github.com/markspanbroek/sss.nim",
    "method": "git",
    "tags": [
      "shamir",
      "secret",
      "sharing"
    ],
    "description": "Shamir secret sharing",
    "license": "MIT",
    "web": "https://github.com/markspanbroek/sss.nim"
  },
  {
    "name": "testify",
    "url": "https://github.com/sealmove/testify",
    "method": "git",
    "tags": [
      "testing"
    ],
    "description": "File-based unit testing system",
    "license": "MIT",
    "web": "https://github.com/sealmove/testify"
  },
  {
    "name": "libarchibi",
    "url": "https://github.com/juancarlospaco/libarchibi",
    "method": "git",
    "tags": [
      "zip",
      "libarchive"
    ],
    "description": "Libarchive at compile-time, Libarchive Chibi Edition",
    "license": "MIT",
    "web": "https://github.com/juancarlospaco/libarchibi"
  },
  {
    "name": "mnemonic",
    "url": "https://github.com/markspanbroek/mnemonic",
    "method": "git",
    "tags": [
      "mnemonic",
      "bip-39"
    ],
    "description": "Create memorable sentences from byte sequences.",
    "license": "MIT",
    "web": "https://github.com/markspanbroek/mnemonic"
  },
  {
    "name": "eloverblik",
    "url": "https://github.com/ThomasTJdev/nim_eloverblik_api",
    "method": "git",
    "tags": [
      "api",
      "elforbrug",
      "eloverblik"
    ],
    "description": "API for www.eloverblik.dk",
    "license": "MIT",
    "web": "https://github.com/ThomasTJdev/nim_eloverblik_api"
  },
  {
    "name": "nimbug",
    "url": "https://github.com/juancarlospaco/nimbug",
    "method": "git",
    "tags": [
      "bug"
    ],
    "description": "Nim Semi-Auto Bug Report Tool",
    "license": "MIT",
    "web": "https://github.com/juancarlospaco/nimbug"
  },
  {
    "name": "nordnet",
    "url": "https://github.com/ThomasTJdev/nim_nordnet_api",
    "method": "git",
    "tags": [
      "nordnet",
      "stocks",
      "scrape"
    ],
    "description": "Scraping API for www.nordnet.dk ready to integrate with Home Assistant (Hassio)",
    "license": "MIT",
    "web": "https://github.com/ThomasTJdev/nim_nordnet_api"
  },
  {
    "name": "pomTimer",
    "url": "https://github.com/MnlPhlp/pomTimer",
    "method": "git",
    "tags": [
      "timer",
      "pomodoro",
      "pomodoro-technique",
      "pomodoro-timer",
      "cli",
      "pomodoro-cli"
    ],
    "description": "A simple pomodoro timer for the comandline with cli-output and notifications.",
    "license": "MIT",
    "web": "https://github.com/MnlPhlp/pomTimer"
  },
  {
    "name": "alut",
    "url": "https://github.com/rmt/alut",
    "method": "git",
    "tags": [
      "alut",
      "openal",
      "audio",
      "sound"
    ],
    "description": "OpenAL Utility Toolkit (ALUT)",
    "license": "LGPL-2.1",
    "web": "https://github.com/rmt/alut"
  },
  {
    "name": "rena",
    "url": "https://github.com/jiro4989/rena",
    "method": "git",
    "tags": [
      "cli",
      "command",
      "rename"
    ],
    "description": "rena is a tiny fire/directory renaming command.",
    "license": "MIT",
    "web": "https://github.com/jiro4989/rena"
  },
  {
    "name": "libvlc",
    "url": "https://github.com/Yardanico/nim-libvlc",
    "method": "git",
    "tags": [
      "vlc",
      "libvlc",
      "music",
      "video",
      "audio",
      "media",
      "wrapper"
    ],
    "description": "libvlc bindings for Nim",
    "license": "MIT",
    "web": "https://github.com/Yardanico/nim-libvlc"
  },
  {
    "name": "nimcoon",
    "url": "https://njoseph.me/gitweb/nimcoon.git",
    "method": "git",
    "tags": [
      "cli",
      "youtube",
      "streaming",
      "downloader",
      "magnet"
    ],
    "description": "A command-line YouTube player and more",
    "license": "GPL-3.0",
    "web": "https://gitlab.com/njoseph/nimcoon"
  },
  {
    "name": "nimage",
    "url": "https://github.com/ethosa/nimage",
    "method": "git",
    "tags": [
      "image"
    ],
    "description": "The image management library written in Nim.",
    "license": "MIT",
    "web": "https://github.com/ethosa/nimage"
  },
  {
    "name": "adix",
    "url": "https://github.com/c-blake/adix",
    "method": "git",
    "tags": [
      "library",
      "dictionary",
      "hash tables",
      "data structures",
      "hash",
      "compact",
      "Fenwick tree",
      "BIST",
      "binary trees",
      "B-Tree"
    ],
    "description": "An Adaptive Index Library For Nim",
    "license": "MIT",
    "web": "https://github.com/c-blake/adix"
  },
  {
    "name": "nimoji",
    "url": "https://github.com/pietroppeter/nimoji",
    "method": "git",
    "tags": [
      "emoji",
      "library",
      "binary"
    ],
    "description": "🍕🍺 emoji support for Nim 👑 and the world 🌍",
    "license": "MIT",
    "web": "https://github.com/pietroppeter/nimoji"
  },
  {
    "name": "origin",
    "url": "https://github.com/mfiano/origin.nim",
    "method": "git",
    "tags": [
      "gamedev",
      "library",
      "math",
      "matrix",
      "vector"
    ],
    "description": "A graphics math library",
    "license": "MIT",
    "web": "https://github.com/mfiano/origin.nim"
  },
  {
    "name": "webgui",
    "url": "https://github.com/juancarlospaco/webgui",
    "method": "git",
    "tags": [
      "web",
      "webview",
      "css",
      "js",
      "gui"
    ],
    "description": "Web Technologies based Crossplatform GUI, modified wrapper for modified webview.h",
    "license": "MIT",
    "web": "https://github.com/juancarlospaco/webgui"
  },
  {
    "name": "xpm",
    "url": "https://github.com/juancarlospaco/xpm",
    "method": "git",
    "tags": [
      "netpbm",
      "xpm"
    ],
    "description": "X-Pixmap & NetPBM",
    "license": "MIT",
    "web": "https://github.com/juancarlospaco/xpm"
  },
  {
    "name": "omnimax",
    "url": "https://github.com/vitreo12/omnimax",
    "method": "git",
    "tags": [
      "dsl",
      "dsp",
      "audio",
      "sound",
      "maxmsp"
    ],
    "description": "Max wrapper for omni.",
    "license": "MIT",
    "web": "https://github.com/vitreo12/omnimax"
  },
  {
    "name": "omnicollider",
    "url": "https://github.com/vitreo12/omnicollider",
    "method": "git",
    "tags": [
      "dsl",
      "dsp",
      "audio",
      "sound",
      "supercollider"
    ],
    "description": "SuperCollider wrapper for omni.",
    "license": "MIT",
    "web": "https://github.com/vitreo12/omnicollider"
  },
  {
    "name": "omni",
    "url": "https://github.com/vitreo12/omni",
    "method": "git",
    "tags": [
      "dsl",
      "dsp",
      "audio",
      "sound"
    ],
    "description": "omni is a DSL for low-level audio programming.",
    "license": "MIT",
    "web": "https://github.com/vitreo12/omni"
  },
  {
    "name": "mui",
    "url": "https://github.com/angluca/mui",
    "method": "git",
    "tags": [
      "ui",
      "microui"
    ],
    "description": "A tiny immediate-mode UI library",
    "license": "MIT",
    "web": "https://github.com/angluca/mui"
  },
  {
    "name": "nimatic",
    "url": "https://github.com/DangerOnTheRanger/nimatic",
    "method": "git",
    "tags": [
      "static",
      "generator",
      "web",
      "markdown"
    ],
    "description": "A static site generator written in Nim",
    "license": "2-clause BSD",
    "web": "https://github.com/DangerOnTheRanger/nimatic"
  },
  {
    "name": "ballena_itcher",
    "url": "https://github.com/juancarlospaco/ballena-itcher",
    "method": "git",
    "tags": [
      "iso"
    ],
    "description": "Flash ISO images to SD cards & USB drives, safely and easily.",
    "license": "MIT",
    "web": "https://github.com/juancarlospaco/ballena-itcher"
  },
  {
    "name": "parselicense",
    "url": "https://github.com/juancarlospaco/parselicense",
    "method": "git",
    "tags": [
      "spdx",
      "license",
      "parser"
    ],
    "description": "Parse Standard SPDX Licenses from string to Enum",
    "license": "MIT",
    "web": "https://github.com/juancarlospaco/parselicense"
  },
  {
    "name": "darwin",
    "url": "https://github.com/yglukhov/darwin",
    "method": "git",
    "tags": [
      "macos",
      "ios",
      "binding"
    ],
    "description": "Bindings to MacOS and iOS frameworks",
    "license": "MIT",
    "web": "https://github.com/yglukhov/darwin"
  },
  {
    "name": "choosenimgui",
    "url": "https://github.com/ThomasTJdev/choosenim_gui",
    "method": "git",
    "tags": [
      "choosenim",
      "toolchain"
    ],
    "description": "A simple GUI for choosenim.",
    "license": "MIT",
    "web": "https://github.com/ThomasTJdev/choosenim_gui"
  },
  {
    "name": "hsluv",
    "url": "https://github.com/isthisnagee/hsluv-nim",
    "method": "git",
    "tags": [
      "color",
      "hsl",
      "hsluv",
      "hpluv"
    ],
    "description": "A port of HSLuv, a human friendly alternative to HSL.",
    "license": "MIT",
    "web": "https://github.com/isthisnagee/hsluv-nim"
  },
  {
    "name": "lrucache",
    "url": "https://github.com/jackhftang/lrucache",
    "method": "git",
    "tags": [
      "cache",
      "lru",
      "data structure"
    ],
    "description": "Least recently used (LRU) cache",
    "license": "MIT",
    "web": "https://github.com/jackhftang/lrucache"
  },
  {
    "name": "iputils",
    "url": "https://github.com/rockcavera/nim-iputils",
    "method": "git",
    "tags": [
      "ip",
      "ipv4",
      "ipv6",
      "cidr"
    ],
    "description": "Utilities for use with IP. It has functions for IPv4, IPv6 and CIDR.",
    "license": "MIT",
    "web": "https://github.com/rockcavera/nim-iputils"
  },
  {
    "name": "strenc",
    "url": "https://github.com/Yardanico/nim-strenc",
    "method": "git",
    "tags": [
      "encryption",
      "obfuscation"
    ],
    "description": "A library to automatically encrypt all string constants in your programs",
    "license": "MIT",
    "web": "https://github.com/Yardanico/nim-strenc"
  },
  {
    "name": "trick",
    "url": "https://github.com/exelotl/trick",
    "method": "git",
    "tags": [
      "gba",
      "nds",
      "nintendo",
      "image",
      "conversion"
    ],
    "description": "Game Boy Advance image conversion library and more",
    "license": "zlib",
    "web": "https://github.com/exelotl/trick",
    "doc": "https://exelotl.github.io/trick/trick.html"
  },
  {
    "name": "nimQBittorrent",
    "url": "https://github.com/faulander/nimQBittorrent",
    "method": "git",
    "tags": [
      "torrent",
      "qbittorrent",
      "api",
      "wrapper"
    ],
    "description": "a wrapper for the QBittorrent WebAPI for NIM.",
    "license": "MIT",
    "web": "https://github.com/faulander/nimQBittorrent"
  },
  {
    "name": "pdba",
    "url": "https://github.com/misebox/pdba",
    "method": "git",
    "tags": [
      "db",
      "library",
      "wrapper"
    ],
    "description": "A postgres DB adapter for nim.",
    "license": "MIT",
    "web": "https://github.com/misebox/pdba"
  },
  {
    "name": "wAuto",
    "url": "https://github.com/khchen/wAuto",
    "method": "git",
    "tags": [
      "automation",
      "windows",
      "keyboard",
      "mouse",
      "registry",
      "process"
    ],
    "description": "Windows automation module",
    "license": "MIT",
    "web": "https://github.com/khchen/wAuto",
    "doc": "https://khchen.github.io/wAuto"
  },
  {
    "name": "StashTable",
    "url": "https://github.com/olliNiinivaara/StashTable",
    "method": "git",
    "tags": [
      "hash table",
      "associative array",
      "map",
      "dictionary",
      "key-value store",
      "concurrent",
      "multi-threading",
      "parallel",
      "data structure",
      "benchmark"
    ],
    "description": "Concurrent hash table",
    "license": "MIT",
    "web": "https://github.com/olliNiinivaara/StashTable",
    "doc": "http://htmlpreview.github.io/?https://github.com/olliNiinivaara/StashTable/blob/master/src/stashtable.html"
  },
  {
    "name": "dimscord",
    "url": "https://github.com/krisppurg/dimscord",
    "method": "git",
    "tags": [
      "discord",
      "api",
      "library",
      "rest",
      "gateway",
      "client"
    ],
    "description": "A Discord Bot & REST Library.",
    "license": "MIT",
    "web": "https://github.com/krisppurg/dimscord"
  },
  {
    "name": "til",
    "url": "https://github.com/danielecook/til-tool",
    "method": "git",
    "tags": [
      "cli",
      "til"
    ],
    "description": "til-tool: Today I Learned tool",
    "license": "MIT",
    "web": "https://github.com/danielecook/til-tool"
  },
  {
    "name": "cpuwhat",
    "url": "https://github.com/awr1/cpuwhat",
    "method": "git",
    "tags": [
      "cpu",
      "cpuid",
      "hardware",
      "intrinsics",
      "simd",
      "sse",
      "avx",
      "avx2",
      "x86",
      "arm",
      "architecture",
      "arch",
      "nim"
    ],
    "description": "Nim utilities for advanced CPU operations: CPU identification, bindings to assorted intrinsics",
    "license": "ISC",
    "web": "https://github.com/awr1/cpuwhat"
  },
  {
    "name": "nimpari",
    "url": "https://github.com/BarrOff/nim-pari",
    "method": "git",
    "tags": [
      "library",
      "wrapper",
      "math",
      "cas",
      "scientific",
      "number-theory"
    ],
    "description": "Nim wrapper for the PARI library",
    "license": "MIT",
    "web": "https://github.com/BarrOff/nim-pari"
  },
  {
    "name": "nim_sdl2",
    "url": "https://github.com/jyapayne/nim-sdl2",
    "method": "git",
    "tags": [
      "sdl2",
      "sdl",
      "graphics",
      "game"
    ],
    "description": "SDL2 Autogenerated wrapper",
    "license": "MIT",
    "web": "https://github.com/jyapayne/nim-sdl2"
  },
  {
    "name": "cookies",
    "url": "https://github.com/planety/cookies",
    "method": "git",
    "tags": [
      "web",
      "cookie",
      "prologue"
    ],
    "description": "HTTP Cookies for Nim.",
    "license": "Apache-2.0",
    "web": "https://github.com/planety/cookies"
  },
  {
    "name": "matsuri",
    "url": "https://github.com/zer0-star/matsuri",
    "method": "git",
    "tags": [
      "library",
      "variant",
      "algebraic_data_type",
      "pattern_matching"
    ],
    "description": "Useful Variant Type and Powerful Pattern Matching for Nim",
    "license": "MIT",
    "web": "https://github.com/zer0-star/matsuri"
  },
  {
    "name": "clang",
    "url": "https://github.com/samdmarshall/libclang-nim",
    "method": "git",
    "tags": [
      "llvm",
      "clang",
      "libclang",
      "wrapper",
      "library"
    ],
    "description": "Wrapper for libclang C headers",
    "license": "BSD 3-Clause",
    "web": "https://github.com/samdmarshall/libclang-nim"
  },
  {
    "name": "NimMarc",
    "url": "https://github.com/rsirres/NimMarc",
    "method": "git",
    "tags": [
      "marc21",
      "library",
      "parser"
    ],
    "description": "Marc21 parser for Nimlang",
    "license": "MIT",
    "web": "https://github.com/rsirres/NimMarc"
  },
  {
    "name": "miniblink",
    "url": "https://github.com/lihf8515/miniblink",
    "method": "git",
    "tags": [
      "miniblink",
      "nim"
    ],
    "description": "A miniblink library for nim.",
    "license": "MIT",
    "web": "https://github.com/lihf8515/miniblink"
  },
  {
    "name": "pokereval",
    "url": "https://github.com/jasonlu7/pokereval",
    "method": "git",
    "tags": [
      "poker"
    ],
    "description": "A poker hand evaluator",
    "license": "MIT",
    "web": "https://github.com/jasonlu7/pokereval"
  },
  {
    "name": "glew",
    "url": "https://github.com/jyapayne/nim-glew",
    "method": "git",
    "tags": [
      "gl",
      "glew",
      "opengl",
      "wrapper"
    ],
    "description": "Autogenerated glew bindings for Nim",
    "license": "MIT",
    "web": "https://github.com/jyapayne/nim-glew"
  },
  {
    "name": "dotprov",
    "url": "https://github.com/minefuto/dotprov",
    "method": "git",
    "tags": [
      "tool",
      "binary",
      "dotfiles"
    ],
    "description": "dotfiles provisioning tool",
    "license": "MIT",
    "web": "https://github.com/minefuto/dotprov"
  },
  {
    "name": "sqliteral",
    "url": "https://github.com/olliNiinivaara/SQLiteral",
    "method": "git",
    "tags": [
      "multi-threading",
      "sqlite",
      "sql",
      "database",
      "wal",
      "api"
    ],
    "description": "A high level SQLite API for Nim",
    "license": "MIT",
    "web": "https://github.com/olliNiinivaara/SQLiteral"
  },
  {
    "name": "timestamp",
    "url": "https://github.com/jackhftang/timestamp.nim",
    "method": "git",
    "tags": [
      "time",
      "timestamp"
    ],
    "description": "An alternative time library",
    "license": "MIT",
    "web": "https://github.com/jackhftang/timestamp.nim",
    "doc": "https://jackhftang.github.io/timestamp.nim/"
  },
  {
    "name": "decimal128",
    "url": "https://github.com/JohnAD/decimal128",
    "method": "git",
    "tags": [
      "decimal",
      "ieee",
      "standard",
      "number"
    ],
    "description": "Decimal type support based on the IEEE 754 2008 specification.",
    "license": "MIT",
    "web": "https://github.com/JohnAD/decimal128"
  },
  {
    "name": "datetime_parse",
    "url": "https://github.com/bung87/datetime_parse",
    "method": "git",
    "tags": [
      "datetime",
      "parser"
    ],
    "description": "parse datetime from various resources",
    "license": "MIT",
    "web": "https://github.com/bung87/datetime_parse"
  },
  {
    "name": "halonium",
    "url": "https://github.com/halonium/halonium",
    "method": "git",
    "tags": [
      "selenium",
      "automation",
      "web",
      "testing",
      "test"
    ],
    "description": "A browser automation library written in Nim",
    "license": "MIT",
    "web": "https://github.com/halonium/halonium"
  },
  {
    "name": "lz77",
    "url": "https://github.com/sealmove/LZ77",
    "method": "git",
    "tags": [
      "library",
      "compress",
      "decompress",
      "encode",
      "decode",
      "huffman",
      "mam",
      "prefetch"
    ],
    "description": "Implementation of various LZ77 algorithms",
    "license": "MIT",
    "web": "https://github.com/sealmove/LZ77"
  },
  {
    "name": "stalinsort",
    "url": "https://github.com/Knaque/stalinsort",
    "method": "git",
    "tags": [
      "algorithm",
      "sort"
    ],
    "description": "A Nim implementation of the Stalin Sort algorithm.",
    "license": "CC0-1.0",
    "web": "https://github.com/Knaque/stalinsort"
  },
  {
    "name": "finder",
    "url": "https://github.com/bung87/finder",
    "method": "git",
    "tags": [
      "finder",
      "fs",
      "zip",
      "memory"
    ],
    "description": "fs memory zip finder implement in Nim",
    "license": "MIT",
    "web": "https://github.com/bung87/finder"
  },
  {
    "name": "huffman",
    "url": "https://github.com/xzeshen/huffman",
    "method": "git",
    "tags": [
      "huffman",
      "encode",
      "decode"
    ],
    "description": "Huffman encode/decode for Nim.",
    "license": "Apache-2.0",
    "web": "https://github.com/xzeshen/huffman"
  },
  {
    "name": "fusion",
    "url": "https://github.com/nim-lang/fusion",
    "method": "git",
    "tags": [
      "distribution"
    ],
    "description": "Nim's official stdlib extension",
    "license": "MIT",
    "web": "https://github.com/nim-lang/fusion"
  },
  {
    "name": "bio",
    "url": "https://github.com/xzeshen/bio",
    "method": "git",
    "tags": [
      "streams",
      "endians"
    ],
    "description": "Bytes utils for Nim.",
    "license": "Apache-2.0",
    "web": "https://github.com/xzeshen/bio"
  },
  {
    "name": "buffer",
    "url": "https://github.com/bung87/buffer",
    "method": "git",
    "tags": [
      "stream",
      "buffer"
    ],
    "description": "buffer",
    "license": "MIT",
    "web": "https://github.com/bung87/buffer"
  },
  {
    "name": "notification",
    "url": "https://github.com/SolitudeSF/notification",
    "method": "git",
    "tags": [
      "notifications",
      "desktop",
      "dbus"
    ],
    "description": "Desktop notifications",
    "license": "MIT",
    "web": "https://github.com/SolitudeSF/notification"
  },
  {
    "name": "eventemitter",
    "url": "https://github.com/al-bimani/eventemitter",
    "method": "git",
    "tags": [
      "eventemitter",
      "events",
      "on",
      "emit"
    ],
    "description": "event emitter for nim",
    "license": "MIT",
    "web": "https://github.com/al-bimani/eventemitter"
  },
  {
    "name": "camelize",
    "url": "https://github.com/kixixixixi/camelize",
    "method": "git",
    "tags": [
      "json",
      "camelcase"
    ],
    "description": "Convert json node to camelcase",
    "license": "MIT",
    "web": "https://github.com/kixixixixi/camelize"
  },
  {
    "name": "nmi",
    "url": "https://github.com/jiro4989/nmi",
    "method": "git",
    "tags": [
      "sl",
      "joke",
      "cli"
    ],
    "description": "nmi display animations aimed to correct users who accidentally enter nmi instead of nim.",
    "license": "MIT",
    "web": "https://github.com/jiro4989/nmi"
  },
  {
    "name": "markx",
    "url": "https://github.com/jiro4989/markx",
    "method": "git",
    "tags": [
      "exec",
      "command",
      "cli",
      "vi"
    ],
    "description": "markx selects execution targets with editor and executes commands.",
    "license": "MIT",
    "web": "https://github.com/jiro4989/markx"
  },
  {
    "name": "therapist",
    "url": "https://bitbucket.org/maxgrenderjones/therapist",
    "method": "git",
    "tags": [
      "argparse",
      "library"
    ],
    "description": "Type-safe commandline parsing with minimal magic",
    "license": "MIT",
    "web": "https://bitbucket.org/maxgrenderjones/therapist"
  },
  {
    "name": "nodesnim",
    "url": "https://github.com/Ethosa/nodesnim",
    "method": "git",
    "tags": [
      "GUI",
      "2D",
      "framework",
      "OpenGL",
      "SDL2"
    ],
    "description": "The Nim GUI/2D framework based on OpenGL and SDL2.",
    "license": "MIT",
    "web": "https://github.com/Ethosa/nodesnim"
  },
  {
    "name": "telenim",
    "url": "https://github.com/Yardanico/telenim",
    "method": "git",
    "tags": [
      "telegram",
      "tdlib",
      "bot",
      "api",
      "async",
      "client",
      "userbot",
      "telenim"
    ],
    "description": "A high-level async TDLib wrapper for Nim",
    "license": "MIT",
    "web": "https://github.com/Yardanico/telenim"
  },
  {
    "name": "taskqueue",
    "url": "https://github.com/jackhftang/taskqueue.nim",
    "method": "git",
    "tags": [
      "task",
      "scheduler",
      "timer"
    ],
    "description": "High precision and high performance task scheduler ",
    "license": "MIT",
    "web": "https://github.com/jackhftang/taskqueue.nim",
    "doc": "https://jackhftang.github.io/taskqueue.nim/"
  },
  {
    "name": "threadproxy",
    "url": "https://github.com/jackhftang/threadproxy.nim",
    "method": "git",
    "tags": [
      "thread",
      "ITC",
      "communication",
      "multithreading",
      "threading"
    ],
    "description": "Simplify Nim Inter-Thread Communication",
    "license": "MIT",
    "web": "https://github.com/jackhftang/threadproxy.nim",
    "doc": "https://jackhftang.github.io/threadproxy.nim/"
  },
  {
    "name": "jesterwithplugins",
    "url": "https://github.com/JohnAD/jesterwithplugins/",
    "method": "git",
    "tags": [
      "web",
      "http",
      "framework",
      "dsl",
      "plugins"
    ],
    "description": "A sinatra-like web framework for Nim with plugins.",
    "license": "MIT",
    "web": "https://github.com/JohnAD/jesterwithplugins/"
  },
  {
    "name": "jesterjson",
    "url": "https://github.com/JohnAD/jesterjson",
    "method": "git",
    "tags": [
      "web",
      "jester",
      "json",
      "plugin"
    ],
    "description": "A Jester web plugin that embeds key information into a JSON object.",
    "license": "MIT",
    "web": "https://github.com/JohnAD/jesterjson"
  },
  {
    "name": "jestercookiemsgs",
    "url": "https://github.com/JohnAD/jestercookiemsgs",
    "method": "git",
    "tags": [
      "web",
      "jester",
      "cookie",
      "message",
      "notify",
      "notification",
      "plugin"
    ],
    "description": "A Jester web plugin that allows easy message passing between pages using a browser cookie.",
    "license": "MIT",
    "web": "https://github.com/JohnAD/jestercookiemsgs"
  },
  {
    "name": "jestermongopool",
    "url": "https://github.com/JohnAD/jestermongopool",
    "method": "git",
    "tags": [
      "web",
      "jester",
      "mongodb",
      "pooled",
      "plugin"
    ],
    "description": "A Jester web plugin that gets a pooled MongoDB connection for each web query.",
    "license": "MIT",
    "web": "https://github.com/JohnAD/jestermongopool"
  },
  {
    "name": "jestergeoip",
    "url": "https://github.com/JohnAD/jestergeoip",
    "method": "git",
    "tags": [
      "web",
      "jester",
      "ip",
      "geo",
      "geographic",
      "tracker",
      "plugin"
    ],
    "description": "A Jester web plugin that determines geographic information for each web request via API. Uses sqlite3 for a cache.",
    "license": "MIT",
    "web": "https://github.com/JohnAD/jestergeoip"
  },
  {
    "name": "qeu",
    "url": "https://github.com/hyu1996/qeu",
    "method": "git",
    "tags": [
      "comparison",
      "3-way comparison",
      "three-way comparison"
    ],
    "description": "Functionality for compare two values",
    "license": "MIT",
    "web": "https://github.com/hyu1996/qeu"
  },
  {
    "name": "mccache",
    "url": "https://github.com/abbeymart/mccache",
    "method": "git",
    "tags": [
      "web",
      "library"
    ],
    "description": "mccache package: in-memory caching",
    "license": "MIT",
    "web": "https://github.com/abbeymart/mccache"
  },
  {
    "name": "mcresponse",
    "url": "https://github.com/abbeymart/mcresponse",
    "method": "git",
    "tags": [
      "web",
      "crud",
      "rest",
      "api",
      "response"
    ],
    "description": "mConnect Standardised Response Package",
    "license": "MIT",
    "web": "https://github.com/abbeymart/mcresponse"
  },
  {
    "name": "webrtcvad",
    "url": "https://gitlab.com/eagledot/nim-webrtcvad",
    "method": "git",
    "tags": [
      "wrapper",
      "vad",
      "voice",
      "binding"
    ],
    "description": "Nim bindings for the WEBRTC VAD(voice actitvity Detection)",
    "license": "MIT",
    "web": "https://gitlab.com/eagledot/nim-webrtcvad"
  },
  {
    "name": "gradient",
    "url": "https://github.com/luminosoda/gradient",
    "method": "git",
    "tags": [
      "gradient",
      "gradients",
      "color",
      "colors"
    ],
    "description": "Color gradients generation",
    "license": "MIT",
    "web": "https://github.com/luminosoda/gradient"
  },
  {
    "name": "tam",
    "url": "https://github.com/SolitudeSF/tam",
    "method": "git",
    "tags": [
      "tome",
      "addon",
      "manager"
    ],
    "description": "Tales of Maj'Eyal addon manager",
    "license": "MIT",
    "web": "https://github.com/SolitudeSF/tam"
  },
  {
    "name": "tim_sort",
    "url": "https://github.com/bung87/tim_sort",
    "method": "git",
    "tags": [
      "tim",
      "sort",
      "algorithm"
    ],
    "description": "A new awesome nimble package",
    "license": "MIT",
    "web": "https://github.com/bung87/tim_sort"
  },
  {
    "name": "inumon",
    "url": "https://github.com/dizzyliam/inumon",
    "method": "git",
    "tags": [
      "image",
      "images",
      "png",
      "image manipulation",
      "jpeg",
      "jpg"
    ],
    "description": "A high-level image I/O and manipulation library for Nim.",
    "license": "MPL 2.0",
    "web": "https://github.com/dizzyliam/inumon"
  },
  {
    "name": "vaultclient",
    "url": "https://github.com/jackhftang/vaultclient.nim",
    "method": "git",
    "tags": [
      "vault",
      "secret",
      "secret-management"
    ],
    "description": "Hashicorp Vault HTTP Client",
    "license": "MIT",
    "web": "https://github.com/jackhftang/vaultclient.nim"
  },
  {
    "name": "hashlib",
    "url": "https://github.com/khchen/hashlib",
    "method": "git",
    "tags": [
      "library",
      "hashes",
      "hmac"
    ],
    "description": "Hash Library for Nim",
    "license": "MIT",
    "web": "https://github.com/khchen/hashlib"
  },
  {
    "name": "alsa",
    "url": "https://gitlab.com/eagledot/nim-alsa",
    "method": "git",
    "tags": [
      "linux",
      "bindings",
      "audio",
      "alsa",
      "sound"
    ],
    "description": "NIM bindings for ALSA-LIB c library",
    "license": "MIT",
    "web": "https://gitlab.com/eagledot/nim-alsa"
  },
  {
    "name": "vmprotect",
    "url": "https://github.com/ba0f3/vmprotect.nim",
    "method": "git",
    "tags": [
      "vmprotect",
      "sdk",
      "wrapper"
    ],
    "description": "Wrapper for VMProtect SDK",
    "license": "MIT",
    "web": "https://github.com/ba0f3/vmprotect.nim"
  },
  {
    "name": "nimaterial",
    "url": "https://github.com/momeemt/nimaterial",
    "method": "git",
    "tags": [
      "web",
      "library",
      "css"
    ],
    "description": "nimaterial is a CSS output library based on material design.",
    "license": "MIT",
    "web": "https://github.com/momeemt/nimaterial"
  },
  {
    "name": "naw",
    "url": "https://github.com/capocasa/naw",
    "method": "git",
    "tags": [
      "awk",
      "csv",
      "report",
      "markdown"
    ],
    "description": "A glue wrapper to do awk-style text processing with Nim",
    "license": "MIT",
    "web": "https://github.com/capocasa/naw"
  },
  {
    "name": "nimviz",
    "url": "https://github.com/Rekihyt/nimviz",
    "method": "git",
    "tags": [
      "graphviz",
      "library",
      "wrapper"
    ],
    "description": "A wrapper for the graphviz c api.",
    "license": "MIT",
    "web": "https://github.com/Rekihyt/nimviz"
  },
  {
<<<<<<< HEAD
    "name": "gerbil",
    "url": "https://github.com/jasonprogrammer/gerbil",
    "method": "git",
    "tags": [
      "web"
    ],
    "description": "A dynamic website generator",
    "license": "MIT",
    "web": "https://getgerbil.com"
=======
    "name": "deepspeech",
    "url": "https://gitlab.com/eagledot/nim-deepspeech",
    "method":  "git",
    "tags": [
      "mozilla",
      "deepspeech",
      "speech to text",
      "bindings"
      ],
    "description": "Nim bindings for mozilla's DeepSpeech model.",
    "license": "MIT",
    "web": "https://gitlab.com/eagledot/nim-deepspeech"
>>>>>>> d6e930b9
  }
]<|MERGE_RESOLUTION|>--- conflicted
+++ resolved
@@ -18347,7 +18347,6 @@
     "web": "https://github.com/Rekihyt/nimviz"
   },
   {
-<<<<<<< HEAD
     "name": "gerbil",
     "url": "https://github.com/jasonprogrammer/gerbil",
     "method": "git",
@@ -18357,7 +18356,8 @@
     "description": "A dynamic website generator",
     "license": "MIT",
     "web": "https://getgerbil.com"
-=======
+  },
+  {
     "name": "deepspeech",
     "url": "https://gitlab.com/eagledot/nim-deepspeech",
     "method":  "git",
@@ -18370,6 +18370,5 @@
     "description": "Nim bindings for mozilla's DeepSpeech model.",
     "license": "MIT",
     "web": "https://gitlab.com/eagledot/nim-deepspeech"
->>>>>>> d6e930b9
   }
 ]