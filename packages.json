[
  {
    "name": "nimrun",
    "url": "https://github.com/lee-b/nimrun",
    "method": "git",
    "tags": [
      "shebang",
      "unix",
      "linux",
      "bsd",
      "mac",
      "shell",
      "script",
      "nimble",
      "nimcr",
      "compile",
      "run",
      "standalone"
    ],
    "description": "Shebang frontend for running nim code as scripts. Does not require .nim extensions.",
    "license": "MIT",
    "web": "https://github.com/lee-b/nimrun"
  },
  {
    "name": "sequtils2",
    "url": "https://github.com/Michedev/sequtils2",
    "method": "git",
    "tags": [
      "library",
      "sequence",
      "string",
      "openArray",
      "functional"
    ],
    "description": "Additional functions for sequences that are not present in sequtils",
    "license": "MIT",
    "web": "http://htmlpreview.github.io/?https://github.com/Michedev/sequtils2/blob/master/sequtils2.html"
  },
  {
    "name": "github_api",
    "url": "https://github.com/watzon/github-api-nim",
    "method": "git",
    "tags": [
      "library",
      "api",
      "github",
      "client"
    ],
    "description": "Nim wrapper for the GitHub API",
    "license": "WTFPL",
    "web": "https://github.com/watzon/github-api-nim"
  },
  {
    "name": "extensions",
    "url": "https://github.com/jyapayne/nim-extensions",
    "method": "git",
    "tags": [
      "library",
      "extensions",
      "addons"
    ],
    "description": "A library that will add useful tools to Nim's arsenal.",
    "license": "MIT",
    "web": "https://github.com/jyapayne/nim-extensions"
  },
  {
    "name": "nimates",
    "url": "https://github.com/jamesalbert/nimates",
    "method": "git",
    "tags": [
      "library",
      "postmates",
      "delivery"
    ],
    "description": "Client library for the Postmates API",
    "license": "Apache",
    "web": "https://github.com/jamesalbert/nimates"
  },
  {
    "name": "discordnim",
    "url": "https://github.com/Krognol/discordnim",
    "method": "git",
    "tags": [
      "library",
      "discord"
    ],
    "description": "Discord library for Nim",
    "license": "MIT",
    "web": "https://github.com/Krognol/discordnim"
  },
  {
    "name": "argument_parser",
    "url": "https://github.com/Xe/argument_parser/",
    "method": "git",
    "tags": [
      "library",
      "command-line",
      "arguments",
      "switches",
      "parsing"
    ],
    "description": "Provides a complex command-line parser",
    "license": "MIT",
    "web": "https://github.com/Xe/argument_parser"
  },
  {
    "name": "genieos",
    "url": "https://github.com/Araq/genieos/",
    "method": "git",
    "tags": [
      "library",
      "command-line",
      "sound",
      "recycle",
      "os"
    ],
    "description": "Too awesome procs to be included in nimrod.os module",
    "license": "MIT",
    "web": "https://github.com/Araq/genieos/"
  },
  {
    "name": "jester",
    "url": "https://github.com/dom96/jester/",
    "method": "git",
    "tags": [
      "web",
      "http",
      "framework",
      "dsl"
    ],
    "description": "A sinatra-like web framework for Nim.",
    "license": "MIT",
    "web": "https://github.com/dom96/jester"
  },
  {
    "name": "templates",
    "url": "https://github.com/onionhammer/nim-templates.git",
    "method": "git",
    "tags": [
      "web",
      "html",
      "template"
    ],
    "description": "A simple string templating library for Nim.",
    "license": "BSD",
    "web": "https://github.com/onionhammer/nim-templates"
  },
  {
    "name": "murmur",
    "url": "https://github.com/olahol/nimrod-murmur/",
    "method": "git",
    "tags": [
      "hash",
      "murmur"
    ],
    "description": "MurmurHash in pure Nim.",
    "license": "MIT",
    "web": "https://github.com/olahol/nimrod-murmur"
  },
  {
    "name": "libtcod_nim",
    "url": "https://github.com/Vladar4/libtcod_nim/",
    "method": "git",
    "tags": [
      "roguelike",
      "game",
      "library",
      "engine",
      "sdl",
      "opengl",
      "glsl"
    ],
    "description": "Wrapper of the libtcod library for the Nim language.",
    "license": "zlib",
    "web": "https://github.com/Vladar4/libtcod_nim"
  },
  {
    "name": "nimgame",
    "url": "https://github.com/Vladar4/nimgame/",
    "method": "git",
    "tags": [
      "deprecated",
      "game",
      "engine",
      "sdl"
    ],
    "description": "A simple 2D game engine for Nim language. Deprecated, use nimgame2 instead.",
    "license": "MIT",
    "web": "https://github.com/Vladar4/nimgame"
  },
  {
    "name": "nimgame2",
    "url": "https://github.com/Vladar4/nimgame2/",
    "method": "git",
    "tags": [
      "game",
      "engine",
      "sdl",
      "sdl2"
    ],
    "description": "A simple 2D game engine for Nim language.",
    "license": "MIT",
    "web": "https://github.com/Vladar4/nimgame2"
  },
  {
    "name": "sfml",
    "url": "https://github.com/fowlmouth/nimrod-sfml/",
    "method": "git",
    "tags": [
      "game",
      "library",
      "opengl"
    ],
    "description": "High level OpenGL-based Game Library",
    "license": "MIT",
    "web": "https://github.com/fowlmouth/nimrod-sfml"
  },
  {
    "name": "enet",
    "url": "https://github.com/fowlmouth/nimrod-enet/",
    "method": "git",
    "tags": [
      "game",
      "networking",
      "udp"
    ],
    "description": "Wrapper for ENet UDP networking library",
    "license": "MIT",
    "web": "https://github.com/fowlmouth/nimrod-enet"
  },
  {
    "name": "nim-locale",
    "url": "https://github.com/Amrykid/nim-locale/",
    "method": "git",
    "tags": [
      "library",
      "locale",
      "i18n",
      "localization",
      "localisation",
      "globalization"
    ],
    "description": "A simple library for localizing Nim applications.",
    "license": "MIT",
    "web": "https://github.com/Amrykid/nim-locale"
  },
  {
    "name": "fowltek",
    "url": "https://github.com/fowlmouth/nimlibs/",
    "method": "git",
    "tags": [
      "game",
      "opengl",
      "wrappers",
      "library",
      "assorted"
    ],
    "description": "A collection of reusable modules and wrappers.",
    "license": "MIT",
    "web": "https://github.com/fowlmouth/nimlibs"
  },
  {
    "name": "nake",
    "url": "https://github.com/fowlmouth/nake/",
    "method": "git",
    "tags": [
      "build",
      "automation",
      "sortof"
    ],
    "description": "make-like for Nim. Describe your builds as tasks!",
    "license": "MIT",
    "web": "https://github.com/fowlmouth/nake"
  },
  {
    "name": "nimrod-glfw",
    "url": "https://github.com/rafaelvasco/nimrod-glfw/",
    "method": "git",
    "tags": [
      "library",
      "glfw",
      "opengl",
      "windowing",
      "game"
    ],
    "description": "Nim bindings for GLFW library.",
    "license": "MIT",
    "web": "https://github.com/rafaelvasco/nimrod-glfw"
  },
  {
    "name": "chipmunk",
    "url": "https://github.com/fowlmouth/nimrod-chipmunk/",
    "method": "git",
    "tags": [
      "library",
      "physics",
      "game"
    ],
    "description": "Bindings for Chipmunk2D 6.x physics library (for backwards compatibility)",
    "license": "MIT",
    "web": "https://github.com/fowlmouth/nimrod-chipmunk"
  },
  {
    "name": "chipmunk6",
    "url": "https://github.com/fowlmouth/nimrod-chipmunk/",
    "method": "git",
    "tags": [
      "library",
      "physics",
      "game"
    ],
    "description": "Bindings for Chipmunk2D 6.x physics library",
    "license": "MIT",
    "web": "https://github.com/fowlmouth/nimrod-chipmunk"
  },
  {
    "name": "chipmunk7_demos",
    "url": "https://github.com/matkuki/chipmunk7_demos/",
    "method": "git",
    "tags": [
      "demos",
      "physics",
      "game"
    ],
    "description": "Chipmunk7 demos for Nim",
    "license": "MIT",
    "web": "https://github.com/matkuki/chipmunk7_demos"
  },
  {
    "name": "nim-glfw",
    "alias": "glfw"
  },
  {
    "name": "glfw",
    "url": "https://github.com/ephja/nim-glfw",
    "method": "git",
    "tags": [
      "library",
      "glfw",
      "opengl",
      "windowing",
      "game"
    ],
    "description": "A high-level GLFW 3 wrapper",
    "license": "MIT",
    "web": "https://github.com/ephja/nim-glfw"
  },
  {
    "name": "nim-ao",
    "url": "https://github.com/ephja/nim-ao",
    "method": "git",
    "tags": [
      "library",
      "audio"
    ],
    "description": "A high-level libao wrapper",
    "license": "MIT",
    "web": "https://github.com/ephja/nim-ao"
  },
  {
    "name": "termbox",
    "url": "https://github.com/fowlmouth/nim-termbox",
    "method": "git",
    "tags": [
      "library",
      "terminal",
      "io"
    ],
    "description": "Termbox wrapper.",
    "license": "MIT",
    "web": "https://github.com/fowlmouth/nim-termbox"
  },
  {
    "name": "linagl",
    "url": "https://bitbucket.org/BitPuffin/linagl",
    "method": "hg",
    "tags": [
      "library",
      "opengl",
      "math",
      "game"
    ],
    "description": "OpenGL math library",
    "license": "CC0",
    "web": "https://bitbucket.org/BitPuffin/linagl"
  },
  {
    "name": "kwin",
    "url": "https://github.com/reactormonk/nim-kwin",
    "method": "git",
    "tags": [
      "library",
      "javascript",
      "kde"
    ],
    "description": "KWin JavaScript API wrapper",
    "license": "MIT",
    "web": "https://github.com/reactormonk/nim-kwin"
  },
  {
    "name": "opencv",
    "url": "https://github.com/dom96/nim-opencv",
    "method": "git",
    "tags": [
      "library",
      "wrapper",
      "opencv",
      "image",
      "processing"
    ],
    "description": "OpenCV wrapper",
    "license": "MIT",
    "web": "https://github.com/dom96/nim-opencv"
  },
  {
    "name": "nimble",
    "url": "https://github.com/nim-lang/nimble",
    "method": "git",
    "tags": [
      "app",
      "binary",
      "package",
      "manager"
    ],
    "description": "Nimble package manager",
    "license": "BSD",
    "web": "https://github.com/nim-lang/nimble"
  },
  {
    "name": "libnx",
    "url": "https://github.com/jyapayne/nim-libnx",
    "method": "git",
    "tags": [
      "switch",
      "nintendo",
      "libnx",
      "nx"
    ],
    "description": "A port of libnx to Nim",
    "license": "Unlicense",
    "web": "https://github.com/jyapayne/nim-libnx"
  },
  {
    "name": "switch_build",
    "url": "https://github.com/jyapayne/switch-build",
    "method": "git",
    "tags": [
      "switch",
      "nintendo",
      "build",
      "builder"
    ],
    "description": "An easy way to build homebrew files for the Nintendo Switch",
    "license": "MIT",
    "web": "https://github.com/jyapayne/switch-build"
  },
  {
    "name": "aporia",
    "url": "https://github.com/nim-lang/Aporia",
    "method": "git",
    "tags": [
      "app",
      "binary",
      "ide",
      "gtk"
    ],
    "description": "A Nim IDE.",
    "license": "GPLv2",
    "web": "https://github.com/nim-lang/Aporia"
  },
  {
    "name": "c2nim",
    "url": "https://github.com/nim-lang/c2nim",
    "method": "git",
    "tags": [
      "app",
      "binary",
      "tool",
      "header",
      "C"
    ],
    "description": "c2nim is a tool to translate Ansi C code to Nim.",
    "license": "MIT",
    "web": "https://github.com/nim-lang/c2nim"
  },
  {
    "name": "pas2nim",
    "url": "https://github.com/nim-lang/pas2nim",
    "method": "git",
    "tags": [
      "app",
      "binary",
      "tool",
      "Pascal"
    ],
    "description": "pas2nim is a tool to translate Pascal code to Nim.",
    "license": "MIT",
    "web": "https://github.com/nim-lang/pas2nim"
  },
  {
    "name": "ipsumgenera",
    "url": "https://github.com/dom96/ipsumgenera",
    "method": "git",
    "tags": [
      "app",
      "binary",
      "blog",
      "static",
      "generator"
    ],
    "description": "Static blog generator ala Jekyll.",
    "license": "MIT",
    "web": "https://github.com/dom96/ipsumgenera"
  },
  {
    "name": "clibpp",
    "url": "https://github.com/onionhammer/clibpp.git",
    "method": "git",
    "tags": [
      "import",
      "C++",
      "library",
      "wrap"
    ],
    "description": "Easy way to 'Mock' C++ interface",
    "license": "MIT",
    "web": "https://github.com/onionhammer/clibpp"
  },
  {
    "name": "pastebin",
    "url": "https://github.com/achesak/nim-pastebin",
    "method": "git",
    "tags": [
      "library",
      "wrapper",
      "pastebin"
    ],
    "description": "Pastebin API wrapper",
    "license": "MIT",
    "web": "https://github.com/achesak/nim-pastebin"
  },
  {
    "name": "yahooweather",
    "url": "https://github.com/achesak/nim-yahooweather",
    "method": "git",
    "tags": [
      "library",
      "wrapper",
      "weather"
    ],
    "description": "Yahoo! Weather API wrapper",
    "license": "MIT",
    "web": "https://github.com/achesak/nim-yahooweather"
  },
  {
    "name": "noaa",
    "url": "https://github.com/achesak/nim-noaa",
    "method": "git",
    "tags": [
      "library",
      "wrapper",
      "weather"
    ],
    "description": "NOAA weather API wrapper",
    "license": "MIT",
    "web": "https://github.com/achesak/nim-noaa"
  },
  {
    "name": "rss",
    "url": "https://github.com/achesak/nim-rss",
    "method": "git",
    "tags": [
      "library",
      "rss",
      "xml",
      "syndication"
    ],
    "description": "RSS library",
    "license": "MIT",
    "web": "https://github.com/achesak/nim-rss"
  },
  {
    "name": "extmath",
    "url": "https://github.com/achesak/extmath.nim",
    "method": "git",
    "tags": [
      "library",
      "math",
      "trigonometry"
    ],
    "description": "Nim math library",
    "license": "MIT",
    "web": "https://github.com/achesak/extmath.nim"
  },
  {
    "name": "gtk2",
    "url": "https://github.com/nim-lang/gtk2",
    "method": "git",
    "tags": [
      "wrapper",
      "gui",
      "gtk"
    ],
    "description": "Wrapper for gtk2, a feature rich toolkit for creating graphical user interfaces",
    "license": "MIT",
    "web": "https://github.com/nim-lang/gtk2"
  },
  {
    "name": "cairo",
    "url": "https://github.com/nim-lang/cairo",
    "method": "git",
    "tags": [
      "wrapper"
    ],
    "description": "Wrapper for cairo, a vector graphics library with display and print output",
    "license": "MIT",
    "web": "https://github.com/nim-lang/cairo"
  },
  {
    "name": "x11",
    "url": "https://github.com/nim-lang/x11",
    "method": "git",
    "tags": [
      "wrapper"
    ],
    "description": "Wrapper for X11",
    "license": "MIT",
    "web": "https://github.com/nim-lang/x11"
  },
  {
    "name": "opengl",
    "url": "https://github.com/nim-lang/opengl",
    "method": "git",
    "tags": [
      "wrapper"
    ],
    "description": "High-level and low-level wrapper for OpenGL",
    "license": "MIT",
    "web": "https://github.com/nim-lang/opengl"
  },
  {
    "name": "lua",
    "url": "https://github.com/nim-lang/lua",
    "method": "git",
    "tags": [
      "wrapper"
    ],
    "description": "Wrapper to interface with the Lua interpreter",
    "license": "MIT",
    "web": "https://github.com/nim-lang/lua"
  },
  {
    "name": "tcl",
    "url": "https://github.com/nim-lang/tcl",
    "method": "git",
    "tags": [
      "wrapper"
    ],
    "description": "Wrapper for the TCL programming language",
    "license": "MIT",
    "web": "https://github.com/nim-lang/tcl"
  },
  {
    "name": "glm",
    "url": "https://github.com/stavenko/nim-glm",
    "method": "git",
    "tags": [
      "opengl",
      "math",
      "matrix",
      "vector",
      "glsl"
    ],
    "description": "Port of c++ glm library with shader-like syntax",
    "license": "MIT",
    "web": "https://github.com/stavenko/nim-glm"
  },
  {
    "name": "python",
    "url": "https://github.com/nim-lang/python",
    "method": "git",
    "tags": [
      "wrapper"
    ],
    "description": "Wrapper to interface with Python interpreter",
    "license": "MIT",
    "web": "https://github.com/nim-lang/python"
  },
  {
    "name": "NimBorg",
    "url": "https://github.com/micklat/NimBorg",
    "method": "git",
    "tags": [
      "wrapper"
    ],
    "description": "High-level and low-level interfaces to python and lua",
    "license": "MIT",
    "web": "https://github.com/micklat/NimBorg"
  },
  {
    "name": "sha1",
    "url": "https://github.com/onionhammer/sha1",
    "method": "git",
    "tags": [
      "port",
      "hash",
      "sha1"
    ],
    "description": "SHA-1 produces a 160-bit (20-byte) hash value from arbitrary input",
    "license": "BSD"
  },
  {
    "name": "dropbox_filename_sanitizer",
    "url": "https://github.com/Araq/dropbox_filename_sanitizer/",
    "method": "git",
    "tags": [
      "dropbox"
    ],
    "description": "Tool to clean up filenames shared on Dropbox",
    "license": "MIT",
    "web": "https://github.com/Araq/dropbox_filename_sanitizer/"
  },
  {
    "name": "csv",
    "url": "https://github.com/achesak/nim-csv",
    "method": "git",
    "tags": [
      "csv",
      "parsing",
      "stringify",
      "library"
    ],
    "description": "Library for parsing, stringifying, reading, and writing CSV (comma separated value) files",
    "license": "MIT",
    "web": "https://github.com/achesak/nim-csv"
  },
  {
    "name": "geonames",
    "url": "https://github.com/achesak/nim-geonames",
    "method": "git",
    "tags": [
      "library",
      "wrapper",
      "geography"
    ],
    "description": "GeoNames API wrapper",
    "license": "MIT",
    "web": "https://github.com/achesak/nim-geonames"
  },
  {
    "name": "gravatar",
    "url": "https://github.com/achesak/nim-gravatar",
    "method": "git",
    "tags": [
      "library",
      "wrapper",
      "gravatar"
    ],
    "description": "Gravatar API wrapper",
    "license": "MIT",
    "web": "https://github.com/achesak/nim-gravatar"
  },
  {
    "name": "coverartarchive",
    "url": "https://github.com/achesak/nim-coverartarchive",
    "method": "git",
    "tags": [
      "library",
      "wrapper",
      "cover art",
      "music",
      "metadata"
    ],
    "description": "Cover Art Archive API wrapper",
    "license": "MIT",
    "web": "https://github.com/achesak/nim-coverartarchive"
  },
  {
    "name": "nim-ogg",
    "url": "https://bitbucket.org/BitPuffin/nim-ogg",
    "method": "hg",
    "tags": [
      "library",
      "wrapper",
      "binding",
      "audio",
      "sound",
      "video",
      "metadata",
      "media"
    ],
    "description": "Binding to libogg",
    "license": "CC0"
  },
  {
    "name": "ogg",
    "url": "https://bitbucket.org/BitPuffin/nim-ogg",
    "method": "hg",
    "tags": [
      "library",
      "wrapper",
      "binding",
      "audio",
      "sound",
      "video",
      "metadata",
      "media"
    ],
    "description": "Binding to libogg",
    "license": "CC0"
  },
  {
    "name": "nim-vorbis",
    "url": "https://bitbucket.org/BitPuffin/nim-vorbis",
    "method": "hg",
    "tags": [
      "library",
      "wrapper",
      "binding",
      "audio",
      "sound",
      "metadata",
      "media"
    ],
    "description": "Binding to libvorbis",
    "license": "CC0"
  },
  {
    "name": "vorbis",
    "url": "https://bitbucket.org/BitPuffin/nim-vorbis",
    "method": "hg",
    "tags": [
      "library",
      "wrapper",
      "binding",
      "audio",
      "sound",
      "metadata",
      "media"
    ],
    "description": "Binding to libvorbis",
    "license": "CC0"
  },
  {
    "name": "nim-portaudio",
    "url": "https://bitbucket.org/BitPuffin/nim-portaudio",
    "method": "hg",
    "tags": [
      "library",
      "wrapper",
      "binding",
      "audio",
      "sound",
      "media",
      "io"
    ],
    "description": "Binding to portaudio",
    "license": "CC0"
  },
  {
    "name": "portaudio",
    "url": "https://bitbucket.org/BitPuffin/nim-portaudio",
    "method": "hg",
    "tags": [
      "library",
      "wrapper",
      "binding",
      "audio",
      "sound",
      "media",
      "io"
    ],
    "description": "Binding to portaudio",
    "license": "CC0"
  },
  {
    "name": "commandeer",
    "url": "https://github.com/fenekku/commandeer",
    "method": "git",
    "tags": [
      "library",
      "command-line",
      "arguments",
      "switches",
      "parsing",
      "options"
    ],
    "description": "Provides a small command line parsing DSL (domain specific language)",
    "license": "MIT",
    "web": "https://github.com/fenekku/commandeer"
  },
  {
    "name": "scrypt.nim",
    "url": "https://bitbucket.org/BitPuffin/scrypt.nim",
    "method": "hg",
    "tags": [
      "library",
      "wrapper",
      "binding",
      "crypto",
      "cryptography",
      "hash",
      "password",
      "security"
    ],
    "description": "Binding and utilities for scrypt",
    "license": "CC0"
  },
  {
    "name": "bloom",
    "url": "https://github.com/boydgreenfield/nimrod-bloom",
    "method": "git",
    "tags": [
      "bloom-filter",
      "bloom",
      "probabilistic",
      "data structure",
      "set membership",
      "MurmurHash",
      "MurmurHash3"
    ],
    "description": "Efficient Bloom filter implementation in Nim using MurmurHash3.",
    "license": "MIT",
    "web": "https://www.github.com/boydgreenfield/nimrod-bloom"
  },
  {
    "name": "awesome_rmdir",
    "url": "https://github.com/Araq/awesome_rmdir/",
    "method": "git",
    "tags": [
      "rmdir",
      "awesome",
      "command-line"
    ],
    "description": "Command to remove acceptably empty directories.",
    "license": "MIT",
    "web": "https://github.com/Araq/awesome_rmdir/"
  },
  {
    "name": "nimalpm",
    "url": "https://github.com/barcharcraz/nimalpm/",
    "method": "git",
    "tags": [
      "alpm",
      "wrapper",
      "binding",
      "library"
    ],
    "description": "A nimrod wrapper for libalpm",
    "license": "GPLv2",
    "web": "https://www.github.com/barcharcraz/nimalpm/"
  },
  {
    "name": "png",
    "url": "https://github.com/barcharcraz/nimlibpng",
    "method": "git",
    "tags": [
      "png",
      "wrapper",
      "library",
      "libpng",
      "image"
    ],
    "description": "Nim wrapper for the libpng library",
    "license": "libpng",
    "web": "https://github.com/barcharcraz/nimlibpng"
  },
  {
    "name": "nimlibpng",
    "alias": "png"
  },
  {
    "name": "sdl2",
    "url": "https://github.com/nim-lang/sdl2",
    "method": "git",
    "tags": [
      "wrapper",
      "media",
      "audio",
      "video"
    ],
    "description": "Wrapper for SDL 2.x",
    "license": "MIT",
    "web": "https://github.com/nim-lang/sdl2"
  },
  {
    "name": "gamelib",
    "url": "https://github.com/PMunch/SDLGamelib",
    "method": "git",
    "tags": [
      "sdl",
      "game",
      "library"
    ],
    "description": "A library of functions to make creating games using Nim and SDL2 easier. This does not intend to be a full blown engine and tries to keep all the components loosely coupled so that individual parts can be used separately.",
    "license": "MIT",
    "web": "https://github.com/PMunch/SDLGamelib"
  },
  {
    "name": "nimcr",
    "url": "https://github.com/PMunch/nimcr",
    "method": "git",
    "tags": [
      "shebang",
      "utility"
    ],
    "description": "A small program to make Nim shebang-able without the overhead of compiling each time",
    "license": "MIT",
    "web": "https://github.com/PMunch/nimcr"
  },
  {
    "name": "gtkgenui",
    "url": "https://github.com/PMunch/gtkgenui",
    "method": "git",
    "tags": [
      "gtk2",
      "utility"
    ],
    "description": "This module provides the genui macro for the Gtk2 toolkit. Genui is a way to specify graphical interfaces in a hierarchical way to more clearly show the structure of the interface as well as simplifying the code.",
    "license": "MIT",
    "web": "https://github.com/PMunch/gtkgenui"
  },
  {
    "name": "persvector",
    "url": "https://github.com/PMunch/nim-persistent-vector",
    "method": "git",
    "tags": [
      "datastructures",
      "immutable",
      "persistent"
    ],
    "description": "This is an implementation of Clojures persistent vectors in Nim.",
    "license": "MIT",
    "web": "https://github.com/PMunch/nim-persistent-vector"
  },
  {
    "name": "pcap",
    "url": "https://github.com/PMunch/nim-pcap",
    "method": "git",
    "tags": [
      "pcap",
      "fileformats"
    ],
    "description": "Tiny pure Nim library to read PCAP files used by TcpDump/WinDump/Wireshark.",
    "license": "MIT",
    "web": "https://github.com/PMunch/nim-pcap"
  },
  {
    "name": "drawille",
    "url": "https://github.com/PMunch/drawille-nim",
    "method": "git",
    "tags": [
      "drawile",
      "terminal",
      "graphics"
    ],
    "description": "Drawing in terminal with Unicode Braille characters.",
    "license": "MIT",
    "web": "https://github.com/PMunch/drawille-nim"
  },
  {
    "name": "binaryparse",
    "url": "https://github.com/PMunch/binaryparse",
    "method": "git",
    "tags": [
      "parsing",
      "binary"
    ],
    "description": "Binary parser (and writer) in pure Nim. Generates efficient parsing procedures that handle many commonly seen patterns seen in binary files and does sub-byte field reading.",
    "license": "MIT",
    "web": "https://github.com/PMunch/binaryparse"
  },
  {
    "name": "libkeepass",
    "url": "https://github.com/PMunch/libkeepass",
    "method": "git",
    "tags": [
      "keepass",
      "password",
      "library"
    ],
    "description": "Library for reading KeePass files and decrypt the passwords within it",
    "license": "MIT",
    "web": "https://github.com/PMunch/libkeepass"
  },
  {
    "name": "zhsh",
    "url": "https://github.com/PMunch/zhangshasha",
    "method": "git",
    "tags": [
      "algorithm",
      "edit-distance"
    ],
    "description": "This module is a port of the Java implementation of the Zhang-Shasha algorithm for tree edit distance",
    "license": "MIT",
    "web": "https://github.com/PMunch/zhangshasha"
  },
  {
    "name": "termstyle",
    "url": "https://github.com/PMunch/termstyle",
    "method": "git",
    "tags": [
      "terminal",
      "colour",
      "style"
    ],
    "description": "Easy to use styles for terminal output",
    "license": "MIT",
    "web": "https://github.com/PMunch/termstyle"
  },
  {
    "name": "combparser",
    "url": "https://github.com/PMunch/combparser",
    "method": "git",
    "tags": [
      "parser",
      "combinator"
    ],
    "description": "A parser combinator library for easy generation of complex parsers",
    "license": "MIT",
    "web": "https://github.com/PMunch/combparser"
  },
  {
    "name": "protobuf",
    "url": "https://github.com/PMunch/protobuf-nim",
    "method": "git",
    "tags": [
      "protobuf",
      "serialization"
    ],
    "description": "Protobuf implementation in pure Nim that leverages the power of the macro system to not depend on any external tools",
    "license": "MIT",
    "web": "https://github.com/PMunch/protobuf-nim"
  },
  {
    "name": "strslice",
    "url": "https://github.com/PMunch/strslice",
    "method": "git",
    "tags": [
      "optimization",
      "strings",
      "library"
    ],
    "description": "Simple implementation of string slices with some of the strutils ported or wrapped to work on them. String slices offer a performance enhancement when working with large amounts of slices from one base string",
    "license": "MIT",
    "web": "https://github.com/PMunch/strslice"
  },
  {
    "name": "jsonschema",
    "url": "https://github.com/PMunch/jsonschema",
    "method": "git",
    "tags": [
      "json",
      "schema",
      "library",
      "validation"
    ],
    "description": "JSON schema validation and creation.",
    "license": "MIT",
    "web": "https://github.com/PMunch/jsonschema"
  },
  {
    "name": "sdl2_nim",
    "url": "https://github.com/Vladar4/sdl2_nim",
    "method": "git",
    "tags": [
      "library",
      "wrapper",
      "sdl2",
      "game",
      "video",
      "image",
      "audio",
      "network",
      "ttf"
    ],
    "description": "Wrapper of the SDL 2 library for the Nim language.",
    "license": "zlib",
    "web": "https://github.com/Vladar4/sdl2_nim"
  },
  {
    "name": "assimp",
    "url": "https://github.com/barcharcraz/nim-assimp",
    "method": "git",
    "tags": [
      "wrapper",
      "media",
      "mesh",
      "import",
      "game"
    ],
    "description": "Wrapper for the assimp library",
    "license": "MIT",
    "web": "https://github.com/barcharcraz/nim-assimp"
  },
  {
    "name": "freeimage",
    "url": "https://github.com/barcharcraz/nim-freeimage",
    "method": "git",
    "tags": [
      "wrapper",
      "media",
      "image",
      "import",
      "game"
    ],
    "description": "Wrapper for the FreeImage library",
    "license": "MIT",
    "web": "https://github.com/barcharcraz/nim-freeimage"
  },
  {
    "name": "bcrypt",
    "url": "https://github.com/ithkuil/bcryptnim/",
    "method": "git",
    "tags": [
      "hash",
      "crypto",
      "password",
      "bcrypt",
      "library"
    ],
    "description": "Wraps the bcrypt (blowfish) library for creating encrypted hashes (useful for passwords)",
    "license": "BSD",
    "web": "https://www.github.com/ithkuil/bcryptnim/"
  },
  {
    "name": "opencl",
    "url": "https://github.com/nim-lang/opencl",
    "method": "git",
    "tags": [
      "library"
    ],
    "description": "Low-level wrapper for OpenCL",
    "license": "MIT",
    "web": "https://github.com/nim-lang/opencl"
  },
  {
    "name": "DevIL",
    "url": "https://github.com/Varriount/DevIL",
    "method": "git",
    "tags": [
      "image",
      "library",
      "graphics",
      "wrapper"
    ],
    "description": "Wrapper for the DevIL image library",
    "license": "MIT",
    "web": "https://github.com/Varriount/DevIL"
  },
  {
    "name": "signals",
    "url": "https://github.com/fowlmouth/signals.nim",
    "method": "git",
    "tags": [
      "event-based",
      "observer pattern",
      "library"
    ],
    "description": "Signals/slots library.",
    "license": "MIT",
    "web": "https://github.com/fowlmouth/signals.nim"
  },
  {
    "name": "sling",
    "url": "https://github.com/Druage/sling",
    "method": "git",
    "tags": [
      "signal",
      "slots",
      "eventloop",
      "callback"
    ],
    "description": "Signal and Slot library for Nim.",
    "license": "unlicense",
    "web": "https://github.com/Druage/sling"
  },
  {
    "name": "number_files",
    "url": "https://github.com/Araq/number_files/",
    "method": "git",
    "tags": [
      "rename",
      "filename",
      "finder"
    ],
    "description": "Command to add counter suffix/prefix to a list of files.",
    "license": "MIT",
    "web": "https://github.com/Araq/number_files/"
  },
  {
    "name": "redissessions",
    "url": "https://github.com/ithkuil/redissessions/",
    "method": "git",
    "tags": [
      "jester",
      "sessions",
      "redis"
    ],
    "description": "Redis-backed sessions for jester",
    "license": "MIT",
    "web": "https://github.com/ithkuil/redissessions/"
  },
  {
    "name": "horde3d",
    "url": "https://github.com/fowlmouth/horde3d",
    "method": "git",
    "tags": [
      "graphics",
      "3d",
      "rendering",
      "wrapper"
    ],
    "description": "Wrapper for Horde3D, a small open source 3D rendering engine.",
    "license": "WTFPL",
    "web": "https://github.com/fowlmouth/horde3d"
  },
  {
    "name": "mongo",
    "url": "https://github.com/nim-lang/mongo",
    "method": "git",
    "tags": [
      "library",
      "wrapper",
      "database"
    ],
    "description": "Bindings and a high-level interface for MongoDB",
    "license": "MIT",
    "web": "https://github.com/nim-lang/mongo"
  },
  {
    "name": "allegro5",
    "url": "https://github.com/fowlmouth/allegro5",
    "method": "git",
    "tags": [
      "wrapper",
      "graphics",
      "games",
      "opengl",
      "audio"
    ],
    "description": "Wrapper for Allegro version 5.X",
    "license": "MIT",
    "web": "https://github.com/fowlmouth/allegro5"
  },
  {
    "name": "physfs",
    "url": "https://github.com/fowlmouth/physfs",
    "method": "git",
    "tags": [
      "wrapper",
      "filesystem",
      "archives"
    ],
    "description": "A library to provide abstract access to various archives.",
    "license": "WTFPL",
    "web": "https://github.com/fowlmouth/physfs"
  },
  {
    "name": "shoco",
    "url": "https://github.com/onionhammer/shoconim.git",
    "method": "git",
    "tags": [
      "compression",
      "shoco"
    ],
    "description": "A fast compressor for short strings",
    "license": "MIT",
    "web": "https://github.com/onionhammer/shoconim"
  },
  {
    "name": "murmur3",
    "url": "https://github.com/boydgreenfield/nimrod-murmur",
    "method": "git",
    "tags": [
      "MurmurHash",
      "MurmurHash3",
      "murmur",
      "hash",
      "hashing"
    ],
    "description": "A simple MurmurHash3 wrapper for Nim",
    "license": "MIT",
    "web": "https://github.com/boydgreenfield/nimrod-murmur"
  },
  {
    "name": "hex",
    "url": "https://github.com/esbullington/nimrod-hex",
    "method": "git",
    "tags": [
      "hex",
      "encoding"
    ],
    "description": "A simple hex package for Nim",
    "license": "MIT",
    "web": "https://github.com/esbullington/nimrod-hex"
  },
  {
    "name": "strfmt",
    "url": "https://bitbucket.org/lyro/strfmt",
    "method": "hg",
    "tags": [
      "library"
    ],
    "description": "A string formatting library inspired by Python's `format`.",
    "license": "MIT",
    "web": "https://lyro.bitbucket.org/strfmt"
  },
  {
    "name": "jade-nim",
    "url": "https://github.com/idlewan/jade-nim",
    "method": "git",
    "tags": [
      "template",
      "jade",
      "web",
      "dsl",
      "html"
    ],
    "description": "Compiles jade templates to Nim procedures.",
    "license": "MIT",
    "web": "https://github.com/idlewan/jade-nim"
  },
  {
    "name": "gh_nimrod_doc_pages",
    "url": "https://github.com/Araq/gh_nimrod_doc_pages",
    "method": "git",
    "tags": [
      "command-line",
      "web",
      "automation",
      "documentation"
    ],
    "description": "Generates a GitHub documentation website for Nim projects.",
    "license": "MIT",
    "web": "https://github.com/Araq/gh_nimrod_doc_pages"
  },
  {
    "name": "midnight_dynamite",
    "url": "https://github.com/Araq/midnight_dynamite",
    "method": "git",
    "tags": [
      "wrapper",
      "library",
      "html",
      "markdown",
      "md"
    ],
    "description": "Wrapper for the markdown rendering hoedown library",
    "license": "MIT",
    "web": "https://github.com/Araq/midnight_dynamite"
  },
  {
    "name": "rsvg",
    "url": "https://github.com/def-/rsvg",
    "method": "git",
    "tags": [
      "wrapper",
      "library",
      "graphics"
    ],
    "description": "Wrapper for librsvg, a Scalable Vector Graphics (SVG) rendering library",
    "license": "MIT",
    "web": "https://github.com/def-/rsvg"
  },
  {
    "name": "emerald",
    "url": "https://github.com/flyx/emerald",
    "method": "git",
    "tags": [
      "dsl",
      "html",
      "template",
      "web"
    ],
    "description": "macro-based HTML templating engine",
    "license": "WTFPL",
    "web": "https://flyx.github.io/emerald/"
  },
  {
    "name": "niminst",
    "url": "https://github.com/nim-lang/niminst",
    "method": "git",
    "tags": [
      "app",
      "binary",
      "tool",
      "installation",
      "generator"
    ],
    "description": "tool to generate installers for Nim programs",
    "license": "MIT",
    "web": "https://github.com/nim-lang/niminst"
  },
  {
    "name": "redis",
    "url": "https://github.com/nim-lang/redis",
    "method": "git",
    "tags": [
      "redis",
      "client",
      "library"
    ],
    "description": "official redis client for Nim",
    "license": "MIT",
    "web": "https://github.com/nim-lang/redis"
  },
  {
    "name": "dialogs",
    "url": "https://github.com/nim-lang/dialogs",
    "method": "git",
    "tags": [
      "library",
      "ui",
      "gui",
      "dialog",
      "file"
    ],
    "description": "wraps GTK+ or Windows' open file dialogs",
    "license": "MIT",
    "web": "https://github.com/nim-lang/dialogs"
  },
  {
    "name": "vectors",
    "url": "https://github.com/blamestross/nimrod-vectors",
    "method": "git",
    "tags": [
      "math",
      "vectors",
      "library"
    ],
    "description": "Simple multidimensional vector math",
    "license": "MIT",
    "web": "https://github.com/blamestross/nimrod-vectors"
  },
  {
    "name": "bitarray",
    "url": "https://github.com/onecodex/nim-bitarray",
    "method": "git",
    "tags": [
      "Bit arrays",
      "Bit sets",
      "Bit vectors",
      "Data structures"
    ],
    "description": "mmap-backed bitarray implementation in Nim.",
    "license": "MIT",
    "web": "https://www.github.com/onecodex/nim-bitarray"
  },
  {
    "name": "appdirs",
    "url": "https://github.com/MrJohz/appdirs",
    "method": "git",
    "tags": [
      "utility",
      "filesystem"
    ],
    "description": "A utility library to find the directory you need to app in.",
    "license": "MIT",
    "web": "https://github.com/MrJohz/appdirs"
  },
  {
    "name": "sndfile",
    "url": "https://github.com/julienaubert/nim-sndfile",
    "method": "git",
    "tags": [
      "audio",
      "wav",
      "wrapper",
      "libsndfile"
    ],
    "description": "A wrapper of libsndfile",
    "license": "MIT",
    "web": "https://github.com/julienaubert/nim-sndfile"
  },
  {
    "name": "nim-sndfile",
    "alias": "sndfile"
  },
  {
    "name": "bigints",
    "url": "https://github.com/def-/bigints",
    "method": "git",
    "tags": [
      "math",
      "library",
      "numbers"
    ],
    "description": "Arbitrary-precision integers",
    "license": "MIT",
    "web": "https://github.com/def-/bigints"
  },
  {
    "name": "iterutils",
    "url": "https://github.com/def-/iterutils",
    "method": "git",
    "tags": [
      "library",
      "iterators"
    ],
    "description": "Functional operations for iterators and slices, similar to sequtils",
    "license": "MIT",
    "web": "https://github.com/def-/iterutils"
  },
  {
    "name": "hastyscribe",
    "url": "https://github.com/h3rald/hastyscribe",
    "method": "git",
    "tags": [
      "markdown",
      "html",
      "publishing"
    ],
    "description": "Self-contained markdown compiler generating self-contained HTML documents",
    "license": "MIT",
    "web": "https://h3rald.com/hastyscribe"
  },
  {
    "name": "nanomsg",
    "url": "https://github.com/def-/nim-nanomsg",
    "method": "git",
    "tags": [
      "library",
      "wrapper",
      "networking"
    ],
    "description": "Wrapper for the nanomsg socket library that provides several common communication patterns",
    "license": "MIT",
    "web": "https://github.com/def-/nim-nanomsg"
  },
  {
    "name": "directnimrod",
    "url": "https://bitbucket.org/barcharcraz/directnimrod",
    "method": "git",
    "tags": [
      "library",
      "wrapper",
      "graphics",
      "windows"
    ],
    "description": "Wrapper for microsoft's DirectX libraries",
    "license": "MS-PL",
    "web": "https://bitbucket.org/barcharcraz/directnimrod"
  },
  {
    "name": "imghdr",
    "url": "https://github.com/achesak/nim-imghdr",
    "method": "git",
    "tags": [
      "image",
      "formats",
      "files"
    ],
    "description": "Library for detecting the format of an image",
    "license": "MIT",
    "web": "https://github.com/achesak/nim-imghdr"
  },
  {
    "name": "csv2json",
    "url": "https://github.com/achesak/nim-csv2json",
    "method": "git",
    "tags": [
      "csv",
      "json"
    ],
    "description": "Convert CSV files to JSON",
    "license": "MIT",
    "web": "https://github.com/achesak/nim-csv2json"
  },
  {
    "name": "vecmath",
    "url": "https://github.com/barcharcraz/vecmath",
    "method": "git",
    "tags": [
      "library",
      "math",
      "vector"
    ],
    "description": "various vector maths utils for nimrod",
    "license": "MIT",
    "web": "https://github.com/barcharcraz/vecmath"
  },
  {
    "name": "lazy_rest",
    "url": "https://github.com/Araq/lazy_rest",
    "method": "git",
    "tags": [
      "library",
      "rst",
      "rest",
      "text",
      "html"
    ],
    "description": "Simple reST HTML generation with some extras.",
    "license": "MIT",
    "web": "https://github.com/Araq/lazy_rest"
  },
  {
    "name": "Phosphor",
    "url": "https://github.com/barcharcraz/Phosphor",
    "method": "git",
    "tags": [
      "library",
      "opengl",
      "graphics"
    ],
    "description": "eaiser use of OpenGL and GLSL shaders",
    "license": "MIT",
    "web": "https://github.com/barcharcraz/Phosphor"
  },
  {
    "name": "colorsys",
    "url": "https://github.com/achesak/nim-colorsys",
    "method": "git",
    "tags": [
      "library",
      "colors",
      "rgb",
      "yiq",
      "hls",
      "hsv"
    ],
    "description": "Convert between RGB, YIQ, HLS, and HSV color systems.",
    "license": "MIT",
    "web": "https://github.com/achesak/nim-colorsys"
  },
  {
    "name": "pythonfile",
    "url": "https://github.com/achesak/nim-pythonfile",
    "method": "git",
    "tags": [
      "library",
      "python",
      "files",
      "file"
    ],
    "description": "Wrapper of the file procedures to provide an interface as similar as possible to that of Python",
    "license": "MIT",
    "web": "https://github.com/achesak/nim-pythonfile"
  },
  {
    "name": "sndhdr",
    "url": "https://github.com/achesak/nim-sndhdr",
    "method": "git",
    "tags": [
      "library",
      "formats",
      "files",
      "sound",
      "audio"
    ],
    "description": "Library for detecting the format of a sound file",
    "license": "MIT",
    "web": "https://github.com/achesak/nim-sndhdr"
  },
  {
    "name": "irc",
    "url": "https://github.com/nim-lang/irc",
    "method": "git",
    "tags": [
      "library",
      "irc",
      "network"
    ],
    "description": "Implements a simple IRC client.",
    "license": "MIT",
    "web": "https://github.com/nim-lang/irc"
  },
  {
    "name": "random",
    "url": "https://github.com/oprypin/nim-random",
    "method": "git",
    "tags": [
      "library",
      "algorithms",
      "random"
    ],
    "description": "Pseudo-random number generation library inspired by Python",
    "license": "MIT",
    "web": "https://github.com/oprypin/nim-random"
  },
  {
    "name": "zmq",
    "url": "https://github.com/nim-lang/nim-zmq",
    "method": "git",
    "tags": [
      "library",
      "wrapper",
      "zeromq",
      "messaging",
      "queue"
    ],
    "description": "ZeroMQ 4 wrapper",
    "license": "MIT",
    "web": "https://github.com/nim-lang/nim-zmq"
  },
  {
    "name": "uuid",
    "url": "https://github.com/idlewan/nim-uuid",
    "method": "git",
    "tags": [
      "library",
      "wrapper",
      "uuid"
    ],
    "description": "UUID wrapper",
    "license": "MIT",
    "web": "https://github.com/idlewan/nim-uuid"
  },
  {
    "name": "robotparser",
    "url": "https://github.com/achesak/nim-robotparser",
    "method": "git",
    "tags": [
      "library",
      "useragent",
      "robots",
      "robot.txt"
    ],
    "description": "Determine if a useragent can access a URL using robots.txt",
    "license": "MIT",
    "web": "https://github.com/achesak/nim-robotparser"
  },
  {
    "name": "epub",
    "url": "https://github.com/achesak/nim-epub",
    "method": "git",
    "tags": [
      "library",
      "epub",
      "e-book"
    ],
    "description": "Module for working with EPUB e-book files",
    "license": "MIT",
    "web": "https://github.com/achesak/nim-epub"
  },
  {
    "name": "hashids",
    "url": "https://github.com/achesak/nim-hashids",
    "method": "git",
    "tags": [
      "library",
      "hashids"
    ],
    "description": "Nim implementation of Hashids",
    "license": "MIT",
    "web": "https://github.com/achesak/nim-hashids"
  },
  {
    "name": "openssl_evp",
    "url": "https://github.com/cowboy-coders/nim-openssl-evp",
    "method": "git",
    "tags": [
      "library",
      "crypto",
      "openssl"
    ],
    "description": "Wrapper for OpenSSL's EVP interface",
    "license": "OpenSSL and SSLeay",
    "web": "https://github.com/cowboy-coders/nim-openssl-evp"
  },
  {
    "name": "monad",
    "alias": "maybe"
  },
  {
    "name": "maybe",
    "url": "https://github.com/superfunc/maybe",
    "method": "git",
    "tags": [
      "library",
      "functional",
      "optional",
      "monad"
    ],
    "description": "basic monadic maybe type for Nim",
    "license": "BSD3",
    "web": "https://github.com/superfunc/maybe"
  },
  {
    "name": "eternity",
    "url": "https://github.com/hiteshjasani/nim-eternity",
    "method": "git",
    "tags": [
      "library",
      "time",
      "format"
    ],
    "description": "Humanize elapsed time",
    "license": "MIT",
    "web": "https://github.com/hiteshjasani/nim-eternity"
  },
  {
    "name": "gmp",
    "url": "https://github.com/subsetpark/nim-gmp",
    "method": "git",
    "tags": [
      "library",
      "bignum",
      "numbers",
      "math"
    ],
    "description": "wrapper for the GNU multiple precision arithmetic library (GMP)",
    "license": "LGPLv3 or GPLv2",
    "web": "https://github.com/subsetpark/nim-gmp"
  },
  {
    "name": "ludens",
    "url": "https://github.com/rnentjes/nim-ludens",
    "method": "git",
    "tags": [
      "library",
      "game",
      "opengl",
      "sfml"
    ],
    "description": "Little game library using opengl and sfml",
    "license": "MIT",
    "web": "https://github.com/rnentjes/nim-ludens"
  },
  {
    "name": "ffbookmarks",
    "url": "https://github.com/achesak/nim-ffbookmarks",
    "method": "git",
    "tags": [
      "firefox",
      "bookmarks",
      "library"
    ],
    "description": "Nim module for working with Firefox bookmarks",
    "license": "MIT",
    "web": "https://github.com/achesak/nim-ffbookmarks"
  },
  {
    "name": "moustachu",
    "url": "https://github.com/fenekku/moustachu.git",
    "method": "git",
    "tags": [
      "web",
      "html",
      "template",
      "mustache"
    ],
    "description": "Mustache templating for Nim.",
    "license": "MIT",
    "web": "https://github.com/fenekku/moustachu"
  },
  {
    "name": "easy-bcrypt",
    "url": "https://github.com/flaviut/easy-bcrypt.git",
    "method": "git",
    "tags": [
      "hash",
      "crypto",
      "password",
      "bcrypt"
    ],
    "description": "simple wrapper providing a convenient interface for the bcrypt password hashing algorithm",
    "license": "CC0",
    "web": "https://github.com/flaviut/easy-bcrypt/blob/master/easy-bcrypt.nimble"
  },
  {
    "name": "libclang",
    "url": "https://github.com/cowboy-coders/nim-libclang.git",
    "method": "git",
    "tags": [
      "wrapper",
      "bindings",
      "clang"
    ],
    "description": "wrapper for libclang (the C-interface of the clang LLVM frontend)",
    "license": "MIT",
    "web": "https://github.com/cowboy-coders/nim-libclang"
  },
  {
    "name": "nim-libclang",
    "url": "https://github.com/cowboy-coders/nim-libclang.git",
    "method": "git",
    "tags": [
      "wrapper",
      "bindings",
      "clang"
    ],
    "description": "Please use libclang instead.",
    "license": "MIT",
    "web": "https://github.com/cowboy-coders/nim-libclang"
  },
  {
    "name": "nimqml",
    "url": "https://github.com/filcuc/nimqml",
    "method": "git",
    "tags": [
      "Qt",
      "Qml",
      "UI",
      "GUI"
    ],
    "description": "Qt Qml bindings",
    "license": "GPLv3",
    "web": "https://github.com/filcuc/nimqml"
  },
  {
    "name": "XPLM-Nim",
    "url": "https://github.com/jpoirier/XPLM-Nim",
    "method": "git",
    "tags": [
      "X-Plane",
      "XPLM",
      "Plugin",
      "SDK"
    ],
    "description": "X-Plane XPLM SDK wrapper",
    "license": "BSD",
    "web": "https://github.com/jpoirier/XPLM-Nim"
  },
  {
    "name": "csfml",
    "url": "https://github.com/oprypin/nim-csfml",
    "method": "git",
    "tags": [
      "sfml",
      "binding",
      "game",
      "media",
      "library",
      "opengl"
    ],
    "description": "Bindings for Simple and Fast Multimedia Library (through CSFML)",
    "license": "zlib",
    "web": "https://github.com/oprypin/nim-csfml"
  },
  {
    "name": "optional_t",
    "url": "https://github.com/flaviut/optional_t",
    "method": "git",
    "tags": [
      "option",
      "functional"
    ],
    "description": "Basic Option[T] library",
    "license": "MIT",
    "web": "https://github.com/flaviut/optional_t"
  },
  {
    "name": "nimrtlsdr",
    "url": "https://github.com/jpoirier/nimrtlsdr",
    "method": "git",
    "tags": [
      "rtl-sdr",
      "wrapper",
      "bindings",
      "rtlsdr"
    ],
    "description": "A Nim wrapper for librtlsdr",
    "license": "BSD",
    "web": "https://github.com/jpoirier/nimrtlsdr"
  },
  {
    "name": "lapp",
    "url": "https://gitlab.3dicc.com/gokr/lapp.git",
    "method": "git",
    "tags": [
      "args",
      "cmd",
      "opt",
      "parse",
      "parsing"
    ],
    "description": "Opt parser using synopsis as specification, ported from Lua.",
    "license": "MIT",
    "web": "https://gitlab.3dicc.com/gokr/lapp"
  },
  {
    "name": "blimp",
    "url": "https://gitlab.3dicc.com/gokr/blimp.git",
    "method": "git",
    "tags": [
      "app",
      "binary",
      "utility",
      "git",
      "git-fat"
    ],
    "description": "Utility that helps with big files in git, very similar to git-fat, s3annnex etc.",
    "license": "MIT",
    "web": "https://gitlab.3dicc.com/gokr/blimp"
  },
  {
    "name": "parsetoml",
    "url": "https://github.com/NimParsers/parsetoml.git",
    "method": "git",
    "tags": [
      "library",
      "parse"
    ],
    "description": "Library for parsing TOML files.",
    "license": "MIT",
    "web": "https://github.com/NimParsers/parsetoml"
  },
  {
    "name": "compiler",
    "url": "https://github.com/nim-lang/Nim.git",
    "method": "git",
    "tags": [
      "library"
    ],
    "description": "Compiler package providing the compiler sources as a library.",
    "license": "MIT",
    "web": "https://github.com/nim-lang/Nim"
  },
  {
    "name": "nre",
    "url": "https://github.com/flaviut/nre.git",
    "method": "git",
    "tags": [
      "library",
      "pcre",
      "regex"
    ],
    "description": "A better regular expression library",
    "license": "MIT",
    "web": "https://github.com/flaviut/nre"
  },
  {
    "name": "docopt",
    "url": "https://github.com/docopt/docopt.nim",
    "method": "git",
    "tags": [
      "command-line",
      "arguments",
      "parsing",
      "library"
    ],
    "description": "Command-line args parser based on Usage message",
    "license": "MIT",
    "web": "https://github.com/docopt/docopt.nim"
  },
  {
    "name": "bpg",
    "url": "https://github.com/def-/nim-bpg.git",
    "method": "git",
    "tags": [
      "image",
      "library",
      "wrapper"
    ],
    "description": "BPG (Better Portable Graphics) for Nim",
    "license": "MIT",
    "web": "https://github.com/def-/nim-bpg"
  },
  {
    "name": "io-spacenav",
    "url": "https://github.com/nimious/io-spacenav.git",
    "method": "git",
    "tags": [
      "binding",
      "3dx",
      "3dconnexion",
      "libspnav",
      "spacenav",
      "spacemouse",
      "spacepilot",
      "spacenavigator"
    ],
    "description": "Obsolete - please use spacenav instead!",
    "license": "MIT",
    "web": "https://github.com/nimious/io-spacenav"
  },
  {
    "name": "optionals",
    "url": "https://github.com/MasonMcGill/optionals.git",
    "method": "git",
    "tags": [
      "library",
      "option",
      "optional",
      "maybe"
    ],
    "description": "Option types",
    "license": "MIT",
    "web": "https://github.com/MasonMcGill/optionals"
  },
  {
    "name": "tuples",
    "url": "https://github.com/MasonMcGill/tuples.git",
    "method": "git",
    "tags": [
      "library",
      "tuple",
      "metaprogramming"
    ],
    "description": "Tuple manipulation utilities",
    "license": "MIT",
    "web": "https://github.com/MasonMcGill/tuples"
  },
  {
    "name": "fuse",
    "url": "https://github.com/akiradeveloper/nim-fuse.git",
    "method": "git",
    "tags": [
      "fuse",
      "library",
      "wrapper"
    ],
    "description": "A FUSE binding for Nim",
    "license": "MIT",
    "web": "https://github.com/akiradeveloper/nim-fuse"
  },
  {
    "name": "brainfuck",
    "url": "https://github.com/def-/nim-brainfuck.git",
    "method": "git",
    "tags": [
      "library",
      "binary",
      "app",
      "interpreter",
      "compiler",
      "language"
    ],
    "description": "A brainfuck interpreter and compiler",
    "license": "MIT",
    "web": "https://github.com/def-/nim-brainfuck"
  },
  {
    "name": "nimsuggest",
    "url": "https://github.com/nim-lang/nimsuggest.git",
    "method": "git",
    "tags": [
      "binary",
      "app",
      "suggest",
      "compiler",
      "autocomplete"
    ],
    "description": "Tool for providing auto completion data for Nim source code.",
    "license": "MIT",
    "web": "https://github.com/nim-lang/nimsuggest"
  },
  {
    "name": "jwt",
    "url": "https://github.com/yglukhov/nim-jwt.git",
    "method": "git",
    "tags": [
      "library",
      "crypto",
      "hash"
    ],
    "description": "JSON Web Tokens for Nim",
    "license": "MIT",
    "web": "https://github.com/yglukhov/nim-jwt"
  },
  {
    "name": "pythonpathlib",
    "url": "https://github.com/achesak/nim-pythonpathlib.git",
    "method": "git",
    "tags": [
      "path",
      "directory",
      "python",
      "library"
    ],
    "description": "Module for working with paths that is as similar as possible to Python's pathlib",
    "license": "MIT",
    "web": "https://github.com/achesak/nim-pythonpathlib"
  },
  {
    "name": "RingBuffer",
    "url": "git@github.com:megawac/RingBuffer.nim.git",
    "method": "git",
    "tags": [
      "sequence",
      "seq",
      "circular",
      "ring",
      "buffer"
    ],
    "description": "Circular buffer implementation",
    "license": "MIT",
    "web": "https://github.com/megawac/RingBuffer.nim"
  },
  {
    "name": "nimrat",
    "url": "https://github.com/apense/nimrat",
    "method": "git",
    "tags": [
      "library",
      "math",
      "numbers"
    ],
    "description": "Module for working with rational numbers (fractions)",
    "license": "MIT",
    "web": "https://github.com/apense/nimrat"
  },
  {
    "name": "io-isense",
    "url": "https://github.com/nimious/io-isense.git",
    "method": "git",
    "tags": [
      "binding",
      "isense",
      "intersense",
      "inertiacube",
      "intertrax",
      "microtrax",
      "thales",
      "tracking",
      "sensor"
    ],
    "description": "Obsolete - please use isense instead!",
    "license": "MIT",
    "web": "https://github.com/nimious/io-isense"
  },
  {
    "name": "io-usb",
    "url": "https://github.com/nimious/io-usb.git",
    "method": "git",
    "tags": [
      "binding",
      "usb",
      "libusb"
    ],
    "description": "Obsolete - please use libusb instead!",
    "license": "MIT",
    "web": "https://github.com/nimious/io-usb"
  },
  {
    "name": "nimcfitsio",
    "url": "https://github.com/ziotom78/nimcfitsio.git",
    "method": "git",
    "tags": [
      "library",
      "binding",
      "cfitsio",
      "fits",
      "io"
    ],
    "description": "Bindings for CFITSIO, a library to read/write FITSIO images and tables.",
    "license": "MIT",
    "web": "https://github.com/ziotom78/nimcfitsio"
  },
  {
    "name": "glossolalia",
    "url": "https://github.com/fowlmouth/glossolalia",
    "method": "git",
    "tags": [
      "parser",
      "peg"
    ],
    "description": "A DSL for quickly writing parsers",
    "license": "CC0",
    "web": "https://github.com/fowlmouth/glossolalia"
  },
  {
    "name": "entoody",
    "url": "https://bitbucket.org/fowlmouth/entoody",
    "method": "git",
    "tags": [
      "component",
      "entity",
      "composition"
    ],
    "description": "A component/entity system",
    "license": "CC0",
    "web": "https://bitbucket.org/fowlmouth/entoody"
  },
  {
    "name": "msgpack",
    "url": "https://github.com/akiradeveloper/msgpack-nim.git",
    "method": "git",
    "tags": [
      "msgpack",
      "library",
      "serialization"
    ],
    "description": "A MessagePack binding for Nim",
    "license": "MIT",
    "web": "https://github.com/akiradeveloper/msgpack-nim"
  },
  {
    "name": "osinfo",
    "url": "https://github.com/nim-lang/osinfo.git",
    "method": "git",
    "tags": [
      "os",
      "library",
      "info"
    ],
    "description": "Modules providing information about the OS.",
    "license": "MIT",
    "web": "https://github.com/nim-lang/osinfo"
  },
  {
    "name": "io-myo",
    "url": "https://github.com/nimious/io-myo.git",
    "method": "git",
    "tags": [
      "binding",
      "myo",
      "thalmic",
      "armband",
      "gesture"
    ],
    "description": "Obsolete - please use myo instead!",
    "license": "MIT",
    "web": "https://github.com/nimious/io-myo"
  },
  {
    "name": "io-oculus",
    "url": "https://github.com/nimious/io-oculus.git",
    "method": "git",
    "tags": [
      "binding",
      "oculus",
      "rift",
      "vr",
      "libovr",
      "ovr",
      "dk1",
      "dk2",
      "gearvr"
    ],
    "description": "Obsolete - please use oculus instead!",
    "license": "MIT",
    "web": "https://github.com/nimious/io-oculus"
  },
  {
    "name": "closure_compiler",
    "url": "https://github.com/yglukhov/closure_compiler.git",
    "method": "git",
    "tags": [
      "binding",
      "closure",
      "compiler",
      "javascript"
    ],
    "description": "Bindings for Closure Compiler web API.",
    "license": "MIT",
    "web": "https://github.com/yglukhov/closure_compiler"
  },
  {
    "name": "io-serialport",
    "url": "https://github.com/nimious/io-serialport.git",
    "method": "git",
    "tags": [
      "binding",
      "libserialport",
      "serial",
      "communication"
    ],
    "description": "Obsolete - please use serialport instead!",
    "license": "MIT",
    "web": "https://github.com/nimious/io-serialport"
  },
  {
    "name": "beanstalkd",
    "url": "https://github.com/tormaroe/beanstalkd.nim.git",
    "method": "git",
    "tags": [
      "library",
      "queue",
      "messaging"
    ],
    "description": "A beanstalkd work queue client library.",
    "license": "MIT",
    "web": "https://github.com/tormaroe/beanstalkd.nim"
  },
  {
    "name": "wiki2text",
    "url": "https://github.com/rspeer/wiki2text.git",
    "method": "git",
    "tags": [
      "nlp",
      "wiki",
      "xml",
      "text"
    ],
    "description": "Quickly extracts natural-language text from a MediaWiki XML file.",
    "license": "MIT",
    "web": "https://github.com/rspeer/wiki2text"
  },
  {
    "name": "qt5_qtsql",
    "url": "https://github.com/philip-wernersbach/nim-qt5_qtsql.git",
    "method": "git",
    "tags": [
      "library",
      "wrapper",
      "database",
      "qt",
      "qt5",
      "qtsql",
      "sqlite",
      "postgres",
      "mysql"
    ],
    "description": "Binding for Qt 5's Qt SQL library that integrates with the features of the Nim language. Uses one API for multiple database engines.",
    "license": "MIT",
    "web": "https://github.com/philip-wernersbach/nim-qt5_qtsql"
  },
  {
    "name": "orient",
    "url": "https://github.com/philip-wernersbach/nim-orient",
    "method": "git",
    "tags": [
      "library",
      "wrapper",
      "database",
      "orientdb",
      "pure"
    ],
    "description": "OrientDB driver written in pure Nim, uses the OrientDB 2.0 Binary Protocol with Binary Serialization.",
    "license": "MPL",
    "web": "https://github.com/philip-wernersbach/nim-orient"
  },
  {
    "name": "syslog",
    "url": "https://github.com/FedericoCeratto/nim-syslog",
    "method": "git",
    "tags": [
      "library",
      "pure"
    ],
    "description": "Syslog module.",
    "license": "LGPLv3",
    "web": "https://github.com/FedericoCeratto/nim-syslog"
  },
  {
    "name": "nimes",
    "url": "https://github.com/def-/nimes",
    "method": "git",
    "tags": [
      "emulator",
      "nes",
      "game",
      "sdl",
      "javascript"
    ],
    "description": "NES emulator using SDL2, also compiles to JavaScript with emscripten.",
    "license": "MPL",
    "web": "https://github.com/def-/nimes"
  },
  {
    "name": "syscall",
    "url": "https://github.com/def-/nim-syscall",
    "method": "git",
    "tags": [
      "library"
    ],
    "description": "Raw system calls for Nim",
    "license": "MPL",
    "web": "https://github.com/def-/nim-syscall"
  },
  {
    "name": "jnim",
    "url": "https://github.com/yglukhov/jnim",
    "method": "git",
    "tags": [
      "library",
      "java",
      "jvm",
      "bridge",
      "bindings"
    ],
    "description": "Nim - Java bridge",
    "license": "MIT",
    "web": "https://github.com/yglukhov/jnim"
  },
  {
    "name": "nimPDF",
    "url": "https://github.com/jangko/nimpdf",
    "method": "git",
    "tags": [
      "library",
      "PDF",
      "document"
    ],
    "description": "library for generating PDF files",
    "license": "MIT",
    "web": "https://github.com/jangko/nimpdf"
  },
  {
    "name": "LLVM",
    "url": "https://github.com/FedeOmoto/llvm",
    "method": "git",
    "tags": [
      "LLVM",
      "bindings",
      "wrapper"
    ],
    "description": "LLVM bindings for the Nim language.",
    "license": "MIT",
    "web": "https://github.com/FedeOmoto/llvm"
  },
  {
    "name": "nshout",
    "url": "https://github.com/Senketsu/nshout",
    "method": "git",
    "tags": [
      "library",
      "shouter",
      "libshout",
      "wrapper",
      "bindings",
      "audio",
      "web"
    ],
    "description": "Nim bindings for libshout",
    "license": "MIT",
    "web": "https://github.com/Senketsu/nshout"
  },
  {
    "name": "nsu",
    "url": "https://github.com/Senketsu/nsu",
    "method": "git",
    "tags": [
      "library",
      "tool",
      "utility",
      "screenshot"
    ],
    "description": "Simple screenshot library & cli tool made in Nim",
    "license": "MIT",
    "web": "https://github.com/Senketsu/nsu"
  },
  {
    "name": "nuuid",
    "url": "https://github.com/yglukhov/nim-only-uuid",
    "method": "git",
    "tags": [
      "library",
      "uuid",
      "guid"
    ],
    "description": "A Nim source only UUID generator",
    "license": "MIT",
    "web": "https://github.com/yglukhov/nim-only-uuid"
  },
  {
    "name": "fftw3",
    "url": "https://github.com/ziotom78/nimfftw3",
    "method": "git",
    "tags": [
      "library",
      "math",
      "fft"
    ],
    "description": "Bindings to the FFTW library",
    "license": "MIT",
    "web": "https://github.com/ziotom78/nimfftw3"
  },
  {
    "name": "nrpl",
    "url": "https://github.com/vegansk/nrpl",
    "method": "git",
    "tags": [
      "REPL",
      "application"
    ],
    "description": "A rudimentary Nim REPL",
    "license": "MIT",
    "web": "https://github.com/vegansk/nrpl"
  },
  {
    "name": "nim-geocoding",
    "url": "https://github.com/saratchandra92/nim-geocoding",
    "method": "git",
    "tags": [
      "library",
      "geocoding",
      "maps"
    ],
    "description": "A simple library for Google Maps Geocoding API",
    "license": "MIT",
    "web": "https://github.com/saratchandra92/nim-geocoding"
  },
  {
    "name": "io-gles",
    "url": "https://github.com/nimious/io-gles.git",
    "method": "git",
    "tags": [
      "binding",
      "khronos",
      "gles",
      "opengl es"
    ],
    "description": "Obsolete - please use gles instead!",
    "license": "MIT",
    "web": "https://github.com/nimious/io-gles"
  },
  {
    "name": "io-egl",
    "url": "https://github.com/nimious/io-egl.git",
    "method": "git",
    "tags": [
      "binding",
      "khronos",
      "egl",
      "opengl",
      "opengl es",
      "openvg"
    ],
    "description": "Obsolete - please use egl instead!",
    "license": "MIT",
    "web": "https://github.com/nimious/io-egl"
  },
  {
    "name": "io-sixense",
    "url": "https://github.com/nimious/io-sixense.git",
    "method": "git",
    "tags": [
      "binding",
      "sixense",
      "razer hydra",
      "stem system",
      "vr"
    ],
    "description": "Obsolete - please use sixense instead!",
    "license": "MIT",
    "web": "https://github.com/nimious/io-sixense"
  },
  {
    "name": "tnetstring",
    "url": "https://mahlon@bitbucket.org/mahlon/nim-tnetstring",
    "method": "hg",
    "tags": [
      "tnetstring",
      "library",
      "serialization"
    ],
    "description": "Parsing and serializing for the TNetstring format.",
    "license": "MIT",
    "web": "http://bitbucket.org/mahlon/nim-tnetstring"
  },
  {
    "name": "msgpack4nim",
    "url": "https://github.com/jangko/msgpack4nim",
    "method": "git",
    "tags": [
      "msgpack",
      "library",
      "serialization",
      "deserialization"
    ],
    "description": "Another MessagePack implementation written in pure nim",
    "license": "MIT",
    "web": "https://github.com/jangko/msgpack4nim"
  },
  {
    "name": "binaryheap",
    "url": "https://github.com/bluenote10/nim-heap",
    "method": "git",
    "tags": [
      "heap",
      "priority queue"
    ],
    "description": "Simple binary heap implementation",
    "license": "MIT",
    "web": "https://github.com/bluenote10/nim-heap"
  },
  {
    "name": "stringinterpolation",
    "url": "https://github.com/bluenote10/nim-stringinterpolation",
    "method": "git",
    "tags": [
      "string formatting",
      "string interpolation"
    ],
    "description": "String interpolation with printf syntax",
    "license": "MIT",
    "web": "https://github.com/bluenote10/nim-stringinterpolation"
  },
  {
    "name": "libovr",
    "url": "https://github.com/bluenote10/nim-ovr",
    "method": "git",
    "tags": [
      "Oculus Rift",
      "virtual reality"
    ],
    "description": "Nim bindings for libOVR (Oculus Rift)",
    "license": "MIT",
    "web": "https://github.com/bluenote10/nim-ovr"
  },
  {
    "name": "delaunay",
    "url": "https://github.com/Nycto/DelaunayNim",
    "method": "git",
    "tags": [
      "delaunay",
      "library",
      "algorithms",
      "graph"
    ],
    "description": "2D Delaunay triangulations",
    "license": "MIT",
    "web": "https://github.com/Nycto/DelaunayNim"
  },
  {
    "name": "linenoise",
    "url": "https://github.com/fallingduck/linenoise-nim",
    "method": "git",
    "tags": [
      "linenoise",
      "readline",
      "library",
      "wrapper",
      "command-line"
    ],
    "description": "Wrapper for linenoise, a free, self-contained alternative to GNU readline.",
    "license": "BSD",
    "web": "https://github.com/fallingduck/linenoise-nim"
  },
  {
    "name": "struct",
    "url": "https://github.com/OpenSystemsLab/struct.nim",
    "method": "git",
    "tags": [
      "struct",
      "library",
      "python",
      "pack",
      "unpack"
    ],
    "description": "Python-like 'struct' for Nim",
    "license": "MIT",
    "web": "https://github.com/OpenSystemsLab/struct.nim"
  },
  {
    "name": "uri2",
    "url": "https://github.com/achesak/nim-uri2",
    "method": "git",
    "tags": [
      "uri",
      "url",
      "library"
    ],
    "description": "Nim module for better URI handling",
    "license": "MIT",
    "web": "https://github.com/achesak/nim-uri2"
  },
  {
    "name": "hmac",
    "url": "https://github.com/OpenSystemsLab/hmac.nim",
    "method": "git",
    "tags": [
      "hmac",
      "authentication",
      "hash",
      "sha1",
      "md5"
    ],
    "description": "HMAC-SHA1 and HMAC-MD5 hashing in Nim",
    "license": "MIT",
    "web": "https://github.com/OpenSystemsLab/hmac.nim"
  },
  {
    "name": "mongrel2",
    "url": "https://mahlon@bitbucket.org/mahlon/nim-mongrel2",
    "method": "hg",
    "tags": [
      "mongrel2",
      "library",
      "www"
    ],
    "description": "Handler framework for the Mongrel2 web server.",
    "license": "MIT",
    "web": "http://bitbucket.org/mahlon/nim-mongrel2"
  },
  {
    "name": "shimsham",
    "url": "https://github.com/apense/shimsham",
    "method": "git",
    "tags": [
      "crypto",
      "hash",
      "hashing",
      "digest"
    ],
    "description": "Hashing/Digest collection in pure Nim",
    "license": "MIT",
    "web": "https://github.com/apense/shimsham"
  },
  {
    "name": "base32",
    "url": "https://github.com/OpenSystemsLab/base32.nim",
    "method": "git",
    "tags": [
      "base32",
      "encode",
      "decode"
    ],
    "description": "Base32 library for Nim",
    "license": "MIT",
    "web": "https://github.com/OpenSystemsLab/base32.nim"
  },
  {
    "name": "otp",
    "url": "https://github.com/OpenSystemsLab/otp.nim",
    "method": "git",
    "tags": [
      "otp",
      "hotp",
      "totp",
      "time",
      "password",
      "one",
      "google",
      "authenticator"
    ],
    "description": "One Time Password library for Nim",
    "license": "MIT",
    "web": "https://github.com/OpenSystemsLab/otp.nim"
  },
  {
    "name": "q",
    "url": "https://github.com/OpenSystemsLab/q.nim",
    "method": "git",
    "tags": [
      "css",
      "selector",
      "query",
      "match",
      "find",
      "html",
      "xml",
      "jquery"
    ],
    "description": "Simple package for query HTML/XML elements using a CSS3 or jQuery-like selector syntax",
    "license": "MIT",
    "web": "https://github.com/OpenSystemsLab/q.nim"
  },
  {
    "name": "bignum",
    "url": "https://github.com/FedeOmoto/bignum",
    "method": "git",
    "tags": [
      "bignum",
      "gmp",
      "wrapper"
    ],
    "description": "Wrapper around the GMP bindings for the Nim language.",
    "license": "MIT",
    "web": "https://github.com/FedeOmoto/bignum"
  },
  {
    "name": "rbtree",
    "url": "https://github.com/Nycto/RBTreeNim",
    "method": "git",
    "tags": [
      "tree",
      "binary search tree",
      "rbtree",
      "red black tree"
    ],
    "description": "Red/Black Trees",
    "license": "MIT",
    "web": "https://github.com/Nycto/RBTreeNim"
  },
  {
    "name": "anybar",
    "url": "https://github.com/ba0f3/anybar.nim",
    "method": "git",
    "tags": [
      "anybar",
      "menubar",
      "status",
      "indicator"
    ],
    "description": "Control AnyBar instances with Nim",
    "license": "MIT",
    "web": "https://github.com/ba0f3/anybar.nim"
  },
  {
    "name": "astar",
    "url": "https://github.com/Nycto/AStarNim",
    "method": "git",
    "tags": [
      "astar",
      "A*",
      "pathfinding",
      "algorithm"
    ],
    "description": "A* Pathfinding",
    "license": "MIT",
    "web": "https://github.com/Nycto/AStarNim"
  },
  {
    "name": "lazy",
    "url": "https://github.com/petermora/nimLazy/",
    "method": "git",
    "tags": [
      "library",
      "iterator",
      "lazy list"
    ],
    "description": "Iterator library for Nim",
    "license": "MIT",
    "web": "https://github.com/petermora/nimLazy"
  },
  {
    "name": "asyncpythonfile",
    "url": "https://github.com/fallingduck/asyncpythonfile-nim",
    "method": "git",
    "tags": [
      "async",
      "asynchronous",
      "library",
      "python",
      "file",
      "files"
    ],
    "description": "High level, asynchronous file API mimicking Python's file interface.",
    "license": "ISC",
    "web": "https://github.com/fallingduck/asyncpythonfile-nim"
  },
  {
    "name": "nimfuzz",
    "url": "https://github.com/apense/nimfuzz",
    "method": "git",
    "tags": [
      "fuzzing",
      "testing",
      "hacking",
      "security"
    ],
    "description": "Simple and compact fuzzing",
    "license": "Apache License 2.0",
    "web": "https://apense.github.io/nimfuzz"
  },
  {
    "name": "linalg",
    "url": "https://github.com/unicredit/linear-algebra",
    "method": "git",
    "tags": [
      "vector",
      "matrix",
      "linear-algebra",
      "BLAS",
      "LAPACK"
    ],
    "description": "Linear algebra for Nim",
    "license": "Apache License 2.0",
    "web": "https://github.com/unicredit/linear-algebra"
  },
  {
    "name": "sequester",
    "url": "https://github.com/fallingduck/sequester",
    "method": "git",
    "tags": [
      "library",
      "seq",
      "sequence",
      "strings",
      "iterators",
      "php"
    ],
    "description": "Library for converting sequences to strings. Also has PHP-inspired explode and implode procs.",
    "license": "ISC",
    "web": "https://github.com/fallingduck/sequester"
  },
  {
    "name": "options",
    "url": "https://github.com/fallingduck/options-nim",
    "method": "git",
    "tags": [
      "library",
      "option",
      "optionals",
      "maybe"
    ],
    "description": "Temporary package to fix broken code in 0.11.2 stable.",
    "license": "MIT",
    "web": "https://github.com/fallingduck/options-nim"
  },
  {
    "name": "oldwinapi",
    "url": "https://github.com/nim-lang/oldwinapi",
    "method": "git",
    "tags": [
      "library",
      "windows",
      "api"
    ],
    "description": "Old Win API library for Nim",
    "license": "LGPL with static linking exception",
    "web": "https://github.com/nim-lang/oldwinapi"
  },
  {
    "name": "nimx",
    "url": "https://github.com/yglukhov/nimx",
    "method": "git",
    "tags": [
      "gui",
      "ui",
      "library"
    ],
    "description": "Cross-platform GUI framework",
    "license": "MIT",
    "web": "https://github.com/yglukhov/nimx"
  },
  {
    "name": "webview",
    "url": "https://github.com/oskca/webview",
    "method": "git",
    "tags": [
      "gui",
      "ui",
      "webview",
      "cross",
      "web",
      "library"
    ],
    "description": "Nim bindings for https://github.com/zserge/webview, a cross platform single header webview library",
    "license": "MIT",
    "web": "https://github.com/oskca/webview"
  },
  {
    "name": "memo",
    "url": "https://github.com/andreaferretti/memo",
    "method": "git",
    "tags": [
      "memo",
      "memoization",
      "memoize",
      "cache"
    ],
    "description": "Memoize Nim functions",
    "license": "Apache License 2.0",
    "web": "https://github.com/andreaferretti/memo"
  },
  {
    "name": "base62",
    "url": "https://github.com/singularperturbation/base62-encode",
    "method": "git",
    "tags": [
      "base62",
      "encode",
      "decode"
    ],
    "description": "Arbitrary base encoding-decoding functions, defaulting to Base-62.",
    "license": "MIT",
    "web": "https://github.com/singularperturbation/base62-encode"
  },
  {
    "name": "telebot",
    "url": "https://github.com/ba0f3/telebot.nim",
    "method": "git",
    "tags": [
      "telebot",
      "telegram",
      "bot",
      "api",
      "client",
      "async"
    ],
    "description": "Async Telegram Bot API Client",
    "license": "MIT",
    "web": "https://github.com/ba0f3/telebot.nim"
  },
  {
    "name": "tempfile",
    "url": "https://github.com/OpenSystemsLab/tempfile.nim",
    "method": "git",
    "tags": [
      "temp",
      "mktemp",
      "make",
      "mk",
      "mkstemp",
      "mkdtemp"
    ],
    "description": "Temporary files and directories",
    "license": "MIT",
    "web": "https://github.com/OpenSystemsLab/tempfile.nim"
  },
  {
    "name": "AstroNimy",
    "url": "https://github.com/super-massive-black-holes/AstroNimy",
    "method": "git",
    "tags": [
      "science",
      "astronomy",
      "library"
    ],
    "description": "Astronomical library for Nim",
    "license": "MIT",
    "web": "https://github.com/super-massive-black-holes/AstroNimy"
  },
  {
    "name": "patty",
    "url": "https://github.com/andreaferretti/patty",
    "method": "git",
    "tags": [
      "pattern",
      "adt",
      "variant",
      "pattern matching",
      "algebraic data type"
    ],
    "description": "Algebraic data types and pattern matching",
    "license": "Apache License 2.0",
    "web": "https://github.com/andreaferretti/patty"
  },
  {
    "name": "einheit",
    "url": "https://github.com/jyapayne/einheit",
    "method": "git",
    "tags": [
      "unit",
      "tests",
      "unittest",
      "unit tests",
      "unit test macro"
    ],
    "description": "Pretty looking, full featured, Python-inspired unit test library.",
    "license": "MIT",
    "web": "https://github.com/jyapayne/einheit"
  },
  {
    "name": "plists",
    "url": "https://github.com/yglukhov/plists",
    "method": "git",
    "tags": [
      "plist",
      "property",
      "list"
    ],
    "description": "Generate and parse Mac OS X .plist files in Nim.",
    "license": "MIT",
    "web": "https://github.com/yglukhov/plists"
  },
  {
    "name": "ncurses",
    "url": "https://github.com/rnowley/nim-ncurses/",
    "method": "git",
    "tags": [
      "library",
      "terminal",
      "graphics",
      "wrapper"
    ],
    "description": "A wrapper for NCurses",
    "license": "MIT",
    "web": "https://github.com/rnowley/nim-ncurses"
  },
  {
    "name": "nanovg.nim",
    "url": "https://github.com/fowlmouth/nanovg.nim",
    "method": "git",
    "tags": [
      "wrapper",
      "GUI",
      "vector graphics",
      "opengl"
    ],
    "description": "A wrapper for NanoVG vector graphics rendering",
    "license": "MIT",
    "web": "https://github.com/fowlmouth/nanovg.nim"
  },
  {
    "name": "pwd",
    "url": "https://github.com/achesak/nim-pwd",
    "method": "git",
    "tags": [
      "library",
      "unix",
      "pwd",
      "password"
    ],
    "description": "Nim port of Python's pwd module for working with the UNIX password file",
    "license": "MIT",
    "web": "https://github.com/achesak/nim-pwd"
  },
  {
    "name": "spwd",
    "url": "https://github.com/achesak/nim-spwd",
    "method": "git",
    "tags": [
      "library",
      "unix",
      "spwd",
      "password",
      "shadow"
    ],
    "description": "Nim port of Python's spwd module for working with the UNIX shadow password file",
    "license": "MIT",
    "web": "https://github.com/achesak/nim-spwd"
  },
  {
    "name": "grp",
    "url": "https://github.com/achesak/nim-grp",
    "method": "git",
    "tags": [
      "library",
      "unix",
      "grp",
      "group"
    ],
    "description": "Nim port of Python's grp module for working with the UNIX group database file",
    "license": "MIT",
    "web": "https://github.com/achesak/nim-grp"
  },
  {
    "name": "stopwatch",
    "url": "https://gitlab.com/define-private-public/stopwatch",
    "method": "git",
    "tags": [
      "timer",
      "timing",
      "benchmarking",
      "watch",
      "clock"
    ],
    "description": "A simple timing library for benchmarking code and other things.",
    "license": "MIT",
    "web": "https://gitlab.com/define-private-public/stopwatch"
  },
  {
    "name": "nimFinLib",
    "url": "https://github.com/qqtop/NimFinLib",
    "method": "git",
    "tags": [
      "financial"
    ],
    "description": "Financial Library for Nim",
    "license": "MIT",
    "web": "https://github.com/qqtop/NimFinLib"
  },
  {
    "name": "libssh2",
    "url": "https://github.com/ba0f3/libssh2.nim",
    "method": "git",
    "tags": [
      "lib",
      "ssh",
      "ssh2",
      "openssh",
      "client",
      "sftp",
      "scp"
    ],
    "description": "Nim wrapper for libssh2",
    "license": "MIT",
    "web": "https://github.com/ba0f3/libssh2.nim"
  },
  {
    "name": "rethinkdb",
    "url": "https://github.com/OpenSystemsLab/rethinkdb.nim",
    "method": "git",
    "tags": [
      "rethinkdb",
      "driver",
      "client",
      "json"
    ],
    "description": "RethinkDB driver for Nim",
    "license": "MIT",
    "web": "https://github.com/OpenSystemsLab/rethinkdb.nim"
  },
  {
    "name": "dbus",
    "url": "https://github.com/zielmicha/nim-dbus",
    "method": "git",
    "tags": [
      "dbus"
    ],
    "description": "dbus bindings for Nim",
    "license": "MIT",
    "web": "https://github.com/zielmicha/nim-dbus"
  },
  {
    "name": "lmdb",
    "url": "https://github.com/fowlmouth/lmdb.nim",
    "method": "git",
    "tags": [
      "wrapper",
      "lmdb"
    ],
    "description": "A wrapper for LMDB the Lightning Memory-Mapped Database",
    "license": "MIT",
    "web": "https://github.com/fowlmouth/lmdb.nim"
  },
  {
    "name": "zip",
    "url": "https://github.com/nim-lang/zip",
    "method": "git",
    "tags": [
      "wrapper",
      "zip"
    ],
    "description": "A wrapper for the zip library",
    "license": "MIT",
    "web": "https://github.com/nim-lang/zip"
  },
  {
    "name": "csvtools",
    "url": "https://github.com/unicredit/csvtools",
    "method": "git",
    "tags": [
      "CSV",
      "comma separated values",
      "TSV"
    ],
    "description": "Manage CSV files",
    "license": "Apache License 2.0",
    "web": "https://github.com/unicredit/csvtools"
  },
  {
    "name": "httpform",
    "url": "https://github.com/tulayang/httpform",
    "method": "git",
    "tags": [
      "request parser",
      "upload",
      "html5 file"
    ],
    "description": "Http request form parser",
    "license": "MIT",
    "web": "https://github.com/tulayang/httpform"
  },
  {
    "name": "quadtree",
    "url": "https://github.com/Nycto/QuadtreeNim",
    "method": "git",
    "tags": [
      "quadtree",
      "algorithm"
    ],
    "description": "A Quadtree implementation",
    "license": "MIT",
    "web": "https://github.com/Nycto/QuadtreeNim"
  },
  {
    "name": "expat",
    "url": "https://github.com/nim-lang/expat",
    "method": "git",
    "tags": [
      "expat",
      "xml",
      "parsing"
    ],
    "description": "Expat wrapper for Nim",
    "license": "MIT",
    "web": "https://github.com/nim-lang/expat"
  },
  {
    "name": "sphinx",
    "url": "https://github.com/Araq/sphinx",
    "method": "git",
    "tags": [
      "sphinx",
      "wrapper",
      "search",
      "engine"
    ],
    "description": "Sphinx wrapper for Nim",
    "license": "LGPL",
    "web": "https://github.com/Araq/sphinx"
  },
  {
    "name": "sdl1",
    "url": "https://github.com/nim-lang/sdl1",
    "method": "git",
    "tags": [
      "graphics",
      "library",
      "multi-media",
      "input",
      "sound",
      "joystick"
    ],
    "description": "SDL 1.2 wrapper for Nim.",
    "license": "LGPL",
    "web": "https://github.com/nim-lang/sdl1"
  },
  {
    "name": "graphics",
    "url": "https://github.com/nim-lang/graphics",
    "method": "git",
    "tags": [
      "library",
      "SDL"
    ],
    "description": "Graphics module for Nim.",
    "license": "MIT",
    "web": "https://github.com/nim-lang/graphics"
  },
  {
    "name": "libffi",
    "url": "https://github.com/Araq/libffi",
    "method": "git",
    "tags": [
      "ffi",
      "library",
      "C",
      "calling",
      "convention"
    ],
    "description": "libffi wrapper for Nim.",
    "license": "MIT",
    "web": "https://github.com/Araq/libffi"
  },
  {
    "name": "libcurl",
    "url": "https://github.com/Araq/libcurl",
    "method": "git",
    "tags": [
      "curl",
      "web",
      "http",
      "download"
    ],
    "description": "Nim wrapper for libcurl.",
    "license": "MIT",
    "web": "https://github.com/Araq/libcurl"
  },
  {
    "name": "perlin",
    "url": "https://github.com/Nycto/PerlinNim",
    "method": "git",
    "tags": [
      "perlin",
      "simplex",
      "noise"
    ],
    "description": "Perlin noise and Simplex noise generation",
    "license": "MIT",
    "web": "https://github.com/Nycto/PerlinNim"
  },
  {
    "name": "pfring",
    "url": "https://github.com/ba0f3/pfring.nim",
    "method": "git",
    "tags": [
      "pf_ring",
      "packet",
      "sniff",
      "pcap",
      "pfring",
      "network",
      "capture",
      "socket"
    ],
    "description": "PF_RING wrapper for Nim",
    "license": "MIT",
    "web": "https://github.com/ba0f3/pfring.nim"
  },
  {
    "name": "xxtea",
    "url": "https://github.com/xxtea/xxtea-nim",
    "method": "git",
    "tags": [
      "xxtea",
      "encrypt",
      "decrypt",
      "crypto"
    ],
    "description": "XXTEA encryption algorithm library written in pure Nim.",
    "license": "MIT",
    "web": "https://github.com/xxtea/xxtea-nim"
  },
  {
    "name": "xxhash",
    "url": "https://github.com/OpenSystemsLab/xxhash.nim",
    "method": "git",
    "tags": [
      "fast",
      "hash",
      "algorithm"
    ],
    "description": "xxhash wrapper for Nim",
    "license": "MIT",
    "web": "https://github.com/OpenSystemsLab/xxhash.nim"
  },
  {
    "name": "libipset",
    "url": "https://github.com/ba0f3/libipset.nim",
    "method": "git",
    "tags": [
      "ipset",
      "firewall",
      "netfilter",
      "mac",
      "ip",
      "network",
      "collection",
      "rule",
      "set"
    ],
    "description": "libipset wrapper for Nim",
    "license": "MIT",
    "web": "https://github.com/ba0f3/libipset.nim"
  },
  {
    "name": "pop3",
    "url": "https://github.com/FedericoCeratto/nim-pop3",
    "method": "git",
    "tags": [
      "network",
      "pop3",
      "email"
    ],
    "description": "POP3 client library",
    "license": "LGPLv3",
    "web": "https://github.com/FedericoCeratto/nim-pop3"
  },
  {
    "name": "nimrpc",
    "url": "https://github.com/rogercloud/nim-rpc",
    "method": "git",
    "tags": [
      "msgpack",
      "library",
      "rpc",
      "nimrpc"
    ],
    "description": "RPC implementation for Nim based on msgpack4nim",
    "license": "MIT",
    "web": "https://github.com/rogercloud/nim-rpc"
  },
  {
    "name": "nimrpc_milis",
    "url": "https://github.com/milisarge/nimrpc_milis",
    "method": "git",
    "tags": [
      "msgpack",
      "library",
      "rpc",
      "nimrpc"
    ],
    "description": "RPC implementation for Nim based on msgpack4nim",
    "license": "MIT",
    "web": "https://github.com/milisarge/nimrpc_milis"
  },
  {
    "name": "asyncevents",
    "url": "https://github.com/tulayang/asyncevents",
    "method": "git",
    "tags": [
      "event",
      "future",
      "asyncdispatch"
    ],
    "description": "Asynchronous event loop for progaming with MVC",
    "license": "MIT",
    "web": "https://github.com/tulayang/asyncevents"
  },
  {
    "name": "nimSHA2",
    "url": "https://github.com/jangko/nimSHA2",
    "method": "git",
    "tags": [
      "hash",
      "crypto",
      "library",
      "sha256",
      "sha224",
      "sha384",
      "sha512"
    ],
    "description": "Secure Hash Algorithm - 2, [224, 256, 384, and 512 bits]",
    "license": "MIT",
    "web": "https://github.com/jangko/nimSHA2"
  },
  {
    "name": "nimAES",
    "url": "https://github.com/jangko/nimAES",
    "method": "git",
    "tags": [
      "crypto",
      "library",
      "aes",
      "encryption",
      "rijndael"
    ],
    "description": "Advanced Encryption Standard, Rijndael Algorithm",
    "license": "MIT",
    "web": "https://github.com/jangko/nimAES"
  },
  {
    "name": "nimeverything",
    "url": "https://github.com/xland/nimeverything/",
    "method": "git",
    "tags": [
      "everything",
      "voidtools",
      "Everything Search Engine"
    ],
    "description": "everything  search engine wrapper",
    "license": "MIT",
    "web": "https://github.com/xland/nimeverything"
  },
  {
    "name": "vidhdr",
    "url": "https://github.com/achesak/nim-vidhdr",
    "method": "git",
    "tags": [
      "video",
      "formats",
      "file"
    ],
    "description": "Library for detecting the format of an video file",
    "license": "MIT",
    "web": "https://github.com/achesak/nim-vidhdr"
  },
  {
    "name": "gitapi",
    "url": "https://github.com/achesak/nim-gitapi",
    "method": "git",
    "tags": [
      "git",
      "version control",
      "library"
    ],
    "description": "Nim wrapper around the git version control software",
    "license": "MIT",
    "web": "https://github.com/achesak/nim-gitapi"
  },
  {
    "name": "ptrace",
    "url": "https://github.com/ba0f3/ptrace.nim",
    "method": "git",
    "tags": [
      "ptrace",
      "trace",
      "process",
      "syscal",
      "system",
      "call"
    ],
    "description": "ptrace wrapper for Nim",
    "license": "MIT",
    "web": "https://github.com/ba0f3/ptrace.nim"
  },
  {
    "name": "ndbex",
    "url": "https://github.com/Senketsu/nim-db-ex",
    "method": "git",
    "tags": [
      "extension",
      "database",
      "convenience",
      "db",
      "mysql",
      "postgres",
      "sqlite"
    ],
    "description": "extension modules for Nim's 'db_*' modules",
    "license": "MIT",
    "web": "https://github.com/Senketsu/nim-db-ex"
  },
  {
    "name": "spry",
    "url": "https://github.com/gokr/spry",
    "method": "git",
    "tags": [
      "language",
      "library",
      "scripting"
    ],
    "description": "A Smalltalk and Rebol inspired language implemented as an AST interpreter",
    "license": "MIT",
    "web": "https://github.com/gokr/spry"
  },
  {
    "name": "nimBMP",
    "url": "https://github.com/jangko/nimBMP",
    "method": "git",
    "tags": [
      "graphics",
      "library",
      "BMP"
    ],
    "description": "BMP encoder and decoder",
    "license": "MIT",
    "web": "https://github.com/jangko/nimBMP"
  },
  {
    "name": "nimPNG",
    "url": "https://github.com/jangko/nimPNG",
    "method": "git",
    "tags": [
      "graphics",
      "library",
      "PNG"
    ],
    "description": "PNG(Portable Network Graphics) encoder and decoder",
    "license": "MIT",
    "web": "https://github.com/jangko/nimPNG"
  },
  {
    "name": "litestore",
    "url": "https://github.com/h3rald/litestore",
    "method": "git",
    "tags": [
      "database",
      "rest",
      "sqlite"
    ],
    "description": "A lightweight, self-contained, RESTful, searchable, multi-format NoSQL document store",
    "license": "MIT",
    "web": "https://h3rald.com/litestore"
  },
  {
    "name": "parseFixed",
    "url": "https://github.com/jlp765/parsefixed",
    "method": "git",
    "tags": [
      "parse",
      "fixed",
      "width",
      "parser",
      "text"
    ],
    "description": "Parse fixed-width fields within lines of text (complementary to parsecsv)",
    "license": "MIT",
    "web": "https://github.com/jlp765/parsefixed"
  },
  {
    "name": "playlists",
    "url": "https://github.com/achesak/nim-playlists",
    "method": "git",
    "tags": [
      "library",
      "playlists",
      "M3U",
      "PLS",
      "XSPF"
    ],
    "description": "Nim library for parsing PLS, M3U, and XSPF playlist files",
    "license": "MIT",
    "web": "https://github.com/achesak/nim-playlists"
  },
  {
    "name": "seqmath",
    "url": "https://github.com/jlp765/seqmath",
    "method": "git",
    "tags": [
      "math",
      "seq",
      "sequence",
      "array",
      "nested",
      "algebra",
      "statistics",
      "lifted",
      "financial"
    ],
    "description": "Nim math library for sequences and nested sequences (extends math library)",
    "license": "MIT",
    "web": "https://github.com/jlp765/seqmath"
  },
  {
    "name": "daemonize",
    "url": "https://github.com/OpenSystemsLab/daemonize.nim",
    "method": "git",
    "tags": [
      "daemonize",
      "background",
      "fork",
      "unix",
      "linux",
      "process"
    ],
    "description": "This library makes your code run as a daemon process on Unix-like systems",
    "license": "MIT",
    "web": "https://github.com/OpenSystemsLab/daemonize.nim"
  },
  {
    "name": "tnim",
    "url": "https://github.com/jlp765/tnim",
    "method": "git",
    "tags": [
      "REPL",
      "sandbox",
      "interactive",
      "compiler",
      "code",
      "language"
    ],
    "description": "tnim is a Nim REPL - an interactive sandbox for testing Nim code",
    "license": "MIT",
    "web": "https://github.com/jlp765/tnim"
  },
  {
    "name": "ris",
    "url": "https://github.com/achesak/nim-ris",
    "method": "git",
    "tags": [
      "RIS",
      "citation",
      "library"
    ],
    "description": "Module for working with RIS citation files",
    "license": "MIT",
    "web": "https://github.com/achesak/nim-ris"
  },
  {
    "name": "geoip",
    "url": "https://github.com/achesak/nim-geoip",
    "method": "git",
    "tags": [
      "IP",
      "address",
      "location",
      "geolocation"
    ],
    "description": "Retrieve info about a location from an IP address",
    "license": "MIT",
    "web": "https://github.com/achesak/nim-geoip"
  },
  {
    "name": "freegeoip",
    "url": "https://github.com/achesak/nim-freegeoip",
    "method": "git",
    "tags": [
      "IP",
      "address",
      "location",
      "geolocation"
    ],
    "description": "Retrieve info about a location from an IP address",
    "license": "MIT",
    "web": "https://github.com/achesak/nim-freegeoip"
  },
  {
    "name": "nimroutine",
    "url": "https://github.com/rogercloud/nim-routine",
    "method": "git",
    "tags": [
      "goroutine",
      "routine",
      "lightweight",
      "thread"
    ],
    "description": "A go routine like nim implementation",
    "license": "MIT",
    "web": "https://github.com/rogercloud/nim-routine"
  },
  {
    "name": "coverage",
    "url": "https://github.com/yglukhov/coverage",
    "method": "git",
    "tags": [
      "code",
      "coverage"
    ],
    "description": "Code coverage library",
    "license": "MIT",
    "web": "https://github.com/yglukhov/coverage"
  },
  {
    "name": "golib",
    "url": "https://github.com/stefantalpalaru/golib-nim",
    "method": "git",
    "tags": [
      "library",
      "wrapper"
    ],
    "description": "Bindings for golib - a library that (ab)uses gccgo to bring Go's channels and goroutines to the rest of the world",
    "license": "BSD",
    "web": "https://github.com/stefantalpalaru/golib-nim"
  },
  {
    "name": "libnotify",
    "url": "https://github.com/FedericoCeratto/nim-libnotify.git",
    "method": "git",
    "tags": [
      "library",
      "wrapper",
      "desktop"
    ],
    "description": "Minimalistic libnotify wrapper for desktop notifications",
    "license": "LGPLv3",
    "web": "https://github.com/FedericoCeratto/nim-libnotify"
  },
  {
    "name": "nimcat",
    "url": "https://github.com/shakna-israel/nimcat",
    "method": "git",
    "tags": [
      "cat",
      "cli"
    ],
    "description": "An implementation of cat in Nim",
    "license": "MIT",
    "web": "https://github.com/shakna-israel/nimcat"
  },
  {
    "name": "sections",
    "url": "https://github.com/c0ffeeartc/nim-sections",
    "method": "git",
    "tags": [
      "BDD",
      "test"
    ],
    "description": "`Section` macro with BDD aliases for testing",
    "license": "MIT",
    "web": "https://github.com/c0ffeeartc/nim-sections"
  },
  {
    "name": "nimfp",
    "url": "https://github.com/vegansk/nimfp",
    "method": "git",
    "tags": [
      "functional",
      "library"
    ],
    "description": "Nim functional programming library",
    "license": "MIT",
    "web": "https://github.com/vegansk/nimfp"
  },
  {
    "name": "nhsl",
    "url": "https://github.com/twist-vector/nhsl.git",
    "method": "git",
    "tags": [
      "library",
      "serialization",
      "pure"
    ],
    "description": "Nim Hessian Serialization Library encodes/decodes data into the Hessian binary protocol",
    "license": "LGPL",
    "web": "https://github.com/twist-vector/nhsl"
  },
  {
    "name": "nimstopwatch",
    "url": "https://github.com/twist-vector/nim-stopwatch.git",
    "method": "git",
    "tags": [
      "app",
      "timer"
    ],
    "description": "A Nim-based, non-graphical application designed to measure the amount of time elapsed from its activation to deactivation, includes total elapsed time, lap, and split times.",
    "license": "LGPL",
    "web": "https://github.com/twist-vector/nim-stopwatch"
  },
  {
    "name": "playground",
    "url": "https://github.com/theduke/nim-playground",
    "method": "git",
    "tags": [
      "webapp",
      "execution",
      "code",
      "sandbox"
    ],
    "description": "Web-based playground for testing Nim code.",
    "license": "MIT",
    "web": "https://github.com/theduke/nim-playground"
  },
  {
    "name": "nimsl",
    "url": "https://github.com/yglukhov/nimsl",
    "method": "git",
    "tags": [
      "shader",
      "opengl",
      "glsl"
    ],
    "description": "Shaders in Nim.",
    "license": "MIT",
    "web": "https://github.com/yglukhov/nimsl"
  },
  {
    "name": "omnilog",
    "url": "https://github.com/nim-appkit/omnilog",
    "method": "git",
    "tags": [
      "library",
      "logging",
      "logs"
    ],
    "description": "Advanced logging library for Nim with structured logging, formatters, filters and writers.",
    "license": "MIT",
    "web": "https://github.com/nim-appkit/omnilog"
  },
  {
    "name": "values",
    "url": "https://github.com/nim-appkit/values",
    "method": "git",
    "tags": [
      "library",
      "values",
      "datastructures"
    ],
    "description": "Library for working with arbitrary values + a map data structure.",
    "license": "MIT",
    "web": "https://github.com/nim-appkit/values"
  },
  {
    "name": "geohash",
    "url": "https://github.com/twist-vector/nim-geohash.git",
    "method": "git",
    "tags": [
      "library",
      "geocoding",
      "pure"
    ],
    "description": "Nim implementation of the geohash latitude/longitude geocode system",
    "license": "Apache License 2.0",
    "web": "https://github.com/twist-vector/nim-geohash"
  },
  {
    "name": "bped",
    "url": "https://github.com/twist-vector/nim-bped.git",
    "method": "git",
    "tags": [
      "library",
      "serialization",
      "pure"
    ],
    "description": "Nim implementation of the Bittorrent ascii serialization protocol",
    "license": "Apache License 2.0",
    "web": "https://github.com/twist-vector/nim-bped"
  },
  {
    "name": "ctrulib",
    "url": "https://github.com/skyforce77/ctrulib-nim.git",
    "method": "git",
    "tags": [
      "library",
      "nintendo",
      "3ds"
    ],
    "description": "ctrulib wrapper",
    "license": "GPLv2",
    "web": "https://github.com/skyforce77/ctrulib-nim"
  },
  {
    "name": "nimrdkafka",
    "url": "https://github.com/dfdeshom/nimrdkafka.git",
    "method": "git",
    "tags": [
      "library",
      "wrapper",
      "kafka"
    ],
    "description": "Nim wrapper for librdkafka",
    "license": "Apache License 2.0",
    "web": "https://github.com/dfdeshom/nimrdkafka"
  },
  {
    "name": "utils",
    "url": "https://github.com/nim-appkit/utils",
    "method": "git",
    "tags": [
      "library",
      "utilities"
    ],
    "description": "Collection of string, parsing, pointer, ... utilities.",
    "license": "MIT",
    "web": "https://github.com/nim-appkit/utils"
  },
  {
    "name": "pymod",
    "url": "https://github.com/jboy/nim-pymod",
    "method": "git",
    "tags": [
      "wrapper",
      "python",
      "module",
      "numpy",
      "array",
      "matrix",
      "ndarray",
      "pyobject",
      "pyarrayobject",
      "iterator",
      "iterators",
      "docstring"
    ],
    "description": "Auto-generate a Python module that wraps a Nim module.",
    "license": "MIT",
    "web": "https://github.com/jboy/nim-pymod"
  },
  {
    "name": "db",
    "url": "https://github.com/jlp765/db",
    "method": "git",
    "tags": [
      "wrapper",
      "database",
      "module",
      "sqlite",
      "mysql",
      "postgres",
      "db_sqlite",
      "db_mysql",
      "db_postgres"
    ],
    "description": "Unified db access module, providing a single library module to access the db_sqlite, db_mysql and db_postgres modules.",
    "license": "MIT",
    "web": "https://github.com/jlp765/db"
  },
  {
    "name": "nimsnappy",
    "url": "https://github.com/dfdeshom/nimsnappy.git",
    "method": "git",
    "tags": [
      "wrapper",
      "compression"
    ],
    "description": "Nim wrapper for the snappy compression library. there is also a high-level API for easy use",
    "license": "BSD",
    "web": "https://github.com/dfdeshom/nimsnappy"
  },
  {
    "name": "nimLUA",
    "url": "https://github.com/jangko/nimLUA",
    "method": "git",
    "tags": [
      "lua",
      "library",
      "bind",
      "glue",
      "macros"
    ],
    "description": "glue code generator to bind Nim and Lua together using Nim's powerful macro",
    "license": "MIT",
    "web": "https://github.com/jangko/nimLUA"
  },
  {
    "name": "sound",
    "url": "https://github.com/yglukhov/sound.git",
    "method": "git",
    "tags": [
      "sound",
      "ogg"
    ],
    "description": "Cross-platform sound mixer library",
    "license": "MIT",
    "web": "https://github.com/yglukhov/sound"
  },
  {
    "name": "nimi3status",
    "url": "https://github.com/FedericoCeratto/nimi3status",
    "method": "git",
    "tags": [
      "i3",
      "i3status"
    ],
    "description": "Lightweight i3 status bar.",
    "license": "GPLv3",
    "web": "https://github.com/FedericoCeratto/nimi3status"
  },
  {
    "name": "native_dialogs",
    "url": "https://github.com/SSPkrolik/nim-native-dialogs.git",
    "method": "git",
    "tags": [
      "ui",
      "gui",
      "cross-platform",
      "library"
    ],
    "description": "Implements framework-agnostic native operating system dialogs calls",
    "license": "MIT",
    "web": "https://github.com/SSPkrolik/nim-native-dialogs"
  },
  {
    "name": "variant",
    "url": "https://github.com/yglukhov/variant.git",
    "method": "git",
    "tags": [
      "variant"
    ],
    "description": "Variant type and type matching",
    "license": "MIT",
    "web": "https://github.com/yglukhov/variant"
  },
  {
    "name": "pythonmath",
    "url": "https://github.com/achesak/nim-pythonmath",
    "method": "git",
    "tags": [
      "library",
      "python",
      "math"
    ],
    "description": "Module to provide an interface as similar as possible to Python's math libary",
    "license": "MIT",
    "web": "https://github.com/achesak/nim-pythonmath"
  },
  {
    "name": "nimlz4",
    "url": "https://github.com/dfdeshom/nimlz4.git",
    "method": "git",
    "tags": [
      "wrapper",
      "compression",
      "lzo",
      "lz4"
    ],
    "description": "Nim wrapper for the LZ4 library. There is also a high-level API for easy use",
    "license": "BSD",
    "web": "https://github.com/dfdeshom/nimlz4"
  },
  {
    "name": "pythonize",
    "url": "https://github.com/marcoapintoo/nim-pythonize.git",
    "method": "git",
    "tags": [
      "python",
      "wrapper"
    ],
    "description": "A higher-level wrapper for the Python Programing Language",
    "license": "MIT",
    "web": "https://github.com/marcoapintoo/nim-pythonize"
  },
  {
    "name": "cligen",
    "url": "https://github.com/c-blake/cligen.git",
    "method": "git",
    "tags": [
      "library",
      "command-line",
      "arguments",
      "switches",
      "parsing",
      "options"
    ],
    "description": "Infer & generate command-line interace/option/argument parsers",
    "license": "MIT",
    "web": "https://github.com/c-blake/cligen"
  },
  {
    "name": "fnmatch",
    "url": "https://github.com/achesak/nim-fnmatch",
    "method": "git",
    "tags": [
      "library",
      "unix",
      "files",
      "matching"
    ],
    "description": "Nim module for filename matching with UNIX shell patterns",
    "license": "MIT",
    "web": "https://github.com/achesak/nim-fnmatch"
  },
  {
    "name": "shorturl",
    "url": "https://github.com/achesak/nim-shorturl",
    "method": "git",
    "tags": [
      "library",
      "url",
      "uid"
    ],
    "description": "Nim module for generating URL identifiers for Tiny URL and bit.ly-like URLs",
    "license": "MIT",
    "web": "https://github.com/achesak/nim-shorturl"
  },
  {
    "name": "teafiles",
    "url": "git@github.com:unicredit/nim-teafiles.git",
    "method": "git",
    "tags": [
      "teafiles",
      "mmap",
      "timeseries"
    ],
    "description": "TeaFiles provide fast read/write access to time series data",
    "license": "Apache2",
    "web": "https://github.com/unicredit/nim-teafiles"
  },
  {
    "name": "emmy",
    "url": "git@github.com:unicredit/emmy.git",
    "method": "git",
    "tags": [
      "algebra",
      "polynomials",
      "primes",
      "ring",
      "quotients"
    ],
    "description": "Algebraic structures and related operations for Nim",
    "license": "Apache2",
    "web": "https://github.com/unicredit/emmy"
  },
  {
    "name": "impulse_engine",
    "url": "https://github.com/matkuki/Nim-Impulse-Engine",
    "method": "git",
    "tags": [
      "physics",
      "engine",
      "2D"
    ],
    "description": "Nim port of a simple 2D physics engine",
    "license": "zlib",
    "web": "https://github.com/matkuki/Nim-Impulse-Engine"
  },
  {
    "name": "notifications",
    "url": "https://github.com/dom96/notifications",
    "method": "git",
    "tags": [
      "notifications",
      "alerts",
      "gui",
      "toasts",
      "macosx",
      "cocoa"
    ],
    "description": "Library for displaying notifications on the desktop",
    "license": "MIT",
    "web": "https://github.com/dom96/notifications"
  },
  {
    "name": "reactor",
    "url": "https://github.com/zielmicha/reactor.nim",
    "method": "git",
    "tags": [
      "async",
      "libuv",
      "http",
      "tcp"
    ],
    "description": "Asynchronous networking engine for Nim",
    "license": "MIT",
    "web": "https://networkos.net/nim/reactor.nim"
  },
  {
    "name": "asynctools",
    "url": "https://github.com/cheatfate/asynctools",
    "method": "git",
    "tags": [
      "async",
      "pipes",
      "processes",
      "ipc",
      "synchronization",
      "dns",
      "pty"
    ],
    "description": "Various asynchronous tools for Nim",
    "license": "MIT",
    "web": "https://github.com/cheatfate/asynctools"
  },
  {
    "name": "nimcrypto",
    "url": "https://github.com/cheatfate/nimcrypto",
    "method": "git",
    "tags": [
      "crypto",
      "hashes",
      "ciphers",
      "keccak",
      "sha3",
      "blowfish",
      "twofish",
      "rijndael",
      "csprng",
      "hmac",
      "ripemd"
    ],
    "description": "Nim cryptographic library",
    "license": "MIT",
    "web": "https://github.com/cheatfate/nimcrypto"
  },
  {
    "name": "collections",
    "url": "https://github.com/zielmicha/collections.nim",
    "method": "git",
    "tags": [
      "iterator",
      "functional"
    ],
    "description": "Various collections and utilities",
    "license": "MIT",
    "web": "https://github.com/zielmicha/collections.nim"
  },
  {
    "name": "capnp",
    "url": "https://github.com/zielmicha/capnp.nim",
    "method": "git",
    "tags": [
      "capnp",
      "serialization",
      "protocol",
      "rpc"
    ],
    "description": "Cap'n Proto implementation for Nim",
    "license": "MIT",
    "web": "https://github.com/zielmicha/capnp.nim"
  },
  {
    "name": "biscuits",
    "url": "https://github.com/achesak/nim-biscuits",
    "method": "git",
    "tags": [
      "cookie",
      "persistence"
    ],
    "description": "better cookie handling",
    "license": "MIT",
    "web": "https://github.com/achesak/nim-biscuits"
  },
  {
    "name": "pari",
    "url": "https://github.com/lompik/pari.nim",
    "method": "git",
    "tags": [
      "number theory",
      "computer algebra system"
    ],
    "description": "Pari/GP C library wrapper",
    "license": "MIT",
    "web": "https://github.com/lompik/pari.nim"
  },
  {
    "name": "spacenav",
    "url": "https://github.com/nimious/spacenav.git",
    "method": "git",
    "tags": [
      "binding",
      "3dx",
      "3dconnexion",
      "libspnav",
      "spacenav",
      "spacemouse",
      "spacepilot",
      "spacenavigator"
    ],
    "description": "Bindings for libspnav, the free 3Dconnexion device driver",
    "license": "MIT",
    "web": "https://github.com/nimious/spacenav"
  },
  {
    "name": "isense",
    "url": "https://github.com/nimious/isense.git",
    "method": "git",
    "tags": [
      "binding",
      "isense",
      "intersense",
      "inertiacube",
      "intertrax",
      "microtrax",
      "thales",
      "tracking",
      "sensor"
    ],
    "description": "Bindings for the InterSense SDK",
    "license": "MIT",
    "web": "https://github.com/nimious/isense"
  },
  {
    "name": "libusb",
    "url": "https://github.com/nimious/libusb.git",
    "method": "git",
    "tags": [
      "binding",
      "usb",
      "libusb"
    ],
    "description": "Bindings for libusb, the cross-platform user library to access USB devices.",
    "license": "MIT",
    "web": "https://github.com/nimious/libusb"
  },
  {
    "name": "myo",
    "url": "https://github.com/nimious/myo.git",
    "method": "git",
    "tags": [
      "binding",
      "myo",
      "thalmic",
      "armband",
      "gesture"
    ],
    "description": "Bindings for the Thalmic Labs Myo gesture control armband SDK.",
    "license": "MIT",
    "web": "https://github.com/nimious/myo"
  },
  {
    "name": "oculus",
    "url": "https://github.com/nimious/oculus.git",
    "method": "git",
    "tags": [
      "binding",
      "oculus",
      "rift",
      "vr",
      "libovr",
      "ovr",
      "dk1",
      "dk2",
      "gearvr"
    ],
    "description": "Bindings for the Oculus VR SDK.",
    "license": "MIT",
    "web": "https://github.com/nimious/oculus"
  },
  {
    "name": "serialport",
    "url": "https://github.com/nimious/serialport.git",
    "method": "git",
    "tags": [
      "binding",
      "libserialport",
      "serial",
      "communication"
    ],
    "description": "Bindings for libserialport, the cross-platform serial communication library.",
    "license": "MIT",
    "web": "https://github.com/nimious/serialport"
  },
  {
    "name": "gles",
    "url": "https://github.com/nimious/gles.git",
    "method": "git",
    "tags": [
      "binding",
      "khronos",
      "gles",
      "opengl es"
    ],
    "description": "Bindings for OpenGL ES, the embedded 3D graphics library.",
    "license": "MIT",
    "web": "https://github.com/nimious/gles"
  },
  {
    "name": "egl",
    "url": "https://github.com/nimious/egl.git",
    "method": "git",
    "tags": [
      "binding",
      "khronos",
      "egl",
      "opengl",
      "opengl es",
      "openvg"
    ],
    "description": "Bindings for EGL, the native platform interface for rendering APIs.",
    "license": "MIT",
    "web": "https://github.com/nimious/egl"
  },
  {
    "name": "sixense",
    "url": "https://github.com/nimious/sixense.git",
    "method": "git",
    "tags": [
      "binding",
      "sixense",
      "razer hydra",
      "stem system",
      "vr"
    ],
    "description": "Bindings for the Sixense Core API.",
    "license": "MIT",
    "web": "https://github.com/nimious/sixense"
  },
  {
    "name": "listsv",
    "url": "https://github.com/srwiley/listsv.git",
    "method": "git",
    "tags": [
      "singly linked list",
      "doubly linked list"
    ],
    "description": "Basic operations on singly and doubly linked lists.",
    "license": "MIT",
    "web": "https://github.com/srwiley/listsv"
  },
  {
    "name": "kissfft",
    "url": "https://github.com/m13253/nim-kissfft",
    "method": "git",
    "tags": [
      "fft",
      "dsp",
      "signal"
    ],
    "description": "Nim binding for KissFFT Fast Fourier Transform library",
    "license": "BSD",
    "web": "https://github.com/m13253/nim-kissfft"
  },
  {
    "name": "nimbench",
    "url": "https://github.com/ivankoster/nimbench.git",
    "method": "git",
    "tags": [
      "benchmark",
      "micro benchmark",
      "timer"
    ],
    "description": "Micro benchmarking tool to measure speed of code, with the goal of optimizing it.",
    "license": "Apache Version 2.0",
    "web": "https://github.com/ivankoster/nimbench"
  },
  {
    "name": "nest",
    "url": "https://github.com/kedean/nest.git",
    "method": "git",
    "tags": [
      "library",
      "api",
      "router",
      "web"
    ],
    "description": "RESTful URI router",
    "license": "MIT",
    "web": "https://github.com/kedean/nest"
  },
  {
    "name": "nimbluez",
    "url": "https://github.com/Electric-Blue/NimBluez.git",
    "method": "git",
    "tags": [
      "bluetooth",
      "library",
      "wrapper",
      "sockets"
    ],
    "description": "Nim modules for access to system Bluetooth resources.",
    "license": "BSD",
    "web": "https://github.com/Electric-Blue/NimBluez"
  },
  {
    "name": "yaml",
    "url": "https://github.com/flyx/NimYAML",
    "method": "git",
    "tags": [
      "serialization",
      "parsing",
      "library",
      "yaml"
    ],
    "description": "YAML 1.2 implementation for Nim",
    "license": "MIT",
    "web": "http://flyx.github.io/NimYAML/"
  },
  {
    "name": "nimyaml",
    "url": "https://github.com/flyx/NimYAML",
    "method": "git",
    "tags": [
      "serialization",
      "parsing",
      "library",
      "yaml"
    ],
    "description": "YAML 1.2 implementation for Nim",
    "license": "MIT",
    "web": "http://flyx.github.io/NimYAML/"
  },
  {
    "name": "jsmn",
    "url": "https://github.com/OpenSystemsLab/jsmn.nim",
    "method": "git",
    "tags": [
      "json",
      "token",
      "tokenizer",
      "parser",
      "jsmn"
    ],
    "description": "Jsmn - a world fastest JSON parser - in pure Nim",
    "license": "MIT",
    "web": "https://github.com/OpenSystemsLab/jsmn.nim"
  },
  {
    "name": "mangle",
    "url": "https://github.com/baabelfish/mangle",
    "method": "git",
    "tags": [
      "functional",
      "iterators",
      "lazy",
      "library"
    ],
    "description": "Yet another iterator library",
    "license": "MIT",
    "web": "https://github.com/baabelfish/mangle"
  },
  {
    "name": "nimshell",
    "url": "https://github.com/vegansk/nimshell",
    "method": "git",
    "tags": [
      "shell",
      "utility"
    ],
    "description": "Library for shell scripting in nim",
    "license": "MIT",
    "web": "https://github.com/vegansk/nimshell"
  },
  {
    "name": "rosencrantz",
    "url": "https://github.com/andreaferretti/rosencrantz",
    "method": "git",
    "tags": [
      "web",
      "server",
      "DSL",
      "combinators"
    ],
    "description": "A web DSL for Nim",
    "license": "MIT",
    "web": "https://github.com/andreaferretti/rosencrantz"
  },
  {
    "name": "sam",
    "url": "https://github.com/OpenSystemsLab/sam.nim",
    "method": "git",
    "tags": [
      "json",
      "binding",
      "map",
      "dump",
      "load"
    ],
    "description": "Fast and just works JSON-Binding for Nim",
    "license": "MIT",
    "web": "https://github.com/OpenSystemsLab/sam.nim"
  },
  {
    "name": "twitter",
    "url": "https://github.com/kubo39/twitter",
    "method": "git",
    "tags": [
      "library",
      "wrapper",
      "twitter"
    ],
    "description": "Low-level twitter API wrapper library for Nim.",
    "license": "MIT",
    "web": "https://github.com/kubo39/twitter"
  },
  {
    "name": "stomp",
    "url": "https://bitbucket.org/mahlon/nim-stomp",
    "method": "hg",
    "tags": [
      "stomp",
      "library",
      "messaging",
      "events"
    ],
    "description": "A pure-nim implementation of the STOMP protocol for machine messaging.",
    "license": "MIT",
    "web": "http://bitbucket.org/mahlon/nim-stomp"
  },
  {
    "name": "srt",
    "url": "https://github.com/achesak/nim-srt",
    "method": "git",
    "tags": [
      "srt",
      "subrip",
      "subtitle"
    ],
    "description": "Nim module for parsing SRT (SubRip) subtitle files",
    "license": "MIT",
    "web": "https://github.com/achesak/nim-srt"
  },
  {
    "name": "subviewer",
    "url": "https://github.com/achesak/nim-subviewer",
    "method": "git",
    "tags": [
      "subviewer",
      "subtitle"
    ],
    "description": "Nim module for parsing SubViewer subtitle files",
    "license": "MIT",
    "web": "https://github.com/achesak/nim-subviewer"
  },
  {
    "name": "Kinto",
    "url": "https://github.com/OpenSystemsLab/kinto.nim",
    "method": "git",
    "tags": [
      "mozilla",
      "kinto",
      "json",
      "storage",
      "server",
      "client"
    ],
    "description": "Kinto Client for Nim",
    "license": "MIT",
    "web": "https://github.com/OpenSystemsLab/kinto.nim"
  },
  {
    "name": "xmltools",
    "url": "https://github.com/vegansk/xmltools",
    "method": "git",
    "tags": [
      "xml",
      "functional",
      "library",
      "parsing"
    ],
    "description": "High level xml library for Nim",
    "license": "MIT",
    "web": "https://github.com/vegansk/xmltools"
  },
  {
    "name": "nimongo",
    "url": "https://github.com/SSPkrolik/nimongo",
    "method": "git",
    "tags": [
      "mongo",
      "mongodb",
      "database",
      "server",
      "driver",
      "storage"
    ],
    "description": "MongoDB driver in pure Nim language with synchronous and asynchronous I/O support",
    "license": "MIT",
    "web": "https://github.com/SSPkrolik/nimongo"
  },
  {
    "name": "nimboost",
    "url": "https://github.com/vegansk/nimboost",
    "method": "git",
    "tags": [
      "stdlib",
      "library",
      "utility"
    ],
    "description": "Additions to the Nim's standard library, like boost for C++",
    "license": "MIT",
    "web": "http://vegansk.github.io/nimboost/"
  },
  {
    "name": "asyncdocker",
    "url": "https://github.com/tulayang/asyncdocker",
    "method": "git",
    "tags": [
      "async",
      "docker"
    ],
    "description": "Asynchronous docker client written by Nim-lang",
    "license": "MIT",
    "web": "http://tulayang.github.io/asyncdocker.html"
  },
  {
    "name": "python3",
    "url": "https://github.com/matkuki/python3",
    "method": "git",
    "tags": [
      "python",
      "wrapper"
    ],
    "description": "Wrapper to interface with the Python 3 interpreter",
    "license": "MIT",
    "web": "https://github.com/matkuki/python3"
  },
  {
    "name": "jser",
    "url": "https://github.com/niv/jser.nim",
    "method": "git",
    "tags": [
      "json",
      "serialize",
      "tuple"
    ],
    "description": "json de/serializer for tuples and more",
    "license": "MIT",
    "web": "https://github.com/niv/jser.nim"
  },
  {
    "name": "pledge",
    "url": "https://github.com/euantorano/pledge.nim",
    "method": "git",
    "tags": [
      "pledge",
      "openbsd"
    ],
    "description": "OpenBSDs pledge(2) for Nim.",
    "license": "BSD3",
    "web": "https://github.com/euantorano/pledge.nim"
  },
  {
    "name": "sophia",
    "url": "https://github.com/gokr/nim-sophia",
    "method": "git",
    "tags": [
      "library",
      "wrapper",
      "database"
    ],
    "description": "Nim wrapper of the Sophia key/value store",
    "license": "MIT",
    "web": "https://github.com/gokr/nim-sophia"
  },
  {
    "name": "progress",
    "url": "https://github.com/euantorano/progress.nim",
    "method": "git",
    "tags": [
      "progress",
      "bar",
      "terminal",
      "ui"
    ],
    "description": "A simple progress bar for Nim.",
    "license": "BSD3",
    "web": "https://github.com/euantorano/progress.nim"
  },
  {
    "name": "websocket",
    "url": "https://github.com/niv/websocket.nim",
    "method": "git",
    "tags": [
      "http",
      "websockets",
      "async",
      "client",
      "server"
    ],
    "description": "websockets for nim",
    "license": "MIT",
    "web": "https://github.com/niv/websocket.nim"
  },
  {
    "name": "cucumber",
    "url": "https://github.com/shaunc/cucumber_nim",
    "method": "git",
    "tags": [
      "testing",
      "cucumber",
      "bdd"
    ],
    "description": "implements the cucumber BDD framework in the nim language",
    "license": "MIT",
    "web": "https://github.com/shaunc/cucumber_nim"
  },
  {
    "name": "libmpdclient",
    "url": "https://github.com/lompik/libmpdclient.nim",
    "method": "git",
    "tags": [
      "MPD",
      "Music Player Daemon"
    ],
    "description": "Bindings for the Music Player Daemon C client library",
    "license": "BSD",
    "web": "https://github.com/lompik/libmpdclient.nim"
  },
  {
    "name": "awk",
    "url": "https://github.com/greencardamom/awk",
    "method": "git",
    "tags": [
      "awk"
    ],
    "description": "Nim for awk programmers",
    "license": "MIT",
    "web": "https://github.com/greencardamom/awk"
  },
  {
    "name": "dotenv",
    "url": "https://github.com/euantorano/dotenv.nim",
    "method": "git",
    "tags": [
      "env",
      "dotenv",
      "configuration",
      "environment"
    ],
    "description": "Loads environment variables from `.env`.",
    "license": "BSD3",
    "web": "https://github.com/euantorano/dotenv.nim"
  },
  {
    "name": "sph",
    "url": "https://github.com/aidansteele/sph",
    "method": "git",
    "tags": [
      "crypto",
      "hashes",
      "md5",
      "sha"
    ],
    "description": "Large number of cryptographic hashes for Nim",
    "license": "MIT",
    "web": "https://github.com/aidansteele/sph"
  },
  {
    "name": "libsodium",
    "url": "https://github.com/FedericoCeratto/nim-libsodium",
    "method": "git",
    "tags": [
      "wrapper",
      "library",
      "security",
      "crypto"
    ],
    "description": "libsodium wrapper",
    "license": "LGPLv3",
    "web": "https://github.com/FedericoCeratto/nim-libsodium"
  },
  {
    "name": "aws_sdk",
    "url": "https://github.com/aidansteele/aws_sdk.nim",
    "method": "git",
    "tags": [
      "aws",
      "amazon"
    ],
    "description": "Library for interacting with Amazon Web Services (AWS)",
    "license": "MIT",
    "web": "https://github.com/aidansteele/aws_sdk.nim"
  },
  {
    "name": "i18n",
    "url": "https://github.com/Parashurama/nim-i18n",
    "method": "git",
    "tags": [
      "gettext",
      "i18n",
      "internationalisation"
    ],
    "description": "Bring a gettext-like internationalisation module to Nim",
    "license": "MIT",
    "web": "https://github.com/Parashurama/nim-i18n"
  },
  {
    "name": "persistent_enums",
    "url": "https://github.com/yglukhov/persistent_enums",
    "method": "git",
    "tags": [
      "enum",
      "binary",
      "protocol"
    ],
    "description": "Define enums which values preserve their binary representation upon inserting or reordering",
    "license": "MIT",
    "web": "https://github.com/yglukhov/persistent_enums"
  },
  {
    "name": "nimcl",
    "url": "https://github.com/unicredit/nimcl",
    "method": "git",
    "tags": [
      "OpenCL",
      "GPU"
    ],
    "description": "High level wrapper over OpenCL",
    "license": "Apache License 2.0",
    "web": "https://github.com/unicredit/nimcl"
  },
  {
    "name": "nimblas",
    "url": "https://github.com/unicredit/nimblas",
    "method": "git",
    "tags": [
      "BLAS",
      "linear algebra",
      "vector",
      "matrix"
    ],
    "description": "BLAS for Nim",
    "license": "Apache License 2.0",
    "web": "https://github.com/unicredit/nimblas"
  },
  {
    "name": "fixmath",
    "url": "https://github.com/Jeff-Ciesielski/fixmath",
    "method": "git",
    "tags": [
      "math"
    ],
    "description": "LibFixMath 16:16 fixed point support for nim",
    "license": "MIT",
    "web": "https://github.com/Jeff-Ciesielski/fixmath"
  },
  {
    "name": "nimzend",
    "url": "https://github.com/metatexx/nimzend",
    "method": "git",
    "tags": [
      "zend",
      "php",
      "binding",
      "extension"
    ],
    "description": "Native Nim Zend API glue for easy PHP extension development.",
    "license": "MIT",
    "web": "https://github.com/metatexx/nimzend"
  },
  {
    "name": "spills",
    "url": "https://github.com/andreaferretti/spills",
    "method": "git",
    "tags": [
      "disk-based",
      "sequence",
      "memory-mapping"
    ],
    "description": "Disk-based sequences",
    "license": "Apache License 2.0",
    "web": "https://github.com/andreaferretti/spills"
  },
  {
    "name": "platformer",
    "url": "https://github.com/def-/nim-platformer",
    "method": "git",
    "tags": [
      "game",
      "sdl",
      "2d"
    ],
    "description": "Writing a 2D Platform Game in Nim with SDL2",
    "license": "MIT",
    "web": "https://github.com/def-/nim-platformer"
  },
  {
    "name": "nimCEF",
    "url": "https://github.com/jangko/nimCEF",
    "method": "git",
    "tags": [
      "chromium",
      "embedded",
      "framework",
      "cef",
      "wrapper"
    ],
    "description": "Nim wrapper for the Chromium Embedded Framework",
    "license": "MIT",
    "web": "https://github.com/jangko/nimCEF"
  },
  {
    "name": "migrate",
    "url": "https://github.com/euantorano/migrate.nim",
    "method": "git",
    "tags": [
      "migrate",
      "database",
      "db"
    ],
    "description": "A simple database migration utility for Nim.",
    "license": "BSD3",
    "web": "https://github.com/euantorano/migrate.nim"
  },
  {
    "name": "subfield",
    "url": "https://github.com/jyapayne/subfield",
    "method": "git",
    "tags": [
      "subfield",
      "macros"
    ],
    "description": "Override the dot operator to access nested subfields of a Nim object.",
    "license": "MIT",
    "web": "https://github.com/jyapayne/subfield"
  },
  {
    "name": "semver",
    "url": "https://github.com/euantorano/semver.nim",
    "method": "git",
    "tags": [
      "semver",
      "version",
      "parser"
    ],
    "description": "Semantic versioning parser for Nim. Allows the parsing of version strings into objects and the comparing of version objects.",
    "license": "BSD3",
    "web": "https://github.com/euantorano/semver.nim"
  },
  {
    "name": "ad",
    "tags": [
      "calculator",
      "rpn"
    ],
    "method": "git",
    "license": "MIT",
    "web": "https://github.com/subsetpark/ad",
    "url": "https://github.com/subsetpark/ad",
    "description": "A simple RPN calculator"
  },
  {
    "name": "asyncpg",
    "url": "https://github.com/cheatfate/asyncpg",
    "method": "git",
    "tags": [
      "async",
      "database",
      "postgres",
      "postgresql",
      "asyncdispatch",
      "asynchronous",
      "library"
    ],
    "description": "Asynchronous PostgreSQL driver for Nim Language.",
    "license": "MIT",
    "web": "https://github.com/cheatfate/asyncpg"
  },
  {
    "name": "winregistry",
    "description": "Deal with Windows Registry from Nim.",
    "tags": [
      "registry",
      "windows",
      "library"
    ],
    "url": "https://github.com/miere43/nim-registry",
    "web": "https://github.com/miere43/nim-registry",
    "license": "MIT",
    "method": "git"
  },
  {
    "name": "luna",
    "description": "Lua convenience library for nim",
    "tags": [
      "lua",
      "scripting"
    ],
    "url": "https://github.com/smallfx/luna.nim",
    "web": "https://github.com/smallfx/luna.nim",
    "license": "MIT",
    "method": "git"
  },
  {
    "name": "qrcode",
    "description": "module for creating and reading QR codes using http://goqr.me/",
    "tags": [
      "qr",
      "qrcode",
      "api"
    ],
    "url": "https://github.com/achesak/nim-qrcode",
    "web": "https://github.com/achesak/nim-qrcode",
    "license": "MIT",
    "method": "git"
  },
  {
    "name": "circleci_client",
    "tags": [
      "circleci",
      "client"
    ],
    "method": "git",
    "license": "LGPLv3",
    "web": "https://github.com/FedericoCeratto/nim-circleci",
    "url": "https://github.com/FedericoCeratto/nim-circleci",
    "description": "CircleCI API client"
  },
  {
    "name": "iup",
    "description": "Bindings for the IUP widget toolkit",
    "tags": [
      "GUI",
      "IUP"
    ],
    "url": "https://github.com/nim-lang/iup",
    "web": "https://github.com/nim-lang/iup",
    "license": "MIT",
    "method": "git"
  },
  {
    "name": "barbarus",
    "tags": [
      "i18n",
      "internationalization"
    ],
    "method": "git",
    "license": "MIT",
    "web": "https://github.com/cjxgm/barbarus",
    "url": "https://github.com/cjxgm/barbarus",
    "description": "A simple extensible i18n engine."
  },
  {
    "name": "jsonob",
    "tags": [
      "json",
      "object",
      "marshal"
    ],
    "method": "git",
    "license": "MIT",
    "web": "https://github.com/cjxgm/jsonob",
    "url": "https://github.com/cjxgm/jsonob",
    "description": "JSON / Object mapper"
  },
  {
    "name": "autome",
    "description": "Write GUI automation scripts with Nim",
    "tags": [
      "gui",
      "automation",
      "windows"
    ],
    "license": "MIT",
    "web": "https://github.com/miere43/autome",
    "url": "https://github.com/miere43/autome",
    "method": "git"
  },
  {
    "name": "wox",
    "description": "Helper library for writing Wox plugins in Nim",
    "tags": [
      "wox",
      "plugins"
    ],
    "license": "MIT",
    "web": "https://github.com/roose/nim-wox",
    "url": "https://github.com/roose/nim-wox",
    "method": "git"
  },
  {
    "name": "seccomp",
    "description": "Linux Seccomp sandbox library",
    "tags": [
      "linux",
      "security",
      "sandbox",
      "seccomp"
    ],
    "license": "LGPLv2.1",
    "web": "https://github.com/FedericoCeratto/nim-seccomp",
    "url": "https://github.com/FedericoCeratto/nim-seccomp",
    "method": "git"
  },
  {
    "name": "AntTweakBar",
    "tags": [
      "gui",
      "opengl",
      "rendering"
    ],
    "method": "git",
    "license": "MIT",
    "web": "https://github.com/krux02/nimAntTweakBar",
    "url": "https://github.com/krux02/nimAntTweakBar",
    "description": "nim wrapper around the AntTweakBar c library"
  },
  {
    "name": "slimdown",
    "tags": [
      "markdown",
      "parser",
      "library"
    ],
    "method": "git",
    "license": "MIT",
    "web": "https://github.com/ruivieira/nim-slimdown",
    "url": "https://github.com/ruivieira/nim-slimdown",
    "description": "Nim module that converts Markdown text to HTML using only regular expressions. Based on jbroadway's Slimdown."
  },
  {
    "name": "taglib",
    "description": "TagLib Audio Meta-Data Library wrapper",
    "license": "MIT",
    "tags": [
      "audio",
      "metadata",
      "tags",
      "library",
      "wrapper"
    ],
    "url": "https://github.com/alex-laskin/nim-taglib",
    "web": "https://github.com/alex-laskin/nim-taglib",
    "method": "git"
  },
  {
    "name": "des",
    "description": "3DES native library for Nim",
    "tags": [
      "library",
      "encryption",
      "crypto"
    ],
    "license": "MIT",
    "web": "https://github.com/LucaWolf/des.nim",
    "url": "https://github.com/LucaWolf/des.nim",
    "method": "git"
  },
  {
    "name": "bgfx",
    "url": "https://github.com/Halsys/nim-bgfx",
    "method": "git",
    "tags": [
      "wrapper",
      "media",
      "graphics",
      "3d",
      "rendering",
      "opengl"
    ],
    "description": "BGFX wrapper for the nim programming language.",
    "license": "BSD2",
    "web": "https://github.com/Halsys/nim-bgfx"
  },
  {
    "name": "json_builder",
    "tags": [
      "json",
      "generator",
      "builder"
    ],
    "method": "git",
    "license": "MIT",
    "web": "https://github.com/undecided/json_builder",
    "url": "https://github.com/undecided/json_builder",
    "description": "Easy and fast generator for valid json in nim"
  },
  {
    "name": "mapbits",
    "tags": [
      "map",
      "bits",
      "byte",
      "word",
      "binary"
    ],
    "method": "git",
    "license": "MIT",
    "description": "Access bit mapped portions of bytes in binary data as int variables",
    "web": "https://github.com/jlp765/mapbits",
    "url": "https://github.com/jlp765/mapbits"
  },
  {
    "name": "faststack",
    "tags": [
      "collection"
    ],
    "method": "git",
    "license": "MIT",
    "description": "Dynamically resizable data structure optimized for fast iteration.",
    "web": "https://github.com/Vladar4/FastStack",
    "url": "https://github.com/Vladar4/FastStack"
  },
  {
    "name": "gpx",
    "tags": [
      "GPX",
      "GPS",
      "waypoint",
      "route"
    ],
    "method": "git",
    "license": "MIT",
    "description": "Nim module for parsing GPX (GPS Exchange format) files",
    "web": "https://github.com/achesak/nim-gpx",
    "url": "https://github.com/achesak/nim-gpx"
  },
  {
    "name": "itn",
    "tags": [
      "GPS",
      "intinerary",
      "tomtom",
      "ITN"
    ],
    "method": "git",
    "license": "MIT",
    "description": "Nim module for parsing ITN (TomTom intinerary) files",
    "web": "https://github.com/achesak/nim-itn",
    "url": "https://github.com/achesak/nim-itn"
  },
  {
    "name": "foliant",
    "tags": [
      "foliant",
      "docs",
      "pdf",
      "docx",
      "word",
      "latex",
      "tex",
      "pandoc",
      "markdown",
      "md",
      "restream"
    ],
    "method": "git",
    "license": "MIT",
    "web": "https://github.com/foliant-docs/foliant-nim",
    "url": "https://github.com/foliant-docs/foliant-nim",
    "description": "Documentation generator that produces pdf and docx from Markdown. Uses Pandoc and LaTeX behind the scenes."
  },
  {
    "name": "gemf",
    "url": "https://bitbucket.org/abudden/gemf.nim",
    "method": "hg",
    "license": "MIT",
    "description": "Library for reading GEMF map tile stores",
    "web": "http://www.cgtk.co.uk/gemf",
    "tags": [
      "maps",
      "gemf",
      "parser"
    ]
  },
  {
    "name": "Remotery",
    "url": "https://github.com/Halsys/Nim-Remotery",
    "method": "git",
    "tags": [
      "wrapper",
      "opengl",
      "direct3d",
      "cuda",
      "profiler"
    ],
    "description": "Nim wrapper for (and with) Celtoys's Remotery",
    "license": "Apache License 2.0",
    "web": "https://github.com/Halsys/Nim-Remotery"
  },
  {
    "name": "picohttpparser",
    "tags": [
      "web",
      "http"
    ],
    "method": "git",
    "license": "MIT",
    "description": "Bindings for picohttpparser.",
    "web": "https://github.com/philip-wernersbach/nim-picohttpparser",
    "url": "https://github.com/philip-wernersbach/nim-picohttpparser"
  },
  {
    "name": "microasynchttpserver",
    "tags": [
      "web",
      "http",
      "async",
      "server"
    ],
    "method": "git",
    "license": "MIT",
    "description": "A thin asynchronous HTTP server library, API compatible with Nim's built-in asynchttpserver.",
    "web": "https://github.com/philip-wernersbach/microasynchttpserver",
    "url": "https://github.com/philip-wernersbach/microasynchttpserver"
  },
  {
    "name": "react",
    "url": "https://github.com/andreaferretti/react.nim",
    "method": "git",
    "tags": [
      "js",
      "react",
      "frontend",
      "ui",
      "single page application"
    ],
    "description": "React.js bindings for Nim",
    "license": "Apache License 2.0",
    "web": "https://github.com/andreaferretti/react.nim"
  },
  {
    "name": "oauth",
    "url": "https://github.com/CORDEA/oauth",
    "method": "git",
    "tags": [
      "library",
      "oauth",
      "oauth2",
      "authorization"
    ],
    "description": "OAuth library for nim",
    "license": "Apache License 2.0",
    "web": "http://cordea.github.io/oauth"
  },
  {
    "name": "jsbind",
    "url": "https://github.com/yglukhov/jsbind",
    "method": "git",
    "tags": [
      "bindings",
      "emscripten",
      "javascript"
    ],
    "description": "Define bindings to JavaScript and Emscripten",
    "license": "MIT",
    "web": "https://github.com/yglukhov/jsbind"
  },
  {
    "name": "uuids",
    "url": "https://github.com/pragmagic/uuids/",
    "method": "git",
    "tags": [
      "library",
      "uuid",
      "id"
    ],
    "description": "UUID library for Nim",
    "license": "MIT",
    "web": "https://github.com/pragmagic/uuids/"
  },
  {
    "name": "isaac",
    "url": "https://github.com/pragmagic/isaac/",
    "method": "git",
    "tags": [
      "library",
      "algorithms",
      "random",
      "crypto"
    ],
    "description": "ISAAC PRNG implementation on Nim",
    "license": "MIT",
    "web": "https://github.com/pragmagic/isaac/"
  },
  {
    "name": "SDF",
    "url": "https://github.com/Halsys/SDF.nim",
    "method": "git",
    "tags": [
      "sdf",
      "text",
      "contour",
      "texture",
      "signed",
      "distance",
      "transform"
    ],
    "description": "Signed Distance Field builder for contour texturing in Nim",
    "license": "MIT",
    "web": "https://github.com/Halsys/SDF.nim"
  },
  {
    "name": "WebGL",
    "url": "https://github.com/stisa/webgl",
    "method": "git",
    "tags": [
      "webgl",
      "graphic",
      "js",
      "javascript",
      "wrapper",
      "3D",
      "2D"
    ],
    "description": "Experimental wrapper to webgl for Nim",
    "license": "MIT",
    "web": "http://stisa.space/webgl/"
  },
  {
    "name": "fileinput",
    "url": "https://github.com/achesak/nim-fileinput",
    "method": "git",
    "tags": [
      "file",
      "io",
      "input"
    ],
    "description": "iterate through files and lines",
    "license": "MIT",
    "web": "https://github.com/achesak/nim-fileinput"
  },
  {
    "name": "classy",
    "url": "https://github.com/nigredo-tori/classy",
    "method": "git",
    "tags": [
      "library",
      "typeclasses",
      "macros"
    ],
    "description": "typeclasses for Nim",
    "license": "Unlicense",
    "web": "https://github.com/nigredo-tori/classy"
  },
  {
    "name": "MiNiM",
    "url": "https://github.com/h3rald/minim",
    "method": "git",
    "tags": [
      "concatenative",
      "language",
      "shell"
    ],
    "description": "A tiny concatenative programming language and shell.",
    "license": "MIT",
    "web": "https://h3rald.com/minim"
  },
  {
    "name": "boneIO",
    "url": "https://github.com/xyz32/boneIO",
    "method": "git",
    "tags": [
      "library",
      "GPIO",
      "BeagleBone"
    ],
    "description": "A low level GPIO library for the BeagleBone board family",
    "license": "MIT",
    "web": "https://github.com/xyz32/boneIO"
  },
  {
    "name": "ui",
    "url": "https://github.com/nim-lang/ui",
    "method": "git",
    "tags": [
      "library",
      "GUI",
      "libui",
      "toolkit"
    ],
    "description": "A wrapper for libui",
    "license": "MIT",
    "web": "https://github.com/nim-lang/ui"
  },
  {
    "name": "mmgeoip",
    "url": "https://github.com/FedericoCeratto/nim-mmgeoip",
    "method": "git",
    "tags": [
      "geoip"
    ],
    "description": "MaxMind GeoIP library",
    "license": "LGPLv2.1",
    "web": "https://github.com/FedericoCeratto/nim-mmgeoip"
  },
  {
    "name": "libjwt",
    "url": "https://github.com/nimscale/nim-libjwt",
    "method": "git",
    "tags": [
      "jwt",
      "libjwt"
    ],
    "description": "Bindings for libjwt",
    "license": "LGPLv2.1",
    "web": "https://github.com/nimscale/nim-libjwt"
  },
  {
    "name": "forestdb",
    "url": "https://github.com/nimscale/forestdb",
    "method": "git",
    "tags": [
      "library",
      "bTree",
      "HB+-Trie",
      "db",
      "forestdb"
    ],
    "description": "ForestDB is fast key-value storage engine that is based on a Hierarchical B+-Tree based Trie, or HB+-Trie.",
    "license": "Apache License 2.0",
    "web": "https://github.com/nimscale/forestdb"
  },
  {
    "name": "nimbox",
    "url": "https://github.com/dom96/nimbox",
    "method": "git",
    "tags": [
      "library",
      "wrapper",
      "termbox",
      "command-line",
      "ui",
      "tui",
      "gui"
    ],
    "description": "A Rustbox-inspired termbox wrapper",
    "license": "MIT",
    "web": "https://github.com/dom96/nimbox"
  },
  {
    "name": "psutil",
    "url": "https://github.com/juancarlospaco/psutil-nim",
    "method": "git",
    "tags": [
      "psutil",
      "process",
      "network",
      "system",
      "disk",
      "cpu"
    ],
    "description": "psutil is a cross-platform library for retrieving information on running processes and system utilization (CPU, memory, disks, network). Since 2018 maintained by Juan Carlos because was abandoned.",
    "license": "BSD",
    "web": "https://github.com/johnscillieri/psutil-nim"
  },
  {
    "name": "gapbuffer",
    "url": "https://notabug.org/vktec/nim-gapbuffer.git",
    "method": "git",
    "tags": [
      "buffer",
      "seq",
      "sequence",
      "string",
      "gapbuffer"
    ],
    "description": "A simple gap buffer implementation",
    "license": "MIT",
    "web": "https://notabug.org/vktec/nim-gapbuffer"
  },
  {
    "name": "pudge",
    "url": "https://github.com/recoilme/pudge.git",
    "method": "git",
    "tags": [
      "wrapper",
      "database",
      "sophia"
    ],
    "description": "Pudge Db - it's modern key/value storage with memcached protocol support. Pudge Db implements a high-level cross-platform sockets interface to sophia db.",
    "license": "MIT",
    "web": "https://github.com/recoilme/pudge"
  },
  {
    "name": "etcd_client",
    "url": "https://github.com/FedericoCeratto/nim-etcd-client",
    "method": "git",
    "tags": [
      "library",
      "etcd"
    ],
    "description": "etcd client library",
    "license": "LGPLv3",
    "web": "https://github.com/FedericoCeratto/nim-etcd-client"
  },
  {
    "name": "package_visible_types",
    "url": "https://github.com/zah/nim-package-visible-types",
    "method": "git",
    "tags": [
      "library",
      "packages",
      "visibility"
    ],
    "description": "A hacky helper lib for authoring Nim packages with package-level visiblity",
    "license": "MIT",
    "web": "https://github.com/zah/nim-package-visible-types"
  },
  {
    "name": "ranges",
    "url": "https://github.com/status-im/nim-ranges",
    "method": "git",
    "tags": [
      "library",
      "ranges"
    ],
    "description": "Exploration of various implementations of memory range types",
    "license": "Apache License 2.0",
    "web": "https://github.com/status-im/nim-ranges"
  },
  {
    "name": "json_rpc",
    "url": "https://github.com/status-im/nim-json-rpc",
    "method": "git",
    "tags": [
      "library",
      "json-rpc",
      "server",
      "client",
      "rpc",
      "json"
    ],
    "description": "Nim library for implementing JSON-RPC clients and servers",
    "license": "Apache License 2.0",
    "web": "https://github.com/status-im/nim-json-rpc"
  },
  {
    "name": "asyncdispatch2",
    "url": "https://github.com/status-im/nim-asyncdispatch2",
    "method": "git",
    "tags": [
      "library",
      "networking",
      "async",
      "asynchronous",
      "eventloop",
      "timers",
      "sendfile",
      "tcp",
      "udp"
    ],
    "description": "Experimental fork of Nim's asyncdispatch",
    "license": "Apache License 2.0",
    "web": "https://github.com/status-im/nim-asyncdispatch2"
  },
  {
    "name": "rlp",
    "url": "https://github.com/status-im/nim-rlp",
    "method": "git",
    "tags": [
      "library",
      "ethereum",
      "rlp"
    ],
    "description": "RLP serialization library for Nim",
    "license": "Apache License 2.0",
    "web": "https://github.com/status-im/nim-rlp"
  },
  {
    "name": "eth_keys",
    "url": "https://github.com/status-im/nim-eth-keys",
    "method": "git",
    "tags": [
      "library",
      "ethereum",
      "cryptography"
    ],
    "description": "A reimplementation in pure Nim of eth-keys, the common API for Ethereum key operations.",
    "license": "Apache License 2.0",
    "web": "https://github.com/status-im/nim-eth-keys"
  },
  {
    "name": "eth_common",
    "url": "https://github.com/status-im/nim-eth-common",
    "method": "git",
    "tags": [
      "library",
      "ethereum"
    ],
    "description": "Definitions of various data structures used in the Ethereum eco-system",
    "license": "Apache License 2.0",
    "web": "https://github.com/status-im/nim-eth-common"
  },
  {
    "name": "ethash",
    "url": "https://github.com/status-im/nim-ethash",
    "method": "git",
    "tags": [
      "library",
      "ethereum",
      "ethash",
      "cryptography",
      "proof-of-work"
    ],
    "description": "A Nim implementation of Ethash, the ethereum proof-of-work hashing function",
    "license": "Apache License 2.0",
    "web": "https://github.com/status-im/nim-ethash"
  },
  {
    "name": "eth_bloom",
    "url": "https://github.com/status-im/nim-eth-bloom",
    "method": "git",
    "tags": [
      "library",
      "ethereum",
      "bloom",
      "bloom-filter"
    ],
    "description": "Ethereum bloom filter",
    "license": "Apache License 2.0",
    "web": "https://github.com/status-im/nim-eth-bloom"
  },
  {
    "name": "evmjit",
    "url": "https://github.com/status-im/nim-evmjit",
    "method": "git",
    "tags": [
      "library",
      "ethereum",
      "evm",
      "jit",
      "wrapper"
    ],
    "description": "A wrapper for the The Ethereum EVM JIT library",
    "license": "Apache License 2.0",
    "web": "https://github.com/status-im/nim-evmjit"
  },
  {
    "name": "keccak_tiny",
    "url": "https://github.com/status-im/nim-keccak-tiny",
    "method": "git",
    "tags": [
      "library",
      "sha3",
      "keccak",
      "cryptography"
    ],
    "description": "A wrapper for the keccak-tiny C library",
    "license": "Apache License 2.0",
    "web": "https://github.com/status-im/nim-keccak-tiny"
  },
  {
    "name": "httputils",
    "url": "https://github.com/status-im/nim-http-utils",
    "method": "git",
    "tags": [
      "http",
      "parsers",
      "protocols"
    ],
    "description": "Common utilities for implementing HTTP servers",
    "license": "Apache License 2.0",
    "web": "https://github.com/status-im/nim-http-utils"
  },
  {
    "name": "rocksdb",
    "url": "https://github.com/status-im/nim-rocksdb",
    "method": "git",
    "tags": [
      "library",
      "wrapper",
      "database"
    ],
    "description": "A wrapper for Facebook's RocksDB, an embeddable, persistent key-value store for fast storage",
    "license": "Apache 2.0 or GPLv2",
    "web": "https://github.com/status-im/nim-rocksdb"
  },
  {
    "name": "secp256k1",
    "url": "https://github.com/status-im/nim-secp256k1",
    "method": "git",
    "tags": [
      "library",
      "cryptography",
      "secp256k1"
    ],
    "description": "A wrapper for the libsecp256k1 C library",
    "license": "Apache License 2.0",
    "web": "https://github.com/status-im/nim-secp256k1"
  },
  {
    "name": "eth_trie",
    "url": "https://github.com/status-im/nim-eth-trie",
    "method": "git",
    "tags": [
      "library",
      "ethereum",
      "trie",
      "patricia-trie"
    ],
    "description": "Merkle Patricia Tries as specified by Ethereum",
    "license": "Apache License 2.0",
    "web": "https://github.com/status-im/nim-eth-trie"
  },
  {
    "name": "eth_p2p",
    "url": "https://github.com/status-im/nim-eth-p2p",
    "method": "git",
    "tags": [
      "library",
      "ethereum",
      "p2p",
      "devp2p",
      "rplx",
      "networking",
      "whisper",
      "swarm"
    ],
    "description": "Implementation of the Ethereum suite of P2P protocols",
    "license": "Apache License 2.0",
    "web": "https://github.com/status-im/nim-eth-p2p"
  },
  {
    "name": "eth_keyfile",
    "url": "https://github.com/status-im/nim-eth-keyfile",
    "method": "git",
    "tags": [
      "library",
      "ethereum",
      "keyfile",
      "wallet"
    ],
    "description": "Library for handling Ethereum private keys and wallets",
    "license": "Apache License 2.0",
    "web": "https://github.com/status-im/nim-eth-keyfile"
  },
  {
    "name": "byteutils",
    "url": "https://github.com/status-im/nim-byteutils",
    "method": "git",
    "tags": [
      "library",
      "blobs",
      "hex-dump"
    ],
    "description": "Useful utilities for manipulating and visualizing byte blobs",
    "license": "Apache License 2.0",
    "web": "https://github.com/status-im/nim-byteutils"
  },
  {
    "name": "ttmath",
    "url": "https://github.com/status-im/nim-ttmath",
    "method": "git",
    "tags": [
      "library",
      "math",
      "numbers"
    ],
    "description": "A Nim wrapper for ttmath: big numbers with fixed size",
    "license": "Apache License 2.0",
    "web": "https://github.com/status-im/nim-ttmath"
  },
  {
    "name": "nimbus",
    "url": "https://github.com/status-im/nimbus",
    "method": "git",
    "tags": [
      "ethereum"
    ],
    "description": "An Ethereum 2.0 Sharding Client for Resource-Restricted Devices",
    "license": "Apache License 2.0",
    "web": "https://github.com/status-im/nimbus"
  },
  {
    "name": "stint",
    "url": "https://github.com/status-im/nim-stint",
    "method": "git",
    "tags": [
      "library",
      "math",
      "numbers"
    ],
    "description": "Stack-based arbitrary-precision integers - Fast and portable with natural syntax for resource-restricted devices",
    "license": "Apache License 2.0",
    "web": "https://github.com/status-im/nim-stint"
  },
  {
    "name": "daemon",
    "url": "https://github.com/status-im/nim-daemon",
    "method": "git",
    "tags": [
      "servers",
      "daemonization"
    ],
    "description": "Cross-platform process daemonization library",
    "license": "Apache License 2.0",
    "web": "https://github.com/status-im/nim-daemon"
  },
  {
    "name": "chronicles",
    "url": "https://github.com/status-im/nim-chronicles",
    "method": "git",
    "tags": [
      "logging",
      "json"
    ],
    "description": "A crafty implementation of structured logging for Nim",
    "license": "Apache License 2.0",
    "web": "https://github.com/status-im/nim-chronicles"
  },
  {
    "name": "stb_image",
    "url": "https://gitlab.com/define-private-public/stb_image-Nim",
    "method": "git",
    "tags": [
      "stb",
      "image",
      "graphics",
      "io",
      "wrapper"
    ],
    "description": "A wrapper for stb_image and stb_image_write.",
    "license": "Unlicense",
    "web": "https://gitlab.com/define-private-public/stb_image-Nim"
  },
  {
    "name": "mutableseqs",
    "url": "https://github.com/iourinski/mutableseqs",
    "method": "git",
    "tags": [
      "sequences",
      "mapreduce"
    ],
    "description": "utilities for transforming sequences",
    "license": "MIT",
    "web": "https://github.com/iourinski/mutableseqs"
  },
  {
    "name": "stor",
    "url": "https://github.com/nimscale/stor",
    "method": "git",
    "tags": [
      "storage",
      "io"
    ],
    "description": "Efficient object storage system",
    "license": "MIT",
    "web": "https://github.com/nimscale/stor"
  },
  {
    "name": "linuxfb",
    "url": "https://github.com/luked99/linuxfb.nim",
    "method": "git",
    "tags": [
      "wrapper",
      "graphics",
      "linux"
    ],
    "description": "Wrapper around the Linux framebuffer driver ioctl API",
    "license": "MIT",
    "web": "https://github.com/luked99/linuxfb.nim"
  },
  {
    "name": "nimactors",
    "url": "https://github.com/vegansk/nimactors",
    "method": "git",
    "tags": [
      "actors",
      "library"
    ],
    "description": "Actors library for Nim inspired by akka-actors",
    "license": "MIT",
    "web": "https://github.com/vegansk/nimactors"
  },
  {
    "name": "porter",
    "url": "https://github.com/iourinski/porter",
    "method": "git",
    "tags": [
      "stemmer",
      "multilanguage",
      "snowball"
    ],
    "description": "Simple extensible implementation of Porter stemmer algorithm",
    "license": "MIT",
    "web": "https://github.com/iourinski/porter"
  },
  {
    "name": "kiwi",
    "url": "https://github.com/yglukhov/kiwi",
    "method": "git",
    "tags": [
      "cassowary",
      "constraint",
      "solving"
    ],
    "description": "Cassowary constraint solving",
    "license": "MIT",
    "web": "https://github.com/yglukhov/kiwi"
  },
  {
    "name": "ArrayFireNim",
    "url": "https://github.com/bitstormGER/ArrayFire-Nim",
    "method": "git",
    "tags": [
      "array",
      "linear",
      "algebra",
      "scientific",
      "computing"
    ],
    "description": "A nim wrapper for ArrayFire",
    "license": "BSD",
    "web": "https://github.com/bitstormGER/ArrayFire-Nim"
  },
  {
    "name": "statsd_client",
    "url": "https://github.com/FedericoCeratto/nim-statsd-client",
    "method": "git",
    "tags": [
      "library",
      "statsd",
      "client",
      "statistics",
      "metrics"
    ],
    "description": "A simple, stateless StatsD client library",
    "license": "LGPLv3",
    "web": "https://github.com/FedericoCeratto/nim-statsd-client"
  },
  {
    "name": "html5_canvas",
    "url": "https://gitlab.com/define-private-public/HTML5-Canvas-Nim",
    "method": "git",
    "tags": [
      "html5",
      "canvas",
      "drawing",
      "graphics",
      "rendering",
      "browser",
      "javascript"
    ],
    "description": "HTML5 Canvas and drawing for the JavaScript backend.",
    "license": "MIT",
    "web": "https://gitlab.com/define-private-public/HTML5-Canvas-Nim"
  },
  {
    "name": "alea",
    "url": "https://github.com/unicredit/alea",
    "method": "git",
    "tags": [
      "random variables",
      "distributions",
      "probability",
      "gaussian",
      "sampling"
    ],
    "description": "Define and compose random variables",
    "license": "Apache License 2.0",
    "web": "https://github.com/unicredit/alea"
  },
  {
    "name": "winim",
    "url": "https://github.com/khchen/winim",
    "method": "git",
    "tags": [
      "library",
      "windows",
      "api",
      "com"
    ],
    "description": "Nim's Windows API and COM Library",
    "license": "MIT",
    "web": "https://github.com/khchen/winim"
  },
  {
    "name": "ed25519",
    "url": "https://github.com/niv/ed25519.nim",
    "method": "git",
    "tags": [
      "ed25519",
      "cryptography",
      "crypto",
      "publickey",
      "privatekey",
      "signing",
      "keyexchange",
      "native"
    ],
    "description": "ed25519 key crypto bindings",
    "license": "MIT",
    "web": "https://github.com/niv/ed25519.nim"
  },
  {
    "name": "libevdev",
    "url": "https://github.com/luked99/libevdev.nim",
    "method": "git",
    "tags": [
      "wrapper",
      "os",
      "linux"
    ],
    "description": "Wrapper for libevdev, Linux input device processing library",
    "license": "MIT",
    "web": "https://github.com/luked99/libevdev.nim"
  },
  {
    "name": "nesm",
    "url": "https://gitlab.com/xomachine/NESM.git",
    "method": "git",
    "tags": [
      "metaprogramming",
      "parser",
      "pure",
      "serialization"
    ],
    "description": "A macro for generating [de]serializers for given objects",
    "license": "MIT",
    "web": "https://xomachine.gitlab.io/NESM/"
  },
  {
    "name": "sdnotify",
    "url": "https://github.com/FedericoCeratto/nim-sdnotify",
    "method": "git",
    "tags": [
      "os",
      "linux",
      "systemd",
      "sdnotify"
    ],
    "description": "Systemd service notification helper",
    "license": "MIT",
    "web": "https://github.com/FedericoCeratto/nim-sdnotify"
  },
  {
    "name": "cmd",
    "url": "https://github.com/samdmarshall/cmd.nim",
    "method": "git",
    "tags": [
      "cmd",
      "command-line",
      "prompt",
      "interactive"
    ],
    "description": "interactive command prompt",
    "license": "BSD 3-Clause",
    "web": "https://github.com/samdmarshall/cmd.nim"
  },
  {
    "name": "csvtable",
    "url": "https://github.com/apahl/csvtable",
    "method": "git",
    "tags": [
      "csv",
      "table"
    ],
    "description": "tools for handling CSV files (comma or tab-separated) with an API similar to Python's CSVDictReader and -Writer.",
    "license": "MIT",
    "web": "https://github.com/apahl/csvtable"
  },
  {
    "name": "plotly",
    "url": "https://github.com/brentp/nim-plotly",
    "method": "git",
    "tags": [
      "plot",
      "graphing",
      "chart",
      "data"
    ],
    "description": "Nim interface to plotly",
    "license": "MIT",
    "web": "https://github.com/brentp/nim-plotly"
  },
  {
    "name": "gnuplot",
    "url": "https://github.com/dvolk/gnuplot.nim",
    "method": "git",
    "tags": [
      "plot",
      "graphing",
      "data"
    ],
    "description": "Nim interface to gnuplot",
    "license": "MIT",
    "web": "https://github.com/dvolk/gnuplot.nim"
  },
  {
    "name": "ustring",
    "url": "https://github.com/rokups/nim-ustring",
    "method": "git",
    "tags": [
      "string",
      "text",
      "unicode",
      "uft8",
      "utf-8"
    ],
    "description": "utf-8 string",
    "license": "MIT",
    "web": "https://github.com/rokups/nim-ustring"
  },
  {
    "name": "imap",
    "url": "https://github.com/ehmry/imap",
    "method": "git",
    "tags": [
      "imap",
      "email"
    ],
    "description": "IMAP client library",
    "license": "GPL2",
    "web": "https://github.com/ehmry/imap"
  },
  {
    "name": "isa",
    "url": "https://github.com/nimscale/isa",
    "method": "git",
    "tags": [
      "erasure",
      "hash",
      "crypto",
      "compression"
    ],
    "description": "Binding for Intel Storage Acceleration library",
    "license": "Apache License 2.0",
    "web": "https://github.com/nimscale/isa"
  },
  {
    "name": "untar",
    "url": "https://github.com/dom96/untar",
    "method": "git",
    "tags": [
      "library",
      "tar",
      "gz",
      "compression",
      "archive",
      "decompression"
    ],
    "description": "Library for decompressing tar.gz files.",
    "license": "MIT",
    "web": "https://github.com/dom96/untar"
  },
  {
    "name": "nimcx",
    "url": "https://github.com/qqtop/nimcx",
    "method": "git",
    "tags": [
      "library",
      "linux"
    ],
    "description": "Color and utilities library for linux terminal.",
    "license": "MIT",
    "web": "https://github.com/qqtop/nimcx"
  },
  {
    "name": "dpdk",
    "url": "https://github.com/nimscale/dpdk",
    "method": "git",
    "tags": [
      "library",
      "dpdk",
      "packet",
      "processing"
    ],
    "description": "Library for fast packet processing",
    "license": "Apache License 2.0",
    "web": "http://dpdk.org/"
  },
  {
    "name": "libserialport",
    "alias": "serial"
  },
  {
    "name": "serial",
    "url": "https://github.com/euantorano/serial.nim",
    "method": "git",
    "tags": [
      "serial",
      "rs232",
      "io",
      "serialport"
    ],
    "description": "A library to operate serial ports using pure Nim.",
    "license": "BSD3",
    "web": "https://github.com/euantorano/serial.nim"
  },
  {
    "name": "spdk",
    "url": "https://github.com/nimscale/spdk.git",
    "method": "git",
    "tags": [
      "library",
      "SSD",
      "NVME",
      "io",
      "storage"
    ],
    "description": "The Storage Performance Development Kit(SPDK) provides a set of tools and libraries for writing high performance, scalable, user-mode storage applications.",
    "license": "MIT",
    "web": "https://github.com/nimscale/spdk.git"
  },
  {
    "name": "NimData",
    "url": "https://github.com/bluenote10/NimData",
    "method": "git",
    "tags": [
      "library",
      "dataframe"
    ],
    "description": "DataFrame API enabling fast out-of-core data analytics",
    "license": "MIT",
    "web": "https://github.com/bluenote10/NimData"
  },
  {
    "name": "testrunner",
    "url": "https://github.com/FedericoCeratto/nim-testrunner",
    "method": "git",
    "tags": [
      "test",
      "tests",
      "unittest",
      "utility",
      "tdd"
    ],
    "description": "Test runner with file monitoring and desktop notification capabilities",
    "license": "GPLv3",
    "web": "https://github.com/FedericoCeratto/nim-testrunner"
  },
  {
    "name": "reactorfuse",
    "url": "https://github.com/zielmicha/reactorfuse",
    "method": "git",
    "tags": [
      "filesystem",
      "fuse"
    ],
    "description": "Filesystem in userspace (FUSE) for Nim (for reactor.nim library)",
    "license": "MIT",
    "web": "https://github.com/zielmicha/reactorfuse"
  },
  {
    "name": "nimr",
    "url": "https://github.com/Jeff-Ciesielski/nimr",
    "method": "git",
    "tags": [
      "script",
      "utils"
    ],
    "description": "Helper to run nim code like a script",
    "license": "MIT",
    "web": "https://github.com/Jeff-Ciesielski/nimr"
  },
  {
    "name": "neverwinter",
    "url": "https://github.com/niv/neverwinter.nim",
    "method": "git",
    "tags": [
      "nwn",
      "neverwinternights",
      "neverwinter",
      "game",
      "bioware",
      "fileformats",
      "reader",
      "writer"
    ],
    "description": "Neverwinter Nights 1 data accessor library",
    "license": "MIT",
    "web": "https://github.com/niv/neverwinter.nim"
  },
  {
    "name": "snail",
    "url": "https://github.com/stisa/snail",
    "method": "git",
    "tags": [
      "js",
      "matrix",
      "linear algebra"
    ],
    "description": "Simple linear algebra for nim. Js too.",
    "license": "MIT",
    "web": "http://stisa.space/snail/"
  },
  {
    "name": "jswebsockets",
    "url": "https://github.com/stisa/jswebsockets",
    "method": "git",
    "tags": [
      "js",
      "javascripts",
      "ws",
      "websockets"
    ],
    "description": "Websockets wrapper for nim js backend.",
    "license": "MIT",
    "web": "http://stisa.space/jswebsockets/"
  },
  {
    "name": "morelogging",
    "url": "https://github.com/FedericoCeratto/nim-morelogging",
    "method": "git",
    "tags": [
      "log",
      "logging",
      "library",
      "systemd",
      "journald"
    ],
    "description": "Logging library with support for async IO, multithreading, Journald.",
    "license": "LGPLv3",
    "web": "https://github.com/FedericoCeratto/nim-morelogging"
  },
  {
    "name": "ajax",
    "url": "https://github.com/stisa/ajax",
    "method": "git",
    "tags": [
      "js",
      "javascripts",
      "ajax",
      "xmlhttprequest"
    ],
    "description": "AJAX wrapper for nim js backend.",
    "license": "MIT",
    "web": "http://stisa.space/ajax/"
  },
  {
    "name": "recaptcha",
    "url": "https://github.com/euantorano/recaptcha.nim",
    "method": "git",
    "tags": [
      "recaptcha",
      "captcha"
    ],
    "description": "reCAPTCHA support for Nim, supporting rendering a capctcha and verifying a user's response.",
    "license": "BSD3",
    "web": "https://github.com/euantorano/recaptcha.nim"
  },
  {
    "name": "influx",
    "url": "https://github.com/samdmarshall/influx.nim",
    "method": "git",
    "tags": [
      "influx",
      "influxdb"
    ],
    "description": "wrapper for communicating with InfluxDB over the REST interface",
    "license": "BSD 3-Clause",
    "web": "https://github.com/samdmarshall/influx.nim"
  },
  {
    "name": "gamelight",
    "url": "https://github.com/dom96/gamelight",
    "method": "git",
    "tags": [
      "js",
      "library",
      "graphics",
      "collision",
      "2d"
    ],
    "description": "A set of simple modules for writing a JavaScript 2D game.",
    "license": "MIT",
    "web": "https://github.com/dom96/gamelight"
  },
  {
    "name": "storage",
    "url": "https://bitbucket.org/moigagoo/storage/",
    "method": "hg",
    "tags": [
      "JavaScript",
      "Storage",
      "localStorage",
      "sessionStorage"
    ],
    "description": "Storage, localStorage, and sessionStorage bindigs for Nim's JavaScript backend.",
    "license": "MIT",
    "web": "https://bitbucket.org/moigagoo/storage/"
  },
  {
    "name": "fontconfig",
    "url": "https://github.com/Parashurama/fontconfig",
    "method": "git",
    "tags": [
      "fontconfig",
      "font"
    ],
    "description": "Low level wrapper for the fontconfig library.",
    "license": "Fontconfig",
    "web": "https://github.com/Parashurama/fontconfig"
  },
  {
    "name": "sysrandom",
    "url": "https://github.com/euantorano/sysrandom.nim",
    "method": "git",
    "tags": [
      "random",
      "RNG",
      "PRNG"
    ],
    "description": "A simple library to generate random data, using the system's PRNG.",
    "license": "BSD3",
    "web": "https://github.com/euantorano/sysrandom.nim"
  },
  {
    "name": "colorize",
    "url": "https://github.com/molnarmark/colorize",
    "method": "git",
    "tags": [
      "color",
      "colors",
      "colorize"
    ],
    "description": "A simple and lightweight terminal coloring library.",
    "license": "MIT",
    "web": "https://github.com/molnarmark/colorize"
  },
  {
    "name": "cello",
    "url": "https://github.com/unicredit/cello",
    "method": "git",
    "tags": [
      "string",
      "succinct-data-structure",
      "rank",
      "select",
      "Burrows-Wheeler",
      "FM-index",
      "wavelet-tree"
    ],
    "description": "String algorithms with succinct data structures",
    "license": "Apache2",
    "web": "https://unicredit.github.io/cello/"
  },
  {
    "name": "notmuch",
    "url": "https://github.com/samdmarshall/notmuch.nim",
    "method": "git",
    "tags": [
      "notmuch",
      "wrapper",
      "email",
      "tagging"
    ],
    "description": "wrapper for the notmuch mail library",
    "license": "BSD 3-Clause",
    "web": "https://github.com/samdmarshall/notmuch.nim"
  },
  {
    "name": "pluginmanager",
    "url": "https://github.com/samdmarshall/plugin-manager",
    "method": "git",
    "tags": [
      "plugin",
      "dylib",
      "manager"
    ],
    "description": "Simple plugin implementation",
    "license": "BSD 3-Clause",
    "web": "https://github.com/samdmarshall/plugin-manager"
  },
  {
    "name": "node",
    "url": "https://github.com/tulayang/nimnode",
    "method": "git",
    "tags": [
      "async",
      "io",
      "socket",
      "net",
      "tcp",
      "http",
      "libuv"
    ],
    "description": "Library for async programming and communication. This Library uses a future/promise, non-blocking I/O model based on libuv.",
    "license": "MIT",
    "web": "http://tulayang.github.io/node/"
  },
  {
    "name": "tempdir",
    "url": "https://github.com/euantorano/tempdir.nim",
    "method": "git",
    "tags": [
      "temp",
      "io",
      "tmp"
    ],
    "description": "A Nim library to create and manage temporary directories.",
    "license": "BSD3",
    "web": "https://github.com/euantorano/tempdir.nim"
  },
  {
    "name": "mathexpr",
    "url": "https://github.com/Yardanico/nim-mathexpr",
    "method": "git",
    "tags": [
      "math",
      "mathparser",
      "tinyexpr"
    ],
    "description": "MathExpr - pure-Nim mathematical expression evaluator library",
    "license": "MIT",
    "web": "https://github.com/Yardanico/nim-mathexpr"
  },
  {
    "name": "frag",
    "url": "https://github.com/fragworks/frag",
    "method": "git",
    "tags": [
      "game",
      "game-dev",
      "2d",
      "3d"
    ],
    "description": "A 2D|3D game engine",
    "license": "MIT",
    "web": "https://github.com/fragworks/frag"
  },
  {
    "name": "freetype",
    "url": "https://github.com/jangko/freetype",
    "method": "git",
    "tags": [
      "font",
      "renderint",
      "library"
    ],
    "description": "wrapper for FreeType2 library",
    "license": "MIT",
    "web": "https://github.com/jangko/freetype"
  },
  {
    "name": "polyBool",
    "url": "https://github.com/jangko/polyBool",
    "method": "git",
    "tags": [
      "polygon",
      "clipper",
      "library"
    ],
    "description": "Polygon Clipper Library (Martinez Algorithm)",
    "license": "MIT",
    "web": "https://github.com/jangko/polyBool"
  },
  {
    "name": "nimAGG",
    "url": "https://github.com/jangko/nimAGG",
    "method": "git",
    "tags": [
      "renderer",
      "rasterizer",
      "library",
      "2D",
      "graphics"
    ],
    "description": "Hi Fidelity Rendering Engine",
    "license": "MIT",
    "web": "https://github.com/jangko/nimAGG"
  },
  {
    "name": "primme",
    "url": "https://github.com/jxy/primme",
    "method": "git",
    "tags": [
      "library",
      "eigenvalues",
      "high-performance",
      "singular-value-decomposition"
    ],
    "description": "Nim interface for PRIMME: PReconditioned Iterative MultiMethod Eigensolver",
    "license": "MIT",
    "web": "https://github.com/jxy/primme"
  },
  {
    "name": "sitmo",
    "url": "https://github.com/jxy/sitmo",
    "method": "git",
    "tags": [
      "RNG",
      "Sitmo",
      "high-performance",
      "random"
    ],
    "description": "Sitmo parallel random number generator in Nim",
    "license": "MIT",
    "web": "https://github.com/jxy/sitmo"
  },
  {
    "name": "webaudio",
    "url": "https://github.com/ftsf/nim-webaudio",
    "method": "git",
    "tags": [
      "javascript",
      "js",
      "web",
      "audio",
      "sound",
      "music"
    ],
    "description": "API for Web Audio (JS)",
    "license": "MIT",
    "web": "https://github.com/ftsf/nim-webaudio"
  },
  {
    "name": "nimcuda",
    "url": "https://github.com/unicredit/nimcuda",
    "method": "git",
    "tags": [
      "CUDA",
      "GPU"
    ],
    "description": "CUDA bindings",
    "license": "Apache2",
    "web": "https://github.com/unicredit/nimcuda"
  },
  {
    "name": "gifwriter",
    "url": "https://github.com/rxi/gifwriter",
    "method": "git",
    "tags": [
      "gif",
      "image",
      "library"
    ],
    "description": "Animated GIF writing library based on jo_gif",
    "license": "MIT",
    "web": "https://github.com/rxi/gifwriter"
  },
  {
    "name": "libplist",
    "url": "https://github.com/samdmarshall/libplist.nim",
    "method": "git",
    "tags": [
      "libplist",
      "property",
      "list",
      "property-list",
      "parsing",
      "binary",
      "xml",
      "format"
    ],
    "description": "wrapper around libplist https://github.com/libimobiledevice/libplist",
    "license": "MIT",
    "web": "https://github.com/samdmarshall/libplist.nim"
  },
  {
    "name": "getch",
    "url": "https://github.com/6A/getch",
    "method": "git",
    "tags": [
      "getch",
      "char"
    ],
    "description": "getch() for Windows and Unix",
    "license": "MIT",
    "web": "https://github.com/6A/getch"
  },
  {
    "name": "gifenc",
    "url": "https://github.com/ftsf/gifenc",
    "method": "git",
    "tags": [
      "gif",
      "encoder"
    ],
    "description": "Gif Encoder",
    "license": "Public Domain",
    "web": "https://github.com/ftsf/gifenc"
  },
  {
    "name": "nimlapack",
    "url": "https://github.com/unicredit/nimlapack",
    "method": "git",
    "tags": [
      "LAPACK",
      "linear-algebra"
    ],
    "description": "LAPACK bindings",
    "license": "Apache2",
    "web": "https://github.com/unicredit/nimlapack"
  },
  {
    "name": "jack",
    "url": "https://github.com/Skrylar/nim-jack",
    "method": "git",
    "tags": [
      "jack",
      "audio",
      "binding",
      "wrapper"
    ],
    "description": "Shiny bindings to the JACK Audio Connection Kit.",
    "license": "MIT",
    "web": "https://github.com/Skrylar/nim-jack"
  },
  {
    "name": "serializetools",
    "url": "https://github.com/JeffersonLab/serializetools",
    "method": "git",
    "tags": [
      "serialization",
      "xml"
    ],
    "description": "Support for serialization of objects",
    "license": "MIT",
    "web": "https://github.com/JeffersonLab/serializetools"
  },
  {
    "name": "neo",
    "url": "https://github.com/unicredit/neo",
    "method": "git",
    "tags": [
      "vector",
      "matrix",
      "linear-algebra",
      "BLAS",
      "LAPACK",
      "CUDA"
    ],
    "description": "Linear algebra for Nim",
    "license": "Apache License 2.0",
    "web": "https://unicredit.github.io/neo/"
  },
  {
    "name": "httpkit",
    "url": "https://github.com/tulayang/httpkit",
    "method": "git",
    "tags": [
      "http",
      "request",
      "response",
      "stream",
      "bigfile",
      "async"
    ],
    "description": "An efficient HTTP tool suite written in pure nim. Help you to write HTTP services or clients via TCP, UDP, or even Unix Domain socket, etc.",
    "license": "MIT",
    "web": "https://github.com/tulayang/httpkit"
  },
  {
    "name": "ulid",
    "url": "https://github.com/adelq/ulid",
    "method": "git",
    "tags": [
      "library",
      "id",
      "ulid",
      "uuid",
      "guid"
    ],
    "description": "Universally Unique Lexicographically Sortable Identifier",
    "license": "MIT",
    "web": "https://github.com/adelq/ulid"
  },
  {
    "name": "osureplay",
    "url": "https://github.com/Yardanico/nim-osureplay",
    "method": "git",
    "tags": [
      "library",
      "osu!",
      "parser",
      "osugame",
      "replay"
    ],
    "description": "osu! replay parser",
    "license": "MIT",
    "web": "https://github.com/Yardanico/nim-osureplay"
  },
  {
    "name": "tiger",
    "url": "https://github.com/ehmry/tiger",
    "method": "git",
    "tags": [
      "hash"
    ],
    "description": "Tiger hash function",
    "license": "MIT",
    "web": "https://github.com/ehmry/tiger"
  },
  {
    "name": "pipe",
    "url": "https://github.com/5paceToast/pipe",
    "method": "git",
    "tags": [
      "pipe",
      "macro",
      "operator",
      "functional"
    ],
    "description": "Pipe operator for nim.",
    "license": "MIT",
    "web": "https://github.com/5paceToast/pipe"
  },
  {
    "name": "flatdb",
    "url": "https://github.com/enthus1ast/flatdb",
    "method": "git",
    "tags": [
      "database",
      "json",
      "pure"
    ],
    "description": "small/tiny, flatfile, jsonl based, inprogress database for nim",
    "license": "MIT",
    "web": "https://github.com/enthus1ast/flatdb"
  },
  {
    "name": "nwt",
    "url": "https://github.com/enthus1ast/nimWebTemplates",
    "method": "git",
    "tags": [
      "template",
      "html",
      "pure",
      "jinja"
    ],
    "description": "experiment to build a jinja like template parser",
    "license": "MIT",
    "web": "https://github.com/enthus1ast/nimWebTemplates"
  },
  {
    "name": "cmixer",
    "url": "https://github.com/rxi/cmixer-nim",
    "method": "git",
    "tags": [
      "library",
      "audio",
      "mixer",
      "sound",
      "wav",
      "ogg"
    ],
    "description": "Lightweight audio mixer for games",
    "license": "MIT",
    "web": "https://github.com/rxi/cmixer-nim"
  },
  {
    "name": "cmixer_sdl2",
    "url": "https://github.com/rxi/cmixer_sdl2-nim",
    "method": "git",
    "tags": [
      "library",
      "audio",
      "mixer",
      "sound",
      "wav",
      "ogg"
    ],
    "description": "Lightweight audio mixer for SDL2",
    "license": "MIT",
    "web": "https://github.com/rxi/cmixer_sdl2-nim"
  },
  {
    "name": "chebyshev",
    "url": "https://github.com/jxy/chebyshev",
    "method": "git",
    "tags": [
      "math",
      "approximation",
      "numerical"
    ],
    "description": "Chebyshev approximation.",
    "license": "MIT",
    "web": "https://github.com/jxy/chebyshev"
  },
  {
    "name": "scram",
    "url": "https://github.com/rgv151/scram",
    "method": "git",
    "tags": [
      "scram",
      "sasl",
      "authentication",
      "salted",
      "challenge",
      "response"
    ],
    "description": "Salted Challenge Response Authentication Mechanism (SCRAM) ",
    "license": "MIT",
    "web": "https://github.com/rgv151/scram"
  },
  {
    "name": "blake2",
    "url": "https://bitbucket.org/mihailp/blake2/",
    "method": "hg",
    "tags": [
      "crypto",
      "cryptography",
      "hash",
      "security"
    ],
    "description": "blake2 - cryptographic hash function",
    "license": "CC0",
    "web": "https://bitbucket.org/mihailp/blake2/"
  },
  {
    "name": "spinny",
    "url": "https://github.com/molnarmark/spinny",
    "method": "git",
    "tags": [
      "terminal",
      "spinner",
      "spinny",
      "load"
    ],
    "description": "Spinny is a tiny terminal spinner package for the Nim Programming Language.",
    "license": "MIT",
    "web": "https://github.com/molnarmark/spinny"
  },
  {
    "name": "nigui",
    "url": "https://github.com/trustable-code/NiGui",
    "method": "git",
    "tags": [
      "gui",
      "windows",
      "gtk"
    ],
    "description": "NiGui is a cross-platform, desktop GUI toolkit using native widgets.",
    "license": "MIT",
    "web": "https://github.com/trustable-code/NiGui"
  },
  {
    "name": "currying",
    "url": "https://github.com/t8m8/currying",
    "method": "git",
    "tags": [
      "library",
      "functional",
      "currying"
    ],
    "description": "Currying library for Nim",
    "license": "MIT",
    "web": "https://github.com/t8m8/currying"
  },
  {
    "name": "rect_packer",
    "url": "https://github.com/yglukhov/rect_packer",
    "method": "git",
    "tags": [
      "library",
      "geometry",
      "packing"
    ],
    "description": "Pack rects into bigger rect",
    "license": "MIT",
    "web": "https://github.com/yglukhov/rect_packer"
  },
  {
    "name": "gintro",
    "url": "https://github.com/stefansalewski/gintro",
    "method": "git",
    "tags": [
      "library",
      "gtk",
      "wrapper",
      "gui"
    ],
    "description": "High level GObject-Introspection based GTK3 bindings",
    "license": "MIT",
    "web": "https://github.com/stefansalewski/gintro"
  },
  {
    "name": "arraymancer",
    "url": "https://github.com/mratsim/Arraymancer",
    "method": "git",
    "tags": [
      "vector",
      "matrix",
      "array",
      "ndarray",
      "multidimensional-array",
      "linear-algebra",
      "tensor"
    ],
    "description": "A tensor (multidimensional array) library for Nim",
    "license": "Apache License 2.0",
    "web": "https://mratsim.github.io/Arraymancer/"
  },
  {
    "name": "sha3",
    "url": "https://bitbucket.org/mihailp/sha3/",
    "method": "hg",
    "tags": [
      "crypto",
      "cryptography",
      "hash",
      "security"
    ],
    "description": "sha3 - cryptographic hash function",
    "license": "CC0",
    "web": "https://bitbucket.org/mihailp/sha3/"
  },
  {
    "name": "coalesce",
    "url": "https://github.com/piedar/coalesce",
    "method": "git",
    "tags": [
      "nil",
      "null",
      "options",
      "operator"
    ],
    "description": "A nil coalescing operator ?? for Nim",
    "license": "MIT",
    "web": "https://github.com/piedar/coalesce"
  },
  {
    "name": "asyncmysql",
    "url": "https://github.com/tulayang/asyncmysql",
    "method": "git",
    "tags": [
      "mysql",
      "async",
      "asynchronous"
    ],
    "description": "Asynchronous MySQL connector written in pure Nim",
    "license": "MIT",
    "web": "https://github.com/tulayang/asyncmysql"
  },
  {
    "name": "cassandra",
    "url": "https://github.com/yglukhov/cassandra",
    "method": "git",
    "tags": [
      "cassandra",
      "database",
      "wrapper",
      "bindings",
      "driver"
    ],
    "description": "Bindings to Cassandra DB driver",
    "license": "MIT",
    "web": "https://github.com/yglukhov/cassandra"
  },
  {
    "name": "tf2plug",
    "url": "https://gitlab.com/waylon531/tf2plug",
    "method": "git",
    "tags": [
      "app",
      "binary",
      "tool",
      "tf2"
    ],
    "description": "A mod manager for TF2",
    "license": "GPLv3",
    "web": "https://gitlab.com/waylon531/tf2plug"
  },
  {
    "name": "oldgtk3",
    "url": "https://github.com/stefansalewski/oldgtk3",
    "method": "git",
    "tags": [
      "library",
      "gtk",
      "wrapper",
      "gui"
    ],
    "description": "Low level bindings for GTK3 related libraries",
    "license": "MIT",
    "web": "https://github.com/stefansalewski/oldgtk3"
  },
  {
    "name": "godot",
    "url": "https://github.com/pragmagic/godot-nim",
    "method": "git",
    "tags": [
      "game",
      "engine",
      "2d",
      "3d"
    ],
    "description": "Nim bindings for Godot Engine",
    "license": "MIT",
    "web": "https://github.com/pragmagic/godot-nim"
  },
  {
    "name": "vkapi",
    "url": "https://github.com/Yardanico/nimvkapi",
    "method": "git",
    "tags": [
      "wrapper",
      "vkontakte",
      "vk",
      "library",
      "api"
    ],
    "description": "A wrapper for the vk.com API (russian social network)",
    "license": "MIT",
    "web": "https://github.com/Yardanico/nimvkapi"
  },
  {
    "name": "slacklib",
    "url": "https://github.com/ThomasTJdev/nim_slacklib",
    "method": "git",
    "tags": [
      "library",
      "wrapper",
      "slack",
      "slackapp",
      "api"
    ],
    "description": "Library for working with a slack app or sending messages to a slack channel (slack.com)",
    "license": "MIT",
    "web": "https://github.com/ThomasTJdev/nim_slacklib"
  },
  {
    "name": "wiringPiNim",
    "url": "https://github.com/ThomasTJdev/nim_wiringPiNim",
    "method": "git",
    "tags": [
      "wrapper",
      "raspberry",
      "rpi",
      "wiringpi",
      "pi"
    ],
    "description": "Wrapper that implements some of wiringPi's function for controlling a Raspberry Pi",
    "license": "MIT",
    "web": "https://github.com/ThomasTJdev/nim_wiringPiNim"
  },
  {
    "name": "redux",
    "url": "https://github.com/pragmagic/redux.nim",
    "method": "git",
    "tags": [
      "redux"
    ],
    "description": "Predictable state container.",
    "license": "MIT",
    "web": "https://github.com/pragmagic/redux.nim"
  },
  {
    "name": "skEasing",
    "url": "https://github.com/Skrylar/skEasing",
    "method": "git",
    "tags": [
      "math",
      "curves",
      "animation"
    ],
    "description": "A collection of easing curves for animation purposes.",
    "license": "BSD",
    "web": "https://github.com/Skrylar/skEasing"
  },
  {
    "name": "nimquery",
    "url": "https://github.com/GULPF/nimquery",
    "method": "git",
    "tags": [
      "html",
      "scraping",
      "web"
    ],
    "description": "Library for querying HTML using CSS-selectors, like JavaScripts document.querySelector",
    "license": "MIT",
    "web": "https://github.com/GULPF/nimquery"
  },
  {
    "name": "usha",
    "url": "https://github.com/subsetpark/untitled-shell-history-application",
    "method": "git",
    "tags": [
      "shell",
      "utility"
    ],
    "description": "untitled shell history application",
    "license": "MIT",
    "web": "https://github.com/subsetpark/untitled-shell-history-application"
  },
  {
    "name": "libgit2",
    "url": "https://github.com/barcharcraz/libgit2-nim",
    "method": "git",
    "tags": [
      "git",
      "libgit",
      "libgit2",
      "vcs",
      "wrapper"
    ],
    "description": "Libgit2 low level wrapper",
    "license": "MIT",
    "web": "https://github.com/barcharcraz/libgit2-nim"
  },
  {
    "name": "multicast",
    "url": "https://github.com/enthus1ast/nimMulticast",
    "method": "git",
    "tags": [
      "multicast",
      "udp",
      "socket",
      "net"
    ],
    "description": "proc to join (and leave) a multicast group",
    "license": "MIT",
    "web": "https://github.com/enthus1ast/nimMulticast"
  },
  {
    "name": "mysqlparser",
    "url": "https://github.com/tulayang/mysqlparser.git",
    "method": "git",
    "tags": [
      "mysql",
      "protocol",
      "parser"
    ],
    "description": "An efficient packet parser for MySQL Client/Server Protocol. Help you to write Mysql communication in either BLOCKIONG-IO or NON-BLOCKING-IO.",
    "license": "MIT",
    "web": "https://github.com/tulayang/mysqlparser"
  },
  {
    "name": "fugitive",
    "url": "https://github.com/citycide/fugitive",
    "method": "git",
    "tags": [
      "git",
      "github",
      "cli",
      "extras",
      "utility",
      "tool"
    ],
    "description": "Simple command line tool to make git more intuitive, along with useful GitHub addons.",
    "license": "MIT",
    "web": "https://github.com/citycide/fugitive"
  },
  {
    "name": "dbg",
    "url": "https://github.com/enthus1ast/nimDbg",
    "method": "git",
    "tags": [
      "template",
      "echo",
      "dbg",
      "debug"
    ],
    "description": "dbg template; in debug echo",
    "license": "MIT",
    "web": "https://github.com/enthus1ast/nimDbg"
  },
  {
    "name": "pylib",
    "url": "https://github.com/Yardanico/nimpylib",
    "method": "git",
    "tags": [
      "python",
      "compatibility",
      "library",
      "pure"
    ],
    "description": "Nim library with python-like functions and operators",
    "license": "MIT",
    "web": "https://github.com/Yardanico/nimpylib"
  },
  {
    "name": "graphemes",
    "url": "https://github.com/nitely/nim-graphemes",
    "method": "git",
    "tags": [
      "graphemes",
      "grapheme-cluster",
      "unicode"
    ],
    "description": "Grapheme aware string handling (Unicode tr29)",
    "license": "MIT",
    "web": "https://github.com/nitely/nim-graphemes"
  },
  {
    "name": "rfc3339",
    "url": "https://github.com/Skrylar/rfc3339",
    "method": "git",
    "tags": [
      "rfc3339",
      "datetime"
    ],
    "description": "RFC3339 (dates and times) implementation for Nim.",
    "license": "BSD",
    "web": "https://github.com/Skrylar/rfc3339"
  },
  {
    "name": "db_presto",
    "url": "https://github.com/Bennyelg/nimPresto",
    "method": "git",
    "tags": [
      "prestodb",
      "connector",
      "database"
    ],
    "description": "prestodb simple connector",
    "license": "MIT",
    "web": "https://github.com/Bennyelg/nimPresto"
  },
  {
    "name": "nimbomb",
    "url": "https://github.com/Tyler-Yocolano/nimbomb",
    "method": "git",
    "tags": [
      "giant",
      "bomb",
      "wiki",
      "api"
    ],
    "description": "A GiantBomb-wiki wrapper for nim",
    "license": "MIT",
    "web": "https://github.com/Tyler-Yocolano/nimbomb"
  },
  {
    "name": "csvql",
    "url": "https://github.com/Bennyelg/csvql",
    "method": "git",
    "tags": [
      "csv",
      "read",
      "ansisql",
      "query",
      "database",
      "files"
    ],
    "description": "csvql.",
    "license": "MIT",
    "web": "https://github.com/Bennyelg/csvql"
  },
  {
    "name": "contracts",
    "url": "https://github.com/Udiknedormin/NimContracts",
    "method": "git",
    "tags": [
      "library",
      "pure",
      "contract",
      "contracts",
      "DbC",
      "utility",
      "automation",
      "documentation",
      "safety",
      "test",
      "tests",
      "testing",
      "unittest"
    ],
    "description": "Design by Contract (DbC) library with minimal runtime.",
    "license": "MIT",
    "web": "https://github.com/Udiknedormin/NimContracts"
  },
  {
    "name": "syphus",
    "url": "https://github.com/makingspace/syphus",
    "method": "git",
    "tags": [
      "optimization",
      "tabu"
    ],
    "description": "An implementation of the tabu search heuristic in Nim.",
    "license": "BSD-3",
    "web": "https://github.com/makingspace/syphus-nim"
  },
  {
    "name": "analytics",
    "url": "https://github.com/dom96/analytics",
    "method": "git",
    "tags": [
      "google",
      "telemetry",
      "statistics"
    ],
    "description": "Allows statistics to be sent to and recorded in Google Analytics.",
    "license": "MIT",
    "web": "https://github.com/dom96/analytics"
  },
  {
    "name": "arraymancer_vision",
    "url": "https://github.com/edubart/arraymancer-vision",
    "method": "git",
    "tags": [
      "arraymancer",
      "image",
      "vision"
    ],
    "description": "Image transformation and visualization utilities for arraymancer",
    "license": "Apache License 2.0",
    "web": "https://github.com/edubart/arraymancer-vision"
  },
  {
    "name": "genoiser",
    "url": "https://github.com/brentp/genoiser",
    "method": "git",
    "tags": [
      "bam",
      "cram",
      "vcf",
      "genomics"
    ],
    "description": "functions to tracks for genomics data files",
    "license": "MIT"
  },
  {
    "name": "hts",
    "url": "https://github.com/brentp/hts-nim",
    "method": "git",
    "tags": [
      "kmer",
      "dna",
      "sequence",
      "bam",
      "vcf",
      "genomics"
    ],
    "description": "htslib wrapper for nim",
    "license": "MIT",
    "web": "https://brentp.github.io/hts-nim/"
  },
  {
    "name": "kmer",
    "url": "https://github.com/brentp/nim-kmer",
    "method": "git",
    "tags": [
      "kmer",
      "dna",
      "sequence"
    ],
    "description": "encoded kmer library for fast operations on kmers up to 31",
    "license": "MIT",
    "web": "https://github.com/brentp/nim-kmer"
  },
  {
    "name": "kexpr",
    "url": "https://github.com/brentp/kexpr-nim",
    "method": "git",
    "tags": [
      "math",
      "expression",
      "evalute"
    ],
    "description": "wrapper for kexpr math expression evaluation library",
    "license": "MIT",
    "web": "https://github.com/brentp/kexpr-nim"
  },
  {
    "name": "lapper",
    "url": "https://github.com/brentp/nim-lapper",
    "method": "git",
    "tags": [
      "interval"
    ],
    "description": "fast interval overlaps",
    "license": "MIT",
    "web": "https://github.com/brentp/nim-lapper"
  },
  {
    "name": "gplay",
    "url": "https://github.com/yglukhov/gplay",
    "method": "git",
    "tags": [
      "google",
      "play",
      "apk",
      "publish",
      "upload"
    ],
    "description": "Google Play APK Uploader",
    "license": "MIT",
    "web": "https://github.com/yglukhov/gplay"
  },
  {
    "name": "huenim",
    "url": "https://github.com/IoTone/huenim",
    "method": "git",
    "tags": [
      "hue",
      "iot",
      "lighting",
      "philips",
      "library"
    ],
    "description": "Huenim",
    "license": "MIT",
    "web": "https://github.com/IoTone/huenim"
  },
  {
    "name": "drand48",
    "url": "https://github.com/JeffersonLab/drand48",
    "method": "git",
    "tags": [
      "random",
      "number",
      "generator"
    ],
    "description": "Nim implementation of the standard unix drand48 pseudo random number generator",
    "license": "BSD3",
    "web": "https://github.com/JeffersonLab/drand48"
  },
  {
    "name": "ensem",
    "url": "https://github.com/JeffersonLab/ensem",
    "method": "git",
    "tags": [
      "jackknife",
      "statistics"
    ],
    "description": "Support for ensemble file format and arithmetic using jackknife/bootstrap propagation of errors",
    "license": "BSD3",
    "web": "https://github.com/JeffersonLab/ensem"
  },
  {
    "name": "basic2d",
    "url": "https://github.com/nim-lang/basic2d",
    "method": "git",
    "tags": [
      "deprecated",
      "vector",
      "stdlib",
      "library"
    ],
    "description": "Deprecated module for vector/matrices operations.",
    "license": "MIT",
    "web": "https://github.com/nim-lang/basic2d"
  },
  {
    "name": "basic3d",
    "url": "https://github.com/nim-lang/basic3d",
    "method": "git",
    "tags": [
      "deprecated",
      "vector",
      "stdlib",
      "library"
    ],
    "description": "Deprecated module for vector/matrices operations.",
    "license": "MIT",
    "web": "https://github.com/nim-lang/basic3d"
  },
  {
    "name": "shiori",
    "url": "https://github.com/Narazaka/shiori-nim",
    "method": "git",
    "tags": [
      "ukagaka",
      "shiori",
      "protocol"
    ],
    "description": "SHIORI Protocol Parser/Builder",
    "license": "MIT",
    "web": "https://github.com/Narazaka/shiori-nim"
  },
  {
    "name": "shioridll",
    "url": "https://github.com/Narazaka/shioridll-nim",
    "method": "git",
    "tags": [
      "shiori",
      "ukagaka"
    ],
    "description": "The SHIORI DLL interface",
    "license": "MIT",
    "web": "https://github.com/Narazaka/shioridll-nim"
  },
  {
    "name": "httpauth",
    "url": "https://github.com/FedericoCeratto/nim-httpauth",
    "method": "git",
    "tags": [
      "http",
      "authentication",
      "authorization",
      "library",
      "security"
    ],
    "description": "HTTP Authentication and Authorization",
    "license": "LGPLv3",
    "web": "https://github.com/FedericoCeratto/nim-httpauth"
  },
  {
    "name": "cbor",
    "url": "https://github.com/ehmry/nim-cbor",
    "method": "git",
    "tags": [
      "library",
      "cbor",
      "binary",
      "encoding"
    ],
    "description": "Concise Binary Object Representation decoder (RFC7049).",
    "license": "MIT",
    "web": "https://github.com/ehmry/nim-cbor"
  },
  {
    "name": "base58",
    "url": "https://github.com/ehmry/nim-base58",
    "method": "git",
    "tags": [
      "base58",
      "bitcoin",
      "cryptonote",
      "monero",
      "encoding",
      "library"
    ],
    "description": "Base58 encoders and decoders for Bitcoin and CryptoNote addresses.",
    "license": "MIT",
    "web": "https://github.com/ehmry/nim-base58"
  },
  {
    "name": "webdriver",
    "url": "https://github.com/dom96/webdriver",
    "method": "git",
    "tags": [
      "webdriver",
      "selenium",
      "library",
      "firefox"
    ],
    "description": "Implementation of the WebDriver w3c spec.",
    "license": "MIT",
    "web": "https://github.com/dom96/webdriver"
  },
  {
    "name": "interfaced",
    "url": "https://github.com/andreaferretti/interfaced",
    "method": "git",
    "tags": [
      "interface"
    ],
    "description": "Go-like interfaces",
    "license": "Apache License 2.0",
    "web": "https://github.com/andreaferretti/interfaced"
  },
  {
    "name": "vla",
    "url": "https://github.com/bpr/vla",
    "method": "git",
    "tags": [
      "vla",
      "alloca"
    ],
    "description": "Variable length arrays for Nim",
    "license": "MIT",
    "web": "https://github.com/bpr/vla"
  },
  {
    "name": "metatools",
    "url": "https://github.com/jxy/metatools",
    "method": "git",
    "tags": [
      "macros",
      "metaprogramming"
    ],
    "description": "Metaprogramming tools for Nim",
    "license": "MIT",
    "web": "https://github.com/jxy/metatools"
  },
  {
    "name": "pdcurses",
    "url": "https://github.com/lcrees/pdcurses",
    "method": "git",
    "tags": [
      "pdcurses",
      "curses",
      "console",
      "gui"
    ],
    "description": "Nim wrapper for PDCurses",
    "license": "MIT",
    "web": "https://github.com/lcrees/pdcurses"
  },
  {
    "name": "libuv",
    "url": "https://github.com/lcrees/libuv",
    "method": "git",
    "tags": [
      "libuv",
      "wrapper",
      "node",
      "networking"
    ],
    "description": "libuv bindings for Nim",
    "license": "MIT",
    "web": "https://github.com/lcrees/libuv"
  },
  {
    "name": "romans",
    "url": "https://github.com/lcrees/romans",
    "method": "git",
    "tags": [
      "roman",
      "numerals"
    ],
    "description": "Conversion between integers and Roman numerals",
    "license": "MIT",
    "web": "https://github.com/lcrees/romans"
  },
  {
    "name": "simpleAST",
    "url": "https://github.com/lguzzon-NIM/simpleAST",
    "method": "git",
    "tags": [
      "ast"
    ],
    "description": "Simple AST in NIM",
    "license": "MIT",
    "web": "https://github.com/lguzzon-NIM/simpleAST"
  },
  {
    "name": "timerpool",
    "url": "https://github.com/mikra01/timerpool/",
    "method": "git",
    "tags": [
      "timer",
      "pool",
      "events",
      "thread"
    ],
    "description": "threadsafe timerpool implementation for event purpose",
    "license": "MIT",
    "web": "https://github.com/mikra01/timerpool"
  },
  {
    "name": "zero_functional",
    "url": "https://github.com/zero-functional/zero-functional",
    "method": "git",
    "tags": [
      "functional",
      "dsl",
      "chaining",
      "seq"
    ],
    "description": "A library providing zero-cost chaining for functional abstractions in Nim",
    "license": "MIT",
    "web": "https://github.com/zero-functional/zero-functional"
  },
  {
    "name": "ormin",
    "url": "https://github.com/Araq/ormin",
    "method": "git",
    "tags": [
      "ORM",
      "SQL",
      "db",
      "database"
    ],
    "description": "Prepared SQL statement generator. A lightweight ORM.",
    "license": "MIT",
    "web": "https://github.com/Araq/ormin"
  },
  {
    "name": "karax",
    "url": "https://github.com/pragmagic/karax",
    "method": "git",
    "tags": [
      "browser",
      "DOM",
      "virtual-DOM",
      "UI"
    ],
    "description": "Karax is a framework for developing single page applications in Nim.",
    "license": "MIT",
    "web": "https://github.com/pragmagic/karax"
  },
  {
    "name": "cascade",
    "url": "https://github.com/citycide/cascade",
    "method": "git",
    "tags": [
      "macro",
      "cascade",
      "operator",
      "dart",
      "with"
    ],
    "description": "Method & assignment cascades for Nim, inspired by Smalltalk & Dart.",
    "license": "MIT",
    "web": "https://github.com/citycide/cascade"
  },
  {
    "name": "chrono",
    "url": "https://github.com/treeform/chrono",
    "method": "git",
    "tags": [
      "library",
      "timestamp",
      "calendar",
      "timezone"
    ],
    "description": "Calendars, Timestamps and Timezones utilities.",
    "license": "MIT",
    "web": "https://github.com/treeform/chrono"
  },
  {
    "name": "dbschema",
    "url": "https://github.com/vegansk/dbschema",
    "method": "git",
    "tags": [
      "library",
      "database",
      "db"
    ],
    "description": "Database schema migration library for Nim language.",
    "license": "MIT",
    "web": "https://github.com/vegansk/dbschema"
  },
  {
    "name": "gentabs",
    "url": "https://github.com/lcrees/gentabs",
    "method": "git",
    "tags": [
      "table",
      "string",
      "key",
      "value"
    ],
    "description": "Efficient hash table that is a key-value mapping (removed from stdlib)",
    "license": "MIT",
    "web": "https://github.com/lcrees/gentabs"
  },
  {
    "name": "libgraph",
    "url": "https://github.com/Mnenmenth/libgraphnim",
    "method": "git",
    "tags": [
      "graph",
      "math",
      "conversion",
      "pixels",
      "coordinates"
    ],
    "description": "Converts 2D linear graph coordinates to pixels on screen",
    "license": "MIT",
    "web": "https://github.com/Mnenmenth/libgraphnim"
  },
  {
    "name": "polynumeric",
    "url": "https://github.com/lcrees/polynumeric",
    "method": "git",
    "tags": [
      "polynomial",
      "numeric"
    ],
    "description": "Polynomial operations",
    "license": "MIT",
    "web": "https://github.com/lcrees/polynumeric"
  },
  {
    "name": "unicodedb",
    "url": "https://github.com/nitely/nim-unicodedb",
    "method": "git",
    "tags": [
      "unicode",
      "UCD",
      "unicodedata"
    ],
    "description": "Unicode Character Database (UCD) access for Nim",
    "license": "MIT",
    "web": "https://github.com/nitely/nim-unicodedb"
  },
  {
    "name": "normalize",
    "url": "https://github.com/nitely/nim-normalize",
    "method": "git",
    "tags": [
      "unicode",
      "normalization",
      "nfc",
      "nfd"
    ],
    "description": "Unicode normalization forms (tr15)",
    "license": "MIT",
    "web": "https://github.com/nitely/nim-normalize"
  },
  {
    "name": "nico",
    "url": "https://github.com/ftsf/nico",
    "method": "git",
    "tags": [
      "pico-8",
      "game",
      "library",
      "ludum",
      "dare"
    ],
    "description": "Nico game engine",
    "license": "MIT",
    "web": "https://github.com/ftsf/nico"
  },
  {
    "name": "os_files",
    "url": "https://github.com/tormund/os_files",
    "method": "git",
    "tags": [
      "dialogs",
      "file",
      "icon"
    ],
    "description": "Crossplatform (x11, windows, osx) native file dialogs; sytem file/folder icons in any resolution; open file with default application",
    "license": "MIT",
    "web": "https://github.com/tormund/os_files"
  },
  {
    "name": "sprymicro",
    "url": "https://github.com/gokr/sprymicro",
    "method": "git",
    "tags": [
      "spry",
      "demo"
    ],
    "description": "Small demo Spry interpreters",
    "license": "MIT",
    "web": "https://github.com/gokr/sprymicro"
  },
  {
    "name": "spryvm",
    "url": "https://github.com/gokr/spryvm",
    "method": "git",
    "tags": [
      "interpreter",
      "language",
      "spry"
    ],
    "description": "Homoiconic dynamic language interpreter in Nim",
    "license": "MIT",
    "web": "https://github.com/gokr/spryvm"
  },
  {
    "name": "netpbm",
    "url": "https://github.com/barcharcraz/nim-netpbm",
    "method": "git",
    "tags": [
      "pbm",
      "image",
      "wrapper",
      "netpbm"
    ],
    "description": "Wrapper for libnetpbm",
    "license": "MIT",
    "web": "https://github.com/barcharcraz/nim-netpbm"
  },
  {
    "name": "nimgen",
    "url": "https://github.com/genotrance/nimgen",
    "method": "git",
    "tags": [
      "c2nim",
      "library",
      "wrapper",
      "c",
      "c++"
    ],
    "description": "C2nim helper to simplify and automate wrapping C libraries",
    "license": "MIT",
    "web": "https://github.com/genotrance/nimgen"
  },
  {
    "name": "sksbox",
    "url": "https://github.com/Skrylar/sksbox",
    "method": "git",
    "tags": [
      "sbox",
      "binary",
      "binaryformat",
      "nothings",
      "container"
    ],
    "description": "A native-nim implementaton of the sBOX generic container format.",
    "license": "MIT",
    "web": "https://github.com/Skrylar/sksbox"
  },
  {
    "name": "avbin",
    "url": "https://github.com/Vladar4/avbin",
    "method": "git",
    "tags": [
      "audio",
      "video",
      "media",
      "library",
      "wrapper"
    ],
    "description": "Wrapper of the AVbin library for the Nim language.",
    "license": "LGPL",
    "web": "https://github.com/Vladar4/avbin"
  },
  {
    "name": "fsm",
    "url": "https://github.com/ba0f3/fsm.nim",
    "method": "git",
    "tags": [
      "fsm",
      "finite",
      "state",
      "machine"
    ],
    "description": "A simple finite-state machine for @nim-lang",
    "license": "MIT",
    "web": "https://github.com/ba0f3/fsm.nim"
  },
  {
    "name": "timezones",
    "url": "https://github.com/GULPF/timezones",
    "method": "git",
    "tags": [
      "timezone",
      "time",
      "tzdata"
    ],
    "description": "Timezone library compatible with the standard library. ",
    "license": "MIT",
    "web": "https://github.com/GULPF/timezones"
  },
  {
    "name": "ndf",
    "url": "https://github.com/rustomax/ndf",
    "method": "git",
    "tags": [
      "app",
      "binary",
      "duplicates",
      "utility",
      "filesystem"
    ],
    "description": "Duplicate files finder",
    "license": "MIT",
    "web": "https://github.com/rustomax/ndf"
  },
  {
    "name": "unicodeplus",
    "url": "https://github.com/nitely/nim-unicodeplus",
    "method": "git",
    "tags": [
      "unicode",
      "isdigit",
      "isalpha"
    ],
    "description": "Common unicode operations",
    "license": "MIT",
    "web": "https://github.com/nitely/nim-unicodeplus"
  },
  {
    "name": "libsvm",
    "url": "https://github.com/genotrance/libsvm",
    "method": "git",
    "tags": [
      "scientific",
      "svm",
      "vector"
    ],
    "description": "libsvm wrapper for Nim",
    "license": "MIT",
    "web": "https://github.com/genotrance/libsvm"
  },
  {
    "name": "lilt",
    "url": "https://github.com/quelklef/lilt",
    "method": "git",
    "tags": [
      "language",
      "parser",
      "parsing"
    ],
    "description": "Parsing language",
    "license": "MIT",
    "web": "https://github.com/quelklef/lilt"
  },
  {
    "name": "shiori_charset_convert",
    "url": "https://github.com/Narazaka/shiori_charset_convert-nim",
    "method": "git",
    "tags": [
      "shiori",
      "ukagaka"
    ],
    "description": "The SHIORI Message charset convert utility",
    "license": "MIT",
    "web": "https://github.com/Narazaka/shiori_charset_convert-nim"
  },
  {
    "name": "grafanim",
    "url": "https://github.com/jamesalbert/grafanim",
    "method": "git",
    "tags": [
      "library",
      "grafana",
      "dashboards"
    ],
    "description": "Grafana module for Nim",
    "license": "GPL",
    "web": "https://github.com/jamesalbert/grafanim"
  },
  {
    "name": "nimpy",
    "url": "https://github.com/yglukhov/nimpy",
    "method": "git",
    "tags": [
      "python",
      "bridge"
    ],
    "description": "Nim - Python bridge",
    "license": "MIT",
    "web": "https://github.com/yglukhov/nimpy"
  },
  {
    "name": "simple_graph",
    "url": "https://github.com/erhlee-bird/simple_graph",
    "method": "git",
    "tags": [
      "datastructures",
      "library"
    ],
    "description": "Simple Graph Library",
    "license": "MIT",
    "web": "https://github.com/erhlee-bird/simple_graph"
  },
  {
    "name": "controlStructures",
    "url": "https://github.com/TakeYourFreedom/Additional-Control-Structures-for-Nim",
    "method": "git",
    "tags": [
      "library",
      "control",
      "structure"
    ],
    "description": "Additional control structures",
    "license": "MIT",
    "web": "http://htmlpreview.github.io/?https://github.com/TakeYourFreedom/Additional-Control-Structures-for-Nim/blob/master/controlStructures.html"
  },
  {
    "name": "notetxt",
    "url": "https://github.com/mrshu/nim-notetxt",
    "method": "git",
    "tags": [
      "notetxt,",
      "note",
      "taking"
    ],
    "description": "A library that implements the note.txt specification for note taking.",
    "license": "MIT",
    "web": "https://github.com/mrshu/nim-notetxt"
  },
  {
    "name": "breeze",
    "url": "https://github.com/alehander42/breeze",
    "method": "git",
    "tags": [
      "dsl",
      "macro",
      "metaprogramming"
    ],
    "description": "A dsl for writing macros in Nim",
    "license": "MIT",
    "web": "https://github.com/alehander42/breeze"
  },
  {
    "name": "joyent_http_parser",
    "url": "https://github.com/nim-lang/joyent_http_parser",
    "method": "git",
    "tags": [
      "wrapper",
      "library",
      "parsing"
    ],
    "description": "Wrapper for high performance HTTP parsing library.",
    "license": "MIT",
    "web": "https://github.com/nim-lang/joyent_http_parser"
  },
  {
    "name": "libsvm_legacy",
    "url": "https://github.com/nim-lang/libsvm_legacy",
    "method": "git",
    "tags": [
      "wrapper",
      "library",
      "scientific"
    ],
    "description": "Wrapper for libsvm.",
    "license": "MIT",
    "web": "https://github.com/nim-lang/libsvm_legacy"
  },
  {
    "name": "clblast",
    "url": "https://github.com/numforge/nim-clblast",
    "method": "git",
    "tags": [
      "BLAS",
      "linear",
      "algebra",
      "vector",
      "matrix",
      "opencl",
      "high",
      "performance",
      "computing",
      "GPU",
      "wrapper"
    ],
    "description": "Wrapper for CLBlast, an OpenCL BLAS library",
    "license": "Apache License 2.0",
    "web": "https://github.com/numforge/nim-clblast"
  },
  {
    "name": "nimp5",
    "url": "https://github.com/Foldover/nim-p5",
    "method": "git",
    "tags": [
      "p5",
      "javascript",
      "creative",
      "coding",
      "processing",
      "library"
    ],
    "description": "Nim bindings for p5.js.",
    "license": "MIT",
    "web": "https://github.com/Foldover/nim-p5"
  },
  {
    "name": "names",
    "url": "https://github.com/pragmagic/names",
    "method": "git",
    "tags": [
      "strings"
    ],
    "description": "String interning library",
    "license": "MIT",
    "web": "https://github.com/pragmagic/names"
  },
  {
    "name": "sha1ext",
    "url": "https://github.com/CORDEA/sha1ext",
    "method": "git",
    "tags": [
      "sha1",
      "extension"
    ],
    "description": "std / sha1 extension",
    "license": "Apache License 2.0",
    "web": "https://github.com/CORDEA/sha1ext"
  },
  {
    "name": "libsha",
    "url": "https://github.com/forlan-ua/nim-libsha",
    "method": "git",
    "tags": [
      "sha1",
      "sha224",
      "sha256",
      "sha384",
      "sha512"
    ],
    "description": "Sha1 and Sha2 implementations",
    "license": "MIT",
    "web": "https://github.com/forlan-ua/nim-libsha"
  },
  {
    "name": "pwned",
    "url": "https://github.com/dom96/pwned",
    "method": "git",
    "tags": [
      "application",
      "passwords",
      "security",
      "binary"
    ],
    "description": "A client for the Pwned passwords API.",
    "license": "MIT",
    "web": "https://github.com/dom96/pwned"
  },
  {
    "name": "suffer",
    "url": "https://github.com/emekoi/suffer",
    "method": "git",
    "tags": [
      "graphics",
      "font",
      "software"
    ],
    "description": "a nim library for drawing 2d shapes, text, and images to 32bit software pixel buffers",
    "license": "MIT",
    "web": "https://github.com/emekoi/suffer"
  },
  {
    "name": "metric",
    "url": "https://github.com/mjendrusch/metric",
    "method": "git",
    "tags": [
      "library",
      "units",
      "scientific",
      "dimensional-analysis"
    ],
    "description": "Dimensionful types and dimensional analysis.",
    "license": "MIT",
    "web": "https://github.com/mjendrusch/metric"
  },
  {
    "name": "useragents",
    "url": "https://github.com/treeform/useragents",
    "method": "git",
    "tags": [
      "library",
      "useragent"
    ],
    "description": "User Agent parser for nim.",
    "license": "MIT",
    "web": "https://github.com/treeform/useragents"
  },
  {
    "name": "nimna",
    "url": "https://github.com/mjendrusch/nimna",
    "method": "git",
    "tags": [
      "library",
      "nucleic-acid-folding",
      "scientific",
      "biology"
    ],
    "description": "Nucleic acid folding and design.",
    "license": "MIT",
    "web": "https://github.com/mjendrusch/nimna"
  },
  {
    "name": "bencode",
    "url": "https://github.com/FedericoCeratto/nim-bencode",
    "method": "git",
    "tags": [
      "library",
      "bencode"
    ],
    "description": "Bencode serialization/deserialization library",
    "license": "LGPLv3",
    "web": "https://github.com/FedericoCeratto/nim-bencode"
  },
  {
    "name": "i3ipc",
    "url": "https://github.com/FedericoCeratto/nim-i3ipc",
    "method": "git",
    "tags": [
      "library",
      "i3"
    ],
    "description": "i3 IPC client library",
    "license": "LGPLv3",
    "web": "https://github.com/FedericoCeratto/nim-i3ipc"
  },
  {
    "name": "chroma",
    "url": "https://github.com/treeform/chroma",
    "method": "git",
    "tags": [
      "colors",
      "cmyk",
      "hsl",
      "hsv"
    ],
    "description": "Everything you want to do with colors.",
    "license": "MIT",
    "web": "https://github.com/treeform/chroma"
  },
  {
    "name": "nimrax",
    "url": "https://github.com/genotrance/nimrax",
    "method": "git",
    "tags": [
      "rax",
      "radix",
      "tree",
      "data",
      "structure"
    ],
    "description": "Radix tree wrapper for Nim",
    "license": "MIT",
    "web": "https://github.com/genotrance/nimrax"
  },
  {
    "name": "nimbass",
    "url": "https://github.com/genotrance/nimbass",
    "method": "git",
    "tags": [
      "bass",
      "audio",
      "wrapper"
    ],
    "description": "Bass wrapper for Nim",
    "license": "MIT",
    "web": "https://github.com/genotrance/nimbass"
  },
  {
    "name": "nimkerberos",
    "url": "https://github.com/genotrance/nimkerberos",
    "method": "git",
    "tags": [
      "kerberos",
      "ntlm",
      "authentication",
      "auth",
      "sspi"
    ],
    "description": "WinKerberos wrapper for Nim",
    "license": "MIT",
    "web": "https://github.com/genotrance/nimkerberos"
  },
  {
    "name": "nimssh2",
    "url": "https://github.com/genotrance/nimssh2",
    "method": "git",
    "tags": [
      "ssh",
      "library",
      "wrapper"
    ],
    "description": "libssh2 wrapper for Nim",
    "license": "MIT",
    "web": "https://github.com/genotrance/nimssh2"
  },
  {
    "name": "nimssl",
    "url": "https://github.com/genotrance/nimssl",
    "method": "git",
    "tags": [
      "openssl",
      "sha",
      "sha1",
      "hash",
      "sha256",
      "sha512"
    ],
    "description": "OpenSSL wrapper for Nim",
    "license": "MIT",
    "web": "https://github.com/genotrance/nimssl"
  },
  {
    "name": "snip",
    "url": "https://github.com/genotrance/snip",
    "method": "git",
    "tags": [
      "console",
      "editor",
      "text",
      "cli"
    ],
    "description": "Text editor to speed up testing code snippets",
    "license": "MIT",
    "web": "https://github.com/genotrance/snip"
  },
  {
    "name": "moduleinit",
    "url": "https://github.com/skunkiferous/moduleinit",
    "method": "git",
    "tags": [
      "library",
      "parallelism",
      "threads"
    ],
    "description": "Nim module/thread initialisation ordering library",
    "license": "MIT",
    "web": "https://github.com/skunkiferous/moduleinit"
  },
  {
    "name": "mofuw",
    "url": "https://github.com/2vg/mofuw",
    "method": "git",
    "tags": [
      "web",
      "http",
      "framework"
    ],
    "description": "mofuw is *MO*re *F*aster, *U*ltra *W*ebserver",
    "license": "MIT",
    "web": "https://github.com/2vg/mofuw"
  },
  {
    "name": "scnim",
    "url": "https://github.com/capocasa/scnim",
    "method": "git",
    "tags": [
      "music",
      "synthesizer",
      "realtime",
      "supercollider",
      "ugen",
      "plugin",
      "binding",
      "audio"
    ],
    "description": "Develop SuperCollider UGens in Nim",
    "license": "MIT",
    "web": "https://github.com/capocasa/scnim"
  },
  {
    "name": "nimgl",
    "url": "https://github.com/cavariux/nimgl",
    "method": "git",
    "tags": [
      "glfw",
      "glew",
      "math",
      "opengl",
      "bindings",
      "gl"
    ],
    "description": "Nim Game Library",
    "license": "MIT",
    "web": "https://github.com/cavariux/nimgl"
  },
  {
    "name": "inim",
    "url": "https://github.com/AndreiRegiani/INim",
    "method": "git",
    "tags": [
      "repl",
      "playground",
      "shell"
    ],
    "description": "Interactive Nim Shell",
    "license": "MIT",
    "web": "https://github.com/AndreiRegiani/INim"
  },
  {
    "name": "nimbigwig",
    "url": "https://github.com/genotrance/nimbigwig",
    "method": "git",
    "tags": [
      "bigwig",
      "bigbend",
      "genome"
    ],
    "description": "libBigWig wrapper for Nim",
    "license": "MIT",
    "web": "https://github.com/genotrance/nimbigwig"
  },
  {
    "name": "regex",
    "url": "https://github.com/nitely/nim-regex",
    "method": "git",
    "tags": [
      "regex"
    ],
    "description": "Linear time regex matching",
    "license": "MIT",
    "web": "https://github.com/nitely/nim-regex"
  },
  {
    "name": "tsundoku",
    "url": "https://github.com/FedericoCeratto/tsundoku",
    "method": "git",
    "tags": [
      "OPDS",
      "ebook",
      "server"
    ],
    "description": "Simple and lightweight OPDS ebook server",
    "license": "GPLv3",
    "web": "https://github.com/FedericoCeratto/tsundoku"
  },
  {
    "name": "nim_exodus",
    "url": "https://github.com/shinriyo/nim_exodus",
    "method": "git",
    "tags": [
      "web",
      "html",
      "template"
    ],
    "description": "Template generator for gester",
    "license": "MIT",
    "web": "https://github.com/shinriyo/nim_exodus"
  },
  {
    "name": "nimlibxlsxwriter",
    "url": "https://github.com/KeepCoolWithCoolidge/nimlibxlsxwriter",
    "method": "git",
    "tags": [
      "Excel",
      "wrapper",
      "xlsx"
    ],
    "description": "libxslxwriter wrapper for Nim",
    "license": "MIT",
    "web": "https://github.com/KeepCoolWithCoolidge/nimlibxlsxwriter"
  },
  {
    "name": "msqueue",
    "url": "https://github.com/2vg/MSQueue",
    "method": "git",
    "tags": [
      "algorithm",
      "queue",
      "MichaelScott",
      "fast",
      "concurrent"
    ],
    "description": "Michael-Scott queue implemented in Nim",
    "license": "MIT",
    "web": "https://github.com/2vg/MSQueue"
  },
  {
    "name": "nimclutter",
    "url": "https://github.com/KeepCoolWithCoolidge/nimclutter",
    "method": "git",
    "tags": [
      "clutter",
      "gtk",
      "gui"
    ],
    "description": "Nim bindings for Clutter toolkit.",
    "license": "LGPLv2.1",
    "web": "https://github.com/KeepCoolWithCoolidge/nimclutter"
  },
  {
    "name": "nimhdf5",
    "url": "https://github.com/Vindaar/nimhdf5",
    "method": "git",
    "tags": [
      "library",
      "wrapper",
      "binding",
      "libhdf5",
      "hdf5",
      "ndarray",
      "storage"
    ],
    "description": "Bindings for the HDF5 data format C library",
    "license": "MIT",
    "web": "https://github.com/Vindaar/nimhdf5"
  },
  {
    "name": "mpfit",
    "url": "https://github.com/Vindaar/nim-mpfit",
    "method": "git",
    "tags": [
      "library",
      "wrapper",
      "binding",
      "nonlinear",
      "least-squares",
      "fitting",
      "levenberg-marquardt",
      "regression"
    ],
    "description": "A wrapper for the cMPFIT non-linear least squares fitting library",
    "license": "MIT",
    "web": "https://github.com/Vindaar/nim-mpfit"
  },
  {
    "name": "nlopt",
    "url": "https://github.com/Vindaar/nimnlopt",
    "method": "git",
    "tags": [
      "library",
      "wrapper",
      "binding",
      "nonlinear-optimization"
    ],
    "description": "A wrapper for the non-linear optimization C library Nlopt",
    "license": "MIT",
    "web": "https://github.com/Vindaar/nimnlopt"
  },
  {
    "name": "itertools",
    "url": "https://github.com/narimiran/itertools",
    "method": "git",
    "tags": [
      "itertools",
      "python",
      "iterators"
    ],
    "description": "Itertools for Nim",
    "license": "MIT",
    "web": "https://github.com/narimiran/itertools"
  },
  {
    "name": "typelists",
    "url": "https://github.com/yglukhov/typelists",
    "method": "git",
    "tags": [
      "metaprogramming"
    ],
    "description": "Typelists in Nim",
    "license": "MIT",
    "web": "https://github.com/yglukhov/typelists"
  },
  {
    "name": "sol",
    "url": "https://github.com/davidgarland/sol",
    "method": "git",
    "tags": [
      "c99",
      "c11",
      "c",
      "vector",
      "simd",
      "avx",
      "avx2",
      "neon"
    ],
    "description": "A SIMD-accelerated vector library written in C99 with Nim bindings.",
    "license": "MIT",
    "web": "https://github.com/davidgarland/sol"
  },
  {
    "name": "simdX86",
    "url": "https://github.com/nimlibs/simdX86",
    "method": "git",
    "tags": [
      "simd"
    ],
    "description": "Wrappers for X86 SIMD intrinsics",
    "license": "MIT",
    "web": "https://github.com/nimlibs/simdX86"
  },
  {
    "name": "loopfusion",
    "url": "https://github.com/numforge/loopfusion",
    "method": "git",
    "tags": [
      "loop",
      "iterator",
      "zip",
      "forEach",
      "variadic"
    ],
    "description": "Loop efficiently over a variadic number of containers",
    "license": "MIT or Apache 2.0",
    "web": "https://github.com/numforge/loopfusion"
  },
  {
    "name": "tinamou",
    "url": "https://github.com/Double-oxygeN/tinamou",
    "method": "git",
    "tags": [
      "game",
      "sdl2"
    ],
    "description": "Game Library in Nim with SDL2",
    "license": "MIT",
    "web": "https://github.com/Double-oxygeN/tinamou"
  },
  {
    "name": "cittadino",
    "url": "https://github.com/makingspace/cittadino",
    "method": "git",
    "tags": [
      "pubsub",
      "stomp",
      "rabbitmq",
      "amqp"
    ],
    "description": "A simple PubSub framework using STOMP.",
    "license": "BSD2",
    "web": "https://github.com/makingspace/cittadino"
  },
  {
    "name": "consul",
    "url": "https://github.com/makingspace/nim_consul",
    "method": "git",
    "tags": [
      "consul"
    ],
    "description": "A simple interface to a running Consul agent.",
    "license": "BSD2",
    "web": "https://github.com/makingspace/nim_consul"
  },
  {
    "name": "keystone",
    "url": "https://github.com/6A/Keystone.nim",
    "method": "git",
    "tags": [
      "binding",
      "keystone",
      "asm",
      "assembler",
      "x86",
      "arm"
    ],
    "description": "Bindings to the Keystone Assembler.",
    "license": "MIT",
    "web": "https://github.com/6A/Keystone.nim"
  },
  {
    "name": "units",
    "url": "https://github.com/Udiknedormin/NimUnits",
    "method": "git",
    "tags": [
      "library",
      "pure",
      "units",
      "physics",
      "science",
      "documentation",
      "safety"
    ],
    "description": " Statically-typed quantity units.",
    "license": "MIT",
    "web": "https://github.com/Udiknedormin/NimUnits"
  },
  {
    "name": "ast_pattern_matching",
    "url": "https://github.com/krux02/ast-pattern-matching",
    "method": "git",
    "tags": [
      "macros",
      "pattern-matching",
      "ast"
    ],
    "description": "a general ast pattern matching library with a focus on correctness and good error messages",
    "license": "MIT",
    "web": "https://github.com/krux02/ast-pattern-matching"
  },
  {
    "name": "tissue",
    "url": "https://github.com/genotrance/tissue",
    "method": "git",
    "tags": [
      "github",
      "issue",
      "debug",
      "test",
      "testament"
    ],
    "description": "Test failing snippets from Nim's issues",
    "license": "MIT",
    "web": "https://github.com/genotrance/tissue"
  },
  {
    "name": "sphincs",
    "url": "https://github.com/ehmry/nim-sphincs",
    "method": "git",
    "tags": [
      "crypto",
      "pqcrypto",
      "signing"
    ],
    "description": "SPHINCS⁺ stateless hash-based signature scheme",
    "license": "MIT",
    "web": "https://github.com/ehmry/nim-sphincs"
  },
  {
    "name": "nimpb",
    "url": "https://github.com/oswjk/nimpb",
    "method": "git",
    "tags": [
      "serialization",
      "protocol-buffers",
      "protobuf",
      "library"
    ],
    "description": "A Protocol Buffers library for Nim",
    "license": "MIT",
    "web": "https://github.com/oswjk/nimpb"
  },
  {
    "name": "nimpb_protoc",
    "url": "https://github.com/oswjk/nimpb_protoc",
    "method": "git",
    "tags": [
      "serialization",
      "protocol-buffers",
      "protobuf"
    ],
    "description": "Protocol Buffers compiler support package for nimpb",
    "license": "MIT",
    "web": "https://github.com/oswjk/nimpb_protoc"
  },
  {
    "name": "strunicode",
    "url": "https://github.com/nitely/nim-strunicode",
    "method": "git",
    "tags": [
      "string",
      "unicode",
      "grapheme"
    ],
    "description": "Swift-like unicode string handling",
    "license": "MIT",
    "web": "https://github.com/nitely/nim-strunicode"
  },
  {
    "name": "turn_based_game",
    "url": "https://github.com/JohnAD/turn_based_game",
    "method": "git",
    "tags": [
      "rules-engine",
      "game",
      "turn-based"
    ],
    "description": "Game rules engine for simulating or playing turn-based games",
    "license": "MIT",
    "web": "https://github.com/JohnAD/turn_based_game/wiki"
  },
  {
    "name": "negamax",
    "url": "https://github.com/JohnAD/negamax",
    "method": "git",
    "tags": [
      "negamax",
      "minimax",
      "game",
      "ai",
      "turn-based"
    ],
    "description": "Negamax AI search-tree algorithm for two player games",
    "license": "MIT",
    "web": "https://github.com/JohnAD/negamax"
  },
  {
    "name": "translation",
    "url": "https://github.com/juancarlospaco/nim-tinyslation",
    "method": "git",
    "tags": [
      "translation",
      "tinyslation",
      "api",
      "strings",
      "minimalism"
    ],
    "description": "Text string translation from free online crowdsourced API. Tinyslation a tiny translation.",
    "license": "LGPLv3",
    "web": "https://github.com/juancarlospaco/nim-tinyslation"
  },
  {
    "name": "magic",
    "url": "https://github.com/xmonader/nim-magic",
    "method": "git",
    "tags": [
      "libmagic",
      "magic",
      "guessfile"
    ],
    "description": "libmagic for nim",
    "license": "MIT",
    "web": "https://github.com/xmonader/nim-magic"
  },
  {
    "name": "configparser",
    "url": "https://github.com/xmonader/nim-configparser",
    "method": "git",
    "tags": [
      "configparser",
      "ini",
      "parser"
    ],
    "description": "pure Ini configurations parser",
    "license": "MIT",
    "web": "https://github.com/xmonader/nim-configparser"
  },
  {
    "name": "random_font_color",
    "url": "https://github.com/juancarlospaco/nim-random-font-color",
    "method": "git",
    "tags": [
      "fonts",
      "colors",
      "pastel",
      "design",
      "random"
    ],
    "description": "Random curated Fonts and pastel Colors for your UI/UX design, design for non-designers.",
    "license": "LGPLv3",
    "web": "https://github.com/juancarlospaco/nim-random-font-color"
  },
  {
    "name": "bytes2human",
    "url": "https://github.com/juancarlospaco/nim-bytes2human",
    "method": "git",
    "tags": [
      "bytes",
      "human",
      "minimalism",
      "size"
    ],
    "description": "Convert bytes to kilobytes, megabytes, gigabytes, etc.",
    "license": "LGPLv3",
    "web": "https://github.com/juancarlospaco/nim-bytes2human"
  },
  {
    "name": "nimhttpd",
    "url": "https://github.com/h3rald/nimhttpd",
    "method": "git",
    "tags": [
      "web-server",
      "static-file-server",
      "server",
      "http"
    ],
    "description": "A tiny static file web server.",
    "license": "MIT",
    "web": "https://github.com/h3rald/nimhttpd"
  },
  {
    "name": "crc32",
    "url": "https://github.com/juancarlospaco/nim-crc32",
    "method": "git",
    "tags": [
      "crc32",
      "checksum",
      "minimalism"
    ],
    "description": "CRC32, 2 proc, copied from RosettaCode.",
    "license": "MIT",
    "web": "https://github.com/juancarlospaco/nim-crc32"
  },
  {
    "name": "httpbeast",
    "url": "https://github.com/dom96/httpbeast",
    "method": "git",
    "tags": [
      "http",
      "server",
      "parallel",
      "linux",
      "unix"
    ],
    "description": "A performant and scalable HTTP server.",
    "license": "MIT",
    "web": "https://github.com/dom96/httpbeast"
  },
  {
    "name": "datetime2human",
    "url": "https://github.com/juancarlospaco/nim-datetime2human",
    "method": "git",
    "tags": [
      "date",
      "time",
      "datetime",
      "ISO-8601",
      "human",
      "minimalism"
    ],
    "description": "Human friendly DateTime string representations, seconds to millenniums.",
    "license": "LGPLv3",
    "web": "https://github.com/juancarlospaco/nim-datetime2human"
  },
  {
    "name": "sass",
    "url": "https://github.com/dom96/sass",
    "method": "git",
    "tags": [
      "css",
      "compiler",
      "wrapper",
      "library",
      "scss",
      "web"
    ],
    "description": "A wrapper for the libsass library.",
    "license": "MIT",
    "web": "https://github.com/dom96/sass"
  },
  {
    "name": "osutil",
    "url": "https://github.com/juancarlospaco/nim-osutil",
    "method": "git",
    "tags": [
      "utils",
      "helpers",
      "minimalism",
      "process",
      "mobile",
      "battery"
    ],
    "description": "OS Utils for Nim, simple tiny but useful procs for OS. Turn Display OFF and set Process Name.",
    "license": "LGPLv3",
    "web": "https://github.com/juancarlospaco/nim-osutil"
  },
  {
    "name": "binance",
    "url": "https://github.com/Imperator26/binance",
    "method": "git",
    "tags": [
      "library",
      "api",
      "binance"
    ],
    "description": "A Nim library to access the Binance API.",
    "license": "Apache License 2.0",
    "web": "https://github.com/Imperator26/binance"
  },
  {
    "name": "jdec",
    "tags": [
      "json",
      "marshal",
      "helper",
      "utils"
    ],
    "method": "git",
    "license": "MIT",
    "web": "https://github.com/diegogub/jdec",
    "url": "https://github.com/diegogub/jdec",
    "description": "Flexible JSON manshal/unmarshal library for nim"
  },
  {
    "name": "nimsnappyc",
    "url": "https://github.com/NimCompression/nimsnappyc",
    "method": "git",
    "tags": [
      "snappy",
      "compression",
      "wrapper",
      "library"
    ],
    "description": "Wrapper for the Snappy-C compression library",
    "license": "MIT",
    "web": "https://github.com/NimCompression/nimsnappyc"
  },
  {
    "name": "websitecreator",
    "alias": "nimwc"
  },
  {
    "name": "nimwc",
    "url": "https://github.com/ThomasTJdev/nim_websitecreator",
    "method": "git",
    "tags": [
      "website",
      "webpage",
      "blog",
      "binary"
    ],
    "description": "A website management tool. Run the file and access your webpage.",
    "license": "GPLv3",
    "web": "https://nimwc.org/"
  },
  {
    "name": "shaname",
    "url": "https://github.com/Torro/nimble-packages?subdir=shaname",
    "method": "git",
    "tags": [
      "sha1",
      "command-line",
      "utilities"
    ],
    "description": "Rename files to their sha1sums",
    "license": "BSD",
    "web": "https://github.com/Torro/nimble-packages/tree/master/shaname"
  },
  {
    "name": "about",
    "url": "https://github.com/aleandros/about",
    "method": "git",
    "tags": [
      "cli",
      "tool"
    ],
    "description": "Executable for finding information about programs in PATH",
    "license": "MIT",
    "web": "https://github.com/aleandros/about"
  },
  {
    "name": "findtests",
    "url": "https://github.com/jackvandrunen/findtests",
    "method": "git",
    "tags": [
      "test",
      "tests",
      "testing",
      "unit"
    ],
    "description": "A helper module for writing unit tests in Nim with nake or similar build system.",
    "license": "ISC",
    "web": "https://github.com/jackvandrunen/findtests"
  },
  {
    "name": "packedjson",
    "url": "https://github.com/Araq/packedjson",
    "method": "git",
    "tags": [
      "json"
    ],
    "description": "packedjson is an alternative Nim implementation for JSON. The JSON is essentially kept as a single string in order to save memory over a more traditional tree representation.",
    "license": "MIT",
    "web": "https://github.com/Araq/packedjson"
  },
  {
    "name": "unicode_numbers",
    "url": "https://github.com/Aearnus/unicode_numbers",
    "method": "git",
    "tags": [
      "library",
      "string",
      "format",
      "unicode"
    ],
    "description": "Converts a number into a specially formatted Unicode string",
    "license": "MIT",
    "web": "https://github.com/Aearnus/unicode_numbers"
  },
  {
    "name": "glob",
    "url": "https://github.com/citycide/glob",
    "method": "git",
    "tags": [
      "glob",
      "pattern",
      "match",
      "walk",
      "filesystem",
      "pure"
    ],
    "description": "Pure library for matching file paths against Unix style glob patterns.",
    "license": "MIT",
    "web": "https://github.com/citycide/glob"
  },
  {
    "name": "lda",
    "url": "https://github.com/unicredit/lda",
    "method": "git",
    "tags": [
      "LDA",
      "topic-modeling",
      "text-clustering",
      "NLP"
    ],
    "description": "Latent Dirichlet Allocation",
    "license": "Apache License 2.0",
    "web": "https://github.com/unicredit/lda"
  },
  {
    "name": "mdevolve",
    "url": "https://github.com/jxy/MDevolve",
    "method": "git",
    "tags": [
      "MD",
      "integrator",
      "numerical",
      "evolution"
    ],
    "description": "Integrator framework for Molecular Dynamic evolutions",
    "license": "MIT",
    "web": "https://github.com/jxy/MDevolve"
  },
  {
    "name": "sctp",
    "url": "https://github.com/metacontainer/sctp.nim",
    "method": "git",
    "tags": [
      "sctp",
      "networking",
      "userspace"
    ],
    "description": "Userspace SCTP bindings",
    "license": "BSD",
    "web": "https://github.com/metacontainer/sctp.nim"
  },
  {
    "name": "sodium",
    "url": "https://github.com/zielmicha/libsodium.nim",
    "method": "git",
    "tags": [
      "crypto",
      "security",
      "sodium"
    ],
    "description": "High-level libsodium bindings",
    "license": "MIT",
    "web": "https://github.com/zielmicha/libsodium.nim"
  },
  {
    "name": "db_clickhouse",
    "url": "https://github.com/leonardoce/nim-clickhouse",
    "method": "git",
    "tags": [
      "wrapper",
      "database",
      "clickhouse"
    ],
    "description": "ClickHouse Nim interface",
    "license": "MIT",
    "web": "https://github.com/leonardoce/nim-clickhouse"
  },
  {
    "name": "webterminal",
    "url": "https://github.com/JohnAD/webterminal",
    "method": "git",
    "tags": [
      "javascript",
      "terminal",
      "tty"
    ],
    "description": "Very simple browser Javascript TTY web terminal",
    "license": "MIT",
    "web": "https://github.com/JohnAD/webterminal"
  },
  {
    "name": "hpack",
    "url": "https://github.com/nitely/nim-hpack",
    "method": "git",
    "tags": [
      "http2",
      "hpack"
    ],
    "description": "HPACK (Header Compression for HTTP/2)",
    "license": "MIT",
    "web": "https://github.com/nitely/nim-hpack"
  },
  {
    "name": "cobs",
    "url": "https://github.com/keyme/nim_cobs",
    "method": "git",
    "tags": [
      "serialization",
      "encoding",
      "wireline",
      "framing",
      "cobs"
    ],
    "description": "Consistent Overhead Byte Stuffing for Nim",
    "license": "MIT",
    "web": "https://github.com/keyme/nim_cobs"
  },
  {
    "name": "bitvec",
    "url": "https://github.com/keyme/nim_bitvec",
    "method": "git",
    "tags": [
      "serialization",
      "encoding",
      "wireline"
    ],
    "description": "Extensible bit vector integer encoding library",
    "license": "MIT",
    "web": "https://github.com/keyme/nim_bitvec"
  },
  {
    "name": "nimsvg",
    "url": "https://github.com/bluenote10/NimSvg",
    "method": "git",
    "tags": [
      "svg"
    ],
    "description": "Nim-based DSL allowing to generate SVG files and GIF animations.",
    "license": "MIT",
    "web": "https://github.com/bluenote10/NimSvg"
  },
  {
    "name": "validation",
    "url": "https://github.com/captainbland/nim-validation",
    "method": "git",
    "tags": [
      "validation",
      "library"
    ],
    "description": "Nim object validation using type field pragmas",
    "license": "GPLv3",
    "web": "https://github.com/captainbland/nim-validation"
  },
  {
    "name": "nimgraphviz",
    "url": "https://github.com/QuinnFreedman/nimgraphviz",
    "method": "git",
    "tags": [
      "graph",
      "viz",
      "graphviz",
      "dot",
      "pygraphviz"
    ],
    "description": "Nim bindings for the GraphViz tool and the DOT graph language",
    "license": "MIT",
    "web": "https://github.com/QuinnFreedman/nimgraphviz"
  },
  {
    "name": "fab",
    "url": "https://github.com/icyphox/fab",
    "method": "git",
    "tags": [
      "colors",
      "terminal",
      "formatting",
      "text",
      "fun"
    ],
    "description": "Print fabulously in your terminal",
    "license": "MIT",
    "web": "https://github.com/icyphox/fab"
  },
  {
    "name": "kdialog",
    "url": "https://github.com/juancarlospaco/nim-kdialog",
    "method": "git",
    "tags": [
      "kdialog",
      "qt5",
      "kde",
      "gui",
      "easy",
      "qt"
    ],
    "description": "KDialog Qt5 Wrapper, easy API, KISS design",
    "license": "LGPLv3",
    "web": "https://github.com/juancarlospaco/nim-kdialog"
  },
  {
    "name": "nim7z",
    "url": "https://github.com/genotrance/nim7z",
    "method": "git",
    "tags": [
      "7zip",
      "7z",
      "extract",
      "archive"
    ],
    "description": "7z extraction for Nim",
    "license": "MIT",
    "web": "https://github.com/genotrance/nim7z"
  },
  {
    "name": "nimarchive",
    "url": "https://github.com/genotrance/nimarchive",
    "method": "git",
    "tags": [
      "7z",
      "zip",
      "tar",
      "rar",
      "gz",
      "libarchive",
      "compress",
      "extract",
      "archive"
    ],
    "description": "libarchive wrapper for Nim",
    "license": "MIT",
    "web": "https://github.com/genotrance/nimarchive"
  },
  {
    "name": "nimpcre",
    "url": "https://github.com/genotrance/nimpcre",
    "method": "git",
    "tags": [
      "pcre",
      "regex"
    ],
    "description": "PCRE wrapper for Nim",
    "license": "MIT",
    "web": "https://github.com/genotrance/nimpcre"
  },
  {
    "name": "nimdeps",
    "url": "https://github.com/genotrance/nimdeps",
    "method": "git",
    "tags": [
      "dependency",
      "bundle",
      "installer",
      "package"
    ],
    "description": "Nim library to bundle dependency files into executable",
    "license": "MIT",
    "web": "https://github.com/genotrance/nimdeps"
  },
  {
    "name": "intel_hex",
    "url": "https://github.com/keyme/nim_intel_hex",
    "method": "git",
    "tags": [
      "utils",
      "parsing",
      "hex"
    ],
    "description": "Intel hex file utility library",
    "license": "MIT",
    "web": "https://github.com/keyme/nim_intel_hex"
  },
  {
    "name": "nimha",
    "url": "https://github.com/ThomasTJdev/nim_homeassistant",
    "method": "git",
    "tags": [
      "smarthome",
      "automation",
      "mqtt",
      "xiaomi"
    ],
    "description": "Nim Home Assistant (NimHA) is a hub for combining multiple home automation devices and automating jobs",
    "license": "GPLv3",
    "web": "https://github.com/ThomasTJdev/nim_homeassistant"
  },
  {
    "name": "fmod",
    "url": "https://github.com/johnnovak/nim-fmod",
    "method": "git",
    "tags": [
      "library",
      "fmod",
      "audio",
      "game",
      "sound"
    ],
    "description": "Nim wrapper for the FMOD Low Level C API",
    "license": "MIT",
    "web": "https://github.com/johnnovak/nim-fmod"
  },
  {
    "name": "figures",
    "url": "https://github.com/cavariux/figures",
    "method": "git",
    "tags": [
      "unicode",
      "cli",
      "figures"
    ],
    "description": "unicode symbols",
    "license": "MIT",
    "web": "https://github.com/cavariux/figures"
  },
  {
    "name": "ur",
    "url": "https://github.com/JohnAD/ur",
    "method": "git",
    "tags": [
      "library",
      "universal",
      "result",
      "return"
    ],
    "description": "A Universal Result macro/object that normalizes the information returned from a procedure",
    "license": "MIT",
    "web": "https://github.com/JohnAD/ur",
    "doc": "https://github.com/JohnAD/ur/blob/master/docs/ur.rst"
  },
  {
    "name": "blosc",
    "url": "https://github.com/Skrylar/nblosc",
    "method": "git",
    "tags": [
      "blosc",
      "wrapper",
      "compression"
    ],
    "description": "Bit Shuffling Block Compressor (C-Blosc)",
    "license": "BSD",
    "web": "https://github.com/Skrylar/nblosc"
  },
  {
    "name": "fltk",
    "url": "https://github.com/Skrylar/nfltk",
    "method": "git",
    "tags": [
      "gui",
      "fltk",
      "wrapper",
      "c++"
    ],
    "description": "The Fast-Light Tool Kit",
    "license": "LGPL",
    "web": "https://github.com/Skrylar/nfltk"
  },
  {
    "name": "nim_cexc",
    "url": "https://github.com/metasyn/nim-cexc-splunk",
    "method": "git",
    "tags": [
      "splunk",
      "command",
      "cexc",
      "chunked"
    ],
    "description": "A simple chunked external protocol interface for Splunk custom search commands.",
    "license": "Apache2",
    "web": "https://github.com/metasyn/nim-cexc-splunk"
  },
  {
    "name": "nimclipboard",
    "url": "https://github.com/genotrance/nimclipboard",
    "method": "git",
    "tags": [
      "clipboard",
      "wrapper",
      "clip",
      "copy",
      "paste",
      "nimgen"
    ],
    "description": "Nim wrapper for libclipboard",
    "license": "MIT",
    "web": "https://github.com/genotrance/nimclipboard"
  },
  {
    "name": "skinterpolate",
    "url": "https://github.com/Skrylar/skInterpolate",
    "method": "git",
    "tags": [
      "interpolation",
      "animation"
    ],
    "description": "Interpolation routines for data and animation.",
    "license": "MIT",
    "web": "https://github.com/Skrylar/skInterpolate"
  },
  {
    "name": "nimspice",
    "url": "https://github.com/CodeDoes/nimspice",
    "method": "git",
    "tags": [
      "macro",
      "template",
      "class",
      "collection"
    ],
    "description": "A bunch of macros. sugar if you would",
    "license": "MIT",
    "web": "https://github.com/CodeDoes/nimspice"
  },
  {
    "name": "BN",
    "url": "https://github.com/EmberCrypto/BN",
    "method": "git",
    "tags": [
      "bignumber",
      "multiprecision",
      "imath"
    ],
    "description": "A Nim Wrapper of the imath BigNumber library.",
    "license": "MIT"
  },
  {
    "name": "nimbioseq",
    "url": "https://github.com/jhbadger/nimbioseq",
    "method": "git",
    "tags": [
      "bioinformatics",
      "fasta",
      "fastq"
    ],
    "description": "Nim Library for sequence (protein/nucleotide) bioinformatics",
    "license": "BSD-3",
    "web": "https://github.com/jhbadger/nimbioseq"
  },
  {
    "name": "subhook",
    "url": "https://github.com/ba0f3/subhook.nim",
    "method": "git",
    "tags": [
      "hook",
      "hooking",
      "subhook",
      "x86",
      "windows",
      "linux",
      "unix"
    ],
    "description": "subhook wrapper",
    "license": "BSD2",
    "web": "https://github.com/ba0f3/subhook.nim"
  },
  {
    "name": "timecop",
    "url": "https://github.com/ba0f3/timecop.nim",
    "method": "git",
    "tags": [
      "time",
      "travel",
      "timecop"
    ],
    "description": "Time travelling for Nim",
    "license": "MIT",
    "web": "https://github.com/ba0f3/timecop.nim"
  },
  {
    "name": "openexchangerates",
    "url": "https://github.com/juancarlospaco/nim-openexchangerates",
    "method": "git",
    "tags": [
      "money",
      "exchange",
      "openexchangerates",
      "bitcoin",
      "gold",
      "dollar",
      "euro",
      "prices"
    ],
    "description": "OpenExchangeRates API Client for Nim. Works with/without SSL. Partially works with/without Free API Key.",
    "license": "MIT",
    "web": "https://github.com/juancarlospaco/nim-openexchangerates"
  },
  {
    "name": "clr",
    "url": "https://github.com/Calinou/clr",
    "method": "git",
    "tags": [
      "command-line",
      "color",
      "rgb",
      "hsl",
      "hsv"
    ],
    "description": "Get information about colors and convert them in the command line",
    "license": "MIT",
    "web": "https://github.com/Calinou/clr"
  },
  {
    "name": "duktape",
    "url": "https://github.com/manguluka/duktape-nim",
    "method": "git",
    "tags": [
      "js",
      "javascript",
      "scripting",
      "language",
      "interpreter"
    ],
    "description": "wrapper for the Duktape embeddable Javascript engine",
    "license": "MIT",
    "web": "https://github.com/manguluka/duktape-nim"
  },
  {
    "name": "polypbren",
    "url": "https://github.com/guibar64/polypbren",
    "method": "git",
    "tags": [
      "science",
      "equation"
    ],
    "description": "Renormalization of colloidal charges of polydipserse dispersions using the Poisson-Boltzmann equation",
    "license": "MIT",
    "web": "https://github.com/guibar64/polypbren"
  },
  {
    "name": "spdx_licenses",
    "url": "https://github.com/euantorano/spdx_licenses.nim",
    "method": "git",
    "tags": [
      "spdx",
      "license"
    ],
    "description": "A library to retrieve the list of commonly used licenses from the SPDX License List.",
    "license": "BSD3",
    "web": "https://github.com/euantorano/spdx_licenses.nim"
  },
  {
    "name": "texttospeech",
    "url": "https://github.com/dom96/texttospeech",
    "method": "git",
    "tags": [
      "tts",
      "text-to-speech",
      "google-cloud",
      "gcloud",
      "api"
    ],
    "description": "A client for the Google Cloud Text to Speech API.",
    "license": "MIT",
    "web": "https://github.com/dom96/texttospeech"
  },
  {
    "name": "nim_tiled",
    "url": "https://github.com/SkyVault/nim-tiled",
    "method": "git",
    "tags": [
      "tiled",
      "gamedev",
      "tmx",
      "indie"
    ],
    "description": "Tiled map loader for the Nim programming language",
    "license": "MIT",
    "web": "https://github.com/SkyVault/nim-tiled"
  },
  {
    "name": "fragments",
    "url": "https://github.com/fragcolor-xyz/fragments",
    "method": "git",
    "tags": [
      "ffi",
      "math",
      "threading",
      "dsl",
      "memory",
      "serialization",
      "cpp",
      "utilities"
    ],
    "description": "Our very personal collection of utilities",
    "license": "MIT",
    "web": "https://github.com/fragcolor-xyz/fragments"
  },
  {
    "name": "nim_telegram_bot",
    "url": "https://github.com/juancarlospaco/nim-telegram-bot",
    "method": "git",
    "tags": [
      "telegram",
      "bot",
      "telebot",
      "async",
      "multipurpose",
      "chat"
    ],
    "description": "Generic Configurable Telegram Bot for Nim, with builtin basic functionality and Plugins",
    "license": "MIT",
    "web": "https://github.com/juancarlospaco/nim-telegram-bot"
  },
  {
    "name": "xiaomi",
    "url": "https://github.com/ThomasTJdev/nim_xiaomi.git",
    "method": "git",
    "tags": [
      "xiaomi",
      "iot"
    ],
    "description": "Read and write to Xiaomi IOT devices.",
    "license": "MIT",
    "web": "https://github.com/ThomasTJdev/nim_xiaomi"
  },
  {
    "name": "vecio",
    "url": "https://github.com/emekoi/vecio.nim",
    "method": "git",
    "tags": [
      "writev",
      "readv",
      "scatter",
      "gather",
      "vectored",
      "vector",
      "io",
      "networking"
    ],
    "description": "vectored io for nim",
    "license": "MIT",
    "web": "https://github.com/emekoi/vecio.nim"
  },
  {
    "name": "nmiline",
    "url": "https://github.com/mzteruru52/NmiLine",
    "method": "git",
    "tags": [
      "graph"
    ],
    "description": "Plotting tool using NiGui",
    "license": "MIT",
    "web": "https://github.com/mzteruru52/NmiLine"
  },
  {
    "name": "c_alikes",
    "url": "https://github.com/ReneSac/c_alikes",
    "method": "git",
    "tags": [
      "library",
      "bitwise",
      "bitops",
      "pointers",
      "shallowCopy",
      "C"
    ],
    "description": "Operators, commands and functions more c-like, plus a few other utilities",
    "license": "MIT",
    "web": "https://github.com/ReneSac/c_alikes"
  },
  {
    "name": "memviews",
    "url": "https://github.com/ReneSac/memviews",
    "method": "git",
    "tags": [
      "library",
      "slice",
      "slicing",
      "shallow",
      "array",
      "vector"
    ],
    "description": "Unsafe in-place slicing",
    "license": "MIT",
    "web": "https://github.com/ReneSac/memviews"
  },
  {
    "name": "espeak",
    "url": "https://github.com/juancarlospaco/nim-espeak",
    "method": "git",
    "tags": [
      "espeak",
      "voice",
      "texttospeech"
    ],
    "description": "Nim Espeak NG wrapper, for super easy Voice and Text-To-Speech",
    "license": "MIT",
    "web": "https://github.com/juancarlospaco/nim-espeak"
  },
  {
    "name": "wstp",
    "url": "https://github.com/oskca/nim-wstp",
    "method": "git",
    "tags": [
      "wolfram",
      "mathematica",
      "bindings",
      "wstp"
    ],
    "description": "Nim bindings for WSTP",
    "license": "MIT",
    "web": "https://github.com/oskca/nim-wstp"
  },
  {
    "name": "uibuilder",
    "url": "https://github.com/ba0f3/uibuilder.nim",
    "method": "git",
    "tags": [
      "ui",
      "builder",
      "libui",
      "designer",
      "gtk",
      "gnome",
      "glade",
      "interface",
      "gui",
      "linux",
      "windows",
      "osx",
      "mac",
      "native",
      "generator"
    ],
    "description": "UI building with Gnome's Glade",
    "license": "MIT",
    "web": "https://github.com/ba0f3/uibuilder.nim"
  },
  {
    "name": "webp",
    "url": "https://github.com/juancarlospaco/nim-webp",
    "method": "git",
    "tags": [
      "webp"
    ],
    "description": "WebP Tools wrapper for Nim",
    "license": "MIT",
    "web": "https://github.com/juancarlospaco/nim-webp"
  },
  {
    "name": "print",
    "url": "https://github.com/treeform/print.git",
    "method": "git",
    "tags": [
      "pretty"
    ],
    "description": "Print is a set of pretty print macros, useful for print-debugging.",
    "license": "MIT",
    "web": "https://github.com/treeform/print"
  },
  {
    "name": "vmath",
    "url": "https://github.com/treeform/vmath.git",
    "method": "git",
    "tags": [
      "math",
      "graphics",
      "2d",
      "3d"
    ],
    "description": "Collection of math routines for 2d and 3d graphics.",
    "license": "MIT",
    "web": "https://github.com/treeform/vmath"
  },
  {
    "name": "flippy",
    "url": "https://github.com/treeform/flippy.git",
    "method": "git",
    "tags": [
      "image",
      "graphics",
      "2d"
    ],
    "description": "Flippy is a simple 2d image and drawing library.",
    "license": "MIT",
    "web": "https://github.com/treeform/flippy"
  },
  {
    "name": "typography",
    "url": "https://github.com/treeform/typography.git",
    "method": "git",
    "tags": [
      "font",
      "text",
      "2d"
    ],
    "description": "Fonts, Typesetting and Rasterization.",
    "license": "MIT",
    "web": "https://github.com/treeform/typography"
  },
  {
    "name": "xdo",
    "url": "https://github.com/juancarlospaco/nim-xdo",
    "method": "git",
    "tags": [
      "automation",
      "linux",
      "gui",
      "keyboard",
      "mouse",
      "typing",
      "clicker"
    ],
    "description": "Nim GUI Automation Linux, simulate user interaction, mouse and keyboard.",
    "license": "MIT",
    "web": "https://github.com/juancarlospaco/nim-xdo"
  },
  {
    "name": "nimblegui",
    "url": "https://github.com/ThomasTJdev/nim_nimble_gui",
    "method": "git",
    "tags": [
      "nimble",
      "gui",
      "packages"
    ],
    "description": "A simple GUI front for Nimble.",
    "license": "MIT",
    "web": "https://github.com/ThomasTJdev/nim_nimble_gui"
  },
  {
    "name": "xml",
    "url": "https://github.com/ba0f3/xml.nim",
    "method": "git",
    "tags": [
      "xml",
      "parser",
      "compile",
      "tokenizer",
      "html",
      "cdata"
    ],
    "description": "Pure Nim XML parser",
    "license": "MIT",
    "web": "https://github.com/ba0f3/xml.nim"
  },
  {
    "name": "soundio",
    "url": "https://github.com/ul/soundio",
    "method": "git",
    "tags": [
      "library",
      "wrapper",
      "binding",
      "audio",
      "sound",
      "media",
      "io"
    ],
    "description": "Bindings for libsoundio",
    "license": "MIT"
  },
  {
    "name": "miniz",
    "url": "https://github.com/treeform/miniz",
    "method": "git",
    "tags": [
      "zlib",
      "zip",
      "wrapper",
      "compression"
    ],
    "description": "Bindings for Miniz lib.",
    "license": "MIT"
  },
  {
    "name": "nim_cjson",
    "url": "https://github.com/muxueqz/nim_cjson",
    "method": "git",
    "tags": [
      "cjson",
      "json"
    ],
    "description": "cjson wrapper for Nim",
    "license": "MIT",
    "web": "https://github.com/muxueqz/nim_cjson"
  },
  {
    "name": "nimobserver",
    "url": "https://github.com/Tangdongle/nimobserver",
    "method": "git",
    "tags": [
      "observer",
      "patterns",
      "library"
    ],
    "description": "An implementation of the observer pattern",
    "license": "MIT",
    "web": "https://github.com/Tangdongle/nimobserver"
  },
  {
    "name": "nominatim",
    "url": "https://github.com/juancarlospaco/nim-nominatim",
    "method": "git",
    "tags": [
      "openstreetmap",
      "nominatim",
      "multisync",
      "async"
    ],
    "description": "OpenStreetMap Nominatim API Lib for Nim",
    "license": "MIT",
    "web": "https://github.com/juancarlospaco/nim-nominatim"
  },
  {
    "name": "systimes",
    "url": "https://github.com/GULPF/systimes",
    "method": "git",
    "tags": [
      "time",
      "timezone",
      "datetime"
    ],
    "description": "An alternative DateTime implementation",
    "license": "MIT",
    "web": "https://github.com/GULPF/systimes"
  },
  {
    "name": "overpass",
    "url": "https://github.com/juancarlospaco/nim-overpass",
    "method": "git",
    "tags": [
      "openstreetmap",
      "overpass",
      "multisync",
      "async"
    ],
    "description": "OpenStreetMap Overpass API Lib",
    "license": "MIT",
    "web": "https://github.com/juancarlospaco/nim-overpass"
  },
  {
    "name": "openstreetmap",
    "url": "https://github.com/juancarlospaco/nim-openstreetmap",
    "method": "git",
    "tags": [
      "openstreetmap",
      "multisync",
      "async",
      "geo",
      "map"
    ],
    "description": "OpenStreetMap API Lib for Nim",
    "license": "MIT",
    "web": "https://github.com/juancarlospaco/nim-openstreetmap"
  },
  {
    "name": "daemonim",
    "url": "https://github.com/bung87/daemon",
    "method": "git",
    "tags": [
      "unix",
      "library"
    ],
    "description": "daemonizer for Unix, Linux and OS X",
    "license": "MIT",
    "web": "https://github.com/bung87/daemon"
  },
  {
    "name": "nimtorch",
    "alias": "torch"
  },
  {
    "name": "torch",
    "url": "https://github.com/fragcolor-xyz/nimtorch",
    "method": "git",
    "tags": [
      "machine-learning",
      "nn",
      "neural",
      "networks",
      "cuda",
      "wasm",
      "pytorch",
      "torch"
    ],
    "description": "A nim flavor of pytorch",
    "license": "MIT",
    "web": "https://github.com/fragcolor-xyz/nimtorch"
  },
  {
    "name": "openweathermap",
    "url": "https://github.com/juancarlospaco/nim-openweathermap",
    "method": "git",
    "tags": [
      "OpenWeatherMap",
      "weather",
      "CreativeCommons",
      "OpenData",
      "multisync"
    ],
    "description": "OpenWeatherMap API Lib for Nim, Free world wide Creative Commons & Open Data Licensed Weather data",
    "license": "MIT",
    "web": "https://github.com/juancarlospaco/nim-openweathermap"
  },
  {
    "name": "finalseg",
    "url": "https://github.com/bung87/finalseg",
    "method": "git",
    "tags": [
      "library",
      "chinese",
      "words"
    ],
    "description": "jieba's finalseg port to nim",
    "license": "MIT",
    "web": "https://github.com/bung87/finalseg"
  },
  {
    "name": "openal",
    "url": "https://github.com/treeform/openal",
    "method": "git",
    "tags": [
      "sound",
      "OpenAL",
      "wrapper"
    ],
    "description": "An OpenAL wrapper.",
    "license": "MIT"
  },
  {
    "name": "ec_events",
    "url": "https://github.com/EmberCrypto/ec_events",
    "method": "git",
    "tags": [
      "events",
      "emitter"
    ],
    "description": "Event Based Programming for Nim.",
    "license": "MIT"
  },
  {
    "name": "wNim",
    "url": "https://github.com/khchen/wNim",
    "method": "git",
    "tags": [
      "library",
      "windows",
      "gui",
      "ui"
    ],
    "description": "Nim's Windows GUI Framework.",
    "license": "MIT",
    "web": "https://github.com/khchen/wNim",
    "doc": "https://khchen.github.io/wNim/wNim.html"
  },
  {
    "name": "redisparser",
    "url": "https://github.com/xmonader/nim-redisparser",
    "method": "git",
    "tags": [
      "redis",
      "resp",
      "parser",
      "protocol"
    ],
    "description": "RESP(REdis Serialization Protocol) Serialization for Nim",
    "license": "Apache2",
    "web": "https://github.com/xmonader/nim-redisparser"
  },
  {
    "name": "redisclient",
    "url": "https://github.com/xmonader/nim-redisclient",
    "method": "git",
    "tags": [
      "redis",
      "client",
      "protocol",
      "resp"
    ],
    "description": "Redis client for Nim",
    "license": "Apache2",
    "web": "https://github.com/xmonader/nim-redisclient"
  },
  {
    "name": "hackpad",
    "url": "https://github.com/juancarlospaco/nim-hackpad",
    "method": "git",
    "tags": [
      "web",
      "jester",
      "lan",
      "wifi",
      "hackathon",
      "hackatton",
      "pastebin",
      "crosscompilation",
      "teaching",
      "zip"
    ],
    "description": "Hackathon Web Scratchpad for teaching Nim on events using Wifi with limited or no Internet",
    "license": "MIT",
    "web": "https://github.com/juancarlospaco/nim-hackpad"
  },
  {
    "name": "redux_nim",
    "url": "https://github.com/M4RC3L05/redux-nim",
    "method": "git",
    "tags": [
      "redux"
    ],
    "description": "Redux Implementation in nim",
    "license": "MIT",
    "web": "https://github.com/M4RC3L05/redux-nim"
  },
  {
    "name": "simpledecimal",
    "url": "https://github.com/pigmej/nim-simple-decimal",
    "method": "git",
    "tags": [
      "decimal",
      "library"
    ],
    "description": "A simple decimal library",
    "license": "MIT",
    "web": "https://github.com/pigmej/nim-simple-decimal"
  },
  {
    "name": "calibre",
    "url": "https://github.com/juancarlospaco/nim-calibre",
    "method": "git",
    "tags": [
      "calibre",
      "ebook",
      "database"
    ],
    "description": "Calibre Database Lib for Nim",
    "license": "MIT",
    "web": "https://github.com/juancarlospaco/nim-calibre"
  },
  {
    "name": "nimcb",
    "url": "https://github.com/AdrianV/nimcb",
    "method": "git",
    "tags": [
      "c++-builder",
      "msbuild"
    ],
    "description": "Integrate nim projects in the C++Builder build process",
    "license": "MIT",
    "web": "https://github.com/AdrianV/nimcb"
  },
  {
    "name": "finals",
    "url": "https://github.com/quelklef/nim-finals",
    "method": "git",
    "tags": [
      "types"
    ],
    "description": "Transparently declare single-set attributes on types.",
    "license": "MIT",
    "web": "https://github.com/Quelklef/nim-finals"
  },
  {
    "name": "printdebug",
    "url": "https://github.com/juancarlospaco/nim-printdebug",
    "method": "git",
    "tags": [
      "debug",
      "print",
      "helper",
      "util"
    ],
    "description": "Print Debug for Nim, tiny 3 lines Lib, C Target",
    "license": "MIT",
    "web": "https://github.com/juancarlospaco/nim-printdebug"
  },
  {
    "name": "tinyfiledialogs",
    "url": "https://github.com/juancarlospaco/nim-tinyfiledialogs",
    "method": "git",
    "tags": [
      "gui",
      "wrapper",
      "gtk",
      "qt",
      "linux",
      "windows",
      "mac",
      "osx"
    ],
    "description": "TinyFileDialogs for Nim.",
    "license": "MIT",
    "web": "https://github.com/juancarlospaco/nim-tinyfiledialogs"
  },
  {
    "name": "spotify",
    "url": "https://github.com/CORDEA/spotify",
    "method": "git",
    "tags": [
      "spotify"
    ],
    "description": "A Nim wrapper for the Spotify Web API",
    "license": "Apache License 2.0",
    "web": "https://github.com/CORDEA/spotify"
  },
  {
    "name": "noise",
    "url": "https://github.com/jangko/nim-noise",
    "method": "git",
    "tags": [
      "linenoise",
      "readline",
      "command-line",
      "repl"
    ],
    "description": "Nim implementation of linenoise command line editor",
    "license": "MIT",
    "web": "https://github.com/jangko/nim-noise"
  },
  {
    "name": "prompt",
    "url": "https://github.com/surf1nb1rd/nim-prompt",
    "method": "git",
    "tags": [
      "command-line",
      "readline",
      "repl"
    ],
    "description": "Feature-rich readline replacement",
    "license": "BSD2",
    "web": "https://github.com/surf1nb1rd/nim-prompt"
  },
  {
    "name": "proxyproto",
    "url": "https://github.com/ba0f3/libproxy.nim",
    "method": "git",
    "tags": [
      "proxy",
      "protocol",
      "proxy-protocol",
      "haproxy",
      "tcp",
      "ipv6",
      "ipv4",
      "linux",
      "unix",
      "hook",
      "load-balancer",
      "socket",
      "udp",
      "ipv6-support",
      "preload"
    ],
    "description": "PROXY Protocol enabler for aged programs",
    "license": "MIT",
    "web": "https://github.com/ba0f3/libproxy.nim"
  },
  {
    "name": "criterion",
    "url": "https://github.com/LemonBoy/criterion.nim",
    "method": "git",
    "tags": [
      "benchmark"
    ],
    "description": "Statistic-driven microbenchmark framework",
    "license": "MIT",
    "web": "https://github.com/LemonBoy/criterion.nim"
  },
  {
    "name": "nanoid",
    "url": "https://github.com/icyphox/nanoid.nim",
    "method": "git",
    "tags": [
      "nanoid",
      "random",
      "generator"
    ],
    "description": "The Nim implementation of NanoID",
    "license": "MIT",
    "web": "https://github.com/icyphox/nanoid.nim"
  },
  {
    "name": "ndb",
    "url": "https://github.com/xzfc/ndb.nim",
    "method": "git",
    "tags": [
      "binding",
      "database",
      "db",
      "library",
      "sqlite"
    ],
    "description": "A db_sqlite fork with a proper typing",
    "license": "MIT",
    "web": "https://github.com/xzfc/ndb.nim"
  },
  {
    "name": "github_release",
    "url": "https://github.com/kdheepak/github-release",
    "method": "git",
    "tags": [
      "github",
      "release",
      "upload",
      "create",
      "delete"
    ],
    "description": "github-release package",
    "license": "MIT",
    "web": "https://github.com/kdheepak/github-release"
  },
  {
    "name": "nimmonocypher",
    "url": "https://github.com/genotrance/nimmonocypher",
    "method": "git",
    "tags": [
      "monocypher",
      "crypto",
      "crypt",
      "hash",
      "sha512",
      "wrapper"
    ],
    "description": "monocypher wrapper for Nim",
    "license": "MIT",
    "web": "https://github.com/genotrance/nimmonocypher"
  },
  {
    "name": "dtoa",
    "url": "https://github.com/LemonBoy/dtoa.nim",
    "method": "git",
    "tags": [
      "algorithms",
      "serialization",
      "fast",
      "grisu",
      "dtoa",
      "double",
      "float",
      "string"
    ],
    "description": "Port of Milo Yip's fast dtoa() implementation",
    "license": "MIT",
    "web": "https://github.com/LemonBoy/dtoa.nim"
  },
  {
    "name": "ntangle",
    "url": "https://github.com/OrgTangle/ntangle",
    "method": "git",
    "tags": [
      "literate-programming",
      "org-mode",
      "org",
      "tangling",
      "emacs"
    ],
    "description": "Command-line utility for Tangling of Org mode documents",
    "license": "MIT",
    "web": "https://github.com/OrgTangle/ntangle"
  },
  {
    "name": "nimtess2",
    "url": "https://github.com/genotrance/nimtess2",
    "method": "git",
    "tags": [
      "glu",
      "tesselator",
      "libtess2",
      "opengl"
    ],
    "description": "Nim wrapper for libtess2",
    "license": "MIT",
    "web": "https://github.com/genotrance/nimtess2"
  },
  {
    "name": "sequoia",
    "url": "https://github.com/ba0f3/sequoia.nim",
    "method": "git",
    "tags": [
      "sequoia",
      "pgp",
      "openpgp",
      "wrapper"
    ],
    "description": "Sequoia PGP wrapper for Nim",
    "license": "GPLv3",
    "web": "https://github.com/ba0f3/sequoia.nim"
  },
  {
    "name": "pykot",
    "url": "https://github.com/jabbalaci/nimpykot",
    "method": "git",
    "tags": [
      "library",
      "python",
      "kotlin"
    ],
    "description": "Porting some Python / Kotlin features to Nim",
    "license": "MIT",
    "web": "https://github.com/jabbalaci/nimpykot"
  },
  {
    "name": "witai",
    "url": "https://github.com/xmonader/witai-nim",
    "method": "git",
    "tags": [
      "witai",
      "wit.ai",
      "client",
      "speech",
      "freetext",
      "voice"
    ],
    "description": "wit.ai client",
    "license": "MIT",
    "web": "https://github.com/xmonader/witai-nim"
  },
  {
    "name": "xmldom",
    "url": "https://github.com/nim-lang/graveyard?subdir=xmldom",
    "method": "git",
    "tags": [
      "graveyard",
      "xml",
      "dom"
    ],
    "description": "Implementation of XML DOM Level 2 Core specification (http://www.w3.org/TR/2000/REC-DOM-Level-2-Core-20001113/core.html)",
    "license": "MIT",
    "web": "https://github.com/nim-lang/graveyard/tree/master/xmldom"
  },
  {
    "name": "xmldomparser",
    "url": "https://github.com/nim-lang/graveyard?subdir=xmldomparser",
    "method": "git",
    "tags": [
      "graveyard",
      "xml",
      "dom",
      "parser"
    ],
    "description": "Parses an XML Document into a XML DOM Document representation.",
    "license": "MIT",
    "web": "https://github.com/nim-lang/graveyard/tree/master/xmldomparser"
  },
  {
    "name": "asciigraph",
    "url": "https://github.com/KeepCoolWithCoolidge/asciigraph",
    "method": "git",
    "tags": [
      "graph",
      "plot",
      "terminal",
      "io"
    ],
    "description": "Console ascii line charts in pure nim",
    "license": "MIT",
    "web": "https://github.com/KeepCoolWithCoolidge/asciigraph"
  },
  {
    "name": "bearlibterminal",
    "url": "https://github.com/irskep/BearLibTerminal-Nim",
    "method": "git",
    "tags": [
      "roguelike",
      "terminal",
      "bearlibterminal",
      "tcod",
      "libtcod",
      "tdl"
    ],
    "description": "Wrapper for the C[++] library BearLibTerminal",
    "license": "MIT",
    "web": "https://github.com/irskep/BearLibTerminal-Nim"
  },
  {
    "name": "rexpaint",
    "url": "https://github.com/irskep/rexpaint_nim",
    "method": "git",
    "tags": [
      "rexpaint",
      "roguelike",
      "xp"
    ],
    "description": "REXPaint .xp parser",
    "license": "MIT",
    "web": "https://github.com/irskep/rexpaint_nim"
  },
  {
    "name": "crosscompile",
    "url": "https://github.com/juancarlospaco/nim-crosscompile",
    "method": "git",
    "tags": [
      "crosscompile",
      "compile"
    ],
    "description": "Crosscompile Nim source code into multiple targets on Linux with this proc.",
    "license": "MIT",
    "web": "https://github.com/juancarlospaco/nim-crosscompile"
  },
  {
    "name": "rodcli",
    "url": "https://github.com/jabbalaci/NimCliHelper",
    "method": "git",
    "tags": [
      "cli",
      "compile",
      "run",
      "command-line",
      "init",
      "project",
      "skeleton"
    ],
    "description": "making Nim development easier in the command-line",
    "license": "MIT",
    "web": "https://github.com/jabbalaci/NimCliHelper"
  },
  {
    "name": "ngxcmod",
    "url": "https://github.com/ba0f3/ngxcmod.nim",
    "method": "git",
    "tags": [
      "nginx",
      "module",
      "nginx-c-function",
      "wrapper"
    ],
    "description": "High level wrapper for build nginx module w/ nginx-c-function",
    "license": "MIT",
    "web": "https://github.com/ba0f3/ngxcmod.nim"
  },
  {
    "name": "usagov",
    "url": "https://github.com/juancarlospaco/nim-usagov",
    "method": "git",
    "tags": [
      "gov",
      "opendata"
    ],
    "description": "USA Code.Gov MultiSync API Client for Nim",
    "license": "MIT",
    "web": "https://github.com/juancarlospaco/nim-usagov"
  },
  {
    "name": "markdown",
    "url": "https://github.com/soasme/nim-markdown",
    "method": "git",
    "tags": [
      "markdown",
      "md",
      "docs",
      "html"
    ],
    "description": "A Beautiful Markdown Parser in the Nim World.",
    "license": "MIT",
    "web": "https://github.com/soasme/nim-markdown"
  },
  {
    "name": "nimtomd",
    "url": "https://github.com/ThomasTJdev/nimtomd",
    "method": "git",
    "tags": [
      "markdown",
      "md"
    ],
    "description": "Convert a Nim file or string to Markdown",
    "license": "MIT",
    "web": "https://github.com/ThomasTJdev/nimtomd"
  },
  {
    "name": "nifty",
    "url": "https://github.com/h3rald/nifty",
    "method": "git",
    "tags": [
      "package-manager",
      "script-runner"
    ],
    "description": "A decentralized (pseudo) package manager and script runner.",
    "license": "MIT",
    "web": "https://github.com/h3rald/nifty"
  },
  {
    "name": "urlshortener",
    "url": "https://github.com/jabbalaci/UrlShortener",
    "method": "git",
    "tags": [
      "url",
      "shorten",
      "shortener",
      "bitly",
      "cli",
      "shrink",
      "shrinker"
    ],
    "description": "A URL shortener cli app. using bit.ly",
    "license": "MIT",
    "web": "https://github.com/jabbalaci/UrlShortener"
  },
  {
<<<<<<< HEAD
    "name": "seriesdetiempoar",
    "url": "https://github.com/juancarlospaco/nim-seriesdetiempoar",
    "method": "git",
    "tags": [
      "async",
      "multisync",
      "gov",
      "opendata"
    ],
    "description": "Series de Tiempo de Argentina Government MultiSync API Client for Nim",
    "license": "MIT",
    "web": "https://github.com/juancarlospaco/nim-seriesdetiempoar"
=======
    "name": "usigar",
    "url": "https://github.com/juancarlospaco/nim-usigar",
    "method": "git",
    "tags": [
      "geo",
      "opendata",
      "openstreemap",
      "multisync",
      "async"
    ],
    "description": "USIG Argentina Government MultiSync API Client for Nim",
    "license": "MIT",
    "web": "https://github.com/juancarlospaco/nim-usigar"
>>>>>>> edaf999c
  },
  {
    "name": "georefar",
    "url": "https://github.com/juancarlospaco/nim-georefar",
    "method": "git",
    "tags": [
      "geo",
      "openstreetmap",
      "async",
      "multisync",
      "opendata",
      "gov"
    ],
    "description": "GeoRef Argentina Government MultiSync API Client for Nim",
    "license": "MIT",
    "web": "https://github.com/juancarlospaco/nim-georefar"
  },
  {
    "name": "sugerror",
    "url": "https://github.com/quelklef/nim-sugerror",
    "method": "git",
    "tags": [
      "errors",
      "expr"
    ],
    "description": "Terse and composable error handling.",
    "license": "MIT",
    "web": "https://github.com/quelklef/nim-sugerror"
  },
  {
    "name": "sermon",
    "url": "https://github.com/ThomasTJdev/nim_sermon",
    "method": "git",
    "tags": [
      "monitor",
      "storage",
      "memory",
      "process"
    ],
    "description": "Monitor the state and memory of processes and URL response.",
    "license": "MIT",
    "web": "https://github.com/ThomasTJdev/nim_sermon"
  },
  {
    "name": "arksys",
    "url": "https://github.com/wolfadex/arksys",
    "method": "git",
    "tags": [
      "ECS",
      "library"
    ],
    "description": "An entity component system package",
    "license": "MIT",
    "web": "https://github.com/wolfadex/arksys"
  },
  {
    "name": "coco",
    "url": "https://github.com/samuelroy/coco",
    "method": "git",
    "tags": [
      "code",
      "coverage",
      "test"
    ],
    "description": "Code coverage CLI + library for Nim using LCOV",
    "license": "MIT",
    "web": "https://github.com/samuelroy/coco",
    "doc": "https://samuelroy.github.io/coco/"
  },
  {
    "name": "nimetry",
    "url": "https://github.com/ijneb/nimetry",
    "method": "git",
    "tags": [
      "plot",
      "graph",
      "chart"
    ],
    "description": "Plotting module in pure nim",
    "license": "CC0",
    "web": "https://github.com/ijneb/nimetry",
    "doc": "https://ijneb.github.io/nimetry"
  },
  {
    "name": "snappy",
    "url": "https://github.com/jangko/snappy",
    "method": "git",
    "tags": [
      "compression",
      "snappy",
      "lzw"
    ],
    "description": "Nim implementation of Snappy compression algorithm",
    "license": "MIT",
    "web": "https://github.com/jangko/snappy"
  },
  {
    "name": "osrm",
    "url": "https://github.com/juancarlospaco/nim-osrm",
    "method": "git",
    "tags": [
      "openstreetmap",
      "geo",
      "gis",
      "opendata",
      "routing",
      "async",
      "multisync"
    ],
    "description": "Open Source Routing Machine for OpenStreetMap API Lib and App",
    "license": "MIT",
    "web": "https://github.com/juancarlospaco/nim-osrm"
  }
]<|MERGE_RESOLUTION|>--- conflicted
+++ resolved
@@ -11203,7 +11203,6 @@
     "web": "https://github.com/jabbalaci/UrlShortener"
   },
   {
-<<<<<<< HEAD
     "name": "seriesdetiempoar",
     "url": "https://github.com/juancarlospaco/nim-seriesdetiempoar",
     "method": "git",
@@ -11216,7 +11215,8 @@
     "description": "Series de Tiempo de Argentina Government MultiSync API Client for Nim",
     "license": "MIT",
     "web": "https://github.com/juancarlospaco/nim-seriesdetiempoar"
-=======
+  },
+  {
     "name": "usigar",
     "url": "https://github.com/juancarlospaco/nim-usigar",
     "method": "git",
@@ -11230,7 +11230,6 @@
     "description": "USIG Argentina Government MultiSync API Client for Nim",
     "license": "MIT",
     "web": "https://github.com/juancarlospaco/nim-usigar"
->>>>>>> edaf999c
   },
   {
     "name": "georefar",
