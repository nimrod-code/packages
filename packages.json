[
  {
    "name": "discordnim",
    "url": "https://github.com/Krognol/discordnim",
    "method": "git",
    "tags": [
      "library",
      "discord"
    ],
    "description": "Discord library for Nim",
    "license": "MIT",
    "web": "https://github.com/Krognol/discordnim"
  },
  {
    "name": "argument_parser",
    "url": "https://github.com/Xe/argument_parser/",
    "method": "git",
    "tags": [
      "library",
      "commandline",
      "arguments",
      "switches",
      "parsing"
    ],
    "description": "Provides a complex commandline parser",
    "license": "MIT",
    "web": "https://github.com/Xe/argument_parser"
  },
  {
    "name": "genieos",
    "url": "https://github.com/Araq/genieos/",
    "method": "git",
    "tags": [
      "library",
      "commandline",
      "sound",
      "recycle",
      "os"
    ],
    "description": "Too awesome procs to be included in nimrod.os module",
    "license": "MIT",
    "web": "http://github.com/Araq/genieos/"
  },
  {
    "name": "jester",
    "url": "https://github.com/dom96/jester/",
    "method": "git",
    "tags": [
      "web",
      "http",
      "framework",
      "dsl"
    ],
    "description": "A sinatra-like web framework for Nim.",
    "license": "MIT",
    "web": "https://github.com/dom96/jester"
  },
  {
    "name": "templates",
    "url": "https://github.com/onionhammer/nim-templates.git",
    "method": "git",
    "tags": [
      "web",
      "html",
      "template"
    ],
    "description": "A simple string templating library for Nim.",
    "license": "BSD",
    "web": "https://github.com/onionhammer/nim-templates"
  },
  {
    "name": "murmur",
    "url": "https://github.com/olahol/nimrod-murmur/",
    "method": "git",
    "tags": [
      "hash",
      "murmur"
    ],
    "description": "MurmurHash in pure Nim.",
    "license": "MIT",
    "web": "https://github.com/olahol/nimrod-murmur"
  },
  {
    "name": "libtcod_nim",
    "url": "https://github.com/Vladar4/libtcod_nim/",
    "method": "git",
    "tags": [
      "roguelike",
      "game",
      "library",
      "engine",
      "sdl",
      "opengl",
      "glsl"
    ],
    "description": "Wrapper of the libtcod library for the Nim language.",
    "license": "zlib",
    "web": "https://github.com/Vladar4/libtcod_nim"
  },
  {
    "name": "nimgame",
    "url": "https://github.com/Vladar4/nimgame/",
    "method": "git",
    "tags": [
      "deprecated",
      "game",
      "engine",
      "sdl"
    ],
    "description": "A simple 2D game engine for Nim language. Deprecated, use nimgame2 instead.",
    "license": "MIT",
    "web": "https://github.com/Vladar4/nimgame"
  },
  {
    "name": "nimgame2",
    "url": "https://github.com/Vladar4/nimgame2/",
    "method": "git",
    "tags": [
      "game",
      "engine",
      "sdl",
      "sdl2"
    ],
    "description": "A simple 2D game engine for Nim language.",
    "license": "MIT",
    "web": "https://github.com/Vladar4/nimgame2"
  },
  {
    "name": "sfml",
    "url": "https://github.com/fowlmouth/nimrod-sfml/",
    "method": "git",
    "tags": [
      "game",
      "library",
      "opengl"
    ],
    "description": "High level OpenGL-based Game Library",
    "license": "MIT",
    "web": "https://github.com/fowlmouth/nimrod-sfml"
  },
  {
    "name": "enet",
    "url": "https://github.com/fowlmouth/nimrod-enet/",
    "method": "git",
    "tags": [
      "game",
      "networking",
      "udp"
    ],
    "description": "Wrapper for ENet UDP networking library",
    "license": "MIT",
    "web": "https://github.com/fowlmouth/nimrod-enet"
  },
  {
    "name": "nim-locale",
    "url": "https://github.com/Amrykid/nim-locale/",
    "method": "git",
    "tags": [
      "library",
      "locale",
      "i18n",
      "localization",
      "localisation",
      "globalization"
    ],
    "description": "A simple library for localizing Nim applications.",
    "license": "MIT",
    "web": "https://github.com/Amrykid/nim-locale"
  },
  {
    "name": "fowltek",
    "url": "https://github.com/fowlmouth/nimlibs/",
    "method": "git",
    "tags": [
      "game",
      "opengl",
      "wrappers",
      "library",
      "assorted"
    ],
    "description": "A collection of reusable modules and wrappers.",
    "license": "MIT",
    "web": "https://github.com/fowlmouth/nimlibs"
  },
  {
    "name": "nake",
    "url": "https://github.com/fowlmouth/nake/",
    "method": "git",
    "tags": [
      "build",
      "automation",
      "sortof"
    ],
    "description": "make-like for Nim. Describe your builds as tasks!",
    "license": "MIT",
    "web": "https://github.com/fowlmouth/nake"
  },
  {
    "name": "nimrod-glfw",
    "url": "https://github.com/rafaelvasco/nimrod-glfw/",
    "method": "git",
    "tags": [
      "library",
      "glfw",
      "opengl",
      "windowing",
      "game"
    ],
    "description": "Nim bindings for GLFW library.",
    "license": "MIT",
    "web": "https://github.com/rafaelvasco/nimrod-glfw"
  },
  {
    "name": "chipmunk",
    "url": "https://github.com/fowlmouth/nimrod-chipmunk/",
    "method": "git",
    "tags": [
      "library",
      "physics",
      "game"
    ],
    "description": "Bindings for Chipmunk2D 6.x physics library (for backwards compatibility)",
    "license": "MIT",
    "web": "https://github.com/fowlmouth/nimrod-chipmunk"
  },
  {
    "name": "chipmunk6",
    "url": "https://github.com/fowlmouth/nimrod-chipmunk/",
    "method": "git",
    "tags": [
      "library",
      "physics",
      "game"
    ],
    "description": "Bindings for Chipmunk2D 6.x physics library",
    "license": "MIT",
    "web": "https://github.com/fowlmouth/nimrod-chipmunk"
  },
  {
    "name": "chipmunk7_demos",
    "url": "https://github.com/matkuki/chipmunk7_demos/",
    "method": "git",
    "tags": [
      "demos",
      "physics",
      "game"
    ],
    "description": "Chipmunk7 demos for Nim",
    "license": "MIT",
    "web": "https://github.com/matkuki/chipmunk7_demos"
  },
  {
    "name": "nim-glfw",
    "url": "https://github.com/ephja/nim-glfw",
    "method": "git",
    "tags": [
      "library",
      "glfw",
      "opengl",
      "windowing",
      "game"
    ],
    "description": "A high-level GLFW 3 wrapper",
    "license": "MIT",
    "web": "https://github.com/ephja/nim-glfw"
  },
  {
    "name": "nim-ao",
    "url": "https://github.com/ephja/nim-ao",
    "method": "git",
    "tags": [
      "library",
      "audio"
    ],
    "description": "A high-level libao wrapper",
    "license": "MIT",
    "web": "https://github.com/ephja/nim-ao"
  },
  {
    "name": "termbox",
    "url": "https://github.com/fowlmouth/nim-termbox",
    "method": "git",
    "tags": [
      "library",
      "terminal",
      "io"
    ],
    "description": "Termbox wrapper.",
    "license": "MIT",
    "web": "https://github.com/fowlmouth/nim-termbox"
  },
  {
    "name": "linagl",
    "url": "https://bitbucket.org/BitPuffin/linagl",
    "method": "hg",
    "tags": [
      "library",
      "opengl",
      "math",
      "game"
    ],
    "description": "OpenGL math library",
    "license": "CC0",
    "web": "https://bitbucket.org/BitPuffin/linagl"
  },
  {
    "name": "kwin",
    "url": "https://github.com/reactormonk/nim-kwin",
    "method": "git",
    "tags": [
      "library",
      "javascript",
      "kde"
    ],
    "description": "KWin JavaScript API wrapper",
    "license": "MIT",
    "web": "https://github.com/reactormonk/nim-kwin"
  },
  {
    "name": "opencv",
    "url": "https://github.com/dom96/nim-opencv",
    "method": "git",
    "tags": [
      "library",
      "wrapper",
      "opencv",
      "image",
      "processing"
    ],
    "description": "OpenCV wrapper",
    "license": "MIT",
    "web": "https://github.com/dom96/nim-opencv"
  },
  {
    "name": "nimble",
    "url": "https://github.com/nim-lang/nimble",
    "method": "git",
    "tags": [
      "app",
      "binary",
      "package",
      "manager"
    ],
    "description": "Nimble package manager",
    "license": "BSD",
    "web": "https://github.com/nim-lang/nimble"
  },
  {
    "name": "aporia",
    "url": "https://github.com/nim-lang/Aporia",
    "method": "git",
    "tags": [
      "app",
      "binary",
      "ide",
      "gtk"
    ],
    "description": "A Nim IDE.",
    "license": "GPLv2",
    "web": "https://github.com/nim-lang/Aporia"
  },
  {
    "name": "c2nim",
    "url": "https://github.com/nim-lang/c2nim",
    "method": "git",
    "tags": [
      "app",
      "binary",
      "tool",
      "header",
      "C"
    ],
    "description": "c2nim is a tool to translate Ansi C code to Nim.",
    "license": "MIT",
    "web": "https://github.com/nim-lang/c2nim"
  },
  {
    "name": "pas2nim",
    "url": "https://github.com/nim-lang/pas2nim",
    "method": "git",
    "tags": [
      "app",
      "binary",
      "tool",
      "Pascal"
    ],
    "description": "pas2nim is a tool to translate Pascal code to Nim.",
    "license": "MIT",
    "web": "https://github.com/nim-lang/pas2nim"
  },
  {
    "name": "ipsumgenera",
    "url": "https://github.com/dom96/ipsumgenera",
    "method": "git",
    "tags": [
      "app",
      "binary",
      "blog",
      "static",
      "generator"
    ],
    "description": "Static blog generator ala Jekyll.",
    "license": "MIT",
    "web": "https://github.com/dom96/ipsumgenera"
  },
  {
    "name": "clibpp",
    "url": "https://github.com/onionhammer/clibpp.git",
    "method": "git",
    "tags": [
      "import",
      "C++",
      "library",
      "wrap"
    ],
    "description": "Easy way to 'Mock' C++ interface",
    "license": "MIT",
    "web": "https://github.com/onionhammer/clibpp"
  },
  {
    "name": "pastebin",
    "url": "https://github.com/achesak/nim-pastebin",
    "method": "git",
    "tags": [
      "library",
      "wrapper",
      "pastebin"
    ],
    "description": "Pastebin API wrapper",
    "license": "MIT",
    "web": "https://github.com/achesak/nim-pastebin"
  },
  {
    "name": "yahooweather",
    "url": "https://github.com/achesak/nim-yahooweather",
    "method": "git",
    "tags": [
      "library",
      "wrapper",
      "weather"
    ],
    "description": "Yahoo! Weather API wrapper",
    "license": "MIT",
    "web": "https://github.com/achesak/nim-yahooweather"
  },
  {
    "name": "noaa",
    "url": "https://github.com/achesak/nim-noaa",
    "method": "git",
    "tags": [
      "library",
      "wrapper",
      "weather"
    ],
    "description": "NOAA weather API wrapper",
    "license": "MIT",
    "web": "https://github.com/achesak/nim-noaa"
  },
  {
    "name": "rss",
    "url": "https://github.com/achesak/nim-rss",
    "method": "git",
    "tags": [
      "library",
      "rss",
      "xml",
      "syndication"
    ],
    "description": "RSS library",
    "license": "MIT",
    "web": "https://github.com/achesak/nim-rss"
  },
  {
    "name": "extmath",
    "url": "https://github.com/achesak/extmath.nim",
    "method": "git",
    "tags": [
      "library",
      "math",
      "trigonometry"
    ],
    "description": "Nim math library",
    "license": "MIT",
    "web": "https://github.com/achesak/extmath.nim"
  },
  {
    "name": "gtk2",
    "url": "https://github.com/nim-lang/gtk2",
    "method": "git",
    "tags": [
      "wrapper",
      "gui",
      "gtk"
    ],
    "description": "Wrapper for gtk2, a feature rich toolkit for creating graphical user interfaces",
    "license": "MIT",
    "web": "https://github.com/nim-lang/gtk2"
  },
  {
    "name": "cairo",
    "url": "https://github.com/nim-lang/cairo",
    "method": "git",
    "tags": [
      "wrapper"
    ],
    "description": "Wrapper for cairo, a vector graphics library with display and print output",
    "license": "MIT",
    "web": "https://github.com/nim-lang/cairo"
  },
  {
    "name": "x11",
    "url": "https://github.com/nim-lang/x11",
    "method": "git",
    "tags": [
      "wrapper"
    ],
    "description": "Wrapper for X11",
    "license": "MIT",
    "web": "https://github.com/nim-lang/x11"
  },
  {
    "name": "opengl",
    "url": "https://github.com/nim-lang/opengl",
    "method": "git",
    "tags": [
      "wrapper"
    ],
    "description": "High-level and low-level wrapper for OpenGL",
    "license": "MIT",
    "web": "https://github.com/nim-lang/opengl"
  },
  {
    "name": "lua",
    "url": "https://github.com/nim-lang/lua",
    "method": "git",
    "tags": [
      "wrapper"
    ],
    "description": "Wrapper to interface with the Lua interpreter",
    "license": "MIT",
    "web": "https://github.com/nim-lang/lua"
  },
  {
    "name": "tcl",
    "url": "https://github.com/nim-lang/tcl",
    "method": "git",
    "tags": [
      "wrapper"
    ],
    "description": "Wrapper for the TCL programming language",
    "license": "MIT",
    "web": "https://github.com/nim-lang/tcl"
  },
  {
    "name": "glm",
    "url": "https://github.com/stavenko/nim-glm",
    "method": "git",
    "tags": [
      "opengl",
      "math",
      "matrix",
      "vector",
      "glsl"
    ],
    "description": "Port of c++ glm library with shader-like syntax",
    "license": "MIT",
    "web": "https://github.com/stavenko/nim-glm"
  },
  {
    "name": "python",
    "url": "https://github.com/nim-lang/python",
    "method": "git",
    "tags": [
      "wrapper"
    ],
    "description": "Wrapper to interface with Python interpreter",
    "license": "MIT",
    "web": "https://github.com/nim-lang/python"
  },
  {
    "name": "NimBorg",
    "url": "https://github.com/micklat/NimBorg",
    "method": "git",
    "tags": [
      "wrapper"
    ],
    "description": "High-level and low-level interfaces to python and lua",
    "license": "MIT",
    "web": "https://github.com/micklat/NimBorg"
  },
  {
    "name": "sha1",
    "url": "https://github.com/onionhammer/sha1",
    "method": "git",
    "tags": [
      "port",
      "hash",
      "sha1"
    ],
    "description": "SHA-1 produces a 160-bit (20-byte) hash value from arbitrary input",
    "license": "BSD"
  },
  {
    "name": "dropbox_filename_sanitizer",
    "url": "https://github.com/Araq/dropbox_filename_sanitizer/",
    "method": "git",
    "tags": [
      "dropbox"
    ],
    "description": "Tool to clean up filenames shared on Dropbox",
    "license": "MIT",
    "web": "https://github.com/Araq/dropbox_filename_sanitizer/"
  },
  {
    "name": "csv",
    "url": "https://github.com/achesak/nim-csv",
    "method": "git",
    "tags": [
      "csv",
      "parsing",
      "stringify",
      "library"
    ],
    "description": "Library for parsing, stringifying, reading, and writing CSV (comma separated value) files",
    "license": "MIT",
    "web": "https://github.com/achesak/nim-csv"
  },
  {
    "name": "geonames",
    "url": "https://github.com/achesak/nim-geonames",
    "method": "git",
    "tags": [
      "library",
      "wrapper",
      "geography"
    ],
    "description": "GeoNames API wrapper",
    "license": "MIT",
    "web": "https://github.com/achesak/nim-geonames"
  },
  {
    "name": "gravatar",
    "url": "https://github.com/achesak/nim-gravatar",
    "method": "git",
    "tags": [
      "library",
      "wrapper",
      "gravatar"
    ],
    "description": "Gravatar API wrapper",
    "license": "MIT",
    "web": "https://github.com/achesak/nim-gravatar"
  },
  {
    "name": "coverartarchive",
    "url": "https://github.com/achesak/nim-coverartarchive",
    "method": "git",
    "tags": [
      "library",
      "wrapper",
      "cover art",
      "music",
      "metadata"
    ],
    "description": "Cover Art Archive API wrapper",
    "license": "MIT",
    "web": "http://github.com/achesak/nim-coverartarchive"
  },
  {
    "name": "nim-ogg",
    "url": "https://bitbucket.org/BitPuffin/nim-ogg",
    "method": "hg",
    "tags": [
      "library",
      "wrapper",
      "binding",
      "audio",
      "sound",
      "video",
      "metadata",
      "media"
    ],
    "description": "Binding to libogg",
    "license": "CC0"
  },
  {
    "name": "ogg",
    "url": "https://bitbucket.org/BitPuffin/nim-ogg",
    "method": "hg",
    "tags": [
      "library",
      "wrapper",
      "binding",
      "audio",
      "sound",
      "video",
      "metadata",
      "media"
    ],
    "description": "Binding to libogg",
    "license": "CC0"
  },
  {
    "name": "nim-vorbis",
    "url": "https://bitbucket.org/BitPuffin/nim-vorbis",
    "method": "hg",
    "tags": [
      "library",
      "wrapper",
      "binding",
      "audio",
      "sound",
      "metadata",
      "media"
    ],
    "description": "Binding to libvorbis",
    "license": "CC0"
  },
  {
    "name": "vorbis",
    "url": "https://bitbucket.org/BitPuffin/nim-vorbis",
    "method": "hg",
    "tags": [
      "library",
      "wrapper",
      "binding",
      "audio",
      "sound",
      "metadata",
      "media"
    ],
    "description": "Binding to libvorbis",
    "license": "CC0"
  },
  {
    "name": "nim-portaudio",
    "url": "https://bitbucket.org/BitPuffin/nim-portaudio",
    "method": "hg",
    "tags": [
      "library",
      "wrapper",
      "binding",
      "audio",
      "sound",
      "media",
      "io"
    ],
    "description": "Binding to portaudio",
    "license": "CC0"
  },
  {
    "name": "portaudio",
    "url": "https://bitbucket.org/BitPuffin/nim-portaudio",
    "method": "hg",
    "tags": [
      "library",
      "wrapper",
      "binding",
      "audio",
      "sound",
      "media",
      "io"
    ],
    "description": "Binding to portaudio",
    "license": "CC0"
  },
  {
    "name": "commandeer",
    "url": "https://github.com/fenekku/commandeer",
    "method": "git",
    "tags": [
      "library",
      "commandline",
      "arguments",
      "switches",
      "parsing",
      "options"
    ],
    "description": "Provides a small command line parsing DSL (domain specific language)",
    "license": "MIT",
    "web": "https://github.com/fenekku/commandeer"
  },
  {
    "name": "scrypt.nim",
    "url": "https://bitbucket.org/BitPuffin/scrypt.nim",
    "method": "hg",
    "tags": [
      "library",
      "wrapper",
      "binding",
      "crypto",
      "cryptography",
      "hash",
      "password",
      "security"
    ],
    "description": "Binding and utilities for scrypt",
    "license": "CC0"
  },
  {
    "name": "bloom",
    "url": "https://github.com/boydgreenfield/nimrod-bloom",
    "method": "git",
    "tags": [
      "Bloom filter",
      "Bloom",
      "probabilistic",
      "data structure",
      "set membership",
      "MurmurHash",
      "MurmurHash3"
    ],
    "description": "Efficient Bloom filter implementation in Nim using MurmurHash3.",
    "license": "MIT",
    "web": "https://www.github.com/boydgreenfield/nimrod-bloom"
  },
  {
    "name": "awesome_rmdir",
    "url": "https://github.com/Araq/awesome_rmdir/",
    "method": "git",
    "tags": [
      "rmdir",
      "awesome",
      "commandline"
    ],
    "description": "Command to remove acceptably empty directories.",
    "license": "MIT",
    "web": "https://github.com/Araq/awesome_rmdir/"
  },
  {
    "name": "nimalpm",
    "url": "https://github.com/barcharcraz/nimalpm/",
    "method": "git",
    "tags": [
      "alpm",
      "wrapper",
      "binding",
      "library"
    ],
    "description": "A nimrod wrapper for libalpm",
    "license": "GPLv2",
    "web": "https://www.github.com/barcharcraz/nimalpm/"
  },
  {
    "name": "nimlibpng",
    "url": "https://github.com/barcharcraz/nimlibpng",
    "method": "git",
    "tags": [
      "png",
      "wrapper",
      "library",
      "libpng",
      "image"
    ],
    "description": "Nim wrapper for the libpng library",
    "license": "libpng",
    "web": "https://github.com/barcharcraz/nimlibpng"
  },
  {
    "name": "sdl2",
    "url": "https://github.com/nim-lang/sdl2",
    "method": "git",
    "tags": [
      "wrapper",
      "media",
      "audio",
      "video"
    ],
    "description": "Wrapper for SDL 2.x",
    "license": "MIT",
    "web": "https://github.com/nim-lang/sdl2"
  },
  {
    "name": "gamelib",
    "url": "https://github.com/PMunch/SDLGamelib",
    "method": "git",
    "tags": [
      "sdl",
      "game",
      "library"
    ],
    "description": "A library of functions to make creating games using Nim and SDL2 easier. This does not intend to be a full blown engine and tries to keep all the components loosely coupled so that individual parts can be used separately.",
    "license": "MIT",
    "web": "https://github.com/PMunch/SDLGamelib"
  },
  {
    "name": "nimcr",
    "url": "https://github.com/PMunch/nimcr",
    "method": "git",
    "tags": [
      "shebang",
      "utility"
    ],
    "description": "A small program to make Nim shebang-able without the overhead of compiling each time",
    "license": "MIT",
    "web": "https://github.com/PMunch/nimcr"
  },
  {
    "name": "gtkgenui",
    "url": "https://github.com/PMunch/gtkgenui",
    "method": "git",
    "tags": [
      "gtk2",
      "utility"
    ],
    "description": "This module provides the genui macro for the Gtk2 toolkit. Genui is a way to specify graphical interfaces in a hierarchical way to more clearly show the structure of the interface as well as simplifying the code.",
    "license": "MIT",
    "web": "https://github.com/PMunch/gtkgenui"
  },
  {
    "name": "persvector",
    "url": "https://github.com/PMunch/nim-persistent-vector",
    "method": "git",
    "tags": [
      "datastructures",
      "immutable",
      "persistent"
    ],
    "description": "This is an implementation of Clojures persistent vectors in Nim.",
    "license": "MIT",
    "web": "https://github.com/PMunch/nim-persistent-vector"
  },
  {
    "name": "pcap",
    "url": "https://github.com/PMunch/nim-pcap",
    "method": "git",
    "tags": [
      "pcap",
      "fileformats"
    ],
    "description": "Tiny pure Nim library to read PCAP files used by TcpDump/WinDump/Wireshark.",
    "license": "MIT",
    "web": "https://github.com/PMunch/nim-pcap"
  },
  {
    "name": "sdl2_nim",
    "url": "https://github.com/Vladar4/sdl2_nim",
    "method": "git",
    "tags": [
      "library",
      "wrapper",
      "sdl2",
      "game",
      "video",
      "image",
      "audio",
      "network",
      "ttf"
    ],
    "description": "Wrapper of the SDL 2 library for the Nim language.",
    "license": "zlib",
    "web": "https://github.com/Vladar4/sdl2_nim"
  },
  {
    "name": "assimp",
    "url": "https://github.com/barcharcraz/nim-assimp",
    "method": "git",
    "tags": [
      "wrapper",
      "media",
      "mesh",
      "import",
      "game"
    ],
    "description": "Wrapper for the assimp library",
    "license": "MIT",
    "web": "https://github.com/barcharcraz/nim-assimp"
  },
  {
    "name": "freeimage",
    "url": "https://github.com/barcharcraz/nim-freeimage",
    "method": "git",
    "tags": [
      "wrapper",
      "media",
      "image",
      "import",
      "game"
    ],
    "description": "Wrapper for the FreeImage library",
    "license": "MIT",
    "web": "https://github.com/barcharcraz/nim-freeimage"
  },
  {
    "name": "bcrypt",
    "url": "https://github.com/ithkuil/bcryptnim/",
    "method": "git",
    "tags": [
      "hash",
      "crypto",
      "password",
      "bcrypt",
      "library"
    ],
    "description": "Wraps the bcrypt (blowfish) library for creating encrypted hashes (useful for passwords)",
    "license": "BSD",
    "web": "https://www.github.com/ithkuil/bcryptnim/"
  },
  {
    "name": "opencl",
    "url": "https://github.com/nim-lang/opencl",
    "method": "git",
    "tags": [
      "library"
    ],
    "description": "Low-level wrapper for OpenCL",
    "license": "MIT",
    "web": "https://github.com/nim-lang/opencl"
  },
  {
    "name": "DevIL",
    "url": "https://github.com/Varriount/DevIL",
    "method": "git",
    "tags": [
      "image",
      "library",
      "graphics",
      "wrapper"
    ],
    "description": "Wrapper for the DevIL image library",
    "license": "MIT",
    "web": "https://github.com/Varriount/DevIL"
  },
  {
    "name": "signals",
    "url": "https://github.com/fowlmouth/signals.nim",
    "method": "git",
    "tags": [
      "event-based",
      "observer pattern",
      "library"
    ],
    "description": "Signals/slots library.",
    "license": "MIT",
    "web": "https://github.com/fowlmouth/signals.nim"
  },
  {
    "name": "sling",
    "url": "https://github.com/Druage/sling",
    "method": "git",
    "tags": [
      "signal",
      "slots",
      "eventloop",
      "callback"
    ],
    "description": "Signal and Slot library for Nim.",
    "license": "unlicense",
    "web": "https://github.com/Druage/sling"
  },
  {
    "name": "number_files",
    "url": "https://github.com/Araq/number_files/",
    "method": "git",
    "tags": [
      "rename",
      "filename",
      "finder"
    ],
    "description": "Command to add counter suffix/prefix to a list of files.",
    "license": "MIT",
    "web": "https://github.com/Araq/number_files/"
  },
  {
    "name": "redissessions",
    "url": "https://github.com/ithkuil/redissessions/",
    "method": "git",
    "tags": [
      "jester",
      "sessions",
      "redis"
    ],
    "description": "Redis-backed sessions for jester",
    "license": "MIT",
    "web": "https://github.com/ithkuil/redissessions/"
  },
  {
    "name": "horde3d",
    "url": "https://github.com/fowlmouth/horde3d",
    "method": "git",
    "tags": [
      "graphics",
      "3d",
      "rendering",
      "wrapper"
    ],
    "description": "Wrapper for Horde3D, a small open source 3D rendering engine.",
    "license": "WTFPL",
    "web": "https://github.com/fowlmouth/horde3d"
  },
  {
    "name": "mongo",
    "url": "https://github.com/nim-lang/mongo",
    "method": "git",
    "tags": [
      "library",
      "wrapper",
      "database"
    ],
    "description": "Bindings and a high-level interface for MongoDB",
    "license": "MIT",
    "web": "https://github.com/nim-lang/mongo"
  },
  {
    "name": "allegro5",
    "url": "https://github.com/fowlmouth/allegro5",
    "method": "git",
    "tags": [
      "wrapper",
      "graphics",
      "games",
      "opengl",
      "audio"
    ],
    "description": "Wrapper for Allegro version 5.X",
    "license": "MIT",
    "web": "https://github.com/fowlmouth/allegro5"
  },
  {
    "name": "physfs",
    "url": "https://github.com/fowlmouth/physfs",
    "method": "git",
    "tags": [
      "wrapper",
      "filesystem",
      "archives"
    ],
    "description": "A library to provide abstract access to various archives.",
    "license": "WTFPL",
    "web": "https://github.com/fowlmouth/physfs"
  },
  {
    "name": "shoco",
    "url": "https://github.com/onionhammer/shoconim.git",
    "method": "git",
    "tags": [
      "compression",
      "shoco"
    ],
    "description": "A fast compressor for short strings",
    "license": "MIT",
    "web": "https://github.com/onionhammer/shoconim"
  },
  {
    "name": "murmur3",
    "url": "https://github.com/boydgreenfield/nimrod-murmur",
    "method": "git",
    "tags": [
      "MurmurHash",
      "MurmurHash3",
      "murmur",
      "hash",
      "hashing"
    ],
    "description": "A simple MurmurHash3 wrapper for Nim",
    "license": "MIT",
    "web": "https://github.com/boydgreenfield/nimrod-murmur"
  },
  {
    "name": "hex",
    "url": "https://github.com/esbullington/nimrod-hex",
    "method": "git",
    "tags": [
      "hex",
      "encoding"
    ],
    "description": "A simple hex package for Nim",
    "license": "MIT",
    "web": "https://github.com/esbullington/nimrod-hex"
  },
  {
    "name": "strfmt",
    "url": "https://bitbucket.org/lyro/strfmt",
    "method": "hg",
    "tags": [
      "library"
    ],
    "description": "A string formatting library inspired by Python's `format`.",
    "license": "MIT",
    "web": "https://lyro.bitbucket.org/strfmt"
  },
  {
    "name": "jade-nim",
    "url": "https://github.com/idlewan/jade-nim",
    "method": "git",
    "tags": [
      "template",
      "jade",
      "web",
      "dsl",
      "html"
    ],
    "description": "Compiles jade templates to Nim procedures.",
    "license": "MIT",
    "web": "https://github.com/idlewan/jade-nim"
  },
  {
    "name": "gh_nimrod_doc_pages",
    "url": "https://github.com/Araq/gh_nimrod_doc_pages",
    "method": "git",
    "tags": [
      "commandline",
      "web",
      "automation",
      "documentation"
    ],
    "description": "Generates a GitHub documentation website for Nim projects.",
    "license": "MIT",
    "web": "https://github.com/Araq/gh_nimrod_doc_pages"
  },
  {
    "name": "midnight_dynamite",
    "url": "https://github.com/Araq/midnight_dynamite",
    "method": "git",
    "tags": [
      "wrapper",
      "library",
      "html",
      "markdown",
      "md"
    ],
    "description": "Wrapper for the markdown rendering hoedown library",
    "license": "MIT",
    "web": "https://github.com/Araq/midnight_dynamite"
  },
  {
    "name": "rsvg",
    "url": "https://github.com/def-/rsvg",
    "method": "git",
    "tags": [
      "wrapper",
      "library",
      "graphics"
    ],
    "description": "Wrapper for librsvg, a Scalable Vector Graphics (SVG) rendering library",
    "license": "MIT",
    "web": "https://github.com/def-/rsvg"
  },
  {
    "name": "emerald",
    "url": "https://github.com/flyx/emerald",
    "method": "git",
    "tags": [
      "dsl",
      "html",
      "template",
      "web"
    ],
    "description": "macro-based HTML templating engine",
    "license": "WTFPL",
    "web": "https://flyx.github.io/emerald/"
  },
  {
    "name": "niminst",
    "url": "https://github.com/nim-lang/niminst",
    "method": "git",
    "tags": [
      "app",
      "binary",
      "tool",
      "installation",
      "generator"
    ],
    "description": "tool to generate installers for Nim programs",
    "license": "MIT",
    "web": "https://github.com/nim-lang/niminst"
  },
  {
    "name": "redis",
    "url": "https://github.com/nim-lang/redis",
    "method": "git",
    "tags": [
      "redis",
      "client",
      "library"
    ],
    "description": "official redis client for Nim",
    "license": "MIT",
    "web": "https://github.com/nim-lang/redis"
  },
  {
    "name": "dialogs",
    "url": "https://github.com/nim-lang/dialogs",
    "method": "git",
    "tags": [
      "library",
      "ui",
      "gui",
      "dialog",
      "file"
    ],
    "description": "wraps GTK+ or Windows' open file dialogs",
    "license": "MIT",
    "web": "https://github.com/nim-lang/dialogs"
  },
  {
    "name": "vectors",
    "url": "https://github.com/blamestross/nimrod-vectors",
    "method": "git",
    "tags": [
      "math",
      "vectors",
      "library"
    ],
    "description": "Simple multidimensional vector math",
    "license": "MIT",
    "web": "https://github.com/blamestross/nimrod-vectors"
  },
  {
    "name": "bitarray",
    "url": "https://github.com/onecodex/nim-bitarray",
    "method": "git",
    "tags": [
      "Bit arrays",
      "Bit sets",
      "Bit vectors",
      "Data structures"
    ],
    "description": "mmap-backed bitarray implementation in Nim.",
    "license": "MIT",
    "web": "https://www.github.com/onecodex/nim-bitarray"
  },
  {
    "name": "appdirs",
    "url": "https://github.com/MrJohz/appdirs",
    "method": "git",
    "tags": [
      "utility",
      "filesystem"
    ],
    "description": "A utility library to find the directory you need to app in.",
    "license": "MIT",
    "web": "https://github.com/MrJohz/appdirs"
  },
  {
    "name": "nim-sndfile",
    "url": "https://github.com/julienaubert/nim-sndfile",
    "method": "git",
    "tags": [
      "audio",
      "wav",
      "wrapper",
      "libsndfile"
    ],
    "description": "A wrapper of libsndfile",
    "license": "MIT",
    "web": "https://github.com/julienaubert/nim-sndfile"
  },
  {
    "name": "bigints",
    "url": "https://github.com/def-/bigints",
    "method": "git",
    "tags": [
      "math",
      "library",
      "numbers"
    ],
    "description": "Arbitrary-precision integers",
    "license": "MIT",
    "web": "https://github.com/def-/bigints"
  },
  {
    "name": "iterutils",
    "url": "https://github.com/def-/iterutils",
    "method": "git",
    "tags": [
      "library",
      "iterators"
    ],
    "description": "Functional operations for iterators and slices, similar to sequtils",
    "license": "MIT",
    "web": "https://github.com/def-/iterutils"
  },
  {
    "name": "hastyscribe",
    "url": "https://github.com/h3rald/hastyscribe",
    "method": "git",
    "tags": [
      "markdown",
      "html",
      "publishing"
    ],
    "description": "Self-contained markdown compiler generating self-contained HTML documents",
    "license": "MIT",
    "web": "https://h3rald.com/hastyscribe"
  },
  {
    "name": "nanomsg",
    "url": "https://github.com/def-/nim-nanomsg",
    "method": "git",
    "tags": [
      "library",
      "wrapper",
      "networking"
    ],
    "description": "Wrapper for the nanomsg socket library that provides several common communication patterns",
    "license": "MIT",
    "web": "https://github.com/def-/nim-nanomsg"
  },
  {
    "name": "directnimrod",
    "url": "https://bitbucket.org/barcharcraz/directnimrod",
    "method": "git",
    "tags": [
      "library",
      "wrapper",
      "graphics",
      "windows"
    ],
    "description": "Wrapper for microsoft's DirectX libraries",
    "license": "MS-PL",
    "web": "https://bitbucket.org/barcharcraz/directnimrod"
  },
  {
    "name": "imghdr",
    "url": "https://github.com/achesak/nim-imghdr",
    "method": "git",
    "tags": [
      "image",
      "formats",
      "files"
    ],
    "description": "Library for detecting the format of an image",
    "license": "MIT",
    "web": "https://github.com/achesak/nim-imghdr"
  },
  {
    "name": "csv2json",
    "url": "https://github.com/achesak/nim-csv2json",
    "method": "git",
    "tags": [
      "csv",
      "json"
    ],
    "description": "Convert CSV files to JSON",
    "license": "MIT",
    "web": "https://github.com/achesak/nim-csv2json"
  },
  {
    "name": "vecmath",
    "url": "https://github.com/barcharcraz/vecmath",
    "method": "git",
    "tags": [
      "library",
      "math",
      "vector"
    ],
    "description": "various vector maths utils for nimrod",
    "license": "MIT",
    "web": "https://github.com/barcharcraz/vecmath"
  },
  {
    "name": "lazy_rest",
    "url": "https://github.com/Araq/lazy_rest",
    "method": "git",
    "tags": [
      "library",
      "rst",
      "rest",
      "text",
      "html"
    ],
    "description": "Simple reST HTML generation with some extras.",
    "license": "MIT",
    "web": "https://github.com/Araq/lazy_rest"
  },
  {
    "name": "Phosphor",
    "url": "https://github.com/barcharcraz/Phosphor",
    "method": "git",
    "tags": [
      "library",
      "opengl",
      "graphics"
    ],
    "description": "eaiser use of OpenGL and GLSL shaders",
    "license": "MIT",
    "web": "https://github.com/barcharcraz/Phosphor"
  },
  {
    "name": "colorsys",
    "url": "https://github.com/achesak/nim-colorsys",
    "method": "git",
    "tags": [
      "library",
      "colors",
      "rgb",
      "yiq",
      "hls",
      "hsv"
    ],
    "description": "Convert between RGB, YIQ, HLS, and HSV color systems.",
    "license": "MIT",
    "web": "https://github.com/achesak/nim-colorsys"
  },
  {
    "name": "pythonfile",
    "url": "https://github.com/achesak/nim-pythonfile",
    "method": "git",
    "tags": [
      "library",
      "python",
      "files",
      "file"
    ],
    "description": "Wrapper of the file procedures to provide an interface as similar as possible to that of Python",
    "license": "MIT",
    "web": "https://github.com/achesak/nim-pythonfile"
  },
  {
    "name": "sndhdr",
    "url": "https://github.com/achesak/nim-sndhdr",
    "method": "git",
    "tags": [
      "library",
      "formats",
      "files",
      "sound",
      "audio"
    ],
    "description": "Library for detecting the format of a sound file",
    "license": "MIT",
    "web": "https://github.com/achesak/nim-sndhdr"
  },
  {
    "name": "irc",
    "url": "https://github.com/nim-lang/irc",
    "method": "git",
    "tags": [
      "library",
      "irc",
      "network"
    ],
    "description": "Implements a simple IRC client.",
    "license": "MIT",
    "web": "https://github.com/nim-lang/irc"
  },
  {
    "name": "random",
    "url": "https://github.com/oprypin/nim-random",
    "method": "git",
    "tags": [
      "library",
      "algorithms",
      "random"
    ],
    "description": "Pseudo-random number generation library inspired by Python",
    "license": "MIT",
    "web": "https://github.com/oprypin/nim-random"
  },
  {
    "name": "zmq",
    "url": "https://github.com/nim-lang/nim-zmq",
    "method": "git",
    "tags": [
      "library",
      "wrapper",
      "zeromq",
      "messaging",
      "queue"
    ],
    "description": "ZeroMQ 4 wrapper",
    "license": "MIT",
    "web": "https://github.com/nim-lang/nim-zmq"
  },
  {
    "name": "uuid",
    "url": "https://github.com/idlewan/nim-uuid",
    "method": "git",
    "tags": [
      "library",
      "wrapper",
      "uuid"
    ],
    "description": "UUID wrapper",
    "license": "MIT",
    "web": "https://github.com/idlewan/nim-uuid"
  },
  {
    "name": "robotparser",
    "url": "https://github.com/achesak/nim-robotparser",
    "method": "git",
    "tags": [
      "library",
      "useragent",
      "robots",
      "robot.txt"
    ],
    "description": "Determine if a useragent can access a URL using robots.txt",
    "license": "MIT",
    "web": "https://github.com/achesak/nim-robotparser"
  },
  {
    "name": "epub",
    "url": "https://github.com/achesak/nim-epub",
    "method": "git",
    "tags": [
      "library",
      "epub",
      "e-book"
    ],
    "description": "Module for working with EPUB e-book files",
    "license": "MIT",
    "web": "https://github.com/achesak/nim-epub"
  },
  {
    "name": "hashids",
    "url": "https://github.com/achesak/nim-hashids",
    "method": "git",
    "tags": [
      "library",
      "hashids"
    ],
    "description": "Nim implementation of Hashids",
    "license": "MIT",
    "web": "https://github.com/achesak/nim-hashids"
  },
  {
    "name": "openssl_evp",
    "url": "https://github.com/cowboy-coders/nim-openssl-evp",
    "method": "git",
    "tags": [
      "library",
      "crypto",
      "openssl"
    ],
    "description": "Wrapper for OpenSSL's EVP interface",
    "license": "OpenSSL License and SSLeay License",
    "web": "https://github.com/cowboy-coders/nim-openssl-evp"
  },
  {
    "name": "monad",
    "alias": "maybe"
  },
  {
    "name": "maybe",
    "url": "https://github.com/superfunc/maybe",
    "method": "git",
    "tags": [
      "library",
      "functional",
      "optional",
      "monad"
    ],
    "description": "basic monadic maybe type for Nim",
    "license": "BSD3",
    "web": "https://github.com/superfunc/maybe"
  },
  {
    "name": "eternity",
    "url": "https://github.com/hiteshjasani/nim-eternity",
    "method": "git",
    "tags": [
      "library",
      "time",
      "format"
    ],
    "description": "Humanize elapsed time",
    "license": "MIT",
    "web": "https://github.com/hiteshjasani/nim-eternity"
  },
  {
    "name": "gmp",
    "url": "https://github.com/FedeOmoto/nim-gmp",
    "method": "git",
    "tags": [
      "library",
      "bignum",
      "numbers",
      "math"
    ],
    "description": "wrapper for the GNU multiple precision arithmetic library (GMP)",
    "license": "LGPLv3 or GPLv2",
    "web": "https://github.com/FedeOmoto/nim-gmp"
  },
  {
    "name": "ludens",
    "url": "https://github.com/rnentjes/nim-ludens",
    "method": "git",
    "tags": [
      "library",
      "game",
      "opengl",
      "sfml"
    ],
    "description": "Little game library using opengl and sfml",
    "license": "MIT",
    "web": "https://github.com/rnentjes/nim-ludens"
  },
  {
    "name": "ffbookmarks",
    "url": "https://github.com/achesak/nim-ffbookmarks",
    "method": "git",
    "tags": [
      "firefox",
      "bookmarks",
      "library"
    ],
    "description": "Nim module for working with Firefox bookmarks",
    "license": "MIT",
    "web": "https://github.com/achesak/nim-ffbookmarks"
  },
  {
    "name": "moustachu",
    "url": "https://github.com/fenekku/moustachu.git",
    "method": "git",
    "tags": [
      "web",
      "html",
      "template",
      "mustache"
    ],
    "description": "Mustache templating for Nim.",
    "license": "MIT",
    "web": "https://github.com/fenekku/moustachu"
  },
  {
    "name": "easy-bcrypt",
    "url": "https://github.com/flaviut/easy-bcrypt.git",
    "method": "git",
    "tags": [
      "hash",
      "crypto",
      "password",
      "bcrypt"
    ],
    "description": "simple wrapper providing a convenient interface for the bcrypt password hashing algorithm",
    "license": "CC0",
    "web": "https://github.com/flaviut/easy-bcrypt/blob/master/easy-bcrypt.nimble"
  },
  {
    "name": "libclang",
    "url": "https://github.com/cowboy-coders/nim-libclang.git",
    "method": "git",
    "tags": [
      "wrapper",
      "bindings",
      "clang"
    ],
    "description": "wrapper for libclang (the C-interface of the clang LLVM frontend)",
    "license": "MIT",
    "web": "https://github.com/cowboy-coders/nim-libclang"
  },
  {
    "name": "nim-libclang",
    "url": "https://github.com/cowboy-coders/nim-libclang.git",
    "method": "git",
    "tags": [
      "wrapper",
      "bindings",
      "clang"
    ],
    "description": "Please use libclang instead.",
    "license": "MIT",
    "web": "https://github.com/cowboy-coders/nim-libclang"
  },
  {
    "name": "nimqml",
    "url": "https://github.com/filcuc/nimqml",
    "method": "git",
    "tags": [
      "Qt",
      "Qml",
      "UI",
      "GUI"
    ],
    "description": "Qt Qml bindings",
    "license": "GPLv3",
    "web": "https://github.com/filcuc/nimqml"
  },
  {
    "name": "XPLM-Nim",
    "url": "https://github.com/jpoirier/XPLM-Nim",
    "method": "git",
    "tags": [
      "X-Plane",
      "XPLM",
      "Plugin",
      "SDK"
    ],
    "description": "X-Plane XPLM SDK wrapper",
    "license": "BSD",
    "web": "https://github.com/jpoirier/XPLM-Nim"
  },
  {
    "name": "csfml",
    "url": "https://github.com/oprypin/nim-csfml",
    "method": "git",
    "tags": [
      "sfml",
      "binding",
      "game",
      "media",
      "library",
      "opengl"
    ],
    "description": "Bindings for Simple and Fast Multimedia Library (through CSFML)",
    "license": "zlib",
    "web": "https://github.com/oprypin/nim-csfml"
  },
  {
    "name": "optional_t",
    "url": "https://github.com/flaviut/optional_t",
    "method": "git",
    "tags": [
      "option",
      "functional"
    ],
    "description": "Basic Option[T] library",
    "license": "MIT",
    "web": "https://github.com/flaviut/optional_t"
  },
  {
    "name": "nimrtlsdr",
    "url": "https://github.com/jpoirier/nimrtlsdr",
    "method": "git",
    "tags": [
      "rtl-sdr",
      "wrapper",
      "bindings",
      "rtlsdr"
    ],
    "description": "A Nim wrapper for librtlsdr",
    "license": "BSD",
    "web": "https://github.com/jpoirier/nimrtlsdr"
  },
  {
    "name": "lapp",
    "url": "https://gitlab.3dicc.com/gokr/lapp.git",
    "method": "git",
    "tags": [
      "args",
      "cmd",
      "opt",
      "parse",
      "parsing"
    ],
    "description": "Opt parser using synopsis as specification, ported from Lua.",
    "license": "MIT",
    "web": "https://gitlab.3dicc.com/gokr/lapp"
  },
  {
    "name": "blimp",
    "url": "https://gitlab.3dicc.com/gokr/blimp.git",
    "method": "git",
    "tags": [
      "app",
      "binary",
      "utility",
      "git",
      "git-fat"
    ],
    "description": "Utility that helps with big files in git, very similar to git-fat, s3annnex etc.",
    "license": "MIT",
    "web": "https://gitlab.3dicc.com/gokr/blimp"
  },
  {
    "name": "parsetoml",
    "url": "https://github.com/ziotom78/parsetoml.git",
    "method": "git",
    "tags": [
      "library"
    ],
    "description": "Library for parsing TOML files.",
    "license": "MIT",
    "web": "https://github.com/ziotom78/parsetoml"
  },
  {
    "name": "compiler",
    "url": "https://github.com/nim-lang/Nim.git",
    "method": "git",
    "tags": [
      "library"
    ],
    "description": "Compiler package providing the compiler sources as a library.",
    "license": "MIT",
    "web": "https://github.com/nim-lang/Nim"
  },
  {
    "name": "nre",
    "url": "https://github.com/flaviut/nre.git",
    "method": "git",
    "tags": [
      "library",
      "pcre",
      "regex"
    ],
    "description": "A better regular expression library",
    "license": "MIT",
    "web": "https://github.com/flaviut/nre"
  },
  {
    "name": "docopt",
    "url": "https://github.com/docopt/docopt.nim",
    "method": "git",
    "tags": [
      "commandline",
      "arguments",
      "parsing",
      "library"
    ],
    "description": "Command-line args parser based on Usage message",
    "license": "MIT",
    "web": "https://github.com/docopt/docopt.nim"
  },
  {
    "name": "bpg",
    "url": "https://github.com/def-/nim-bpg.git",
    "method": "git",
    "tags": [
      "image",
      "library",
      "wrapper"
    ],
    "description": "BPG (Better Portable Graphics) for Nim",
    "license": "MIT",
    "web": "https://github.com/def-/nim-bpg"
  },
  {
    "name": "io-spacenav",
    "url": "https://github.com/nimious/io-spacenav.git",
    "method": "git",
    "tags": [
      "binding",
      "3dx",
      "3dconnexion",
      "libspnav",
      "spacenav",
      "spacemouse",
      "spacepilot",
      "spacenavigator"
    ],
    "description": "Obsolete - please use spacenav instead!",
    "license": "MIT",
    "web": "https://github.com/nimious/io-spacenav"
  },
  {
    "name": "optionals",
    "url": "https://github.com/MasonMcGill/optionals.git",
    "method": "git",
    "tags": [
      "library",
      "option",
      "optional",
      "maybe"
    ],
    "description": "Option types",
    "license": "MIT",
    "web": "https://github.com/MasonMcGill/optionals"
  },
  {
    "name": "tuples",
    "url": "https://github.com/MasonMcGill/tuples.git",
    "method": "git",
    "tags": [
      "library",
      "tuple",
      "metaprogramming"
    ],
    "description": "Tuple manipulation utilities",
    "license": "MIT",
    "web": "https://github.com/MasonMcGill/tuples"
  },
  {
    "name": "fuse",
    "url": "https://github.com/akiradeveloper/nim-fuse.git",
    "method": "git",
    "tags": [
      "fuse",
      "library",
      "wrapper"
    ],
    "description": "A FUSE binding for Nim",
    "license": "MIT",
    "web": "https://github.com/akiradeveloper/nim-fuse"
  },
  {
    "name": "brainfuck",
    "url": "https://github.com/def-/nim-brainfuck.git",
    "method": "git",
    "tags": [
      "library",
      "binary",
      "app",
      "interpreter",
      "compiler",
      "language"
    ],
    "description": "A brainfuck interpreter and compiler",
    "license": "MIT",
    "web": "https://github.com/def-/nim-brainfuck"
  },
  {
    "name": "nimsuggest",
    "url": "https://github.com/nim-lang/nimsuggest.git",
    "method": "git",
    "tags": [
      "binary",
      "app",
      "suggest",
      "compiler",
      "autocomplete"
    ],
    "description": "Tool for providing auto completion data for Nim source code.",
    "license": "MIT",
    "web": "https://github.com/nim-lang/nimsuggest"
  },
  {
    "name": "jwt",
    "url": "https://github.com/yglukhov/nim-jwt.git",
    "method": "git",
    "tags": [
      "library",
      "crypto",
      "hash"
    ],
    "description": "JSON Web Tokens for Nim",
    "license": "MIT",
    "web": "https://github.com/yglukhov/nim-jwt"
  },
  {
    "name": "pythonpathlib",
    "url": "https://github.com/achesak/nim-pythonpathlib.git",
    "method": "git",
    "tags": [
      "path",
      "directory",
      "python",
      "library"
    ],
    "description": "Module for working with paths that is as similar as possible to Python's pathlib",
    "license": "MIT",
    "web": "https://github.com/achesak/nim-pythonpathlib"
  },
  {
    "name": "RingBuffer",
    "url": "git@github.com:megawac/RingBuffer.nim.git",
    "method": "git",
    "tags": [
      "sequence",
      "seq",
      "circular",
      "ring",
      "buffer"
    ],
    "description": "Circular buffer implementation",
    "license": "MIT",
    "web": "https://github.com/megawac/RingBuffer.nim"
  },
  {
    "name": "nimrat",
    "url": "https://github.com/apense/nimrat",
    "method": "git",
    "tags": [
      "library",
      "math",
      "numbers"
    ],
    "description": "Module for working with rational numbers (fractions)",
    "license": "MIT",
    "web": "https://github.com/apense/nimrat"
  },
  {
    "name": "io-isense",
    "url": "https://github.com/nimious/io-isense.git",
    "method": "git",
    "tags": [
      "binding",
      "isense",
      "intersense",
      "inertiacube",
      "intertrax",
      "microtrax",
      "thales",
      "tracking",
      "sensor"
    ],
    "description": "Obsolete - please use isense instead!",
    "license": "MIT",
    "web": "https://github.com/nimious/io-isense"
  },
  {
    "name": "io-usb",
    "url": "https://github.com/nimious/io-usb.git",
    "method": "git",
    "tags": [
      "binding",
      "usb",
      "libusb"
    ],
    "description": "Obsolete - please use libusb instead!",
    "license": "MIT",
    "web": "https://github.com/nimious/io-usb"
  },
  {
    "name": "nimcfitsio",
    "url": "https://github.com/ziotom78/nimcfitsio.git",
    "method": "git",
    "tags": [
      "library",
      "binding",
      "cfitsio",
      "fits",
      "io"
    ],
    "description": "Bindings for CFITSIO, a library to read/write FITSIO images and tables.",
    "license": "MIT",
    "web": "https://github.com/ziotom78/nimcfitsio"
  },
  {
    "name": "glossolalia",
    "url": "https://github.com/fowlmouth/glossolalia",
    "method": "git",
    "tags": [
      "parser",
      "peg"
    ],
    "description": "A DSL for quickly writing parsers",
    "license": "CC0",
    "web": "https://github.com/fowlmouth/glossolalia"
  },
  {
    "name": "entoody",
    "url": "https://bitbucket.org/fowlmouth/entoody",
    "method": "git",
    "tags": [
      "component",
      "entity",
      "composition"
    ],
    "description": "A component/entity system",
    "license": "CC0",
    "web": "https://bitbucket.org/fowlmouth/entoody"
  },
  {
    "name": "msgpack",
    "url": "https://github.com/akiradeveloper/msgpack-nim.git",
    "method": "git",
    "tags": [
      "msgpack",
      "library",
      "serialization"
    ],
    "description": "A MessagePack binding for Nim",
    "license": "MIT",
    "web": "https://github.com/akiradeveloper/msgpack-nim"
  },
  {
    "name": "osinfo",
    "url": "https://github.com/nim-lang/osinfo.git",
    "method": "git",
    "tags": [
      "os",
      "library",
      "info"
    ],
    "description": "Modules providing information about the OS.",
    "license": "MIT",
    "web": "https://github.com/nim-lang/osinfo"
  },
  {
    "name": "io-myo",
    "url": "https://github.com/nimious/io-myo.git",
    "method": "git",
    "tags": [
      "binding",
      "myo",
      "thalmic",
      "armband",
      "gesture"
    ],
    "description": "Obsolete - please use myo instead!",
    "license": "MIT",
    "web": "https://github.com/nimious/io-myo"
  },
  {
    "name": "io-oculus",
    "url": "https://github.com/nimious/io-oculus.git",
    "method": "git",
    "tags": [
      "binding",
      "oculus",
      "rift",
      "vr",
      "libovr",
      "ovr",
      "dk1",
      "dk2",
      "gearvr"
    ],
    "description": "Obsolete - please use oculus instead!",
    "license": "MIT",
    "web": "https://github.com/nimious/io-oculus"
  },
  {
    "name": "closure_compiler",
    "url": "https://github.com/yglukhov/closure_compiler.git",
    "method": "git",
    "tags": [
      "binding",
      "closure",
      "compiler",
      "javascript"
    ],
    "description": "Bindings for Closure Compiler web API.",
    "license": "MIT",
    "web": "https://github.com/yglukhov/closure_compiler"
  },
  {
    "name": "io-serialport",
    "url": "https://github.com/nimious/io-serialport.git",
    "method": "git",
    "tags": [
      "binding",
      "libserialport",
      "serial",
      "communication"
    ],
    "description": "Obsolete - please use serialport instead!",
    "license": "MIT",
    "web": "https://github.com/nimious/io-serialport"
  },
  {
    "name": "beanstalkd",
    "url": "https://github.com/tormaroe/beanstalkd.nim.git",
    "method": "git",
    "tags": [
      "library",
      "queue",
      "messaging"
    ],
    "description": "A beanstalkd work queue client library.",
    "license": "MIT",
    "web": "https://github.com/tormaroe/beanstalkd.nim"
  },
  {
    "name": "wiki2text",
    "url": "https://github.com/rspeer/wiki2text.git",
    "method": "git",
    "tags": [
      "nlp",
      "wiki",
      "xml",
      "text"
    ],
    "description": "Quickly extracts natural-language text from a MediaWiki XML file.",
    "license": "MIT",
    "web": "https://github.com/rspeer/wiki2text"
  },
  {
    "name": "qt5_qtsql",
    "url": "https://github.com/philip-wernersbach/nim-qt5_qtsql.git",
    "method": "git",
    "tags": [
      "library",
      "wrapper",
      "database",
      "qt",
      "qt5",
      "qtsql",
      "sqlite",
      "postgres",
      "mysql"
    ],
    "description": "Binding for Qt 5's Qt SQL library that integrates with the features of the Nim language. Uses one API for multiple database engines.",
    "license": "MIT",
    "web": "https://github.com/philip-wernersbach/nim-qt5_qtsql"
  },
  {
    "name": "orient",
    "url": "https://github.com/philip-wernersbach/nim-orient",
    "method": "git",
    "tags": [
      "library",
      "wrapper",
      "database",
      "orientdb",
      "pure"
    ],
    "description": "OrientDB driver written in pure Nim, uses the OrientDB 2.0 Binary Protocol with Binary Serialization.",
    "license": "MPL",
    "web": "https://github.com/philip-wernersbach/nim-orient"
  },
  {
    "name": "syslog",
    "url": "https://github.com/FedericoCeratto/nim-syslog",
    "method": "git",
    "tags": [
      "library",
      "pure"
    ],
    "description": "Syslog module.",
    "license": "LGPLv3",
    "web": "https://github.com/FedericoCeratto/nim-syslog"
  },
  {
    "name": "nimes",
    "url": "https://github.com/def-/nimes",
    "method": "git",
    "tags": [
      "emulator",
      "nes",
      "game",
      "sdl",
      "javascript"
    ],
    "description": "NES emulator using SDL2, also compiles to JavaScript with emscripten.",
    "license": "MPL",
    "web": "https://github.com/def-/nimes"
  },
  {
    "name": "syscall",
    "url": "https://github.com/def-/nim-syscall",
    "method": "git",
    "tags": [
      "library"
    ],
    "description": "Raw system calls for Nim",
    "license": "MPL",
    "web": "https://github.com/def-/nim-syscall"
  },
  {
    "name": "jnim",
    "url": "https://github.com/vegansk/jnim",
    "method": "git",
    "tags": [
      "library",
      "java",
      "jvm",
      "bridge",
      "bindings"
    ],
    "description": "Nim - Java bridge",
    "license": "MIT",
    "web": "https://github.com/vegansk/jnim"
  },
  {
    "name": "nimPDF",
    "url": "https://github.com/jangko/nimpdf",
    "method": "git",
    "tags": [
      "library",
      "PDF",
      "document"
    ],
    "description": "library for generating PDF files",
    "license": "MIT",
    "web": "https://github.com/jangko/nimpdf"
  },
  {
    "name": "LLVM",
    "url": "https://github.com/FedeOmoto/llvm",
    "method": "git",
    "tags": [
      "LLVM",
      "bindings",
      "wrapper"
    ],
    "description": "LLVM bindings for the Nim language.",
    "license": "MIT",
    "web": "https://github.com/FedeOmoto/llvm"
  },
  {
    "name": "nshout",
    "url": "https://github.com/Senketsu/nshout",
    "method": "git",
    "tags": [
      "library",
      "shouter",
      "libshout",
      "wrapper",
      "bindings",
      "audio",
      "web"
    ],
    "description": "Nim bindings for libshout",
    "license": "MIT",
    "web": "https://github.com/Senketsu/nshout"
  },
  {
    "name": "nuuid",
    "url": "https://github.com/yglukhov/nim-only-uuid",
    "method": "git",
    "tags": [
      "library",
      "uuid",
      "guid"
    ],
    "description": "A Nim source only UUID generator",
    "license": "MIT",
    "web": "https://github.com/yglukhov/nim-only-uuid"
  },
  {
    "name": "fftw3",
    "url": "https://github.com/ziotom78/nimfftw3",
    "method": "git",
    "tags": [
      "library",
      "math",
      "fft"
    ],
    "description": "Bindings to the FFTW library",
    "license": "MIT",
    "web": "https://github.com/ziotom78/nimfftw3"
  },
  {
    "name": "nrpl",
    "url": "https://github.com/vegansk/nrpl",
    "method": "git",
    "tags": [
      "REPL",
      "application"
    ],
    "description": "A rudimentary Nim REPL",
    "license": "MIT",
    "web": "https://github.com/vegansk/nrpl"
  },
  {
    "name": "nim-geocoding",
    "url": "https://github.com/saratchandra92/nim-geocoding",
    "method": "git",
    "tags": [
      "library",
      "geocoding",
      "maps"
    ],
    "description": "A simple library for Google Maps Geocoding API",
    "license": "MIT",
    "web": "https://github.com/saratchandra92/nim-geocoding"
  },
  {
    "name": "io-gles",
    "url": "https://github.com/nimious/io-gles.git",
    "method": "git",
    "tags": [
      "binding",
      "khronos",
      "gles",
      "opengl es"
    ],
    "description": "Obsolete - please use gles instead!",
    "license": "MIT",
    "web": "https://github.com/nimious/io-gles"
  },
  {
    "name": "io-egl",
    "url": "https://github.com/nimious/io-egl.git",
    "method": "git",
    "tags": [
      "binding",
      "khronos",
      "egl",
      "opengl",
      "opengl es",
      "openvg"
    ],
    "description": "Obsolete - please use egl instead!",
    "license": "MIT",
    "web": "https://github.com/nimious/io-egl"
  },
  {
    "name": "io-sixense",
    "url": "https://github.com/nimious/io-sixense.git",
    "method": "git",
    "tags": [
      "binding",
      "sixense",
      "razer hydra",
      "stem system",
      "vr"
    ],
    "description": "Obsolete - please use sixense instead!",
    "license": "MIT",
    "web": "https://github.com/nimious/io-sixense"
  },
  {
    "name": "tnetstring",
    "url": "https://mahlon@bitbucket.org/mahlon/nim-tnetstring",
    "method": "hg",
    "tags": [
      "tnetstring",
      "library",
      "serialization"
    ],
    "description": "Parsing and serializing for the TNetstring format.",
    "license": "MIT",
    "web": "http://bitbucket.org/mahlon/nim-tnetstring"
  },
  {
    "name": "msgpack4nim",
    "url": "https://github.com/jangko/msgpack4nim",
    "method": "git",
    "tags": [
      "msgpack",
      "library",
      "serialization",
      "deserialization"
    ],
    "description": "Another MessagePack implementation written in pure nim",
    "license": "MIT",
    "web": "https://github.com/jangko/msgpack4nim"
  },
  {
    "name": "binaryheap",
    "url": "https://github.com/bluenote10/nim-heap",
    "method": "git",
    "tags": [
      "heap",
      "priority queue"
    ],
    "description": "Simple binary heap implementation",
    "license": "MIT",
    "web": "https://github.com/bluenote10/nim-heap"
  },
  {
    "name": "stringinterpolation",
    "url": "https://github.com/bluenote10/nim-stringinterpolation",
    "method": "git",
    "tags": [
      "string formatting",
      "string interpolation"
    ],
    "description": "String interpolation with printf syntax",
    "license": "MIT",
    "web": "https://github.com/bluenote10/nim-stringinterpolation"
  },
  {
    "name": "libovr",
    "url": "https://github.com/bluenote10/nim-ovr",
    "method": "git",
    "tags": [
      "Oculus Rift",
      "virtual reality"
    ],
    "description": "Nim bindings for libOVR (Oculus Rift)",
    "license": "MIT",
    "web": "https://github.com/bluenote10/nim-ovr"
  },
  {
    "name": "delaunay",
    "url": "https://github.com/Nycto/DelaunayNim",
    "method": "git",
    "tags": [
      "delaunay",
      "library",
      "algorithms",
      "graph"
    ],
    "description": "2D Delaunay triangulations",
    "license": "MIT",
    "web": "https://github.com/Nycto/DelaunayNim"
  },
  {
    "name": "linenoise",
    "url": "https://github.com/fallingduck/linenoise-nim",
    "method": "git",
    "tags": [
      "linenoise",
      "library",
      "wrapper",
      "commandline"
    ],
    "description": "Wrapper for linenoise, a free, self-contained alternative to GNU readline.",
    "license": "BSD",
    "web": "https://github.com/fallingduck/linenoise-nim"
  },
  {
    "name": "struct",
    "url": "https://github.com/rgv151/struct.nim",
    "method": "git",
    "tags": [
      "struct",
      "library",
      "python",
      "pack",
      "unpack"
    ],
    "description": "Python-like 'struct' for Nim",
    "license": "MIT",
    "web": "https://github.com/rgv151/struct.nim"
  },
  {
    "name": "uri2",
    "url": "https://github.com/achesak/nim-uri2",
    "method": "git",
    "tags": [
      "uri",
      "url",
      "library"
    ],
    "description": "Nim module for better URI handling",
    "license": "MIT",
    "web": "https://github.com/achesak/nim-uri2"
  },
  {
    "name": "hmac",
    "url": "https://github.com/rgv151/hmac.nim",
    "method": "git",
    "tags": [
      "hmac",
      "authentication",
      "hash",
      "sha1",
      "md5"
    ],
    "description": "HMAC-SHA1 and HMAC-MD5 hashing in Nim",
    "license": "MIT",
    "web": "https://github.com/rgv151/hmac.nim"
  },
  {
    "name": "mongrel2",
    "url": "https://mahlon@bitbucket.org/mahlon/nim-mongrel2",
    "method": "hg",
    "tags": [
      "mongrel2",
      "library",
      "www"
    ],
    "description": "Handler framework for the Mongrel2 web server.",
    "license": "MIT",
    "web": "http://bitbucket.org/mahlon/nim-mongrel2"
  },
  {
    "name": "shimsham",
    "url": "https://github.com/apense/shimsham",
    "method": "git",
    "tags": [
      "crypto",
      "hash",
      "hashing",
      "digest"
    ],
    "description": "Hashing/Digest collection in pure Nim",
    "license": "MIT",
    "web": "https://github.com/apense/shimsham"
  },
  {
    "name": "base32",
    "url": "https://github.com/rgv151/base32.nim",
    "method": "git",
    "tags": [
      "base32",
      "encode",
      "decode"
    ],
    "description": "Base32 library for Nim",
    "license": "MIT",
    "web": "https://github.com/rgv151/base32.nim"
  },
  {
    "name": "otp",
    "url": "https://github.com/rgv151/otp.nim",
    "method": "git",
    "tags": [
      "otp",
      "hotp",
      "totp",
      "time",
      "password",
      "one",
      "google",
      "authenticator"
    ],
    "description": "One Time Password library for Nim",
    "license": "MIT",
    "web": "https://github.com/rgv151/otp.nim"
  },
  {
    "name": "q",
    "url": "https://github.com/rgv151/q.nim",
    "method": "git",
    "tags": [
      "css",
      "selector",
      "query",
      "match",
      "find",
      "html",
      "xml",
      "jquery"
    ],
    "description": "Simple package for query HTML/XML elements using a CSS3 or jQuery-like selector syntax",
    "license": "MIT",
    "web": "https://github.com/rgv151/q.nim"
  },
  {
    "name": "bignum",
    "url": "https://github.com/FedeOmoto/bignum",
    "method": "git",
    "tags": [
      "bignum",
      "gmp",
      "wrapper"
    ],
    "description": "Wrapper around the GMP bindings for the Nim language.",
    "license": "MIT",
    "web": "https://github.com/FedeOmoto/bignum"
  },
  {
    "name": "rbtree",
    "url": "https://github.com/Nycto/RBTreeNim",
    "method": "git",
    "tags": [
      "tree",
      "binary search tree",
      "rbtree",
      "red black tree"
    ],
    "description": "Red/Black Trees",
    "license": "MIT",
    "web": "https://github.com/Nycto/RBTreeNim"
  },
  {
    "name": "anybar",
    "url": "https://github.com/rgv151/anybar.nim",
    "method": "git",
    "tags": [
      "anybar",
      "menubar",
      "status",
      "indicator"
    ],
    "description": "Control AnyBar instances with Nim",
    "license": "MIT",
    "web": "https://github.com/rgv151/anybar.nim"
  },
  {
    "name": "astar",
    "url": "https://github.com/Nycto/AStarNim",
    "method": "git",
    "tags": [
      "astar",
      "A*",
      "pathfinding",
      "algorithm"
    ],
    "description": "A* Pathfinding",
    "license": "MIT",
    "web": "https://github.com/Nycto/AStarNim"
  },
  {
    "name": "lazy",
    "url": "https://github.com/petermora/nimLazy/",
    "method": "git",
    "tags": [
      "library",
      "iterator",
      "lazy list"
    ],
    "description": "Iterator library for Nim",
    "license": "MIT",
    "web": "https://github.com/petermora/nimLazy"
  },
  {
    "name": "asyncpythonfile",
    "url": "https://github.com/fallingduck/asyncpythonfile-nim",
    "method": "git",
    "tags": [
      "async",
      "asynchronous",
      "library",
      "python",
      "file",
      "files"
    ],
    "description": "High level, asynchronous file API mimicking Python's file interface.",
    "license": "ISC",
    "web": "https://github.com/fallingduck/asyncpythonfile-nim"
  },
  {
    "name": "nimfuzz",
    "url": "https://github.com/apense/nimfuzz",
    "method": "git",
    "tags": [
      "fuzzing",
      "testing",
      "hacking",
      "security"
    ],
    "description": "Simple and compact fuzzing",
    "license": "Apache License 2.0",
    "web": "https://apense.github.io/nimfuzz"
  },
  {
    "name": "linalg",
    "url": "https://github.com/unicredit/linear-algebra",
    "method": "git",
    "tags": [
      "vector",
      "matrix",
      "linear-algebra",
      "BLAS",
      "LAPACK"
    ],
    "description": "Linear algebra for Nim",
    "license": "Apache License 2.0",
    "web": "https://github.com/unicredit/linear-algebra"
  },
  {
    "name": "sequester",
    "url": "https://github.com/fallingduck/sequester",
    "method": "git",
    "tags": [
      "library",
      "seq",
      "sequence",
      "strings",
      "iterators",
      "php"
    ],
    "description": "Library for converting sequences to strings. Also has PHP-inspired explode and implode procs.",
    "license": "ISC",
    "web": "https://github.com/fallingduck/sequester"
  },
  {
    "name": "options",
    "url": "https://github.com/fallingduck/options-nim",
    "method": "git",
    "tags": [
      "library",
      "option",
      "optionals",
      "maybe"
    ],
    "description": "Temporary package to fix broken code in 0.11.2 stable.",
    "license": "MIT",
    "web": "https://github.com/fallingduck/options-nim"
  },
  {
    "name": "oldwinapi",
    "url": "https://github.com/nim-lang/oldwinapi",
    "method": "git",
    "tags": [
      "library",
      "windows",
      "api"
    ],
    "description": "Old Win API library for Nim",
    "license": "LGPL with static linking exception",
    "web": "https://github.com/nim-lang/oldwinapi"
  },
  {
    "name": "nimx",
    "url": "https://github.com/yglukhov/nimx",
    "method": "git",
    "tags": [
      "gui",
      "ui",
      "library"
    ],
    "description": "Cross-platform GUI framework",
    "license": "MIT",
    "web": "https://github.com/yglukhov/nimx"
  },
  {
    "name": "memo",
    "url": "https://github.com/andreaferretti/memo",
    "method": "git",
    "tags": [
      "memo",
      "memoization",
      "memoize",
      "cache"
    ],
    "description": "Memoize Nim functions",
    "license": "Apache License 2.0",
    "web": "https://github.com/andreaferretti/memo"
  },
  {
    "name": "base62",
    "url": "https://github.com/singularperturbation/base62-encode",
    "method": "git",
    "tags": [
      "base62",
      "encode",
      "decode"
    ],
    "description": "Arbitrary base encoding-decoding functions, defaulting to Base-62.",
    "license": "MIT",
    "web": "https://github.com/singularperturbation/base62-encode"
  },
  {
    "name": "telebot",
    "url": "https://github.com/rgv151/telebot.nim",
    "method": "git",
    "tags": [
      "telebot",
      "telegram",
      "bot",
      "api",
      "client",
      "async"
    ],
    "description": "Async Telegram Bot API Client",
    "license": "MIT",
    "web": "https://github.com/rgv151/telebot.nim"
  },
  {
    "name": "tempfile",
    "url": "https://github.com/rgv151/tempfile.nim",
    "method": "git",
    "tags": [
      "temp",
      "mktemp",
      "make",
      "mk",
      "mkstemp",
      "mkdtemp"
    ],
    "description": "Temporary files and directories",
    "license": "MIT",
    "web": "https://github.com/rgv151/tempfile.nim"
  },
  {
    "name": "AstroNimy",
    "url": "https://github.com/super-massive-black-holes/AstroNimy",
    "method": "git",
    "tags": [
      "science",
      "astronomy",
      "library"
    ],
    "description": "Astronomical library for Nim",
    "license": "MIT",
    "web": "https://github.com/super-massive-black-holes/AstroNimy"
  },
  {
    "name": "patty",
    "url": "https://github.com/andreaferretti/patty",
    "method": "git",
    "tags": [
      "pattern",
      "adt",
      "variant",
      "pattern matching",
      "algebraic data type"
    ],
    "description": "Algebraic data types and pattern matching",
    "license": "Apache License 2.0",
    "web": "https://github.com/andreaferretti/patty"
  },
  {
    "name": "einheit",
    "url": "https://github.com/jyapayne/einheit",
    "method": "git",
    "tags": [
      "unit",
      "tests",
      "unittest",
      "unit tests",
      "unit test macro"
    ],
    "description": "Pretty looking, full featured, Python-inspired unit test library.",
    "license": "MIT",
    "web": "https://github.com/jyapayne/einheit"
  },
  {
    "name": "plists",
    "url": "https://github.com/yglukhov/plists",
    "method": "git",
    "tags": [
      "plist",
      "property",
      "list"
    ],
    "description": "Generate and parse Mac OS X .plist files in Nim.",
    "license": "MIT",
    "web": "https://github.com/yglukhov/plists"
  },
  {
    "name": "ncurses",
    "url": "https://github.com/rnowley/nim-ncurses/",
    "method": "git",
    "tags": [
      "library",
      "terminal",
      "graphics",
      "wrapper"
    ],
    "description": "A wrapper for NCurses",
    "license": "MIT",
    "web": "https://github.com/rnowley/nim-ncurses"
  },
  {
    "name": "nanovg.nim",
    "url": "https://github.com/fowlmouth/nanovg.nim",
    "method": "git",
    "tags": [
      "wrapper",
      "GUI",
      "vector graphics",
      "opengl"
    ],
    "description": "A wrapper for NanoVG vector graphics rendering",
    "license": "MIT",
    "web": "https://github.com/fowlmouth/nanovg.nim"
  },
  {
    "name": "pwd",
    "url": "https://github.com/achesak/nim-pwd",
    "method": "git",
    "tags": [
      "library",
      "unix",
      "pwd",
      "password"
    ],
    "description": "Nim port of Python's pwd module for working with the UNIX password file",
    "license": "MIT",
    "web": "https://github.com/achesak/nim-pwd"
  },
  {
    "name": "spwd",
    "url": "https://github.com/achesak/nim-spwd",
    "method": "git",
    "tags": [
      "library",
      "unix",
      "spwd",
      "password",
      "shadow"
    ],
    "description": "Nim port of Python's spwd module for working with the UNIX shadow password file",
    "license": "MIT",
    "web": "https://github.com/achesak/nim-spwd"
  },
  {
    "name": "grp",
    "url": "https://github.com/achesak/nim-grp",
    "method": "git",
    "tags": [
      "library",
      "unix",
      "grp",
      "group"
    ],
    "description": "Nim port of Python's grp module for working with the UNIX group database file",
    "license": "MIT",
    "web": "https://github.com/achesak/nim-grp"
  },
  {
    "name": "stopwatch",
    "url": "https://gitlab.com/define-private-public/stopwatch",
    "method": "git",
    "tags": [
      "timer",
      "timing",
      "benchmarking",
      "watch",
      "clock"
    ],
    "description": "A simple timing library for benchmarking code and other things.",
    "license": "MIT",
    "web": "https://gitlab.com/define-private-public/stopwatch"
  },
  {
    "name": "nimFinLib",
    "url": "https://github.com/qqtop/NimFinLib",
    "method": "git",
    "tags": [
      "financial"
    ],
    "description": "Financial Library for Nim",
    "license": "MIT",
    "web": "https://github.com/qqtop/NimFinLib"
  },
  {
    "name": "libssh2",
    "url": "https://github.com/rgv151/libssh2.nim",
    "method": "git",
    "tags": [
      "lib",
      "ssh",
      "ssh2",
      "openssh",
      "client",
      "sftp",
      "scp"
    ],
    "description": "Nim wrapper for libssh2",
    "license": "MIT",
    "web": "https://github.com/rgv151/libssh2.nim"
  },
  {
    "name": "rethinkdb",
    "url": "https://github.com/rgv151/rethinkdb.nim",
    "method": "git",
    "tags": [
      "rethinkdb",
      "driver",
      "client",
      "json"
    ],
    "description": "RethinkDB driver for Nim",
    "license": "MIT",
    "web": "https://github.com/rgv151/rethinkdb.nim"
  },
  {
    "name": "dbus",
    "url": "https://github.com/zielmicha/nim-dbus",
    "method": "git",
    "tags": [
      "dbus"
    ],
    "description": "dbus bindings for Nim",
    "license": "MIT",
    "web": "https://github.com/zielmicha/nim-dbus"
  },
  {
    "name": "lmdb",
    "url": "https://github.com/fowlmouth/lmdb.nim",
    "method": "git",
    "tags": [
      "wrapper",
      "lmdb"
    ],
    "description": "A wrapper for LMDB the Lightning Memory-Mapped Database",
    "license": "MIT",
    "web": "https://github.com/fowlmouth/lmdb.nim"
  },
  {
    "name": "zip",
    "url": "https://github.com/nim-lang/zip",
    "method": "git",
    "tags": [
      "wrapper",
      "zip"
    ],
    "description": "A wrapper for the zip library",
    "license": "MIT",
    "web": "https://github.com/nim-lang/zip"
  },
  {
    "name": "csvtools",
    "url": "https://github.com/unicredit/csvtools",
    "method": "git",
    "tags": [
      "CSV",
      "comma separated values",
      "TSV"
    ],
    "description": "Manage CSV files",
    "license": "Apache License 2.0",
    "web": "https://github.com/unicredit/csvtools"
  },
  {
    "name": "httpform",
    "url": "https://github.com/tulayang/httpform",
    "method": "git",
    "tags": [
      "request parser",
      "upload",
      "html5 file"
    ],
    "description": "Http request form parser",
    "license": "MIT",
    "web": "https://github.com/tulayang/httpform"
  },
  {
    "name": "vardene",
    "url": "https://github.com/Xe/vardene",
    "method": "git",
    "tags": [
      "command line",
      "tool",
      "compiler"
    ],
    "description": "A simple tool to manage multiple installs of Nim.",
    "license": "MIT",
    "web": "https://christine.website/projects/Vardene"
  },
  {
    "name": "quadtree",
    "url": "https://github.com/Nycto/QuadtreeNim",
    "method": "git",
    "tags": [
      "quadtree",
      "algorithm"
    ],
    "description": "A Quadtree implementation",
    "license": "MIT",
    "web": "https://github.com/Nycto/QuadtreeNim"
  },
  {
    "name": "expat",
    "url": "https://github.com/nim-lang/expat",
    "method": "git",
    "tags": [
      "expat",
      "xml",
      "parsing"
    ],
    "description": "Expat wrapper for Nim",
    "license": "MIT",
    "web": "https://github.com/nim-lang/expat"
  },
  {
    "name": "sphinx",
    "url": "https://github.com/Araq/sphinx",
    "method": "git",
    "tags": [
      "sphinx",
      "wrapper",
      "search",
      "engine"
    ],
    "description": "Sphinx wrapper for Nim",
    "license": "LGPL",
    "web": "https://github.com/Araq/sphinx"
  },
  {
    "name": "sdl1",
    "url": "https://github.com/nim-lang/sdl1",
    "method": "git",
    "tags": [
      "graphics",
      "library",
      "multi-media",
      "input",
      "sound",
      "joystick"
    ],
    "description": "SDL 1.2 wrapper for Nim.",
    "license": "LGPL",
    "web": "https://github.com/nim-lang/sdl1"
  },
  {
    "name": "graphics",
    "url": "https://github.com/nim-lang/graphics",
    "method": "git",
    "tags": [
      "library",
      "SDL"
    ],
    "description": "Graphics module for Nim.",
    "license": "MIT",
    "web": "https://github.com/nim-lang/graphics"
  },
  {
    "name": "libffi",
    "url": "https://github.com/Araq/libffi",
    "method": "git",
    "tags": [
      "ffi",
      "library",
      "C",
      "calling",
      "convention"
    ],
    "description": "libffi wrapper for Nim.",
    "license": "MIT",
    "web": "https://github.com/Araq/libffi"
  },
  {
    "name": "libcurl",
    "url": "https://github.com/Araq/libcurl",
    "method": "git",
    "tags": [
      "curl",
      "web",
      "http",
      "download"
    ],
    "description": "Nim wrapper for libcurl.",
    "license": "MIT",
    "web": "https://github.com/Araq/libcurl"
  },
  {
    "name": "perlin",
    "url": "https://github.com/Nycto/PerlinNim",
    "method": "git",
    "tags": [
      "perlin",
      "simplex",
      "noise"
    ],
    "description": "Perlin noise and Simplex noise generation",
    "license": "MIT",
    "web": "https://github.com/Nycto/PerlinNim"
  },
  {
    "name": "pfring",
    "url": "https://github.com/rgv151/pfring.nim",
    "method": "git",
    "tags": [
      "pf_ring",
      "packet",
      "sniff",
      "pcap",
      "pfring",
      "network",
      "capture",
      "socket"
    ],
    "description": "PF_RING wrapper for Nim",
    "license": "MIT",
    "web": "https://github.com/rgv151/pfring.nim"
  },
  {
    "name": "xxtea",
    "url": "https://github.com/xxtea/xxtea-nim",
    "method": "git",
    "tags": [
      "xxtea",
      "encrypt",
      "decrypt",
      "crypto"
    ],
    "description": "XXTEA encryption algorithm library written in pure Nim.",
    "license": "MIT",
    "web": "https://github.com/xxtea/xxtea-nim"
  },
  {
    "name": "xxhash",
    "url": "https://github.com/rgv151/xxhash.nim",
    "method": "git",
    "tags": [
      "fast",
      "hash",
      "algorithm"
    ],
    "description": "xxhash wrapper for Nim",
    "license": "MIT",
    "web": "https://github.com/rgv151/xxhash.nim"
  },
  {
    "name": "libipset",
    "url": "https://github.com/rgv151/libipset.nim",
    "method": "git",
    "tags": [
      "ipset",
      "firewall",
      "netfilter",
      "mac",
      "ip",
      "network",
      "collection",
      "rule",
      "set"
    ],
    "description": "libipset wrapper for Nim",
    "license": "MIT",
    "web": "https://github.com/rgv151/libipset.nim"
  },
  {
    "name": "pop3",
    "url": "https://github.com/FedericoCeratto/nim-pop3",
    "method": "git",
    "tags": [
      "network",
      "pop3",
      "email"
    ],
    "description": "POP3 client library",
    "license": "LGPLv3",
    "web": "https://github.com/FedericoCeratto/nim-pop3"
  },
  {
    "name": "nimrpc",
    "url": "https://github.com/rogercloud/nim-rpc",
    "method": "git",
    "tags": [
      "msgpack",
      "library",
      "rpc",
      "nimrpc"
    ],
    "description": "RPC implementation for Nim based on msgpack4nim",
    "license": "MIT",
    "web": "https://github.com/rogercloud/nim-rpc"
  },
  {
    "name": "asyncevents",
    "url": "https://github.com/tulayang/asyncevents",
    "method": "git",
    "tags": [
      "event",
      "future",
      "asyncdispath"
    ],
    "description": "Asynchronous event loop for progaming with MVC",
    "license": "MIT",
    "web": "https://github.com/tulayang/asyncevents"
  },
  {
    "name": "nimSHA2",
    "url": "https://github.com/jangko/nimSHA2",
    "method": "git",
    "tags": [
      "hash",
      "crypto",
      "library",
      "sha256",
      "sha224",
      "sha384",
      "sha512"
    ],
    "description": "Secure Hash Algorithm - 2, [224, 256, 384, and 512 bits]",
    "license": "MIT",
    "web": "https://github.com/jangko/nimSHA2"
  },
  {
    "name": "nimAES",
    "url": "https://github.com/jangko/nimAES",
    "method": "git",
    "tags": [
      "crypto",
      "library",
      "aes",
      "encryption",
      "rijndael"
    ],
    "description": "Advanced Encryption Standard, Rijndael Algorithm",
    "license": "MIT",
    "web": "https://github.com/jangko/nimAES"
  },
  {
    "name": "nimeverything",
    "url": "https://github.com/xland/nimeverything/",
    "method": "git",
    "tags": [
      "everything",
      "voidtools",
      "Everything Search Engine"
    ],
    "description": "everything  search engine wrapper",
    "license": "MIT",
    "web": "https://github.com/xland/nimeverything"
  },
  {
    "name": "vidhdr",
    "url": "https://github.com/achesak/nim-vidhdr",
    "method": "git",
    "tags": [
      "video",
      "formats",
      "file"
    ],
    "description": "Library for detecting the format of an video file",
    "license": "MIT",
    "web": "https://github.com/achesak/nim-vidhdr"
  },
  {
    "name": "gitapi",
    "url": "https://github.com/achesak/nim-gitapi",
    "method": "git",
    "tags": [
      "git",
      "version control",
      "library"
    ],
    "description": "Nim wrapper around the git version control software",
    "license": "MIT",
    "web": "https://github.com/achesak/nim-gitapi"
  },
  {
    "name": "ptrace",
    "url": "https://github.com/rgv151/ptrace.nim",
    "method": "git",
    "tags": [
      "ptrace",
      "trace",
      "process",
      "syscal",
      "system",
      "call"
    ],
    "description": "ptrace wrapper for Nim",
    "license": "MIT",
    "web": "https://github.com/rgv151/ptrace.nim"
  },
  {
    "name": "ndbex",
    "url": "https://github.com/Senketsu/nim-db-ex",
    "method": "git",
    "tags": [
      "extension",
      "database",
      "convenience",
      "db",
      "mysql",
      "postgres",
      "sqlite"
    ],
    "description": "extension modules for Nim's 'db_*' modules",
    "license": "MIT",
    "web": "https://github.com/Senketsu/nim-db-ex"
  },
  {
    "name": "spry",
    "url": "https://github.com/gokr/spry",
    "method": "git",
    "tags": [
      "language",
      "library",
      "scripting"
    ],
    "description": "A Smalltalk and Rebol inspired language implemented as an AST interpreter",
    "license": "MIT",
    "web": "https://github.com/gokr/spry"
  },
  {
    "name": "nimBMP",
    "url": "https://github.com/jangko/nimBMP",
    "method": "git",
    "tags": [
      "graphics",
      "library",
      "BMP"
    ],
    "description": "BMP encoder and decoder",
    "license": "MIT",
    "web": "https://github.com/jangko/nimBMP"
  },
  {
    "name": "nimPNG",
    "url": "https://github.com/jangko/nimPNG",
    "method": "git",
    "tags": [
      "graphics",
      "library",
      "PNG"
    ],
    "description": "PNG(Portable Network Graphics) encoder and decoder",
    "license": "MIT",
    "web": "https://github.com/jangko/nimPNG"
  },
  {
    "name": "litestore",
    "url": "https://github.com/h3rald/litestore",
    "method": "git",
    "tags": [
      "database",
      "rest",
      "sqlite"
    ],
    "description": "A lightweight, self-contained, RESTful, searchable, multi-format NoSQL document store",
    "license": "MIT",
    "web": "https://h3rald.com/litestore"
  },
  {
    "name": "parseFixed",
    "url": "https://github.com/jlp765/parsefixed",
    "method": "git",
    "tags": [
      "parse",
      "fixed",
      "width",
      "parser",
      "text"
    ],
    "description": "Parse fixed-width fields within lines of text (complementary to parsecsv)",
    "license": "MIT",
    "web": "https://github.com/jlp765/parsefixed"
  },
  {
    "name": "playlists",
    "url": "https://github.com/achesak/nim-playlists",
    "method": "git",
    "tags": [
      "library",
      "playlists",
      "M3U",
      "PLS",
      "XSPF"
    ],
    "description": "Nim library for parsing PLS, M3U, and XSPF playlist files",
    "license": "MIT",
    "web": "https://github.com/achesak/nim-playlists"
  },
  {
    "name": "seqmath",
    "url": "https://github.com/jlp765/seqmath",
    "method": "git",
    "tags": [
      "math",
      "seq",
      "sequence",
      "array",
      "nested",
      "algebra",
      "statistics",
      "lifted",
      "financial"
    ],
    "description": "Nim math library for sequences and nested sequences (extends math library)",
    "license": "MIT",
    "web": "https://github.com/jlp765/seqmath"
  },
  {
    "name": "daemonize",
    "url": "https://github.com/rgv151/daemonize.nim",
    "method": "git",
    "tags": [
      "daemonize",
      "background",
      "fork",
      "unix",
      "linux",
      "process"
    ],
    "description": "This library makes your code run as a daemon process on Unix-like systems",
    "license": "MIT",
    "web": "https://github.com/rgv151/daemonize.nim"
  },
  {
    "name": "tnim",
    "url": "https://github.com/jlp765/tnim",
    "method": "git",
    "tags": [
      "REPL",
      "sandbox",
      "interactive",
      "compiler",
      "code",
      "language"
    ],
    "description": "tnim is a Nim REPL - an interactive sandbox for testing Nim code",
    "license": "MIT",
    "web": "https://github.com/jlp765/tnim"
  },
  {
    "name": "ris",
    "url": "https://github.com/achesak/nim-ris",
    "method": "git",
    "tags": [
      "RIS",
      "citation",
      "library"
    ],
    "description": "Module for working with RIS citation files",
    "license": "MIT",
    "web": "https://github.com/achesak/nim-ris"
  },
  {
    "name": "geoip",
    "url": "https://github.com/achesak/nim-geoip",
    "method": "git",
    "tags": [
      "IP",
      "address",
      "location",
      "geolocation"
    ],
    "description": "Retrieve info about a location from an IP address",
    "license": "MIT",
    "web": "https://github.com/achesak/nim-geoip"
  },
  {
    "name": "freegeoip",
    "url": "https://github.com/achesak/nim-freegeoip",
    "method": "git",
    "tags": [
      "IP",
      "address",
      "location",
      "geolocation"
    ],
    "description": "Retrieve info about a location from an IP address",
    "license": "MIT",
    "web": "https://github.com/achesak/nim-freegeoip"
  },
  {
    "name": "nimroutine",
    "url": "https://github.com/rogercloud/nim-routine",
    "method": "git",
    "tags": [
      "goroutine",
      "routine",
      "lightweight",
      "thread"
    ],
    "description": "A go routine like nim implementation",
    "license": "MIT",
    "web": "https://github.com/rogercloud/nim-routine"
  },
  {
    "name": "coverage",
    "url": "https://github.com/yglukhov/coverage",
    "method": "git",
    "tags": [
      "code",
      "coverage"
    ],
    "description": "Code coverage library",
    "license": "MIT",
    "web": "https://github.com/yglukhov/coverage"
  },
  {
    "name": "golib",
    "url": "https://github.com/stefantalpalaru/golib-nim",
    "method": "git",
    "tags": [
      "library",
      "wrapper"
    ],
    "description": "Bindings for golib - a library that (ab)uses gccgo to bring Go's channels and goroutines to the rest of the world",
    "license": "BSD",
    "web": "https://github.com/stefantalpalaru/golib-nim"
  },
  {
    "name": "libnotify",
    "url": "https://github.com/FedericoCeratto/nim-libnotify.git",
    "method": "git",
    "tags": [
      "library",
      "wrapper",
      "desktop"
    ],
    "description": "Minimalistic libnotify wrapper for desktop notifications",
    "license": "LGPLv3",
    "web": "https://github.com/FedericoCeratto/nim-libnotify"
  },
  {
    "name": "nimcat",
    "url": "https://github.com/shakna-israel/nimcat",
    "method": "git",
    "tags": [
      "cat",
      "cli"
    ],
    "description": "An implementation of cat in Nim",
    "license": "MIT",
    "web": "https://github.com/shakna-israel/nimcat"
  },
  {
    "name": "sections",
    "url": "https://github.com/c0ffeeartc/nim-sections",
    "method": "git",
    "tags": [
      "BDD",
      "test"
    ],
    "description": "`Section` macro with BDD aliases for testing",
    "license": "MIT",
    "web": "https://github.com/c0ffeeartc/nim-sections"
  },
  {
    "name": "nimfp",
    "url": "https://github.com/vegansk/nimfp",
    "method": "git",
    "tags": [
      "functional",
      "library"
    ],
    "description": "Nim functional programming library",
    "license": "MIT",
    "web": "https://github.com/vegansk/nimfp"
  },
  {
    "name": "nhsl",
    "url": "https://github.com/twist-vector/nhsl.git",
    "method": "git",
    "tags": [
      "library",
      "serialization",
      "pure"
    ],
    "description": "Nim Hessian Serialization Library encodes/decodes data into the Hessian binary protocol",
    "license": "LGPL",
    "web": "https://github.com/twist-vector/nhsl"
  },
  {
    "name": "nimstopwatch",
    "url": "https://github.com/twist-vector/nim-stopwatch.git",
    "method": "git",
    "tags": [
      "app",
      "timer"
    ],
    "description": "A Nim-based, non-graphical application designed to measure the amount of time elapsed from its activation to deactivation, includes total elapsed time, lap, and split times.",
    "license": "LGPL",
    "web": "https://github.com/twist-vector/nim-stopwatch"
  },
  {
    "name": "playground",
    "url": "https://github.com/theduke/nim-playground",
    "method": "git",
    "tags": [
      "webapp",
      "execution",
      "code",
      "sandbox"
    ],
    "description": "Web-based playground for testing Nim code.",
    "license": "MIT",
    "web": "https://github.com/theduke/nim-playground"
  },
  {
    "name": "nimsl",
    "url": "https://github.com/yglukhov/nimsl",
    "method": "git",
    "tags": [
      "shader",
      "opengl",
      "glsl"
    ],
    "description": "Shaders in Nim.",
    "license": "MIT",
    "web": "https://github.com/yglukhov/nimsl"
  },
  {
    "name": "omnilog",
    "url": "https://github.com/nim-appkit/omnilog",
    "method": "git",
    "tags": [
      "library",
      "logging",
      "logs"
    ],
    "description": "Advanced logging library for Nim with structured logging, formatters, filters and writers.",
    "license": "MIT",
    "web": "https://github.com/nim-appkit/omnilog"
  },
  {
    "name": "values",
    "url": "https://github.com/nim-appkit/values",
    "method": "git",
    "tags": [
      "library",
      "values",
      "datastructures"
    ],
    "description": "Library for working with arbitrary values + a map data structure.",
    "license": "MIT",
    "web": "https://github.com/nim-appkit/values"
  },
  {
    "name": "geohash",
    "url": "https://github.com/twist-vector/nim-geohash.git",
    "method": "git",
    "tags": [
      "library",
      "geocoding",
      "pure"
    ],
    "description": "Nim implementation of the geohash latitude/longitude geocode system",
    "license": "Apache License 2.0",
    "web": "https://github.com/twist-vector/nim-geohash"
  },
  {
    "name": "bped",
    "url": "https://github.com/twist-vector/nim-bped.git",
    "method": "git",
    "tags": [
      "library",
      "serialization",
      "pure"
    ],
    "description": "Nim implementation of the Bittorrent ascii serialization protocol",
    "license": "Apache License 2.0",
    "web": "https://github.com/twist-vector/nim-bped"
  },
  {
    "name": "ctrulib",
    "url": "https://github.com/skyforce77/ctrulib-nim.git",
    "method": "git",
    "tags": [
      "library",
      "nintendo",
      "3ds"
    ],
    "description": "ctrulib wrapper",
    "license": "GPLv2",
    "web": "https://github.com/skyforce77/ctrulib-nim"
  },
  {
    "name": "nimrdkafka",
    "url": "https://github.com/dfdeshom/nimrdkafka.git",
    "method": "git",
    "tags": [
      "library",
      "wrapper",
      "kafka"
    ],
    "description": "Nim wrapper for librdkafka",
    "license": "Apache License 2.0",
    "web": "https://github.com/dfdeshom/nimrdkafka"
  },
  {
    "name": "utils",
    "url": "https://github.com/nim-appkit/utils",
    "method": "git",
    "tags": [
      "library",
      "utilities"
    ],
    "description": "Collection of string, parsing, pointer, ... utilities.",
    "license": "MIT",
    "web": "https://github.com/nim-appkit/utils"
  },
  {
    "name": "pymod",
    "url": "https://github.com/jboy/nim-pymod",
    "method": "git",
    "tags": [
      "wrapper",
      "python",
      "module",
      "numpy",
      "array",
      "matrix",
      "ndarray",
      "pyobject",
      "pyarrayobject",
      "iterator",
      "iterators",
      "docstring"
    ],
    "description": "Auto-generate a Python module that wraps a Nim module.",
    "license": "MIT",
    "web": "https://github.com/jboy/nim-pymod"
  },
  {
    "name": "db",
    "url": "https://github.com/jlp765/db",
    "method": "git",
    "tags": [
      "wrapper",
      "database",
      "module",
      "sqlite",
      "mysql",
      "postgres",
      "db_sqlite",
      "db_mysql",
      "db_postgres"
    ],
    "description": "Unified db access module, providing a single library module to access the db_sqlite, db_mysql and db_postgres modules.",
    "license": "MIT",
    "web": "https://github.com/jlp765/db"
  },
  {
    "name": "nimsnappy",
    "url": "https://github.com/dfdeshom/nimsnappy.git",
    "method": "git",
    "tags": [
      "wrapper",
      "compression"
    ],
    "description": "Nim wrapper for the snappy compression library. there is also a high-level API for easy use",
    "license": "BSD",
    "web": "https://github.com/dfdeshom/nimsnappy"
  },
  {
    "name": "nimLUA",
    "url": "https://github.com/jangko/nimLUA",
    "method": "git",
    "tags": [
      "lua",
      "library",
      "bind",
      "glue",
      "macros"
    ],
    "description": "glue code generator to bind Nim and Lua together using Nim's powerful macro",
    "license": "MIT",
    "web": "https://github.com/jangko/nimLUA"
  },
  {
    "name": "sound",
    "url": "https://github.com/yglukhov/sound.git",
    "method": "git",
    "tags": [
      "sound",
      "ogg"
    ],
    "description": "Cross-platform sound mixer library",
    "license": "MIT",
    "web": "https://github.com/yglukhov/sound"
  },
  {
    "name": "nimi3status",
    "url": "https://github.com/FedericoCeratto/nimi3status",
    "method": "git",
    "tags": [
      "i3",
      "i3status"
    ],
    "description": "Lightweight i3 status bar.",
    "license": "GPLv3",
    "web": "https://github.com/FedericoCeratto/nimi3status"
  },
  {
    "name": "native_dialogs",
    "url": "https://github.com/SSPkrolik/nim-native-dialogs.git",
    "method": "git",
    "tags": [
      "ui",
      "gui",
      "cross-platform",
      "library"
    ],
    "description": "Implements framework-agnostic native operating system dialogs calls",
    "license": "MIT",
    "web": "https://github.com/SSPkrolik/nim-native-dialogs"
  },
  {
    "name": "variant",
    "url": "https://github.com/yglukhov/variant.git",
    "method": "git",
    "tags": [
      "variant"
    ],
    "description": "Variant type and type matching",
    "license": "MIT",
    "web": "https://github.com/yglukhov/variant"
  },
  {
    "name": "pythonmath",
    "url": "https://github.com/achesak/nim-pythonmath",
    "method": "git",
    "tags": [
      "library",
      "python",
      "math"
    ],
    "description": "Module to provide an interface as similar as possible to Python's math libary",
    "license": "MIT",
    "web": "https://github.com/achesak/nim-pythonmath"
  },
  {
    "name": "nimlz4",
    "url": "https://github.com/dfdeshom/nimlz4.git",
    "method": "git",
    "tags": [
      "wrapper",
      "compression",
      "lzo",
      "lz4"
    ],
    "description": "Nim wrapper for the LZ4 library. There is also a high-level API for easy use",
    "license": "BSD",
    "web": "https://github.com/dfdeshom/nimlz4"
  },
  {
    "name": "pythonize",
    "url": "https://github.com/marcoapintoo/nim-pythonize.git",
    "method": "git",
    "tags": [
      "python",
      "wrapper"
    ],
    "description": "A higher-level wrapper for the Python Programing Language",
    "license": "MIT",
    "web": "https://github.com/marcoapintoo/nim-pythonize"
  },
  {
    "name": "cligen",
    "url": "https://github.com/c-blake/cligen.git",
    "method": "git",
    "tags": [
      "library",
      "commandline",
      "arguments",
      "switches",
      "parsing",
      "options"
    ],
    "description": "Infer & generate command-line interace/option/argument parsers",
    "license": "MIT",
    "web": "https://github.com/c-blake/cligen"
  },
  {
    "name": "fnmatch",
    "url": "https://github.com/achesak/nim-fnmatch",
    "method": "git",
    "tags": [
      "library",
      "unix",
      "files",
      "matching"
    ],
    "description": "Nim module for filename matching with UNIX shell patterns",
    "license": "MIT",
    "web": "https://github.com/achesak/nim-fnmatch"
  },
  {
    "name": "shorturl",
    "url": "https://github.com/achesak/nim-shorturl",
    "method": "git",
    "tags": [
      "library",
      "url",
      "uid"
    ],
    "description": "Nim module for generating URL identifiers for Tiny URL and bit.ly-like URLs",
    "license": "MIT",
    "web": "https://github.com/achesak/nim-shorturl"
  },
  {
    "name": "teafiles",
    "url": "git@github.com:unicredit/nim-teafiles.git",
    "method": "git",
    "tags": [
      "teafiles",
      "mmap",
      "timeseries"
    ],
    "description": "TeaFiles provide fast read/write access to time series data",
    "license": "Apache2",
    "web": "https://github.com/unicredit/nim-teafiles"
  },
  {
    "name": "emmy",
    "url": "git@github.com:unicredit/emmy.git",
    "method": "git",
    "tags": [
      "algebra",
      "polynomials",
      "primes",
      "ring",
      "quotients"
    ],
    "description": "Algebraic structures and related operations for Nim",
    "license": "Apache2",
    "web": "https://github.com/unicredit/emmy"
  },
  {
    "name": "impulse_engine",
    "url": "https://github.com/matkuki/Nim-Impulse-Engine",
    "method": "git",
    "tags": [
      "physics",
      "engine",
      "2D"
    ],
    "description": "Nim port of a simple 2D physics engine",
    "license": "zlib",
    "web": "https://github.com/matkuki/Nim-Impulse-Engine"
  },
  {
    "name": "notifications",
    "url": "https://github.com/dom96/notifications",
    "method": "git",
    "tags": [
      "notifications",
      "alerts",
      "gui",
      "toasts",
      "macosx",
      "cocoa"
    ],
    "description": "Library for displaying notifications on the desktop",
    "license": "MIT",
    "web": "https://github.com/dom96/notifications"
  },
  {
    "name": "reactor",
    "url": "https://github.com/zielmicha/reactor.nim",
    "method": "git",
    "tags": [
      "async",
      "libuv",
      "http",
      "tcp"
    ],
    "description": "Asynchronous networking engine for Nim",
    "license": "MIT",
    "web": "https://networkos.net/nim/reactor.nim"
  },
  {
    "name": "collections",
    "url": "https://github.com/zielmicha/collections.nim",
    "method": "git",
    "tags": [
      "iterator",
      "functional"
    ],
    "description": "Various collections and utilities",
    "license": "MIT",
    "web": "https://github.com/zielmicha/collections.nim"
  },
  {
    "name": "capnp",
    "url": "https://github.com/zielmicha/capnp.nim",
    "method": "git",
    "tags": [
      "capnp",
      "serialization",
      "protocol",
      "rpc"
    ],
    "description": "Cap'n Proto implementation for Nim",
    "license": "MIT",
    "web": "https://github.com/zielmicha/capnp.nim"
  },
  {
    "name": "biscuits",
    "url": "https://github.com/achesak/nim-biscuits",
    "method": "git",
    "tags": [
      "cookie",
      "persistence"
    ],
    "description": "better cookie handling",
    "license": "MIT",
    "web": "https://github.com/achesak/nim-biscuits"
  },
  {
    "name": "pari",
    "url": "https://github.com/lompik/pari.nim",
    "method": "git",
    "tags": [
      "number theory",
      "computer algebra system"
    ],
    "description": "Pari/GP C library wrapper",
    "license": "MIT",
    "web": "https://github.com/lompik/pari.nim"
  },
  {
    "name": "spacenav",
    "url": "https://github.com/nimious/spacenav.git",
    "method": "git",
    "tags": [
      "binding",
      "3dx",
      "3dconnexion",
      "libspnav",
      "spacenav",
      "spacemouse",
      "spacepilot",
      "spacenavigator"
    ],
    "description": "Bindings for libspnav, the free 3Dconnexion device driver",
    "license": "MIT",
    "web": "https://github.com/nimious/spacenav"
  },
  {
    "name": "isense",
    "url": "https://github.com/nimious/isense.git",
    "method": "git",
    "tags": [
      "binding",
      "isense",
      "intersense",
      "inertiacube",
      "intertrax",
      "microtrax",
      "thales",
      "tracking",
      "sensor"
    ],
    "description": "Bindings for the InterSense SDK",
    "license": "MIT",
    "web": "https://github.com/nimious/isense"
  },
  {
    "name": "libusb",
    "url": "https://github.com/nimious/libusb.git",
    "method": "git",
    "tags": [
      "binding",
      "usb",
      "libusb"
    ],
    "description": "Bindings for libusb, the cross-platform user library to access USB devices.",
    "license": "MIT",
    "web": "https://github.com/nimious/libusb"
  },
  {
    "name": "myo",
    "url": "https://github.com/nimious/myo.git",
    "method": "git",
    "tags": [
      "binding",
      "myo",
      "thalmic",
      "armband",
      "gesture"
    ],
    "description": "Bindings for the Thalmic Labs Myo gesture control armband SDK.",
    "license": "MIT",
    "web": "https://github.com/nimious/myo"
  },
  {
    "name": "oculus",
    "url": "https://github.com/nimious/oculus.git",
    "method": "git",
    "tags": [
      "binding",
      "oculus",
      "rift",
      "vr",
      "libovr",
      "ovr",
      "dk1",
      "dk2",
      "gearvr"
    ],
    "description": "Bindings for the Oculus VR SDK.",
    "license": "MIT",
    "web": "https://github.com/nimious/oculus"
  },
  {
    "name": "serialport",
    "url": "https://github.com/nimious/serialport.git",
    "method": "git",
    "tags": [
      "binding",
      "libserialport",
      "serial",
      "communication"
    ],
    "description": "Bindings for libserialport, the cross-platform serial communication library.",
    "license": "MIT",
    "web": "https://github.com/nimious/serialport"
  },
  {
    "name": "gles",
    "url": "https://github.com/nimious/gles.git",
    "method": "git",
    "tags": [
      "binding",
      "khronos",
      "gles",
      "opengl es"
    ],
    "description": "Bindings for OpenGL ES, the embedded 3D graphics library.",
    "license": "MIT",
    "web": "https://github.com/nimious/gles"
  },
  {
    "name": "egl",
    "url": "https://github.com/nimious/egl.git",
    "method": "git",
    "tags": [
      "binding",
      "khronos",
      "egl",
      "opengl",
      "opengl es",
      "openvg"
    ],
    "description": "Bindings for EGL, the native platform interface for rendering APIs.",
    "license": "MIT",
    "web": "https://github.com/nimious/egl"
  },
  {
    "name": "sixense",
    "url": "https://github.com/nimious/sixense.git",
    "method": "git",
    "tags": [
      "binding",
      "sixense",
      "razer hydra",
      "stem system",
      "vr"
    ],
    "description": "Bindings for the Sixense Core API.",
    "license": "MIT",
    "web": "https://github.com/nimious/sixense"
  },
  {
    "name": "listsv",
    "url": "https://github.com/srwiley/listsv.git",
    "method": "git",
    "tags": [
      "singly linked list",
      "doubly linked list"
    ],
    "description": "Basic operations on singly and doubly linked lists.",
    "license": "MIT",
    "web": "https://github.com/srwiley/listsv"
  },
  {
    "name": "kissfft",
    "url": "https://github.com/m13253/nim-kissfft",
    "method": "git",
    "tags": [
      "fft",
      "dsp",
      "signal"
    ],
    "description": "Nim binding for KissFFT Fast Fourier Transform library",
    "license": "BSD",
    "web": "https://github.com/m13253/nim-kissfft"
  },
  {
    "name": "nimbench",
    "url": "https://github.com/ivankoster/nimbench.git",
    "method": "git",
    "tags": [
      "benchmark",
      "micro benchmark",
      "timer"
    ],
    "description": "Micro benchmarking tool to measure speed of code, with the goal of optimizing it.",
    "license": "Apache License, Version 2.0",
    "web": "https://github.com/ivankoster/nimbench"
  },
  {
    "name": "nest",
    "url": "https://github.com/kedean/nest.git",
    "method": "git",
    "tags": [
      "library",
      "api",
      "router",
      "web"
    ],
    "description": "RESTful URI router",
    "license": "MIT",
    "web": "https://github.com/kedean/nest"
  },
  {
    "name": "nimbluez",
    "url": "https://github.com/Electric-Blue/NimBluez.git",
    "method": "git",
    "tags": [
      "bluetooth",
      "library",
      "wrapper",
      "sockets"
    ],
    "description": "Nim modules for access to system Bluetooth resources.",
    "license": "BSD",
    "web": "https://github.com/Electric-Blue/NimBluez"
  },
  {
    "name": "yaml",
    "url": "https://github.com/flyx/NimYAML",
    "method": "git",
    "tags": [
      "serialization",
      "parsing",
      "library",
      "yaml"
    ],
    "description": "YAML 1.2 implementation for Nim",
    "license": "MIT",
    "web": "http://flyx.github.io/NimYAML/"
  },
  {
    "name": "nimyaml",
    "url": "https://github.com/flyx/NimYAML",
    "method": "git",
    "tags": [
      "serialization",
      "parsing",
      "library",
      "yaml"
    ],
    "description": "YAML 1.2 implementation for Nim",
    "license": "MIT",
    "web": "http://flyx.github.io/NimYAML/"
  },
  {
    "name": "jsmn",
    "url": "https://github.com/OpenSystemsLab/jsmn.nim",
    "method": "git",
    "tags": [
      "json",
      "token",
      "tokenizer",
      "parser",
      "jsmn"
    ],
    "description": "Jsmn - a world fastest JSON parser - in pure Nim",
    "license": "MIT",
    "web": "https://github.com/OpenSystemsLab/jsmn.nim"
  },
  {
    "name": "mangle",
    "url": "https://github.com/baabelfish/mangle",
    "method": "git",
    "tags": [
      "functional",
      "iterators",
      "lazy",
      "library"
    ],
    "description": "Yet another iterator library",
    "license": "MIT",
    "web": "https://github.com/baabelfish/mangle"
  },
  {
    "name": "nimshell",
    "url": "https://github.com/vegansk/nimshell",
    "method": "git",
    "tags": [
      "shell",
      "utility"
    ],
    "description": "Library for shell scripting in nim",
    "license": "MIT",
    "web": "https://github.com/vegansk/nimshell"
  },
  {
    "name": "rosencrantz",
    "url": "https://github.com/andreaferretti/rosencrantz",
    "method": "git",
    "tags": [
      "web",
      "server",
      "DSL",
      "combinators"
    ],
    "description": "A web DSL for Nim",
    "license": "MIT",
    "web": "https://github.com/andreaferretti/rosencrantz"
  },
  {
    "name": "sam",
    "url": "https://github.com/OpenSystemsLab/sam.nim",
    "method": "git",
    "tags": [
      "json",
      "binding",
      "map",
      "dump",
      "load"
    ],
    "description": "Fast and just works JSON-Binding for Nim",
    "license": "MIT",
    "web": "https://github.com/OpenSystemsLab/sam.nim"
  },
  {
    "name": "twitter",
    "url": "https://github.com/kubo39/twitter",
    "method": "git",
    "tags": [
      "library",
      "wrapper",
      "twitter"
    ],
    "description": "Low-level twitter API wrapper library for Nim.",
    "license": "MIT",
    "web": "https://github.com/kubo39/twitter"
  },
  {
    "name": "stomp",
    "url": "https://bitbucket.org/mahlon/nim-stomp",
    "method": "hg",
    "tags": [
      "stomp",
      "library",
      "messaging",
      "events"
    ],
    "description": "A pure-nim implementation of the STOMP protocol for machine messaging.",
    "license": "MIT",
    "web": "http://bitbucket.org/mahlon/nim-stomp"
  },
  {
    "name": "srt",
    "url": "https://github.com/achesak/nim-srt",
    "method": "git",
    "tags": [
      "srt",
      "subrip",
      "subtitle"
    ],
    "description": "Nim module for parsing SRT (SubRip) subtitle files",
    "license": "MIT",
    "web": "https://github.com/achesak/nim-srt"
  },
  {
    "name": "subviewer",
    "url": "https://github.com/achesak/nim-subviewer",
    "method": "git",
    "tags": [
      "subviewer",
      "subtitle"
    ],
    "description": "Nim module for parsing SubViewer subtitle files",
    "license": "MIT",
    "web": "https://github.com/achesak/nim-subviewer"
  },
  {
    "name": "Kinto",
    "url": "https://github.com/OpenSystemsLab/kinto.nim",
    "method": "git",
    "tags": [
      "mozilla",
      "kinto",
      "json",
      "storage",
      "server",
      "client"
    ],
    "description": "Kinto Client for Nim",
    "license": "MIT",
    "web": "https://github.com/OpenSystemsLab/kinto.nim"
  },
  {
    "name": "xmltools",
    "url": "https://github.com/vegansk/xmltools",
    "method": "git",
    "tags": [
      "xml",
      "functional",
      "library",
      "parsing"
    ],
    "description": "High level xml library for Nim",
    "license": "MIT",
    "web": "https://github.com/vegansk/xmltools"
  },
  {
    "name": "nimongo",
    "url": "https://github.com/SSPkrolik/nimongo",
    "method": "git",
    "tags": [
      "mongo",
      "mongodb",
      "database",
      "server",
      "driver",
      "storage"
    ],
    "description": "MongoDB driver in pure Nim language with synchronous and asynchronous I/O support",
    "license": "MIT",
    "web": "https://github.com/SSPkrolik/nimongo"
  },
  {
    "name": "nimboost",
    "url": "https://github.com/vegansk/nimboost",
    "method": "git",
    "tags": [
      "stdlib",
      "library",
      "utility"
    ],
    "description": "Additions to the Nim's standard library, like boost for C++",
    "license": "MIT",
    "web": "http://vegansk.github.io/nimboost/"
  },
  {
    "name": "asyncdocker",
    "url": "https://github.com/tulayang/asyncdocker",
    "method": "git",
    "tags": [
      "async",
      "docker"
    ],
    "description": "Asynchronous docker client written by Nim-lang",
    "license": "MIT",
    "web": "http://tulayang.github.io/asyncdocker.html"
  },
  {
    "name": "python3",
    "url": "https://github.com/matkuki/python3",
    "method": "git",
    "tags": [
      "python",
      "wrapper"
    ],
    "description": "Wrapper to interface with the Python 3 interpreter",
    "license": "MIT",
    "web": "https://github.com/matkuki/python3"
  },
  {
    "name": "jser",
    "url": "https://github.com/niv/jser.nim",
    "method": "git",
    "tags": [
      "json",
      "serialize",
      "tuple"
    ],
    "description": "json de/serializer for tuples and more",
    "license": "MIT",
    "web": "https://github.com/niv/jser.nim"
  },
  {
    "name": "pledge",
    "url": "https://github.com/euantorano/pledge.nim",
    "method": "git",
    "tags": [
      "pledge",
      "openbsd"
    ],
    "description": "OpenBSDs pledge(2) for Nim.",
    "license": "BSD3",
    "web": "https://github.com/euantorano/pledge.nim"
  },
  {
    "name": "sophia",
    "url": "https://github.com/gokr/nim-sophia",
    "method": "git",
    "tags": [
      "library",
      "wrapper",
      "database"
    ],
    "description": "Nim wrapper of the Sophia key/value store",
    "license": "MIT",
    "web": "https://github.com/gokr/nim-sophia"
  },
  {
    "name": "progress",
    "url": "https://github.com/euantorano/progress.nim",
    "method": "git",
    "tags": [
      "progress",
      "bar",
      "terminal",
      "ui"
    ],
    "description": "A simple progress bar for Nim.",
    "license": "BSD3",
    "web": "https://github.com/euantorano/progress.nim"
  },
  {
    "name": "websocket",
    "url": "https://github.com/niv/websocket.nim",
    "method": "git",
    "tags": [
      "http",
      "websockets",
      "async",
      "client",
      "server"
    ],
    "description": "websockets for nim",
    "license": "MIT",
    "web": "https://github.com/niv/websocket.nim"
  },
  {
    "name": "cucumber",
    "url": "https://github.com/shaunc/cucumber_nim",
    "method": "git",
    "tags": [
      "testing",
      "cucumber",
      "bdd"
    ],
    "description": "implements the cucumber BDD framework in the nim language",
    "license": "MIT",
    "web": "https://github.com/shaunc/cucumber_nim"
  },
  {
    "name": "libmpdclient",
    "url": "https://github.com/lompik/libmpdclient.nim",
    "method": "git",
    "tags": [
      "MPD",
      "Music Player Daemon"
    ],
    "description": "Bindings for the Music Player Daemon C client library",
    "license": "BSD",
    "web": "https://github.com/lompik/libmpdclient.nim"
  },
  {
    "name": "awk",
    "url": "https://github.com/greencardamom/awk",
    "method": "git",
    "tags": [
      "awk"
    ],
    "description": "Nim for awk programmers",
    "license": "MIT",
    "web": "https://github.com/greencardamom/awk"
  },
  {
    "name": "dotenv",
    "url": "https://github.com/euantorano/dotenv.nim",
    "method": "git",
    "tags": [
      "env",
      "dotenv",
      "configuration",
      "environment"
    ],
    "description": "Loads environment variables from `.env`.",
    "license": "BSD3",
    "web": "https://github.com/euantorano/dotenv.nim"
  },
  {
    "name": "sph",
    "url": "https://github.com/aidansteele/sph",
    "method": "git",
    "tags": [
      "crypto",
      "hashes",
      "md5",
      "sha"
    ],
    "description": "Large number of cryptographic hashes for Nim",
    "license": "MIT",
    "web": "https://github.com/aidansteele/sph"
  },
  {
    "name": "libsodium",
    "url": "https://github.com/FedericoCeratto/nim-libsodium",
    "method": "git",
    "tags": [
      "wrapper",
      "library",
      "security",
      "crypto"
    ],
    "description": "libsodium wrapper",
    "license": "LGPLv3",
    "web": "https://github.com/FedericoCeratto/nim-libsodium"
  },
  {
    "name": "aws_sdk",
    "url": "https://github.com/aidansteele/aws_sdk.nim",
    "method": "git",
    "tags": [
      "aws",
      "amazon"
    ],
    "description": "Library for interacting with Amazon Web Services (AWS)",
    "license": "MIT",
    "web": "https://github.com/aidansteele/aws_sdk.nim"
  },
  {
    "name": "i18n",
    "url": "https://github.com/Parashurama/nim-i18n",
    "method": "git",
    "tags": [
      "gettext",
      "i18n",
      "internationalisation"
    ],
    "description": "Bring a gettext-like internationalisation module to Nim",
    "license": "MIT",
    "web": "https://github.com/Parashurama/nim-i18n"
  },
  {
    "name": "persistent_enums",
    "url": "https://github.com/yglukhov/persistent_enums",
    "method": "git",
    "tags": [
      "enum",
      "binary",
      "protocol"
    ],
    "description": "Define enums which values preserve their binary representation upon inserting or reordering",
    "license": "MIT",
    "web": "https://github.com/yglukhov/persistent_enums"
  },
  {
    "name": "nimcl",
    "url": "https://github.com/unicredit/nimcl",
    "method": "git",
    "tags": [
      "OpenCL",
      "GPU"
    ],
    "description": "High level wrapper over OpenCL",
    "license": "Apache License 2.0",
    "web": "https://github.com/unicredit/nimcl"
  },
  {
    "name": "nimblas",
    "url": "https://github.com/unicredit/nimblas",
    "method": "git",
    "tags": [
      "BLAS",
      "linear algebra",
      "vector",
      "matrix"
    ],
    "description": "BLAS for Nim",
    "license": "Apache License 2.0",
    "web": "https://github.com/unicredit/nimblas"
  },
  {
    "name": "fixmath",
    "url": "https://github.com/Jeff-Ciesielski/fixmath",
    "method": "git",
    "tags": [
      "math"
    ],
    "description": "LibFixMath 16:16 fixed point support for nim",
    "license": "MIT",
    "web": "https://github.com/Jeff-Ciesielski/fixmath"
  },
  {
    "name": "nimzend",
    "url": "https://github.com/metatexx/nimzend",
    "method": "git",
    "tags": [
      "zend",
      "php",
      "binding",
      "extension"
    ],
    "description": "Native Nim Zend API glue for easy PHP extension development.",
    "license": "MIT",
    "web": "https://github.com/metatexx/nimzend"
  },
  {
    "name": "spills",
    "url": "https://github.com/andreaferretti/spills",
    "method": "git",
    "tags": [
      "disk-based",
      "sequence",
      "memory-mapping"
    ],
    "description": "Disk-based sequences",
    "license": "Apache License 2.0",
    "web": "https://github.com/andreaferretti/spills"
  },
  {
    "name": "platformer",
    "url": "https://github.com/def-/nim-platformer",
    "method": "git",
    "tags": [
      "game",
      "sdl",
      "2d"
    ],
    "description": "Writing a 2D Platform Game in Nim with SDL2",
    "license": "MIT",
    "web": "https://github.com/def-/nim-platformer"
  },
  {
    "name": "nimCEF",
    "url": "https://github.com/jangko/nimCEF",
    "method": "git",
    "tags": [
      "chromium",
      "embedded",
      "framework",
      "cef",
      "wrapper"
    ],
    "description": "Nim wrapper for the Chromium Embedded Framework",
    "license": "MIT",
    "web": "https://github.com/jangko/nimCEF"
  },
  {
    "name": "migrate",
    "url": "https://github.com/euantorano/migrate.nim",
    "method": "git",
    "tags": [
      "migrate",
      "database",
      "db"
    ],
    "description": "A simple database migration utility for Nim.",
    "license": "BSD3",
    "web": "https://github.com/euantorano/migrate.nim"
  },
  {
    "name": "subfield",
    "url": "https://github.com/jyapayne/subfield",
    "method": "git",
    "tags": [
      "subfield",
      "macros"
    ],
    "description": "Override the dot operator to access nested subfields of a Nim object.",
    "license": "MIT",
    "web": "https://github.com/jyapayne/subfield"
  },
  {
    "name": "semver",
    "url": "https://github.com/euantorano/semver.nim",
    "method": "git",
    "tags": [
      "semver",
      "version",
      "parser"
    ],
    "description": "Semantic versioning parser for Nim. Allows the parsing of version strings into objects and the comparing of version objects.",
    "license": "BSD3",
    "web": "https://github.com/euantorano/semver.nim"
  },
  {
    "name": "ad",
    "tags": [
      "calculator",
      "rpn"
    ],
    "method": "git",
    "license": "MIT",
    "web": "https://github.com/subsetpark/ad",
    "url": "https://github.com/subsetpark/ad",
    "description": "A simple RPN calculator"
  },
  {
    "name": "asyncpg",
    "url": "https://github.com/cheatfate/asyncpg",
    "method": "git",
    "tags": [
      "async",
      "database",
      "postgres",
      "postgresql",
      "asyncdispatch",
      "asynchronous",
      "library"
    ],
    "description": "Asynchronous PostgreSQL driver for Nim Language.",
    "license": "MIT",
    "web": "https://github.com/cheatfate/asyncpg"
  },
  {
    "name": "winregistry",
    "description": "Deal with Windows Registry from Nim.",
    "tags": [
      "registry",
      "windows",
      "library"
    ],
    "url": "https://github.com/miere43/nim-registry",
    "web": "https://github.com/miere43/nim-registry",
    "license": "MIT",
    "method": "git"
  },
  {
    "name": "luna",
    "description": "Lua convenience library for nim",
    "tags": [
      "lua",
      "scripting"
    ],
    "url": "https://github.com/smallfx/luna.nim",
    "web": "https://github.com/smallfx/luna.nim",
    "license": "MIT",
    "method": "git"
  },
  {
    "name": "qrcode",
    "description": "module for creating and reading QR codes using http://goqr.me/",
    "tags": [
      "qr",
      "qrcode",
      "api"
    ],
    "url": "https://github.com/achesak/nim-qrcode",
    "web": "https://github.com/achesak/nim-qrcode",
    "license": "MIT",
    "method": "git"
  },
  {
    "name": "circleci_client",
    "tags": [
      "circleci",
      "client"
    ],
    "method": "git",
    "license": "LGPLv3",
    "web": "https://github.com/FedericoCeratto/nim-circleci",
    "url": "https://github.com/FedericoCeratto/nim-circleci",
    "description": "CircleCI API client"
  },
  {
    "name": "iup",
    "description": "Bindings for the IUP widget toolkit",
    "tags": [
      "GUI",
      "IUP"
    ],
    "url": "https://github.com/nim-lang/iup",
    "web": "https://github.com/nim-lang/iup",
    "license": "MIT",
    "method": "git"
  },
  {
    "name": "barbarus",
    "tags": [
      "i18n",
      "internationalization"
    ],
    "method": "git",
    "license": "MIT",
    "web": "https://github.com/cjxgm/barbarus",
    "url": "https://github.com/cjxgm/barbarus",
    "description": "A simple extensible i18n engine."
  },
  {
    "name": "jsonob",
    "tags": [
      "json",
      "object",
      "marshal"
    ],
    "method": "git",
    "license": "MIT",
    "web": "https://github.com/cjxgm/jsonob",
    "url": "https://github.com/cjxgm/jsonob",
    "description": "JSON / Object mapper"
  },
  {
    "name": "autome",
    "description": "Write GUI automation scripts with Nim",
    "tags": [
      "gui",
      "automation",
      "windows"
    ],
    "license": "MIT",
    "web": "https://github.com/miere43/autome",
    "url": "https://github.com/miere43/autome",
    "method": "git"
  },
  {
    "name": "wox",
    "description": "Helper library for writing Wox plugins in Nim",
    "tags": [
      "wox",
      "plugins"
    ],
    "license": "MIT",
    "web": "https://github.com/roose/nim-wox",
    "url": "https://github.com/roose/nim-wox",
    "method": "git"
  },
  {
    "name": "seccomp",
    "description": "Linux Seccomp sandbox library",
    "tags": [
      "linux",
      "security",
      "sandbox",
      "seccomp"
    ],
    "license": "LGPLv2.1",
    "web": "https://github.com/FedericoCeratto/nim-seccomp",
    "url": "https://github.com/FedericoCeratto/nim-seccomp",
    "method": "git"
  },
  {
    "name": "AntTweakBar",
    "tags": [
      "gui",
      "opengl",
      "rendering"
    ],
    "method": "git",
    "license": "MIT",
    "web": "https://github.com/krux02/nimAntTweakBar",
    "url": "https://github.com/krux02/nimAntTweakBar",
    "description": "nim wrapper around the AntTweakBar c library"
  },
  {
    "name": "slimdown",
    "tags": [
      "markdown",
      "parser",
      "library"
    ],
    "method": "git",
    "license": "MIT",
    "web": "https://github.com/ruivieira/nim-slimdown",
    "url": "https://github.com/ruivieira/nim-slimdown",
    "description": "Nim module that converts Markdown text to HTML using only regular expressions. Based on jbroadway's Slimdown."
  },
  {
    "name": "taglib",
    "description": "TagLib Audio Meta-Data Library wrapper",
    "license": "MIT",
    "tags": [
      "audio",
      "metadata",
      "tags",
      "library",
      "wrapper"
    ],
    "url": "https://github.com/alex-laskin/nim-taglib",
    "web": "https://github.com/alex-laskin/nim-taglib",
    "method": "git"
  },
  {
    "name": "des",
    "description": "3DES native library for Nim",
    "tags": [
      "library",
      "encryption",
      "crypto"
    ],
    "license": "MIT",
    "web": "https://github.com/LucaWolf/des.nim",
    "url": "https://github.com/LucaWolf/des.nim",
    "method": "git"
  },
  {
    "name": "bgfx",
    "url": "https://github.com/Halsys/nim-bgfx",
    "method": "git",
    "tags": [
      "wrapper",
      "media",
      "graphics",
      "3d",
      "rendering",
      "opengl"
    ],
    "description": "BGFX wrapper for the nim programming language.",
    "license": "BSD2",
    "web": "https://github.com/Halsys/nim-bgfx"
  },
  {
    "name": "json_builder",
    "tags": [
      "json",
      "generator",
      "builder"
    ],
    "method": "git",
    "license": "MIT",
    "web": "https://github.com/undecided/json_builder",
    "url": "https://github.com/undecided/json_builder",
    "description": "Easy and fast generator for valid json in nim"
  },
  {
    "name": "mapbits",
    "tags": [
      "map",
      "bits",
      "byte",
      "word",
      "binary"
    ],
    "method": "git",
    "license": "MIT",
    "description": "Access bit mapped portions of bytes in binary data as int variables",
    "web": "https://github.com/jlp765/mapbits",
    "url": "https://github.com/jlp765/mapbits"
  },
  {
    "name": "faststack",
    "tags": [
      "collection"
    ],
    "method": "git",
    "license": "MIT",
    "description": "Dynamically resizable data structure optimized for fast iteration.",
    "web": "https://github.com/Vladar4/FastStack",
    "url": "https://github.com/Vladar4/FastStack"
  },
  {
    "name": "gpx",
    "tags": [
      "GPX",
      "GPS",
      "waypoint",
      "route"
    ],
    "method": "git",
    "license": "MIT",
    "description": "Nim module for parsing GPX (GPS Exchange format) files",
    "web": "https://github.com/achesak/nim-gpx",
    "url": "https://github.com/achesak/nim-gpx"
  },
  {
    "name": "itn",
    "tags": [
      "GPS",
      "intinerary",
      "tomtom",
      "ITN"
    ],
    "method": "git",
    "license": "MIT",
    "description": "Nim module for parsing ITN (TomTom intinerary) files",
    "web": "https://github.com/achesak/nim-itn",
    "url": "https://github.com/achesak/nim-itn"
  },
  {
    "name": "foliant",
    "tags": [
      "foliant",
      "docs",
      "pdf",
      "docx",
      "word",
      "latex",
      "tex",
      "pandoc",
      "markdown",
      "md",
      "restream"
    ],
    "method": "git",
    "license": "MIT",
    "web": "https://github.com/foliant-docs/foliant-nim",
    "url": "https://github.com/foliant-docs/foliant-nim",
    "description": "Documentation generator that produces pdf and docx from Markdown. Uses Pandoc and LaTeX behind the scenes."
  },
  {
    "name": "gemf",
    "url": "https://bitbucket.org/abudden/gemf.nim",
    "method": "hg",
    "license": "MIT",
    "description": "Library for reading GEMF map tile stores",
    "web": "http://www.cgtk.co.uk/gemf",
    "tags": [
      "maps",
      "gemf",
      "parser"
    ]
  },
  {
    "name": "Remotery",
    "url": "https://github.com/Halsys/Nim-Remotery",
    "method": "git",
    "tags": [
      "wrapper",
      "opengl",
      "direct3d",
      "cuda",
      "profiler"
    ],
    "description": "Nim wrapper for (and with) Celtoys's Remotery",
    "license": "Apache License 2.0",
    "web": "https://github.com/Halsys/Nim-Remotery"
  },
  {
    "name": "picohttpparser",
    "tags": [
      "web",
      "http"
    ],
    "method": "git",
    "license": "MIT",
    "description": "Bindings for picohttpparser.",
    "web": "https://github.com/philip-wernersbach/nim-picohttpparser",
    "url": "https://github.com/philip-wernersbach/nim-picohttpparser"
  },
  {
    "name": "microasynchttpserver",
    "tags": [
      "web",
      "http",
      "async",
      "server"
    ],
    "method": "git",
    "license": "MIT",
    "description": "A thin asynchronous HTTP server library, API compatible with Nim's built-in asynchttpserver.",
    "web": "https://github.com/philip-wernersbach/microasynchttpserver",
    "url": "https://github.com/philip-wernersbach/microasynchttpserver"
  },
  {
    "name": "react",
    "url": "https://github.com/andreaferretti/react.nim",
    "method": "git",
    "tags": [
      "js",
      "react",
      "frontend",
      "ui",
      "single page application"
    ],
    "description": "React.js bindings for Nim",
    "license": "Apache License 2.0",
    "web": "https://github.com/andreaferretti/react.nim"
  },
  {
    "name": "oauth",
    "url": "https://github.com/CORDEA/oauth",
    "method": "git",
    "tags": [
      "library",
      "oauth",
      "oauth2",
      "authorization"
    ],
    "description": "OAuth library for nim",
    "license": "Apache License 2.0",
    "web": "http://cordea.github.io/oauth"
  },
  {
    "name": "jsbind",
    "url": "https://github.com/yglukhov/jsbind",
    "method": "git",
    "tags": [
      "bindings",
      "emscripten",
      "javascript"
    ],
    "description": "Define bindings to JavaScript and Emscripten",
    "license": "MIT",
    "web": "https://github.com/yglukhov/jsbind"
  },
  {
    "name": "uuids",
    "url": "https://github.com/pragmagic/uuids/",
    "method": "git",
    "tags": [
      "library",
      "uuid",
      "id"
    ],
    "description": "UUID library for Nim",
    "license": "MIT",
    "web": "https://github.com/pragmagic/uuids/"
  },
  {
    "name": "isaac",
    "url": "https://github.com/pragmagic/isaac/",
    "method": "git",
    "tags": [
      "library",
      "algorithms",
      "random",
      "crypto"
    ],
    "description": "ISAAC PRNG implementation on Nim",
    "license": "MIT",
    "web": "https://github.com/pragmagic/isaac/"
  },
  {
    "name": "SDF",
    "url": "https://github.com/Halsys/SDF.nim",
    "method": "git",
    "tags": [
      "sdf",
      "text",
      "contour",
      "texture",
      "signed",
      "distance",
      "transform"
    ],
    "description": "Signed Distance Field builder for contour texturing in Nim",
    "license": "MIT",
    "web": "https://github.com/Halsys/SDF.nim"
  },
  {
    "name": "WebGL",
    "url": "https://github.com/stisa/webgl",
    "method": "git",
    "tags": [
      "webgl",
      "graphic",
      "js",
      "javascript",
      "wrapper",
      "3D",
      "2D"
    ],
    "description": "Experimental wrapper to webgl for Nim",
    "license": "MIT",
    "web": "http://stisa.space/webgl/"
  },
  {
    "name": "fileinput",
    "url": "https://github.com/achesak/nim-fileinput",
    "method": "git",
    "tags": [
      "file",
      "io",
      "input"
    ],
    "description": "iterate through files and lines",
    "license": "MIT",
    "web": "https://github.com/achesak/nim-fileinput"
  },
  {
    "name": "classy",
    "url": "https://github.com/nigredo-tori/classy",
    "method": "git",
    "tags": [
      "library",
      "typeclasses",
      "macros"
    ],
    "description": "typeclasses for Nim",
    "license": "Unlicense",
    "web": "https://github.com/nigredo-tori/classy"
  },
  {
    "name": "MiNiM",
    "url": "https://github.com/h3rald/minim",
    "method": "git",
    "tags": [
      "concatenative",
      "language",
      "shell"
    ],
    "description": "A tiny concatenative programming language and shell.",
    "license": "MIT",
    "web": "https://h3rald.com/minim"
  },
  {
    "name": "boneIO",
    "url": "https://github.com/xyz32/boneIO",
    "method": "git",
    "tags": [
      "library",
      "GPIO",
      "BeagleBone"
    ],
    "description": "A low level GPIO library for the BeagleBone board family",
    "license": "MIT",
    "web": "https://github.com/xyz32/boneIO"
  },
  {
    "name": "ui",
    "url": "https://github.com/nim-lang/ui",
    "method": "git",
    "tags": [
      "library",
      "GUI",
      "libui",
      "toolkit"
    ],
    "description": "A wrapper for libui",
    "license": "MIT",
    "web": "https://github.com/nim-lang/ui"
  },
  {
    "name": "fractions",
    "url": "https://github.com/konqoro/fractions",
    "method": "git",
    "tags": [
      "library",
      "rationals",
      "arithmetic",
      "tuple"
    ],
    "description": "Implements rational number arithmetic",
    "license": "MIT",
    "web": "https://github.com/konqoro/fractions"
  },
  {
    "name": "mmgeoip",
    "url": "https://github.com/FedericoCeratto/nim-mmgeoip",
    "method": "git",
    "tags": [
      "geoip"
    ],
    "description": "MaxMind GeoIP library",
    "license": "LGPLv2.1",
    "web": "https://github.com/FedericoCeratto/nim-mmgeoip"
  },
  {
    "name": "libjwt",
    "url": "https://github.com/nimscale/nim-libjwt",
    "method": "git",
    "tags": [
      "jwt",
      "libjwt"
    ],
    "description": "Bindings for libjwt",
    "license": "LGPLv2.1",
    "web": "https://github.com/nimscale/nim-libjwt"
  },
  {
    "name": "forestdb",
    "url": "https://github.com/nimscale/forestdb",
    "method": "git",
    "tags": [
      "library",
      "bTree",
      "HB+-Trie",
      "db",
      "forestdb"
    ],
    "description": "ForestDB is fast key-value storage engine that is based on a Hierarchical B+-Tree based Trie, or HB+-Trie.",
    "license": "Apache License 2.0",
    "web": "https://github.com/nimscale/forestdb"
  },
  {
    "name": "nimbox",
    "url": "https://notabug.org/vktec/nimbox.git",
    "method": "git",
    "tags": [
      "library",
      "wrapper",
      "termbox",
      "commandline",
      "ui",
      "tui",
      "gui"
    ],
    "description": "A Rustbox-inspired termbox wrapper",
    "license": "MIT",
    "web": "https://notabug.org/vktec/nimbox"
  },
  {
    "name": "psutil",
    "url": "https://github.com/johnscillieri/psutil-nim",
    "method": "git",
    "tags": [
      "psutil",
      "process",
      "network",
      "system",
      "disk",
      "cpu"
    ],
    "description": "psutil is a cross-platform library for retrieving information on running processes and system utilization (CPU, memory, disks, network)",
    "license": "BSD",
    "web": "https://github.com/johnscillieri/psutil-nim"
  },
  {
    "name": "gapbuffer",
    "url": "https://notabug.org/vktec/nim-gapbuffer.git",
    "method": "git",
    "tags": [
      "buffer",
      "seq",
      "sequence",
      "string",
      "gapbuffer"
    ],
    "description": "A simple gap buffer implementation",
    "license": "MIT",
    "web": "https://notabug.org/vktec/nim-gapbuffer"
  },
  {
    "name": "pudge",
    "url": "https://github.com/recoilme/pudge.git",
    "method": "git",
    "tags": [
      "wrapper",
      "database",
      "sophia"
    ],
    "description": "Pudge Db - it's modern key/value storage with memcached protocol support. Pudge Db implements a high-level cross-platform sockets interface to sophia db.",
    "license": "MIT",
    "web": "https://github.com/recoilme/pudge"
  },
  {
    "name": "etcd_client",
    "url": "https://github.com/FedericoCeratto/nim-etcd-client",
    "method": "git",
    "tags": [
      "library",
      "etcd"
    ],
    "description": "etcd client library",
    "license": "LGPLv3",
    "web": "https://github.com/FedericoCeratto/nim-etcd-client"
  },
  {
    "name": "stb_image",
    "url": "https://gitlab.com/define-private-public/stb_image-Nim",
    "method": "git",
    "tags": [
      "stb",
      "image",
      "graphics",
      "io",
      "wrapper"
    ],
    "description": "A wrapper for stb_image and stb_image_write.",
    "license": "Unlicense (Public Domain)",
    "web": "https://gitlab.com/define-private-public/stb_image-Nim"
  },
  {
    "name": "mutableseqs",
    "url": "https://github.com/iourinski/mutableseqs",
    "method": "git",
    "tags": [
      "sequences",
      "mapreduce"
    ],
    "description": "utilities for transforming sequences",
    "license": "MIT",
    "web": "https://github.com/iourinski/mutableseqs"
  },
  {
    "name": "stor",
    "url": "https://github.com/nimscale/stor",
    "method": "git",
    "tags": [
      "storage",
      "io"
    ],
    "description": "Efficient object storage system",
    "license": "MIT",
    "web": "https://github.com/nimscale/stor"
  },
  {
    "name": "linuxfb",
    "url": "https://github.com/luked99/linuxfb.nim",
    "method": "git",
    "tags": [
      "wrapper",
      "graphics",
      "linux"
    ],
    "description": "Wrapper around the Linux framebuffer driver ioctl API",
    "license": "MIT",
    "web": "https://github.com/luked99/linuxfb.nim"
  },
  {
    "name": "nimactors",
    "url": "https://github.com/vegansk/nimactors",
    "method": "git",
    "tags": [
      "actors",
      "library"
    ],
    "description": "Actors library for Nim inspired by akka-actors",
    "license": "MIT",
    "web": "https://github.com/vegansk/nimactors"
  },
  {
    "name": "porter",
    "url": "https://github.com/iourinski/porter",
    "method": "git",
    "tags": [
      "stemmer",
      "multilanguage",
      "snowball"
    ],
    "description": "Simple extensible implementation of Porter stemmer algorithm",
    "license": "MIT",
    "web": "https://github.com/iourinski/porter"
  },
  {
    "name": "kiwi",
    "url": "https://github.com/yglukhov/kiwi",
    "method": "git",
    "tags": [
      "cassowary",
      "constraint",
      "solving"
    ],
    "description": "Cassowary constraint solving",
    "license": "MIT",
    "web": "https://github.com/yglukhov/kiwi"
  },
  {
    "name": "ArrayFireNim",
    "url": "https://github.com/bitstormGER/ArrayFire-Nim",
    "method": "git",
    "tags": [
      "array",
      "linear",
      "algebra",
      "scientific",
      "computing"
    ],
    "description": "A nim wrapper for ArrayFire",
    "license": "BSD",
    "web": "https://github.com/bitstormGER/ArrayFire-Nim"
  },
  {
    "name": "statsd_client",
    "url": "https://github.com/FedericoCeratto/nim-statsd-client",
    "method": "git",
    "tags": [
      "library",
      "statsd",
      "client",
      "statistics",
      "metrics"
    ],
    "description": "A simple, stateless StatsD client library",
    "license": "LGPLv3",
    "web": "https://github.com/FedericoCeratto/nim-statsd-client"
  },
  {
    "name": "html5_canvas",
    "url": "https://gitlab.com/define-private-public/HTML5-Canvas-Nim",
    "method": "git",
    "tags": [
      "html5",
      "canvas",
      "drawing",
      "graphics",
      "rendering",
      "browser",
      "javascript"
    ],
    "description": "HTML5 Canvas and drawing for the JavaScript backend.",
    "license": "MIT",
    "web": "https://gitlab.com/define-private-public/HTML5-Canvas-Nim"
  },
  {
    "name": "alea",
    "url": "https://github.com/unicredit/alea",
    "method": "git",
    "tags": [
      "random variables",
      "distributions",
      "probability",
      "gaussian",
      "sampling"
    ],
    "description": "Define and compose random variables",
    "license": "Apache License 2.0",
    "web": "https://github.com/unicredit/alea"
  },
  {
    "name": "winim",
    "url": "https://github.com/khchen/winim",
    "method": "git",
    "tags": [
      "library",
      "windows",
      "api",
      "com"
    ],
    "description": "Nim's Windows API and COM Library",
    "license": "MIT",
    "web": "https://github.com/khchen/winim"
  },
  {
    "name": "ed25519",
    "url": "https://github.com/niv/ed25519.nim",
    "method": "git",
    "tags": [
      "ed25519",
      "cryptography",
      "crypto",
      "publickey",
      "privatekey",
      "signing",
      "keyexchange",
      "native"
    ],
    "description": "ed25519 key crypto bindings",
    "license": "MIT",
    "web": "https://github.com/niv/ed25519.nim"
  },
  {
    "name": "libevdev",
    "url": "https://github.com/luked99/libevdev.nim",
    "method": "git",
    "tags": [
      "wrapper",
      "os",
      "linux"
    ],
    "description": "Wrapper for libevdev, Linux input device processing library",
    "license": "MIT",
    "web": "https://github.com/luked99/libevdev.nim"
  },
  {
    "name": "nesm",
    "url": "https://github.com/xomachine/NESM.git",
    "method": "git",
    "tags": [
      "metaprogramming",
      "parser",
      "pure",
      "serialization"
    ],
    "description": "A macro for generating [de]serializers for given objects",
    "license": "MIT",
    "web": "https://xomachine.github.io/NESM/"
  },
  {
    "name": "sdnotify",
    "url": "https://github.com/FedericoCeratto/nim-sdnotify",
    "method": "git",
    "tags": [
      "os",
      "linux",
      "systemd",
      "sdnotify"
    ],
    "description": "Systemd service notification helper",
    "license": "MIT",
    "web": "https://github.com/FedericoCeratto/nim-sdnotify"
  },
  {
    "name": "cmd",
    "url": "https://github.com/samdmarshall/cmd.nim",
    "method": "git",
    "tags": [
      "cmd",
      "command",
      "prompt",
      "interactive"
    ],
    "description": "interactive command prompt",
    "license": "BSD 3-Clause",
    "web": "https://github.com/samdmarshall/cmd.nim"
  },
  {
    "name": "csvtable",
    "url": "https://github.com/apahl/csvtable",
    "method": "git",
    "tags": [
      "csv",
      "table"
    ],
    "description": "tools for handling CSV files (comma or tab-separated) with an API similar to Python's CSVDictReader and -Writer.",
    "license": "MIT",
    "web": "https://github.com/apahl/csvtable"
  },
  {
    "name": "gnuplot",
    "url": "https://github.com/konqoro/gnuplot.nim",
    "method": "git",
    "tags": [
      "plot",
      "graphing",
      "data"
    ],
    "description": "Nim interface to gnuplot",
    "license": "MIT",
    "web": "https://github.com/konqoro/gnuplot.nim"
  },
  {
    "name": "ustring",
    "url": "https://github.com/rokups/nim-ustring",
    "method": "git",
    "tags": [
      "string",
      "text",
      "unicode",
      "uft8",
      "utf-8"
    ],
    "description": "utf-8 string",
    "license": "MIT",
    "web": "https://github.com/rokups/nim-ustring"
  },
  {
    "name": "imap",
    "url": "https://github.com/ehmry/imap",
    "method": "git",
    "tags": [
      "imap",
      "email"
    ],
    "description": "IMAP client library",
    "license": "GPL2",
    "web": "https://github.com/ehmry/imap"
  },
  {
    "name": "isa",
    "url": "https://github.com/nimscale/isa",
    "method": "git",
    "tags": [
      "erasure",
      "hash",
      "crypto",
      "compression"
    ],
    "description": "Binding for Intel Storage Acceleration library",
    "license": "Apache License 2.0",
    "web": "https://github.com/nimscale/isa"
  },
  {
    "name": "untar",
    "url": "https://github.com/dom96/untar",
    "method": "git",
    "tags": [
      "library",
      "tar",
      "gz",
      "compression",
      "archive",
      "decompression"
    ],
    "description": "Library for decompressing tar.gz files.",
    "license": "MIT",
    "web": "https://github.com/dom96/untar"
  },
  {
    "name": "nimcx",
    "url": "https://github.com/qqtop/nimcx",
    "method": "git",
    "tags": [
      "library",
      "linux"
    ],
    "description": "Color and utilities library for linux terminal.",
    "license": "MIT",
    "web": "https://github.com/qqtop/nimcx"
  },
  {
    "name": "dpdk",
    "url": "https://github.com/nimscale/dpdk",
    "method": "git",
    "tags": [
      "library",
      "dpdk",
      "packet",
      "processing"
    ],
    "description": "Library for fast packet processing",
    "license": "Apache License 2.0",
    "web": "http://dpdk.org/"
  },
  {
    "name": "libserialport",
    "url": "https://github.com/euantorano/serialport.nim",
    "method": "git",
    "tags": [
      "serial",
      "rs232",
      "io"
    ],
    "description": "A library to operate serial ports using pure Nim.",
    "license": "BSD3",
    "web": "https://github.com/euantorano/serialport.nim"
  },
  {
    "name": "spdk",
    "url": "https://github.com/nimscale/spdk.git",
    "method": "git",
    "tags": [
      "library",
      "SSD",
      "NVME",
      "io",
      "storage"
    ],
    "description": "The Storage Performance Development Kit(SPDK) provides a set of tools and libraries for writing high performance, scalable, user-mode storage applications.",
    "license": "MIT",
    "web": "https://github.com/nimscale/spdk.git"
  },
  {
    "name": "NimData",
    "url": "https://github.com/bluenote10/NimData",
    "method": "git",
    "tags": [
      "library",
      "dataframe"
    ],
    "description": "DataFrame API enabling fast out-of-core data analytics",
    "license": "MIT",
    "web": "https://github.com/bluenote10/NimData"
  },
  {
    "name": "testrunner",
    "url": "https://github.com/FedericoCeratto/nim-testrunner",
    "method": "git",
    "tags": [
      "test",
      "tests",
      "unittest",
      "utility",
      "tdd"
    ],
    "description": "Test runner with file monitoring and desktop notification capabilities",
    "license": "GPLv3",
    "web": "https://github.com/FedericoCeratto/nim-testrunner"
  },
  {
    "name": "reactorfuse",
    "url": "https://github.com/zielmicha/reactorfuse",
    "method": "git",
    "tags": [
      "filesystem",
      "fuse"
    ],
    "description": "Filesystem in userspace (FUSE) for Nim (for reactor.nim library)",
    "license": "MIT",
    "web": "https://github.com/zielmicha/reactorfuse"
  },
  {
    "name": "nimr",
    "url": "https://github.com/Jeff-Ciesielski/nimr",
    "method": "git",
    "tags": [
      "script",
      "utils"
    ],
    "description": "Helper to run nim code like a script",
    "license": "MIT",
    "web": "https://github.com/Jeff-Ciesielski/nimr"
  },
  {
    "name": "neverwinter",
    "url": "https://github.com/niv/neverwinter.nim",
    "method": "git",
    "tags": [
      "nwn",
      "neverwinternights",
      "neverwinter",
      "game",
      "bioware",
      "fileformats",
      "reader",
      "writer"
    ],
    "description": "Neverwinter Nights 1 data accessor library",
    "license": "MIT",
    "web": "https://github.com/niv/neverwinter.nim"
  },
  {
    "name": "snail",
    "url": "https://github.com/stisa/snail",
    "method": "git",
    "tags": [
      "js",
      "matrix",
      "linear algebra"
    ],
    "description": "Simple linear algebra for nim. Js too.",
    "license": "MIT",
    "web": "http://stisa.space/snail/"
  },
  {
    "name": "jswebsockets",
    "url": "https://github.com/stisa/jswebsockets",
    "method": "git",
    "tags": [
      "js",
      "javascripts",
      "ws",
      "websockets"
    ],
    "description": "Websockets wrapper for nim js backend.",
    "license": "MIT",
    "web": "http://stisa.space/jswebsockets/"
  },
  {
    "name": "morelogging",
    "url": "https://github.com/FedericoCeratto/nim-morelogging",
    "method": "git",
    "tags": [
      "log",
      "logging",
      "library",
      "systemd",
      "journald"
    ],
    "description": "Logging library with support for async IO, multithreading, Journald.",
    "license": "LGPLv3",
    "web": "https://github.com/FedericoCeratto/nim-morelogging"
  },
  {
    "name": "ajax",
    "url": "https://github.com/stisa/ajax",
    "method": "git",
    "tags": [
      "js",
      "javascripts",
      "ajax",
      "xmlhttprequest"
    ],
    "description": "AJAX wrapper for nim js backend.",
    "license": "MIT",
    "web": "http://stisa.space/ajax/"
  },
  {
    "name": "recaptcha",
    "url": "https://github.com/euantorano/recaptcha.nim",
    "method": "git",
    "tags": [
      "recaptcha",
      "captcha"
    ],
    "description": "reCAPTCHA support for Nim, supporting rendering a capctcha and verifying a user's response.",
    "license": "BSD3",
    "web": "https://github.com/euantorano/recaptcha.nim"
  },
  {
    "name": "influx",
    "url": "https://github.com/samdmarshall/influx.nim",
    "method": "git",
    "tags": [
      "influx",
      "influxdb"
    ],
    "description": "wrapper for communicating with InfluxDB over the REST interface",
    "license": "BSD 3-Clause",
    "web": "https://github.com/samdmarshall/influx.nim"
  },
  {
    "name": "gamelight",
    "url": "https://github.com/dom96/gamelight",
    "method": "git",
    "tags": [
      "js",
      "library",
      "graphics",
      "collision",
      "2d"
    ],
    "description": "A set of simple modules for writing a JavaScript 2D game.",
    "license": "MIT",
    "web": "https://github.com/dom96/gamelight"
  },
  {
    "name": "storage",
    "url": "https://bitbucket.org/moigagoo/storage/",
    "method": "hg",
    "tags": [
      "JavaScript",
      "Storage",
      "localStorage",
      "sessionStorage"
    ],
    "description": "Storage, localStorage, and sessionStorage bindigs for Nim's JavaScript backend.",
    "license": "MIT",
    "web": "https://bitbucket.org/moigagoo/storage/"
  },
  {
    "name": "fontconfig",
    "url": "https://github.com/Parashurama/fontconfig",
    "method": "git",
    "tags": [
      "fontconfig",
      "font"
    ],
    "description": "Low level wrapper for the fontconfig library.",
    "license": "Fontconfig License",
    "web": "https://github.com/Parashurama/fontconfig"
  },
  {
    "name": "sysrandom",
    "url": "https://github.com/euantorano/sysrandom.nim",
    "method": "git",
    "tags": [
      "random",
      "RNG",
      "PRNG"
    ],
    "description": "A simple library to generate random data, using the system's PRNG.",
    "license": "BSD3",
    "web": "https://github.com/euantorano/sysrandom.nim"
  },
  {
    "name": "colorize",
    "url": "https://github.com/molnarmark/colorize",
    "method": "git",
    "tags": [
      "color",
      "colors",
      "colorize"
    ],
    "description": "A simple and lightweight terminal coloring library.",
    "license": "MIT",
    "web": "https://github.com/molnarmark/colorize"
  },
  {
    "name": "cello",
    "url": "https://github.com/unicredit/cello",
    "method": "git",
    "tags": [
      "string",
      "succinct-data-structure",
      "rank",
      "select",
      "Burrows-Wheeler",
      "FM-index",
      "wavelet-tree"
    ],
    "description": "String algorithms with succinct data structures",
    "license": "Apache2",
    "web": "https://unicredit.github.io/cello/"
  },
  {
    "name": "notmuch",
    "url": "https://github.com/samdmarshall/notmuch.nim",
    "method": "git",
    "tags": [
      "notmuch",
      "wrapper",
      "email",
      "tagging"
    ],
    "description": "wrapper for the notmuch mail library",
    "license": "BSD 3-Clause",
    "web": "https://github.com/samdmarshall/notmuch.nim"
  },
  {
    "name": "pluginmanager",
    "url": "https://github.com/samdmarshall/plugin-manager",
    "method": "git",
    "tags": [
      "plugin",
      "dylib",
      "manager"
    ],
    "description": "Simple plugin implementation",
    "license": "BSD 3-Clause",
    "web": "https://github.com/samdmarshall/plugin-manager"
  },
  {
    "name": "node",
    "url": "https://github.com/tulayang/nimnode",
    "method": "git",
    "tags": [
      "async",
      "io",
      "socket",
      "net",
      "tcp",
      "http",
      "libuv"
    ],
    "description": "Library for async programming and communication. This Library uses a future/promise, non-blocking I/O model based on libuv.",
    "license": "MIT",
    "web": "http://tulayang.github.io/node/"
  },
  {
    "name": "tempdir",
    "url": "https://github.com/euantorano/tempdir.nim",
    "method": "git",
    "tags": [
      "temp",
      "io",
      "tmp"
    ],
    "description": "A Nim library to create and manage temporary directories.",
    "license": "BSD3",
    "web": "https://github.com/euantorano/tempdir.nim"
  },
  {
    "name": "mathexpr",
    "url": "https://github.com/TiberiumN/nim-mathexpr",
    "method": "git",
    "tags": [
      "math",
      "mathparser",
      "tinyexpr"
    ],
    "description": "MathExpr - wrapper around TinyExpr C library",
    "license": "MIT",
    "web": "https://github.com/TiberiumN/nim-mathexpr"
  },
  {
    "name": "frag",
    "url": "https://github.com/fragworks/frag",
    "method": "git",
    "tags": [
      "game",
      "game-dev",
      "2d",
      "3d"
    ],
    "description": "A 2D|3D game engine",
    "license": "MIT",
    "web": "https://github.com/fragworks/frag"
  },
  {
    "name": "freetype",
    "url": "https://github.com/jangko/freetype",
    "method": "git",
    "tags": [
      "font",
      "renderint",
      "library"
    ],
    "description": "wrapper for FreeType2 library",
    "license": "MIT",
    "web": "https://github.com/jangko/freetype"
  },
  {
    "name": "polyBool",
    "url": "https://github.com/jangko/polyBool",
    "method": "git",
    "tags": [
      "polygon",
      "clipper",
      "library"
    ],
    "description": "Polygon Clipper Library (Martinez Algorithm)",
    "license": "MIT",
    "web": "https://github.com/jangko/polyBool"
  },
  {
    "name": "nimAGG",
    "url": "https://github.com/jangko/nimAGG",
    "method": "git",
    "tags": [
      "renderer",
      "rasterizer",
      "library",
      "2D",
      "graphics"
    ],
    "description": "Hi Fidelity Rendering Engine",
    "license": "MIT",
    "web": "https://github.com/jangko/nimAGG"
  },
  {
    "name": "primme",
    "url": "https://github.com/jxy/primme",
    "method": "git",
    "tags": [
      "library",
      "eigenvalues",
      "high-performance",
      "singular-value-decomposition"
    ],
    "description": "Nim interface for PRIMME: PReconditioned Iterative MultiMethod Eigensolver",
    "license": "MIT",
    "web": "https://github.com/jxy/primme"
  },
  {
    "name": "sitmo",
    "url": "https://github.com/jxy/sitmo",
    "method": "git",
    "tags": [
      "RNG",
      "Sitmo",
      "high-performance",
      "random"
    ],
    "description": "Sitmo parallel random number generator in Nim",
    "license": "MIT",
    "web": "https://github.com/jxy/sitmo"
  },
  {
    "name": "webaudio",
    "url": "https://github.com/ftsf/nim-webaudio",
    "method": "git",
    "tags": [
      "javascript",
      "js",
      "web",
      "audio",
      "sound",
      "music"
    ],
    "description": "API for Web Audio (JS)",
    "license": "MIT",
    "web": "https://github.com/ftsf/nim-webaudio"
  },
  {
    "name": "nimcuda",
    "url": "https://github.com/unicredit/nimcuda",
    "method": "git",
    "tags": [
      "CUDA",
      "GPU"
    ],
    "description": "CUDA bindings",
    "license": "Apache2",
    "web": "https://github.com/unicredit/nimcuda"
  },
  {
    "name": "gifwriter",
    "url": "https://github.com/rxi/gifwriter",
    "method": "git",
    "tags": [
      "gif",
      "image",
      "library"
    ],
    "description": "Animated GIF writing library based on jo_gif",
    "license": "MIT",
    "web": "https://github.com/rxi/gifwriter"
  },
  {
    "name": "libplist",
    "url": "https://github.com/samdmarshall/libplist.nim",
    "method": "git",
    "tags": [
      "libplist",
      "property",
      "list",
      "property-list",
      "parsing",
      "binary",
      "xml",
      "format"
    ],
    "description": "wrapper around libplist https://github.com/libimobiledevice/libplist",
    "license": "MIT",
    "web": "https://github.com/samdmarshall/libplist.nim"
  },
  {
    "name": "getch",
    "url": "https://github.com/6A/getch",
    "method": "git",
    "tags": [
      "getch",
      "char"
    ],
    "description": "getch() for Windows and Unix",
    "license": "MIT",
    "web": "https://github.com/6A/getch"
  },
  {
    "name": "gifenc",
    "url": "https://github.com/ftsf/gifenc",
    "method": "git",
    "tags": [
      "gif",
      "encoder"
    ],
    "description": "Gif Encoder",
    "license": "Public Domain",
    "web": "https://github.com/ftsf/gifenc"
  },
  {
    "name": "nimlapack",
    "url": "https://github.com/unicredit/nimlapack",
    "method": "git",
    "tags": [
      "LAPACK",
      "linear-algebra"
    ],
    "description": "LAPACK bindings",
    "license": "Apache2",
    "web": "https://github.com/unicredit/nimlapack"
  },
  {
    "name": "jack",
    "url": "https://github.com/Skrylar/nim-jack",
    "method": "git",
    "tags": [
      "jack",
      "audio",
      "binding",
      "wrapper"
    ],
    "description": "Shiny bindings to the JACK Audio Connection Kit.",
    "license": "MIT",
    "web": "https://github.com/Skrylar/nim-jack"
  },
  {
    "name": "serializetools",
    "url": "https://github.com/JeffersonLab/serializetools",
    "method": "git",
    "tags": [
      "serialization",
      "xml"
    ],
    "description": "Support for serialization of objects",
    "license": "MIT",
    "web": "https://github.com/JeffersonLab/serializetools"
  },
  {
    "name": "neo",
    "url": "https://github.com/unicredit/neo",
    "method": "git",
    "tags": [
      "vector",
      "matrix",
      "linear-algebra",
      "BLAS",
      "LAPACK",
      "CUDA"
    ],
    "description": "Linear algebra for Nim",
    "license": "Apache License 2.0",
    "web": "https://unicredit.github.io/neo/"
  },
  {
    "name": "httpkit",
    "url": "https://github.com/tulayang/httpkit",
    "method": "git",
    "tags": [
      "http",
      "request",
      "response",
      "stream",
      "bigfile",
      "async"
    ],
    "description": "An efficient HTTP tool suite written in pure nim. Help you to write HTTP services or clients via TCP, UDP, or even Unix Domain socket, etc.",
    "license": "MIT",
    "web": "https://github.com/tulayang/httpkit"
  },
  {
    "name": "ulid",
    "url": "https://github.com/adelq/ulid",
    "method": "git",
    "tags": [
      "library",
      "id",
      "ulid",
      "uuid",
      "guid"
    ],
    "description": "Universally Unique Lexicographically Sortable Identifier",
    "license": "MIT",
    "web": "https://github.com/adelq/ulid"
  },
  {
    "name": "osureplay",
    "url": "https://github.com/TiberiumN/nim-osureplay",
    "method": "git",
    "tags": [
      "library",
      "osu!",
      "parser",
      "osugame",
      "replay"
    ],
    "description": "osu! replay parser",
    "license": "MIT",
    "web": "https://github.com/TiberiumN/nim-osureplay"
  },
  {
    "name": "tiger",
    "url": "https://github.com/ehmry/tiger",
    "method": "git",
    "tags": [
      "hash"
    ],
    "description": "Tiger hash function",
    "license": "MIT",
    "web": "https://github.com/ehmry/tiger"
  },
  {
    "name": "pipe",
    "url": "https://github.com/5paceToast/pipe",
    "method": "git",
    "tags": [
      "pipe",
      "macro",
      "operator",
      "functional"
    ],
    "description": "Pipe operator for nim.",
    "license": "MIT",
    "web": "https://github.com/5paceToast/pipe"
  },
  {
    "name": "flatdb",
    "url": "https://github.com/enthus1ast/flatdb",
    "method": "git",
    "tags": [
      "database",
      "json",
      "pure"
    ],
    "description": "small/tiny, flatfile, jsonl based, inprogress database for nim",
    "license": "MIT",
    "web": "https://github.com/enthus1ast/flatdb"
  },
  {
    "name": "nwt",
    "url": "https://github.com/enthus1ast/nimWebTemplates",
    "method": "git",
    "tags": [
      "template",
      "html",
      "pure",
      "jinja"
    ],
    "description": "experiment to build a jinja like template parser",
    "license": "MIT",
    "web": "https://github.com/enthus1ast/nimWebTemplates"
  },
  {
    "name": "cmixer",
    "url": "https://github.com/rxi/cmixer-nim",
    "method": "git",
    "tags": [
      "library",
      "audio",
      "mixer",
      "sound",
      "wav",
      "ogg"
    ],
    "description": "Lightweight audio mixer for games",
    "license": "MIT",
    "web": "https://github.com/rxi/cmixer-nim"
  },
  {
    "name": "cmixer_sdl2",
    "url": "https://github.com/rxi/cmixer_sdl2-nim",
    "method": "git",
    "tags": [
      "library",
      "audio",
      "mixer",
      "sound",
      "wav",
      "ogg"
    ],
    "description": "Lightweight audio mixer for SDL2",
    "license": "MIT",
    "web": "https://github.com/rxi/cmixer_sdl2-nim"
  },
  {
    "name": "chebyshev",
    "url": "https://github.com/jxy/chebyshev",
    "method": "git",
    "tags": [
      "math",
      "approximation",
      "numerical"
    ],
    "description": "Chebyshev approximation.",
    "license": "MIT",
    "web": "https://github.com/jxy/chebyshev"
  },
  {
    "name": "scram",
    "url": "https://github.com/rgv151/scram",
    "method": "git",
    "tags": [
      "scram",
      "sasl",
      "authentication",
      "salted",
      "challenge",
      "response"
    ],
    "description": "Salted Challenge Response Authentication Mechanism (SCRAM) ",
    "license": "MIT",
    "web": "https://github.com/rgv151/scram"
  },
  {
    "name": "blake2",
    "url": "https://bitbucket.org/mihailp/blake2/",
    "method": "hg",
    "tags": [
      "crypto",
      "cryptography",
      "hash",
      "security"
    ],
    "description": "blake2 - cryptographic hash function",
    "license": "CC0",
    "web": "https://bitbucket.org/mihailp/blake2/"
  },
  {
    "name": "spinny",
    "url": "https://github.com/molnarmark/spinny",
    "method": "git",
    "tags": [
      "terminal",
      "spinner",
      "spinny",
      "load"
    ],
    "description": "Spinny is a tiny terminal spinner package for the Nim Programming Language.",
    "license": "MIT",
    "web": "https://github.com/molnarmark/spinny"
  },
  {
    "name": "nigui",
    "url": "https://github.com/trustable-code/NiGui",
    "method": "git",
    "tags": [
      "gui",
      "windows",
      "gtk"
    ],
    "description": "NiGui is a cross-platform, desktop GUI toolkit using native widgets.",
    "license": "MIT",
    "web": "https://github.com/trustable-code/NiGui"
  },
  {
    "name": "nimcalcal",
    "url": "https://github.com/skilchen/nimcalcal",
    "method": "git",
    "tags": [
      "calendar",
      "library"
    ],
    "description": "nimcalcal - PyCalCal translated to Nim, Calendrical Calculations from Reingold/Dershowitz",
    "license": "MIT",
    "web": "http://www3.cs.stonybrook.edu/~algorith/implement/reingold/implement.shtml"
  },
  {
    "name": "currying",
    "url": "https://github.com/t8m8/currying",
    "method": "git",
    "tags": [
      "library",
      "functional",
      "currying"
    ],
    "description": "Currying library for Nim",
    "license": "MIT",
    "web": "https://github.com/t8m8/currying"
  },
  {
    "name": "rect_packer",
    "url": "https://github.com/yglukhov/rect_packer",
    "method": "git",
    "tags": [
      "library",
      "geometry",
      "packing"
    ],
    "description": "Pack rects into bigger rect",
    "license": "MIT",
    "web": "https://github.com/yglukhov/rect_packer"
  },
  {
    "name": "gintro",
    "url": "https://github.com/stefansalewski/gintro",
    "method": "git",
    "tags": [
      "library",
      "gtk",
      "wrapper",
      "gui"
    ],
    "description": "High level GObject-Introspection based GTK3 bindings",
    "license": "MIT",
    "web": "https://github.com/stefansalewski/gintro"
  },
  {
    "name": "arraymancer",
    "url": "https://github.com/mratsim/Arraymancer",
    "method": "git",
    "tags": [
      "vector",
      "matrix",
      "array",
      "ndarray",
      "multidimensional-array",
      "linear-algebra",
      "tensor"
    ],
    "description": "A tensor (multidimensional array) library for Nim",
    "license": "Apache License 2.0",
    "web": "https://mratsim.github.io/Arraymancer/"
  },
  {
    "name": "sha3",
    "url": "https://bitbucket.org/mihailp/sha3/",
    "method": "hg",
    "tags": [
      "crypto",
      "cryptography",
      "hash",
      "security"
    ],
    "description": "sha3 - cryptographic hash function",
    "license": "CC0",
    "web": "https://bitbucket.org/mihailp/sha3/"
  },
  {
    "name": "coalesce",
    "url": "https://github.com/piedar/coalesce",
    "method": "git",
    "tags": [
      "nil",
      "null",
      "options",
      "operator"
    ],
    "description": "A nil coalescing operator ?? for Nim",
    "license": "MIT",
    "web": "https://github.com/piedar/coalesce"
  },
  {
    "name": "asyncmysql",
    "url": "https://github.com/tulayang/asyncmysql",
    "method": "git",
    "tags": [
      "mysql",
      "async",
      "asynchronous",
      "parser"
    ],
    "description": "Asynchronous MySQL connector written in pure Nim",
    "license": "MIT",
    "web": "https://github.com/tulayang/asyncmysql"
  },
  {
    "name": "cassandra",
    "url": "https://github.com/yglukhov/cassandra",
    "method": "git",
    "tags": [
      "cassandra",
      "database",
      "wrapper",
      "bindings",
      "driver"
    ],
    "description": "Bindings to Cassandra DB driver",
    "license": "MIT",
    "web": "https://github.com/yglukhov/cassandra"
  },
  {
    "name": "tf2plug",
    "url": "https://gitlab.com/waylon531/tf2plug",
    "method": "git",
    "tags": [
      "app",
      "binary",
      "tool",
      "tf2"
    ],
    "description": "A mod manager for TF2",
    "license": "GPLv3",
    "web": "https://gitlab.com/waylon531/tf2plug"
  },
  {
    "name": "oldgtk3",
    "url": "https://github.com/stefansalewski/oldgtk3",
    "method": "git",
    "tags": [
      "library",
      "gtk",
      "wrapper",
      "gui"
    ],
    "description": "Low level bindings for GTK3 related libraries",
    "license": "MIT",
    "web": "https://github.com/stefansalewski/oldgtk3"
  },
  {
    "name": "godot",
    "url": "https://github.com/pragmagic/godot-nim",
    "method": "git",
    "tags": [
      "game",
      "engine",
      "2d",
      "3d"
    ],
    "description": "Nim bindings for Godot Engine",
    "license": "MIT",
    "web": "https://github.com/pragmagic/godot-nim"
  },
  {
    "name": "vkapi",
    "url": "https://github.com/TiberiumN/nimvkapi",
    "method": "git",
    "tags": [
      "wrapper",
      "vkontakte",
      "vk",
      "library",
      "api"
    ],
    "description": "A wrapper for the vk.com API (russian social network)",
    "license": "MIT",
    "web": "https://github.com/TiberiumN/nimvkapi"
  },
  {
    "name": "slacklib",
    "url": "https://github.com/ThomasTJdev/nim_slacklib",
    "method": "git",
    "tags": [
      "library",
      "wrapper",
      "slack",
      "slackapp",
      "api"
    ],
    "description": "Library for working with a slack app or sending messages to a slack channel (slack.com)",
    "license": "MIT",
    "web": "https://github.com/ThomasTJdev/nim_slacklib"
  },
  {
    "name": "calendar",
    "url": "https://github.com/skilchen/calendar",
    "method": "git",
    "tags": [
      "calendar",
      "dates",
      "library"
    ],
    "description": "calendar.py from Pythons stdlib translated to Nim",
    "license": "MIT",
    "web": "https://docs.python.org/2/library/calendar.html"
  },
  {
<<<<<<< HEAD
    "name": "wiringPiNim",
    "url": "https://github.com/ThomasTJdev/nim_wiringPiNim",
    "method": "git",
    "tags": [
      "wrapper",
      "raspberry",
      "rpi",
      "wiringpi",
      "pi"
    ],
    "description": "Wrapper that implements some of wiringPi's function for controlling a Raspberry Pi",
    "license": "MIT",
    "web": "https://github.com/ThomasTJdev/nim_wiringPiNim"
=======
    "name": "redux",
    "url": "https://github.com/pragmagic/redux.nim",
    "method": "git",
    "tags": [
      "redux"
    ],
    "description": "Predictable state container.",
    "license": "MIT",
    "web": "https://github.com/pragmagic/redux.nim"
>>>>>>> ed63666c
  }
]<|MERGE_RESOLUTION|>--- conflicted
+++ resolved
@@ -6935,7 +6935,6 @@
     "web": "https://docs.python.org/2/library/calendar.html"
   },
   {
-<<<<<<< HEAD
     "name": "wiringPiNim",
     "url": "https://github.com/ThomasTJdev/nim_wiringPiNim",
     "method": "git",
@@ -6949,7 +6948,8 @@
     "description": "Wrapper that implements some of wiringPi's function for controlling a Raspberry Pi",
     "license": "MIT",
     "web": "https://github.com/ThomasTJdev/nim_wiringPiNim"
-=======
+  },
+  {
     "name": "redux",
     "url": "https://github.com/pragmagic/redux.nim",
     "method": "git",
@@ -6959,6 +6959,5 @@
     "description": "Predictable state container.",
     "license": "MIT",
     "web": "https://github.com/pragmagic/redux.nim"
->>>>>>> ed63666c
   }
 ]