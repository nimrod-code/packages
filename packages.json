--- conflicted
+++ resolved
@@ -11274,7 +11274,6 @@
     "web": "https://github.com/ThomasTJdev/nim_sermon"
   },
   {
-<<<<<<< HEAD
     "name": "vmvc",
     "url": "https://github.com/kobi2187/vmvc",
     "method": "git",
@@ -11285,7 +11284,8 @@
     "description": "a skeleton/structure for a variation on the mvc pattern, similar to dci. For command line and gui programs. it's a middle ground between rapid application development and handling software complexity.",
     "license": "MIT",
     "web": "https://github.com/kobi2187/vmvc"
-=======
+  },
+  {
     "name": "arksys",
     "url": "https://github.com/wolfadex/arksys",
     "method": "git",
@@ -11367,6 +11367,5 @@
     "description": "HTML & CSS Minify Lib & App based on Regexes & parallel MultiReplaces",
     "license": "MIT",
     "web": "https://github.com/juancarlospaco/nim-css-html-minify"
->>>>>>> fcdd6354
   }
 ]