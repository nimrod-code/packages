--- conflicted
+++ resolved
@@ -11464,7 +11464,6 @@
     "web": "https://github.com/ijneb/nim-algebra"
   },
   {
-<<<<<<< HEAD
     "name": "nimzbar",
     "url": "https://github.com/genotrance/nimzbar",
     "method": "git",
@@ -11477,7 +11476,8 @@
     "description": "zbar wrapper for Nim",
     "license": "MIT",
     "web": "https://github.com/genotrance/nimzbar"
-=======
+  },
+  {
     "name": "nicy",
     "url": "https://github.com/icyphox/nicy",
     "method": "git",
@@ -11490,6 +11490,5 @@
     "description": "A nice and icy ZSH prompt in Nim",
     "license": "MIT",
     "web": "https://github.com/icyphox/nicy"
->>>>>>> 0addabba
   }
 ]