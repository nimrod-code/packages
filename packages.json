--- conflicted
+++ resolved
@@ -8509,7 +8509,6 @@
     "web": "https://github.com/treeform/chroma"
   },
   {
-<<<<<<< HEAD
     "name": "nimrax",
     "url": "https://github.com/genotrance/nimrax",
     "method": "git",
@@ -8536,7 +8535,8 @@
     "description": "Bass wrapper for Nim",
     "license": "MIT",
     "web": "https://github.com/genotrance/nimbass"
-=======
+  },
+  {
     "name": "nimkerberos",
     "url": "https://github.com/genotrance/nimkerberos",
     "method": "git",
@@ -8550,6 +8550,5 @@
     "description": "WinKerberos wrapper for Nim",
     "license": "MIT",
     "web": "https://github.com/genotrance/nimkerberos"
->>>>>>> 6a654c88
   }
 ]