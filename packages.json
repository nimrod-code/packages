--- conflicted
+++ resolved
@@ -9095,7 +9095,6 @@
     "web": "https://github.com/juancarlospaco/nim-tinyslation"
   },
   {
-<<<<<<< HEAD
     "name": "magic",
     "url": "https://github.com/xmonader/nim-magic",
     "method": "git",
@@ -9107,7 +9106,8 @@
     "description": "libmagic for nim",
     "license": "MIT",
     "web": "https://github.com/xmonader/nim-magic"
-=======
+  },
+  {
     "name": "configparser",
     "url": "https://github.com/xmonader/nim-configparser",
     "method": "git",
@@ -9134,6 +9134,5 @@
     "description": "Random curated Fonts and pastel Colors for your UI/UX design, design for non-designers.",
     "license": "LGPLv3",
     "web": "https://github.com/juancarlospaco/nim-random-font-color"
->>>>>>> 6491b4ab
   }
 ]