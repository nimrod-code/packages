[
  {
    "name": "nimrun",
    "url": "https://github.com/lee-b/nimrun",
    "method": "git",
    "tags": [
      "shebang",
      "unix",
      "linux",
      "bsd",
      "mac",
      "shell",
      "script",
      "nimble",
      "nimcr",
      "compile",
      "run",
      "standalone"
    ],
    "description": "Shebang frontend for running nim code as scripts. Does not require .nim extensions.",
    "license": "MIT",
    "web": "https://github.com/lee-b/nimrun"
  },
  {
    "name": "sequtils2",
    "url": "https://github.com/Michedev/sequtils2",
    "method": "git",
    "tags": [
      "library",
      "sequence",
      "string",
      "openArray",
      "functional"
    ],
    "description": "Additional functions for sequences that are not present in sequtils",
    "license": "MIT",
    "web": "http://htmlpreview.github.io/?https://github.com/Michedev/sequtils2/blob/master/sequtils2.html"
  },
  {
    "name": "github_api",
    "url": "https://github.com/watzon/github-api-nim",
    "method": "git",
    "tags": [
      "library",
      "api",
      "github",
      "client"
    ],
    "description": "Nim wrapper for the GitHub API",
    "license": "WTFPL",
    "web": "https://github.com/watzon/github-api-nim"
  },
  {
    "name": "extensions",
    "url": "https://github.com/jyapayne/nim-extensions",
    "method": "git",
    "tags": [
      "library",
      "extensions",
      "addons"
    ],
    "description": "A library that will add useful tools to Nim's arsenal.",
    "license": "MIT",
    "web": "https://github.com/jyapayne/nim-extensions"
  },
  {
    "name": "nimates",
    "url": "https://github.com/jamesalbert/nimates",
    "method": "git",
    "tags": [
      "library",
      "postmates",
      "delivery"
    ],
    "description": "Client library for the Postmates API",
    "license": "Apache",
    "web": "https://github.com/jamesalbert/nimates"
  },
  {
    "name": "discordnim",
    "url": "https://github.com/Krognol/discordnim",
    "method": "git",
    "tags": [
      "library",
      "discord"
    ],
    "description": "Discord library for Nim",
    "license": "MIT",
    "web": "https://github.com/Krognol/discordnim"
  },
  {
    "name": "argument_parser",
    "url": "https://github.com/Xe/argument_parser/",
    "method": "git",
    "tags": [
      "library",
      "commandline",
      "arguments",
      "switches",
      "parsing"
    ],
    "description": "Provides a complex commandline parser",
    "license": "MIT",
    "web": "https://github.com/Xe/argument_parser"
  },
  {
    "name": "genieos",
    "url": "https://github.com/Araq/genieos/",
    "method": "git",
    "tags": [
      "library",
      "commandline",
      "sound",
      "recycle",
      "os"
    ],
    "description": "Too awesome procs to be included in nimrod.os module",
    "license": "MIT",
    "web": "http://github.com/Araq/genieos/"
  },
  {
    "name": "jester",
    "url": "https://github.com/dom96/jester/",
    "method": "git",
    "tags": [
      "web",
      "http",
      "framework",
      "dsl"
    ],
    "description": "A sinatra-like web framework for Nim.",
    "license": "MIT",
    "web": "https://github.com/dom96/jester"
  },
  {
    "name": "templates",
    "url": "https://github.com/onionhammer/nim-templates.git",
    "method": "git",
    "tags": [
      "web",
      "html",
      "template"
    ],
    "description": "A simple string templating library for Nim.",
    "license": "BSD",
    "web": "https://github.com/onionhammer/nim-templates"
  },
  {
    "name": "murmur",
    "url": "https://github.com/olahol/nimrod-murmur/",
    "method": "git",
    "tags": [
      "hash",
      "murmur"
    ],
    "description": "MurmurHash in pure Nim.",
    "license": "MIT",
    "web": "https://github.com/olahol/nimrod-murmur"
  },
  {
    "name": "libtcod_nim",
    "url": "https://github.com/Vladar4/libtcod_nim/",
    "method": "git",
    "tags": [
      "roguelike",
      "game",
      "library",
      "engine",
      "sdl",
      "opengl",
      "glsl"
    ],
    "description": "Wrapper of the libtcod library for the Nim language.",
    "license": "zlib",
    "web": "https://github.com/Vladar4/libtcod_nim"
  },
  {
    "name": "nimgame",
    "url": "https://github.com/Vladar4/nimgame/",
    "method": "git",
    "tags": [
      "deprecated",
      "game",
      "engine",
      "sdl"
    ],
    "description": "A simple 2D game engine for Nim language. Deprecated, use nimgame2 instead.",
    "license": "MIT",
    "web": "https://github.com/Vladar4/nimgame"
  },
  {
    "name": "nimgame2",
    "url": "https://github.com/Vladar4/nimgame2/",
    "method": "git",
    "tags": [
      "game",
      "engine",
      "sdl",
      "sdl2"
    ],
    "description": "A simple 2D game engine for Nim language.",
    "license": "MIT",
    "web": "https://github.com/Vladar4/nimgame2"
  },
  {
    "name": "sfml",
    "url": "https://github.com/fowlmouth/nimrod-sfml/",
    "method": "git",
    "tags": [
      "game",
      "library",
      "opengl"
    ],
    "description": "High level OpenGL-based Game Library",
    "license": "MIT",
    "web": "https://github.com/fowlmouth/nimrod-sfml"
  },
  {
    "name": "enet",
    "url": "https://github.com/fowlmouth/nimrod-enet/",
    "method": "git",
    "tags": [
      "game",
      "networking",
      "udp"
    ],
    "description": "Wrapper for ENet UDP networking library",
    "license": "MIT",
    "web": "https://github.com/fowlmouth/nimrod-enet"
  },
  {
    "name": "nim-locale",
    "url": "https://github.com/Amrykid/nim-locale/",
    "method": "git",
    "tags": [
      "library",
      "locale",
      "i18n",
      "localization",
      "localisation",
      "globalization"
    ],
    "description": "A simple library for localizing Nim applications.",
    "license": "MIT",
    "web": "https://github.com/Amrykid/nim-locale"
  },
  {
    "name": "fowltek",
    "url": "https://github.com/fowlmouth/nimlibs/",
    "method": "git",
    "tags": [
      "game",
      "opengl",
      "wrappers",
      "library",
      "assorted"
    ],
    "description": "A collection of reusable modules and wrappers.",
    "license": "MIT",
    "web": "https://github.com/fowlmouth/nimlibs"
  },
  {
    "name": "nake",
    "url": "https://github.com/fowlmouth/nake/",
    "method": "git",
    "tags": [
      "build",
      "automation",
      "sortof"
    ],
    "description": "make-like for Nim. Describe your builds as tasks!",
    "license": "MIT",
    "web": "https://github.com/fowlmouth/nake"
  },
  {
    "name": "nimrod-glfw",
    "url": "https://github.com/rafaelvasco/nimrod-glfw/",
    "method": "git",
    "tags": [
      "library",
      "glfw",
      "opengl",
      "windowing",
      "game"
    ],
    "description": "Nim bindings for GLFW library.",
    "license": "MIT",
    "web": "https://github.com/rafaelvasco/nimrod-glfw"
  },
  {
    "name": "chipmunk",
    "url": "https://github.com/fowlmouth/nimrod-chipmunk/",
    "method": "git",
    "tags": [
      "library",
      "physics",
      "game"
    ],
    "description": "Bindings for Chipmunk2D 6.x physics library (for backwards compatibility)",
    "license": "MIT",
    "web": "https://github.com/fowlmouth/nimrod-chipmunk"
  },
  {
    "name": "chipmunk6",
    "url": "https://github.com/fowlmouth/nimrod-chipmunk/",
    "method": "git",
    "tags": [
      "library",
      "physics",
      "game"
    ],
    "description": "Bindings for Chipmunk2D 6.x physics library",
    "license": "MIT",
    "web": "https://github.com/fowlmouth/nimrod-chipmunk"
  },
  {
    "name": "chipmunk7_demos",
    "url": "https://github.com/matkuki/chipmunk7_demos/",
    "method": "git",
    "tags": [
      "demos",
      "physics",
      "game"
    ],
    "description": "Chipmunk7 demos for Nim",
    "license": "MIT",
    "web": "https://github.com/matkuki/chipmunk7_demos"
  },
  {
    "name": "nim-glfw",
    "alias": "glfw"
  },
  {
    "name": "glfw",
    "url": "https://github.com/ephja/nim-glfw",
    "method": "git",
    "tags": [
      "library",
      "glfw",
      "opengl",
      "windowing",
      "game"
    ],
    "description": "A high-level GLFW 3 wrapper",
    "license": "MIT",
    "web": "https://github.com/ephja/nim-glfw"
  },
  {
    "name": "nim-ao",
    "url": "https://github.com/ephja/nim-ao",
    "method": "git",
    "tags": [
      "library",
      "audio"
    ],
    "description": "A high-level libao wrapper",
    "license": "MIT",
    "web": "https://github.com/ephja/nim-ao"
  },
  {
    "name": "termbox",
    "url": "https://github.com/fowlmouth/nim-termbox",
    "method": "git",
    "tags": [
      "library",
      "terminal",
      "io"
    ],
    "description": "Termbox wrapper.",
    "license": "MIT",
    "web": "https://github.com/fowlmouth/nim-termbox"
  },
  {
    "name": "linagl",
    "url": "https://bitbucket.org/BitPuffin/linagl",
    "method": "hg",
    "tags": [
      "library",
      "opengl",
      "math",
      "game"
    ],
    "description": "OpenGL math library",
    "license": "CC0",
    "web": "https://bitbucket.org/BitPuffin/linagl"
  },
  {
    "name": "kwin",
    "url": "https://github.com/reactormonk/nim-kwin",
    "method": "git",
    "tags": [
      "library",
      "javascript",
      "kde"
    ],
    "description": "KWin JavaScript API wrapper",
    "license": "MIT",
    "web": "https://github.com/reactormonk/nim-kwin"
  },
  {
    "name": "opencv",
    "url": "https://github.com/dom96/nim-opencv",
    "method": "git",
    "tags": [
      "library",
      "wrapper",
      "opencv",
      "image",
      "processing"
    ],
    "description": "OpenCV wrapper",
    "license": "MIT",
    "web": "https://github.com/dom96/nim-opencv"
  },
  {
    "name": "nimble",
    "url": "https://github.com/nim-lang/nimble",
    "method": "git",
    "tags": [
      "app",
      "binary",
      "package",
      "manager"
    ],
    "description": "Nimble package manager",
    "license": "BSD",
    "web": "https://github.com/nim-lang/nimble"
  },
  {
    "name": "libnx",
    "url": "https://github.com/jyapayne/nim-libnx",
    "method": "git",
    "tags": [
      "switch",
      "nintendo",
      "libnx",
      "nx"
    ],
    "description": "A port of libnx to Nim",
    "license": "The Unlicense",
    "web": "https://github.com/jyapayne/nim-libnx"
  },
  {
    "name": "switch_build",
    "url": "https://github.com/jyapayne/switch-build",
    "method": "git",
    "tags": [
      "switch",
      "nintendo",
      "build",
      "builder"
    ],
    "description": "An easy way to build homebrew files for the Nintendo Switch",
    "license": "MIT",
    "web": "https://github.com/jyapayne/switch-build"
  },
  {
    "name": "aporia",
    "url": "https://github.com/nim-lang/Aporia",
    "method": "git",
    "tags": [
      "app",
      "binary",
      "ide",
      "gtk"
    ],
    "description": "A Nim IDE.",
    "license": "GPLv2",
    "web": "https://github.com/nim-lang/Aporia"
  },
  {
    "name": "c2nim",
    "url": "https://github.com/nim-lang/c2nim",
    "method": "git",
    "tags": [
      "app",
      "binary",
      "tool",
      "header",
      "C"
    ],
    "description": "c2nim is a tool to translate Ansi C code to Nim.",
    "license": "MIT",
    "web": "https://github.com/nim-lang/c2nim"
  },
  {
    "name": "pas2nim",
    "url": "https://github.com/nim-lang/pas2nim",
    "method": "git",
    "tags": [
      "app",
      "binary",
      "tool",
      "Pascal"
    ],
    "description": "pas2nim is a tool to translate Pascal code to Nim.",
    "license": "MIT",
    "web": "https://github.com/nim-lang/pas2nim"
  },
  {
    "name": "ipsumgenera",
    "url": "https://github.com/dom96/ipsumgenera",
    "method": "git",
    "tags": [
      "app",
      "binary",
      "blog",
      "static",
      "generator"
    ],
    "description": "Static blog generator ala Jekyll.",
    "license": "MIT",
    "web": "https://github.com/dom96/ipsumgenera"
  },
  {
    "name": "clibpp",
    "url": "https://github.com/onionhammer/clibpp.git",
    "method": "git",
    "tags": [
      "import",
      "C++",
      "library",
      "wrap"
    ],
    "description": "Easy way to 'Mock' C++ interface",
    "license": "MIT",
    "web": "https://github.com/onionhammer/clibpp"
  },
  {
    "name": "pastebin",
    "url": "https://github.com/achesak/nim-pastebin",
    "method": "git",
    "tags": [
      "library",
      "wrapper",
      "pastebin"
    ],
    "description": "Pastebin API wrapper",
    "license": "MIT",
    "web": "https://github.com/achesak/nim-pastebin"
  },
  {
    "name": "yahooweather",
    "url": "https://github.com/achesak/nim-yahooweather",
    "method": "git",
    "tags": [
      "library",
      "wrapper",
      "weather"
    ],
    "description": "Yahoo! Weather API wrapper",
    "license": "MIT",
    "web": "https://github.com/achesak/nim-yahooweather"
  },
  {
    "name": "noaa",
    "url": "https://github.com/achesak/nim-noaa",
    "method": "git",
    "tags": [
      "library",
      "wrapper",
      "weather"
    ],
    "description": "NOAA weather API wrapper",
    "license": "MIT",
    "web": "https://github.com/achesak/nim-noaa"
  },
  {
    "name": "rss",
    "url": "https://github.com/achesak/nim-rss",
    "method": "git",
    "tags": [
      "library",
      "rss",
      "xml",
      "syndication"
    ],
    "description": "RSS library",
    "license": "MIT",
    "web": "https://github.com/achesak/nim-rss"
  },
  {
    "name": "extmath",
    "url": "https://github.com/achesak/extmath.nim",
    "method": "git",
    "tags": [
      "library",
      "math",
      "trigonometry"
    ],
    "description": "Nim math library",
    "license": "MIT",
    "web": "https://github.com/achesak/extmath.nim"
  },
  {
    "name": "gtk2",
    "url": "https://github.com/nim-lang/gtk2",
    "method": "git",
    "tags": [
      "wrapper",
      "gui",
      "gtk"
    ],
    "description": "Wrapper for gtk2, a feature rich toolkit for creating graphical user interfaces",
    "license": "MIT",
    "web": "https://github.com/nim-lang/gtk2"
  },
  {
    "name": "cairo",
    "url": "https://github.com/nim-lang/cairo",
    "method": "git",
    "tags": [
      "wrapper"
    ],
    "description": "Wrapper for cairo, a vector graphics library with display and print output",
    "license": "MIT",
    "web": "https://github.com/nim-lang/cairo"
  },
  {
    "name": "x11",
    "url": "https://github.com/nim-lang/x11",
    "method": "git",
    "tags": [
      "wrapper"
    ],
    "description": "Wrapper for X11",
    "license": "MIT",
    "web": "https://github.com/nim-lang/x11"
  },
  {
    "name": "opengl",
    "url": "https://github.com/nim-lang/opengl",
    "method": "git",
    "tags": [
      "wrapper"
    ],
    "description": "High-level and low-level wrapper for OpenGL",
    "license": "MIT",
    "web": "https://github.com/nim-lang/opengl"
  },
  {
    "name": "lua",
    "url": "https://github.com/nim-lang/lua",
    "method": "git",
    "tags": [
      "wrapper"
    ],
    "description": "Wrapper to interface with the Lua interpreter",
    "license": "MIT",
    "web": "https://github.com/nim-lang/lua"
  },
  {
    "name": "tcl",
    "url": "https://github.com/nim-lang/tcl",
    "method": "git",
    "tags": [
      "wrapper"
    ],
    "description": "Wrapper for the TCL programming language",
    "license": "MIT",
    "web": "https://github.com/nim-lang/tcl"
  },
  {
    "name": "glm",
    "url": "https://github.com/stavenko/nim-glm",
    "method": "git",
    "tags": [
      "opengl",
      "math",
      "matrix",
      "vector",
      "glsl"
    ],
    "description": "Port of c++ glm library with shader-like syntax",
    "license": "MIT",
    "web": "https://github.com/stavenko/nim-glm"
  },
  {
    "name": "python",
    "url": "https://github.com/nim-lang/python",
    "method": "git",
    "tags": [
      "wrapper"
    ],
    "description": "Wrapper to interface with Python interpreter",
    "license": "MIT",
    "web": "https://github.com/nim-lang/python"
  },
  {
    "name": "NimBorg",
    "url": "https://github.com/micklat/NimBorg",
    "method": "git",
    "tags": [
      "wrapper"
    ],
    "description": "High-level and low-level interfaces to python and lua",
    "license": "MIT",
    "web": "https://github.com/micklat/NimBorg"
  },
  {
    "name": "sha1",
    "url": "https://github.com/onionhammer/sha1",
    "method": "git",
    "tags": [
      "port",
      "hash",
      "sha1"
    ],
    "description": "SHA-1 produces a 160-bit (20-byte) hash value from arbitrary input",
    "license": "BSD"
  },
  {
    "name": "dropbox_filename_sanitizer",
    "url": "https://github.com/Araq/dropbox_filename_sanitizer/",
    "method": "git",
    "tags": [
      "dropbox"
    ],
    "description": "Tool to clean up filenames shared on Dropbox",
    "license": "MIT",
    "web": "https://github.com/Araq/dropbox_filename_sanitizer/"
  },
  {
    "name": "csv",
    "url": "https://github.com/achesak/nim-csv",
    "method": "git",
    "tags": [
      "csv",
      "parsing",
      "stringify",
      "library"
    ],
    "description": "Library for parsing, stringifying, reading, and writing CSV (comma separated value) files",
    "license": "MIT",
    "web": "https://github.com/achesak/nim-csv"
  },
  {
    "name": "geonames",
    "url": "https://github.com/achesak/nim-geonames",
    "method": "git",
    "tags": [
      "library",
      "wrapper",
      "geography"
    ],
    "description": "GeoNames API wrapper",
    "license": "MIT",
    "web": "https://github.com/achesak/nim-geonames"
  },
  {
    "name": "gravatar",
    "url": "https://github.com/achesak/nim-gravatar",
    "method": "git",
    "tags": [
      "library",
      "wrapper",
      "gravatar"
    ],
    "description": "Gravatar API wrapper",
    "license": "MIT",
    "web": "https://github.com/achesak/nim-gravatar"
  },
  {
    "name": "coverartarchive",
    "url": "https://github.com/achesak/nim-coverartarchive",
    "method": "git",
    "tags": [
      "library",
      "wrapper",
      "cover art",
      "music",
      "metadata"
    ],
    "description": "Cover Art Archive API wrapper",
    "license": "MIT",
    "web": "http://github.com/achesak/nim-coverartarchive"
  },
  {
    "name": "nim-ogg",
    "url": "https://bitbucket.org/BitPuffin/nim-ogg",
    "method": "hg",
    "tags": [
      "library",
      "wrapper",
      "binding",
      "audio",
      "sound",
      "video",
      "metadata",
      "media"
    ],
    "description": "Binding to libogg",
    "license": "CC0"
  },
  {
    "name": "ogg",
    "url": "https://bitbucket.org/BitPuffin/nim-ogg",
    "method": "hg",
    "tags": [
      "library",
      "wrapper",
      "binding",
      "audio",
      "sound",
      "video",
      "metadata",
      "media"
    ],
    "description": "Binding to libogg",
    "license": "CC0"
  },
  {
    "name": "nim-vorbis",
    "url": "https://bitbucket.org/BitPuffin/nim-vorbis",
    "method": "hg",
    "tags": [
      "library",
      "wrapper",
      "binding",
      "audio",
      "sound",
      "metadata",
      "media"
    ],
    "description": "Binding to libvorbis",
    "license": "CC0"
  },
  {
    "name": "vorbis",
    "url": "https://bitbucket.org/BitPuffin/nim-vorbis",
    "method": "hg",
    "tags": [
      "library",
      "wrapper",
      "binding",
      "audio",
      "sound",
      "metadata",
      "media"
    ],
    "description": "Binding to libvorbis",
    "license": "CC0"
  },
  {
    "name": "nim-portaudio",
    "url": "https://bitbucket.org/BitPuffin/nim-portaudio",
    "method": "hg",
    "tags": [
      "library",
      "wrapper",
      "binding",
      "audio",
      "sound",
      "media",
      "io"
    ],
    "description": "Binding to portaudio",
    "license": "CC0"
  },
  {
    "name": "portaudio",
    "url": "https://bitbucket.org/BitPuffin/nim-portaudio",
    "method": "hg",
    "tags": [
      "library",
      "wrapper",
      "binding",
      "audio",
      "sound",
      "media",
      "io"
    ],
    "description": "Binding to portaudio",
    "license": "CC0"
  },
  {
    "name": "commandeer",
    "url": "https://github.com/fenekku/commandeer",
    "method": "git",
    "tags": [
      "library",
      "commandline",
      "arguments",
      "switches",
      "parsing",
      "options"
    ],
    "description": "Provides a small command line parsing DSL (domain specific language)",
    "license": "MIT",
    "web": "https://github.com/fenekku/commandeer"
  },
  {
    "name": "scrypt.nim",
    "url": "https://bitbucket.org/BitPuffin/scrypt.nim",
    "method": "hg",
    "tags": [
      "library",
      "wrapper",
      "binding",
      "crypto",
      "cryptography",
      "hash",
      "password",
      "security"
    ],
    "description": "Binding and utilities for scrypt",
    "license": "CC0"
  },
  {
    "name": "bloom",
    "url": "https://github.com/boydgreenfield/nimrod-bloom",
    "method": "git",
    "tags": [
      "bloom-filter",
      "bloom",
      "probabilistic",
      "data structure",
      "set membership",
      "MurmurHash",
      "MurmurHash3"
    ],
    "description": "Efficient Bloom filter implementation in Nim using MurmurHash3.",
    "license": "MIT",
    "web": "https://www.github.com/boydgreenfield/nimrod-bloom"
  },
  {
    "name": "awesome_rmdir",
    "url": "https://github.com/Araq/awesome_rmdir/",
    "method": "git",
    "tags": [
      "rmdir",
      "awesome",
      "commandline"
    ],
    "description": "Command to remove acceptably empty directories.",
    "license": "MIT",
    "web": "https://github.com/Araq/awesome_rmdir/"
  },
  {
    "name": "nimalpm",
    "url": "https://github.com/barcharcraz/nimalpm/",
    "method": "git",
    "tags": [
      "alpm",
      "wrapper",
      "binding",
      "library"
    ],
    "description": "A nimrod wrapper for libalpm",
    "license": "GPLv2",
    "web": "https://www.github.com/barcharcraz/nimalpm/"
  },
  {
    "name": "png",
    "url": "https://github.com/barcharcraz/nimlibpng",
    "method": "git",
    "tags": [
      "png",
      "wrapper",
      "library",
      "libpng",
      "image"
    ],
    "description": "Nim wrapper for the libpng library",
    "license": "libpng",
    "web": "https://github.com/barcharcraz/nimlibpng"
  },
  {
    "name": "nimlibpng",
    "alias": "png"
  },
  {
    "name": "sdl2",
    "url": "https://github.com/nim-lang/sdl2",
    "method": "git",
    "tags": [
      "wrapper",
      "media",
      "audio",
      "video"
    ],
    "description": "Wrapper for SDL 2.x",
    "license": "MIT",
    "web": "https://github.com/nim-lang/sdl2"
  },
  {
    "name": "gamelib",
    "url": "https://github.com/PMunch/SDLGamelib",
    "method": "git",
    "tags": [
      "sdl",
      "game",
      "library"
    ],
    "description": "A library of functions to make creating games using Nim and SDL2 easier. This does not intend to be a full blown engine and tries to keep all the components loosely coupled so that individual parts can be used separately.",
    "license": "MIT",
    "web": "https://github.com/PMunch/SDLGamelib"
  },
  {
    "name": "nimcr",
    "url": "https://github.com/PMunch/nimcr",
    "method": "git",
    "tags": [
      "shebang",
      "utility"
    ],
    "description": "A small program to make Nim shebang-able without the overhead of compiling each time",
    "license": "MIT",
    "web": "https://github.com/PMunch/nimcr"
  },
  {
    "name": "gtkgenui",
    "url": "https://github.com/PMunch/gtkgenui",
    "method": "git",
    "tags": [
      "gtk2",
      "utility"
    ],
    "description": "This module provides the genui macro for the Gtk2 toolkit. Genui is a way to specify graphical interfaces in a hierarchical way to more clearly show the structure of the interface as well as simplifying the code.",
    "license": "MIT",
    "web": "https://github.com/PMunch/gtkgenui"
  },
  {
    "name": "persvector",
    "url": "https://github.com/PMunch/nim-persistent-vector",
    "method": "git",
    "tags": [
      "datastructures",
      "immutable",
      "persistent"
    ],
    "description": "This is an implementation of Clojures persistent vectors in Nim.",
    "license": "MIT",
    "web": "https://github.com/PMunch/nim-persistent-vector"
  },
  {
    "name": "pcap",
    "url": "https://github.com/PMunch/nim-pcap",
    "method": "git",
    "tags": [
      "pcap",
      "fileformats"
    ],
    "description": "Tiny pure Nim library to read PCAP files used by TcpDump/WinDump/Wireshark.",
    "license": "MIT",
    "web": "https://github.com/PMunch/nim-pcap"
  },
  {
    "name": "drawille",
    "url": "https://github.com/PMunch/drawille-nim",
    "method": "git",
    "tags": [
      "drawile",
      "terminal",
      "graphics"
    ],
    "description": "Drawing in terminal with Unicode Braille characters.",
    "license": "MIT",
    "web": "https://github.com/PMunch/drawille-nim"
  },
  {
    "name": "binaryparse",
    "url": "https://github.com/PMunch/binaryparse",
    "method": "git",
    "tags": [
      "parsing",
      "binary"
    ],
    "description": "Binary parser (and writer) in pure Nim. Generates efficient parsing procedures that handle many commonly seen patterns seen in binary files and does sub-byte field reading.",
    "license": "MIT",
    "web": "https://github.com/PMunch/binaryparse"
  },
  {
    "name": "libkeepass",
    "url": "https://github.com/PMunch/libkeepass",
    "method": "git",
    "tags": [
      "keepass",
      "password",
      "library"
    ],
    "description": "Library for reading KeePass files and decrypt the passwords within it",
    "license": "MIT",
    "web": "https://github.com/PMunch/libkeepass"
  },
  {
    "name": "zhsh",
    "url": "https://github.com/PMunch/zhangshasha",
    "method": "git",
    "tags": [
      "algorithm",
      "edit-distance"
    ],
    "description": "This module is a port of the Java implementation of the Zhang-Shasha algorithm for tree edit distance",
    "license": "MIT",
    "web": "https://github.com/PMunch/zhangshasha"
  },
  {
    "name": "termstyle",
    "url": "https://github.com/PMunch/termstyle",
    "method": "git",
    "tags": [
      "terminal",
      "colour",
      "style"
    ],
    "description": "Easy to use styles for terminal output",
    "license": "MIT",
    "web": "https://github.com/PMunch/termstyle"
  },
  {
    "name": "combparser",
    "url": "https://github.com/PMunch/combparser",
    "method": "git",
    "tags": [
      "parser",
      "combinator"
    ],
    "description": "A parser combinator library for easy generation of complex parsers",
    "license": "MIT",
    "web": "https://github.com/PMunch/combparser"
  },
  {
    "name": "protobuf",
    "url": "https://github.com/PMunch/protobuf-nim",
    "method": "git",
    "tags": [
      "protobuf",
      "serialization"
    ],
    "description": "Protobuf implementation in pure Nim that leverages the power of the macro system to not depend on any external tools",
    "license": "MIT",
    "web": "https://github.com/PMunch/protobuf-nim"
  },
  {
    "name": "strslice",
    "url": "https://github.com/PMunch/strslice",
    "method": "git",
    "tags": [
      "optimization",
      "strings",
      "library"
    ],
    "description": "Simple implementation of string slices with some of the strutils ported or wrapped to work on them. String slices offer a performance enhancement when working with large amounts of slices from one base string",
    "license": "MIT",
    "web": "https://github.com/PMunch/strslice"
  },
  {
    "name": "jsonschema",
    "url": "https://github.com/PMunch/jsonschema",
    "method": "git",
    "tags": [
      "json",
      "schema",
      "library",
      "validation"
    ],
    "description": "JSON schema validation and creation.",
    "license": "MIT",
    "web": "https://github.com/PMunch/jsonschema"
  },
  {
    "name": "sdl2_nim",
    "url": "https://github.com/Vladar4/sdl2_nim",
    "method": "git",
    "tags": [
      "library",
      "wrapper",
      "sdl2",
      "game",
      "video",
      "image",
      "audio",
      "network",
      "ttf"
    ],
    "description": "Wrapper of the SDL 2 library for the Nim language.",
    "license": "zlib",
    "web": "https://github.com/Vladar4/sdl2_nim"
  },
  {
    "name": "assimp",
    "url": "https://github.com/barcharcraz/nim-assimp",
    "method": "git",
    "tags": [
      "wrapper",
      "media",
      "mesh",
      "import",
      "game"
    ],
    "description": "Wrapper for the assimp library",
    "license": "MIT",
    "web": "https://github.com/barcharcraz/nim-assimp"
  },
  {
    "name": "freeimage",
    "url": "https://github.com/barcharcraz/nim-freeimage",
    "method": "git",
    "tags": [
      "wrapper",
      "media",
      "image",
      "import",
      "game"
    ],
    "description": "Wrapper for the FreeImage library",
    "license": "MIT",
    "web": "https://github.com/barcharcraz/nim-freeimage"
  },
  {
    "name": "bcrypt",
    "url": "https://github.com/ithkuil/bcryptnim/",
    "method": "git",
    "tags": [
      "hash",
      "crypto",
      "password",
      "bcrypt",
      "library"
    ],
    "description": "Wraps the bcrypt (blowfish) library for creating encrypted hashes (useful for passwords)",
    "license": "BSD",
    "web": "https://www.github.com/ithkuil/bcryptnim/"
  },
  {
    "name": "opencl",
    "url": "https://github.com/nim-lang/opencl",
    "method": "git",
    "tags": [
      "library"
    ],
    "description": "Low-level wrapper for OpenCL",
    "license": "MIT",
    "web": "https://github.com/nim-lang/opencl"
  },
  {
    "name": "DevIL",
    "url": "https://github.com/Varriount/DevIL",
    "method": "git",
    "tags": [
      "image",
      "library",
      "graphics",
      "wrapper"
    ],
    "description": "Wrapper for the DevIL image library",
    "license": "MIT",
    "web": "https://github.com/Varriount/DevIL"
  },
  {
    "name": "signals",
    "url": "https://github.com/fowlmouth/signals.nim",
    "method": "git",
    "tags": [
      "event-based",
      "observer pattern",
      "library"
    ],
    "description": "Signals/slots library.",
    "license": "MIT",
    "web": "https://github.com/fowlmouth/signals.nim"
  },
  {
    "name": "sling",
    "url": "https://github.com/Druage/sling",
    "method": "git",
    "tags": [
      "signal",
      "slots",
      "eventloop",
      "callback"
    ],
    "description": "Signal and Slot library for Nim.",
    "license": "unlicense",
    "web": "https://github.com/Druage/sling"
  },
  {
    "name": "number_files",
    "url": "https://github.com/Araq/number_files/",
    "method": "git",
    "tags": [
      "rename",
      "filename",
      "finder"
    ],
    "description": "Command to add counter suffix/prefix to a list of files.",
    "license": "MIT",
    "web": "https://github.com/Araq/number_files/"
  },
  {
    "name": "redissessions",
    "url": "https://github.com/ithkuil/redissessions/",
    "method": "git",
    "tags": [
      "jester",
      "sessions",
      "redis"
    ],
    "description": "Redis-backed sessions for jester",
    "license": "MIT",
    "web": "https://github.com/ithkuil/redissessions/"
  },
  {
    "name": "horde3d",
    "url": "https://github.com/fowlmouth/horde3d",
    "method": "git",
    "tags": [
      "graphics",
      "3d",
      "rendering",
      "wrapper"
    ],
    "description": "Wrapper for Horde3D, a small open source 3D rendering engine.",
    "license": "WTFPL",
    "web": "https://github.com/fowlmouth/horde3d"
  },
  {
    "name": "mongo",
    "url": "https://github.com/nim-lang/mongo",
    "method": "git",
    "tags": [
      "library",
      "wrapper",
      "database"
    ],
    "description": "Bindings and a high-level interface for MongoDB",
    "license": "MIT",
    "web": "https://github.com/nim-lang/mongo"
  },
  {
    "name": "allegro5",
    "url": "https://github.com/fowlmouth/allegro5",
    "method": "git",
    "tags": [
      "wrapper",
      "graphics",
      "games",
      "opengl",
      "audio"
    ],
    "description": "Wrapper for Allegro version 5.X",
    "license": "MIT",
    "web": "https://github.com/fowlmouth/allegro5"
  },
  {
    "name": "physfs",
    "url": "https://github.com/fowlmouth/physfs",
    "method": "git",
    "tags": [
      "wrapper",
      "filesystem",
      "archives"
    ],
    "description": "A library to provide abstract access to various archives.",
    "license": "WTFPL",
    "web": "https://github.com/fowlmouth/physfs"
  },
  {
    "name": "shoco",
    "url": "https://github.com/onionhammer/shoconim.git",
    "method": "git",
    "tags": [
      "compression",
      "shoco"
    ],
    "description": "A fast compressor for short strings",
    "license": "MIT",
    "web": "https://github.com/onionhammer/shoconim"
  },
  {
    "name": "murmur3",
    "url": "https://github.com/boydgreenfield/nimrod-murmur",
    "method": "git",
    "tags": [
      "MurmurHash",
      "MurmurHash3",
      "murmur",
      "hash",
      "hashing"
    ],
    "description": "A simple MurmurHash3 wrapper for Nim",
    "license": "MIT",
    "web": "https://github.com/boydgreenfield/nimrod-murmur"
  },
  {
    "name": "hex",
    "url": "https://github.com/esbullington/nimrod-hex",
    "method": "git",
    "tags": [
      "hex",
      "encoding"
    ],
    "description": "A simple hex package for Nim",
    "license": "MIT",
    "web": "https://github.com/esbullington/nimrod-hex"
  },
  {
    "name": "strfmt",
    "url": "https://bitbucket.org/lyro/strfmt",
    "method": "hg",
    "tags": [
      "library"
    ],
    "description": "A string formatting library inspired by Python's `format`.",
    "license": "MIT",
    "web": "https://lyro.bitbucket.org/strfmt"
  },
  {
    "name": "jade-nim",
    "url": "https://github.com/idlewan/jade-nim",
    "method": "git",
    "tags": [
      "template",
      "jade",
      "web",
      "dsl",
      "html"
    ],
    "description": "Compiles jade templates to Nim procedures.",
    "license": "MIT",
    "web": "https://github.com/idlewan/jade-nim"
  },
  {
    "name": "gh_nimrod_doc_pages",
    "url": "https://github.com/Araq/gh_nimrod_doc_pages",
    "method": "git",
    "tags": [
      "commandline",
      "web",
      "automation",
      "documentation"
    ],
    "description": "Generates a GitHub documentation website for Nim projects.",
    "license": "MIT",
    "web": "https://github.com/Araq/gh_nimrod_doc_pages"
  },
  {
    "name": "midnight_dynamite",
    "url": "https://github.com/Araq/midnight_dynamite",
    "method": "git",
    "tags": [
      "wrapper",
      "library",
      "html",
      "markdown",
      "md"
    ],
    "description": "Wrapper for the markdown rendering hoedown library",
    "license": "MIT",
    "web": "https://github.com/Araq/midnight_dynamite"
  },
  {
    "name": "rsvg",
    "url": "https://github.com/def-/rsvg",
    "method": "git",
    "tags": [
      "wrapper",
      "library",
      "graphics"
    ],
    "description": "Wrapper for librsvg, a Scalable Vector Graphics (SVG) rendering library",
    "license": "MIT",
    "web": "https://github.com/def-/rsvg"
  },
  {
    "name": "emerald",
    "url": "https://github.com/flyx/emerald",
    "method": "git",
    "tags": [
      "dsl",
      "html",
      "template",
      "web"
    ],
    "description": "macro-based HTML templating engine",
    "license": "WTFPL",
    "web": "https://flyx.github.io/emerald/"
  },
  {
    "name": "niminst",
    "url": "https://github.com/nim-lang/niminst",
    "method": "git",
    "tags": [
      "app",
      "binary",
      "tool",
      "installation",
      "generator"
    ],
    "description": "tool to generate installers for Nim programs",
    "license": "MIT",
    "web": "https://github.com/nim-lang/niminst"
  },
  {
    "name": "redis",
    "url": "https://github.com/nim-lang/redis",
    "method": "git",
    "tags": [
      "redis",
      "client",
      "library"
    ],
    "description": "official redis client for Nim",
    "license": "MIT",
    "web": "https://github.com/nim-lang/redis"
  },
  {
    "name": "dialogs",
    "url": "https://github.com/nim-lang/dialogs",
    "method": "git",
    "tags": [
      "library",
      "ui",
      "gui",
      "dialog",
      "file"
    ],
    "description": "wraps GTK+ or Windows' open file dialogs",
    "license": "MIT",
    "web": "https://github.com/nim-lang/dialogs"
  },
  {
    "name": "vectors",
    "url": "https://github.com/blamestross/nimrod-vectors",
    "method": "git",
    "tags": [
      "math",
      "vectors",
      "library"
    ],
    "description": "Simple multidimensional vector math",
    "license": "MIT",
    "web": "https://github.com/blamestross/nimrod-vectors"
  },
  {
    "name": "bitarray",
    "url": "https://github.com/onecodex/nim-bitarray",
    "method": "git",
    "tags": [
      "Bit arrays",
      "Bit sets",
      "Bit vectors",
      "Data structures"
    ],
    "description": "mmap-backed bitarray implementation in Nim.",
    "license": "MIT",
    "web": "https://www.github.com/onecodex/nim-bitarray"
  },
  {
    "name": "appdirs",
    "url": "https://github.com/MrJohz/appdirs",
    "method": "git",
    "tags": [
      "utility",
      "filesystem"
    ],
    "description": "A utility library to find the directory you need to app in.",
    "license": "MIT",
    "web": "https://github.com/MrJohz/appdirs"
  },
  {
    "name": "sndfile",
    "url": "https://github.com/julienaubert/nim-sndfile",
    "method": "git",
    "tags": [
      "audio",
      "wav",
      "wrapper",
      "libsndfile"
    ],
    "description": "A wrapper of libsndfile",
    "license": "MIT",
    "web": "https://github.com/julienaubert/nim-sndfile"
  },
  {
    "name": "nim-sndfile",
    "alias": "sndfile"
  },
  {
    "name": "bigints",
    "url": "https://github.com/def-/bigints",
    "method": "git",
    "tags": [
      "math",
      "library",
      "numbers"
    ],
    "description": "Arbitrary-precision integers",
    "license": "MIT",
    "web": "https://github.com/def-/bigints"
  },
  {
    "name": "iterutils",
    "url": "https://github.com/def-/iterutils",
    "method": "git",
    "tags": [
      "library",
      "iterators"
    ],
    "description": "Functional operations for iterators and slices, similar to sequtils",
    "license": "MIT",
    "web": "https://github.com/def-/iterutils"
  },
  {
    "name": "hastyscribe",
    "url": "https://github.com/h3rald/hastyscribe",
    "method": "git",
    "tags": [
      "markdown",
      "html",
      "publishing"
    ],
    "description": "Self-contained markdown compiler generating self-contained HTML documents",
    "license": "MIT",
    "web": "https://h3rald.com/hastyscribe"
  },
  {
    "name": "nanomsg",
    "url": "https://github.com/def-/nim-nanomsg",
    "method": "git",
    "tags": [
      "library",
      "wrapper",
      "networking"
    ],
    "description": "Wrapper for the nanomsg socket library that provides several common communication patterns",
    "license": "MIT",
    "web": "https://github.com/def-/nim-nanomsg"
  },
  {
    "name": "directnimrod",
    "url": "https://bitbucket.org/barcharcraz/directnimrod",
    "method": "git",
    "tags": [
      "library",
      "wrapper",
      "graphics",
      "windows"
    ],
    "description": "Wrapper for microsoft's DirectX libraries",
    "license": "MS-PL",
    "web": "https://bitbucket.org/barcharcraz/directnimrod"
  },
  {
    "name": "imghdr",
    "url": "https://github.com/achesak/nim-imghdr",
    "method": "git",
    "tags": [
      "image",
      "formats",
      "files"
    ],
    "description": "Library for detecting the format of an image",
    "license": "MIT",
    "web": "https://github.com/achesak/nim-imghdr"
  },
  {
    "name": "csv2json",
    "url": "https://github.com/achesak/nim-csv2json",
    "method": "git",
    "tags": [
      "csv",
      "json"
    ],
    "description": "Convert CSV files to JSON",
    "license": "MIT",
    "web": "https://github.com/achesak/nim-csv2json"
  },
  {
    "name": "vecmath",
    "url": "https://github.com/barcharcraz/vecmath",
    "method": "git",
    "tags": [
      "library",
      "math",
      "vector"
    ],
    "description": "various vector maths utils for nimrod",
    "license": "MIT",
    "web": "https://github.com/barcharcraz/vecmath"
  },
  {
    "name": "lazy_rest",
    "url": "https://github.com/Araq/lazy_rest",
    "method": "git",
    "tags": [
      "library",
      "rst",
      "rest",
      "text",
      "html"
    ],
    "description": "Simple reST HTML generation with some extras.",
    "license": "MIT",
    "web": "https://github.com/Araq/lazy_rest"
  },
  {
    "name": "Phosphor",
    "url": "https://github.com/barcharcraz/Phosphor",
    "method": "git",
    "tags": [
      "library",
      "opengl",
      "graphics"
    ],
    "description": "eaiser use of OpenGL and GLSL shaders",
    "license": "MIT",
    "web": "https://github.com/barcharcraz/Phosphor"
  },
  {
    "name": "colorsys",
    "url": "https://github.com/achesak/nim-colorsys",
    "method": "git",
    "tags": [
      "library",
      "colors",
      "rgb",
      "yiq",
      "hls",
      "hsv"
    ],
    "description": "Convert between RGB, YIQ, HLS, and HSV color systems.",
    "license": "MIT",
    "web": "https://github.com/achesak/nim-colorsys"
  },
  {
    "name": "pythonfile",
    "url": "https://github.com/achesak/nim-pythonfile",
    "method": "git",
    "tags": [
      "library",
      "python",
      "files",
      "file"
    ],
    "description": "Wrapper of the file procedures to provide an interface as similar as possible to that of Python",
    "license": "MIT",
    "web": "https://github.com/achesak/nim-pythonfile"
  },
  {
    "name": "sndhdr",
    "url": "https://github.com/achesak/nim-sndhdr",
    "method": "git",
    "tags": [
      "library",
      "formats",
      "files",
      "sound",
      "audio"
    ],
    "description": "Library for detecting the format of a sound file",
    "license": "MIT",
    "web": "https://github.com/achesak/nim-sndhdr"
  },
  {
    "name": "irc",
    "url": "https://github.com/nim-lang/irc",
    "method": "git",
    "tags": [
      "library",
      "irc",
      "network"
    ],
    "description": "Implements a simple IRC client.",
    "license": "MIT",
    "web": "https://github.com/nim-lang/irc"
  },
  {
    "name": "random",
    "url": "https://github.com/oprypin/nim-random",
    "method": "git",
    "tags": [
      "library",
      "algorithms",
      "random"
    ],
    "description": "Pseudo-random number generation library inspired by Python",
    "license": "MIT",
    "web": "https://github.com/oprypin/nim-random"
  },
  {
    "name": "zmq",
    "url": "https://github.com/nim-lang/nim-zmq",
    "method": "git",
    "tags": [
      "library",
      "wrapper",
      "zeromq",
      "messaging",
      "queue"
    ],
    "description": "ZeroMQ 4 wrapper",
    "license": "MIT",
    "web": "https://github.com/nim-lang/nim-zmq"
  },
  {
    "name": "uuid",
    "url": "https://github.com/idlewan/nim-uuid",
    "method": "git",
    "tags": [
      "library",
      "wrapper",
      "uuid"
    ],
    "description": "UUID wrapper",
    "license": "MIT",
    "web": "https://github.com/idlewan/nim-uuid"
  },
  {
    "name": "robotparser",
    "url": "https://github.com/achesak/nim-robotparser",
    "method": "git",
    "tags": [
      "library",
      "useragent",
      "robots",
      "robot.txt"
    ],
    "description": "Determine if a useragent can access a URL using robots.txt",
    "license": "MIT",
    "web": "https://github.com/achesak/nim-robotparser"
  },
  {
    "name": "epub",
    "url": "https://github.com/achesak/nim-epub",
    "method": "git",
    "tags": [
      "library",
      "epub",
      "e-book"
    ],
    "description": "Module for working with EPUB e-book files",
    "license": "MIT",
    "web": "https://github.com/achesak/nim-epub"
  },
  {
    "name": "hashids",
    "url": "https://github.com/achesak/nim-hashids",
    "method": "git",
    "tags": [
      "library",
      "hashids"
    ],
    "description": "Nim implementation of Hashids",
    "license": "MIT",
    "web": "https://github.com/achesak/nim-hashids"
  },
  {
    "name": "openssl_evp",
    "url": "https://github.com/cowboy-coders/nim-openssl-evp",
    "method": "git",
    "tags": [
      "library",
      "crypto",
      "openssl"
    ],
    "description": "Wrapper for OpenSSL's EVP interface",
    "license": "OpenSSL License and SSLeay License",
    "web": "https://github.com/cowboy-coders/nim-openssl-evp"
  },
  {
    "name": "monad",
    "alias": "maybe"
  },
  {
    "name": "maybe",
    "url": "https://github.com/superfunc/maybe",
    "method": "git",
    "tags": [
      "library",
      "functional",
      "optional",
      "monad"
    ],
    "description": "basic monadic maybe type for Nim",
    "license": "BSD3",
    "web": "https://github.com/superfunc/maybe"
  },
  {
    "name": "eternity",
    "url": "https://github.com/hiteshjasani/nim-eternity",
    "method": "git",
    "tags": [
      "library",
      "time",
      "format"
    ],
    "description": "Humanize elapsed time",
    "license": "MIT",
    "web": "https://github.com/hiteshjasani/nim-eternity"
  },
  {
    "name": "gmp",
    "url": "https://github.com/subsetpark/nim-gmp",
    "method": "git",
    "tags": [
      "library",
      "bignum",
      "numbers",
      "math"
    ],
    "description": "wrapper for the GNU multiple precision arithmetic library (GMP)",
    "license": "LGPLv3 or GPLv2",
    "web": "https://github.com/subsetpark/nim-gmp"
  },
  {
    "name": "ludens",
    "url": "https://github.com/rnentjes/nim-ludens",
    "method": "git",
    "tags": [
      "library",
      "game",
      "opengl",
      "sfml"
    ],
    "description": "Little game library using opengl and sfml",
    "license": "MIT",
    "web": "https://github.com/rnentjes/nim-ludens"
  },
  {
    "name": "ffbookmarks",
    "url": "https://github.com/achesak/nim-ffbookmarks",
    "method": "git",
    "tags": [
      "firefox",
      "bookmarks",
      "library"
    ],
    "description": "Nim module for working with Firefox bookmarks",
    "license": "MIT",
    "web": "https://github.com/achesak/nim-ffbookmarks"
  },
  {
    "name": "moustachu",
    "url": "https://github.com/fenekku/moustachu.git",
    "method": "git",
    "tags": [
      "web",
      "html",
      "template",
      "mustache"
    ],
    "description": "Mustache templating for Nim.",
    "license": "MIT",
    "web": "https://github.com/fenekku/moustachu"
  },
  {
    "name": "easy-bcrypt",
    "url": "https://github.com/flaviut/easy-bcrypt.git",
    "method": "git",
    "tags": [
      "hash",
      "crypto",
      "password",
      "bcrypt"
    ],
    "description": "simple wrapper providing a convenient interface for the bcrypt password hashing algorithm",
    "license": "CC0",
    "web": "https://github.com/flaviut/easy-bcrypt/blob/master/easy-bcrypt.nimble"
  },
  {
    "name": "libclang",
    "url": "https://github.com/cowboy-coders/nim-libclang.git",
    "method": "git",
    "tags": [
      "wrapper",
      "bindings",
      "clang"
    ],
    "description": "wrapper for libclang (the C-interface of the clang LLVM frontend)",
    "license": "MIT",
    "web": "https://github.com/cowboy-coders/nim-libclang"
  },
  {
    "name": "nim-libclang",
    "url": "https://github.com/cowboy-coders/nim-libclang.git",
    "method": "git",
    "tags": [
      "wrapper",
      "bindings",
      "clang"
    ],
    "description": "Please use libclang instead.",
    "license": "MIT",
    "web": "https://github.com/cowboy-coders/nim-libclang"
  },
  {
    "name": "nimqml",
    "url": "https://github.com/filcuc/nimqml",
    "method": "git",
    "tags": [
      "Qt",
      "Qml",
      "UI",
      "GUI"
    ],
    "description": "Qt Qml bindings",
    "license": "GPLv3",
    "web": "https://github.com/filcuc/nimqml"
  },
  {
    "name": "XPLM-Nim",
    "url": "https://github.com/jpoirier/XPLM-Nim",
    "method": "git",
    "tags": [
      "X-Plane",
      "XPLM",
      "Plugin",
      "SDK"
    ],
    "description": "X-Plane XPLM SDK wrapper",
    "license": "BSD",
    "web": "https://github.com/jpoirier/XPLM-Nim"
  },
  {
    "name": "csfml",
    "url": "https://github.com/oprypin/nim-csfml",
    "method": "git",
    "tags": [
      "sfml",
      "binding",
      "game",
      "media",
      "library",
      "opengl"
    ],
    "description": "Bindings for Simple and Fast Multimedia Library (through CSFML)",
    "license": "zlib",
    "web": "https://github.com/oprypin/nim-csfml"
  },
  {
    "name": "optional_t",
    "url": "https://github.com/flaviut/optional_t",
    "method": "git",
    "tags": [
      "option",
      "functional"
    ],
    "description": "Basic Option[T] library",
    "license": "MIT",
    "web": "https://github.com/flaviut/optional_t"
  },
  {
    "name": "nimrtlsdr",
    "url": "https://github.com/jpoirier/nimrtlsdr",
    "method": "git",
    "tags": [
      "rtl-sdr",
      "wrapper",
      "bindings",
      "rtlsdr"
    ],
    "description": "A Nim wrapper for librtlsdr",
    "license": "BSD",
    "web": "https://github.com/jpoirier/nimrtlsdr"
  },
  {
    "name": "lapp",
    "url": "https://gitlab.3dicc.com/gokr/lapp.git",
    "method": "git",
    "tags": [
      "args",
      "cmd",
      "opt",
      "parse",
      "parsing"
    ],
    "description": "Opt parser using synopsis as specification, ported from Lua.",
    "license": "MIT",
    "web": "https://gitlab.3dicc.com/gokr/lapp"
  },
  {
    "name": "blimp",
    "url": "https://gitlab.3dicc.com/gokr/blimp.git",
    "method": "git",
    "tags": [
      "app",
      "binary",
      "utility",
      "git",
      "git-fat"
    ],
    "description": "Utility that helps with big files in git, very similar to git-fat, s3annnex etc.",
    "license": "MIT",
    "web": "https://gitlab.3dicc.com/gokr/blimp"
  },
  {
    "name": "parsetoml",
    "url": "https://github.com/NimParsers/parsetoml.git",
    "method": "git",
    "tags": [
      "library",
      "parse"
    ],
    "description": "Library for parsing TOML files.",
    "license": "MIT",
    "web": "https://github.com/NimParsers/parsetoml"
  },
  {
    "name": "compiler",
    "url": "https://github.com/nim-lang/Nim.git",
    "method": "git",
    "tags": [
      "library"
    ],
    "description": "Compiler package providing the compiler sources as a library.",
    "license": "MIT",
    "web": "https://github.com/nim-lang/Nim"
  },
  {
    "name": "nre",
    "url": "https://github.com/flaviut/nre.git",
    "method": "git",
    "tags": [
      "library",
      "pcre",
      "regex"
    ],
    "description": "A better regular expression library",
    "license": "MIT",
    "web": "https://github.com/flaviut/nre"
  },
  {
    "name": "docopt",
    "url": "https://github.com/docopt/docopt.nim",
    "method": "git",
    "tags": [
      "commandline",
      "arguments",
      "parsing",
      "library"
    ],
    "description": "Command-line args parser based on Usage message",
    "license": "MIT",
    "web": "https://github.com/docopt/docopt.nim"
  },
  {
    "name": "bpg",
    "url": "https://github.com/def-/nim-bpg.git",
    "method": "git",
    "tags": [
      "image",
      "library",
      "wrapper"
    ],
    "description": "BPG (Better Portable Graphics) for Nim",
    "license": "MIT",
    "web": "https://github.com/def-/nim-bpg"
  },
  {
    "name": "io-spacenav",
    "url": "https://github.com/nimious/io-spacenav.git",
    "method": "git",
    "tags": [
      "binding",
      "3dx",
      "3dconnexion",
      "libspnav",
      "spacenav",
      "spacemouse",
      "spacepilot",
      "spacenavigator"
    ],
    "description": "Obsolete - please use spacenav instead!",
    "license": "MIT",
    "web": "https://github.com/nimious/io-spacenav"
  },
  {
    "name": "optionals",
    "url": "https://github.com/MasonMcGill/optionals.git",
    "method": "git",
    "tags": [
      "library",
      "option",
      "optional",
      "maybe"
    ],
    "description": "Option types",
    "license": "MIT",
    "web": "https://github.com/MasonMcGill/optionals"
  },
  {
    "name": "tuples",
    "url": "https://github.com/MasonMcGill/tuples.git",
    "method": "git",
    "tags": [
      "library",
      "tuple",
      "metaprogramming"
    ],
    "description": "Tuple manipulation utilities",
    "license": "MIT",
    "web": "https://github.com/MasonMcGill/tuples"
  },
  {
    "name": "fuse",
    "url": "https://github.com/akiradeveloper/nim-fuse.git",
    "method": "git",
    "tags": [
      "fuse",
      "library",
      "wrapper"
    ],
    "description": "A FUSE binding for Nim",
    "license": "MIT",
    "web": "https://github.com/akiradeveloper/nim-fuse"
  },
  {
    "name": "brainfuck",
    "url": "https://github.com/def-/nim-brainfuck.git",
    "method": "git",
    "tags": [
      "library",
      "binary",
      "app",
      "interpreter",
      "compiler",
      "language"
    ],
    "description": "A brainfuck interpreter and compiler",
    "license": "MIT",
    "web": "https://github.com/def-/nim-brainfuck"
  },
  {
    "name": "nimsuggest",
    "url": "https://github.com/nim-lang/nimsuggest.git",
    "method": "git",
    "tags": [
      "binary",
      "app",
      "suggest",
      "compiler",
      "autocomplete"
    ],
    "description": "Tool for providing auto completion data for Nim source code.",
    "license": "MIT",
    "web": "https://github.com/nim-lang/nimsuggest"
  },
  {
    "name": "jwt",
    "url": "https://github.com/yglukhov/nim-jwt.git",
    "method": "git",
    "tags": [
      "library",
      "crypto",
      "hash"
    ],
    "description": "JSON Web Tokens for Nim",
    "license": "MIT",
    "web": "https://github.com/yglukhov/nim-jwt"
  },
  {
    "name": "pythonpathlib",
    "url": "https://github.com/achesak/nim-pythonpathlib.git",
    "method": "git",
    "tags": [
      "path",
      "directory",
      "python",
      "library"
    ],
    "description": "Module for working with paths that is as similar as possible to Python's pathlib",
    "license": "MIT",
    "web": "https://github.com/achesak/nim-pythonpathlib"
  },
  {
    "name": "RingBuffer",
    "url": "git@github.com:megawac/RingBuffer.nim.git",
    "method": "git",
    "tags": [
      "sequence",
      "seq",
      "circular",
      "ring",
      "buffer"
    ],
    "description": "Circular buffer implementation",
    "license": "MIT",
    "web": "https://github.com/megawac/RingBuffer.nim"
  },
  {
    "name": "nimrat",
    "url": "https://github.com/apense/nimrat",
    "method": "git",
    "tags": [
      "library",
      "math",
      "numbers"
    ],
    "description": "Module for working with rational numbers (fractions)",
    "license": "MIT",
    "web": "https://github.com/apense/nimrat"
  },
  {
    "name": "io-isense",
    "url": "https://github.com/nimious/io-isense.git",
    "method": "git",
    "tags": [
      "binding",
      "isense",
      "intersense",
      "inertiacube",
      "intertrax",
      "microtrax",
      "thales",
      "tracking",
      "sensor"
    ],
    "description": "Obsolete - please use isense instead!",
    "license": "MIT",
    "web": "https://github.com/nimious/io-isense"
  },
  {
    "name": "io-usb",
    "url": "https://github.com/nimious/io-usb.git",
    "method": "git",
    "tags": [
      "binding",
      "usb",
      "libusb"
    ],
    "description": "Obsolete - please use libusb instead!",
    "license": "MIT",
    "web": "https://github.com/nimious/io-usb"
  },
  {
    "name": "nimcfitsio",
    "url": "https://github.com/ziotom78/nimcfitsio.git",
    "method": "git",
    "tags": [
      "library",
      "binding",
      "cfitsio",
      "fits",
      "io"
    ],
    "description": "Bindings for CFITSIO, a library to read/write FITSIO images and tables.",
    "license": "MIT",
    "web": "https://github.com/ziotom78/nimcfitsio"
  },
  {
    "name": "glossolalia",
    "url": "https://github.com/fowlmouth/glossolalia",
    "method": "git",
    "tags": [
      "parser",
      "peg"
    ],
    "description": "A DSL for quickly writing parsers",
    "license": "CC0",
    "web": "https://github.com/fowlmouth/glossolalia"
  },
  {
    "name": "entoody",
    "url": "https://bitbucket.org/fowlmouth/entoody",
    "method": "git",
    "tags": [
      "component",
      "entity",
      "composition"
    ],
    "description": "A component/entity system",
    "license": "CC0",
    "web": "https://bitbucket.org/fowlmouth/entoody"
  },
  {
    "name": "msgpack",
    "url": "https://github.com/akiradeveloper/msgpack-nim.git",
    "method": "git",
    "tags": [
      "msgpack",
      "library",
      "serialization"
    ],
    "description": "A MessagePack binding for Nim",
    "license": "MIT",
    "web": "https://github.com/akiradeveloper/msgpack-nim"
  },
  {
    "name": "osinfo",
    "url": "https://github.com/nim-lang/osinfo.git",
    "method": "git",
    "tags": [
      "os",
      "library",
      "info"
    ],
    "description": "Modules providing information about the OS.",
    "license": "MIT",
    "web": "https://github.com/nim-lang/osinfo"
  },
  {
    "name": "io-myo",
    "url": "https://github.com/nimious/io-myo.git",
    "method": "git",
    "tags": [
      "binding",
      "myo",
      "thalmic",
      "armband",
      "gesture"
    ],
    "description": "Obsolete - please use myo instead!",
    "license": "MIT",
    "web": "https://github.com/nimious/io-myo"
  },
  {
    "name": "io-oculus",
    "url": "https://github.com/nimious/io-oculus.git",
    "method": "git",
    "tags": [
      "binding",
      "oculus",
      "rift",
      "vr",
      "libovr",
      "ovr",
      "dk1",
      "dk2",
      "gearvr"
    ],
    "description": "Obsolete - please use oculus instead!",
    "license": "MIT",
    "web": "https://github.com/nimious/io-oculus"
  },
  {
    "name": "closure_compiler",
    "url": "https://github.com/yglukhov/closure_compiler.git",
    "method": "git",
    "tags": [
      "binding",
      "closure",
      "compiler",
      "javascript"
    ],
    "description": "Bindings for Closure Compiler web API.",
    "license": "MIT",
    "web": "https://github.com/yglukhov/closure_compiler"
  },
  {
    "name": "io-serialport",
    "url": "https://github.com/nimious/io-serialport.git",
    "method": "git",
    "tags": [
      "binding",
      "libserialport",
      "serial",
      "communication"
    ],
    "description": "Obsolete - please use serialport instead!",
    "license": "MIT",
    "web": "https://github.com/nimious/io-serialport"
  },
  {
    "name": "beanstalkd",
    "url": "https://github.com/tormaroe/beanstalkd.nim.git",
    "method": "git",
    "tags": [
      "library",
      "queue",
      "messaging"
    ],
    "description": "A beanstalkd work queue client library.",
    "license": "MIT",
    "web": "https://github.com/tormaroe/beanstalkd.nim"
  },
  {
    "name": "wiki2text",
    "url": "https://github.com/rspeer/wiki2text.git",
    "method": "git",
    "tags": [
      "nlp",
      "wiki",
      "xml",
      "text"
    ],
    "description": "Quickly extracts natural-language text from a MediaWiki XML file.",
    "license": "MIT",
    "web": "https://github.com/rspeer/wiki2text"
  },
  {
    "name": "qt5_qtsql",
    "url": "https://github.com/philip-wernersbach/nim-qt5_qtsql.git",
    "method": "git",
    "tags": [
      "library",
      "wrapper",
      "database",
      "qt",
      "qt5",
      "qtsql",
      "sqlite",
      "postgres",
      "mysql"
    ],
    "description": "Binding for Qt 5's Qt SQL library that integrates with the features of the Nim language. Uses one API for multiple database engines.",
    "license": "MIT",
    "web": "https://github.com/philip-wernersbach/nim-qt5_qtsql"
  },
  {
    "name": "orient",
    "url": "https://github.com/philip-wernersbach/nim-orient",
    "method": "git",
    "tags": [
      "library",
      "wrapper",
      "database",
      "orientdb",
      "pure"
    ],
    "description": "OrientDB driver written in pure Nim, uses the OrientDB 2.0 Binary Protocol with Binary Serialization.",
    "license": "MPL",
    "web": "https://github.com/philip-wernersbach/nim-orient"
  },
  {
    "name": "syslog",
    "url": "https://github.com/FedericoCeratto/nim-syslog",
    "method": "git",
    "tags": [
      "library",
      "pure"
    ],
    "description": "Syslog module.",
    "license": "LGPLv3",
    "web": "https://github.com/FedericoCeratto/nim-syslog"
  },
  {
    "name": "nimes",
    "url": "https://github.com/def-/nimes",
    "method": "git",
    "tags": [
      "emulator",
      "nes",
      "game",
      "sdl",
      "javascript"
    ],
    "description": "NES emulator using SDL2, also compiles to JavaScript with emscripten.",
    "license": "MPL",
    "web": "https://github.com/def-/nimes"
  },
  {
    "name": "syscall",
    "url": "https://github.com/def-/nim-syscall",
    "method": "git",
    "tags": [
      "library"
    ],
    "description": "Raw system calls for Nim",
    "license": "MPL",
    "web": "https://github.com/def-/nim-syscall"
  },
  {
    "name": "jnim",
    "url": "https://github.com/yglukhov/jnim",
    "method": "git",
    "tags": [
      "library",
      "java",
      "jvm",
      "bridge",
      "bindings"
    ],
    "description": "Nim - Java bridge",
    "license": "MIT",
    "web": "https://github.com/yglukhov/jnim"
  },
  {
    "name": "nimPDF",
    "url": "https://github.com/jangko/nimpdf",
    "method": "git",
    "tags": [
      "library",
      "PDF",
      "document"
    ],
    "description": "library for generating PDF files",
    "license": "MIT",
    "web": "https://github.com/jangko/nimpdf"
  },
  {
    "name": "LLVM",
    "url": "https://github.com/FedeOmoto/llvm",
    "method": "git",
    "tags": [
      "LLVM",
      "bindings",
      "wrapper"
    ],
    "description": "LLVM bindings for the Nim language.",
    "license": "MIT",
    "web": "https://github.com/FedeOmoto/llvm"
  },
  {
    "name": "nshout",
    "url": "https://github.com/Senketsu/nshout",
    "method": "git",
    "tags": [
      "library",
      "shouter",
      "libshout",
      "wrapper",
      "bindings",
      "audio",
      "web"
    ],
    "description": "Nim bindings for libshout",
    "license": "MIT",
    "web": "https://github.com/Senketsu/nshout"
  },
  {
    "name": "nsu",
    "url": "https://github.com/Senketsu/nsu",
    "method": "git",
    "tags": [
      "library",
      "tool",
      "utility",
      "screenshot"
    ],
    "description": "Simple screenshot library & cli tool made in Nim",
    "license": "MIT",
    "web": "https://github.com/Senketsu/nsu"
  },
  {
    "name": "nuuid",
    "url": "https://github.com/yglukhov/nim-only-uuid",
    "method": "git",
    "tags": [
      "library",
      "uuid",
      "guid"
    ],
    "description": "A Nim source only UUID generator",
    "license": "MIT",
    "web": "https://github.com/yglukhov/nim-only-uuid"
  },
  {
    "name": "fftw3",
    "url": "https://github.com/ziotom78/nimfftw3",
    "method": "git",
    "tags": [
      "library",
      "math",
      "fft"
    ],
    "description": "Bindings to the FFTW library",
    "license": "MIT",
    "web": "https://github.com/ziotom78/nimfftw3"
  },
  {
    "name": "nrpl",
    "url": "https://github.com/vegansk/nrpl",
    "method": "git",
    "tags": [
      "REPL",
      "application"
    ],
    "description": "A rudimentary Nim REPL",
    "license": "MIT",
    "web": "https://github.com/vegansk/nrpl"
  },
  {
    "name": "nim-geocoding",
    "url": "https://github.com/saratchandra92/nim-geocoding",
    "method": "git",
    "tags": [
      "library",
      "geocoding",
      "maps"
    ],
    "description": "A simple library for Google Maps Geocoding API",
    "license": "MIT",
    "web": "https://github.com/saratchandra92/nim-geocoding"
  },
  {
    "name": "io-gles",
    "url": "https://github.com/nimious/io-gles.git",
    "method": "git",
    "tags": [
      "binding",
      "khronos",
      "gles",
      "opengl es"
    ],
    "description": "Obsolete - please use gles instead!",
    "license": "MIT",
    "web": "https://github.com/nimious/io-gles"
  },
  {
    "name": "io-egl",
    "url": "https://github.com/nimious/io-egl.git",
    "method": "git",
    "tags": [
      "binding",
      "khronos",
      "egl",
      "opengl",
      "opengl es",
      "openvg"
    ],
    "description": "Obsolete - please use egl instead!",
    "license": "MIT",
    "web": "https://github.com/nimious/io-egl"
  },
  {
    "name": "io-sixense",
    "url": "https://github.com/nimious/io-sixense.git",
    "method": "git",
    "tags": [
      "binding",
      "sixense",
      "razer hydra",
      "stem system",
      "vr"
    ],
    "description": "Obsolete - please use sixense instead!",
    "license": "MIT",
    "web": "https://github.com/nimious/io-sixense"
  },
  {
    "name": "tnetstring",
    "url": "https://mahlon@bitbucket.org/mahlon/nim-tnetstring",
    "method": "hg",
    "tags": [
      "tnetstring",
      "library",
      "serialization"
    ],
    "description": "Parsing and serializing for the TNetstring format.",
    "license": "MIT",
    "web": "http://bitbucket.org/mahlon/nim-tnetstring"
  },
  {
    "name": "msgpack4nim",
    "url": "https://github.com/jangko/msgpack4nim",
    "method": "git",
    "tags": [
      "msgpack",
      "library",
      "serialization",
      "deserialization"
    ],
    "description": "Another MessagePack implementation written in pure nim",
    "license": "MIT",
    "web": "https://github.com/jangko/msgpack4nim"
  },
  {
    "name": "binaryheap",
    "url": "https://github.com/bluenote10/nim-heap",
    "method": "git",
    "tags": [
      "heap",
      "priority queue"
    ],
    "description": "Simple binary heap implementation",
    "license": "MIT",
    "web": "https://github.com/bluenote10/nim-heap"
  },
  {
    "name": "stringinterpolation",
    "url": "https://github.com/bluenote10/nim-stringinterpolation",
    "method": "git",
    "tags": [
      "string formatting",
      "string interpolation"
    ],
    "description": "String interpolation with printf syntax",
    "license": "MIT",
    "web": "https://github.com/bluenote10/nim-stringinterpolation"
  },
  {
    "name": "libovr",
    "url": "https://github.com/bluenote10/nim-ovr",
    "method": "git",
    "tags": [
      "Oculus Rift",
      "virtual reality"
    ],
    "description": "Nim bindings for libOVR (Oculus Rift)",
    "license": "MIT",
    "web": "https://github.com/bluenote10/nim-ovr"
  },
  {
    "name": "delaunay",
    "url": "https://github.com/Nycto/DelaunayNim",
    "method": "git",
    "tags": [
      "delaunay",
      "library",
      "algorithms",
      "graph"
    ],
    "description": "2D Delaunay triangulations",
    "license": "MIT",
    "web": "https://github.com/Nycto/DelaunayNim"
  },
  {
    "name": "linenoise",
    "url": "https://github.com/fallingduck/linenoise-nim",
    "method": "git",
    "tags": [
      "linenoise",
      "library",
      "wrapper",
      "commandline"
    ],
    "description": "Wrapper for linenoise, a free, self-contained alternative to GNU readline.",
    "license": "BSD",
    "web": "https://github.com/fallingduck/linenoise-nim"
  },
  {
    "name": "struct",
    "url": "https://github.com/OpenSystemsLab/struct.nim",
    "method": "git",
    "tags": [
      "struct",
      "library",
      "python",
      "pack",
      "unpack"
    ],
    "description": "Python-like 'struct' for Nim",
    "license": "MIT",
    "web": "https://github.com/OpenSystemsLab/struct.nim"
  },
  {
    "name": "uri2",
    "url": "https://github.com/achesak/nim-uri2",
    "method": "git",
    "tags": [
      "uri",
      "url",
      "library"
    ],
    "description": "Nim module for better URI handling",
    "license": "MIT",
    "web": "https://github.com/achesak/nim-uri2"
  },
  {
    "name": "hmac",
    "url": "https://github.com/OpenSystemsLab/hmac.nim",
    "method": "git",
    "tags": [
      "hmac",
      "authentication",
      "hash",
      "sha1",
      "md5"
    ],
    "description": "HMAC-SHA1 and HMAC-MD5 hashing in Nim",
    "license": "MIT",
    "web": "https://github.com/OpenSystemsLab/hmac.nim"
  },
  {
    "name": "mongrel2",
    "url": "https://mahlon@bitbucket.org/mahlon/nim-mongrel2",
    "method": "hg",
    "tags": [
      "mongrel2",
      "library",
      "www"
    ],
    "description": "Handler framework for the Mongrel2 web server.",
    "license": "MIT",
    "web": "http://bitbucket.org/mahlon/nim-mongrel2"
  },
  {
    "name": "shimsham",
    "url": "https://github.com/apense/shimsham",
    "method": "git",
    "tags": [
      "crypto",
      "hash",
      "hashing",
      "digest"
    ],
    "description": "Hashing/Digest collection in pure Nim",
    "license": "MIT",
    "web": "https://github.com/apense/shimsham"
  },
  {
    "name": "base32",
    "url": "https://github.com/OpenSystemsLab/base32.nim",
    "method": "git",
    "tags": [
      "base32",
      "encode",
      "decode"
    ],
    "description": "Base32 library for Nim",
    "license": "MIT",
    "web": "https://github.com/OpenSystemsLab/base32.nim"
  },
  {
    "name": "otp",
    "url": "https://github.com/OpenSystemsLab/otp.nim",
    "method": "git",
    "tags": [
      "otp",
      "hotp",
      "totp",
      "time",
      "password",
      "one",
      "google",
      "authenticator"
    ],
    "description": "One Time Password library for Nim",
    "license": "MIT",
    "web": "https://github.com/OpenSystemsLab/otp.nim"
  },
  {
    "name": "q",
    "url": "https://github.com/OpenSystemsLab/q.nim",
    "method": "git",
    "tags": [
      "css",
      "selector",
      "query",
      "match",
      "find",
      "html",
      "xml",
      "jquery"
    ],
    "description": "Simple package for query HTML/XML elements using a CSS3 or jQuery-like selector syntax",
    "license": "MIT",
    "web": "https://github.com/OpenSystemsLab/q.nim"
  },
  {
    "name": "bignum",
    "url": "https://github.com/FedeOmoto/bignum",
    "method": "git",
    "tags": [
      "bignum",
      "gmp",
      "wrapper"
    ],
    "description": "Wrapper around the GMP bindings for the Nim language.",
    "license": "MIT",
    "web": "https://github.com/FedeOmoto/bignum"
  },
  {
    "name": "rbtree",
    "url": "https://github.com/Nycto/RBTreeNim",
    "method": "git",
    "tags": [
      "tree",
      "binary search tree",
      "rbtree",
      "red black tree"
    ],
    "description": "Red/Black Trees",
    "license": "MIT",
    "web": "https://github.com/Nycto/RBTreeNim"
  },
  {
    "name": "anybar",
    "url": "https://github.com/ba0f3/anybar.nim",
    "method": "git",
    "tags": [
      "anybar",
      "menubar",
      "status",
      "indicator"
    ],
    "description": "Control AnyBar instances with Nim",
    "license": "MIT",
    "web": "https://github.com/ba0f3/anybar.nim"
  },
  {
    "name": "astar",
    "url": "https://github.com/Nycto/AStarNim",
    "method": "git",
    "tags": [
      "astar",
      "A*",
      "pathfinding",
      "algorithm"
    ],
    "description": "A* Pathfinding",
    "license": "MIT",
    "web": "https://github.com/Nycto/AStarNim"
  },
  {
    "name": "lazy",
    "url": "https://github.com/petermora/nimLazy/",
    "method": "git",
    "tags": [
      "library",
      "iterator",
      "lazy list"
    ],
    "description": "Iterator library for Nim",
    "license": "MIT",
    "web": "https://github.com/petermora/nimLazy"
  },
  {
    "name": "asyncpythonfile",
    "url": "https://github.com/fallingduck/asyncpythonfile-nim",
    "method": "git",
    "tags": [
      "async",
      "asynchronous",
      "library",
      "python",
      "file",
      "files"
    ],
    "description": "High level, asynchronous file API mimicking Python's file interface.",
    "license": "ISC",
    "web": "https://github.com/fallingduck/asyncpythonfile-nim"
  },
  {
    "name": "nimfuzz",
    "url": "https://github.com/apense/nimfuzz",
    "method": "git",
    "tags": [
      "fuzzing",
      "testing",
      "hacking",
      "security"
    ],
    "description": "Simple and compact fuzzing",
    "license": "Apache License 2.0",
    "web": "https://apense.github.io/nimfuzz"
  },
  {
    "name": "linalg",
    "url": "https://github.com/unicredit/linear-algebra",
    "method": "git",
    "tags": [
      "vector",
      "matrix",
      "linear-algebra",
      "BLAS",
      "LAPACK"
    ],
    "description": "Linear algebra for Nim",
    "license": "Apache License 2.0",
    "web": "https://github.com/unicredit/linear-algebra"
  },
  {
    "name": "sequester",
    "url": "https://github.com/fallingduck/sequester",
    "method": "git",
    "tags": [
      "library",
      "seq",
      "sequence",
      "strings",
      "iterators",
      "php"
    ],
    "description": "Library for converting sequences to strings. Also has PHP-inspired explode and implode procs.",
    "license": "ISC",
    "web": "https://github.com/fallingduck/sequester"
  },
  {
    "name": "options",
    "url": "https://github.com/fallingduck/options-nim",
    "method": "git",
    "tags": [
      "library",
      "option",
      "optionals",
      "maybe"
    ],
    "description": "Temporary package to fix broken code in 0.11.2 stable.",
    "license": "MIT",
    "web": "https://github.com/fallingduck/options-nim"
  },
  {
    "name": "oldwinapi",
    "url": "https://github.com/nim-lang/oldwinapi",
    "method": "git",
    "tags": [
      "library",
      "windows",
      "api"
    ],
    "description": "Old Win API library for Nim",
    "license": "LGPL with static linking exception",
    "web": "https://github.com/nim-lang/oldwinapi"
  },
  {
    "name": "nimx",
    "url": "https://github.com/yglukhov/nimx",
    "method": "git",
    "tags": [
      "gui",
      "ui",
      "library"
    ],
    "description": "Cross-platform GUI framework",
    "license": "MIT",
    "web": "https://github.com/yglukhov/nimx"
  },
  {
    "name": "webview",
    "url": "https://github.com/oskca/webview",
    "method": "git",
    "tags": [
      "gui",
      "ui",
      "webview",
      "cross",
      "web",
      "library"
    ],
    "description": "Nim bindings for https://github.com/zserge/webview, a cross platform single header webview library",
    "license": "MIT",
    "web": "https://github.com/oskca/webview"
  },
  {
    "name": "memo",
    "url": "https://github.com/andreaferretti/memo",
    "method": "git",
    "tags": [
      "memo",
      "memoization",
      "memoize",
      "cache"
    ],
    "description": "Memoize Nim functions",
    "license": "Apache License 2.0",
    "web": "https://github.com/andreaferretti/memo"
  },
  {
    "name": "base62",
    "url": "https://github.com/singularperturbation/base62-encode",
    "method": "git",
    "tags": [
      "base62",
      "encode",
      "decode"
    ],
    "description": "Arbitrary base encoding-decoding functions, defaulting to Base-62.",
    "license": "MIT",
    "web": "https://github.com/singularperturbation/base62-encode"
  },
  {
    "name": "telebot",
    "url": "https://github.com/ba0f3/telebot.nim",
    "method": "git",
    "tags": [
      "telebot",
      "telegram",
      "bot",
      "api",
      "client",
      "async"
    ],
    "description": "Async Telegram Bot API Client",
    "license": "MIT",
    "web": "https://github.com/ba0f3/telebot.nim"
  },
  {
    "name": "tempfile",
    "url": "https://github.com/OpenSystemsLab/tempfile.nim",
    "method": "git",
    "tags": [
      "temp",
      "mktemp",
      "make",
      "mk",
      "mkstemp",
      "mkdtemp"
    ],
    "description": "Temporary files and directories",
    "license": "MIT",
    "web": "https://github.com/OpenSystemsLab/tempfile.nim"
  },
  {
    "name": "AstroNimy",
    "url": "https://github.com/super-massive-black-holes/AstroNimy",
    "method": "git",
    "tags": [
      "science",
      "astronomy",
      "library"
    ],
    "description": "Astronomical library for Nim",
    "license": "MIT",
    "web": "https://github.com/super-massive-black-holes/AstroNimy"
  },
  {
    "name": "patty",
    "url": "https://github.com/andreaferretti/patty",
    "method": "git",
    "tags": [
      "pattern",
      "adt",
      "variant",
      "pattern matching",
      "algebraic data type"
    ],
    "description": "Algebraic data types and pattern matching",
    "license": "Apache License 2.0",
    "web": "https://github.com/andreaferretti/patty"
  },
  {
    "name": "einheit",
    "url": "https://github.com/jyapayne/einheit",
    "method": "git",
    "tags": [
      "unit",
      "tests",
      "unittest",
      "unit tests",
      "unit test macro"
    ],
    "description": "Pretty looking, full featured, Python-inspired unit test library.",
    "license": "MIT",
    "web": "https://github.com/jyapayne/einheit"
  },
  {
    "name": "plists",
    "url": "https://github.com/yglukhov/plists",
    "method": "git",
    "tags": [
      "plist",
      "property",
      "list"
    ],
    "description": "Generate and parse Mac OS X .plist files in Nim.",
    "license": "MIT",
    "web": "https://github.com/yglukhov/plists"
  },
  {
    "name": "ncurses",
    "url": "https://github.com/rnowley/nim-ncurses/",
    "method": "git",
    "tags": [
      "library",
      "terminal",
      "graphics",
      "wrapper"
    ],
    "description": "A wrapper for NCurses",
    "license": "MIT",
    "web": "https://github.com/rnowley/nim-ncurses"
  },
  {
    "name": "nanovg.nim",
    "url": "https://github.com/fowlmouth/nanovg.nim",
    "method": "git",
    "tags": [
      "wrapper",
      "GUI",
      "vector graphics",
      "opengl"
    ],
    "description": "A wrapper for NanoVG vector graphics rendering",
    "license": "MIT",
    "web": "https://github.com/fowlmouth/nanovg.nim"
  },
  {
    "name": "pwd",
    "url": "https://github.com/achesak/nim-pwd",
    "method": "git",
    "tags": [
      "library",
      "unix",
      "pwd",
      "password"
    ],
    "description": "Nim port of Python's pwd module for working with the UNIX password file",
    "license": "MIT",
    "web": "https://github.com/achesak/nim-pwd"
  },
  {
    "name": "spwd",
    "url": "https://github.com/achesak/nim-spwd",
    "method": "git",
    "tags": [
      "library",
      "unix",
      "spwd",
      "password",
      "shadow"
    ],
    "description": "Nim port of Python's spwd module for working with the UNIX shadow password file",
    "license": "MIT",
    "web": "https://github.com/achesak/nim-spwd"
  },
  {
    "name": "grp",
    "url": "https://github.com/achesak/nim-grp",
    "method": "git",
    "tags": [
      "library",
      "unix",
      "grp",
      "group"
    ],
    "description": "Nim port of Python's grp module for working with the UNIX group database file",
    "license": "MIT",
    "web": "https://github.com/achesak/nim-grp"
  },
  {
    "name": "stopwatch",
    "url": "https://gitlab.com/define-private-public/stopwatch",
    "method": "git",
    "tags": [
      "timer",
      "timing",
      "benchmarking",
      "watch",
      "clock"
    ],
    "description": "A simple timing library for benchmarking code and other things.",
    "license": "MIT",
    "web": "https://gitlab.com/define-private-public/stopwatch"
  },
  {
    "name": "nimFinLib",
    "url": "https://github.com/qqtop/NimFinLib",
    "method": "git",
    "tags": [
      "financial"
    ],
    "description": "Financial Library for Nim",
    "license": "MIT",
    "web": "https://github.com/qqtop/NimFinLib"
  },
  {
    "name": "libssh2",
    "url": "https://github.com/ba0f3/libssh2.nim",
    "method": "git",
    "tags": [
      "lib",
      "ssh",
      "ssh2",
      "openssh",
      "client",
      "sftp",
      "scp"
    ],
    "description": "Nim wrapper for libssh2",
    "license": "MIT",
    "web": "https://github.com/ba0f3/libssh2.nim"
  },
  {
    "name": "rethinkdb",
    "url": "https://github.com/OpenSystemsLab/rethinkdb.nim",
    "method": "git",
    "tags": [
      "rethinkdb",
      "driver",
      "client",
      "json"
    ],
    "description": "RethinkDB driver for Nim",
    "license": "MIT",
    "web": "https://github.com/OpenSystemsLab/rethinkdb.nim"
  },
  {
    "name": "dbus",
    "url": "https://github.com/zielmicha/nim-dbus",
    "method": "git",
    "tags": [
      "dbus"
    ],
    "description": "dbus bindings for Nim",
    "license": "MIT",
    "web": "https://github.com/zielmicha/nim-dbus"
  },
  {
    "name": "lmdb",
    "url": "https://github.com/fowlmouth/lmdb.nim",
    "method": "git",
    "tags": [
      "wrapper",
      "lmdb"
    ],
    "description": "A wrapper for LMDB the Lightning Memory-Mapped Database",
    "license": "MIT",
    "web": "https://github.com/fowlmouth/lmdb.nim"
  },
  {
    "name": "zip",
    "url": "https://github.com/nim-lang/zip",
    "method": "git",
    "tags": [
      "wrapper",
      "zip"
    ],
    "description": "A wrapper for the zip library",
    "license": "MIT",
    "web": "https://github.com/nim-lang/zip"
  },
  {
    "name": "csvtools",
    "url": "https://github.com/unicredit/csvtools",
    "method": "git",
    "tags": [
      "CSV",
      "comma separated values",
      "TSV"
    ],
    "description": "Manage CSV files",
    "license": "Apache License 2.0",
    "web": "https://github.com/unicredit/csvtools"
  },
  {
    "name": "httpform",
    "url": "https://github.com/tulayang/httpform",
    "method": "git",
    "tags": [
      "request parser",
      "upload",
      "html5 file"
    ],
    "description": "Http request form parser",
    "license": "MIT",
    "web": "https://github.com/tulayang/httpform"
  },
  {
    "name": "vardene",
    "url": "https://github.com/Xe/vardene",
    "method": "git",
    "tags": [
      "command line",
      "tool",
      "compiler"
    ],
    "description": "A simple tool to manage multiple installs of Nim.",
    "license": "MIT",
    "web": "https://christine.website/projects/Vardene"
  },
  {
    "name": "quadtree",
    "url": "https://github.com/Nycto/QuadtreeNim",
    "method": "git",
    "tags": [
      "quadtree",
      "algorithm"
    ],
    "description": "A Quadtree implementation",
    "license": "MIT",
    "web": "https://github.com/Nycto/QuadtreeNim"
  },
  {
    "name": "expat",
    "url": "https://github.com/nim-lang/expat",
    "method": "git",
    "tags": [
      "expat",
      "xml",
      "parsing"
    ],
    "description": "Expat wrapper for Nim",
    "license": "MIT",
    "web": "https://github.com/nim-lang/expat"
  },
  {
    "name": "sphinx",
    "url": "https://github.com/Araq/sphinx",
    "method": "git",
    "tags": [
      "sphinx",
      "wrapper",
      "search",
      "engine"
    ],
    "description": "Sphinx wrapper for Nim",
    "license": "LGPL",
    "web": "https://github.com/Araq/sphinx"
  },
  {
    "name": "sdl1",
    "url": "https://github.com/nim-lang/sdl1",
    "method": "git",
    "tags": [
      "graphics",
      "library",
      "multi-media",
      "input",
      "sound",
      "joystick"
    ],
    "description": "SDL 1.2 wrapper for Nim.",
    "license": "LGPL",
    "web": "https://github.com/nim-lang/sdl1"
  },
  {
    "name": "graphics",
    "url": "https://github.com/nim-lang/graphics",
    "method": "git",
    "tags": [
      "library",
      "SDL"
    ],
    "description": "Graphics module for Nim.",
    "license": "MIT",
    "web": "https://github.com/nim-lang/graphics"
  },
  {
    "name": "libffi",
    "url": "https://github.com/Araq/libffi",
    "method": "git",
    "tags": [
      "ffi",
      "library",
      "C",
      "calling",
      "convention"
    ],
    "description": "libffi wrapper for Nim.",
    "license": "MIT",
    "web": "https://github.com/Araq/libffi"
  },
  {
    "name": "libcurl",
    "url": "https://github.com/Araq/libcurl",
    "method": "git",
    "tags": [
      "curl",
      "web",
      "http",
      "download"
    ],
    "description": "Nim wrapper for libcurl.",
    "license": "MIT",
    "web": "https://github.com/Araq/libcurl"
  },
  {
    "name": "perlin",
    "url": "https://github.com/Nycto/PerlinNim",
    "method": "git",
    "tags": [
      "perlin",
      "simplex",
      "noise"
    ],
    "description": "Perlin noise and Simplex noise generation",
    "license": "MIT",
    "web": "https://github.com/Nycto/PerlinNim"
  },
  {
    "name": "pfring",
    "url": "https://github.com/ba0f3/pfring.nim",
    "method": "git",
    "tags": [
      "pf_ring",
      "packet",
      "sniff",
      "pcap",
      "pfring",
      "network",
      "capture",
      "socket"
    ],
    "description": "PF_RING wrapper for Nim",
    "license": "MIT",
    "web": "https://github.com/ba0f3/pfring.nim"
  },
  {
    "name": "xxtea",
    "url": "https://github.com/xxtea/xxtea-nim",
    "method": "git",
    "tags": [
      "xxtea",
      "encrypt",
      "decrypt",
      "crypto"
    ],
    "description": "XXTEA encryption algorithm library written in pure Nim.",
    "license": "MIT",
    "web": "https://github.com/xxtea/xxtea-nim"
  },
  {
    "name": "xxhash",
    "url": "https://github.com/OpenSystemsLab/xxhash.nim",
    "method": "git",
    "tags": [
      "fast",
      "hash",
      "algorithm"
    ],
    "description": "xxhash wrapper for Nim",
    "license": "MIT",
    "web": "https://github.com/OpenSystemsLab/xxhash.nim"
  },
  {
    "name": "libipset",
    "url": "https://github.com/ba0f3/libipset.nim",
    "method": "git",
    "tags": [
      "ipset",
      "firewall",
      "netfilter",
      "mac",
      "ip",
      "network",
      "collection",
      "rule",
      "set"
    ],
    "description": "libipset wrapper for Nim",
    "license": "MIT",
    "web": "https://github.com/ba0f3/libipset.nim"
  },
  {
    "name": "pop3",
    "url": "https://github.com/FedericoCeratto/nim-pop3",
    "method": "git",
    "tags": [
      "network",
      "pop3",
      "email"
    ],
    "description": "POP3 client library",
    "license": "LGPLv3",
    "web": "https://github.com/FedericoCeratto/nim-pop3"
  },
  {
    "name": "nimrpc",
    "url": "https://github.com/rogercloud/nim-rpc",
    "method": "git",
    "tags": [
      "msgpack",
      "library",
      "rpc",
      "nimrpc"
    ],
    "description": "RPC implementation for Nim based on msgpack4nim",
    "license": "MIT",
    "web": "https://github.com/rogercloud/nim-rpc"
  },
  {
    "name": "nimrpc_milis",
    "url": "https://github.com/milisarge/nimrpc_milis",
    "method": "git",
    "tags": [
      "msgpack",
      "library",
      "rpc",
      "nimrpc"
    ],
    "description": "RPC implementation for Nim based on msgpack4nim",
    "license": "MIT",
    "web": "https://github.com/milisarge/nimrpc_milis"
  },
  {
    "name": "asyncevents",
    "url": "https://github.com/tulayang/asyncevents",
    "method": "git",
    "tags": [
      "event",
      "future",
      "asyncdispatch"
    ],
    "description": "Asynchronous event loop for progaming with MVC",
    "license": "MIT",
    "web": "https://github.com/tulayang/asyncevents"
  },
  {
    "name": "nimSHA2",
    "url": "https://github.com/jangko/nimSHA2",
    "method": "git",
    "tags": [
      "hash",
      "crypto",
      "library",
      "sha256",
      "sha224",
      "sha384",
      "sha512"
    ],
    "description": "Secure Hash Algorithm - 2, [224, 256, 384, and 512 bits]",
    "license": "MIT",
    "web": "https://github.com/jangko/nimSHA2"
  },
  {
    "name": "nimAES",
    "url": "https://github.com/jangko/nimAES",
    "method": "git",
    "tags": [
      "crypto",
      "library",
      "aes",
      "encryption",
      "rijndael"
    ],
    "description": "Advanced Encryption Standard, Rijndael Algorithm",
    "license": "MIT",
    "web": "https://github.com/jangko/nimAES"
  },
  {
    "name": "nimeverything",
    "url": "https://github.com/xland/nimeverything/",
    "method": "git",
    "tags": [
      "everything",
      "voidtools",
      "Everything Search Engine"
    ],
    "description": "everything  search engine wrapper",
    "license": "MIT",
    "web": "https://github.com/xland/nimeverything"
  },
  {
    "name": "vidhdr",
    "url": "https://github.com/achesak/nim-vidhdr",
    "method": "git",
    "tags": [
      "video",
      "formats",
      "file"
    ],
    "description": "Library for detecting the format of an video file",
    "license": "MIT",
    "web": "https://github.com/achesak/nim-vidhdr"
  },
  {
    "name": "gitapi",
    "url": "https://github.com/achesak/nim-gitapi",
    "method": "git",
    "tags": [
      "git",
      "version control",
      "library"
    ],
    "description": "Nim wrapper around the git version control software",
    "license": "MIT",
    "web": "https://github.com/achesak/nim-gitapi"
  },
  {
    "name": "ptrace",
    "url": "https://github.com/ba0f3/ptrace.nim",
    "method": "git",
    "tags": [
      "ptrace",
      "trace",
      "process",
      "syscal",
      "system",
      "call"
    ],
    "description": "ptrace wrapper for Nim",
    "license": "MIT",
    "web": "https://github.com/ba0f3/ptrace.nim"
  },
  {
    "name": "ndbex",
    "url": "https://github.com/Senketsu/nim-db-ex",
    "method": "git",
    "tags": [
      "extension",
      "database",
      "convenience",
      "db",
      "mysql",
      "postgres",
      "sqlite"
    ],
    "description": "extension modules for Nim's 'db_*' modules",
    "license": "MIT",
    "web": "https://github.com/Senketsu/nim-db-ex"
  },
  {
    "name": "spry",
    "url": "https://github.com/gokr/spry",
    "method": "git",
    "tags": [
      "language",
      "library",
      "scripting"
    ],
    "description": "A Smalltalk and Rebol inspired language implemented as an AST interpreter",
    "license": "MIT",
    "web": "https://github.com/gokr/spry"
  },
  {
    "name": "nimBMP",
    "url": "https://github.com/jangko/nimBMP",
    "method": "git",
    "tags": [
      "graphics",
      "library",
      "BMP"
    ],
    "description": "BMP encoder and decoder",
    "license": "MIT",
    "web": "https://github.com/jangko/nimBMP"
  },
  {
    "name": "nimPNG",
    "url": "https://github.com/jangko/nimPNG",
    "method": "git",
    "tags": [
      "graphics",
      "library",
      "PNG"
    ],
    "description": "PNG(Portable Network Graphics) encoder and decoder",
    "license": "MIT",
    "web": "https://github.com/jangko/nimPNG"
  },
  {
    "name": "litestore",
    "url": "https://github.com/h3rald/litestore",
    "method": "git",
    "tags": [
      "database",
      "rest",
      "sqlite"
    ],
    "description": "A lightweight, self-contained, RESTful, searchable, multi-format NoSQL document store",
    "license": "MIT",
    "web": "https://h3rald.com/litestore"
  },
  {
    "name": "parseFixed",
    "url": "https://github.com/jlp765/parsefixed",
    "method": "git",
    "tags": [
      "parse",
      "fixed",
      "width",
      "parser",
      "text"
    ],
    "description": "Parse fixed-width fields within lines of text (complementary to parsecsv)",
    "license": "MIT",
    "web": "https://github.com/jlp765/parsefixed"
  },
  {
    "name": "playlists",
    "url": "https://github.com/achesak/nim-playlists",
    "method": "git",
    "tags": [
      "library",
      "playlists",
      "M3U",
      "PLS",
      "XSPF"
    ],
    "description": "Nim library for parsing PLS, M3U, and XSPF playlist files",
    "license": "MIT",
    "web": "https://github.com/achesak/nim-playlists"
  },
  {
    "name": "seqmath",
    "url": "https://github.com/jlp765/seqmath",
    "method": "git",
    "tags": [
      "math",
      "seq",
      "sequence",
      "array",
      "nested",
      "algebra",
      "statistics",
      "lifted",
      "financial"
    ],
    "description": "Nim math library for sequences and nested sequences (extends math library)",
    "license": "MIT",
    "web": "https://github.com/jlp765/seqmath"
  },
  {
    "name": "daemonize",
    "url": "https://github.com/OpenSystemsLab/daemonize.nim",
    "method": "git",
    "tags": [
      "daemonize",
      "background",
      "fork",
      "unix",
      "linux",
      "process"
    ],
    "description": "This library makes your code run as a daemon process on Unix-like systems",
    "license": "MIT",
    "web": "https://github.com/OpenSystemsLab/daemonize.nim"
  },
  {
    "name": "tnim",
    "url": "https://github.com/jlp765/tnim",
    "method": "git",
    "tags": [
      "REPL",
      "sandbox",
      "interactive",
      "compiler",
      "code",
      "language"
    ],
    "description": "tnim is a Nim REPL - an interactive sandbox for testing Nim code",
    "license": "MIT",
    "web": "https://github.com/jlp765/tnim"
  },
  {
    "name": "ris",
    "url": "https://github.com/achesak/nim-ris",
    "method": "git",
    "tags": [
      "RIS",
      "citation",
      "library"
    ],
    "description": "Module for working with RIS citation files",
    "license": "MIT",
    "web": "https://github.com/achesak/nim-ris"
  },
  {
    "name": "geoip",
    "url": "https://github.com/achesak/nim-geoip",
    "method": "git",
    "tags": [
      "IP",
      "address",
      "location",
      "geolocation"
    ],
    "description": "Retrieve info about a location from an IP address",
    "license": "MIT",
    "web": "https://github.com/achesak/nim-geoip"
  },
  {
    "name": "freegeoip",
    "url": "https://github.com/achesak/nim-freegeoip",
    "method": "git",
    "tags": [
      "IP",
      "address",
      "location",
      "geolocation"
    ],
    "description": "Retrieve info about a location from an IP address",
    "license": "MIT",
    "web": "https://github.com/achesak/nim-freegeoip"
  },
  {
    "name": "nimroutine",
    "url": "https://github.com/rogercloud/nim-routine",
    "method": "git",
    "tags": [
      "goroutine",
      "routine",
      "lightweight",
      "thread"
    ],
    "description": "A go routine like nim implementation",
    "license": "MIT",
    "web": "https://github.com/rogercloud/nim-routine"
  },
  {
    "name": "coverage",
    "url": "https://github.com/yglukhov/coverage",
    "method": "git",
    "tags": [
      "code",
      "coverage"
    ],
    "description": "Code coverage library",
    "license": "MIT",
    "web": "https://github.com/yglukhov/coverage"
  },
  {
    "name": "golib",
    "url": "https://github.com/stefantalpalaru/golib-nim",
    "method": "git",
    "tags": [
      "library",
      "wrapper"
    ],
    "description": "Bindings for golib - a library that (ab)uses gccgo to bring Go's channels and goroutines to the rest of the world",
    "license": "BSD",
    "web": "https://github.com/stefantalpalaru/golib-nim"
  },
  {
    "name": "libnotify",
    "url": "https://github.com/FedericoCeratto/nim-libnotify.git",
    "method": "git",
    "tags": [
      "library",
      "wrapper",
      "desktop"
    ],
    "description": "Minimalistic libnotify wrapper for desktop notifications",
    "license": "LGPLv3",
    "web": "https://github.com/FedericoCeratto/nim-libnotify"
  },
  {
    "name": "nimcat",
    "url": "https://github.com/shakna-israel/nimcat",
    "method": "git",
    "tags": [
      "cat",
      "cli"
    ],
    "description": "An implementation of cat in Nim",
    "license": "MIT",
    "web": "https://github.com/shakna-israel/nimcat"
  },
  {
    "name": "sections",
    "url": "https://github.com/c0ffeeartc/nim-sections",
    "method": "git",
    "tags": [
      "BDD",
      "test"
    ],
    "description": "`Section` macro with BDD aliases for testing",
    "license": "MIT",
    "web": "https://github.com/c0ffeeartc/nim-sections"
  },
  {
    "name": "nimfp",
    "url": "https://github.com/vegansk/nimfp",
    "method": "git",
    "tags": [
      "functional",
      "library"
    ],
    "description": "Nim functional programming library",
    "license": "MIT",
    "web": "https://github.com/vegansk/nimfp"
  },
  {
    "name": "nhsl",
    "url": "https://github.com/twist-vector/nhsl.git",
    "method": "git",
    "tags": [
      "library",
      "serialization",
      "pure"
    ],
    "description": "Nim Hessian Serialization Library encodes/decodes data into the Hessian binary protocol",
    "license": "LGPL",
    "web": "https://github.com/twist-vector/nhsl"
  },
  {
    "name": "nimstopwatch",
    "url": "https://github.com/twist-vector/nim-stopwatch.git",
    "method": "git",
    "tags": [
      "app",
      "timer"
    ],
    "description": "A Nim-based, non-graphical application designed to measure the amount of time elapsed from its activation to deactivation, includes total elapsed time, lap, and split times.",
    "license": "LGPL",
    "web": "https://github.com/twist-vector/nim-stopwatch"
  },
  {
    "name": "playground",
    "url": "https://github.com/theduke/nim-playground",
    "method": "git",
    "tags": [
      "webapp",
      "execution",
      "code",
      "sandbox"
    ],
    "description": "Web-based playground for testing Nim code.",
    "license": "MIT",
    "web": "https://github.com/theduke/nim-playground"
  },
  {
    "name": "nimsl",
    "url": "https://github.com/yglukhov/nimsl",
    "method": "git",
    "tags": [
      "shader",
      "opengl",
      "glsl"
    ],
    "description": "Shaders in Nim.",
    "license": "MIT",
    "web": "https://github.com/yglukhov/nimsl"
  },
  {
    "name": "omnilog",
    "url": "https://github.com/nim-appkit/omnilog",
    "method": "git",
    "tags": [
      "library",
      "logging",
      "logs"
    ],
    "description": "Advanced logging library for Nim with structured logging, formatters, filters and writers.",
    "license": "MIT",
    "web": "https://github.com/nim-appkit/omnilog"
  },
  {
    "name": "values",
    "url": "https://github.com/nim-appkit/values",
    "method": "git",
    "tags": [
      "library",
      "values",
      "datastructures"
    ],
    "description": "Library for working with arbitrary values + a map data structure.",
    "license": "MIT",
    "web": "https://github.com/nim-appkit/values"
  },
  {
    "name": "geohash",
    "url": "https://github.com/twist-vector/nim-geohash.git",
    "method": "git",
    "tags": [
      "library",
      "geocoding",
      "pure"
    ],
    "description": "Nim implementation of the geohash latitude/longitude geocode system",
    "license": "Apache License 2.0",
    "web": "https://github.com/twist-vector/nim-geohash"
  },
  {
    "name": "bped",
    "url": "https://github.com/twist-vector/nim-bped.git",
    "method": "git",
    "tags": [
      "library",
      "serialization",
      "pure"
    ],
    "description": "Nim implementation of the Bittorrent ascii serialization protocol",
    "license": "Apache License 2.0",
    "web": "https://github.com/twist-vector/nim-bped"
  },
  {
    "name": "ctrulib",
    "url": "https://github.com/skyforce77/ctrulib-nim.git",
    "method": "git",
    "tags": [
      "library",
      "nintendo",
      "3ds"
    ],
    "description": "ctrulib wrapper",
    "license": "GPLv2",
    "web": "https://github.com/skyforce77/ctrulib-nim"
  },
  {
    "name": "nimrdkafka",
    "url": "https://github.com/dfdeshom/nimrdkafka.git",
    "method": "git",
    "tags": [
      "library",
      "wrapper",
      "kafka"
    ],
    "description": "Nim wrapper for librdkafka",
    "license": "Apache License 2.0",
    "web": "https://github.com/dfdeshom/nimrdkafka"
  },
  {
    "name": "utils",
    "url": "https://github.com/nim-appkit/utils",
    "method": "git",
    "tags": [
      "library",
      "utilities"
    ],
    "description": "Collection of string, parsing, pointer, ... utilities.",
    "license": "MIT",
    "web": "https://github.com/nim-appkit/utils"
  },
  {
    "name": "pymod",
    "url": "https://github.com/jboy/nim-pymod",
    "method": "git",
    "tags": [
      "wrapper",
      "python",
      "module",
      "numpy",
      "array",
      "matrix",
      "ndarray",
      "pyobject",
      "pyarrayobject",
      "iterator",
      "iterators",
      "docstring"
    ],
    "description": "Auto-generate a Python module that wraps a Nim module.",
    "license": "MIT",
    "web": "https://github.com/jboy/nim-pymod"
  },
  {
    "name": "db",
    "url": "https://github.com/jlp765/db",
    "method": "git",
    "tags": [
      "wrapper",
      "database",
      "module",
      "sqlite",
      "mysql",
      "postgres",
      "db_sqlite",
      "db_mysql",
      "db_postgres"
    ],
    "description": "Unified db access module, providing a single library module to access the db_sqlite, db_mysql and db_postgres modules.",
    "license": "MIT",
    "web": "https://github.com/jlp765/db"
  },
  {
    "name": "nimsnappy",
    "url": "https://github.com/dfdeshom/nimsnappy.git",
    "method": "git",
    "tags": [
      "wrapper",
      "compression"
    ],
    "description": "Nim wrapper for the snappy compression library. there is also a high-level API for easy use",
    "license": "BSD",
    "web": "https://github.com/dfdeshom/nimsnappy"
  },
  {
    "name": "nimLUA",
    "url": "https://github.com/jangko/nimLUA",
    "method": "git",
    "tags": [
      "lua",
      "library",
      "bind",
      "glue",
      "macros"
    ],
    "description": "glue code generator to bind Nim and Lua together using Nim's powerful macro",
    "license": "MIT",
    "web": "https://github.com/jangko/nimLUA"
  },
  {
    "name": "sound",
    "url": "https://github.com/yglukhov/sound.git",
    "method": "git",
    "tags": [
      "sound",
      "ogg"
    ],
    "description": "Cross-platform sound mixer library",
    "license": "MIT",
    "web": "https://github.com/yglukhov/sound"
  },
  {
    "name": "nimi3status",
    "url": "https://github.com/FedericoCeratto/nimi3status",
    "method": "git",
    "tags": [
      "i3",
      "i3status"
    ],
    "description": "Lightweight i3 status bar.",
    "license": "GPLv3",
    "web": "https://github.com/FedericoCeratto/nimi3status"
  },
  {
    "name": "native_dialogs",
    "url": "https://github.com/SSPkrolik/nim-native-dialogs.git",
    "method": "git",
    "tags": [
      "ui",
      "gui",
      "cross-platform",
      "library"
    ],
    "description": "Implements framework-agnostic native operating system dialogs calls",
    "license": "MIT",
    "web": "https://github.com/SSPkrolik/nim-native-dialogs"
  },
  {
    "name": "variant",
    "url": "https://github.com/yglukhov/variant.git",
    "method": "git",
    "tags": [
      "variant"
    ],
    "description": "Variant type and type matching",
    "license": "MIT",
    "web": "https://github.com/yglukhov/variant"
  },
  {
    "name": "pythonmath",
    "url": "https://github.com/achesak/nim-pythonmath",
    "method": "git",
    "tags": [
      "library",
      "python",
      "math"
    ],
    "description": "Module to provide an interface as similar as possible to Python's math libary",
    "license": "MIT",
    "web": "https://github.com/achesak/nim-pythonmath"
  },
  {
    "name": "nimlz4",
    "url": "https://github.com/dfdeshom/nimlz4.git",
    "method": "git",
    "tags": [
      "wrapper",
      "compression",
      "lzo",
      "lz4"
    ],
    "description": "Nim wrapper for the LZ4 library. There is also a high-level API for easy use",
    "license": "BSD",
    "web": "https://github.com/dfdeshom/nimlz4"
  },
  {
    "name": "pythonize",
    "url": "https://github.com/marcoapintoo/nim-pythonize.git",
    "method": "git",
    "tags": [
      "python",
      "wrapper"
    ],
    "description": "A higher-level wrapper for the Python Programing Language",
    "license": "MIT",
    "web": "https://github.com/marcoapintoo/nim-pythonize"
  },
  {
    "name": "cligen",
    "url": "https://github.com/c-blake/cligen.git",
    "method": "git",
    "tags": [
      "library",
      "commandline",
      "arguments",
      "switches",
      "parsing",
      "options"
    ],
    "description": "Infer & generate command-line interace/option/argument parsers",
    "license": "MIT",
    "web": "https://github.com/c-blake/cligen"
  },
  {
    "name": "fnmatch",
    "url": "https://github.com/achesak/nim-fnmatch",
    "method": "git",
    "tags": [
      "library",
      "unix",
      "files",
      "matching"
    ],
    "description": "Nim module for filename matching with UNIX shell patterns",
    "license": "MIT",
    "web": "https://github.com/achesak/nim-fnmatch"
  },
  {
    "name": "shorturl",
    "url": "https://github.com/achesak/nim-shorturl",
    "method": "git",
    "tags": [
      "library",
      "url",
      "uid"
    ],
    "description": "Nim module for generating URL identifiers for Tiny URL and bit.ly-like URLs",
    "license": "MIT",
    "web": "https://github.com/achesak/nim-shorturl"
  },
  {
    "name": "teafiles",
    "url": "git@github.com:unicredit/nim-teafiles.git",
    "method": "git",
    "tags": [
      "teafiles",
      "mmap",
      "timeseries"
    ],
    "description": "TeaFiles provide fast read/write access to time series data",
    "license": "Apache2",
    "web": "https://github.com/unicredit/nim-teafiles"
  },
  {
    "name": "emmy",
    "url": "git@github.com:unicredit/emmy.git",
    "method": "git",
    "tags": [
      "algebra",
      "polynomials",
      "primes",
      "ring",
      "quotients"
    ],
    "description": "Algebraic structures and related operations for Nim",
    "license": "Apache2",
    "web": "https://github.com/unicredit/emmy"
  },
  {
    "name": "impulse_engine",
    "url": "https://github.com/matkuki/Nim-Impulse-Engine",
    "method": "git",
    "tags": [
      "physics",
      "engine",
      "2D"
    ],
    "description": "Nim port of a simple 2D physics engine",
    "license": "zlib",
    "web": "https://github.com/matkuki/Nim-Impulse-Engine"
  },
  {
    "name": "notifications",
    "url": "https://github.com/dom96/notifications",
    "method": "git",
    "tags": [
      "notifications",
      "alerts",
      "gui",
      "toasts",
      "macosx",
      "cocoa"
    ],
    "description": "Library for displaying notifications on the desktop",
    "license": "MIT",
    "web": "https://github.com/dom96/notifications"
  },
  {
    "name": "reactor",
    "url": "https://github.com/zielmicha/reactor.nim",
    "method": "git",
    "tags": [
      "async",
      "libuv",
      "http",
      "tcp"
    ],
    "description": "Asynchronous networking engine for Nim",
    "license": "MIT",
    "web": "https://networkos.net/nim/reactor.nim"
  },
  {
    "name": "asynctools",
    "url": "https://github.com/cheatfate/asynctools",
    "method": "git",
    "tags": [
      "async",
      "pipes",
      "processes",
      "ipc",
      "synchronization",
      "dns",
      "pty"
    ],
    "description": "Various asynchronous tools for Nim",
    "license": "MIT",
    "web": "https://github.com/cheatfate/asynctools"
  },
  {
    "name": "nimcrypto",
    "url": "https://github.com/cheatfate/nimcrypto",
    "method": "git",
    "tags": [
      "crypto",
      "hashes",
      "ciphers",
      "keccak",
      "sha3",
      "blowfish",
      "twofish",
      "rijndael",
      "csprng",
      "hmac",
      "ripemd"
    ],
    "description": "Nim cryptographic library",
    "license": "MIT",
    "web": "https://github.com/cheatfate/nimcrypto"
  },
  {
    "name": "collections",
    "url": "https://github.com/zielmicha/collections.nim",
    "method": "git",
    "tags": [
      "iterator",
      "functional"
    ],
    "description": "Various collections and utilities",
    "license": "MIT",
    "web": "https://github.com/zielmicha/collections.nim"
  },
  {
    "name": "capnp",
    "url": "https://github.com/zielmicha/capnp.nim",
    "method": "git",
    "tags": [
      "capnp",
      "serialization",
      "protocol",
      "rpc"
    ],
    "description": "Cap'n Proto implementation for Nim",
    "license": "MIT",
    "web": "https://github.com/zielmicha/capnp.nim"
  },
  {
    "name": "biscuits",
    "url": "https://github.com/achesak/nim-biscuits",
    "method": "git",
    "tags": [
      "cookie",
      "persistence"
    ],
    "description": "better cookie handling",
    "license": "MIT",
    "web": "https://github.com/achesak/nim-biscuits"
  },
  {
    "name": "pari",
    "url": "https://github.com/lompik/pari.nim",
    "method": "git",
    "tags": [
      "number theory",
      "computer algebra system"
    ],
    "description": "Pari/GP C library wrapper",
    "license": "MIT",
    "web": "https://github.com/lompik/pari.nim"
  },
  {
    "name": "spacenav",
    "url": "https://github.com/nimious/spacenav.git",
    "method": "git",
    "tags": [
      "binding",
      "3dx",
      "3dconnexion",
      "libspnav",
      "spacenav",
      "spacemouse",
      "spacepilot",
      "spacenavigator"
    ],
    "description": "Bindings for libspnav, the free 3Dconnexion device driver",
    "license": "MIT",
    "web": "https://github.com/nimious/spacenav"
  },
  {
    "name": "isense",
    "url": "https://github.com/nimious/isense.git",
    "method": "git",
    "tags": [
      "binding",
      "isense",
      "intersense",
      "inertiacube",
      "intertrax",
      "microtrax",
      "thales",
      "tracking",
      "sensor"
    ],
    "description": "Bindings for the InterSense SDK",
    "license": "MIT",
    "web": "https://github.com/nimious/isense"
  },
  {
    "name": "libusb",
    "url": "https://github.com/nimious/libusb.git",
    "method": "git",
    "tags": [
      "binding",
      "usb",
      "libusb"
    ],
    "description": "Bindings for libusb, the cross-platform user library to access USB devices.",
    "license": "MIT",
    "web": "https://github.com/nimious/libusb"
  },
  {
    "name": "myo",
    "url": "https://github.com/nimious/myo.git",
    "method": "git",
    "tags": [
      "binding",
      "myo",
      "thalmic",
      "armband",
      "gesture"
    ],
    "description": "Bindings for the Thalmic Labs Myo gesture control armband SDK.",
    "license": "MIT",
    "web": "https://github.com/nimious/myo"
  },
  {
    "name": "oculus",
    "url": "https://github.com/nimious/oculus.git",
    "method": "git",
    "tags": [
      "binding",
      "oculus",
      "rift",
      "vr",
      "libovr",
      "ovr",
      "dk1",
      "dk2",
      "gearvr"
    ],
    "description": "Bindings for the Oculus VR SDK.",
    "license": "MIT",
    "web": "https://github.com/nimious/oculus"
  },
  {
    "name": "serialport",
    "url": "https://github.com/nimious/serialport.git",
    "method": "git",
    "tags": [
      "binding",
      "libserialport",
      "serial",
      "communication"
    ],
    "description": "Bindings for libserialport, the cross-platform serial communication library.",
    "license": "MIT",
    "web": "https://github.com/nimious/serialport"
  },
  {
    "name": "gles",
    "url": "https://github.com/nimious/gles.git",
    "method": "git",
    "tags": [
      "binding",
      "khronos",
      "gles",
      "opengl es"
    ],
    "description": "Bindings for OpenGL ES, the embedded 3D graphics library.",
    "license": "MIT",
    "web": "https://github.com/nimious/gles"
  },
  {
    "name": "egl",
    "url": "https://github.com/nimious/egl.git",
    "method": "git",
    "tags": [
      "binding",
      "khronos",
      "egl",
      "opengl",
      "opengl es",
      "openvg"
    ],
    "description": "Bindings for EGL, the native platform interface for rendering APIs.",
    "license": "MIT",
    "web": "https://github.com/nimious/egl"
  },
  {
    "name": "sixense",
    "url": "https://github.com/nimious/sixense.git",
    "method": "git",
    "tags": [
      "binding",
      "sixense",
      "razer hydra",
      "stem system",
      "vr"
    ],
    "description": "Bindings for the Sixense Core API.",
    "license": "MIT",
    "web": "https://github.com/nimious/sixense"
  },
  {
    "name": "listsv",
    "url": "https://github.com/srwiley/listsv.git",
    "method": "git",
    "tags": [
      "singly linked list",
      "doubly linked list"
    ],
    "description": "Basic operations on singly and doubly linked lists.",
    "license": "MIT",
    "web": "https://github.com/srwiley/listsv"
  },
  {
    "name": "kissfft",
    "url": "https://github.com/m13253/nim-kissfft",
    "method": "git",
    "tags": [
      "fft",
      "dsp",
      "signal"
    ],
    "description": "Nim binding for KissFFT Fast Fourier Transform library",
    "license": "BSD",
    "web": "https://github.com/m13253/nim-kissfft"
  },
  {
    "name": "nimbench",
    "url": "https://github.com/ivankoster/nimbench.git",
    "method": "git",
    "tags": [
      "benchmark",
      "micro benchmark",
      "timer"
    ],
    "description": "Micro benchmarking tool to measure speed of code, with the goal of optimizing it.",
    "license": "Apache License, Version 2.0",
    "web": "https://github.com/ivankoster/nimbench"
  },
  {
    "name": "nest",
    "url": "https://github.com/kedean/nest.git",
    "method": "git",
    "tags": [
      "library",
      "api",
      "router",
      "web"
    ],
    "description": "RESTful URI router",
    "license": "MIT",
    "web": "https://github.com/kedean/nest"
  },
  {
    "name": "nimbluez",
    "url": "https://github.com/Electric-Blue/NimBluez.git",
    "method": "git",
    "tags": [
      "bluetooth",
      "library",
      "wrapper",
      "sockets"
    ],
    "description": "Nim modules for access to system Bluetooth resources.",
    "license": "BSD",
    "web": "https://github.com/Electric-Blue/NimBluez"
  },
  {
    "name": "yaml",
    "url": "https://github.com/flyx/NimYAML",
    "method": "git",
    "tags": [
      "serialization",
      "parsing",
      "library",
      "yaml"
    ],
    "description": "YAML 1.2 implementation for Nim",
    "license": "MIT",
    "web": "http://flyx.github.io/NimYAML/"
  },
  {
    "name": "nimyaml",
    "url": "https://github.com/flyx/NimYAML",
    "method": "git",
    "tags": [
      "serialization",
      "parsing",
      "library",
      "yaml"
    ],
    "description": "YAML 1.2 implementation for Nim",
    "license": "MIT",
    "web": "http://flyx.github.io/NimYAML/"
  },
  {
    "name": "jsmn",
    "url": "https://github.com/OpenSystemsLab/jsmn.nim",
    "method": "git",
    "tags": [
      "json",
      "token",
      "tokenizer",
      "parser",
      "jsmn"
    ],
    "description": "Jsmn - a world fastest JSON parser - in pure Nim",
    "license": "MIT",
    "web": "https://github.com/OpenSystemsLab/jsmn.nim"
  },
  {
    "name": "mangle",
    "url": "https://github.com/baabelfish/mangle",
    "method": "git",
    "tags": [
      "functional",
      "iterators",
      "lazy",
      "library"
    ],
    "description": "Yet another iterator library",
    "license": "MIT",
    "web": "https://github.com/baabelfish/mangle"
  },
  {
    "name": "nimshell",
    "url": "https://github.com/vegansk/nimshell",
    "method": "git",
    "tags": [
      "shell",
      "utility"
    ],
    "description": "Library for shell scripting in nim",
    "license": "MIT",
    "web": "https://github.com/vegansk/nimshell"
  },
  {
    "name": "rosencrantz",
    "url": "https://github.com/andreaferretti/rosencrantz",
    "method": "git",
    "tags": [
      "web",
      "server",
      "DSL",
      "combinators"
    ],
    "description": "A web DSL for Nim",
    "license": "MIT",
    "web": "https://github.com/andreaferretti/rosencrantz"
  },
  {
    "name": "sam",
    "url": "https://github.com/OpenSystemsLab/sam.nim",
    "method": "git",
    "tags": [
      "json",
      "binding",
      "map",
      "dump",
      "load"
    ],
    "description": "Fast and just works JSON-Binding for Nim",
    "license": "MIT",
    "web": "https://github.com/OpenSystemsLab/sam.nim"
  },
  {
    "name": "twitter",
    "url": "https://github.com/kubo39/twitter",
    "method": "git",
    "tags": [
      "library",
      "wrapper",
      "twitter"
    ],
    "description": "Low-level twitter API wrapper library for Nim.",
    "license": "MIT",
    "web": "https://github.com/kubo39/twitter"
  },
  {
    "name": "stomp",
    "url": "https://bitbucket.org/mahlon/nim-stomp",
    "method": "hg",
    "tags": [
      "stomp",
      "library",
      "messaging",
      "events"
    ],
    "description": "A pure-nim implementation of the STOMP protocol for machine messaging.",
    "license": "MIT",
    "web": "http://bitbucket.org/mahlon/nim-stomp"
  },
  {
    "name": "srt",
    "url": "https://github.com/achesak/nim-srt",
    "method": "git",
    "tags": [
      "srt",
      "subrip",
      "subtitle"
    ],
    "description": "Nim module for parsing SRT (SubRip) subtitle files",
    "license": "MIT",
    "web": "https://github.com/achesak/nim-srt"
  },
  {
    "name": "subviewer",
    "url": "https://github.com/achesak/nim-subviewer",
    "method": "git",
    "tags": [
      "subviewer",
      "subtitle"
    ],
    "description": "Nim module for parsing SubViewer subtitle files",
    "license": "MIT",
    "web": "https://github.com/achesak/nim-subviewer"
  },
  {
    "name": "Kinto",
    "url": "https://github.com/OpenSystemsLab/kinto.nim",
    "method": "git",
    "tags": [
      "mozilla",
      "kinto",
      "json",
      "storage",
      "server",
      "client"
    ],
    "description": "Kinto Client for Nim",
    "license": "MIT",
    "web": "https://github.com/OpenSystemsLab/kinto.nim"
  },
  {
    "name": "xmltools",
    "url": "https://github.com/vegansk/xmltools",
    "method": "git",
    "tags": [
      "xml",
      "functional",
      "library",
      "parsing"
    ],
    "description": "High level xml library for Nim",
    "license": "MIT",
    "web": "https://github.com/vegansk/xmltools"
  },
  {
    "name": "nimongo",
    "url": "https://github.com/SSPkrolik/nimongo",
    "method": "git",
    "tags": [
      "mongo",
      "mongodb",
      "database",
      "server",
      "driver",
      "storage"
    ],
    "description": "MongoDB driver in pure Nim language with synchronous and asynchronous I/O support",
    "license": "MIT",
    "web": "https://github.com/SSPkrolik/nimongo"
  },
  {
    "name": "nimboost",
    "url": "https://github.com/vegansk/nimboost",
    "method": "git",
    "tags": [
      "stdlib",
      "library",
      "utility"
    ],
    "description": "Additions to the Nim's standard library, like boost for C++",
    "license": "MIT",
    "web": "http://vegansk.github.io/nimboost/"
  },
  {
    "name": "asyncdocker",
    "url": "https://github.com/tulayang/asyncdocker",
    "method": "git",
    "tags": [
      "async",
      "docker"
    ],
    "description": "Asynchronous docker client written by Nim-lang",
    "license": "MIT",
    "web": "http://tulayang.github.io/asyncdocker.html"
  },
  {
    "name": "python3",
    "url": "https://github.com/matkuki/python3",
    "method": "git",
    "tags": [
      "python",
      "wrapper"
    ],
    "description": "Wrapper to interface with the Python 3 interpreter",
    "license": "MIT",
    "web": "https://github.com/matkuki/python3"
  },
  {
    "name": "jser",
    "url": "https://github.com/niv/jser.nim",
    "method": "git",
    "tags": [
      "json",
      "serialize",
      "tuple"
    ],
    "description": "json de/serializer for tuples and more",
    "license": "MIT",
    "web": "https://github.com/niv/jser.nim"
  },
  {
    "name": "pledge",
    "url": "https://github.com/euantorano/pledge.nim",
    "method": "git",
    "tags": [
      "pledge",
      "openbsd"
    ],
    "description": "OpenBSDs pledge(2) for Nim.",
    "license": "BSD3",
    "web": "https://github.com/euantorano/pledge.nim"
  },
  {
    "name": "sophia",
    "url": "https://github.com/gokr/nim-sophia",
    "method": "git",
    "tags": [
      "library",
      "wrapper",
      "database"
    ],
    "description": "Nim wrapper of the Sophia key/value store",
    "license": "MIT",
    "web": "https://github.com/gokr/nim-sophia"
  },
  {
    "name": "progress",
    "url": "https://github.com/euantorano/progress.nim",
    "method": "git",
    "tags": [
      "progress",
      "bar",
      "terminal",
      "ui"
    ],
    "description": "A simple progress bar for Nim.",
    "license": "BSD3",
    "web": "https://github.com/euantorano/progress.nim"
  },
  {
    "name": "websocket",
    "url": "https://github.com/niv/websocket.nim",
    "method": "git",
    "tags": [
      "http",
      "websockets",
      "async",
      "client",
      "server"
    ],
    "description": "websockets for nim",
    "license": "MIT",
    "web": "https://github.com/niv/websocket.nim"
  },
  {
    "name": "cucumber",
    "url": "https://github.com/shaunc/cucumber_nim",
    "method": "git",
    "tags": [
      "testing",
      "cucumber",
      "bdd"
    ],
    "description": "implements the cucumber BDD framework in the nim language",
    "license": "MIT",
    "web": "https://github.com/shaunc/cucumber_nim"
  },
  {
    "name": "libmpdclient",
    "url": "https://github.com/lompik/libmpdclient.nim",
    "method": "git",
    "tags": [
      "MPD",
      "Music Player Daemon"
    ],
    "description": "Bindings for the Music Player Daemon C client library",
    "license": "BSD",
    "web": "https://github.com/lompik/libmpdclient.nim"
  },
  {
    "name": "awk",
    "url": "https://github.com/greencardamom/awk",
    "method": "git",
    "tags": [
      "awk"
    ],
    "description": "Nim for awk programmers",
    "license": "MIT",
    "web": "https://github.com/greencardamom/awk"
  },
  {
    "name": "dotenv",
    "url": "https://github.com/euantorano/dotenv.nim",
    "method": "git",
    "tags": [
      "env",
      "dotenv",
      "configuration",
      "environment"
    ],
    "description": "Loads environment variables from `.env`.",
    "license": "BSD3",
    "web": "https://github.com/euantorano/dotenv.nim"
  },
  {
    "name": "sph",
    "url": "https://github.com/aidansteele/sph",
    "method": "git",
    "tags": [
      "crypto",
      "hashes",
      "md5",
      "sha"
    ],
    "description": "Large number of cryptographic hashes for Nim",
    "license": "MIT",
    "web": "https://github.com/aidansteele/sph"
  },
  {
    "name": "libsodium",
    "url": "https://github.com/FedericoCeratto/nim-libsodium",
    "method": "git",
    "tags": [
      "wrapper",
      "library",
      "security",
      "crypto"
    ],
    "description": "libsodium wrapper",
    "license": "LGPLv3",
    "web": "https://github.com/FedericoCeratto/nim-libsodium"
  },
  {
    "name": "aws_sdk",
    "url": "https://github.com/aidansteele/aws_sdk.nim",
    "method": "git",
    "tags": [
      "aws",
      "amazon"
    ],
    "description": "Library for interacting with Amazon Web Services (AWS)",
    "license": "MIT",
    "web": "https://github.com/aidansteele/aws_sdk.nim"
  },
  {
    "name": "i18n",
    "url": "https://github.com/Parashurama/nim-i18n",
    "method": "git",
    "tags": [
      "gettext",
      "i18n",
      "internationalisation"
    ],
    "description": "Bring a gettext-like internationalisation module to Nim",
    "license": "MIT",
    "web": "https://github.com/Parashurama/nim-i18n"
  },
  {
    "name": "persistent_enums",
    "url": "https://github.com/yglukhov/persistent_enums",
    "method": "git",
    "tags": [
      "enum",
      "binary",
      "protocol"
    ],
    "description": "Define enums which values preserve their binary representation upon inserting or reordering",
    "license": "MIT",
    "web": "https://github.com/yglukhov/persistent_enums"
  },
  {
    "name": "nimcl",
    "url": "https://github.com/unicredit/nimcl",
    "method": "git",
    "tags": [
      "OpenCL",
      "GPU"
    ],
    "description": "High level wrapper over OpenCL",
    "license": "Apache License 2.0",
    "web": "https://github.com/unicredit/nimcl"
  },
  {
    "name": "nimblas",
    "url": "https://github.com/unicredit/nimblas",
    "method": "git",
    "tags": [
      "BLAS",
      "linear algebra",
      "vector",
      "matrix"
    ],
    "description": "BLAS for Nim",
    "license": "Apache License 2.0",
    "web": "https://github.com/unicredit/nimblas"
  },
  {
    "name": "fixmath",
    "url": "https://github.com/Jeff-Ciesielski/fixmath",
    "method": "git",
    "tags": [
      "math"
    ],
    "description": "LibFixMath 16:16 fixed point support for nim",
    "license": "MIT",
    "web": "https://github.com/Jeff-Ciesielski/fixmath"
  },
  {
    "name": "nimzend",
    "url": "https://github.com/metatexx/nimzend",
    "method": "git",
    "tags": [
      "zend",
      "php",
      "binding",
      "extension"
    ],
    "description": "Native Nim Zend API glue for easy PHP extension development.",
    "license": "MIT",
    "web": "https://github.com/metatexx/nimzend"
  },
  {
    "name": "spills",
    "url": "https://github.com/andreaferretti/spills",
    "method": "git",
    "tags": [
      "disk-based",
      "sequence",
      "memory-mapping"
    ],
    "description": "Disk-based sequences",
    "license": "Apache License 2.0",
    "web": "https://github.com/andreaferretti/spills"
  },
  {
    "name": "platformer",
    "url": "https://github.com/def-/nim-platformer",
    "method": "git",
    "tags": [
      "game",
      "sdl",
      "2d"
    ],
    "description": "Writing a 2D Platform Game in Nim with SDL2",
    "license": "MIT",
    "web": "https://github.com/def-/nim-platformer"
  },
  {
    "name": "nimCEF",
    "url": "https://github.com/jangko/nimCEF",
    "method": "git",
    "tags": [
      "chromium",
      "embedded",
      "framework",
      "cef",
      "wrapper"
    ],
    "description": "Nim wrapper for the Chromium Embedded Framework",
    "license": "MIT",
    "web": "https://github.com/jangko/nimCEF"
  },
  {
    "name": "migrate",
    "url": "https://github.com/euantorano/migrate.nim",
    "method": "git",
    "tags": [
      "migrate",
      "database",
      "db"
    ],
    "description": "A simple database migration utility for Nim.",
    "license": "BSD3",
    "web": "https://github.com/euantorano/migrate.nim"
  },
  {
    "name": "subfield",
    "url": "https://github.com/jyapayne/subfield",
    "method": "git",
    "tags": [
      "subfield",
      "macros"
    ],
    "description": "Override the dot operator to access nested subfields of a Nim object.",
    "license": "MIT",
    "web": "https://github.com/jyapayne/subfield"
  },
  {
    "name": "semver",
    "url": "https://github.com/euantorano/semver.nim",
    "method": "git",
    "tags": [
      "semver",
      "version",
      "parser"
    ],
    "description": "Semantic versioning parser for Nim. Allows the parsing of version strings into objects and the comparing of version objects.",
    "license": "BSD3",
    "web": "https://github.com/euantorano/semver.nim"
  },
  {
    "name": "ad",
    "tags": [
      "calculator",
      "rpn"
    ],
    "method": "git",
    "license": "MIT",
    "web": "https://github.com/subsetpark/ad",
    "url": "https://github.com/subsetpark/ad",
    "description": "A simple RPN calculator"
  },
  {
    "name": "asyncpg",
    "url": "https://github.com/cheatfate/asyncpg",
    "method": "git",
    "tags": [
      "async",
      "database",
      "postgres",
      "postgresql",
      "asyncdispatch",
      "asynchronous",
      "library"
    ],
    "description": "Asynchronous PostgreSQL driver for Nim Language.",
    "license": "MIT",
    "web": "https://github.com/cheatfate/asyncpg"
  },
  {
    "name": "winregistry",
    "description": "Deal with Windows Registry from Nim.",
    "tags": [
      "registry",
      "windows",
      "library"
    ],
    "url": "https://github.com/miere43/nim-registry",
    "web": "https://github.com/miere43/nim-registry",
    "license": "MIT",
    "method": "git"
  },
  {
    "name": "luna",
    "description": "Lua convenience library for nim",
    "tags": [
      "lua",
      "scripting"
    ],
    "url": "https://github.com/smallfx/luna.nim",
    "web": "https://github.com/smallfx/luna.nim",
    "license": "MIT",
    "method": "git"
  },
  {
    "name": "qrcode",
    "description": "module for creating and reading QR codes using http://goqr.me/",
    "tags": [
      "qr",
      "qrcode",
      "api"
    ],
    "url": "https://github.com/achesak/nim-qrcode",
    "web": "https://github.com/achesak/nim-qrcode",
    "license": "MIT",
    "method": "git"
  },
  {
    "name": "circleci_client",
    "tags": [
      "circleci",
      "client"
    ],
    "method": "git",
    "license": "LGPLv3",
    "web": "https://github.com/FedericoCeratto/nim-circleci",
    "url": "https://github.com/FedericoCeratto/nim-circleci",
    "description": "CircleCI API client"
  },
  {
    "name": "iup",
    "description": "Bindings for the IUP widget toolkit",
    "tags": [
      "GUI",
      "IUP"
    ],
    "url": "https://github.com/nim-lang/iup",
    "web": "https://github.com/nim-lang/iup",
    "license": "MIT",
    "method": "git"
  },
  {
    "name": "barbarus",
    "tags": [
      "i18n",
      "internationalization"
    ],
    "method": "git",
    "license": "MIT",
    "web": "https://github.com/cjxgm/barbarus",
    "url": "https://github.com/cjxgm/barbarus",
    "description": "A simple extensible i18n engine."
  },
  {
    "name": "jsonob",
    "tags": [
      "json",
      "object",
      "marshal"
    ],
    "method": "git",
    "license": "MIT",
    "web": "https://github.com/cjxgm/jsonob",
    "url": "https://github.com/cjxgm/jsonob",
    "description": "JSON / Object mapper"
  },
  {
    "name": "autome",
    "description": "Write GUI automation scripts with Nim",
    "tags": [
      "gui",
      "automation",
      "windows"
    ],
    "license": "MIT",
    "web": "https://github.com/miere43/autome",
    "url": "https://github.com/miere43/autome",
    "method": "git"
  },
  {
    "name": "wox",
    "description": "Helper library for writing Wox plugins in Nim",
    "tags": [
      "wox",
      "plugins"
    ],
    "license": "MIT",
    "web": "https://github.com/roose/nim-wox",
    "url": "https://github.com/roose/nim-wox",
    "method": "git"
  },
  {
    "name": "seccomp",
    "description": "Linux Seccomp sandbox library",
    "tags": [
      "linux",
      "security",
      "sandbox",
      "seccomp"
    ],
    "license": "LGPLv2.1",
    "web": "https://github.com/FedericoCeratto/nim-seccomp",
    "url": "https://github.com/FedericoCeratto/nim-seccomp",
    "method": "git"
  },
  {
    "name": "AntTweakBar",
    "tags": [
      "gui",
      "opengl",
      "rendering"
    ],
    "method": "git",
    "license": "MIT",
    "web": "https://github.com/krux02/nimAntTweakBar",
    "url": "https://github.com/krux02/nimAntTweakBar",
    "description": "nim wrapper around the AntTweakBar c library"
  },
  {
    "name": "slimdown",
    "tags": [
      "markdown",
      "parser",
      "library"
    ],
    "method": "git",
    "license": "MIT",
    "web": "https://github.com/ruivieira/nim-slimdown",
    "url": "https://github.com/ruivieira/nim-slimdown",
    "description": "Nim module that converts Markdown text to HTML using only regular expressions. Based on jbroadway's Slimdown."
  },
  {
    "name": "taglib",
    "description": "TagLib Audio Meta-Data Library wrapper",
    "license": "MIT",
    "tags": [
      "audio",
      "metadata",
      "tags",
      "library",
      "wrapper"
    ],
    "url": "https://github.com/alex-laskin/nim-taglib",
    "web": "https://github.com/alex-laskin/nim-taglib",
    "method": "git"
  },
  {
    "name": "des",
    "description": "3DES native library for Nim",
    "tags": [
      "library",
      "encryption",
      "crypto"
    ],
    "license": "MIT",
    "web": "https://github.com/LucaWolf/des.nim",
    "url": "https://github.com/LucaWolf/des.nim",
    "method": "git"
  },
  {
    "name": "bgfx",
    "url": "https://github.com/Halsys/nim-bgfx",
    "method": "git",
    "tags": [
      "wrapper",
      "media",
      "graphics",
      "3d",
      "rendering",
      "opengl"
    ],
    "description": "BGFX wrapper for the nim programming language.",
    "license": "BSD2",
    "web": "https://github.com/Halsys/nim-bgfx"
  },
  {
    "name": "json_builder",
    "tags": [
      "json",
      "generator",
      "builder"
    ],
    "method": "git",
    "license": "MIT",
    "web": "https://github.com/undecided/json_builder",
    "url": "https://github.com/undecided/json_builder",
    "description": "Easy and fast generator for valid json in nim"
  },
  {
    "name": "mapbits",
    "tags": [
      "map",
      "bits",
      "byte",
      "word",
      "binary"
    ],
    "method": "git",
    "license": "MIT",
    "description": "Access bit mapped portions of bytes in binary data as int variables",
    "web": "https://github.com/jlp765/mapbits",
    "url": "https://github.com/jlp765/mapbits"
  },
  {
    "name": "faststack",
    "tags": [
      "collection"
    ],
    "method": "git",
    "license": "MIT",
    "description": "Dynamically resizable data structure optimized for fast iteration.",
    "web": "https://github.com/Vladar4/FastStack",
    "url": "https://github.com/Vladar4/FastStack"
  },
  {
    "name": "gpx",
    "tags": [
      "GPX",
      "GPS",
      "waypoint",
      "route"
    ],
    "method": "git",
    "license": "MIT",
    "description": "Nim module for parsing GPX (GPS Exchange format) files",
    "web": "https://github.com/achesak/nim-gpx",
    "url": "https://github.com/achesak/nim-gpx"
  },
  {
    "name": "itn",
    "tags": [
      "GPS",
      "intinerary",
      "tomtom",
      "ITN"
    ],
    "method": "git",
    "license": "MIT",
    "description": "Nim module for parsing ITN (TomTom intinerary) files",
    "web": "https://github.com/achesak/nim-itn",
    "url": "https://github.com/achesak/nim-itn"
  },
  {
    "name": "foliant",
    "tags": [
      "foliant",
      "docs",
      "pdf",
      "docx",
      "word",
      "latex",
      "tex",
      "pandoc",
      "markdown",
      "md",
      "restream"
    ],
    "method": "git",
    "license": "MIT",
    "web": "https://github.com/foliant-docs/foliant-nim",
    "url": "https://github.com/foliant-docs/foliant-nim",
    "description": "Documentation generator that produces pdf and docx from Markdown. Uses Pandoc and LaTeX behind the scenes."
  },
  {
    "name": "gemf",
    "url": "https://bitbucket.org/abudden/gemf.nim",
    "method": "hg",
    "license": "MIT",
    "description": "Library for reading GEMF map tile stores",
    "web": "http://www.cgtk.co.uk/gemf",
    "tags": [
      "maps",
      "gemf",
      "parser"
    ]
  },
  {
    "name": "Remotery",
    "url": "https://github.com/Halsys/Nim-Remotery",
    "method": "git",
    "tags": [
      "wrapper",
      "opengl",
      "direct3d",
      "cuda",
      "profiler"
    ],
    "description": "Nim wrapper for (and with) Celtoys's Remotery",
    "license": "Apache License 2.0",
    "web": "https://github.com/Halsys/Nim-Remotery"
  },
  {
    "name": "picohttpparser",
    "tags": [
      "web",
      "http"
    ],
    "method": "git",
    "license": "MIT",
    "description": "Bindings for picohttpparser.",
    "web": "https://github.com/philip-wernersbach/nim-picohttpparser",
    "url": "https://github.com/philip-wernersbach/nim-picohttpparser"
  },
  {
    "name": "microasynchttpserver",
    "tags": [
      "web",
      "http",
      "async",
      "server"
    ],
    "method": "git",
    "license": "MIT",
    "description": "A thin asynchronous HTTP server library, API compatible with Nim's built-in asynchttpserver.",
    "web": "https://github.com/philip-wernersbach/microasynchttpserver",
    "url": "https://github.com/philip-wernersbach/microasynchttpserver"
  },
  {
    "name": "react",
    "url": "https://github.com/andreaferretti/react.nim",
    "method": "git",
    "tags": [
      "js",
      "react",
      "frontend",
      "ui",
      "single page application"
    ],
    "description": "React.js bindings for Nim",
    "license": "Apache License 2.0",
    "web": "https://github.com/andreaferretti/react.nim"
  },
  {
    "name": "oauth",
    "url": "https://github.com/CORDEA/oauth",
    "method": "git",
    "tags": [
      "library",
      "oauth",
      "oauth2",
      "authorization"
    ],
    "description": "OAuth library for nim",
    "license": "Apache License 2.0",
    "web": "http://cordea.github.io/oauth"
  },
  {
    "name": "jsbind",
    "url": "https://github.com/yglukhov/jsbind",
    "method": "git",
    "tags": [
      "bindings",
      "emscripten",
      "javascript"
    ],
    "description": "Define bindings to JavaScript and Emscripten",
    "license": "MIT",
    "web": "https://github.com/yglukhov/jsbind"
  },
  {
    "name": "uuids",
    "url": "https://github.com/pragmagic/uuids/",
    "method": "git",
    "tags": [
      "library",
      "uuid",
      "id"
    ],
    "description": "UUID library for Nim",
    "license": "MIT",
    "web": "https://github.com/pragmagic/uuids/"
  },
  {
    "name": "isaac",
    "url": "https://github.com/pragmagic/isaac/",
    "method": "git",
    "tags": [
      "library",
      "algorithms",
      "random",
      "crypto"
    ],
    "description": "ISAAC PRNG implementation on Nim",
    "license": "MIT",
    "web": "https://github.com/pragmagic/isaac/"
  },
  {
    "name": "SDF",
    "url": "https://github.com/Halsys/SDF.nim",
    "method": "git",
    "tags": [
      "sdf",
      "text",
      "contour",
      "texture",
      "signed",
      "distance",
      "transform"
    ],
    "description": "Signed Distance Field builder for contour texturing in Nim",
    "license": "MIT",
    "web": "https://github.com/Halsys/SDF.nim"
  },
  {
    "name": "WebGL",
    "url": "https://github.com/stisa/webgl",
    "method": "git",
    "tags": [
      "webgl",
      "graphic",
      "js",
      "javascript",
      "wrapper",
      "3D",
      "2D"
    ],
    "description": "Experimental wrapper to webgl for Nim",
    "license": "MIT",
    "web": "http://stisa.space/webgl/"
  },
  {
    "name": "fileinput",
    "url": "https://github.com/achesak/nim-fileinput",
    "method": "git",
    "tags": [
      "file",
      "io",
      "input"
    ],
    "description": "iterate through files and lines",
    "license": "MIT",
    "web": "https://github.com/achesak/nim-fileinput"
  },
  {
    "name": "classy",
    "url": "https://github.com/nigredo-tori/classy",
    "method": "git",
    "tags": [
      "library",
      "typeclasses",
      "macros"
    ],
    "description": "typeclasses for Nim",
    "license": "Unlicense",
    "web": "https://github.com/nigredo-tori/classy"
  },
  {
    "name": "MiNiM",
    "url": "https://github.com/h3rald/minim",
    "method": "git",
    "tags": [
      "concatenative",
      "language",
      "shell"
    ],
    "description": "A tiny concatenative programming language and shell.",
    "license": "MIT",
    "web": "https://h3rald.com/minim"
  },
  {
    "name": "boneIO",
    "url": "https://github.com/xyz32/boneIO",
    "method": "git",
    "tags": [
      "library",
      "GPIO",
      "BeagleBone"
    ],
    "description": "A low level GPIO library for the BeagleBone board family",
    "license": "MIT",
    "web": "https://github.com/xyz32/boneIO"
  },
  {
    "name": "ui",
    "url": "https://github.com/nim-lang/ui",
    "method": "git",
    "tags": [
      "library",
      "GUI",
      "libui",
      "toolkit"
    ],
    "description": "A wrapper for libui",
    "license": "MIT",
    "web": "https://github.com/nim-lang/ui"
  },
  {
    "name": "mmgeoip",
    "url": "https://github.com/FedericoCeratto/nim-mmgeoip",
    "method": "git",
    "tags": [
      "geoip"
    ],
    "description": "MaxMind GeoIP library",
    "license": "LGPLv2.1",
    "web": "https://github.com/FedericoCeratto/nim-mmgeoip"
  },
  {
    "name": "libjwt",
    "url": "https://github.com/nimscale/nim-libjwt",
    "method": "git",
    "tags": [
      "jwt",
      "libjwt"
    ],
    "description": "Bindings for libjwt",
    "license": "LGPLv2.1",
    "web": "https://github.com/nimscale/nim-libjwt"
  },
  {
    "name": "forestdb",
    "url": "https://github.com/nimscale/forestdb",
    "method": "git",
    "tags": [
      "library",
      "bTree",
      "HB+-Trie",
      "db",
      "forestdb"
    ],
    "description": "ForestDB is fast key-value storage engine that is based on a Hierarchical B+-Tree based Trie, or HB+-Trie.",
    "license": "Apache License 2.0",
    "web": "https://github.com/nimscale/forestdb"
  },
  {
    "name": "nimbox",
    "url": "https://github.com/dom96/nimbox",
    "method": "git",
    "tags": [
      "library",
      "wrapper",
      "termbox",
      "commandline",
      "ui",
      "tui",
      "gui"
    ],
    "description": "A Rustbox-inspired termbox wrapper",
    "license": "MIT",
    "web": "https://github.com/dom96/nimbox"
  },
  {
    "name": "psutil",
    "url": "https://github.com/juancarlospaco/psutil-nim",
    "method": "git",
    "tags": [
      "psutil",
      "process",
      "network",
      "system",
      "disk",
      "cpu"
    ],
    "description": "psutil is a cross-platform library for retrieving information on running processes and system utilization (CPU, memory, disks, network). Since 2018 maintained by Juan Carlos because was abandoned.",
    "license": "BSD",
    "web": "https://github.com/johnscillieri/psutil-nim"
  },
  {
    "name": "gapbuffer",
    "url": "https://notabug.org/vktec/nim-gapbuffer.git",
    "method": "git",
    "tags": [
      "buffer",
      "seq",
      "sequence",
      "string",
      "gapbuffer"
    ],
    "description": "A simple gap buffer implementation",
    "license": "MIT",
    "web": "https://notabug.org/vktec/nim-gapbuffer"
  },
  {
    "name": "pudge",
    "url": "https://github.com/recoilme/pudge.git",
    "method": "git",
    "tags": [
      "wrapper",
      "database",
      "sophia"
    ],
    "description": "Pudge Db - it's modern key/value storage with memcached protocol support. Pudge Db implements a high-level cross-platform sockets interface to sophia db.",
    "license": "MIT",
    "web": "https://github.com/recoilme/pudge"
  },
  {
    "name": "etcd_client",
    "url": "https://github.com/FedericoCeratto/nim-etcd-client",
    "method": "git",
    "tags": [
      "library",
      "etcd"
    ],
    "description": "etcd client library",
    "license": "LGPLv3",
    "web": "https://github.com/FedericoCeratto/nim-etcd-client"
  },
  {
    "name": "ranges",
    "url": "https://github.com/status-im/nim-ranges",
    "method": "git",
    "tags": [
      "library",
      "ranges"
    ],
    "description": "Exploration of various implementations of memory range types",
    "license": "Apache License 2.0",
    "web": "https://github.com/status-im/nim-ranges"
  },
  {
    "name": "json_rpc",
    "url": "https://github.com/status-im/nim-json-rpc",
    "method": "git",
    "tags": [
      "library",
      "json-rpc",
      "server",
      "client",
      "rpc",
      "json"
    ],
    "description": "Nim library for implementing JSON-RPC clients and servers",
    "license": "Apache License 2.0",
    "web": "https://github.com/status-im/nim-json-rpc"
  },
  {
    "name": "asyncdispatch2",
    "url": "https://github.com/status-im/nim-asyncdispatch2",
    "method": "git",
    "tags": [
      "library",
      "networking",
      "async",
      "asynchronous",
      "eventloop",
      "timers",
      "sendfile",
      "tcp",
      "udp"
    ],
    "description": "Experimental fork of Nim's asyncdispatch",
    "license": "Apache License 2.0",
    "web": "https://github.com/status-im/nim-asyncdispatch2"
  },
  {
    "name": "rlp",
    "url": "https://github.com/status-im/nim-rlp",
    "method": "git",
    "tags": [
      "library",
      "ethereum",
      "rlp"
    ],
    "description": "RLP serialization library for Nim",
    "license": "Apache License 2.0",
    "web": "https://github.com/status-im/nim-rlp"
  },
  {
    "name": "eth_keys",
    "url": "https://github.com/status-im/nim-eth-keys",
    "method": "git",
    "tags": [
      "library",
      "ethereum",
      "cryptography"
    ],
    "description": "A reimplementation in pure Nim of eth-keys, the common API for Ethereum key operations.",
    "license": "Apache License 2.0",
    "web": "https://github.com/status-im/nim-eth-keys"
  },
  {
    "name": "eth_common",
    "url": "https://github.com/status-im/nim-eth-common",
    "method": "git",
    "tags": [
      "library",
      "ethereum"
    ],
    "description": "Definitions of various data structures used in the Ethereum eco-system",
    "license": "Apache License 2.0",
    "web": "https://github.com/status-im/nim-eth-common"
  },
  {
    "name": "ethash",
    "url": "https://github.com/status-im/nim-ethash",
    "method": "git",
    "tags": [
      "library",
      "ethereum",
      "ethash",
      "cryptography",
      "proof-of-work"
    ],
    "description": "A Nim implementation of Ethash, the ethereum proof-of-work hashing function",
    "license": "Apache License 2.0",
    "web": "https://github.com/status-im/nim-ethash"
  },
  {
    "name": "eth_bloom",
    "url": "https://github.com/status-im/nim-eth-bloom",
    "method": "git",
    "tags": [
      "library",
      "ethereum",
      "bloom",
      "bloom-filter"
    ],
    "description": "Ethereum bloom filter",
    "license": "Apache License 2.0",
    "web": "https://github.com/status-im/nim-eth-bloom"
  },
  {
    "name": "evmjit",
    "url": "https://github.com/status-im/nim-evmjit",
    "method": "git",
    "tags": [
      "library",
      "ethereum",
      "evm",
      "jit",
      "wrapper"
    ],
    "description": "A wrapper for the The Ethereum EVM JIT library",
    "license": "Apache License 2.0",
    "web": "https://github.com/status-im/nim-evmjit"
  },
  {
    "name": "keccak_tiny",
    "url": "https://github.com/status-im/nim-keccak-tiny",
    "method": "git",
    "tags": [
      "library",
      "sha3",
      "keccak",
      "cryptography"
    ],
    "description": "A wrapper for the keccak-tiny C library",
    "license": "Apache License 2.0",
    "web": "https://github.com/status-im/nim-keccak-tiny"
  },
  {
    "name": "httputils",
    "url": "https://github.com/status-im/nim-http-utils",
    "method": "git",
    "tags": [
      "http",
      "parsers",
      "protocols"
    ],
    "description": "Common utilities for implementing HTTP servers",
    "license": "Apache License 2.0",
    "web": "https://github.com/status-im/nim-http-utils"
  },
  {
    "name": "rocksdb",
    "url": "https://github.com/status-im/nim-rocksdb",
    "method": "git",
    "tags": [
      "library",
      "wrapper",
      "database"
    ],
    "description": "A wrapper for Facebook's RocksDB, an embeddable, persistent key-value store for fast storage",
    "license": "Apache License 2.0 or GPLv2",
    "web": "https://github.com/status-im/nim-rocksdb"
  },
  {
    "name": "secp256k1",
    "url": "https://github.com/status-im/nim-secp256k1",
    "method": "git",
    "tags": [
      "library",
      "cryptography",
      "secp256k1"
    ],
    "description": "A wrapper for the libsecp256k1 C library",
    "license": "Apache License 2.0",
    "web": "https://github.com/status-im/nim-secp256k1"
  },
  {
    "name": "eth_trie",
    "url": "https://github.com/status-im/nim-eth-trie",
    "method": "git",
    "tags": [
      "library",
      "ethereum",
      "trie",
      "patricia-trie"
    ],
    "description": "Merkle Patricia Tries as specified by Ethereum",
    "license": "Apache License 2.0",
    "web": "https://github.com/status-im/nim-eth-trie"
  },
  {
    "name": "eth_p2p",
    "url": "https://github.com/status-im/nim-eth-p2p",
    "method": "git",
    "tags": [
      "library",
      "ethereum",
      "p2p",
      "devp2p",
      "rplx",
      "networking",
      "whisper",
      "swarm"
    ],
    "description": "Implementation of the Ethereum suite of P2P protocols",
    "license": "Apache License 2.0",
    "web": "https://github.com/status-im/nim-eth-p2p"
  },
  {
    "name": "eth_keyfile",
    "url": "https://github.com/status-im/nim-eth-keyfile",
    "method": "git",
    "tags": [
      "library",
      "ethereum",
      "keyfile",
      "wallet"
    ],
    "description": "Library for handling Ethereum private keys and wallets",
    "license": "Apache License 2.0",
    "web": "https://github.com/status-im/nim-eth-keyfile"
  },
  {
    "name": "byteutils",
    "url": "https://github.com/status-im/nim-byteutils",
    "method": "git",
    "tags": [
      "library",
      "blobs",
      "hex-dump"
    ],
    "description": "Useful utilities for manipulating and visualizing byte blobs",
    "license": "Apache License 2.0",
    "web": "https://github.com/status-im/nim-byteutils"
  },
  {
    "name": "ttmath",
    "url": "https://github.com/status-im/nim-ttmath",
    "method": "git",
    "tags": [
      "library",
      "math",
      "numbers"
    ],
    "description": "A Nim wrapper for ttmath: big numbers with fixed size",
    "license": "Apache License 2.0",
    "web": "https://github.com/status-im/nim-ttmath"
  },
  {
    "name": "nimbus",
    "url": "https://github.com/status-im/nimbus",
    "method": "git",
    "tags": [
      "ethereum"
    ],
    "description": "An Ethereum 2.0 Sharding Client for Resource-Restricted Devices",
    "license": "Apache License 2.0",
    "web": "https://github.com/status-im/nimbus"
  },
  {
    "name": "stint",
    "url": "https://github.com/status-im/nim-stint",
    "method": "git",
    "tags": [
      "library",
      "math",
      "numbers"
    ],
    "description": "Stack-based arbitrary-precision integers - Fast and portable with natural syntax for resource-restricted devices",
    "license": "Apache License 2.0",
    "web": "https://github.com/status-im/nim-stint"
  },
  {
    "name": "daemon",
    "url": "https://github.com/status-im/nim-daemon",
    "method": "git",
    "tags": [
      "servers",
      "daemonization"
    ],
    "description": "Cross-platform process daemonization library",
    "license": "Apache License 2.0",
    "web": "https://github.com/status-im/nim-daemon"
  },
  {
    "name": "chronicles",
    "url": "https://github.com/status-im/nim-chronicles",
    "method": "git",
    "tags": [
      "logging",
      "json"
    ],
    "description": "A crafty implementation of structured logging for Nim",
    "license": "Apache License 2.0",
    "web": "https://github.com/status-im/nim-chronicles"
  },
  {
    "name": "stb_image",
    "url": "https://gitlab.com/define-private-public/stb_image-Nim",
    "method": "git",
    "tags": [
      "stb",
      "image",
      "graphics",
      "io",
      "wrapper"
    ],
    "description": "A wrapper for stb_image and stb_image_write.",
    "license": "Unlicense (Public Domain)",
    "web": "https://gitlab.com/define-private-public/stb_image-Nim"
  },
  {
    "name": "mutableseqs",
    "url": "https://github.com/iourinski/mutableseqs",
    "method": "git",
    "tags": [
      "sequences",
      "mapreduce"
    ],
    "description": "utilities for transforming sequences",
    "license": "MIT",
    "web": "https://github.com/iourinski/mutableseqs"
  },
  {
    "name": "stor",
    "url": "https://github.com/nimscale/stor",
    "method": "git",
    "tags": [
      "storage",
      "io"
    ],
    "description": "Efficient object storage system",
    "license": "MIT",
    "web": "https://github.com/nimscale/stor"
  },
  {
    "name": "linuxfb",
    "url": "https://github.com/luked99/linuxfb.nim",
    "method": "git",
    "tags": [
      "wrapper",
      "graphics",
      "linux"
    ],
    "description": "Wrapper around the Linux framebuffer driver ioctl API",
    "license": "MIT",
    "web": "https://github.com/luked99/linuxfb.nim"
  },
  {
    "name": "nimactors",
    "url": "https://github.com/vegansk/nimactors",
    "method": "git",
    "tags": [
      "actors",
      "library"
    ],
    "description": "Actors library for Nim inspired by akka-actors",
    "license": "MIT",
    "web": "https://github.com/vegansk/nimactors"
  },
  {
    "name": "porter",
    "url": "https://github.com/iourinski/porter",
    "method": "git",
    "tags": [
      "stemmer",
      "multilanguage",
      "snowball"
    ],
    "description": "Simple extensible implementation of Porter stemmer algorithm",
    "license": "MIT",
    "web": "https://github.com/iourinski/porter"
  },
  {
    "name": "kiwi",
    "url": "https://github.com/yglukhov/kiwi",
    "method": "git",
    "tags": [
      "cassowary",
      "constraint",
      "solving"
    ],
    "description": "Cassowary constraint solving",
    "license": "MIT",
    "web": "https://github.com/yglukhov/kiwi"
  },
  {
    "name": "ArrayFireNim",
    "url": "https://github.com/bitstormGER/ArrayFire-Nim",
    "method": "git",
    "tags": [
      "array",
      "linear",
      "algebra",
      "scientific",
      "computing"
    ],
    "description": "A nim wrapper for ArrayFire",
    "license": "BSD",
    "web": "https://github.com/bitstormGER/ArrayFire-Nim"
  },
  {
    "name": "statsd_client",
    "url": "https://github.com/FedericoCeratto/nim-statsd-client",
    "method": "git",
    "tags": [
      "library",
      "statsd",
      "client",
      "statistics",
      "metrics"
    ],
    "description": "A simple, stateless StatsD client library",
    "license": "LGPLv3",
    "web": "https://github.com/FedericoCeratto/nim-statsd-client"
  },
  {
    "name": "html5_canvas",
    "url": "https://gitlab.com/define-private-public/HTML5-Canvas-Nim",
    "method": "git",
    "tags": [
      "html5",
      "canvas",
      "drawing",
      "graphics",
      "rendering",
      "browser",
      "javascript"
    ],
    "description": "HTML5 Canvas and drawing for the JavaScript backend.",
    "license": "MIT",
    "web": "https://gitlab.com/define-private-public/HTML5-Canvas-Nim"
  },
  {
    "name": "alea",
    "url": "https://github.com/unicredit/alea",
    "method": "git",
    "tags": [
      "random variables",
      "distributions",
      "probability",
      "gaussian",
      "sampling"
    ],
    "description": "Define and compose random variables",
    "license": "Apache License 2.0",
    "web": "https://github.com/unicredit/alea"
  },
  {
    "name": "winim",
    "url": "https://github.com/khchen/winim",
    "method": "git",
    "tags": [
      "library",
      "windows",
      "api",
      "com"
    ],
    "description": "Nim's Windows API and COM Library",
    "license": "MIT",
    "web": "https://github.com/khchen/winim"
  },
  {
    "name": "ed25519",
    "url": "https://github.com/niv/ed25519.nim",
    "method": "git",
    "tags": [
      "ed25519",
      "cryptography",
      "crypto",
      "publickey",
      "privatekey",
      "signing",
      "keyexchange",
      "native"
    ],
    "description": "ed25519 key crypto bindings",
    "license": "MIT",
    "web": "https://github.com/niv/ed25519.nim"
  },
  {
    "name": "libevdev",
    "url": "https://github.com/luked99/libevdev.nim",
    "method": "git",
    "tags": [
      "wrapper",
      "os",
      "linux"
    ],
    "description": "Wrapper for libevdev, Linux input device processing library",
    "license": "MIT",
    "web": "https://github.com/luked99/libevdev.nim"
  },
  {
    "name": "nesm",
    "url": "https://gitlab.com/xomachine/NESM.git",
    "method": "git",
    "tags": [
      "metaprogramming",
      "parser",
      "pure",
      "serialization"
    ],
    "description": "A macro for generating [de]serializers for given objects",
    "license": "MIT",
    "web": "https://xomachine.gitlab.io/NESM/"
  },
  {
    "name": "sdnotify",
    "url": "https://github.com/FedericoCeratto/nim-sdnotify",
    "method": "git",
    "tags": [
      "os",
      "linux",
      "systemd",
      "sdnotify"
    ],
    "description": "Systemd service notification helper",
    "license": "MIT",
    "web": "https://github.com/FedericoCeratto/nim-sdnotify"
  },
  {
    "name": "cmd",
    "url": "https://github.com/samdmarshall/cmd.nim",
    "method": "git",
    "tags": [
      "cmd",
      "command",
      "prompt",
      "interactive"
    ],
    "description": "interactive command prompt",
    "license": "BSD 3-Clause",
    "web": "https://github.com/samdmarshall/cmd.nim"
  },
  {
    "name": "csvtable",
    "url": "https://github.com/apahl/csvtable",
    "method": "git",
    "tags": [
      "csv",
      "table"
    ],
    "description": "tools for handling CSV files (comma or tab-separated) with an API similar to Python's CSVDictReader and -Writer.",
    "license": "MIT",
    "web": "https://github.com/apahl/csvtable"
  },
  {
    "name": "plotly",
    "url": "https://github.com/brentp/nim-plotly",
    "method": "git",
    "tags": [
      "plot",
      "graphing",
      "chart",
      "data"
    ],
    "description": "Nim interface to plotly",
    "license": "MIT",
    "web": "https://github.com/brentp/nim-plotly"
  },
  {
    "name": "gnuplot",
    "url": "https://github.com/dvolk/gnuplot.nim",
    "method": "git",
    "tags": [
      "plot",
      "graphing",
      "data"
    ],
    "description": "Nim interface to gnuplot",
    "license": "MIT",
    "web": "https://github.com/dvolk/gnuplot.nim"
  },
  {
    "name": "ustring",
    "url": "https://github.com/rokups/nim-ustring",
    "method": "git",
    "tags": [
      "string",
      "text",
      "unicode",
      "uft8",
      "utf-8"
    ],
    "description": "utf-8 string",
    "license": "MIT",
    "web": "https://github.com/rokups/nim-ustring"
  },
  {
    "name": "imap",
    "url": "https://github.com/ehmry/imap",
    "method": "git",
    "tags": [
      "imap",
      "email"
    ],
    "description": "IMAP client library",
    "license": "GPL2",
    "web": "https://github.com/ehmry/imap"
  },
  {
    "name": "isa",
    "url": "https://github.com/nimscale/isa",
    "method": "git",
    "tags": [
      "erasure",
      "hash",
      "crypto",
      "compression"
    ],
    "description": "Binding for Intel Storage Acceleration library",
    "license": "Apache License 2.0",
    "web": "https://github.com/nimscale/isa"
  },
  {
    "name": "untar",
    "url": "https://github.com/dom96/untar",
    "method": "git",
    "tags": [
      "library",
      "tar",
      "gz",
      "compression",
      "archive",
      "decompression"
    ],
    "description": "Library for decompressing tar.gz files.",
    "license": "MIT",
    "web": "https://github.com/dom96/untar"
  },
  {
    "name": "nimcx",
    "url": "https://github.com/qqtop/nimcx",
    "method": "git",
    "tags": [
      "library",
      "linux"
    ],
    "description": "Color and utilities library for linux terminal.",
    "license": "MIT",
    "web": "https://github.com/qqtop/nimcx"
  },
  {
    "name": "dpdk",
    "url": "https://github.com/nimscale/dpdk",
    "method": "git",
    "tags": [
      "library",
      "dpdk",
      "packet",
      "processing"
    ],
    "description": "Library for fast packet processing",
    "license": "Apache License 2.0",
    "web": "http://dpdk.org/"
  },
  {
    "name": "libserialport",
    "alias": "serial"
  },
  {
    "name": "serial",
    "url": "https://github.com/euantorano/serial.nim",
    "method": "git",
    "tags": [
      "serial",
      "rs232",
      "io",
      "serialport"
    ],
    "description": "A library to operate serial ports using pure Nim.",
    "license": "BSD3",
    "web": "https://github.com/euantorano/serial.nim"
  },
  {
    "name": "spdk",
    "url": "https://github.com/nimscale/spdk.git",
    "method": "git",
    "tags": [
      "library",
      "SSD",
      "NVME",
      "io",
      "storage"
    ],
    "description": "The Storage Performance Development Kit(SPDK) provides a set of tools and libraries for writing high performance, scalable, user-mode storage applications.",
    "license": "MIT",
    "web": "https://github.com/nimscale/spdk.git"
  },
  {
    "name": "NimData",
    "url": "https://github.com/bluenote10/NimData",
    "method": "git",
    "tags": [
      "library",
      "dataframe"
    ],
    "description": "DataFrame API enabling fast out-of-core data analytics",
    "license": "MIT",
    "web": "https://github.com/bluenote10/NimData"
  },
  {
    "name": "testrunner",
    "url": "https://github.com/FedericoCeratto/nim-testrunner",
    "method": "git",
    "tags": [
      "test",
      "tests",
      "unittest",
      "utility",
      "tdd"
    ],
    "description": "Test runner with file monitoring and desktop notification capabilities",
    "license": "GPLv3",
    "web": "https://github.com/FedericoCeratto/nim-testrunner"
  },
  {
    "name": "reactorfuse",
    "url": "https://github.com/zielmicha/reactorfuse",
    "method": "git",
    "tags": [
      "filesystem",
      "fuse"
    ],
    "description": "Filesystem in userspace (FUSE) for Nim (for reactor.nim library)",
    "license": "MIT",
    "web": "https://github.com/zielmicha/reactorfuse"
  },
  {
    "name": "nimr",
    "url": "https://github.com/Jeff-Ciesielski/nimr",
    "method": "git",
    "tags": [
      "script",
      "utils"
    ],
    "description": "Helper to run nim code like a script",
    "license": "MIT",
    "web": "https://github.com/Jeff-Ciesielski/nimr"
  },
  {
    "name": "neverwinter",
    "url": "https://github.com/niv/neverwinter.nim",
    "method": "git",
    "tags": [
      "nwn",
      "neverwinternights",
      "neverwinter",
      "game",
      "bioware",
      "fileformats",
      "reader",
      "writer"
    ],
    "description": "Neverwinter Nights 1 data accessor library",
    "license": "MIT",
    "web": "https://github.com/niv/neverwinter.nim"
  },
  {
    "name": "snail",
    "url": "https://github.com/stisa/snail",
    "method": "git",
    "tags": [
      "js",
      "matrix",
      "linear algebra"
    ],
    "description": "Simple linear algebra for nim. Js too.",
    "license": "MIT",
    "web": "http://stisa.space/snail/"
  },
  {
    "name": "jswebsockets",
    "url": "https://github.com/stisa/jswebsockets",
    "method": "git",
    "tags": [
      "js",
      "javascripts",
      "ws",
      "websockets"
    ],
    "description": "Websockets wrapper for nim js backend.",
    "license": "MIT",
    "web": "http://stisa.space/jswebsockets/"
  },
  {
    "name": "morelogging",
    "url": "https://github.com/FedericoCeratto/nim-morelogging",
    "method": "git",
    "tags": [
      "log",
      "logging",
      "library",
      "systemd",
      "journald"
    ],
    "description": "Logging library with support for async IO, multithreading, Journald.",
    "license": "LGPLv3",
    "web": "https://github.com/FedericoCeratto/nim-morelogging"
  },
  {
    "name": "ajax",
    "url": "https://github.com/stisa/ajax",
    "method": "git",
    "tags": [
      "js",
      "javascripts",
      "ajax",
      "xmlhttprequest"
    ],
    "description": "AJAX wrapper for nim js backend.",
    "license": "MIT",
    "web": "http://stisa.space/ajax/"
  },
  {
    "name": "recaptcha",
    "url": "https://github.com/euantorano/recaptcha.nim",
    "method": "git",
    "tags": [
      "recaptcha",
      "captcha"
    ],
    "description": "reCAPTCHA support for Nim, supporting rendering a capctcha and verifying a user's response.",
    "license": "BSD3",
    "web": "https://github.com/euantorano/recaptcha.nim"
  },
  {
    "name": "influx",
    "url": "https://github.com/samdmarshall/influx.nim",
    "method": "git",
    "tags": [
      "influx",
      "influxdb"
    ],
    "description": "wrapper for communicating with InfluxDB over the REST interface",
    "license": "BSD 3-Clause",
    "web": "https://github.com/samdmarshall/influx.nim"
  },
  {
    "name": "gamelight",
    "url": "https://github.com/dom96/gamelight",
    "method": "git",
    "tags": [
      "js",
      "library",
      "graphics",
      "collision",
      "2d"
    ],
    "description": "A set of simple modules for writing a JavaScript 2D game.",
    "license": "MIT",
    "web": "https://github.com/dom96/gamelight"
  },
  {
    "name": "storage",
    "url": "https://bitbucket.org/moigagoo/storage/",
    "method": "hg",
    "tags": [
      "JavaScript",
      "Storage",
      "localStorage",
      "sessionStorage"
    ],
    "description": "Storage, localStorage, and sessionStorage bindigs for Nim's JavaScript backend.",
    "license": "MIT",
    "web": "https://bitbucket.org/moigagoo/storage/"
  },
  {
    "name": "fontconfig",
    "url": "https://github.com/Parashurama/fontconfig",
    "method": "git",
    "tags": [
      "fontconfig",
      "font"
    ],
    "description": "Low level wrapper for the fontconfig library.",
    "license": "Fontconfig License",
    "web": "https://github.com/Parashurama/fontconfig"
  },
  {
    "name": "sysrandom",
    "url": "https://github.com/euantorano/sysrandom.nim",
    "method": "git",
    "tags": [
      "random",
      "RNG",
      "PRNG"
    ],
    "description": "A simple library to generate random data, using the system's PRNG.",
    "license": "BSD3",
    "web": "https://github.com/euantorano/sysrandom.nim"
  },
  {
    "name": "colorize",
    "url": "https://github.com/molnarmark/colorize",
    "method": "git",
    "tags": [
      "color",
      "colors",
      "colorize"
    ],
    "description": "A simple and lightweight terminal coloring library.",
    "license": "MIT",
    "web": "https://github.com/molnarmark/colorize"
  },
  {
    "name": "cello",
    "url": "https://github.com/unicredit/cello",
    "method": "git",
    "tags": [
      "string",
      "succinct-data-structure",
      "rank",
      "select",
      "Burrows-Wheeler",
      "FM-index",
      "wavelet-tree"
    ],
    "description": "String algorithms with succinct data structures",
    "license": "Apache2",
    "web": "https://unicredit.github.io/cello/"
  },
  {
    "name": "notmuch",
    "url": "https://github.com/samdmarshall/notmuch.nim",
    "method": "git",
    "tags": [
      "notmuch",
      "wrapper",
      "email",
      "tagging"
    ],
    "description": "wrapper for the notmuch mail library",
    "license": "BSD 3-Clause",
    "web": "https://github.com/samdmarshall/notmuch.nim"
  },
  {
    "name": "pluginmanager",
    "url": "https://github.com/samdmarshall/plugin-manager",
    "method": "git",
    "tags": [
      "plugin",
      "dylib",
      "manager"
    ],
    "description": "Simple plugin implementation",
    "license": "BSD 3-Clause",
    "web": "https://github.com/samdmarshall/plugin-manager"
  },
  {
    "name": "node",
    "url": "https://github.com/tulayang/nimnode",
    "method": "git",
    "tags": [
      "async",
      "io",
      "socket",
      "net",
      "tcp",
      "http",
      "libuv"
    ],
    "description": "Library for async programming and communication. This Library uses a future/promise, non-blocking I/O model based on libuv.",
    "license": "MIT",
    "web": "http://tulayang.github.io/node/"
  },
  {
    "name": "tempdir",
    "url": "https://github.com/euantorano/tempdir.nim",
    "method": "git",
    "tags": [
      "temp",
      "io",
      "tmp"
    ],
    "description": "A Nim library to create and manage temporary directories.",
    "license": "BSD3",
    "web": "https://github.com/euantorano/tempdir.nim"
  },
  {
    "name": "mathexpr",
    "url": "https://github.com/Yardanico/nim-mathexpr",
    "method": "git",
    "tags": [
      "math",
      "mathparser",
      "tinyexpr"
    ],
    "description": "MathExpr - pure-Nim mathematical expression evaluator library",
    "license": "MIT",
    "web": "https://github.com/Yardanico/nim-mathexpr"
  },
  {
    "name": "frag",
    "url": "https://github.com/fragworks/frag",
    "method": "git",
    "tags": [
      "game",
      "game-dev",
      "2d",
      "3d"
    ],
    "description": "A 2D|3D game engine",
    "license": "MIT",
    "web": "https://github.com/fragworks/frag"
  },
  {
    "name": "freetype",
    "url": "https://github.com/jangko/freetype",
    "method": "git",
    "tags": [
      "font",
      "renderint",
      "library"
    ],
    "description": "wrapper for FreeType2 library",
    "license": "MIT",
    "web": "https://github.com/jangko/freetype"
  },
  {
    "name": "polyBool",
    "url": "https://github.com/jangko/polyBool",
    "method": "git",
    "tags": [
      "polygon",
      "clipper",
      "library"
    ],
    "description": "Polygon Clipper Library (Martinez Algorithm)",
    "license": "MIT",
    "web": "https://github.com/jangko/polyBool"
  },
  {
    "name": "nimAGG",
    "url": "https://github.com/jangko/nimAGG",
    "method": "git",
    "tags": [
      "renderer",
      "rasterizer",
      "library",
      "2D",
      "graphics"
    ],
    "description": "Hi Fidelity Rendering Engine",
    "license": "MIT",
    "web": "https://github.com/jangko/nimAGG"
  },
  {
    "name": "primme",
    "url": "https://github.com/jxy/primme",
    "method": "git",
    "tags": [
      "library",
      "eigenvalues",
      "high-performance",
      "singular-value-decomposition"
    ],
    "description": "Nim interface for PRIMME: PReconditioned Iterative MultiMethod Eigensolver",
    "license": "MIT",
    "web": "https://github.com/jxy/primme"
  },
  {
    "name": "sitmo",
    "url": "https://github.com/jxy/sitmo",
    "method": "git",
    "tags": [
      "RNG",
      "Sitmo",
      "high-performance",
      "random"
    ],
    "description": "Sitmo parallel random number generator in Nim",
    "license": "MIT",
    "web": "https://github.com/jxy/sitmo"
  },
  {
    "name": "webaudio",
    "url": "https://github.com/ftsf/nim-webaudio",
    "method": "git",
    "tags": [
      "javascript",
      "js",
      "web",
      "audio",
      "sound",
      "music"
    ],
    "description": "API for Web Audio (JS)",
    "license": "MIT",
    "web": "https://github.com/ftsf/nim-webaudio"
  },
  {
    "name": "nimcuda",
    "url": "https://github.com/unicredit/nimcuda",
    "method": "git",
    "tags": [
      "CUDA",
      "GPU"
    ],
    "description": "CUDA bindings",
    "license": "Apache2",
    "web": "https://github.com/unicredit/nimcuda"
  },
  {
    "name": "gifwriter",
    "url": "https://github.com/rxi/gifwriter",
    "method": "git",
    "tags": [
      "gif",
      "image",
      "library"
    ],
    "description": "Animated GIF writing library based on jo_gif",
    "license": "MIT",
    "web": "https://github.com/rxi/gifwriter"
  },
  {
    "name": "libplist",
    "url": "https://github.com/samdmarshall/libplist.nim",
    "method": "git",
    "tags": [
      "libplist",
      "property",
      "list",
      "property-list",
      "parsing",
      "binary",
      "xml",
      "format"
    ],
    "description": "wrapper around libplist https://github.com/libimobiledevice/libplist",
    "license": "MIT",
    "web": "https://github.com/samdmarshall/libplist.nim"
  },
  {
    "name": "getch",
    "url": "https://github.com/6A/getch",
    "method": "git",
    "tags": [
      "getch",
      "char"
    ],
    "description": "getch() for Windows and Unix",
    "license": "MIT",
    "web": "https://github.com/6A/getch"
  },
  {
    "name": "gifenc",
    "url": "https://github.com/ftsf/gifenc",
    "method": "git",
    "tags": [
      "gif",
      "encoder"
    ],
    "description": "Gif Encoder",
    "license": "Public Domain",
    "web": "https://github.com/ftsf/gifenc"
  },
  {
    "name": "nimlapack",
    "url": "https://github.com/unicredit/nimlapack",
    "method": "git",
    "tags": [
      "LAPACK",
      "linear-algebra"
    ],
    "description": "LAPACK bindings",
    "license": "Apache2",
    "web": "https://github.com/unicredit/nimlapack"
  },
  {
    "name": "jack",
    "url": "https://github.com/Skrylar/nim-jack",
    "method": "git",
    "tags": [
      "jack",
      "audio",
      "binding",
      "wrapper"
    ],
    "description": "Shiny bindings to the JACK Audio Connection Kit.",
    "license": "MIT",
    "web": "https://github.com/Skrylar/nim-jack"
  },
  {
    "name": "serializetools",
    "url": "https://github.com/JeffersonLab/serializetools",
    "method": "git",
    "tags": [
      "serialization",
      "xml"
    ],
    "description": "Support for serialization of objects",
    "license": "MIT",
    "web": "https://github.com/JeffersonLab/serializetools"
  },
  {
    "name": "neo",
    "url": "https://github.com/unicredit/neo",
    "method": "git",
    "tags": [
      "vector",
      "matrix",
      "linear-algebra",
      "BLAS",
      "LAPACK",
      "CUDA"
    ],
    "description": "Linear algebra for Nim",
    "license": "Apache License 2.0",
    "web": "https://unicredit.github.io/neo/"
  },
  {
    "name": "httpkit",
    "url": "https://github.com/tulayang/httpkit",
    "method": "git",
    "tags": [
      "http",
      "request",
      "response",
      "stream",
      "bigfile",
      "async"
    ],
    "description": "An efficient HTTP tool suite written in pure nim. Help you to write HTTP services or clients via TCP, UDP, or even Unix Domain socket, etc.",
    "license": "MIT",
    "web": "https://github.com/tulayang/httpkit"
  },
  {
    "name": "ulid",
    "url": "https://github.com/adelq/ulid",
    "method": "git",
    "tags": [
      "library",
      "id",
      "ulid",
      "uuid",
      "guid"
    ],
    "description": "Universally Unique Lexicographically Sortable Identifier",
    "license": "MIT",
    "web": "https://github.com/adelq/ulid"
  },
  {
    "name": "osureplay",
    "url": "https://github.com/Yardanico/nim-osureplay",
    "method": "git",
    "tags": [
      "library",
      "osu!",
      "parser",
      "osugame",
      "replay"
    ],
    "description": "osu! replay parser",
    "license": "MIT",
    "web": "https://github.com/Yardanico/nim-osureplay"
  },
  {
    "name": "tiger",
    "url": "https://github.com/ehmry/tiger",
    "method": "git",
    "tags": [
      "hash"
    ],
    "description": "Tiger hash function",
    "license": "MIT",
    "web": "https://github.com/ehmry/tiger"
  },
  {
    "name": "pipe",
    "url": "https://github.com/5paceToast/pipe",
    "method": "git",
    "tags": [
      "pipe",
      "macro",
      "operator",
      "functional"
    ],
    "description": "Pipe operator for nim.",
    "license": "MIT",
    "web": "https://github.com/5paceToast/pipe"
  },
  {
    "name": "flatdb",
    "url": "https://github.com/enthus1ast/flatdb",
    "method": "git",
    "tags": [
      "database",
      "json",
      "pure"
    ],
    "description": "small/tiny, flatfile, jsonl based, inprogress database for nim",
    "license": "MIT",
    "web": "https://github.com/enthus1ast/flatdb"
  },
  {
    "name": "nwt",
    "url": "https://github.com/enthus1ast/nimWebTemplates",
    "method": "git",
    "tags": [
      "template",
      "html",
      "pure",
      "jinja"
    ],
    "description": "experiment to build a jinja like template parser",
    "license": "MIT",
    "web": "https://github.com/enthus1ast/nimWebTemplates"
  },
  {
    "name": "cmixer",
    "url": "https://github.com/rxi/cmixer-nim",
    "method": "git",
    "tags": [
      "library",
      "audio",
      "mixer",
      "sound",
      "wav",
      "ogg"
    ],
    "description": "Lightweight audio mixer for games",
    "license": "MIT",
    "web": "https://github.com/rxi/cmixer-nim"
  },
  {
    "name": "cmixer_sdl2",
    "url": "https://github.com/rxi/cmixer_sdl2-nim",
    "method": "git",
    "tags": [
      "library",
      "audio",
      "mixer",
      "sound",
      "wav",
      "ogg"
    ],
    "description": "Lightweight audio mixer for SDL2",
    "license": "MIT",
    "web": "https://github.com/rxi/cmixer_sdl2-nim"
  },
  {
    "name": "chebyshev",
    "url": "https://github.com/jxy/chebyshev",
    "method": "git",
    "tags": [
      "math",
      "approximation",
      "numerical"
    ],
    "description": "Chebyshev approximation.",
    "license": "MIT",
    "web": "https://github.com/jxy/chebyshev"
  },
  {
    "name": "scram",
    "url": "https://github.com/rgv151/scram",
    "method": "git",
    "tags": [
      "scram",
      "sasl",
      "authentication",
      "salted",
      "challenge",
      "response"
    ],
    "description": "Salted Challenge Response Authentication Mechanism (SCRAM) ",
    "license": "MIT",
    "web": "https://github.com/rgv151/scram"
  },
  {
    "name": "blake2",
    "url": "https://bitbucket.org/mihailp/blake2/",
    "method": "hg",
    "tags": [
      "crypto",
      "cryptography",
      "hash",
      "security"
    ],
    "description": "blake2 - cryptographic hash function",
    "license": "CC0",
    "web": "https://bitbucket.org/mihailp/blake2/"
  },
  {
    "name": "spinny",
    "url": "https://github.com/molnarmark/spinny",
    "method": "git",
    "tags": [
      "terminal",
      "spinner",
      "spinny",
      "load"
    ],
    "description": "Spinny is a tiny terminal spinner package for the Nim Programming Language.",
    "license": "MIT",
    "web": "https://github.com/molnarmark/spinny"
  },
  {
    "name": "nigui",
    "url": "https://github.com/trustable-code/NiGui",
    "method": "git",
    "tags": [
      "gui",
      "windows",
      "gtk"
    ],
    "description": "NiGui is a cross-platform, desktop GUI toolkit using native widgets.",
    "license": "MIT",
    "web": "https://github.com/trustable-code/NiGui"
  },
  {
    "name": "nimcalcal",
    "url": "https://github.com/skilchen/nimcalcal",
    "method": "git",
    "tags": [
      "calendar",
      "library"
    ],
    "description": "nimcalcal - PyCalCal translated to Nim, Calendrical Calculations from Reingold/Dershowitz",
    "license": "MIT",
    "web": "http://www3.cs.stonybrook.edu/~algorith/implement/reingold/implement.shtml"
  },
  {
    "name": "currying",
    "url": "https://github.com/t8m8/currying",
    "method": "git",
    "tags": [
      "library",
      "functional",
      "currying"
    ],
    "description": "Currying library for Nim",
    "license": "MIT",
    "web": "https://github.com/t8m8/currying"
  },
  {
    "name": "rect_packer",
    "url": "https://github.com/yglukhov/rect_packer",
    "method": "git",
    "tags": [
      "library",
      "geometry",
      "packing"
    ],
    "description": "Pack rects into bigger rect",
    "license": "MIT",
    "web": "https://github.com/yglukhov/rect_packer"
  },
  {
    "name": "gintro",
    "url": "https://github.com/stefansalewski/gintro",
    "method": "git",
    "tags": [
      "library",
      "gtk",
      "wrapper",
      "gui"
    ],
    "description": "High level GObject-Introspection based GTK3 bindings",
    "license": "MIT",
    "web": "https://github.com/stefansalewski/gintro"
  },
  {
    "name": "arraymancer",
    "url": "https://github.com/mratsim/Arraymancer",
    "method": "git",
    "tags": [
      "vector",
      "matrix",
      "array",
      "ndarray",
      "multidimensional-array",
      "linear-algebra",
      "tensor"
    ],
    "description": "A tensor (multidimensional array) library for Nim",
    "license": "Apache License 2.0",
    "web": "https://mratsim.github.io/Arraymancer/"
  },
  {
    "name": "sha3",
    "url": "https://bitbucket.org/mihailp/sha3/",
    "method": "hg",
    "tags": [
      "crypto",
      "cryptography",
      "hash",
      "security"
    ],
    "description": "sha3 - cryptographic hash function",
    "license": "CC0",
    "web": "https://bitbucket.org/mihailp/sha3/"
  },
  {
    "name": "coalesce",
    "url": "https://github.com/piedar/coalesce",
    "method": "git",
    "tags": [
      "nil",
      "null",
      "options",
      "operator"
    ],
    "description": "A nil coalescing operator ?? for Nim",
    "license": "MIT",
    "web": "https://github.com/piedar/coalesce"
  },
  {
    "name": "asyncmysql",
    "url": "https://github.com/tulayang/asyncmysql",
    "method": "git",
    "tags": [
      "mysql",
      "async",
      "asynchronous"
    ],
    "description": "Asynchronous MySQL connector written in pure Nim",
    "license": "MIT",
    "web": "https://github.com/tulayang/asyncmysql"
  },
  {
    "name": "cassandra",
    "url": "https://github.com/yglukhov/cassandra",
    "method": "git",
    "tags": [
      "cassandra",
      "database",
      "wrapper",
      "bindings",
      "driver"
    ],
    "description": "Bindings to Cassandra DB driver",
    "license": "MIT",
    "web": "https://github.com/yglukhov/cassandra"
  },
  {
    "name": "tf2plug",
    "url": "https://gitlab.com/waylon531/tf2plug",
    "method": "git",
    "tags": [
      "app",
      "binary",
      "tool",
      "tf2"
    ],
    "description": "A mod manager for TF2",
    "license": "GPLv3",
    "web": "https://gitlab.com/waylon531/tf2plug"
  },
  {
    "name": "oldgtk3",
    "url": "https://github.com/stefansalewski/oldgtk3",
    "method": "git",
    "tags": [
      "library",
      "gtk",
      "wrapper",
      "gui"
    ],
    "description": "Low level bindings for GTK3 related libraries",
    "license": "MIT",
    "web": "https://github.com/stefansalewski/oldgtk3"
  },
  {
    "name": "godot",
    "url": "https://github.com/pragmagic/godot-nim",
    "method": "git",
    "tags": [
      "game",
      "engine",
      "2d",
      "3d"
    ],
    "description": "Nim bindings for Godot Engine",
    "license": "MIT",
    "web": "https://github.com/pragmagic/godot-nim"
  },
  {
    "name": "vkapi",
    "url": "https://github.com/Yardanico/nimvkapi",
    "method": "git",
    "tags": [
      "wrapper",
      "vkontakte",
      "vk",
      "library",
      "api"
    ],
    "description": "A wrapper for the vk.com API (russian social network)",
    "license": "MIT",
    "web": "https://github.com/Yardanico/nimvkapi"
  },
  {
    "name": "slacklib",
    "url": "https://github.com/ThomasTJdev/nim_slacklib",
    "method": "git",
    "tags": [
      "library",
      "wrapper",
      "slack",
      "slackapp",
      "api"
    ],
    "description": "Library for working with a slack app or sending messages to a slack channel (slack.com)",
    "license": "MIT",
    "web": "https://github.com/ThomasTJdev/nim_slacklib"
  },
  {
    "name": "calendar",
    "url": "https://github.com/skilchen/calendar",
    "method": "git",
    "tags": [
      "calendar",
      "dates",
      "library"
    ],
    "description": "calendar.py from Pythons stdlib translated to Nim",
    "license": "MIT",
    "web": "https://docs.python.org/2/library/calendar.html"
  },
  {
    "name": "wiringPiNim",
    "url": "https://github.com/ThomasTJdev/nim_wiringPiNim",
    "method": "git",
    "tags": [
      "wrapper",
      "raspberry",
      "rpi",
      "wiringpi",
      "pi"
    ],
    "description": "Wrapper that implements some of wiringPi's function for controlling a Raspberry Pi",
    "license": "MIT",
    "web": "https://github.com/ThomasTJdev/nim_wiringPiNim"
  },
  {
    "name": "redux",
    "url": "https://github.com/pragmagic/redux.nim",
    "method": "git",
    "tags": [
      "redux"
    ],
    "description": "Predictable state container.",
    "license": "MIT",
    "web": "https://github.com/pragmagic/redux.nim"
  },
  {
    "name": "skEasing",
    "url": "https://github.com/Skrylar/skEasing",
    "method": "git",
    "tags": [
      "math",
      "curves",
      "animation"
    ],
    "description": "A collection of easing curves for animation purposes.",
    "license": "BSD",
    "web": "https://github.com/Skrylar/skEasing"
  },
  {
    "name": "nimquery",
    "url": "https://github.com/GULPF/nimquery",
    "method": "git",
    "tags": [
      "html",
      "scraping",
      "web"
    ],
    "description": "Library for querying HTML using CSS-selectors, like JavaScripts document.querySelector",
    "license": "MIT",
    "web": "https://github.com/GULPF/nimquery"
  },
  {
    "name": "usha",
    "url": "https://github.com/subsetpark/untitled-shell-history-application",
    "method": "git",
    "tags": [
      "shell",
      "utility"
    ],
    "description": "untitled shell history application",
    "license": "MIT",
    "web": "https://github.com/subsetpark/untitled-shell-history-application"
  },
  {
    "name": "libgit2",
    "url": "https://github.com/barcharcraz/libgit2-nim",
    "method": "git",
    "tags": [
      "git",
      "libgit",
      "libgit2",
      "vcs",
      "wrapper"
    ],
    "description": "Libgit2 low level wrapper",
    "license": "MIT",
    "web": "https://github.com/barcharcraz/libgit2-nim"
  },
  {
    "name": "multicast",
    "url": "https://github.com/enthus1ast/nimMulticast",
    "method": "git",
    "tags": [
      "multicast",
      "udp",
      "socket",
      "net"
    ],
    "description": "proc to join (and leave) a multicast group",
    "license": "MIT",
    "web": "https://github.com/enthus1ast/nimMulticast"
  },
  {
    "name": "mysqlparser",
    "url": "https://github.com/tulayang/mysqlparser.git",
    "method": "git",
    "tags": [
      "mysql",
      "protocol",
      "parser"
    ],
    "description": "An efficient packet parser for MySQL Client/Server Protocol. Help you to write Mysql communication in either BLOCKIONG-IO or NON-BLOCKING-IO.",
    "license": "MIT",
    "web": "https://github.com/tulayang/mysqlparser"
  },
  {
    "name": "fugitive",
    "url": "https://github.com/citycide/fugitive",
    "method": "git",
    "tags": [
      "git",
      "github",
      "cli",
      "extras",
      "utility",
      "tool"
    ],
    "description": "Simple command line tool to make git more intuitive, along with useful GitHub addons.",
    "license": "MIT",
    "web": "https://github.com/citycide/fugitive"
  },
  {
    "name": "dbg",
    "url": "https://github.com/enthus1ast/nimDbg",
    "method": "git",
    "tags": [
      "template",
      "echo",
      "dbg",
      "debug"
    ],
    "description": "dbg template; in debug echo",
    "license": "MIT",
    "web": "https://github.com/enthus1ast/nimDbg"
  },
  {
    "name": "pylib",
    "url": "https://github.com/Yardanico/nimpylib",
    "method": "git",
    "tags": [
      "python",
      "compatibility",
      "library",
      "pure"
    ],
    "description": "Nim library with python-like functions and operators",
    "license": "MIT",
    "web": "https://github.com/Yardanico/nimpylib"
  },
  {
    "name": "graphemes",
    "url": "https://github.com/nitely/nim-graphemes",
    "method": "git",
    "tags": [
      "graphemes",
      "grapheme-cluster",
      "unicode"
    ],
    "description": "Grapheme aware string handling (Unicode tr29)",
    "license": "MIT",
    "web": "https://github.com/nitely/nim-graphemes"
  },
  {
    "name": "rfc3339",
    "url": "https://github.com/Skrylar/rfc3339",
    "method": "git",
    "tags": [
      "rfc3339",
      "datetime"
    ],
    "description": "RFC3339 (dates and times) implementation for Nim.",
    "license": "BSD",
    "web": "https://github.com/Skrylar/rfc3339"
  },
  {
    "name": "db_presto",
    "url": "https://github.com/Bennyelg/nimPresto",
    "method": "git",
    "tags": [
      "prestodb",
      "connector",
      "database"
    ],
    "description": "prestodb simple connector",
    "license": "MIT",
    "web": "https://github.com/Bennyelg/nimPresto"
  },
  {
    "name": "nimbomb",
    "url": "https://github.com/Tyler-Yocolano/nimbomb",
    "method": "git",
    "tags": [
      "giant",
      "bomb",
      "wiki",
      "api"
    ],
    "description": "A GiantBomb-wiki wrapper for nim",
    "license": "MIT",
    "web": "https://github.com/Tyler-Yocolano/nimbomb"
  },
  {
    "name": "csvql",
    "url": "https://github.com/Bennyelg/csvql",
    "method": "git",
    "tags": [
      "csv",
      "read",
      "ansisql",
      "query",
      "database",
      "files"
    ],
    "description": "csvql.",
    "license": "MIT",
    "web": "https://github.com/Bennyelg/csvql"
  },
  {
    "name": "contracts",
    "url": "https://github.com/Udiknedormin/NimContracts",
    "method": "git",
    "tags": [
      "library",
      "pure",
      "contract",
      "contracts",
      "DbC",
      "utility",
      "automation",
      "documentation",
      "safety",
      "test",
      "tests",
      "testing",
      "unittest"
    ],
    "description": "Design by Contract (DbC) library with minimal runtime.",
    "license": "MIT",
    "web": "https://github.com/Udiknedormin/NimContracts"
  },
  {
    "name": "syphus",
    "url": "https://github.com/makingspace/syphus",
    "method": "git",
    "tags": [
      "optimization",
      "tabu"
    ],
    "description": "An implementation of the tabu search heuristic in Nim.",
    "license": "BSD-3",
    "web": "https://github.com/makingspace/syphus-nim"
  },
  {
    "name": "analytics",
    "url": "https://github.com/dom96/analytics",
    "method": "git",
    "tags": [
      "google",
      "telemetry",
      "statistics"
    ],
    "description": "Allows statistics to be sent to and recorded in Google Analytics.",
    "license": "MIT",
    "web": "https://github.com/dom96/analytics"
  },
  {
    "name": "arraymancer_vision",
    "url": "https://github.com/edubart/arraymancer-vision",
    "method": "git",
    "tags": [
      "arraymancer",
      "image",
      "vision"
    ],
    "description": "Image transformation and visualization utilities for arraymancer",
    "license": "Apache License 2.0",
    "web": "https://github.com/edubart/arraymancer-vision"
  },
  {
    "name": "genoiser",
    "url": "https://github.com/brentp/genoiser",
    "method": "git",
    "tags": [
      "bam",
      "cram",
      "vcf",
      "genomics"
    ],
    "description": "functions to tracks for genomics data files",
    "license": "MIT"
  },
  {
    "name": "hts",
    "url": "https://github.com/brentp/hts-nim",
    "method": "git",
    "tags": [
      "kmer",
      "dna",
      "sequence",
      "bam",
      "vcf",
      "genomics"
    ],
    "description": "htslib wrapper for nim",
    "license": "MIT",
    "web": "https://brentp.github.io/hts-nim/"
  },
  {
    "name": "kmer",
    "url": "https://github.com/brentp/nim-kmer",
    "method": "git",
    "tags": [
      "kmer",
      "dna",
      "sequence"
    ],
    "description": "encoded kmer library for fast operations on kmers up to 31",
    "license": "MIT",
    "web": "https://github.com/brentp/nim-kmer"
  },
  {
    "name": "kexpr",
    "url": "https://github.com/brentp/kexpr-nim",
    "method": "git",
    "tags": [
      "math",
      "expression",
      "evalute"
    ],
    "description": "wrapper for kexpr math expression evaluation library",
    "license": "MIT",
    "web": "https://github.com/brentp/kexpr-nim"
  },
  {
    "name": "lapper",
    "url": "https://github.com/brentp/nim-lapper",
    "method": "git",
    "tags": [
      "interval"
    ],
    "description": "fast interval overlaps",
    "license": "MIT",
    "web": "https://github.com/brentp/nim-lapper"
  },
  {
    "name": "gplay",
    "url": "https://github.com/yglukhov/gplay",
    "method": "git",
    "tags": [
      "google",
      "play",
      "apk",
      "publish",
      "upload"
    ],
    "description": "Google Play APK Uploader",
    "license": "MIT",
    "web": "https://github.com/yglukhov/gplay"
  },
  {
    "name": "huenim",
    "url": "https://github.com/IoTone/huenim",
    "method": "git",
    "tags": [
      "hue",
      "iot",
      "lighting",
      "philips",
      "library"
    ],
    "description": "Huenim",
    "license": "MIT",
    "web": "https://github.com/IoTone/huenim"
  },
  {
    "name": "drand48",
    "url": "https://github.com/JeffersonLab/drand48",
    "method": "git",
    "tags": [
      "random",
      "number",
      "generator"
    ],
    "description": "Nim implementation of the standard unix drand48 pseudo random number generator",
    "license": "BSD3",
    "web": "https://github.com/JeffersonLab/drand48"
  },
  {
    "name": "ensem",
    "url": "https://github.com/JeffersonLab/ensem",
    "method": "git",
    "tags": [
      "jackknife",
      "statistics"
    ],
    "description": "Support for ensemble file format and arithmetic using jackknife/bootstrap propagation of errors",
    "license": "BSD3",
    "web": "https://github.com/JeffersonLab/ensem"
  },
  {
    "name": "basic2d",
    "url": "https://github.com/nim-lang/basic2d",
    "method": "git",
    "tags": [
      "deprecated",
      "vector",
      "stdlib",
      "library"
    ],
    "description": "Deprecated module for vector/matrices operations.",
    "license": "MIT",
    "web": "https://github.com/nim-lang/basic2d"
  },
  {
    "name": "basic3d",
    "url": "https://github.com/nim-lang/basic3d",
    "method": "git",
    "tags": [
      "deprecated",
      "vector",
      "stdlib",
      "library"
    ],
    "description": "Deprecated module for vector/matrices operations.",
    "license": "MIT",
    "web": "https://github.com/nim-lang/basic3d"
  },
  {
    "name": "shiori",
    "url": "https://github.com/Narazaka/shiori-nim",
    "method": "git",
    "tags": [
      "ukagaka",
      "shiori",
      "protocol"
    ],
    "description": "SHIORI Protocol Parser/Builder",
    "license": "MIT",
    "web": "https://github.com/Narazaka/shiori-nim"
  },
  {
    "name": "shioridll",
    "url": "https://github.com/Narazaka/shioridll-nim",
    "method": "git",
    "tags": [
      "shiori",
      "ukagaka"
    ],
    "description": "The SHIORI DLL interface",
    "license": "MIT",
    "web": "https://github.com/Narazaka/shioridll-nim"
  },
  {
    "name": "httpauth",
    "url": "https://github.com/FedericoCeratto/nim-httpauth",
    "method": "git",
    "tags": [
      "http",
      "authentication",
      "authorization",
      "library",
      "security"
    ],
    "description": "HTTP Authentication and Authorization",
    "license": "LGPLv3",
    "web": "https://github.com/FedericoCeratto/nim-httpauth"
  },
  {
    "name": "cbor",
    "url": "https://github.com/ehmry/nim-cbor",
    "method": "git",
    "tags": [
      "library",
      "cbor",
      "binary",
      "encoding"
    ],
    "description": "Concise Binary Object Representation decoder (RFC7049).",
    "license": "MIT",
    "web": "https://github.com/ehmry/nim-cbor"
  },
  {
    "name": "base58",
    "url": "https://github.com/ehmry/nim-base58",
    "method": "git",
    "tags": [
      "base58",
      "bitcoin",
      "cryptonote",
      "monero",
      "encoding",
      "library"
    ],
    "description": "Base58 encoders and decoders for Bitcoin and CryptoNote addresses.",
    "license": "MIT",
    "web": "https://github.com/ehmry/nim-base58"
  },
  {
    "name": "webdriver",
    "url": "https://github.com/dom96/webdriver",
    "method": "git",
    "tags": [
      "webdriver",
      "selenium",
      "library",
      "firefox"
    ],
    "description": "Implementation of the WebDriver w3c spec.",
    "license": "MIT",
    "web": "https://github.com/dom96/webdriver"
  },
  {
    "name": "interfaced",
    "url": "https://github.com/andreaferretti/interfaced",
    "method": "git",
    "tags": [
      "interface"
    ],
    "description": "Go-like interfaces",
    "license": "Apache License 2.0",
    "web": "https://github.com/andreaferretti/interfaced"
  },
  {
    "name": "vla",
    "url": "https://github.com/bpr/vla",
    "method": "git",
    "tags": [
      "vla",
      "alloca"
    ],
    "description": "Variable length arrays for Nim",
    "license": "MIT",
    "web": "https://github.com/bpr/vla"
  },
  {
    "name": "metatools",
    "url": "https://github.com/jxy/metatools",
    "method": "git",
    "tags": [
      "macros",
      "metaprogramming"
    ],
    "description": "Metaprogramming tools for Nim",
    "license": "MIT",
    "web": "https://github.com/jxy/metatools"
  },
  {
    "name": "pdcurses",
    "url": "https://github.com/lcrees/pdcurses",
    "method": "git",
    "tags": [
      "pdcurses",
      "curses",
      "console",
      "gui"
    ],
    "description": "Nim wrapper for PDCurses",
    "license": "MIT",
    "web": "https://github.com/lcrees/pdcurses"
  },
  {
    "name": "libuv",
    "url": "https://github.com/lcrees/libuv",
    "method": "git",
    "tags": [
      "libuv",
      "wrapper",
      "node",
      "networking"
    ],
    "description": "libuv bindings for Nim",
    "license": "MIT",
    "web": "https://github.com/lcrees/libuv"
  },
  {
    "name": "romans",
    "url": "https://github.com/lcrees/romans",
    "method": "git",
    "tags": [
      "roman",
      "numerals"
    ],
    "description": "Conversion between integers and Roman numerals",
    "license": "MIT",
    "web": "https://github.com/lcrees/romans"
  },
  {
    "name": "simpleAST",
    "url": "https://github.com/lguzzon-NIM/simpleAST",
    "method": "git",
    "tags": [
      "ast"
    ],
    "description": "Simple AST in NIM",
    "license": "MIT",
    "web": "https://github.com/lguzzon-NIM/simpleAST"
  },
  {
    "name": "timerpool",
    "url": "https://github.com/mikra01/timerpool/",
    "method": "git",
    "tags": [
      "timer",
      "pool",
      "events",
      "thread"
    ],
    "description": "threadsafe timerpool implementation for event purpose",
    "license": "MIT",
    "web": "https://github.com/mikra01/timerpool"
  },
  {
    "name": "zero_functional",
    "url": "https://github.com/zero-functional/zero-functional",
    "method": "git",
    "tags": [
      "functional",
      "dsl",
      "chaining",
      "seq"
    ],
    "description": "A library providing zero-cost chaining for functional abstractions in Nim",
    "license": "MIT",
    "web": "https://github.com/zero-functional/zero-functional"
  },
  {
    "name": "ormin",
    "url": "https://github.com/Araq/ormin",
    "method": "git",
    "tags": [
      "ORM",
      "SQL",
      "db",
      "database"
    ],
    "description": "Prepared SQL statement generator. A lightweight ORM.",
    "license": "MIT",
    "web": "https://github.com/Araq/ormin"
  },
  {
    "name": "karax",
    "url": "https://github.com/pragmagic/karax",
    "method": "git",
    "tags": [
      "browser",
      "DOM",
      "virtual-DOM",
      "UI"
    ],
    "description": "Karax is a framework for developing single page applications in Nim.",
    "license": "MIT",
    "web": "https://github.com/pragmagic/karax"
  },
  {
    "name": "cascade",
    "url": "https://github.com/citycide/cascade",
    "method": "git",
    "tags": [
      "macro",
      "cascade",
      "operator",
      "dart",
      "with"
    ],
    "description": "Method & assignment cascades for Nim, inspired by Smalltalk & Dart.",
    "license": "MIT",
    "web": "https://github.com/citycide/cascade"
  },
  {
    "name": "chrono",
    "url": "https://github.com/treeform/chrono",
    "method": "git",
    "tags": [
      "library",
      "timestamp",
      "calendar",
      "timezone"
    ],
    "description": "Calendars, Timestamps and Timezones utilities.",
    "license": "MIT",
    "web": "https://github.com/treeform/chrono"
  },
  {
    "name": "dbschema",
    "url": "https://github.com/vegansk/dbschema",
    "method": "git",
    "tags": [
      "library",
      "database",
      "db"
    ],
    "description": "Database schema migration library for Nim language.",
    "license": "MIT",
    "web": "https://github.com/vegansk/dbschema"
  },
  {
    "name": "gentabs",
    "url": "https://github.com/lcrees/gentabs",
    "method": "git",
    "tags": [
      "table",
      "string",
      "key",
      "value"
    ],
    "description": "Efficient hash table that is a key-value mapping (removed from stdlib)",
    "license": "MIT",
    "web": "https://github.com/lcrees/gentabs"
  },
  {
    "name": "libgraph",
    "url": "https://github.com/Mnenmenth/libgraphnim",
    "method": "git",
    "tags": [
      "graph",
      "math",
      "conversion",
      "pixels",
      "coordinates"
    ],
    "description": "Converts 2D linear graph coordinates to pixels on screen",
    "license": "MIT",
    "web": "https://github.com/Mnenmenth/libgraphnim"
  },
  {
    "name": "polynumeric",
    "url": "https://github.com/lcrees/polynumeric",
    "method": "git",
    "tags": [
      "polynomial",
      "numeric"
    ],
    "description": "Polynomial operations",
    "license": "MIT",
    "web": "https://github.com/lcrees/polynumeric"
  },
  {
    "name": "unicodedb",
    "url": "https://github.com/nitely/nim-unicodedb",
    "method": "git",
    "tags": [
      "unicode",
      "UCD",
      "unicodedata"
    ],
    "description": "Unicode Character Database (UCD) access for Nim",
    "license": "MIT",
    "web": "https://github.com/nitely/nim-unicodedb"
  },
  {
    "name": "normalize",
    "url": "https://github.com/nitely/nim-normalize",
    "method": "git",
    "tags": [
      "unicode",
      "normalization",
      "nfc",
      "nfd"
    ],
    "description": "Unicode normalization forms (tr15)",
    "license": "MIT",
    "web": "https://github.com/nitely/nim-normalize"
  },
  {
    "name": "nico",
    "url": "https://github.com/ftsf/nico",
    "method": "git",
    "tags": [
      "pico-8",
      "game",
      "library",
      "ludum",
      "dare"
    ],
    "description": "Nico game engine",
    "license": "MIT",
    "web": "https://github.com/ftsf/nico"
  },
  {
    "name": "os_files",
    "url": "https://github.com/tormund/os_files",
    "method": "git",
    "tags": [
      "dialogs",
      "file",
      "icon"
    ],
    "description": "Crossplatform (x11, windows, osx) native file dialogs; sytem file/folder icons in any resolution; open file with default application",
    "license": "MIT",
    "web": "https://github.com/tormund/os_files"
  },
  {
    "name": "sprymicro",
    "url": "https://github.com/gokr/sprymicro",
    "method": "git",
    "tags": [
      "spry",
      "demo"
    ],
    "description": "Small demo Spry interpreters",
    "license": "MIT",
    "web": "https://github.com/gokr/sprymicro"
  },
  {
    "name": "spryvm",
    "url": "https://github.com/gokr/spryvm",
    "method": "git",
    "tags": [
      "interpreter",
      "language",
      "spry"
    ],
    "description": "Homoiconic dynamic language interpreter in Nim",
    "license": "MIT",
    "web": "https://github.com/gokr/spryvm"
  },
  {
    "name": "netpbm",
    "url": "https://github.com/barcharcraz/nim-netpbm",
    "method": "git",
    "tags": [
      "pbm",
      "image",
      "wrapper",
      "netpbm"
    ],
    "description": "Wrapper for libnetpbm",
    "license": "MIT",
    "web": "https://github.com/barcharcraz/nim-netpbm"
  },
  {
    "name": "nimgen",
    "url": "https://github.com/genotrance/nimgen",
    "method": "git",
    "tags": [
      "c2nim",
      "library",
      "wrapper",
      "c",
      "c++"
    ],
    "description": "C2nim helper to simplify and automate wrapping C libraries",
    "license": "MIT",
    "web": "https://github.com/genotrance/nimgen"
  },
  {
    "name": "sksbox",
    "url": "https://github.com/Skrylar/sksbox",
    "method": "git",
    "tags": [
      "sbox",
      "binary",
      "binaryformat",
      "nothings",
      "container"
    ],
    "description": "A native-nim implementaton of the sBOX generic container format.",
    "license": "MIT",
    "web": "https://github.com/Skrylar/sksbox"
  },
  {
    "name": "avbin",
    "url": "https://github.com/Vladar4/avbin",
    "method": "git",
    "tags": [
      "audio",
      "video",
      "media",
      "library",
      "wrapper"
    ],
    "description": "Wrapper of the AVbin library for the Nim language.",
    "license": "LGPL",
    "web": "https://github.com/Vladar4/avbin"
  },
  {
    "name": "fsm",
    "url": "https://github.com/ba0f3/fsm.nim",
    "method": "git",
    "tags": [
      "fsm",
      "finite",
      "state",
      "machine"
    ],
    "description": "A simple finite-state machine for @nim-lang",
    "license": "MIT",
    "web": "https://github.com/ba0f3/fsm.nim"
  },
  {
    "name": "timezones",
    "url": "https://github.com/GULPF/timezones",
    "method": "git",
    "tags": [
      "timezone",
      "time",
      "tzdata"
    ],
    "description": "Timezone library compatible with the standard library. ",
    "license": "MIT",
    "web": "https://github.com/GULPF/timezones"
  },
  {
    "name": "ndf",
    "url": "https://github.com/rustomax/ndf",
    "method": "git",
    "tags": [
      "app",
      "binary",
      "duplicates",
      "utility",
      "filesystem"
    ],
    "description": "Duplicate files finder",
    "license": "MIT",
    "web": "https://github.com/rustomax/ndf"
  },
  {
    "name": "unicodeplus",
    "url": "https://github.com/nitely/nim-unicodeplus",
    "method": "git",
    "tags": [
      "unicode",
      "isdigit",
      "isalpha"
    ],
    "description": "Common unicode operations",
    "license": "MIT",
    "web": "https://github.com/nitely/nim-unicodeplus"
  },
  {
    "name": "libsvm",
    "url": "https://github.com/genotrance/libsvm",
    "method": "git",
    "tags": [
      "scientific",
      "svm",
      "vector"
    ],
    "description": "libsvm wrapper for Nim",
    "license": "MIT",
    "web": "https://github.com/genotrance/libsvm"
  },
  {
    "name": "lilt",
    "url": "https://github.com/quelklef/lilt",
    "method": "git",
    "tags": [
      "language",
      "parser",
      "parsing"
    ],
    "description": "Parsing language",
    "license": "MIT",
    "web": "https://github.com/quelklef/lilt"
  },
  {
    "name": "shiori_charset_convert",
    "url": "https://github.com/Narazaka/shiori_charset_convert-nim",
    "method": "git",
    "tags": [
      "shiori",
      "ukagaka"
    ],
    "description": "The SHIORI Message charset convert utility",
    "license": "MIT",
    "web": "https://github.com/Narazaka/shiori_charset_convert-nim"
  },
  {
    "name": "grafanim",
    "url": "https://github.com/jamesalbert/grafanim",
    "method": "git",
    "tags": [
      "library",
      "grafana",
      "dashboards"
    ],
    "description": "Grafana module for Nim",
    "license": "GPL",
    "web": "https://github.com/jamesalbert/grafanim"
  },
  {
    "name": "nimpy",
    "url": "https://github.com/yglukhov/nimpy",
    "method": "git",
    "tags": [
      "python",
      "bridge"
    ],
    "description": "Nim - Python bridge",
    "license": "MIT",
    "web": "https://github.com/yglukhov/nimpy"
  },
  {
    "name": "simple_graph",
    "url": "https://github.com/erhlee-bird/simple_graph",
    "method": "git",
    "tags": [
      "datastructures",
      "library"
    ],
    "description": "Simple Graph Library",
    "license": "MIT",
    "web": "https://github.com/erhlee-bird/simple_graph"
  },
  {
    "name": "controlStructures",
    "url": "https://github.com/TakeYourFreedom/Additional-Control-Structures-for-Nim",
    "method": "git",
    "tags": [
      "library",
      "control",
      "structure"
    ],
    "description": "Additional control structures",
    "license": "MIT",
    "web": "http://htmlpreview.github.io/?https://github.com/TakeYourFreedom/Additional-Control-Structures-for-Nim/blob/master/controlStructures.html"
  },
  {
    "name": "notetxt",
    "url": "https://github.com/mrshu/nim-notetxt",
    "method": "git",
    "tags": [
      "notetxt,",
      "note",
      "taking"
    ],
    "description": "A library that implements the note.txt specification for note taking.",
    "license": "MIT",
    "web": "https://github.com/mrshu/nim-notetxt"
  },
  {
    "name": "breeze",
    "url": "https://github.com/alehander42/breeze",
    "method": "git",
    "tags": [
      "dsl",
      "macro",
      "metaprogramming"
    ],
    "description": "A dsl for writing macros in Nim",
    "license": "MIT",
    "web": "https://github.com/alehander42/breeze"
  },
  {
    "name": "joyent_http_parser",
    "url": "https://github.com/nim-lang/joyent_http_parser",
    "method": "git",
    "tags": [
      "wrapper",
      "library",
      "parsing"
    ],
    "description": "Wrapper for high performance HTTP parsing library.",
    "license": "MIT",
    "web": "https://github.com/nim-lang/joyent_http_parser"
  },
  {
    "name": "libsvm_legacy",
    "url": "https://github.com/nim-lang/libsvm_legacy",
    "method": "git",
    "tags": [
      "wrapper",
      "library",
      "scientific"
    ],
    "description": "Wrapper for libsvm.",
    "license": "MIT",
    "web": "https://github.com/nim-lang/libsvm_legacy"
  },
  {
    "name": "clblast",
    "url": "https://github.com/numforge/nim-clblast",
    "method": "git",
    "tags": [
      "BLAS",
      "linear",
      "algebra",
      "vector",
      "matrix",
      "opencl",
      "high",
      "performance",
      "computing",
      "GPU",
      "wrapper"
    ],
    "description": "Wrapper for CLBlast, an OpenCL BLAS library",
    "license": "Apache License 2.0",
    "web": "https://github.com/numforge/nim-clblast"
  },
  {
    "name": "nimp5",
    "url": "https://github.com/Foldover/nim-p5",
    "method": "git",
    "tags": [
      "p5",
      "javascript",
      "creative",
      "coding",
      "processing",
      "library"
    ],
    "description": "Nim bindings for p5.js.",
    "license": "MIT",
    "web": "https://github.com/Foldover/nim-p5"
  },
  {
    "name": "names",
    "url": "https://github.com/pragmagic/names",
    "method": "git",
    "tags": [
      "strings"
    ],
    "description": "String interning library",
    "license": "MIT",
    "web": "https://github.com/pragmagic/names"
  },
  {
    "name": "sha1ext",
    "url": "https://github.com/CORDEA/sha1ext",
    "method": "git",
    "tags": [
      "sha1",
      "extension"
    ],
    "description": "std / sha1 extension",
    "license": "Apache License 2.0",
    "web": "https://github.com/CORDEA/sha1ext"
  },
  {
    "name": "libsha",
    "url": "https://github.com/forlan-ua/nim-libsha",
    "method": "git",
    "tags": [
      "sha1",
      "sha224",
      "sha256",
      "sha384",
      "sha512"
    ],
    "description": "Sha1 and Sha2 implementations",
    "license": "MIT",
    "web": "https://github.com/forlan-ua/nim-libsha"
  },
  {
    "name": "pwned",
    "url": "https://github.com/dom96/pwned",
    "method": "git",
    "tags": [
      "application",
      "passwords",
      "security",
      "binary"
    ],
    "description": "A client for the Pwned passwords API.",
    "license": "MIT",
    "web": "https://github.com/dom96/pwned"
  },
  {
    "name": "suffer",
    "url": "https://github.com/emekoi/suffer",
    "method": "git",
    "tags": [
      "graphics",
      "font",
      "software"
    ],
    "description": "a nim library for drawing 2d shapes, text, and images to 32bit software pixel buffers",
    "license": "MIT",
    "web": "https://github.com/emekoi/suffer"
  },
  {
    "name": "metric",
    "url": "https://github.com/mjendrusch/metric",
    "method": "git",
    "tags": [
      "library",
      "units",
      "scientific",
      "dimensional-analysis"
    ],
    "description": "Dimensionful types and dimensional analysis.",
    "license": "MIT",
    "web": "https://github.com/mjendrusch/metric"
  },
  {
    "name": "useragents",
    "url": "https://github.com/treeform/useragents",
    "method": "git",
    "tags": [
      "library",
      "useragent"
    ],
    "description": "User Agent parser for nim.",
    "license": "MIT",
    "web": "https://github.com/treeform/useragents"
  },
  {
    "name": "nimna",
    "url": "https://github.com/mjendrusch/nimna",
    "method": "git",
    "tags": [
      "library",
      "nucleic-acid-folding",
      "scientific",
      "biology"
    ],
    "description": "Nucleic acid folding and design.",
    "license": "MIT",
    "web": "https://github.com/mjendrusch/nimna"
  },
  {
    "name": "bencode",
    "url": "https://github.com/FedericoCeratto/nim-bencode",
    "method": "git",
    "tags": [
      "library",
      "bencode"
    ],
    "description": "Bencode serialization/deserialization library",
    "license": "LGPLv3",
    "web": "https://github.com/FedericoCeratto/nim-bencode"
  },
  {
    "name": "i3ipc",
    "url": "https://github.com/FedericoCeratto/nim-i3ipc",
    "method": "git",
    "tags": [
      "library",
      "i3"
    ],
    "description": "i3 IPC client library",
    "license": "LGPLv3",
    "web": "https://github.com/FedericoCeratto/nim-i3ipc"
  },
  {
    "name": "chroma",
    "url": "https://github.com/treeform/chroma",
    "method": "git",
    "tags": [
      "colors",
      "cmyk",
      "hsl",
      "hsv"
    ],
    "description": "Everything you want to do with colors.",
    "license": "MIT",
    "web": "https://github.com/treeform/chroma"
  },
  {
    "name": "nimrax",
    "url": "https://github.com/genotrance/nimrax",
    "method": "git",
    "tags": [
      "rax",
      "radix",
      "tree",
      "data",
      "structure"
    ],
    "description": "Radix tree wrapper for Nim",
    "license": "MIT",
    "web": "https://github.com/genotrance/nimrax"
  },
  {
    "name": "nimbass",
    "url": "https://github.com/genotrance/nimbass",
    "method": "git",
    "tags": [
      "bass",
      "audio",
      "wrapper"
    ],
    "description": "Bass wrapper for Nim",
    "license": "MIT",
    "web": "https://github.com/genotrance/nimbass"
  },
  {
    "name": "nimkerberos",
    "url": "https://github.com/genotrance/nimkerberos",
    "method": "git",
    "tags": [
      "kerberos",
      "ntlm",
      "authentication",
      "auth",
      "sspi"
    ],
    "description": "WinKerberos wrapper for Nim",
    "license": "MIT",
    "web": "https://github.com/genotrance/nimkerberos"
  },
  {
    "name": "nimssh2",
    "url": "https://github.com/genotrance/nimssh2",
    "method": "git",
    "tags": [
      "ssh",
      "library",
      "wrapper"
    ],
    "description": "libssh2 wrapper for Nim",
    "license": "MIT",
    "web": "https://github.com/genotrance/nimssh2"
  },
  {
    "name": "nimssl",
    "url": "https://github.com/genotrance/nimssl",
    "method": "git",
    "tags": [
      "openssl",
      "sha",
      "sha1",
      "hash",
      "sha256",
      "sha512"
    ],
    "description": "OpenSSL wrapper for Nim",
    "license": "MIT",
    "web": "https://github.com/genotrance/nimssl"
  },
  {
    "name": "snip",
    "url": "https://github.com/genotrance/snip",
    "method": "git",
    "tags": [
      "console",
      "editor",
      "text",
      "cli"
    ],
    "description": "Text editor to speed up testing code snippets",
    "license": "MIT",
    "web": "https://github.com/genotrance/snip"
  },
  {
    "name": "moduleinit",
    "url": "https://github.com/skunkiferous/moduleinit",
    "method": "git",
    "tags": [
      "library",
      "parallelism",
      "threads"
    ],
    "description": "Nim module/thread initialisation ordering library",
    "license": "MIT",
    "web": "https://github.com/skunkiferous/moduleinit"
  },
  {
    "name": "mofuw",
    "url": "https://github.com/2vg/mofuw",
    "method": "git",
    "tags": [
      "web",
      "http",
      "framework"
    ],
    "description": "mofuw is *MO*re *F*aster, *U*ltra *W*ebserver",
    "license": "MIT",
    "web": "https://github.com/2vg/mofuw"
  },
  {
    "name": "scnim",
    "url": "https://github.com/capocasa/scnim",
    "method": "git",
    "tags": [
      "music",
      "synthesizer",
      "realtime",
      "supercollider",
      "ugen",
      "plugin",
      "binding",
      "audio"
    ],
    "description": "Develop SuperCollider UGens in Nim",
    "license": "MIT",
    "web": "https://github.com/capocasa/scnim"
  },
  {
    "name": "nimgl",
    "url": "https://github.com/cavariux/nimgl",
    "method": "git",
    "tags": [
      "glfw",
      "glew",
      "math",
      "opengl",
      "bindings",
      "gl"
    ],
    "description": "Nim Game Library",
    "license": "MIT",
    "web": "https://github.com/cavariux/nimgl"
  },
  {
    "name": "inim",
    "url": "https://github.com/AndreiRegiani/INim",
    "method": "git",
    "tags": [
      "repl",
      "playground",
      "shell"
    ],
    "description": "Interactive Nim Shell",
    "license": "MIT",
    "web": "https://github.com/AndreiRegiani/INim"
  },
  {
    "name": "nimbigwig",
    "url": "https://github.com/genotrance/nimbigwig",
    "method": "git",
    "tags": [
      "bigwig",
      "bigbend",
      "genome"
    ],
    "description": "libBigWig wrapper for Nim",
    "license": "MIT",
    "web": "https://github.com/genotrance/nimbigwig"
  },
  {
    "name": "regex",
    "url": "https://github.com/nitely/nim-regex",
    "method": "git",
    "tags": [
      "regex"
    ],
    "description": "Linear time regex matching",
    "license": "MIT",
    "web": "https://github.com/nitely/nim-regex"
  },
  {
    "name": "tsundoku",
    "url": "https://github.com/FedericoCeratto/tsundoku",
    "method": "git",
    "tags": [
      "OPDS",
      "ebook",
      "server"
    ],
    "description": "Simple and lightweight OPDS ebook server",
    "license": "GPLv3",
    "web": "https://github.com/FedericoCeratto/tsundoku"
  },
  {
    "name": "nim_exodus",
    "url": "https://github.com/shinriyo/nim_exodus",
    "method": "git",
    "tags": [
      "web",
      "html",
      "template"
    ],
    "description": "Template generator for gester",
    "license": "MIT",
    "web": "https://github.com/shinriyo/nim_exodus"
  },
  {
    "name": "nimlibxlsxwriter",
    "url": "https://github.com/KeepCoolWithCoolidge/nimlibxlsxwriter",
    "method": "git",
    "tags": [
      "Excel",
      "wrapper",
      "nim",
      "xlsx"
    ],
    "description": "libxslxwriter wrapper for Nim",
    "license": "MIT",
    "web": "https://github.com/KeepCoolWithCoolidge/nimlibxlsxwriter"
  },
  {
    "name": "msqueue",
    "url": "https://github.com/2vg/MSQueue",
    "method": "git",
    "tags": [
      "algorithm",
      "queue",
      "MichaelScott",
      "fast",
      "concurrent"
    ],
    "description": "Michael-Scott queue implemented in Nim",
    "license": "MIT",
    "web": "https://github.com/2vg/MSQueue"
  },
  {
    "name": "nimclutter",
    "url": "https://github.com/KeepCoolWithCoolidge/nimclutter",
    "method": "git",
    "tags": [
      "clutter",
      "gtk",
      "gui"
    ],
    "description": "Nim bindings for Clutter toolkit.",
    "license": "LGPLv2.1",
    "web": "https://github.com/KeepCoolWithCoolidge/nimclutter"
  },
  {
    "name": "nimhdf5",
    "url": "https://github.com/Vindaar/nimhdf5",
    "method": "git",
    "tags": [
      "library",
      "wrapper",
      "binding",
      "libhdf5",
      "hdf5",
      "ndarray",
      "storage"
    ],
    "description": "Bindings for the HDF5 data format C library",
    "license": "MIT",
    "web": "https://github.com/Vindaar/nimhdf5"
  },
  {
    "name": "mpfit",
    "url": "https://github.com/Vindaar/nim-mpfit",
    "method": "git",
    "tags": [
      "library",
      "wrapper",
      "binding",
      "nonlinear",
      "least-squares",
      "fitting",
      "levenberg-marquardt",
      "regression"
    ],
    "description": "A wrapper for the cMPFIT non-linear least squares fitting library",
    "license": "MIT",
    "web": "https://github.com/Vindaar/nim-mpfit"
  },
  {
    "name": "nlopt",
    "url": "https://github.com/Vindaar/nimnlopt",
    "method": "git",
    "tags": [
      "library",
      "wrapper",
      "binding",
      "nonlinear-optimization"
    ],
    "description": "A wrapper for the non-linear optimization C library Nlopt",
    "license": "MIT",
    "web": "https://github.com/Vindaar/nimnlopt"
  },
  {
    "name": "itertools",
    "url": "https://github.com/narimiran/itertools",
    "method": "git",
    "tags": [
      "itertools",
      "python",
      "iterators"
    ],
    "description": "Itertools for Nim",
    "license": "MIT",
    "web": "https://github.com/narimiran/itertools"
  },
  {
    "name": "typelists",
    "url": "https://github.com/yglukhov/typelists",
    "method": "git",
    "tags": [
      "metaprogramming"
    ],
    "description": "Typelists in Nim",
    "license": "MIT",
    "web": "https://github.com/yglukhov/typelists"
  },
  {
    "name": "sol",
    "url": "https://github.com/davidgarland/sol",
    "method": "git",
    "tags": [
      "c99",
      "c11",
      "c",
      "vector",
      "simd",
      "avx",
      "avx2",
      "neon"
    ],
    "description": "A SIMD-accelerated vector library written in C99 with Nim bindings.",
    "license": "MIT",
    "web": "https://github.com/davidgarland/sol"
  },
  {
    "name": "simdX86",
    "url": "https://github.com/nimlibs/simdX86",
    "method": "git",
    "tags": [
      "simd"
    ],
    "description": "Wrappers for X86 SIMD intrinsics",
    "license": "MIT",
    "web": "https://github.com/nimlibs/simdX86"
  },
  {
    "name": "loopfusion",
    "url": "https://github.com/numforge/loopfusion",
    "method": "git",
    "tags": [
      "loop",
      "iterator",
      "zip",
      "forEach",
      "variadic"
    ],
    "description": "Loop efficiently over a variadic number of containers",
    "license": "MIT or Apache License 2.0",
    "web": "https://github.com/numforge/loopfusion"
  },
  {
    "name": "tinamou",
    "url": "https://github.com/Double-oxygeN/tinamou",
    "method": "git",
    "tags": [
      "game",
      "sdl2"
    ],
    "description": "Game Library in Nim with SDL2",
    "license": "MIT",
    "web": "https://github.com/Double-oxygeN/tinamou"
  },
  {
    "name": "cittadino",
    "url": "https://github.com/makingspace/cittadino",
    "method": "git",
    "tags": [
      "pubsub",
      "stomp",
      "rabbitmq",
      "amqp"
    ],
    "description": "A simple PubSub framework using STOMP.",
    "license": "BSD2",
    "web": "https://github.com/makingspace/cittadino"
  },
  {
    "name": "consul",
    "url": "https://github.com/makingspace/nim_consul",
    "method": "git",
    "tags": [
      "consul"
    ],
    "description": "A simple interface to a running Consul agent.",
    "license": "BSD2",
    "web": "https://github.com/makingspace/nim_consul"
  },
  {
    "name": "keystone",
    "url": "https://github.com/6A/Keystone.nim",
    "method": "git",
    "tags": [
      "binding",
      "keystone",
      "asm",
      "assembler",
      "x86",
      "arm"
    ],
    "description": "Bindings to the Keystone Assembler.",
    "license": "MIT",
    "web": "https://github.com/6A/Keystone.nim"
  },
  {
    "name": "units",
    "url": "https://github.com/Udiknedormin/NimUnits",
    "method": "git",
    "tags": [
      "library",
      "pure",
      "units",
      "physics",
      "science",
      "documentation",
      "safety"
    ],
    "description": " Statically-typed quantity units.",
    "license": "MIT",
    "web": "https://github.com/Udiknedormin/NimUnits"
  },
  {
    "name": "ast_pattern_matching",
    "url": "https://github.com/krux02/ast-pattern-matching",
    "method": "git",
    "tags": [
      "macros",
      "pattern-matching",
      "ast"
    ],
    "description": "a general ast pattern matching library with a focus on correctness and good error messages",
    "license": "MIT",
    "web": "https://github.com/krux02/ast-pattern-matching"
  },
  {
    "name": "tissue",
    "url": "https://github.com/genotrance/tissue",
    "method": "git",
    "tags": [
      "github",
      "issue",
      "debug",
      "test",
      "testament"
    ],
    "description": "Test failing snippets from Nim's issues",
    "license": "MIT",
    "web": "https://github.com/genotrance/tissue"
  },
  {
    "name": "sphincs",
    "url": "https://github.com/ehmry/nim-sphincs",
    "method": "git",
    "tags": [
      "crypto",
      "pqcrypto",
      "signing"
    ],
    "description": "SPHINCS⁺ stateless hash-based signature scheme",
    "license": "MIT",
    "web": "https://github.com/ehmry/nim-sphincs"
  },
  {
    "name": "nimpb",
    "url": "https://github.com/oswjk/nimpb",
    "method": "git",
    "tags": [
      "serialization",
      "protocol-buffers",
      "protobuf",
      "library"
    ],
    "description": "A Protocol Buffers library for Nim",
    "license": "MIT",
    "web": "https://github.com/oswjk/nimpb"
  },
  {
    "name": "nimpb_protoc",
    "url": "https://github.com/oswjk/nimpb_protoc",
    "method": "git",
    "tags": [
      "serialization",
      "protocol-buffers",
      "protobuf"
    ],
    "description": "Protocol Buffers compiler support package for nimpb",
    "license": "MIT",
    "web": "https://github.com/oswjk/nimpb_protoc"
  },
  {
    "name": "strunicode",
    "url": "https://github.com/nitely/nim-strunicode",
    "method": "git",
    "tags": [
      "string",
      "unicode",
      "grapheme"
    ],
    "description": "Swift-like unicode string handling",
    "license": "MIT",
    "web": "https://github.com/nitely/nim-strunicode"
  },
  {
    "name": "turn_based_game",
    "url": "https://github.com/JohnAD/turn_based_game",
    "method": "git",
    "tags": [
      "rules-engine",
      "game",
      "turn-based"
    ],
    "description": "Game rules engine for simulating or playing turn-based games",
    "license": "MIT",
    "web": "https://github.com/JohnAD/turn_based_game/wiki"
  },
  {
    "name": "negamax",
    "url": "https://github.com/JohnAD/negamax",
    "method": "git",
    "tags": [
      "negamax",
      "minimax",
      "game",
      "ai",
      "turn-based"
    ],
    "description": "Negamax AI search-tree algorithm for two player games",
    "license": "MIT",
    "web": "https://github.com/JohnAD/negamax"
  },
  {
    "name": "translation",
    "url": "https://github.com/juancarlospaco/nim-tinyslation",
    "method": "git",
    "tags": [
      "translation",
      "tinyslation",
      "api",
      "strings",
      "minimalism"
    ],
    "description": "Text string translation from free online crowdsourced API. Tinyslation a tiny translation.",
    "license": "LGPLv3",
    "web": "https://github.com/juancarlospaco/nim-tinyslation"
  },
  {
    "name": "magic",
    "url": "https://github.com/xmonader/nim-magic",
    "method": "git",
    "tags": [
      "libmagic",
      "magic",
      "guessfile"
    ],
    "description": "libmagic for nim",
    "license": "MIT",
    "web": "https://github.com/xmonader/nim-magic"
  },
  {
    "name": "configparser",
    "url": "https://github.com/xmonader/nim-configparser",
    "method": "git",
    "tags": [
      "configparser",
      "ini",
      "parser"
    ],
    "description": "pure Ini configurations parser",
    "license": "MIT",
    "web": "https://github.com/xmonader/nim-configparser"
  },
  {
    "name": "random_font_color",
    "url": "https://github.com/juancarlospaco/nim-random-font-color",
    "method": "git",
    "tags": [
      "fonts",
      "colors",
      "pastel",
      "design",
      "random"
    ],
    "description": "Random curated Fonts and pastel Colors for your UI/UX design, design for non-designers.",
    "license": "LGPLv3",
    "web": "https://github.com/juancarlospaco/nim-random-font-color"
  },
  {
    "name": "bytes2human",
    "url": "https://github.com/juancarlospaco/nim-bytes2human",
    "method": "git",
    "tags": [
      "bytes",
      "human",
      "minimalism",
      "size"
    ],
    "description": "Convert bytes to kilobytes, megabytes, gigabytes, etc.",
    "license": "LGPLv3",
    "web": "https://github.com/juancarlospaco/nim-bytes2human"
  },
  {
    "name": "nimhttpd",
    "url": "https://github.com/h3rald/nimhttpd",
    "method": "git",
    "tags": [
      "web-server",
      "static-file-server",
      "server",
      "http"
    ],
    "description": "A tiny static file web server.",
    "license": "MIT",
    "web": "https://github.com/h3rald/nimhttpd"
  },
  {
    "name": "crc32",
    "url": "https://github.com/juancarlospaco/nim-crc32",
    "method": "git",
    "tags": [
      "crc32",
      "checksum",
      "minimalism"
    ],
    "description": "CRC32, 2 proc, copied from RosettaCode.",
    "license": "MIT",
    "web": "https://github.com/juancarlospaco/nim-crc32"
  },
  {
    "name": "httpbeast",
    "url": "https://github.com/dom96/httpbeast",
    "method": "git",
    "tags": [
      "http",
      "server",
      "parallel",
      "linux",
      "unix"
    ],
    "description": "A performant and scalable HTTP server.",
    "license": "MIT",
    "web": "https://github.com/dom96/httpbeast"
  },
  {
    "name": "datetime2human",
    "url": "https://github.com/juancarlospaco/nim-datetime2human",
    "method": "git",
    "tags": [
      "date",
      "time",
      "datetime",
      "ISO-8601",
      "human",
      "minimalism"
    ],
    "description": "Human friendly DateTime string representations, seconds to millenniums.",
    "license": "LGPLv3",
    "web": "https://github.com/juancarlospaco/nim-datetime2human"
  },
  {
    "name": "sass",
    "url": "https://github.com/dom96/sass",
    "method": "git",
    "tags": [
      "css",
      "compiler",
      "wrapper",
      "library",
      "scss",
      "web"
    ],
    "description": "A wrapper for the libsass library.",
    "license": "MIT",
    "web": "https://github.com/dom96/sass"
  },
  {
    "name": "osutil",
    "url": "https://github.com/juancarlospaco/nim-osutil",
    "method": "git",
    "tags": [
      "utils",
      "helpers",
      "minimalism",
      "process",
      "mobile",
      "battery"
    ],
    "description": "OS Utils for Nim, simple tiny but useful procs for OS. Turn Display OFF and set Process Name.",
    "license": "LGPLv3",
    "web": "https://github.com/juancarlospaco/nim-osutil"
  },
  {
    "name": "binance",
    "url": "https://github.com/Imperator26/binance",
    "method": "git",
    "tags": [
      "library",
      "api",
      "binance"
    ],
    "description": "A Nim library to access the Binance API.",
    "license": "Apache License 2.0",
    "web": "https://github.com/Imperator26/binance"
  },
  {
    "name": "jdec",
    "tags": [
      "json",
      "marshal",
      "helper",
      "utils"
    ],
    "method": "git",
    "license": "MIT",
    "web": "https://github.com/diegogub/jdec",
    "url": "https://github.com/diegogub/jdec",
    "description": "Flexible JSON manshal/unmarshal library for nim"
  },
  {
    "name": "nimsnappyc",
    "url": "https://github.com/NimCompression/nimsnappyc",
    "method": "git",
    "tags": [
      "snappy",
      "compression",
      "wrapper",
      "library"
    ],
    "description": "Wrapper for the Snappy-C compression library",
    "license": "MIT",
    "web": "https://github.com/NimCompression/nimsnappyc"
  },
  {
    "name": "websitecreator",
    "alias": "nimwc"
  },
  {
    "name": "nimwc",
    "url": "https://github.com/ThomasTJdev/nim_websitecreator",
    "method": "git",
    "tags": [
      "website",
      "webpage",
      "blog",
      "binary"
    ],
    "description": "A website management tool. Run the file and access your webpage.",
    "license": "GPLv3",
    "web": "https://nimwc.org/"
  },
  {
    "name": "shaname",
    "url": "https://github.com/Torro/nimble-packages?subdir=shaname",
    "method": "git",
    "tags": [
      "sha1",
      "commandline",
      "utilities"
    ],
    "description": "Rename files to their sha1sums",
    "license": "BSD",
    "web": "https://github.com/Torro/nimble-packages/tree/master/shaname"
  },
  {
    "name": "about",
    "url": "https://github.com/aleandros/about",
    "method": "git",
    "tags": [
      "cli",
      "tool"
    ],
    "description": "Executable for finding information about programs in PATH",
    "license": "MIT",
    "web": "https://github.com/aleandros/about"
  },
  {
    "name": "findtests",
    "url": "https://github.com/jackvandrunen/findtests",
    "method": "git",
    "tags": [
      "test",
      "tests",
      "testing",
      "unit"
    ],
    "description": "A helper module for writing unit tests in Nim with nake or similar build system.",
    "license": "ISC",
    "web": "https://github.com/jackvandrunen/findtests"
  },
  {
    "name": "packedjson",
    "url": "https://github.com/Araq/packedjson",
    "method": "git",
    "tags": [
      "json"
    ],
    "description": "packedjson is an alternative Nim implementation for JSON. The JSON is essentially kept as a single string in order to save memory over a more traditional tree representation.",
    "license": "MIT",
    "web": "https://github.com/Araq/packedjson"
  },
  {
    "name": "unicode_numbers",
    "url": "https://github.com/Aearnus/unicode_numbers",
    "method": "git",
    "tags": [
      "library",
      "string",
      "format",
      "unicode"
    ],
    "description": "Converts a number into a specially formatted Unicode string",
    "license": "MIT",
    "web": "https://github.com/Aearnus/unicode_numbers"
  },
  {
    "name": "glob",
    "url": "https://github.com/citycide/glob",
    "method": "git",
    "tags": [
      "glob",
      "pattern",
      "match",
      "walk",
      "filesystem",
      "pure"
    ],
    "description": "Pure library for matching file paths against Unix style glob patterns.",
    "license": "MIT",
    "web": "https://github.com/citycide/glob"
  },
  {
    "name": "lda",
    "url": "https://github.com/unicredit/lda",
    "method": "git",
    "tags": [
      "LDA",
      "topic-modeling",
      "text-clustering",
      "NLP"
    ],
    "description": "Latent Dirichlet Allocation",
    "license": "Apache License 2.0",
    "web": "https://github.com/unicredit/lda"
  },
  {
    "name": "mdevolve",
    "url": "https://github.com/jxy/MDevolve",
    "method": "git",
    "tags": [
      "MD",
      "integrator",
      "numerical",
      "evolution"
    ],
    "description": "Integrator framework for Molecular Dynamic evolutions",
    "license": "MIT",
    "web": "https://github.com/jxy/MDevolve"
  },
  {
    "name": "sctp",
    "url": "https://github.com/metacontainer/sctp.nim",
    "method": "git",
    "tags": [
      "sctp",
      "networking",
      "userspace"
    ],
    "description": "Userspace SCTP bindings",
    "license": "BSD",
    "web": "https://github.com/metacontainer/sctp.nim"
  },
  {
    "name": "sodium",
    "url": "https://github.com/zielmicha/libsodium.nim",
    "method": "git",
    "tags": [
      "crypto",
      "security",
      "sodium"
    ],
    "description": "High-level libsodium bindings",
    "license": "MIT",
    "web": "https://github.com/zielmicha/libsodium.nim"
  },
  {
    "name": "db_clickhouse",
    "url": "https://github.com/leonardoce/nim-clickhouse",
    "method": "git",
    "tags": [
      "wrapper",
      "database",
      "clickhouse"
    ],
    "description": "ClickHouse Nim interface",
    "license": "MIT",
    "web": "https://github.com/leonardoce/nim-clickhouse"
  },
  {
    "name": "webterminal",
    "url": "https://github.com/JohnAD/webterminal",
    "method": "git",
    "tags": [
      "javascript",
      "terminal",
      "tty"
    ],
    "description": "Very simple browser Javascript TTY web terminal",
    "license": "MIT",
    "web": "https://github.com/JohnAD/webterminal"
  },
  {
    "name": "hpack",
    "url": "https://github.com/nitely/nim-hpack",
    "method": "git",
    "tags": [
      "http2",
      "hpack"
    ],
    "description": "HPACK (Header Compression for HTTP/2)",
    "license": "MIT",
    "web": "https://github.com/nitely/nim-hpack"
  },
  {
    "name": "cobs",
    "url": "https://github.com/keyme/nim_cobs",
    "method": "git",
    "tags": [
      "serialization",
      "encoding",
      "wireline",
      "framing",
      "cobs"
    ],
    "description": "Consistent Overhead Byte Stuffing for Nim",
    "license": "MIT",
    "web": "https://github.com/keyme/nim_cobs"
  },
  {
    "name": "bitvec",
    "url": "https://github.com/keyme/nim_bitvec",
    "method": "git",
    "tags": [
      "serialization",
      "encoding",
      "wireline"
    ],
    "description": "Extensible bit vector integer encoding library",
    "license": "MIT",
    "web": "https://github.com/keyme/nim_bitvec"
  },
  {
    "name": "nimsvg",
    "url": "https://github.com/bluenote10/NimSvg",
    "method": "git",
    "tags": [
      "svg"
    ],
    "description": "Nim-based DSL allowing to generate SVG files and GIF animations.",
    "license": "MIT",
    "web": "https://github.com/bluenote10/NimSvg"
  },
  {
    "name": "validation",
    "url": "https://github.com/captainbland/nim-validation",
    "method": "git",
    "tags": [
      "validation",
      "library"
    ],
    "description": "Nim object validation using type field pragmas",
    "license": "GPLv3",
    "web": "https://github.com/captainbland/nim-validation"
  },
  {
    "name": "nimgraphviz",
    "url": "https://github.com/QuinnFreedman/nimgraphviz",
    "method": "git",
    "tags": [
      "graph",
      "viz",
      "graphviz",
      "dot",
      "pygraphviz"
    ],
    "description": "Nim bindings for the GraphViz tool and the DOT graph language",
    "license": "MIT",
    "web": "https://github.com/QuinnFreedman/nimgraphviz"
  },
  {
    "name": "fab",
    "url": "https://github.com/icyphox/fab",
    "method": "git",
    "tags": [
      "colors",
      "terminal",
      "formatting",
      "text",
      "fun"
    ],
    "description": "Print fabulously in your terminal",
    "license": "MIT",
    "web": "https://github.com/icyphox/fab"
  },
  {
    "name": "kdialog",
    "url": "https://github.com/juancarlospaco/nim-kdialog",
    "method": "git",
    "tags": [
      "kdialog",
      "qt5",
      "kde",
      "gui",
      "easy",
      "qt"
    ],
    "description": "KDialog Qt5 Wrapper, easy API, KISS design",
    "license": "LGPLv3",
    "web": "https://github.com/juancarlospaco/nim-kdialog"
  },
  {
    "name": "nim7z",
    "url": "https://github.com/genotrance/nim7z",
    "method": "git",
    "tags": [
      "7zip",
      "7z",
      "extract",
      "archive"
    ],
    "description": "7z extraction for Nim",
    "license": "MIT",
    "web": "https://github.com/genotrance/nim7z"
  },
  {
    "name": "nimarchive",
    "url": "https://github.com/genotrance/nimarchive",
    "method": "git",
    "tags": [
      "7z",
      "zip",
      "tar",
      "rar",
      "gz",
      "libarchive",
      "compress",
      "extract",
      "archive"
    ],
    "description": "libarchive wrapper for Nim",
    "license": "MIT",
    "web": "https://github.com/genotrance/nimarchive"
  },
  {
    "name": "nimpcre",
    "url": "https://github.com/genotrance/nimpcre",
    "method": "git",
    "tags": [
      "pcre",
      "regex"
    ],
    "description": "PCRE wrapper for Nim",
    "license": "MIT",
    "web": "https://github.com/genotrance/nimpcre"
  },
  {
    "name": "nimdeps",
    "url": "https://github.com/genotrance/nimdeps",
    "method": "git",
    "tags": [
      "dependency",
      "bundle",
      "installer",
      "package"
    ],
    "description": "Nim library to bundle dependency files into executable",
    "license": "MIT",
    "web": "https://github.com/genotrance/nimdeps"
  },
  {
    "name": "intel_hex",
    "url": "https://github.com/keyme/nim_intel_hex",
    "method": "git",
    "tags": [
      "utils",
      "parsing",
      "hex"
    ],
    "description": "Intel hex file utility library",
    "license": "MIT",
    "web": "https://github.com/keyme/nim_intel_hex"
  },
  {
    "name": "nimha",
    "url": "https://github.com/ThomasTJdev/nim_homeassistant",
    "method": "git",
    "tags": [
      "smarthome",
      "automation",
      "mqtt",
      "xiaomi"
    ],
    "description": "Nim Home Assistant (NimHA) is a hub for combining multiple home automation devices and automating jobs",
    "license": "GPLv3",
    "web": "https://github.com/ThomasTJdev/nim_homeassistant"
  },
  {
    "name": "fmod",
    "url": "https://github.com/johnnovak/nim-fmod",
    "method": "git",
    "tags": [
      "library",
      "fmod",
      "audio",
      "game",
      "sound"
    ],
    "description": "Nim wrapper for the FMOD Low Level C API",
    "license": "MIT",
    "web": "https://github.com/johnnovak/nim-fmod"
  },
  {
    "name": "figures",
    "url": "https://github.com/cavariux/figures",
    "method": "git",
    "tags": [
      "unicode",
      "cli",
      "figures"
    ],
    "description": "unicode symbols",
    "license": "MIT",
    "web": "https://github.com/cavariux/figures"
  },
  {
    "name": "ur",
    "url": "https://github.com/JohnAD/ur",
    "method": "git",
    "tags": [
      "library",
      "universal",
      "result",
      "return"
    ],
    "description": "A Universal Result macro/object that normalizes the information returned from a procedure",
    "license": "MIT",
    "web": "https://github.com/JohnAD/ur",
    "doc": "https://github.com/JohnAD/ur/blob/master/docs/ur.rst"
  },
  {
    "name": "blosc",
    "url": "https://github.com/Skrylar/nblosc",
    "method": "git",
    "tags": [
      "blosc",
      "wrapper",
      "compression"
    ],
    "description": "Bit Shuffling Block Compressor (C-Blosc)",
    "license": "BSD",
    "web": "https://github.com/Skrylar/nblosc"
  },
  {
    "name": "fltk",
    "url": "https://github.com/Skrylar/nfltk",
    "method": "git",
    "tags": [
      "gui",
      "fltk",
      "wrapper",
      "c++"
    ],
    "description": "The Fast-Light Tool Kit",
    "license": "LGPL",
    "web": "https://github.com/Skrylar/nfltk"
  },
  {
    "name": "nim_cexc",
    "url": "https://github.com/metasyn/nim-cexc-splunk",
    "method": "git",
    "tags": [
      "splunk",
      "command",
      "cexc",
      "chunked"
    ],
    "description": "A simple chunked external protocol interface for Splunk custom search commands.",
    "license": "Apache2",
    "web": "https://github.com/metasyn/nim-cexc-splunk"
  },
  {
    "name": "nimclipboard",
    "url": "https://github.com/genotrance/nimclipboard",
    "method": "git",
    "tags": [
      "clipboard",
      "wrapper",
      "clip",
      "copy",
      "paste",
      "nimgen"
    ],
    "description": "Nim wrapper for libclipboard",
    "license": "MIT",
    "web": "https://github.com/genotrance/nimclipboard"
  },
  {
    "name": "skinterpolate",
    "url": "https://github.com/Skrylar/skInterpolate",
    "method": "git",
    "tags": [
      "interpolation",
      "animation"
    ],
    "description": "Interpolation routines for data and animation.",
    "license": "MIT",
    "web": "https://github.com/Skrylar/skInterpolate"
  },
  {
    "name": "nimspice",
    "url": "https://github.com/CodeDoes/nimspice",
    "method": "git",
    "tags": [
      "macro",
      "template",
      "class",
      "collection"
    ],
    "description": "A bunch of macros. sugar if you would",
    "license": "MIT",
    "web": "https://github.com/CodeDoes/nimspice"
  },
  {
    "name": "BN",
    "url": "https://github.com/EmberCrypto/BN",
    "method": "git",
    "tags": [
      "bignumber",
      "multiprecision",
      "imath"
    ],
    "description": "A Nim Wrapper of the imath BigNumber library.",
    "license": "MIT"
  },
  {
    "name": "nimbioseq",
    "url": "https://github.com/jhbadger/nimbioseq",
    "method": "git",
    "tags": [
      "bioinformatics",
      "fasta",
      "fastq"
    ],
    "description": "Nim Library for sequence (protein/nucleotide) bioinformatics",
    "license": "BSD-3",
    "web": "https://github.com/jhbadger/nimbioseq"
  },
  {
    "name": "subhook",
    "url": "https://github.com/ba0f3/subhook.nim",
    "method": "git",
    "tags": [
      "hook",
      "hooking",
      "subhook",
      "x86",
      "windows",
      "linux",
      "unix",
      ""
    ],
    "description": "subhook wrapper",
    "license": "BSD2",
    "web": "https://github.com/ba0f3/subhook.nim"
  },
  {
    "name": "timecop",
    "url": "https://github.com/ba0f3/timecop.nim",
    "method": "git",
    "tags": [
      "time",
      "travel",
      "timecop"
    ],
    "description": "Time travelling for Nim",
    "license": "MIT",
    "web": "https://github.com/ba0f3/timecop.nim"
  },
  {
    "name": "openexchangerates",
    "url": "https://github.com/juancarlospaco/nim-openexchangerates",
    "method": "git",
    "tags": [
      "money",
      "exchange",
      "openexchangerates",
      "bitcoin",
      "gold",
      "dollar",
      "euro",
      "prices"
    ],
    "description": "OpenExchangeRates API Client for Nim. Works with/without SSL. Partially works with/without Free API Key.",
    "license": "MIT",
    "web": "https://github.com/juancarlospaco/nim-openexchangerates"
  },
  {
    "name": "clr",
    "url": "https://github.com/Calinou/clr",
    "method": "git",
    "tags": [
      "commandline",
      "color",
      "rgb",
      "hsl",
      "hsv"
    ],
    "description": "Get information about colors and convert them in the command line",
    "license": "MIT",
    "web": "https://github.com/Calinou/clr"
  },
  {
    "name": "duktape",
    "url": "https://github.com/manguluka/duktape-nim",
    "method": "git",
    "tags": [
      "js",
      "javascript",
      "scripting",
      "language",
      "interpreter"
    ],
    "description": "wrapper for the Duktape embeddable Javascript engine",
    "license": "MIT",
    "web": "https://github.com/manguluka/duktape-nim"
  },
  {
    "name": "polypbren",
    "url": "https://github.com/guibar64/polypbren",
    "method": "git",
    "tags": [
      "science",
      "equation"
    ],
    "description": "Renormalization of colloidal charges of polydipserse dispersions using the Poisson-Boltzmann equation",
    "license": "MIT",
    "web": "https://github.com/guibar64/polypbren"
  },
  {
    "name": "spdx_licenses",
    "url": "https://github.com/euantorano/spdx_licenses.nim",
    "method": "git",
    "tags": [
      "spdx",
      "license"
    ],
    "description": "A library to retrieve the list of commonly used licenses from the SPDX License List.",
    "license": "BSD3",
    "web": "https://github.com/euantorano/spdx_licenses.nim"
  },
  {
    "name": "texttospeech",
    "url": "https://github.com/dom96/texttospeech",
    "method": "git",
    "tags": [
      "tts",
      "text-to-speech",
      "google-cloud",
      "gcloud",
      "api"
    ],
    "description": "A client for the Google Cloud Text to Speech API.",
    "license": "MIT",
    "web": "https://github.com/dom96/texttospeech"
  },
  {
    "name": "nim_tiled",
    "url": "https://github.com/SkyVault/nim-tiled",
    "method": "git",
    "tags": [
      "tiled",
      "gamedev",
      "tmx",
      "indie"
    ],
    "description": "Tiled map loader for the Nim programming language",
    "license": "MIT",
    "web": "https://github.com/SkyVault/nim-tiled"
  },
  {
    "name": "fragments",
    "url": "https://github.com/fragcolor-xyz/fragments",
    "method": "git",
    "tags": [
      "ffi",
      "math",
      "threading",
      "dsl",
      "memory",
      "serialization",
      "cpp",
      "utilities"
    ],
    "description": "Our very personal collection of utilities",
    "license": "MIT",
    "web": "https://github.com/fragcolor-xyz/fragments"
  },
  {
    "name": "nim_telegram_bot",
    "url": "https://github.com/juancarlospaco/nim-telegram-bot",
    "method": "git",
    "tags": [
      "telegram",
      "bot",
      "telebot",
      "async",
      "multipurpose",
      "chat"
    ],
    "description": "Generic Configurable Telegram Bot for Nim, with builtin basic functionality and Plugins",
    "license": "MIT",
    "web": "https://github.com/juancarlospaco/nim-telegram-bot"
  },
  {
    "name": "xiaomi",
    "url": "https://github.com/ThomasTJdev/nim_xiaomi.git",
    "method": "git",
    "tags": [
      "xiaomi",
      "iot"
    ],
    "description": "Read and write to Xiaomi IOT devices.",
    "license": "MIT",
    "web": "https://github.com/ThomasTJdev/nim_xiaomi"
  },
  {
    "name": "vecio",
    "url": "https://github.com/emekoi/vecio.nim",
    "method": "git",
    "tags": [
      "writev",
      "readv",
      "scatter",
      "gather",
      "vectored",
      "vector",
      "io",
      "networking"
    ],
    "description": "vectored io for nim",
    "license": "MIT",
    "web": "https://github.com/emekoi/vecio.nim"
  },
  {
    "name": "nmiline",
    "url": "https://github.com/mzteruru52/NmiLine",
    "method": "git",
    "tags": [
      "graph"
    ],
    "description": "Plotting tool using NiGui",
    "license": "MIT",
    "web": "https://github.com/mzteruru52/NmiLine"
  },
  {
    "name": "c_alikes",
    "url": "https://github.com/ReneSac/c_alikes",
    "method": "git",
    "tags": [
      "library",
      "bitwise",
      "bitops",
      "pointers",
      "shallowCopy",
      "C"
    ],
    "description": "Operators, commands and functions more c-like, plus a few other utilities",
    "license": "MIT",
    "web": "https://github.com/ReneSac/c_alikes"
  },
  {
    "name": "memviews",
    "url": "https://github.com/ReneSac/memviews",
    "method": "git",
    "tags": [
      "library",
      "slice",
      "slicing",
      "shallow",
      "array",
      "vector"
    ],
    "description": "Unsafe in-place slicing",
    "license": "MIT",
    "web": "https://github.com/ReneSac/memviews"
  },
  {
    "name": "espeak",
    "url": "https://github.com/juancarlospaco/nim-espeak",
    "method": "git",
    "tags": [
      "espeak",
      "voice",
      "texttospeech"
    ],
    "description": "Nim Espeak NG wrapper, for super easy Voice and Text-To-Speech",
    "license": "MIT",
    "web": "https://github.com/juancarlospaco/nim-espeak"
  },
  {
    "name": "wstp",
    "url": "https://github.com/oskca/nim-wstp",
    "method": "git",
    "tags": [
      "wolfram",
      "mathematica",
      "bindings",
      "wstp"
    ],
    "description": "Nim bindings for WSTP",
    "license": "MIT",
    "web": "https://github.com/oskca/nim-wstp"
  },
  {
    "name": "uibuilder",
    "url": "https://github.com/ba0f3/uibuilder.nim",
    "method": "git",
    "tags": [
      "ui",
      "builder",
      "libui",
      "designer",
      "gtk",
      "gnome",
      "glade",
      "interface",
      "gui",
      "linux",
      "windows",
      "osx",
      "mac",
      "native",
      "generator"
    ],
    "description": "UI building with Gnome's Glade",
    "license": "MIT",
    "web": "https://github.com/ba0f3/uibuilder.nim"
  },
  {
    "name": "webp",
    "url": "https://github.com/juancarlospaco/nim-webp",
    "method": "git",
    "tags": [
      "webp"
    ],
    "description": "WebP Tools wrapper for Nim",
    "license": "MIT",
    "web": "https://github.com/juancarlospaco/nim-webp"
  },
  {
    "name": "print",
    "url": "https://github.com/treeform/print.git",
    "method": "git",
    "tags": [
      "pretty"
    ],
    "description": "Print is a set of pretty print macros, useful for print-debugging.",
    "license": "MIT",
    "web": "https://github.com/treeform/print"
  },
  {
    "name": "vmath",
    "url": "https://github.com/treeform/vmath.git",
    "method": "git",
    "tags": [
      "math",
      "graphics",
      "2d",
      "3d"
    ],
    "description": "Collection of math routines for 2d and 3d graphics.",
    "license": "MIT",
    "web": "https://github.com/treeform/vmath"
  },
  {
    "name": "flippy",
    "url": "https://github.com/treeform/flippy.git",
    "method": "git",
    "tags": [
      "image",
      "graphics",
      "2d"
    ],
    "description": "Flippy is a simple 2d image and drawing library.",
    "license": "MIT",
    "web": "https://github.com/treeform/flippy"
  },
  {
    "name": "typography",
    "url": "https://github.com/treeform/typography.git",
    "method": "git",
    "tags": [
      "font",
      "text",
      "2d"
    ],
    "description": "Fonts, Typesetting and Rasterization.",
    "license": "MIT",
    "web": "https://github.com/treeform/typography"
  },
  {
    "name": "xdo",
    "url": "https://github.com/juancarlospaco/nim-xdo",
    "method": "git",
    "tags": [
      "automation",
      "linux",
      "gui",
      "keyboard",
      "mouse",
      "typing",
      "clicker"
    ],
    "description": "Nim GUI Automation Linux, simulate user interaction, mouse and keyboard.",
    "license": "MIT",
    "web": "https://github.com/juancarlospaco/nim-xdo"
  },
  {
    "name": "nimblegui",
    "url": "https://github.com/ThomasTJdev/nim_nimble_gui",
    "method": "git",
    "tags": [
      "nimble",
      "gui",
      "packages"
    ],
    "description": "A simple GUI front for Nimble.",
    "license": "MIT",
    "web": "https://github.com/ThomasTJdev/nim_nimble_gui"
  },
  {
    "name": "xml",
    "url": "https://github.com/ba0f3/xml.nim",
    "method": "git",
    "tags": [
      "xml",
      "parser",
      "compile",
      "tokenizer",
      "nim",
      "html",
      "cdata"
    ],
    "description": "Pure Nim XML parser",
    "license": "MIT",
    "web": "https://github.com/ba0f3/xml.nim"
  },
  {
    "name": "soundio",
    "url": "https://github.com/ul/soundio",
    "method": "git",
    "tags": [
      "library",
      "wrapper",
      "binding",
      "audio",
      "sound",
      "media",
      "io"
    ],
    "description": "Bindings for libsoundio",
    "license": "MIT"
  },
  {
    "name": "miniz",
    "url": "https://github.com/treeform/miniz",
    "method": "git",
    "tags": [
      "zlib",
      "zip",
      "wrapper",
      "compression"
    ],
    "description": "Bindings for Miniz lib.",
    "license": "MIT"
  },
  {
    "name": "nim_cjson",
    "url": "https://github.com/muxueqz/nim_cjson",
    "method": "git",
    "tags": [
      "cjson",
      "json"
    ],
    "description": "cjson wrapper for Nim",
    "license": "MIT",
    "web": "https://github.com/muxueqz/nim_cjson"
  },
  {
    "name": "nimobserver",
    "url": "https://github.com/Tangdongle/nimobserver",
    "method": "git",
    "tags": [
      "observer",
      "patterns",
      "library"
    ],
    "description": "An implementation of the observer pattern",
    "license": "MIT",
    "web": "https://github.com/Tangdongle/nimobserver"
  },
  {
    "name": "nominatim",
    "url": "https://github.com/juancarlospaco/nim-nominatim",
    "method": "git",
    "tags": [
      "openstreetmap",
      "nominatim",
      "multisync",
      "async"
    ],
    "description": "OpenStreetMap Nominatim API Lib for Nim",
    "license": "MIT",
    "web": "https://github.com/juancarlospaco/nim-nominatim"
  },
  {
    "name": "systimes",
    "url": "https://github.com/GULPF/systimes",
    "method": "git",
    "tags": [
      "time",
      "timezone",
      "datetime"
    ],
    "description": "An alternative DateTime implementation",
    "license": "MIT",
    "web": "https://github.com/GULPF/systimes"
  },
  {
    "name": "overpass",
    "url": "https://github.com/juancarlospaco/nim-overpass",
    "method": "git",
    "tags": [
      "openstreetmap",
      "overpass",
      "multisync",
      "async"
    ],
    "description": "OpenStreetMap Overpass API Lib",
    "license": "MIT",
    "web": "https://github.com/juancarlospaco/nim-overpass"
  },
  {
    "name": "openstreetmap",
    "url": "https://github.com/juancarlospaco/nim-openstreetmap",
    "method": "git",
    "tags": [
      "openstreetmap",
      "multisync",
      "async",
      "geo",
      "map"
    ],
    "description": "OpenStreetMap API Lib for Nim",
    "license": "MIT",
    "web": "https://github.com/juancarlospaco/nim-openstreetmap"
  },
  {
    "name": "daemonim",
    "url": "https://github.com/bung87/daemon",
    "method": "git",
    "tags": [
      "unix",
      "library"
    ],
    "description": "daemonizer for Unix, Linux and OS X",
    "license": "MIT",
    "web": "https://github.com/bung87/daemon"
  },
  {
    "name": "nimtorch",
    "alias": "torch"
  },
  {
    "name": "torch",
    "url": "https://github.com/fragcolor-xyz/nimtorch",
    "method": "git",
    "tags": [
      "machine-learning",
      "nn",
      "neural",
      "networks",
      "cuda",
      "wasm",
      "pytorch",
      "torch"
    ],
    "description": "A nim flavor of pytorch",
    "license": "MIT",
    "web": "https://github.com/fragcolor-xyz/nimtorch"
  },
  {
    "name": "openweathermap",
    "url": "https://github.com/juancarlospaco/nim-openweathermap",
    "method": "git",
    "tags": [
      "OpenWeatherMap",
      "weather",
      "CreativeCommons",
      "OpenData",
      "multisync"
    ],
    "description": "OpenWeatherMap API Lib for Nim, Free world wide Creative Commons & Open Data Licensed Weather data",
    "license": "MIT",
    "web": "https://github.com/juancarlospaco/nim-openweathermap"
  },
  {
    "name": "finalseg",
    "url": "https://github.com/bung87/finalseg",
    "method": "git",
    "tags": [
      "library",
      "chinese",
      "words"
    ],
    "description": "jieba's finalseg port to nim",
    "license": "MIT",
    "web": "https://github.com/bung87/finalseg"
  },
  {
    "name": "openal",
    "url": "https://github.com/treeform/openal",
    "method": "git",
    "tags": [
      "sound",
      "OpenAL",
      "wrapper"
    ],
    "description": "An OpenAL wrapper.",
    "license": "MIT"
  },
  {
    "name": "ec_events",
    "url": "https://github.com/EmberCrypto/ec_events",
    "method": "git",
    "tags": [
      "events",
      "emitter"
    ],
    "description": "Event Based Programming for Nim.",
    "license": "MIT"
  },
  {
    "name": "wNim",
    "url": "https://github.com/khchen/wNim",
    "method": "git",
    "tags": [
      "library",
      "windows",
      "gui",
      "ui"
    ],
    "description": "Nim's Windows GUI Framework.",
    "license": "MIT",
    "web": "https://github.com/khchen/wNim",
    "doc": "https://khchen.github.io/wNim/wNim.html"
  },
  {
    "name": "redisparser",
    "url": "https://github.com/xmonader/nim-redisparser",
    "method": "git",
    "tags": [
      "redis",
      "resp",
      "parser",
      "protocol"
    ],
    "description": "RESP(REdis Serialization Protocol) Serialization for Nim",
    "license": "Apache2",
    "web": "https://github.com/xmonader/nim-redisparser"
  },
  {
    "name": "redisclient",
    "url": "https://github.com/xmonader/nim-redisclient",
    "method": "git",
    "tags": [
      "redis",
      "client",
      "protocol",
      "resp"
    ],
    "description": "Redis client for Nim",
    "license": "Apache2",
    "web": "https://github.com/xmonader/nim-redisclient"
  },
  {
    "name": "hackpad",
    "url": "https://github.com/juancarlospaco/nim-hackpad",
    "method": "git",
    "tags": [
      "web",
      "jester",
      "lan",
      "wifi",
      "hackathon",
      "hackatton",
      "pastebin",
      "crosscompilation",
      "teaching",
      "zip"
    ],
    "description": "Hackathon Web Scratchpad for teaching Nim on events using Wifi with limited or no Internet",
    "license": "MIT",
    "web": "https://github.com/juancarlospaco/nim-hackpad"
  },
  {
    "name": "redux_nim",
    "url": "https://github.com/M4RC3L05/redux-nim",
    "method": "git",
    "tags": [
      "",
      ""
    ],
    "description": "Redux Implementation in nim",
    "license": "MIT",
    "web": "https://github.com/M4RC3L05/redux-nim"
  },
  {
    "name": "simpledecimal",
    "url": "https://github.com/pigmej/nim-simple-decimal",
    "method": "git",
    "tags": [
      "decimal",
      "library"
    ],
    "description": "A simple decimal library",
    "license": "MIT",
    "web": "https://github.com/pigmej/nim-simple-decimal"
  },
  {
    "name": "calibre",
    "url": "https://github.com/juancarlospaco/nim-calibre",
    "method": "git",
    "tags": [
      "calibre",
      "ebook",
      "database"
    ],
    "description": "Calibre Database Lib for Nim",
    "license": "MIT",
    "web": "https://github.com/juancarlospaco/nim-calibre"
  },
  {
    "name": "nimcb",
    "url": "https://github.com/AdrianV/nimcb",
    "method": "git",
    "tags": [
      "c++-builder",
      "msbuild"
    ],
    "description": "Integrate nim projects in the C++Builder build process",
    "license": "MIT",
    "web": "https://github.com/AdrianV/nimcb"
  },
  {
    "name": "finals",
    "url": "https://github.com/quelklef/nim-finals",
    "method": "git",
    "tags": [
      "types"
    ],
    "description": "Transparently declare single-set attributes on types.",
    "license": "MIT",
    "web": "https://github.com/Quelklef/nim-finals"
  },
  {
    "name": "printdebug",
    "url": "https://github.com/juancarlospaco/nim-printdebug",
    "method": "git",
    "tags": [
      "debug",
      "print",
      "helper",
      "util"
    ],
    "description": "Print Debug for Nim, tiny 3 lines Lib, C Target",
    "license": "MIT",
    "web": "https://github.com/juancarlospaco/nim-printdebug"
  },
  {
    "name": "tinyfiledialogs",
    "url": "https://github.com/juancarlospaco/nim-tinyfiledialogs",
    "method": "git",
    "tags": [
      "gui",
      "wrapper",
      "gtk",
      "qt",
      "linux",
      "windows",
      "mac",
      "osx"
    ],
    "description": "TinyFileDialogs for Nim.",
    "license": "MIT",
    "web": "https://github.com/juancarlospaco/nim-tinyfiledialogs"
  },
  {
    "name": "spotify",
    "url": "https://github.com/CORDEA/spotify",
    "method": "git",
    "tags": [
      "spotify"
    ],
    "description": "A Nim wrapper for the Spotify Web API",
    "license": "Apache License 2.0",
    "web": "https://github.com/CORDEA/spotify"
  },
  {
    "name": "noise",
    "url": "https://github.com/jangko/nim-noise",
    "method": "git",
    "tags": [
      "linenoise",
      "commandline",
      "repl"
    ],
    "description": "Nim implementation of linenoise command line editor",
    "license": "MIT",
    "web": "https://github.com/jangko/nim-noise"
  },
  {
    "name": "proxyproto",
    "url": "https://github.com/ba0f3/libproxy.nim",
    "method": "git",
    "tags": [
      "proxy",
      "protocol",
      "proxy-protocol",
      "haproxy",
      "tcp",
      "ipv6",
      "ipv4",
      "linux",
      "unix",
      "hook",
      "load-balancer",
      "socket",
      "udp",
      "ipv6-support",
      "preload"
    ],
    "description": "PROXY Protocol enabler for aged programs",
    "license": "MIT",
    "web": "https://github.com/ba0f3/libproxy.nim"
  },
  {
    "name": "criterion",
    "url": "https://github.com/LemonBoy/criterion.nim",
    "method": "git",
    "tags": [
      "benchmark"
    ],
    "description": "Statistic-driven microbenchmark framework",
    "license": "MIT",
    "web": "https://github.com/LemonBoy/criterion.nim"
  },
  {
    "name": "nanoid",
    "url": "https://github.com/icyphox/nanoid.nim",
    "method": "git",
    "tags": [
      "nanoid",
      "random",
      "generator"
    ],
    "description": "The Nim implementation of NanoID",
    "license": "MIT",
    "web": "https://github.com/icyphox/nanoid.nim"
  },
  {
    "name": "ndb",
    "url": "https://github.com/xzfc/ndb.nim",
    "method": "git",
    "tags": [
      "binding",
      "database",
      "db",
      "library",
      "sqlite"
    ],
    "description": "A db_sqlite fork with a proper typing",
    "license": "MIT",
    "web": "https://github.com/xzfc/ndb.nim"
  },
  {
<<<<<<< HEAD
    "name": "github_release",
    "url": "https://github.com/kdheepak/github-release",
    "method": "git",
    "tags": [
      "github",
      "release",
      "upload",
      "create",
      "delete"
    ],
    "description": "github-release package",
    "license": "MIT",
    "web": "https://github.com/kdheepak/github-release"
=======
    "name": "nimmonocypher",
    "url": "https://github.com/genotrance/nimmonocypher",
    "method": "git",
    "tags": [
      "monocypher",
      "crypto",
      "crypt",
      "hash",
      "sha512",
      "wrapper"
    ],
    "description": "monocypher wrapper for Nim",
    "license": "MIT",
    "web": "https://github.com/genotrance/nimmonocypher"
  },
  {
    "name": "dtoa",
    "url": "https://github.com/LemonBoy/dtoa.nim",
    "method": "git",
    "tags": [
      "algorithms",
      "serialization",
      "fast",
      "grisu",
      "dtoa",
      "double",
      "float",
      "string"
    ],
    "description": "Port of Milo Yip's fast dtoa() implementation",
    "license": "MIT",
    "web": "https://github.com/LemonBoy/dtoa.nim"
>>>>>>> 32985af3
  }
]<|MERGE_RESOLUTION|>--- conflicted
+++ resolved
@@ -10916,7 +10916,6 @@
     "web": "https://github.com/xzfc/ndb.nim"
   },
   {
-<<<<<<< HEAD
     "name": "github_release",
     "url": "https://github.com/kdheepak/github-release",
     "method": "git",
@@ -10930,7 +10929,8 @@
     "description": "github-release package",
     "license": "MIT",
     "web": "https://github.com/kdheepak/github-release"
-=======
+  },
+  {
     "name": "nimmonocypher",
     "url": "https://github.com/genotrance/nimmonocypher",
     "method": "git",
@@ -10963,6 +10963,5 @@
     "description": "Port of Milo Yip's fast dtoa() implementation",
     "license": "MIT",
     "web": "https://github.com/LemonBoy/dtoa.nim"
->>>>>>> 32985af3
   }
 ]