--- conflicted
+++ resolved
@@ -19825,7 +19825,6 @@
     ]
   },
   {
-<<<<<<< HEAD
     "name": "nimpass",
     "url": "https://github.com/xioren/NimPass",
     "method": "git",
@@ -19840,7 +19839,8 @@
     "description": "quickly generate cryptographically secure passwords and phrases",
     "license": "MIT",
     "web": "https://github.com/xioren/NimPass"
-=======
+  },
+  {
     "name": "netTest",
     "url": "https://github.com/blmvxer/netTest",
     "method": "git",
@@ -19852,6 +19852,5 @@
     "description": "Connection Test for Nim Web Applications",
     "license": "MIT",
     "web": "https://github.com/blmvxer/netTest"
->>>>>>> 5e5b1d52
   }
 ]