--- conflicted
+++ resolved
@@ -15689,7 +15689,6 @@
     "web": "https://github.com/mark-summerfield/diff"
   },
   {
-<<<<<<< HEAD
     "name": "rfc3339",
     "url": "https://git.sr.ht/~skrylar/skrfc3339",
     "method": "git",
@@ -15702,7 +15701,8 @@
     "description": "RFC3339 (dates and times) implementation for Nim.",
     "license": "BSD",
     "web": "https://git.sr.ht/~skrylar/skrfc3339"
-=======
+  },
+  {
     "name": "importc_helpers",
     "url": "https://github.com/couven92/nim-importc-helpers.git",
     "method": "git",
@@ -15821,6 +15821,5 @@
     "description": "Read and parse Excel files",
     "license": "MIT",
     "web": "https://github.com/xflywind/xlsx"
->>>>>>> 05420d55
   }
 ]