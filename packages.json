--- conflicted
+++ resolved
@@ -17043,7 +17043,6 @@
     "web": "https://github.com/sealmove/testify"
   },
   {
-<<<<<<< HEAD
     "name": "mnemonic",
     "url": "https://github.com/markspanbroek/mnemonic",
     "method": "git",
@@ -17054,7 +17053,8 @@
     "description": "Create memorable sentences from byte sequences.",
     "license": "MIT",
     "web": "https://github.com/markspanbroek/mnemonic"
-=======
+  },
+  {
     "name": "eloverblik",
     "url": "https://github.com/ThomasTJdev/nim_eloverblik_api",
     "method": "git",
@@ -17090,6 +17090,5 @@
     "description": "Scraping API for www.nordnet.dk ready to integrate with Home Assistant (Hassio)",
     "license": "MIT",
     "web": "https://github.com/ThomasTJdev/nim_nordnet_api"
->>>>>>> c5ae523a
   }
 ]