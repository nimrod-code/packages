[
  {
    "name": "sequtils2",
    "url": "https://github.com/Michedev/sequtils2",
    "method": "git",
    "tags": [
      "library",
      "sequence",
      "string",
      "openArray",
      "functional"
    ],
    "description": "Additional functions for sequences that are not present in sequtils",
    "license": "MIT",
    "web": "http://htmlpreview.github.io/?https://github.com/Michedev/sequtils2/blob/master/sequtils2.html"
  },
  {
    "name": "github_api",
    "url": "https://github.com/watzon/github-api-nim",
    "method": "git",
    "tags": [
      "library",
      "api",
      "github",
      "client"
    ],
    "description": "Nim wrapper for the GitHub API",
    "license": "WTFPL",
    "web": "https://github.com/watzon/github-api-nim"
  },
  {
    "name": "extensions",
    "url": "https://github.com/jyapayne/nim-extensions",
    "method": "git",
    "tags": [
      "library",
      "extensions",
      "addons"
    ],
    "description": "A library that will add useful tools to Nim's arsenal.",
    "license": "MIT",
    "web": "https://github.com/jyapayne/nim-extensions"
  },
  {
    "name": "nimates",
    "url": "https://github.com/jamesalbert/nimates",
    "method": "git",
    "tags": [
      "library",
      "postmates",
      "delivery"
    ],
    "description": "Client library for the Postmates API",
    "license": "Apache",
    "web": "https://github.com/jamesalbert/nimates"
  },
  {
    "name": "discordnim",
    "url": "https://github.com/Krognol/discordnim",
    "method": "git",
    "tags": [
      "library",
      "discord"
    ],
    "description": "Discord library for Nim",
    "license": "MIT",
    "web": "https://github.com/Krognol/discordnim"
  },
  {
    "name": "argument_parser",
    "url": "https://github.com/Xe/argument_parser/",
    "method": "git",
    "tags": [
      "library",
      "commandline",
      "arguments",
      "switches",
      "parsing"
    ],
    "description": "Provides a complex commandline parser",
    "license": "MIT",
    "web": "https://github.com/Xe/argument_parser"
  },
  {
    "name": "genieos",
    "url": "https://github.com/Araq/genieos/",
    "method": "git",
    "tags": [
      "library",
      "commandline",
      "sound",
      "recycle",
      "os"
    ],
    "description": "Too awesome procs to be included in nimrod.os module",
    "license": "MIT",
    "web": "http://github.com/Araq/genieos/"
  },
  {
    "name": "jester",
    "url": "https://github.com/dom96/jester/",
    "method": "git",
    "tags": [
      "web",
      "http",
      "framework",
      "dsl"
    ],
    "description": "A sinatra-like web framework for Nim.",
    "license": "MIT",
    "web": "https://github.com/dom96/jester"
  },
  {
    "name": "templates",
    "url": "https://github.com/onionhammer/nim-templates.git",
    "method": "git",
    "tags": [
      "web",
      "html",
      "template"
    ],
    "description": "A simple string templating library for Nim.",
    "license": "BSD",
    "web": "https://github.com/onionhammer/nim-templates"
  },
  {
    "name": "murmur",
    "url": "https://github.com/olahol/nimrod-murmur/",
    "method": "git",
    "tags": [
      "hash",
      "murmur"
    ],
    "description": "MurmurHash in pure Nim.",
    "license": "MIT",
    "web": "https://github.com/olahol/nimrod-murmur"
  },
  {
    "name": "libtcod_nim",
    "url": "https://github.com/Vladar4/libtcod_nim/",
    "method": "git",
    "tags": [
      "roguelike",
      "game",
      "library",
      "engine",
      "sdl",
      "opengl",
      "glsl"
    ],
    "description": "Wrapper of the libtcod library for the Nim language.",
    "license": "zlib",
    "web": "https://github.com/Vladar4/libtcod_nim"
  },
  {
    "name": "nimgame",
    "url": "https://github.com/Vladar4/nimgame/",
    "method": "git",
    "tags": [
      "deprecated",
      "game",
      "engine",
      "sdl"
    ],
    "description": "A simple 2D game engine for Nim language. Deprecated, use nimgame2 instead.",
    "license": "MIT",
    "web": "https://github.com/Vladar4/nimgame"
  },
  {
    "name": "nimgame2",
    "url": "https://github.com/Vladar4/nimgame2/",
    "method": "git",
    "tags": [
      "game",
      "engine",
      "sdl",
      "sdl2"
    ],
    "description": "A simple 2D game engine for Nim language.",
    "license": "MIT",
    "web": "https://github.com/Vladar4/nimgame2"
  },
  {
    "name": "sfml",
    "url": "https://github.com/fowlmouth/nimrod-sfml/",
    "method": "git",
    "tags": [
      "game",
      "library",
      "opengl"
    ],
    "description": "High level OpenGL-based Game Library",
    "license": "MIT",
    "web": "https://github.com/fowlmouth/nimrod-sfml"
  },
  {
    "name": "enet",
    "url": "https://github.com/fowlmouth/nimrod-enet/",
    "method": "git",
    "tags": [
      "game",
      "networking",
      "udp"
    ],
    "description": "Wrapper for ENet UDP networking library",
    "license": "MIT",
    "web": "https://github.com/fowlmouth/nimrod-enet"
  },
  {
    "name": "nim-locale",
    "url": "https://github.com/Amrykid/nim-locale/",
    "method": "git",
    "tags": [
      "library",
      "locale",
      "i18n",
      "localization",
      "localisation",
      "globalization"
    ],
    "description": "A simple library for localizing Nim applications.",
    "license": "MIT",
    "web": "https://github.com/Amrykid/nim-locale"
  },
  {
    "name": "fowltek",
    "url": "https://github.com/fowlmouth/nimlibs/",
    "method": "git",
    "tags": [
      "game",
      "opengl",
      "wrappers",
      "library",
      "assorted"
    ],
    "description": "A collection of reusable modules and wrappers.",
    "license": "MIT",
    "web": "https://github.com/fowlmouth/nimlibs"
  },
  {
    "name": "nake",
    "url": "https://github.com/fowlmouth/nake/",
    "method": "git",
    "tags": [
      "build",
      "automation",
      "sortof"
    ],
    "description": "make-like for Nim. Describe your builds as tasks!",
    "license": "MIT",
    "web": "https://github.com/fowlmouth/nake"
  },
  {
    "name": "nimrod-glfw",
    "url": "https://github.com/rafaelvasco/nimrod-glfw/",
    "method": "git",
    "tags": [
      "library",
      "glfw",
      "opengl",
      "windowing",
      "game"
    ],
    "description": "Nim bindings for GLFW library.",
    "license": "MIT",
    "web": "https://github.com/rafaelvasco/nimrod-glfw"
  },
  {
    "name": "chipmunk",
    "url": "https://github.com/fowlmouth/nimrod-chipmunk/",
    "method": "git",
    "tags": [
      "library",
      "physics",
      "game"
    ],
    "description": "Bindings for Chipmunk2D 6.x physics library (for backwards compatibility)",
    "license": "MIT",
    "web": "https://github.com/fowlmouth/nimrod-chipmunk"
  },
  {
    "name": "chipmunk6",
    "url": "https://github.com/fowlmouth/nimrod-chipmunk/",
    "method": "git",
    "tags": [
      "library",
      "physics",
      "game"
    ],
    "description": "Bindings for Chipmunk2D 6.x physics library",
    "license": "MIT",
    "web": "https://github.com/fowlmouth/nimrod-chipmunk"
  },
  {
    "name": "chipmunk7_demos",
    "url": "https://github.com/matkuki/chipmunk7_demos/",
    "method": "git",
    "tags": [
      "demos",
      "physics",
      "game"
    ],
    "description": "Chipmunk7 demos for Nim",
    "license": "MIT",
    "web": "https://github.com/matkuki/chipmunk7_demos"
  },
  {
    "name": "nim-glfw",
    "alias": "glfw"
  },
  {
    "name": "glfw",
    "url": "https://github.com/ephja/nim-glfw",
    "method": "git",
    "tags": [
      "library",
      "glfw",
      "opengl",
      "windowing",
      "game"
    ],
    "description": "A high-level GLFW 3 wrapper",
    "license": "MIT",
    "web": "https://github.com/ephja/nim-glfw"
  },
  {
    "name": "nim-ao",
    "url": "https://github.com/ephja/nim-ao",
    "method": "git",
    "tags": [
      "library",
      "audio"
    ],
    "description": "A high-level libao wrapper",
    "license": "MIT",
    "web": "https://github.com/ephja/nim-ao"
  },
  {
    "name": "termbox",
    "url": "https://github.com/fowlmouth/nim-termbox",
    "method": "git",
    "tags": [
      "library",
      "terminal",
      "io"
    ],
    "description": "Termbox wrapper.",
    "license": "MIT",
    "web": "https://github.com/fowlmouth/nim-termbox"
  },
  {
    "name": "linagl",
    "url": "https://bitbucket.org/BitPuffin/linagl",
    "method": "hg",
    "tags": [
      "library",
      "opengl",
      "math",
      "game"
    ],
    "description": "OpenGL math library",
    "license": "CC0",
    "web": "https://bitbucket.org/BitPuffin/linagl"
  },
  {
    "name": "kwin",
    "url": "https://github.com/reactormonk/nim-kwin",
    "method": "git",
    "tags": [
      "library",
      "javascript",
      "kde"
    ],
    "description": "KWin JavaScript API wrapper",
    "license": "MIT",
    "web": "https://github.com/reactormonk/nim-kwin"
  },
  {
    "name": "opencv",
    "url": "https://github.com/dom96/nim-opencv",
    "method": "git",
    "tags": [
      "library",
      "wrapper",
      "opencv",
      "image",
      "processing"
    ],
    "description": "OpenCV wrapper",
    "license": "MIT",
    "web": "https://github.com/dom96/nim-opencv"
  },
  {
    "name": "nimble",
    "url": "https://github.com/nim-lang/nimble",
    "method": "git",
    "tags": [
      "app",
      "binary",
      "package",
      "manager"
    ],
    "description": "Nimble package manager",
    "license": "BSD",
    "web": "https://github.com/nim-lang/nimble"
  },
  {
    "name": "libnx",
    "url": "https://github.com/jyapayne/nim-libnx",
    "method": "git",
    "tags": [
      "switch",
      "nintendo",
      "libnx",
      "nx"
    ],
    "description": "A port of libnx to Nim",
    "license": "The Unlicense",
    "web": "https://github.com/jyapayne/nim-libnx"
  },
  {
    "name": "switch_build",
    "url": "https://github.com/jyapayne/switch-build",
    "method": "git",
    "tags": [
      "switch",
      "nintendo",
      "build",
      "builder"
    ],
    "description": "An easy way to build homebrew files for the Nintendo Switch",
    "license": "MIT",
    "web": "https://github.com/jyapayne/switch-build"
  },
  {
    "name": "aporia",
    "url": "https://github.com/nim-lang/Aporia",
    "method": "git",
    "tags": [
      "app",
      "binary",
      "ide",
      "gtk"
    ],
    "description": "A Nim IDE.",
    "license": "GPLv2",
    "web": "https://github.com/nim-lang/Aporia"
  },
  {
    "name": "c2nim",
    "url": "https://github.com/nim-lang/c2nim",
    "method": "git",
    "tags": [
      "app",
      "binary",
      "tool",
      "header",
      "C"
    ],
    "description": "c2nim is a tool to translate Ansi C code to Nim.",
    "license": "MIT",
    "web": "https://github.com/nim-lang/c2nim"
  },
  {
    "name": "pas2nim",
    "url": "https://github.com/nim-lang/pas2nim",
    "method": "git",
    "tags": [
      "app",
      "binary",
      "tool",
      "Pascal"
    ],
    "description": "pas2nim is a tool to translate Pascal code to Nim.",
    "license": "MIT",
    "web": "https://github.com/nim-lang/pas2nim"
  },
  {
    "name": "ipsumgenera",
    "url": "https://github.com/dom96/ipsumgenera",
    "method": "git",
    "tags": [
      "app",
      "binary",
      "blog",
      "static",
      "generator"
    ],
    "description": "Static blog generator ala Jekyll.",
    "license": "MIT",
    "web": "https://github.com/dom96/ipsumgenera"
  },
  {
    "name": "clibpp",
    "url": "https://github.com/onionhammer/clibpp.git",
    "method": "git",
    "tags": [
      "import",
      "C++",
      "library",
      "wrap"
    ],
    "description": "Easy way to 'Mock' C++ interface",
    "license": "MIT",
    "web": "https://github.com/onionhammer/clibpp"
  },
  {
    "name": "pastebin",
    "url": "https://github.com/achesak/nim-pastebin",
    "method": "git",
    "tags": [
      "library",
      "wrapper",
      "pastebin"
    ],
    "description": "Pastebin API wrapper",
    "license": "MIT",
    "web": "https://github.com/achesak/nim-pastebin"
  },
  {
    "name": "yahooweather",
    "url": "https://github.com/achesak/nim-yahooweather",
    "method": "git",
    "tags": [
      "library",
      "wrapper",
      "weather"
    ],
    "description": "Yahoo! Weather API wrapper",
    "license": "MIT",
    "web": "https://github.com/achesak/nim-yahooweather"
  },
  {
    "name": "noaa",
    "url": "https://github.com/achesak/nim-noaa",
    "method": "git",
    "tags": [
      "library",
      "wrapper",
      "weather"
    ],
    "description": "NOAA weather API wrapper",
    "license": "MIT",
    "web": "https://github.com/achesak/nim-noaa"
  },
  {
    "name": "rss",
    "url": "https://github.com/achesak/nim-rss",
    "method": "git",
    "tags": [
      "library",
      "rss",
      "xml",
      "syndication"
    ],
    "description": "RSS library",
    "license": "MIT",
    "web": "https://github.com/achesak/nim-rss"
  },
  {
    "name": "extmath",
    "url": "https://github.com/achesak/extmath.nim",
    "method": "git",
    "tags": [
      "library",
      "math",
      "trigonometry"
    ],
    "description": "Nim math library",
    "license": "MIT",
    "web": "https://github.com/achesak/extmath.nim"
  },
  {
    "name": "gtk2",
    "url": "https://github.com/nim-lang/gtk2",
    "method": "git",
    "tags": [
      "wrapper",
      "gui",
      "gtk"
    ],
    "description": "Wrapper for gtk2, a feature rich toolkit for creating graphical user interfaces",
    "license": "MIT",
    "web": "https://github.com/nim-lang/gtk2"
  },
  {
    "name": "cairo",
    "url": "https://github.com/nim-lang/cairo",
    "method": "git",
    "tags": [
      "wrapper"
    ],
    "description": "Wrapper for cairo, a vector graphics library with display and print output",
    "license": "MIT",
    "web": "https://github.com/nim-lang/cairo"
  },
  {
    "name": "x11",
    "url": "https://github.com/nim-lang/x11",
    "method": "git",
    "tags": [
      "wrapper"
    ],
    "description": "Wrapper for X11",
    "license": "MIT",
    "web": "https://github.com/nim-lang/x11"
  },
  {
    "name": "opengl",
    "url": "https://github.com/nim-lang/opengl",
    "method": "git",
    "tags": [
      "wrapper"
    ],
    "description": "High-level and low-level wrapper for OpenGL",
    "license": "MIT",
    "web": "https://github.com/nim-lang/opengl"
  },
  {
    "name": "lua",
    "url": "https://github.com/nim-lang/lua",
    "method": "git",
    "tags": [
      "wrapper"
    ],
    "description": "Wrapper to interface with the Lua interpreter",
    "license": "MIT",
    "web": "https://github.com/nim-lang/lua"
  },
  {
    "name": "tcl",
    "url": "https://github.com/nim-lang/tcl",
    "method": "git",
    "tags": [
      "wrapper"
    ],
    "description": "Wrapper for the TCL programming language",
    "license": "MIT",
    "web": "https://github.com/nim-lang/tcl"
  },
  {
    "name": "glm",
    "url": "https://github.com/stavenko/nim-glm",
    "method": "git",
    "tags": [
      "opengl",
      "math",
      "matrix",
      "vector",
      "glsl"
    ],
    "description": "Port of c++ glm library with shader-like syntax",
    "license": "MIT",
    "web": "https://github.com/stavenko/nim-glm"
  },
  {
    "name": "python",
    "url": "https://github.com/nim-lang/python",
    "method": "git",
    "tags": [
      "wrapper"
    ],
    "description": "Wrapper to interface with Python interpreter",
    "license": "MIT",
    "web": "https://github.com/nim-lang/python"
  },
  {
    "name": "NimBorg",
    "url": "https://github.com/micklat/NimBorg",
    "method": "git",
    "tags": [
      "wrapper"
    ],
    "description": "High-level and low-level interfaces to python and lua",
    "license": "MIT",
    "web": "https://github.com/micklat/NimBorg"
  },
  {
    "name": "sha1",
    "url": "https://github.com/onionhammer/sha1",
    "method": "git",
    "tags": [
      "port",
      "hash",
      "sha1"
    ],
    "description": "SHA-1 produces a 160-bit (20-byte) hash value from arbitrary input",
    "license": "BSD"
  },
  {
    "name": "dropbox_filename_sanitizer",
    "url": "https://github.com/Araq/dropbox_filename_sanitizer/",
    "method": "git",
    "tags": [
      "dropbox"
    ],
    "description": "Tool to clean up filenames shared on Dropbox",
    "license": "MIT",
    "web": "https://github.com/Araq/dropbox_filename_sanitizer/"
  },
  {
    "name": "csv",
    "url": "https://github.com/achesak/nim-csv",
    "method": "git",
    "tags": [
      "csv",
      "parsing",
      "stringify",
      "library"
    ],
    "description": "Library for parsing, stringifying, reading, and writing CSV (comma separated value) files",
    "license": "MIT",
    "web": "https://github.com/achesak/nim-csv"
  },
  {
    "name": "geonames",
    "url": "https://github.com/achesak/nim-geonames",
    "method": "git",
    "tags": [
      "library",
      "wrapper",
      "geography"
    ],
    "description": "GeoNames API wrapper",
    "license": "MIT",
    "web": "https://github.com/achesak/nim-geonames"
  },
  {
    "name": "gravatar",
    "url": "https://github.com/achesak/nim-gravatar",
    "method": "git",
    "tags": [
      "library",
      "wrapper",
      "gravatar"
    ],
    "description": "Gravatar API wrapper",
    "license": "MIT",
    "web": "https://github.com/achesak/nim-gravatar"
  },
  {
    "name": "coverartarchive",
    "url": "https://github.com/achesak/nim-coverartarchive",
    "method": "git",
    "tags": [
      "library",
      "wrapper",
      "cover art",
      "music",
      "metadata"
    ],
    "description": "Cover Art Archive API wrapper",
    "license": "MIT",
    "web": "http://github.com/achesak/nim-coverartarchive"
  },
  {
    "name": "nim-ogg",
    "url": "https://bitbucket.org/BitPuffin/nim-ogg",
    "method": "hg",
    "tags": [
      "library",
      "wrapper",
      "binding",
      "audio",
      "sound",
      "video",
      "metadata",
      "media"
    ],
    "description": "Binding to libogg",
    "license": "CC0"
  },
  {
    "name": "ogg",
    "url": "https://bitbucket.org/BitPuffin/nim-ogg",
    "method": "hg",
    "tags": [
      "library",
      "wrapper",
      "binding",
      "audio",
      "sound",
      "video",
      "metadata",
      "media"
    ],
    "description": "Binding to libogg",
    "license": "CC0"
  },
  {
    "name": "nim-vorbis",
    "url": "https://bitbucket.org/BitPuffin/nim-vorbis",
    "method": "hg",
    "tags": [
      "library",
      "wrapper",
      "binding",
      "audio",
      "sound",
      "metadata",
      "media"
    ],
    "description": "Binding to libvorbis",
    "license": "CC0"
  },
  {
    "name": "vorbis",
    "url": "https://bitbucket.org/BitPuffin/nim-vorbis",
    "method": "hg",
    "tags": [
      "library",
      "wrapper",
      "binding",
      "audio",
      "sound",
      "metadata",
      "media"
    ],
    "description": "Binding to libvorbis",
    "license": "CC0"
  },
  {
    "name": "nim-portaudio",
    "url": "https://bitbucket.org/BitPuffin/nim-portaudio",
    "method": "hg",
    "tags": [
      "library",
      "wrapper",
      "binding",
      "audio",
      "sound",
      "media",
      "io"
    ],
    "description": "Binding to portaudio",
    "license": "CC0"
  },
  {
    "name": "portaudio",
    "url": "https://bitbucket.org/BitPuffin/nim-portaudio",
    "method": "hg",
    "tags": [
      "library",
      "wrapper",
      "binding",
      "audio",
      "sound",
      "media",
      "io"
    ],
    "description": "Binding to portaudio",
    "license": "CC0"
  },
  {
    "name": "commandeer",
    "url": "https://github.com/fenekku/commandeer",
    "method": "git",
    "tags": [
      "library",
      "commandline",
      "arguments",
      "switches",
      "parsing",
      "options"
    ],
    "description": "Provides a small command line parsing DSL (domain specific language)",
    "license": "MIT",
    "web": "https://github.com/fenekku/commandeer"
  },
  {
    "name": "scrypt.nim",
    "url": "https://bitbucket.org/BitPuffin/scrypt.nim",
    "method": "hg",
    "tags": [
      "library",
      "wrapper",
      "binding",
      "crypto",
      "cryptography",
      "hash",
      "password",
      "security"
    ],
    "description": "Binding and utilities for scrypt",
    "license": "CC0"
  },
  {
    "name": "bloom",
    "url": "https://github.com/boydgreenfield/nimrod-bloom",
    "method": "git",
    "tags": [
      "bloom-filter",
      "bloom",
      "probabilistic",
      "data structure",
      "set membership",
      "MurmurHash",
      "MurmurHash3"
    ],
    "description": "Efficient Bloom filter implementation in Nim using MurmurHash3.",
    "license": "MIT",
    "web": "https://www.github.com/boydgreenfield/nimrod-bloom"
  },
  {
    "name": "awesome_rmdir",
    "url": "https://github.com/Araq/awesome_rmdir/",
    "method": "git",
    "tags": [
      "rmdir",
      "awesome",
      "commandline"
    ],
    "description": "Command to remove acceptably empty directories.",
    "license": "MIT",
    "web": "https://github.com/Araq/awesome_rmdir/"
  },
  {
    "name": "nimalpm",
    "url": "https://github.com/barcharcraz/nimalpm/",
    "method": "git",
    "tags": [
      "alpm",
      "wrapper",
      "binding",
      "library"
    ],
    "description": "A nimrod wrapper for libalpm",
    "license": "GPLv2",
    "web": "https://www.github.com/barcharcraz/nimalpm/"
  },
  {
    "name": "png",
    "url": "https://github.com/barcharcraz/nimlibpng",
    "method": "git",
    "tags": [
      "png",
      "wrapper",
      "library",
      "libpng",
      "image"
    ],
    "description": "Nim wrapper for the libpng library",
    "license": "libpng",
    "web": "https://github.com/barcharcraz/nimlibpng"
  },
  {
    "name": "nimlibpng",
    "alias": "png"
  },
  {
    "name": "sdl2",
    "url": "https://github.com/nim-lang/sdl2",
    "method": "git",
    "tags": [
      "wrapper",
      "media",
      "audio",
      "video"
    ],
    "description": "Wrapper for SDL 2.x",
    "license": "MIT",
    "web": "https://github.com/nim-lang/sdl2"
  },
  {
    "name": "gamelib",
    "url": "https://github.com/PMunch/SDLGamelib",
    "method": "git",
    "tags": [
      "sdl",
      "game",
      "library"
    ],
    "description": "A library of functions to make creating games using Nim and SDL2 easier. This does not intend to be a full blown engine and tries to keep all the components loosely coupled so that individual parts can be used separately.",
    "license": "MIT",
    "web": "https://github.com/PMunch/SDLGamelib"
  },
  {
    "name": "nimcr",
    "url": "https://github.com/PMunch/nimcr",
    "method": "git",
    "tags": [
      "shebang",
      "utility"
    ],
    "description": "A small program to make Nim shebang-able without the overhead of compiling each time",
    "license": "MIT",
    "web": "https://github.com/PMunch/nimcr"
  },
  {
    "name": "gtkgenui",
    "url": "https://github.com/PMunch/gtkgenui",
    "method": "git",
    "tags": [
      "gtk2",
      "utility"
    ],
    "description": "This module provides the genui macro for the Gtk2 toolkit. Genui is a way to specify graphical interfaces in a hierarchical way to more clearly show the structure of the interface as well as simplifying the code.",
    "license": "MIT",
    "web": "https://github.com/PMunch/gtkgenui"
  },
  {
    "name": "persvector",
    "url": "https://github.com/PMunch/nim-persistent-vector",
    "method": "git",
    "tags": [
      "datastructures",
      "immutable",
      "persistent"
    ],
    "description": "This is an implementation of Clojures persistent vectors in Nim.",
    "license": "MIT",
    "web": "https://github.com/PMunch/nim-persistent-vector"
  },
  {
    "name": "pcap",
    "url": "https://github.com/PMunch/nim-pcap",
    "method": "git",
    "tags": [
      "pcap",
      "fileformats"
    ],
    "description": "Tiny pure Nim library to read PCAP files used by TcpDump/WinDump/Wireshark.",
    "license": "MIT",
    "web": "https://github.com/PMunch/nim-pcap"
  },
  {
    "name": "drawille",
    "url": "https://github.com/PMunch/drawille-nim",
    "method": "git",
    "tags": [
      "drawile",
      "terminal",
      "graphics"
    ],
    "description": "Drawing in terminal with Unicode Braille characters.",
    "license": "MIT",
    "web": "https://github.com/PMunch/drawille-nim"
  },
  {
    "name": "binaryparse",
    "url": "https://github.com/PMunch/binaryparse",
    "method": "git",
    "tags": [
      "parsing",
      "binary"
    ],
    "description": "Binary parser (and writer) in pure Nim. Generates efficient parsing procedures that handle many commonly seen patterns seen in binary files and does sub-byte field reading.",
    "license": "MIT",
    "web": "https://github.com/PMunch/binaryparse"
  },
  {
    "name": "libkeepass",
    "url": "https://github.com/PMunch/libkeepass",
    "method": "git",
    "tags": [
      "keepass",
      "password",
      "library"
    ],
    "description": "Library for reading KeePass files and decrypt the passwords within it",
    "license": "MIT",
    "web": "https://github.com/PMunch/libkeepass"
  },
  {
    "name": "zhsh",
    "url": "https://github.com/PMunch/zhangshasha",
    "method": "git",
    "tags": [
      "algorithm",
      "edit-distance"
    ],
    "description": "This module is a port of the Java implementation of the Zhang-Shasha algorithm for tree edit distance",
    "license": "MIT",
    "web": "https://github.com/PMunch/zhangshasha"
  },
  {
    "name": "termstyle",
    "url": "https://github.com/PMunch/termstyle",
    "method": "git",
    "tags": [
      "terminal",
      "colour",
      "style"
    ],
    "description": "Easy to use styles for terminal output",
    "license": "MIT",
    "web": "https://github.com/PMunch/termstyle"
  },
  {
    "name": "combparser",
    "url": "https://github.com/PMunch/combparser",
    "method": "git",
    "tags": [
      "parser",
      "combinator"
    ],
    "description": "A parser combinator library for easy generation of complex parsers",
    "license": "MIT",
    "web": "https://github.com/PMunch/combparser"
  },
  {
    "name": "protobuf",
    "url": "https://github.com/PMunch/protobuf-nim",
    "method": "git",
    "tags": [
      "protobuf",
      "serialization"
    ],
    "description": "Protobuf implementation in pure Nim that leverages the power of the macro system to not depend on any external tools",
    "license": "MIT",
    "web": "https://github.com/PMunch/protobuf-nim"
  },
  {
    "name": "strslice",
    "url": "https://github.com/PMunch/strslice",
    "method": "git",
    "tags": [
      "optimization",
      "strings",
      "library"
    ],
    "description": "Simple implementation of string slices with some of the strutils ported or wrapped to work on them. String slices offer a performance enhancement when working with large amounts of slices from one base string",
    "license": "MIT",
    "web": "https://github.com/PMunch/strslice"
  },
  {
    "name": "jsonschema",
    "url": "https://github.com/PMunch/jsonschema",
    "method": "git",
    "tags": [
      "json",
      "schema",
      "library",
      "validation"
    ],
    "description": "JSON schema validation and creation.",
    "license": "MIT",
    "web": "https://github.com/PMunch/jsonschema"
  },
  {
    "name": "sdl2_nim",
    "url": "https://github.com/Vladar4/sdl2_nim",
    "method": "git",
    "tags": [
      "library",
      "wrapper",
      "sdl2",
      "game",
      "video",
      "image",
      "audio",
      "network",
      "ttf"
    ],
    "description": "Wrapper of the SDL 2 library for the Nim language.",
    "license": "zlib",
    "web": "https://github.com/Vladar4/sdl2_nim"
  },
  {
    "name": "assimp",
    "url": "https://github.com/barcharcraz/nim-assimp",
    "method": "git",
    "tags": [
      "wrapper",
      "media",
      "mesh",
      "import",
      "game"
    ],
    "description": "Wrapper for the assimp library",
    "license": "MIT",
    "web": "https://github.com/barcharcraz/nim-assimp"
  },
  {
    "name": "freeimage",
    "url": "https://github.com/barcharcraz/nim-freeimage",
    "method": "git",
    "tags": [
      "wrapper",
      "media",
      "image",
      "import",
      "game"
    ],
    "description": "Wrapper for the FreeImage library",
    "license": "MIT",
    "web": "https://github.com/barcharcraz/nim-freeimage"
  },
  {
    "name": "bcrypt",
    "url": "https://github.com/ithkuil/bcryptnim/",
    "method": "git",
    "tags": [
      "hash",
      "crypto",
      "password",
      "bcrypt",
      "library"
    ],
    "description": "Wraps the bcrypt (blowfish) library for creating encrypted hashes (useful for passwords)",
    "license": "BSD",
    "web": "https://www.github.com/ithkuil/bcryptnim/"
  },
  {
    "name": "opencl",
    "url": "https://github.com/nim-lang/opencl",
    "method": "git",
    "tags": [
      "library"
    ],
    "description": "Low-level wrapper for OpenCL",
    "license": "MIT",
    "web": "https://github.com/nim-lang/opencl"
  },
  {
    "name": "DevIL",
    "url": "https://github.com/Varriount/DevIL",
    "method": "git",
    "tags": [
      "image",
      "library",
      "graphics",
      "wrapper"
    ],
    "description": "Wrapper for the DevIL image library",
    "license": "MIT",
    "web": "https://github.com/Varriount/DevIL"
  },
  {
    "name": "signals",
    "url": "https://github.com/fowlmouth/signals.nim",
    "method": "git",
    "tags": [
      "event-based",
      "observer pattern",
      "library"
    ],
    "description": "Signals/slots library.",
    "license": "MIT",
    "web": "https://github.com/fowlmouth/signals.nim"
  },
  {
    "name": "sling",
    "url": "https://github.com/Druage/sling",
    "method": "git",
    "tags": [
      "signal",
      "slots",
      "eventloop",
      "callback"
    ],
    "description": "Signal and Slot library for Nim.",
    "license": "unlicense",
    "web": "https://github.com/Druage/sling"
  },
  {
    "name": "number_files",
    "url": "https://github.com/Araq/number_files/",
    "method": "git",
    "tags": [
      "rename",
      "filename",
      "finder"
    ],
    "description": "Command to add counter suffix/prefix to a list of files.",
    "license": "MIT",
    "web": "https://github.com/Araq/number_files/"
  },
  {
    "name": "redissessions",
    "url": "https://github.com/ithkuil/redissessions/",
    "method": "git",
    "tags": [
      "jester",
      "sessions",
      "redis"
    ],
    "description": "Redis-backed sessions for jester",
    "license": "MIT",
    "web": "https://github.com/ithkuil/redissessions/"
  },
  {
    "name": "horde3d",
    "url": "https://github.com/fowlmouth/horde3d",
    "method": "git",
    "tags": [
      "graphics",
      "3d",
      "rendering",
      "wrapper"
    ],
    "description": "Wrapper for Horde3D, a small open source 3D rendering engine.",
    "license": "WTFPL",
    "web": "https://github.com/fowlmouth/horde3d"
  },
  {
    "name": "mongo",
    "url": "https://github.com/nim-lang/mongo",
    "method": "git",
    "tags": [
      "library",
      "wrapper",
      "database"
    ],
    "description": "Bindings and a high-level interface for MongoDB",
    "license": "MIT",
    "web": "https://github.com/nim-lang/mongo"
  },
  {
    "name": "allegro5",
    "url": "https://github.com/fowlmouth/allegro5",
    "method": "git",
    "tags": [
      "wrapper",
      "graphics",
      "games",
      "opengl",
      "audio"
    ],
    "description": "Wrapper for Allegro version 5.X",
    "license": "MIT",
    "web": "https://github.com/fowlmouth/allegro5"
  },
  {
    "name": "physfs",
    "url": "https://github.com/fowlmouth/physfs",
    "method": "git",
    "tags": [
      "wrapper",
      "filesystem",
      "archives"
    ],
    "description": "A library to provide abstract access to various archives.",
    "license": "WTFPL",
    "web": "https://github.com/fowlmouth/physfs"
  },
  {
    "name": "shoco",
    "url": "https://github.com/onionhammer/shoconim.git",
    "method": "git",
    "tags": [
      "compression",
      "shoco"
    ],
    "description": "A fast compressor for short strings",
    "license": "MIT",
    "web": "https://github.com/onionhammer/shoconim"
  },
  {
    "name": "murmur3",
    "url": "https://github.com/boydgreenfield/nimrod-murmur",
    "method": "git",
    "tags": [
      "MurmurHash",
      "MurmurHash3",
      "murmur",
      "hash",
      "hashing"
    ],
    "description": "A simple MurmurHash3 wrapper for Nim",
    "license": "MIT",
    "web": "https://github.com/boydgreenfield/nimrod-murmur"
  },
  {
    "name": "hex",
    "url": "https://github.com/esbullington/nimrod-hex",
    "method": "git",
    "tags": [
      "hex",
      "encoding"
    ],
    "description": "A simple hex package for Nim",
    "license": "MIT",
    "web": "https://github.com/esbullington/nimrod-hex"
  },
  {
    "name": "strfmt",
    "url": "https://bitbucket.org/lyro/strfmt",
    "method": "hg",
    "tags": [
      "library"
    ],
    "description": "A string formatting library inspired by Python's `format`.",
    "license": "MIT",
    "web": "https://lyro.bitbucket.org/strfmt"
  },
  {
    "name": "jade-nim",
    "url": "https://github.com/idlewan/jade-nim",
    "method": "git",
    "tags": [
      "template",
      "jade",
      "web",
      "dsl",
      "html"
    ],
    "description": "Compiles jade templates to Nim procedures.",
    "license": "MIT",
    "web": "https://github.com/idlewan/jade-nim"
  },
  {
    "name": "gh_nimrod_doc_pages",
    "url": "https://github.com/Araq/gh_nimrod_doc_pages",
    "method": "git",
    "tags": [
      "commandline",
      "web",
      "automation",
      "documentation"
    ],
    "description": "Generates a GitHub documentation website for Nim projects.",
    "license": "MIT",
    "web": "https://github.com/Araq/gh_nimrod_doc_pages"
  },
  {
    "name": "midnight_dynamite",
    "url": "https://github.com/Araq/midnight_dynamite",
    "method": "git",
    "tags": [
      "wrapper",
      "library",
      "html",
      "markdown",
      "md"
    ],
    "description": "Wrapper for the markdown rendering hoedown library",
    "license": "MIT",
    "web": "https://github.com/Araq/midnight_dynamite"
  },
  {
    "name": "rsvg",
    "url": "https://github.com/def-/rsvg",
    "method": "git",
    "tags": [
      "wrapper",
      "library",
      "graphics"
    ],
    "description": "Wrapper for librsvg, a Scalable Vector Graphics (SVG) rendering library",
    "license": "MIT",
    "web": "https://github.com/def-/rsvg"
  },
  {
    "name": "emerald",
    "url": "https://github.com/flyx/emerald",
    "method": "git",
    "tags": [
      "dsl",
      "html",
      "template",
      "web"
    ],
    "description": "macro-based HTML templating engine",
    "license": "WTFPL",
    "web": "https://flyx.github.io/emerald/"
  },
  {
    "name": "niminst",
    "url": "https://github.com/nim-lang/niminst",
    "method": "git",
    "tags": [
      "app",
      "binary",
      "tool",
      "installation",
      "generator"
    ],
    "description": "tool to generate installers for Nim programs",
    "license": "MIT",
    "web": "https://github.com/nim-lang/niminst"
  },
  {
    "name": "redis",
    "url": "https://github.com/nim-lang/redis",
    "method": "git",
    "tags": [
      "redis",
      "client",
      "library"
    ],
    "description": "official redis client for Nim",
    "license": "MIT",
    "web": "https://github.com/nim-lang/redis"
  },
  {
    "name": "dialogs",
    "url": "https://github.com/nim-lang/dialogs",
    "method": "git",
    "tags": [
      "library",
      "ui",
      "gui",
      "dialog",
      "file"
    ],
    "description": "wraps GTK+ or Windows' open file dialogs",
    "license": "MIT",
    "web": "https://github.com/nim-lang/dialogs"
  },
  {
    "name": "vectors",
    "url": "https://github.com/blamestross/nimrod-vectors",
    "method": "git",
    "tags": [
      "math",
      "vectors",
      "library"
    ],
    "description": "Simple multidimensional vector math",
    "license": "MIT",
    "web": "https://github.com/blamestross/nimrod-vectors"
  },
  {
    "name": "bitarray",
    "url": "https://github.com/onecodex/nim-bitarray",
    "method": "git",
    "tags": [
      "Bit arrays",
      "Bit sets",
      "Bit vectors",
      "Data structures"
    ],
    "description": "mmap-backed bitarray implementation in Nim.",
    "license": "MIT",
    "web": "https://www.github.com/onecodex/nim-bitarray"
  },
  {
    "name": "appdirs",
    "url": "https://github.com/MrJohz/appdirs",
    "method": "git",
    "tags": [
      "utility",
      "filesystem"
    ],
    "description": "A utility library to find the directory you need to app in.",
    "license": "MIT",
    "web": "https://github.com/MrJohz/appdirs"
  },
  {
    "name": "sndfile",
    "url": "https://github.com/julienaubert/nim-sndfile",
    "method": "git",
    "tags": [
      "audio",
      "wav",
      "wrapper",
      "libsndfile"
    ],
    "description": "A wrapper of libsndfile",
    "license": "MIT",
    "web": "https://github.com/julienaubert/nim-sndfile"
  },
  {
    "name": "nim-sndfile",
    "alias": "sndfile"
  },
  {
    "name": "bigints",
    "url": "https://github.com/def-/bigints",
    "method": "git",
    "tags": [
      "math",
      "library",
      "numbers"
    ],
    "description": "Arbitrary-precision integers",
    "license": "MIT",
    "web": "https://github.com/def-/bigints"
  },
  {
    "name": "iterutils",
    "url": "https://github.com/def-/iterutils",
    "method": "git",
    "tags": [
      "library",
      "iterators"
    ],
    "description": "Functional operations for iterators and slices, similar to sequtils",
    "license": "MIT",
    "web": "https://github.com/def-/iterutils"
  },
  {
    "name": "hastyscribe",
    "url": "https://github.com/h3rald/hastyscribe",
    "method": "git",
    "tags": [
      "markdown",
      "html",
      "publishing"
    ],
    "description": "Self-contained markdown compiler generating self-contained HTML documents",
    "license": "MIT",
    "web": "https://h3rald.com/hastyscribe"
  },
  {
    "name": "nanomsg",
    "url": "https://github.com/def-/nim-nanomsg",
    "method": "git",
    "tags": [
      "library",
      "wrapper",
      "networking"
    ],
    "description": "Wrapper for the nanomsg socket library that provides several common communication patterns",
    "license": "MIT",
    "web": "https://github.com/def-/nim-nanomsg"
  },
  {
    "name": "directnimrod",
    "url": "https://bitbucket.org/barcharcraz/directnimrod",
    "method": "git",
    "tags": [
      "library",
      "wrapper",
      "graphics",
      "windows"
    ],
    "description": "Wrapper for microsoft's DirectX libraries",
    "license": "MS-PL",
    "web": "https://bitbucket.org/barcharcraz/directnimrod"
  },
  {
    "name": "imghdr",
    "url": "https://github.com/achesak/nim-imghdr",
    "method": "git",
    "tags": [
      "image",
      "formats",
      "files"
    ],
    "description": "Library for detecting the format of an image",
    "license": "MIT",
    "web": "https://github.com/achesak/nim-imghdr"
  },
  {
    "name": "csv2json",
    "url": "https://github.com/achesak/nim-csv2json",
    "method": "git",
    "tags": [
      "csv",
      "json"
    ],
    "description": "Convert CSV files to JSON",
    "license": "MIT",
    "web": "https://github.com/achesak/nim-csv2json"
  },
  {
    "name": "vecmath",
    "url": "https://github.com/barcharcraz/vecmath",
    "method": "git",
    "tags": [
      "library",
      "math",
      "vector"
    ],
    "description": "various vector maths utils for nimrod",
    "license": "MIT",
    "web": "https://github.com/barcharcraz/vecmath"
  },
  {
    "name": "lazy_rest",
    "url": "https://github.com/Araq/lazy_rest",
    "method": "git",
    "tags": [
      "library",
      "rst",
      "rest",
      "text",
      "html"
    ],
    "description": "Simple reST HTML generation with some extras.",
    "license": "MIT",
    "web": "https://github.com/Araq/lazy_rest"
  },
  {
    "name": "Phosphor",
    "url": "https://github.com/barcharcraz/Phosphor",
    "method": "git",
    "tags": [
      "library",
      "opengl",
      "graphics"
    ],
    "description": "eaiser use of OpenGL and GLSL shaders",
    "license": "MIT",
    "web": "https://github.com/barcharcraz/Phosphor"
  },
  {
    "name": "colorsys",
    "url": "https://github.com/achesak/nim-colorsys",
    "method": "git",
    "tags": [
      "library",
      "colors",
      "rgb",
      "yiq",
      "hls",
      "hsv"
    ],
    "description": "Convert between RGB, YIQ, HLS, and HSV color systems.",
    "license": "MIT",
    "web": "https://github.com/achesak/nim-colorsys"
  },
  {
    "name": "pythonfile",
    "url": "https://github.com/achesak/nim-pythonfile",
    "method": "git",
    "tags": [
      "library",
      "python",
      "files",
      "file"
    ],
    "description": "Wrapper of the file procedures to provide an interface as similar as possible to that of Python",
    "license": "MIT",
    "web": "https://github.com/achesak/nim-pythonfile"
  },
  {
    "name": "sndhdr",
    "url": "https://github.com/achesak/nim-sndhdr",
    "method": "git",
    "tags": [
      "library",
      "formats",
      "files",
      "sound",
      "audio"
    ],
    "description": "Library for detecting the format of a sound file",
    "license": "MIT",
    "web": "https://github.com/achesak/nim-sndhdr"
  },
  {
    "name": "irc",
    "url": "https://github.com/nim-lang/irc",
    "method": "git",
    "tags": [
      "library",
      "irc",
      "network"
    ],
    "description": "Implements a simple IRC client.",
    "license": "MIT",
    "web": "https://github.com/nim-lang/irc"
  },
  {
    "name": "random",
    "url": "https://github.com/oprypin/nim-random",
    "method": "git",
    "tags": [
      "library",
      "algorithms",
      "random"
    ],
    "description": "Pseudo-random number generation library inspired by Python",
    "license": "MIT",
    "web": "https://github.com/oprypin/nim-random"
  },
  {
    "name": "zmq",
    "url": "https://github.com/nim-lang/nim-zmq",
    "method": "git",
    "tags": [
      "library",
      "wrapper",
      "zeromq",
      "messaging",
      "queue"
    ],
    "description": "ZeroMQ 4 wrapper",
    "license": "MIT",
    "web": "https://github.com/nim-lang/nim-zmq"
  },
  {
    "name": "uuid",
    "url": "https://github.com/idlewan/nim-uuid",
    "method": "git",
    "tags": [
      "library",
      "wrapper",
      "uuid"
    ],
    "description": "UUID wrapper",
    "license": "MIT",
    "web": "https://github.com/idlewan/nim-uuid"
  },
  {
    "name": "robotparser",
    "url": "https://github.com/achesak/nim-robotparser",
    "method": "git",
    "tags": [
      "library",
      "useragent",
      "robots",
      "robot.txt"
    ],
    "description": "Determine if a useragent can access a URL using robots.txt",
    "license": "MIT",
    "web": "https://github.com/achesak/nim-robotparser"
  },
  {
    "name": "epub",
    "url": "https://github.com/achesak/nim-epub",
    "method": "git",
    "tags": [
      "library",
      "epub",
      "e-book"
    ],
    "description": "Module for working with EPUB e-book files",
    "license": "MIT",
    "web": "https://github.com/achesak/nim-epub"
  },
  {
    "name": "hashids",
    "url": "https://github.com/achesak/nim-hashids",
    "method": "git",
    "tags": [
      "library",
      "hashids"
    ],
    "description": "Nim implementation of Hashids",
    "license": "MIT",
    "web": "https://github.com/achesak/nim-hashids"
  },
  {
    "name": "openssl_evp",
    "url": "https://github.com/cowboy-coders/nim-openssl-evp",
    "method": "git",
    "tags": [
      "library",
      "crypto",
      "openssl"
    ],
    "description": "Wrapper for OpenSSL's EVP interface",
    "license": "OpenSSL License and SSLeay License",
    "web": "https://github.com/cowboy-coders/nim-openssl-evp"
  },
  {
    "name": "monad",
    "alias": "maybe"
  },
  {
    "name": "maybe",
    "url": "https://github.com/superfunc/maybe",
    "method": "git",
    "tags": [
      "library",
      "functional",
      "optional",
      "monad"
    ],
    "description": "basic monadic maybe type for Nim",
    "license": "BSD3",
    "web": "https://github.com/superfunc/maybe"
  },
  {
    "name": "eternity",
    "url": "https://github.com/hiteshjasani/nim-eternity",
    "method": "git",
    "tags": [
      "library",
      "time",
      "format"
    ],
    "description": "Humanize elapsed time",
    "license": "MIT",
    "web": "https://github.com/hiteshjasani/nim-eternity"
  },
  {
    "name": "gmp",
    "url": "https://github.com/subsetpark/nim-gmp",
    "method": "git",
    "tags": [
      "library",
      "bignum",
      "numbers",
      "math"
    ],
    "description": "wrapper for the GNU multiple precision arithmetic library (GMP)",
    "license": "LGPLv3 or GPLv2",
    "web": "https://github.com/subsetpark/nim-gmp"
  },
  {
    "name": "ludens",
    "url": "https://github.com/rnentjes/nim-ludens",
    "method": "git",
    "tags": [
      "library",
      "game",
      "opengl",
      "sfml"
    ],
    "description": "Little game library using opengl and sfml",
    "license": "MIT",
    "web": "https://github.com/rnentjes/nim-ludens"
  },
  {
    "name": "ffbookmarks",
    "url": "https://github.com/achesak/nim-ffbookmarks",
    "method": "git",
    "tags": [
      "firefox",
      "bookmarks",
      "library"
    ],
    "description": "Nim module for working with Firefox bookmarks",
    "license": "MIT",
    "web": "https://github.com/achesak/nim-ffbookmarks"
  },
  {
    "name": "moustachu",
    "url": "https://github.com/fenekku/moustachu.git",
    "method": "git",
    "tags": [
      "web",
      "html",
      "template",
      "mustache"
    ],
    "description": "Mustache templating for Nim.",
    "license": "MIT",
    "web": "https://github.com/fenekku/moustachu"
  },
  {
    "name": "easy-bcrypt",
    "url": "https://github.com/flaviut/easy-bcrypt.git",
    "method": "git",
    "tags": [
      "hash",
      "crypto",
      "password",
      "bcrypt"
    ],
    "description": "simple wrapper providing a convenient interface for the bcrypt password hashing algorithm",
    "license": "CC0",
    "web": "https://github.com/flaviut/easy-bcrypt/blob/master/easy-bcrypt.nimble"
  },
  {
    "name": "libclang",
    "url": "https://github.com/cowboy-coders/nim-libclang.git",
    "method": "git",
    "tags": [
      "wrapper",
      "bindings",
      "clang"
    ],
    "description": "wrapper for libclang (the C-interface of the clang LLVM frontend)",
    "license": "MIT",
    "web": "https://github.com/cowboy-coders/nim-libclang"
  },
  {
    "name": "nim-libclang",
    "url": "https://github.com/cowboy-coders/nim-libclang.git",
    "method": "git",
    "tags": [
      "wrapper",
      "bindings",
      "clang"
    ],
    "description": "Please use libclang instead.",
    "license": "MIT",
    "web": "https://github.com/cowboy-coders/nim-libclang"
  },
  {
    "name": "nimqml",
    "url": "https://github.com/filcuc/nimqml",
    "method": "git",
    "tags": [
      "Qt",
      "Qml",
      "UI",
      "GUI"
    ],
    "description": "Qt Qml bindings",
    "license": "GPLv3",
    "web": "https://github.com/filcuc/nimqml"
  },
  {
    "name": "XPLM-Nim",
    "url": "https://github.com/jpoirier/XPLM-Nim",
    "method": "git",
    "tags": [
      "X-Plane",
      "XPLM",
      "Plugin",
      "SDK"
    ],
    "description": "X-Plane XPLM SDK wrapper",
    "license": "BSD",
    "web": "https://github.com/jpoirier/XPLM-Nim"
  },
  {
    "name": "csfml",
    "url": "https://github.com/oprypin/nim-csfml",
    "method": "git",
    "tags": [
      "sfml",
      "binding",
      "game",
      "media",
      "library",
      "opengl"
    ],
    "description": "Bindings for Simple and Fast Multimedia Library (through CSFML)",
    "license": "zlib",
    "web": "https://github.com/oprypin/nim-csfml"
  },
  {
    "name": "optional_t",
    "url": "https://github.com/flaviut/optional_t",
    "method": "git",
    "tags": [
      "option",
      "functional"
    ],
    "description": "Basic Option[T] library",
    "license": "MIT",
    "web": "https://github.com/flaviut/optional_t"
  },
  {
    "name": "nimrtlsdr",
    "url": "https://github.com/jpoirier/nimrtlsdr",
    "method": "git",
    "tags": [
      "rtl-sdr",
      "wrapper",
      "bindings",
      "rtlsdr"
    ],
    "description": "A Nim wrapper for librtlsdr",
    "license": "BSD",
    "web": "https://github.com/jpoirier/nimrtlsdr"
  },
  {
    "name": "lapp",
    "url": "https://gitlab.3dicc.com/gokr/lapp.git",
    "method": "git",
    "tags": [
      "args",
      "cmd",
      "opt",
      "parse",
      "parsing"
    ],
    "description": "Opt parser using synopsis as specification, ported from Lua.",
    "license": "MIT",
    "web": "https://gitlab.3dicc.com/gokr/lapp"
  },
  {
    "name": "blimp",
    "url": "https://gitlab.3dicc.com/gokr/blimp.git",
    "method": "git",
    "tags": [
      "app",
      "binary",
      "utility",
      "git",
      "git-fat"
    ],
    "description": "Utility that helps with big files in git, very similar to git-fat, s3annnex etc.",
    "license": "MIT",
    "web": "https://gitlab.3dicc.com/gokr/blimp"
  },
  {
    "name": "parsetoml",
    "url": "https://github.com/NimParsers/parsetoml.git",
    "method": "git",
    "tags": [
      "library",
      "parse"
    ],
    "description": "Library for parsing TOML files.",
    "license": "MIT",
    "web": "https://github.com/NimParsers/parsetoml"
  },
  {
    "name": "compiler",
    "url": "https://github.com/nim-lang/Nim.git",
    "method": "git",
    "tags": [
      "library"
    ],
    "description": "Compiler package providing the compiler sources as a library.",
    "license": "MIT",
    "web": "https://github.com/nim-lang/Nim"
  },
  {
    "name": "nre",
    "url": "https://github.com/flaviut/nre.git",
    "method": "git",
    "tags": [
      "library",
      "pcre",
      "regex"
    ],
    "description": "A better regular expression library",
    "license": "MIT",
    "web": "https://github.com/flaviut/nre"
  },
  {
    "name": "docopt",
    "url": "https://github.com/docopt/docopt.nim",
    "method": "git",
    "tags": [
      "commandline",
      "arguments",
      "parsing",
      "library"
    ],
    "description": "Command-line args parser based on Usage message",
    "license": "MIT",
    "web": "https://github.com/docopt/docopt.nim"
  },
  {
    "name": "bpg",
    "url": "https://github.com/def-/nim-bpg.git",
    "method": "git",
    "tags": [
      "image",
      "library",
      "wrapper"
    ],
    "description": "BPG (Better Portable Graphics) for Nim",
    "license": "MIT",
    "web": "https://github.com/def-/nim-bpg"
  },
  {
    "name": "io-spacenav",
    "url": "https://github.com/nimious/io-spacenav.git",
    "method": "git",
    "tags": [
      "binding",
      "3dx",
      "3dconnexion",
      "libspnav",
      "spacenav",
      "spacemouse",
      "spacepilot",
      "spacenavigator"
    ],
    "description": "Obsolete - please use spacenav instead!",
    "license": "MIT",
    "web": "https://github.com/nimious/io-spacenav"
  },
  {
    "name": "optionals",
    "url": "https://github.com/MasonMcGill/optionals.git",
    "method": "git",
    "tags": [
      "library",
      "option",
      "optional",
      "maybe"
    ],
    "description": "Option types",
    "license": "MIT",
    "web": "https://github.com/MasonMcGill/optionals"
  },
  {
    "name": "tuples",
    "url": "https://github.com/MasonMcGill/tuples.git",
    "method": "git",
    "tags": [
      "library",
      "tuple",
      "metaprogramming"
    ],
    "description": "Tuple manipulation utilities",
    "license": "MIT",
    "web": "https://github.com/MasonMcGill/tuples"
  },
  {
    "name": "fuse",
    "url": "https://github.com/akiradeveloper/nim-fuse.git",
    "method": "git",
    "tags": [
      "fuse",
      "library",
      "wrapper"
    ],
    "description": "A FUSE binding for Nim",
    "license": "MIT",
    "web": "https://github.com/akiradeveloper/nim-fuse"
  },
  {
    "name": "brainfuck",
    "url": "https://github.com/def-/nim-brainfuck.git",
    "method": "git",
    "tags": [
      "library",
      "binary",
      "app",
      "interpreter",
      "compiler",
      "language"
    ],
    "description": "A brainfuck interpreter and compiler",
    "license": "MIT",
    "web": "https://github.com/def-/nim-brainfuck"
  },
  {
    "name": "nimsuggest",
    "url": "https://github.com/nim-lang/nimsuggest.git",
    "method": "git",
    "tags": [
      "binary",
      "app",
      "suggest",
      "compiler",
      "autocomplete"
    ],
    "description": "Tool for providing auto completion data for Nim source code.",
    "license": "MIT",
    "web": "https://github.com/nim-lang/nimsuggest"
  },
  {
    "name": "jwt",
    "url": "https://github.com/yglukhov/nim-jwt.git",
    "method": "git",
    "tags": [
      "library",
      "crypto",
      "hash"
    ],
    "description": "JSON Web Tokens for Nim",
    "license": "MIT",
    "web": "https://github.com/yglukhov/nim-jwt"
  },
  {
    "name": "pythonpathlib",
    "url": "https://github.com/achesak/nim-pythonpathlib.git",
    "method": "git",
    "tags": [
      "path",
      "directory",
      "python",
      "library"
    ],
    "description": "Module for working with paths that is as similar as possible to Python's pathlib",
    "license": "MIT",
    "web": "https://github.com/achesak/nim-pythonpathlib"
  },
  {
    "name": "RingBuffer",
    "url": "git@github.com:megawac/RingBuffer.nim.git",
    "method": "git",
    "tags": [
      "sequence",
      "seq",
      "circular",
      "ring",
      "buffer"
    ],
    "description": "Circular buffer implementation",
    "license": "MIT",
    "web": "https://github.com/megawac/RingBuffer.nim"
  },
  {
    "name": "nimrat",
    "url": "https://github.com/apense/nimrat",
    "method": "git",
    "tags": [
      "library",
      "math",
      "numbers"
    ],
    "description": "Module for working with rational numbers (fractions)",
    "license": "MIT",
    "web": "https://github.com/apense/nimrat"
  },
  {
    "name": "io-isense",
    "url": "https://github.com/nimious/io-isense.git",
    "method": "git",
    "tags": [
      "binding",
      "isense",
      "intersense",
      "inertiacube",
      "intertrax",
      "microtrax",
      "thales",
      "tracking",
      "sensor"
    ],
    "description": "Obsolete - please use isense instead!",
    "license": "MIT",
    "web": "https://github.com/nimious/io-isense"
  },
  {
    "name": "io-usb",
    "url": "https://github.com/nimious/io-usb.git",
    "method": "git",
    "tags": [
      "binding",
      "usb",
      "libusb"
    ],
    "description": "Obsolete - please use libusb instead!",
    "license": "MIT",
    "web": "https://github.com/nimious/io-usb"
  },
  {
    "name": "nimcfitsio",
    "url": "https://github.com/ziotom78/nimcfitsio.git",
    "method": "git",
    "tags": [
      "library",
      "binding",
      "cfitsio",
      "fits",
      "io"
    ],
    "description": "Bindings for CFITSIO, a library to read/write FITSIO images and tables.",
    "license": "MIT",
    "web": "https://github.com/ziotom78/nimcfitsio"
  },
  {
    "name": "glossolalia",
    "url": "https://github.com/fowlmouth/glossolalia",
    "method": "git",
    "tags": [
      "parser",
      "peg"
    ],
    "description": "A DSL for quickly writing parsers",
    "license": "CC0",
    "web": "https://github.com/fowlmouth/glossolalia"
  },
  {
    "name": "entoody",
    "url": "https://bitbucket.org/fowlmouth/entoody",
    "method": "git",
    "tags": [
      "component",
      "entity",
      "composition"
    ],
    "description": "A component/entity system",
    "license": "CC0",
    "web": "https://bitbucket.org/fowlmouth/entoody"
  },
  {
    "name": "msgpack",
    "url": "https://github.com/akiradeveloper/msgpack-nim.git",
    "method": "git",
    "tags": [
      "msgpack",
      "library",
      "serialization"
    ],
    "description": "A MessagePack binding for Nim",
    "license": "MIT",
    "web": "https://github.com/akiradeveloper/msgpack-nim"
  },
  {
    "name": "osinfo",
    "url": "https://github.com/nim-lang/osinfo.git",
    "method": "git",
    "tags": [
      "os",
      "library",
      "info"
    ],
    "description": "Modules providing information about the OS.",
    "license": "MIT",
    "web": "https://github.com/nim-lang/osinfo"
  },
  {
    "name": "io-myo",
    "url": "https://github.com/nimious/io-myo.git",
    "method": "git",
    "tags": [
      "binding",
      "myo",
      "thalmic",
      "armband",
      "gesture"
    ],
    "description": "Obsolete - please use myo instead!",
    "license": "MIT",
    "web": "https://github.com/nimious/io-myo"
  },
  {
    "name": "io-oculus",
    "url": "https://github.com/nimious/io-oculus.git",
    "method": "git",
    "tags": [
      "binding",
      "oculus",
      "rift",
      "vr",
      "libovr",
      "ovr",
      "dk1",
      "dk2",
      "gearvr"
    ],
    "description": "Obsolete - please use oculus instead!",
    "license": "MIT",
    "web": "https://github.com/nimious/io-oculus"
  },
  {
    "name": "closure_compiler",
    "url": "https://github.com/yglukhov/closure_compiler.git",
    "method": "git",
    "tags": [
      "binding",
      "closure",
      "compiler",
      "javascript"
    ],
    "description": "Bindings for Closure Compiler web API.",
    "license": "MIT",
    "web": "https://github.com/yglukhov/closure_compiler"
  },
  {
    "name": "io-serialport",
    "url": "https://github.com/nimious/io-serialport.git",
    "method": "git",
    "tags": [
      "binding",
      "libserialport",
      "serial",
      "communication"
    ],
    "description": "Obsolete - please use serialport instead!",
    "license": "MIT",
    "web": "https://github.com/nimious/io-serialport"
  },
  {
    "name": "beanstalkd",
    "url": "https://github.com/tormaroe/beanstalkd.nim.git",
    "method": "git",
    "tags": [
      "library",
      "queue",
      "messaging"
    ],
    "description": "A beanstalkd work queue client library.",
    "license": "MIT",
    "web": "https://github.com/tormaroe/beanstalkd.nim"
  },
  {
    "name": "wiki2text",
    "url": "https://github.com/rspeer/wiki2text.git",
    "method": "git",
    "tags": [
      "nlp",
      "wiki",
      "xml",
      "text"
    ],
    "description": "Quickly extracts natural-language text from a MediaWiki XML file.",
    "license": "MIT",
    "web": "https://github.com/rspeer/wiki2text"
  },
  {
    "name": "qt5_qtsql",
    "url": "https://github.com/philip-wernersbach/nim-qt5_qtsql.git",
    "method": "git",
    "tags": [
      "library",
      "wrapper",
      "database",
      "qt",
      "qt5",
      "qtsql",
      "sqlite",
      "postgres",
      "mysql"
    ],
    "description": "Binding for Qt 5's Qt SQL library that integrates with the features of the Nim language. Uses one API for multiple database engines.",
    "license": "MIT",
    "web": "https://github.com/philip-wernersbach/nim-qt5_qtsql"
  },
  {
    "name": "orient",
    "url": "https://github.com/philip-wernersbach/nim-orient",
    "method": "git",
    "tags": [
      "library",
      "wrapper",
      "database",
      "orientdb",
      "pure"
    ],
    "description": "OrientDB driver written in pure Nim, uses the OrientDB 2.0 Binary Protocol with Binary Serialization.",
    "license": "MPL",
    "web": "https://github.com/philip-wernersbach/nim-orient"
  },
  {
    "name": "syslog",
    "url": "https://github.com/FedericoCeratto/nim-syslog",
    "method": "git",
    "tags": [
      "library",
      "pure"
    ],
    "description": "Syslog module.",
    "license": "LGPLv3",
    "web": "https://github.com/FedericoCeratto/nim-syslog"
  },
  {
    "name": "nimes",
    "url": "https://github.com/def-/nimes",
    "method": "git",
    "tags": [
      "emulator",
      "nes",
      "game",
      "sdl",
      "javascript"
    ],
    "description": "NES emulator using SDL2, also compiles to JavaScript with emscripten.",
    "license": "MPL",
    "web": "https://github.com/def-/nimes"
  },
  {
    "name": "syscall",
    "url": "https://github.com/def-/nim-syscall",
    "method": "git",
    "tags": [
      "library"
    ],
    "description": "Raw system calls for Nim",
    "license": "MPL",
    "web": "https://github.com/def-/nim-syscall"
  },
  {
    "name": "jnim",
    "url": "https://github.com/yglukhov/jnim",
    "method": "git",
    "tags": [
      "library",
      "java",
      "jvm",
      "bridge",
      "bindings"
    ],
    "description": "Nim - Java bridge",
    "license": "MIT",
    "web": "https://github.com/yglukhov/jnim"
  },
  {
    "name": "nimPDF",
    "url": "https://github.com/jangko/nimpdf",
    "method": "git",
    "tags": [
      "library",
      "PDF",
      "document"
    ],
    "description": "library for generating PDF files",
    "license": "MIT",
    "web": "https://github.com/jangko/nimpdf"
  },
  {
    "name": "LLVM",
    "url": "https://github.com/FedeOmoto/llvm",
    "method": "git",
    "tags": [
      "LLVM",
      "bindings",
      "wrapper"
    ],
    "description": "LLVM bindings for the Nim language.",
    "license": "MIT",
    "web": "https://github.com/FedeOmoto/llvm"
  },
  {
    "name": "nshout",
    "url": "https://github.com/Senketsu/nshout",
    "method": "git",
    "tags": [
      "library",
      "shouter",
      "libshout",
      "wrapper",
      "bindings",
      "audio",
      "web"
    ],
    "description": "Nim bindings for libshout",
    "license": "MIT",
    "web": "https://github.com/Senketsu/nshout"
  },
  {
    "name": "nsu",
    "url": "https://github.com/Senketsu/nsu",
    "method": "git",
    "tags": [
      "library",
      "tool",
      "utility",
      "screenshot"
    ],
    "description": "Simple screenshot library & cli tool made in Nim",
    "license": "MIT",
    "web": "https://github.com/Senketsu/nsu"
  },
  {
    "name": "nuuid",
    "url": "https://github.com/yglukhov/nim-only-uuid",
    "method": "git",
    "tags": [
      "library",
      "uuid",
      "guid"
    ],
    "description": "A Nim source only UUID generator",
    "license": "MIT",
    "web": "https://github.com/yglukhov/nim-only-uuid"
  },
  {
    "name": "fftw3",
    "url": "https://github.com/ziotom78/nimfftw3",
    "method": "git",
    "tags": [
      "library",
      "math",
      "fft"
    ],
    "description": "Bindings to the FFTW library",
    "license": "MIT",
    "web": "https://github.com/ziotom78/nimfftw3"
  },
  {
    "name": "nrpl",
    "url": "https://github.com/vegansk/nrpl",
    "method": "git",
    "tags": [
      "REPL",
      "application"
    ],
    "description": "A rudimentary Nim REPL",
    "license": "MIT",
    "web": "https://github.com/vegansk/nrpl"
  },
  {
    "name": "nim-geocoding",
    "url": "https://github.com/saratchandra92/nim-geocoding",
    "method": "git",
    "tags": [
      "library",
      "geocoding",
      "maps"
    ],
    "description": "A simple library for Google Maps Geocoding API",
    "license": "MIT",
    "web": "https://github.com/saratchandra92/nim-geocoding"
  },
  {
    "name": "io-gles",
    "url": "https://github.com/nimious/io-gles.git",
    "method": "git",
    "tags": [
      "binding",
      "khronos",
      "gles",
      "opengl es"
    ],
    "description": "Obsolete - please use gles instead!",
    "license": "MIT",
    "web": "https://github.com/nimious/io-gles"
  },
  {
    "name": "io-egl",
    "url": "https://github.com/nimious/io-egl.git",
    "method": "git",
    "tags": [
      "binding",
      "khronos",
      "egl",
      "opengl",
      "opengl es",
      "openvg"
    ],
    "description": "Obsolete - please use egl instead!",
    "license": "MIT",
    "web": "https://github.com/nimious/io-egl"
  },
  {
    "name": "io-sixense",
    "url": "https://github.com/nimious/io-sixense.git",
    "method": "git",
    "tags": [
      "binding",
      "sixense",
      "razer hydra",
      "stem system",
      "vr"
    ],
    "description": "Obsolete - please use sixense instead!",
    "license": "MIT",
    "web": "https://github.com/nimious/io-sixense"
  },
  {
    "name": "tnetstring",
    "url": "https://mahlon@bitbucket.org/mahlon/nim-tnetstring",
    "method": "hg",
    "tags": [
      "tnetstring",
      "library",
      "serialization"
    ],
    "description": "Parsing and serializing for the TNetstring format.",
    "license": "MIT",
    "web": "http://bitbucket.org/mahlon/nim-tnetstring"
  },
  {
    "name": "msgpack4nim",
    "url": "https://github.com/jangko/msgpack4nim",
    "method": "git",
    "tags": [
      "msgpack",
      "library",
      "serialization",
      "deserialization"
    ],
    "description": "Another MessagePack implementation written in pure nim",
    "license": "MIT",
    "web": "https://github.com/jangko/msgpack4nim"
  },
  {
    "name": "binaryheap",
    "url": "https://github.com/bluenote10/nim-heap",
    "method": "git",
    "tags": [
      "heap",
      "priority queue"
    ],
    "description": "Simple binary heap implementation",
    "license": "MIT",
    "web": "https://github.com/bluenote10/nim-heap"
  },
  {
    "name": "stringinterpolation",
    "url": "https://github.com/bluenote10/nim-stringinterpolation",
    "method": "git",
    "tags": [
      "string formatting",
      "string interpolation"
    ],
    "description": "String interpolation with printf syntax",
    "license": "MIT",
    "web": "https://github.com/bluenote10/nim-stringinterpolation"
  },
  {
    "name": "libovr",
    "url": "https://github.com/bluenote10/nim-ovr",
    "method": "git",
    "tags": [
      "Oculus Rift",
      "virtual reality"
    ],
    "description": "Nim bindings for libOVR (Oculus Rift)",
    "license": "MIT",
    "web": "https://github.com/bluenote10/nim-ovr"
  },
  {
    "name": "delaunay",
    "url": "https://github.com/Nycto/DelaunayNim",
    "method": "git",
    "tags": [
      "delaunay",
      "library",
      "algorithms",
      "graph"
    ],
    "description": "2D Delaunay triangulations",
    "license": "MIT",
    "web": "https://github.com/Nycto/DelaunayNim"
  },
  {
    "name": "linenoise",
    "url": "https://github.com/fallingduck/linenoise-nim",
    "method": "git",
    "tags": [
      "linenoise",
      "library",
      "wrapper",
      "commandline"
    ],
    "description": "Wrapper for linenoise, a free, self-contained alternative to GNU readline.",
    "license": "BSD",
    "web": "https://github.com/fallingduck/linenoise-nim"
  },
  {
    "name": "struct",
    "url": "https://github.com/OpenSystemsLab/struct.nim",
    "method": "git",
    "tags": [
      "struct",
      "library",
      "python",
      "pack",
      "unpack"
    ],
    "description": "Python-like 'struct' for Nim",
    "license": "MIT",
    "web": "https://github.com/OpenSystemsLab/struct.nim"
  },
  {
    "name": "uri2",
    "url": "https://github.com/achesak/nim-uri2",
    "method": "git",
    "tags": [
      "uri",
      "url",
      "library"
    ],
    "description": "Nim module for better URI handling",
    "license": "MIT",
    "web": "https://github.com/achesak/nim-uri2"
  },
  {
    "name": "hmac",
    "url": "https://github.com/OpenSystemsLab/hmac.nim",
    "method": "git",
    "tags": [
      "hmac",
      "authentication",
      "hash",
      "sha1",
      "md5"
    ],
    "description": "HMAC-SHA1 and HMAC-MD5 hashing in Nim",
    "license": "MIT",
    "web": "https://github.com/OpenSystemsLab/hmac.nim"
  },
  {
    "name": "mongrel2",
    "url": "https://mahlon@bitbucket.org/mahlon/nim-mongrel2",
    "method": "hg",
    "tags": [
      "mongrel2",
      "library",
      "www"
    ],
    "description": "Handler framework for the Mongrel2 web server.",
    "license": "MIT",
    "web": "http://bitbucket.org/mahlon/nim-mongrel2"
  },
  {
    "name": "shimsham",
    "url": "https://github.com/apense/shimsham",
    "method": "git",
    "tags": [
      "crypto",
      "hash",
      "hashing",
      "digest"
    ],
    "description": "Hashing/Digest collection in pure Nim",
    "license": "MIT",
    "web": "https://github.com/apense/shimsham"
  },
  {
    "name": "base32",
    "url": "https://github.com/OpenSystemsLab/base32.nim",
    "method": "git",
    "tags": [
      "base32",
      "encode",
      "decode"
    ],
    "description": "Base32 library for Nim",
    "license": "MIT",
    "web": "https://github.com/OpenSystemsLab/base32.nim"
  },
  {
    "name": "otp",
    "url": "https://github.com/OpenSystemsLab/otp.nim",
    "method": "git",
    "tags": [
      "otp",
      "hotp",
      "totp",
      "time",
      "password",
      "one",
      "google",
      "authenticator"
    ],
    "description": "One Time Password library for Nim",
    "license": "MIT",
    "web": "https://github.com/OpenSystemsLab/otp.nim"
  },
  {
    "name": "q",
    "url": "https://github.com/OpenSystemsLab/q.nim",
    "method": "git",
    "tags": [
      "css",
      "selector",
      "query",
      "match",
      "find",
      "html",
      "xml",
      "jquery"
    ],
    "description": "Simple package for query HTML/XML elements using a CSS3 or jQuery-like selector syntax",
    "license": "MIT",
    "web": "https://github.com/OpenSystemsLab/q.nim"
  },
  {
    "name": "bignum",
    "url": "https://github.com/FedeOmoto/bignum",
    "method": "git",
    "tags": [
      "bignum",
      "gmp",
      "wrapper"
    ],
    "description": "Wrapper around the GMP bindings for the Nim language.",
    "license": "MIT",
    "web": "https://github.com/FedeOmoto/bignum"
  },
  {
    "name": "rbtree",
    "url": "https://github.com/Nycto/RBTreeNim",
    "method": "git",
    "tags": [
      "tree",
      "binary search tree",
      "rbtree",
      "red black tree"
    ],
    "description": "Red/Black Trees",
    "license": "MIT",
    "web": "https://github.com/Nycto/RBTreeNim"
  },
  {
    "name": "anybar",
    "url": "https://github.com/ba0f3/anybar.nim",
    "method": "git",
    "tags": [
      "anybar",
      "menubar",
      "status",
      "indicator"
    ],
    "description": "Control AnyBar instances with Nim",
    "license": "MIT",
    "web": "https://github.com/ba0f3/anybar.nim"
  },
  {
    "name": "astar",
    "url": "https://github.com/Nycto/AStarNim",
    "method": "git",
    "tags": [
      "astar",
      "A*",
      "pathfinding",
      "algorithm"
    ],
    "description": "A* Pathfinding",
    "license": "MIT",
    "web": "https://github.com/Nycto/AStarNim"
  },
  {
    "name": "lazy",
    "url": "https://github.com/petermora/nimLazy/",
    "method": "git",
    "tags": [
      "library",
      "iterator",
      "lazy list"
    ],
    "description": "Iterator library for Nim",
    "license": "MIT",
    "web": "https://github.com/petermora/nimLazy"
  },
  {
    "name": "asyncpythonfile",
    "url": "https://github.com/fallingduck/asyncpythonfile-nim",
    "method": "git",
    "tags": [
      "async",
      "asynchronous",
      "library",
      "python",
      "file",
      "files"
    ],
    "description": "High level, asynchronous file API mimicking Python's file interface.",
    "license": "ISC",
    "web": "https://github.com/fallingduck/asyncpythonfile-nim"
  },
  {
    "name": "nimfuzz",
    "url": "https://github.com/apense/nimfuzz",
    "method": "git",
    "tags": [
      "fuzzing",
      "testing",
      "hacking",
      "security"
    ],
    "description": "Simple and compact fuzzing",
    "license": "Apache License 2.0",
    "web": "https://apense.github.io/nimfuzz"
  },
  {
    "name": "linalg",
    "url": "https://github.com/unicredit/linear-algebra",
    "method": "git",
    "tags": [
      "vector",
      "matrix",
      "linear-algebra",
      "BLAS",
      "LAPACK"
    ],
    "description": "Linear algebra for Nim",
    "license": "Apache License 2.0",
    "web": "https://github.com/unicredit/linear-algebra"
  },
  {
    "name": "sequester",
    "url": "https://github.com/fallingduck/sequester",
    "method": "git",
    "tags": [
      "library",
      "seq",
      "sequence",
      "strings",
      "iterators",
      "php"
    ],
    "description": "Library for converting sequences to strings. Also has PHP-inspired explode and implode procs.",
    "license": "ISC",
    "web": "https://github.com/fallingduck/sequester"
  },
  {
    "name": "options",
    "url": "https://github.com/fallingduck/options-nim",
    "method": "git",
    "tags": [
      "library",
      "option",
      "optionals",
      "maybe"
    ],
    "description": "Temporary package to fix broken code in 0.11.2 stable.",
    "license": "MIT",
    "web": "https://github.com/fallingduck/options-nim"
  },
  {
    "name": "oldwinapi",
    "url": "https://github.com/nim-lang/oldwinapi",
    "method": "git",
    "tags": [
      "library",
      "windows",
      "api"
    ],
    "description": "Old Win API library for Nim",
    "license": "LGPL with static linking exception",
    "web": "https://github.com/nim-lang/oldwinapi"
  },
  {
    "name": "nimx",
    "url": "https://github.com/yglukhov/nimx",
    "method": "git",
    "tags": [
      "gui",
      "ui",
      "library"
    ],
    "description": "Cross-platform GUI framework",
    "license": "MIT",
    "web": "https://github.com/yglukhov/nimx"
  },
  {
    "name": "webview",
    "url": "https://github.com/oskca/webview",
    "method": "git",
    "tags": [
      "gui",
      "ui",
      "webview",
      "cross",
      "web",
      "library"
    ],
    "description": "Nim bindings for https://github.com/zserge/webview, a cross platform single header webview library",
    "license": "MIT",
    "web": "https://github.com/oskca/webview"
  },
  {
    "name": "memo",
    "url": "https://github.com/andreaferretti/memo",
    "method": "git",
    "tags": [
      "memo",
      "memoization",
      "memoize",
      "cache"
    ],
    "description": "Memoize Nim functions",
    "license": "Apache License 2.0",
    "web": "https://github.com/andreaferretti/memo"
  },
  {
    "name": "base62",
    "url": "https://github.com/singularperturbation/base62-encode",
    "method": "git",
    "tags": [
      "base62",
      "encode",
      "decode"
    ],
    "description": "Arbitrary base encoding-decoding functions, defaulting to Base-62.",
    "license": "MIT",
    "web": "https://github.com/singularperturbation/base62-encode"
  },
  {
    "name": "telebot",
    "url": "https://github.com/ba0f3/telebot.nim",
    "method": "git",
    "tags": [
      "telebot",
      "telegram",
      "bot",
      "api",
      "client",
      "async"
    ],
    "description": "Async Telegram Bot API Client",
    "license": "MIT",
    "web": "https://github.com/ba0f3/telebot.nim"
  },
  {
    "name": "tempfile",
    "url": "https://github.com/OpenSystemsLab/tempfile.nim",
    "method": "git",
    "tags": [
      "temp",
      "mktemp",
      "make",
      "mk",
      "mkstemp",
      "mkdtemp"
    ],
    "description": "Temporary files and directories",
    "license": "MIT",
    "web": "https://github.com/OpenSystemsLab/tempfile.nim"
  },
  {
    "name": "AstroNimy",
    "url": "https://github.com/super-massive-black-holes/AstroNimy",
    "method": "git",
    "tags": [
      "science",
      "astronomy",
      "library"
    ],
    "description": "Astronomical library for Nim",
    "license": "MIT",
    "web": "https://github.com/super-massive-black-holes/AstroNimy"
  },
  {
    "name": "patty",
    "url": "https://github.com/andreaferretti/patty",
    "method": "git",
    "tags": [
      "pattern",
      "adt",
      "variant",
      "pattern matching",
      "algebraic data type"
    ],
    "description": "Algebraic data types and pattern matching",
    "license": "Apache License 2.0",
    "web": "https://github.com/andreaferretti/patty"
  },
  {
    "name": "einheit",
    "url": "https://github.com/jyapayne/einheit",
    "method": "git",
    "tags": [
      "unit",
      "tests",
      "unittest",
      "unit tests",
      "unit test macro"
    ],
    "description": "Pretty looking, full featured, Python-inspired unit test library.",
    "license": "MIT",
    "web": "https://github.com/jyapayne/einheit"
  },
  {
    "name": "plists",
    "url": "https://github.com/yglukhov/plists",
    "method": "git",
    "tags": [
      "plist",
      "property",
      "list"
    ],
    "description": "Generate and parse Mac OS X .plist files in Nim.",
    "license": "MIT",
    "web": "https://github.com/yglukhov/plists"
  },
  {
    "name": "ncurses",
    "url": "https://github.com/rnowley/nim-ncurses/",
    "method": "git",
    "tags": [
      "library",
      "terminal",
      "graphics",
      "wrapper"
    ],
    "description": "A wrapper for NCurses",
    "license": "MIT",
    "web": "https://github.com/rnowley/nim-ncurses"
  },
  {
    "name": "nanovg.nim",
    "url": "https://github.com/fowlmouth/nanovg.nim",
    "method": "git",
    "tags": [
      "wrapper",
      "GUI",
      "vector graphics",
      "opengl"
    ],
    "description": "A wrapper for NanoVG vector graphics rendering",
    "license": "MIT",
    "web": "https://github.com/fowlmouth/nanovg.nim"
  },
  {
    "name": "pwd",
    "url": "https://github.com/achesak/nim-pwd",
    "method": "git",
    "tags": [
      "library",
      "unix",
      "pwd",
      "password"
    ],
    "description": "Nim port of Python's pwd module for working with the UNIX password file",
    "license": "MIT",
    "web": "https://github.com/achesak/nim-pwd"
  },
  {
    "name": "spwd",
    "url": "https://github.com/achesak/nim-spwd",
    "method": "git",
    "tags": [
      "library",
      "unix",
      "spwd",
      "password",
      "shadow"
    ],
    "description": "Nim port of Python's spwd module for working with the UNIX shadow password file",
    "license": "MIT",
    "web": "https://github.com/achesak/nim-spwd"
  },
  {
    "name": "grp",
    "url": "https://github.com/achesak/nim-grp",
    "method": "git",
    "tags": [
      "library",
      "unix",
      "grp",
      "group"
    ],
    "description": "Nim port of Python's grp module for working with the UNIX group database file",
    "license": "MIT",
    "web": "https://github.com/achesak/nim-grp"
  },
  {
    "name": "stopwatch",
    "url": "https://gitlab.com/define-private-public/stopwatch",
    "method": "git",
    "tags": [
      "timer",
      "timing",
      "benchmarking",
      "watch",
      "clock"
    ],
    "description": "A simple timing library for benchmarking code and other things.",
    "license": "MIT",
    "web": "https://gitlab.com/define-private-public/stopwatch"
  },
  {
    "name": "nimFinLib",
    "url": "https://github.com/qqtop/NimFinLib",
    "method": "git",
    "tags": [
      "financial"
    ],
    "description": "Financial Library for Nim",
    "license": "MIT",
    "web": "https://github.com/qqtop/NimFinLib"
  },
  {
    "name": "libssh2",
    "url": "https://github.com/ba0f3/libssh2.nim",
    "method": "git",
    "tags": [
      "lib",
      "ssh",
      "ssh2",
      "openssh",
      "client",
      "sftp",
      "scp"
    ],
    "description": "Nim wrapper for libssh2",
    "license": "MIT",
    "web": "https://github.com/ba0f3/libssh2.nim"
  },
  {
    "name": "rethinkdb",
    "url": "https://github.com/OpenSystemsLab/rethinkdb.nim",
    "method": "git",
    "tags": [
      "rethinkdb",
      "driver",
      "client",
      "json"
    ],
    "description": "RethinkDB driver for Nim",
    "license": "MIT",
    "web": "https://github.com/OpenSystemsLab/rethinkdb.nim"
  },
  {
    "name": "dbus",
    "url": "https://github.com/zielmicha/nim-dbus",
    "method": "git",
    "tags": [
      "dbus"
    ],
    "description": "dbus bindings for Nim",
    "license": "MIT",
    "web": "https://github.com/zielmicha/nim-dbus"
  },
  {
    "name": "lmdb",
    "url": "https://github.com/fowlmouth/lmdb.nim",
    "method": "git",
    "tags": [
      "wrapper",
      "lmdb"
    ],
    "description": "A wrapper for LMDB the Lightning Memory-Mapped Database",
    "license": "MIT",
    "web": "https://github.com/fowlmouth/lmdb.nim"
  },
  {
    "name": "zip",
    "url": "https://github.com/nim-lang/zip",
    "method": "git",
    "tags": [
      "wrapper",
      "zip"
    ],
    "description": "A wrapper for the zip library",
    "license": "MIT",
    "web": "https://github.com/nim-lang/zip"
  },
  {
    "name": "csvtools",
    "url": "https://github.com/unicredit/csvtools",
    "method": "git",
    "tags": [
      "CSV",
      "comma separated values",
      "TSV"
    ],
    "description": "Manage CSV files",
    "license": "Apache License 2.0",
    "web": "https://github.com/unicredit/csvtools"
  },
  {
    "name": "httpform",
    "url": "https://github.com/tulayang/httpform",
    "method": "git",
    "tags": [
      "request parser",
      "upload",
      "html5 file"
    ],
    "description": "Http request form parser",
    "license": "MIT",
    "web": "https://github.com/tulayang/httpform"
  },
  {
    "name": "vardene",
    "url": "https://github.com/Xe/vardene",
    "method": "git",
    "tags": [
      "command line",
      "tool",
      "compiler"
    ],
    "description": "A simple tool to manage multiple installs of Nim.",
    "license": "MIT",
    "web": "https://christine.website/projects/Vardene"
  },
  {
    "name": "quadtree",
    "url": "https://github.com/Nycto/QuadtreeNim",
    "method": "git",
    "tags": [
      "quadtree",
      "algorithm"
    ],
    "description": "A Quadtree implementation",
    "license": "MIT",
    "web": "https://github.com/Nycto/QuadtreeNim"
  },
  {
    "name": "expat",
    "url": "https://github.com/nim-lang/expat",
    "method": "git",
    "tags": [
      "expat",
      "xml",
      "parsing"
    ],
    "description": "Expat wrapper for Nim",
    "license": "MIT",
    "web": "https://github.com/nim-lang/expat"
  },
  {
    "name": "sphinx",
    "url": "https://github.com/Araq/sphinx",
    "method": "git",
    "tags": [
      "sphinx",
      "wrapper",
      "search",
      "engine"
    ],
    "description": "Sphinx wrapper for Nim",
    "license": "LGPL",
    "web": "https://github.com/Araq/sphinx"
  },
  {
    "name": "sdl1",
    "url": "https://github.com/nim-lang/sdl1",
    "method": "git",
    "tags": [
      "graphics",
      "library",
      "multi-media",
      "input",
      "sound",
      "joystick"
    ],
    "description": "SDL 1.2 wrapper for Nim.",
    "license": "LGPL",
    "web": "https://github.com/nim-lang/sdl1"
  },
  {
    "name": "graphics",
    "url": "https://github.com/nim-lang/graphics",
    "method": "git",
    "tags": [
      "library",
      "SDL"
    ],
    "description": "Graphics module for Nim.",
    "license": "MIT",
    "web": "https://github.com/nim-lang/graphics"
  },
  {
    "name": "libffi",
    "url": "https://github.com/Araq/libffi",
    "method": "git",
    "tags": [
      "ffi",
      "library",
      "C",
      "calling",
      "convention"
    ],
    "description": "libffi wrapper for Nim.",
    "license": "MIT",
    "web": "https://github.com/Araq/libffi"
  },
  {
    "name": "libcurl",
    "url": "https://github.com/Araq/libcurl",
    "method": "git",
    "tags": [
      "curl",
      "web",
      "http",
      "download"
    ],
    "description": "Nim wrapper for libcurl.",
    "license": "MIT",
    "web": "https://github.com/Araq/libcurl"
  },
  {
    "name": "perlin",
    "url": "https://github.com/Nycto/PerlinNim",
    "method": "git",
    "tags": [
      "perlin",
      "simplex",
      "noise"
    ],
    "description": "Perlin noise and Simplex noise generation",
    "license": "MIT",
    "web": "https://github.com/Nycto/PerlinNim"
  },
  {
    "name": "pfring",
    "url": "https://github.com/ba0f3/pfring.nim",
    "method": "git",
    "tags": [
      "pf_ring",
      "packet",
      "sniff",
      "pcap",
      "pfring",
      "network",
      "capture",
      "socket"
    ],
    "description": "PF_RING wrapper for Nim",
    "license": "MIT",
    "web": "https://github.com/ba0f3/pfring.nim"
  },
  {
    "name": "xxtea",
    "url": "https://github.com/xxtea/xxtea-nim",
    "method": "git",
    "tags": [
      "xxtea",
      "encrypt",
      "decrypt",
      "crypto"
    ],
    "description": "XXTEA encryption algorithm library written in pure Nim.",
    "license": "MIT",
    "web": "https://github.com/xxtea/xxtea-nim"
  },
  {
    "name": "xxhash",
    "url": "https://github.com/OpenSystemsLab/xxhash.nim",
    "method": "git",
    "tags": [
      "fast",
      "hash",
      "algorithm"
    ],
    "description": "xxhash wrapper for Nim",
    "license": "MIT",
    "web": "https://github.com/OpenSystemsLab/xxhash.nim"
  },
  {
    "name": "libipset",
    "url": "https://github.com/ba0f3/libipset.nim",
    "method": "git",
    "tags": [
      "ipset",
      "firewall",
      "netfilter",
      "mac",
      "ip",
      "network",
      "collection",
      "rule",
      "set"
    ],
    "description": "libipset wrapper for Nim",
    "license": "MIT",
    "web": "https://github.com/ba0f3/libipset.nim"
  },
  {
    "name": "pop3",
    "url": "https://github.com/FedericoCeratto/nim-pop3",
    "method": "git",
    "tags": [
      "network",
      "pop3",
      "email"
    ],
    "description": "POP3 client library",
    "license": "LGPLv3",
    "web": "https://github.com/FedericoCeratto/nim-pop3"
  },
  {
    "name": "nimrpc",
    "url": "https://github.com/rogercloud/nim-rpc",
    "method": "git",
    "tags": [
      "msgpack",
      "library",
      "rpc",
      "nimrpc"
    ],
    "description": "RPC implementation for Nim based on msgpack4nim",
    "license": "MIT",
    "web": "https://github.com/rogercloud/nim-rpc"
  },
  {
    "name": "nimrpc_milis",
    "url": "https://github.com/milisarge/nimrpc_milis",
    "method": "git",
    "tags": [
      "msgpack",
      "library",
      "rpc",
      "nimrpc"
    ],
    "description": "RPC implementation for Nim based on msgpack4nim",
    "license": "MIT",
    "web": "https://github.com/milisarge/nimrpc_milis"
  },
  {
    "name": "asyncevents",
    "url": "https://github.com/tulayang/asyncevents",
    "method": "git",
    "tags": [
      "event",
      "future",
      "asyncdispath"
    ],
    "description": "Asynchronous event loop for progaming with MVC",
    "license": "MIT",
    "web": "https://github.com/tulayang/asyncevents"
  },
  {
    "name": "nimSHA2",
    "url": "https://github.com/jangko/nimSHA2",
    "method": "git",
    "tags": [
      "hash",
      "crypto",
      "library",
      "sha256",
      "sha224",
      "sha384",
      "sha512"
    ],
    "description": "Secure Hash Algorithm - 2, [224, 256, 384, and 512 bits]",
    "license": "MIT",
    "web": "https://github.com/jangko/nimSHA2"
  },
  {
    "name": "nimAES",
    "url": "https://github.com/jangko/nimAES",
    "method": "git",
    "tags": [
      "crypto",
      "library",
      "aes",
      "encryption",
      "rijndael"
    ],
    "description": "Advanced Encryption Standard, Rijndael Algorithm",
    "license": "MIT",
    "web": "https://github.com/jangko/nimAES"
  },
  {
    "name": "nimeverything",
    "url": "https://github.com/xland/nimeverything/",
    "method": "git",
    "tags": [
      "everything",
      "voidtools",
      "Everything Search Engine"
    ],
    "description": "everything  search engine wrapper",
    "license": "MIT",
    "web": "https://github.com/xland/nimeverything"
  },
  {
    "name": "vidhdr",
    "url": "https://github.com/achesak/nim-vidhdr",
    "method": "git",
    "tags": [
      "video",
      "formats",
      "file"
    ],
    "description": "Library for detecting the format of an video file",
    "license": "MIT",
    "web": "https://github.com/achesak/nim-vidhdr"
  },
  {
    "name": "gitapi",
    "url": "https://github.com/achesak/nim-gitapi",
    "method": "git",
    "tags": [
      "git",
      "version control",
      "library"
    ],
    "description": "Nim wrapper around the git version control software",
    "license": "MIT",
    "web": "https://github.com/achesak/nim-gitapi"
  },
  {
    "name": "ptrace",
    "url": "https://github.com/ba0f3/ptrace.nim",
    "method": "git",
    "tags": [
      "ptrace",
      "trace",
      "process",
      "syscal",
      "system",
      "call"
    ],
    "description": "ptrace wrapper for Nim",
    "license": "MIT",
    "web": "https://github.com/ba0f3/ptrace.nim"
  },
  {
    "name": "ndbex",
    "url": "https://github.com/Senketsu/nim-db-ex",
    "method": "git",
    "tags": [
      "extension",
      "database",
      "convenience",
      "db",
      "mysql",
      "postgres",
      "sqlite"
    ],
    "description": "extension modules for Nim's 'db_*' modules",
    "license": "MIT",
    "web": "https://github.com/Senketsu/nim-db-ex"
  },
  {
    "name": "spry",
    "url": "https://github.com/gokr/spry",
    "method": "git",
    "tags": [
      "language",
      "library",
      "scripting"
    ],
    "description": "A Smalltalk and Rebol inspired language implemented as an AST interpreter",
    "license": "MIT",
    "web": "https://github.com/gokr/spry"
  },
  {
    "name": "nimBMP",
    "url": "https://github.com/jangko/nimBMP",
    "method": "git",
    "tags": [
      "graphics",
      "library",
      "BMP"
    ],
    "description": "BMP encoder and decoder",
    "license": "MIT",
    "web": "https://github.com/jangko/nimBMP"
  },
  {
    "name": "nimPNG",
    "url": "https://github.com/jangko/nimPNG",
    "method": "git",
    "tags": [
      "graphics",
      "library",
      "PNG"
    ],
    "description": "PNG(Portable Network Graphics) encoder and decoder",
    "license": "MIT",
    "web": "https://github.com/jangko/nimPNG"
  },
  {
    "name": "litestore",
    "url": "https://github.com/h3rald/litestore",
    "method": "git",
    "tags": [
      "database",
      "rest",
      "sqlite"
    ],
    "description": "A lightweight, self-contained, RESTful, searchable, multi-format NoSQL document store",
    "license": "MIT",
    "web": "https://h3rald.com/litestore"
  },
  {
    "name": "parseFixed",
    "url": "https://github.com/jlp765/parsefixed",
    "method": "git",
    "tags": [
      "parse",
      "fixed",
      "width",
      "parser",
      "text"
    ],
    "description": "Parse fixed-width fields within lines of text (complementary to parsecsv)",
    "license": "MIT",
    "web": "https://github.com/jlp765/parsefixed"
  },
  {
    "name": "playlists",
    "url": "https://github.com/achesak/nim-playlists",
    "method": "git",
    "tags": [
      "library",
      "playlists",
      "M3U",
      "PLS",
      "XSPF"
    ],
    "description": "Nim library for parsing PLS, M3U, and XSPF playlist files",
    "license": "MIT",
    "web": "https://github.com/achesak/nim-playlists"
  },
  {
    "name": "seqmath",
    "url": "https://github.com/jlp765/seqmath",
    "method": "git",
    "tags": [
      "math",
      "seq",
      "sequence",
      "array",
      "nested",
      "algebra",
      "statistics",
      "lifted",
      "financial"
    ],
    "description": "Nim math library for sequences and nested sequences (extends math library)",
    "license": "MIT",
    "web": "https://github.com/jlp765/seqmath"
  },
  {
    "name": "daemonize",
    "url": "https://github.com/OpenSystemsLab/daemonize.nim",
    "method": "git",
    "tags": [
      "daemonize",
      "background",
      "fork",
      "unix",
      "linux",
      "process"
    ],
    "description": "This library makes your code run as a daemon process on Unix-like systems",
    "license": "MIT",
    "web": "https://github.com/OpenSystemsLab/daemonize.nim"
  },
  {
    "name": "tnim",
    "url": "https://github.com/jlp765/tnim",
    "method": "git",
    "tags": [
      "REPL",
      "sandbox",
      "interactive",
      "compiler",
      "code",
      "language"
    ],
    "description": "tnim is a Nim REPL - an interactive sandbox for testing Nim code",
    "license": "MIT",
    "web": "https://github.com/jlp765/tnim"
  },
  {
    "name": "ris",
    "url": "https://github.com/achesak/nim-ris",
    "method": "git",
    "tags": [
      "RIS",
      "citation",
      "library"
    ],
    "description": "Module for working with RIS citation files",
    "license": "MIT",
    "web": "https://github.com/achesak/nim-ris"
  },
  {
    "name": "geoip",
    "url": "https://github.com/achesak/nim-geoip",
    "method": "git",
    "tags": [
      "IP",
      "address",
      "location",
      "geolocation"
    ],
    "description": "Retrieve info about a location from an IP address",
    "license": "MIT",
    "web": "https://github.com/achesak/nim-geoip"
  },
  {
    "name": "freegeoip",
    "url": "https://github.com/achesak/nim-freegeoip",
    "method": "git",
    "tags": [
      "IP",
      "address",
      "location",
      "geolocation"
    ],
    "description": "Retrieve info about a location from an IP address",
    "license": "MIT",
    "web": "https://github.com/achesak/nim-freegeoip"
  },
  {
    "name": "nimroutine",
    "url": "https://github.com/rogercloud/nim-routine",
    "method": "git",
    "tags": [
      "goroutine",
      "routine",
      "lightweight",
      "thread"
    ],
    "description": "A go routine like nim implementation",
    "license": "MIT",
    "web": "https://github.com/rogercloud/nim-routine"
  },
  {
    "name": "coverage",
    "url": "https://github.com/yglukhov/coverage",
    "method": "git",
    "tags": [
      "code",
      "coverage"
    ],
    "description": "Code coverage library",
    "license": "MIT",
    "web": "https://github.com/yglukhov/coverage"
  },
  {
    "name": "golib",
    "url": "https://github.com/stefantalpalaru/golib-nim",
    "method": "git",
    "tags": [
      "library",
      "wrapper"
    ],
    "description": "Bindings for golib - a library that (ab)uses gccgo to bring Go's channels and goroutines to the rest of the world",
    "license": "BSD",
    "web": "https://github.com/stefantalpalaru/golib-nim"
  },
  {
    "name": "libnotify",
    "url": "https://github.com/FedericoCeratto/nim-libnotify.git",
    "method": "git",
    "tags": [
      "library",
      "wrapper",
      "desktop"
    ],
    "description": "Minimalistic libnotify wrapper for desktop notifications",
    "license": "LGPLv3",
    "web": "https://github.com/FedericoCeratto/nim-libnotify"
  },
  {
    "name": "nimcat",
    "url": "https://github.com/shakna-israel/nimcat",
    "method": "git",
    "tags": [
      "cat",
      "cli"
    ],
    "description": "An implementation of cat in Nim",
    "license": "MIT",
    "web": "https://github.com/shakna-israel/nimcat"
  },
  {
    "name": "sections",
    "url": "https://github.com/c0ffeeartc/nim-sections",
    "method": "git",
    "tags": [
      "BDD",
      "test"
    ],
    "description": "`Section` macro with BDD aliases for testing",
    "license": "MIT",
    "web": "https://github.com/c0ffeeartc/nim-sections"
  },
  {
    "name": "nimfp",
    "url": "https://github.com/vegansk/nimfp",
    "method": "git",
    "tags": [
      "functional",
      "library"
    ],
    "description": "Nim functional programming library",
    "license": "MIT",
    "web": "https://github.com/vegansk/nimfp"
  },
  {
    "name": "nhsl",
    "url": "https://github.com/twist-vector/nhsl.git",
    "method": "git",
    "tags": [
      "library",
      "serialization",
      "pure"
    ],
    "description": "Nim Hessian Serialization Library encodes/decodes data into the Hessian binary protocol",
    "license": "LGPL",
    "web": "https://github.com/twist-vector/nhsl"
  },
  {
    "name": "nimstopwatch",
    "url": "https://github.com/twist-vector/nim-stopwatch.git",
    "method": "git",
    "tags": [
      "app",
      "timer"
    ],
    "description": "A Nim-based, non-graphical application designed to measure the amount of time elapsed from its activation to deactivation, includes total elapsed time, lap, and split times.",
    "license": "LGPL",
    "web": "https://github.com/twist-vector/nim-stopwatch"
  },
  {
    "name": "playground",
    "url": "https://github.com/theduke/nim-playground",
    "method": "git",
    "tags": [
      "webapp",
      "execution",
      "code",
      "sandbox"
    ],
    "description": "Web-based playground for testing Nim code.",
    "license": "MIT",
    "web": "https://github.com/theduke/nim-playground"
  },
  {
    "name": "nimsl",
    "url": "https://github.com/yglukhov/nimsl",
    "method": "git",
    "tags": [
      "shader",
      "opengl",
      "glsl"
    ],
    "description": "Shaders in Nim.",
    "license": "MIT",
    "web": "https://github.com/yglukhov/nimsl"
  },
  {
    "name": "omnilog",
    "url": "https://github.com/nim-appkit/omnilog",
    "method": "git",
    "tags": [
      "library",
      "logging",
      "logs"
    ],
    "description": "Advanced logging library for Nim with structured logging, formatters, filters and writers.",
    "license": "MIT",
    "web": "https://github.com/nim-appkit/omnilog"
  },
  {
    "name": "values",
    "url": "https://github.com/nim-appkit/values",
    "method": "git",
    "tags": [
      "library",
      "values",
      "datastructures"
    ],
    "description": "Library for working with arbitrary values + a map data structure.",
    "license": "MIT",
    "web": "https://github.com/nim-appkit/values"
  },
  {
    "name": "geohash",
    "url": "https://github.com/twist-vector/nim-geohash.git",
    "method": "git",
    "tags": [
      "library",
      "geocoding",
      "pure"
    ],
    "description": "Nim implementation of the geohash latitude/longitude geocode system",
    "license": "Apache License 2.0",
    "web": "https://github.com/twist-vector/nim-geohash"
  },
  {
    "name": "bped",
    "url": "https://github.com/twist-vector/nim-bped.git",
    "method": "git",
    "tags": [
      "library",
      "serialization",
      "pure"
    ],
    "description": "Nim implementation of the Bittorrent ascii serialization protocol",
    "license": "Apache License 2.0",
    "web": "https://github.com/twist-vector/nim-bped"
  },
  {
    "name": "ctrulib",
    "url": "https://github.com/skyforce77/ctrulib-nim.git",
    "method": "git",
    "tags": [
      "library",
      "nintendo",
      "3ds"
    ],
    "description": "ctrulib wrapper",
    "license": "GPLv2",
    "web": "https://github.com/skyforce77/ctrulib-nim"
  },
  {
    "name": "nimrdkafka",
    "url": "https://github.com/dfdeshom/nimrdkafka.git",
    "method": "git",
    "tags": [
      "library",
      "wrapper",
      "kafka"
    ],
    "description": "Nim wrapper for librdkafka",
    "license": "Apache License 2.0",
    "web": "https://github.com/dfdeshom/nimrdkafka"
  },
  {
    "name": "utils",
    "url": "https://github.com/nim-appkit/utils",
    "method": "git",
    "tags": [
      "library",
      "utilities"
    ],
    "description": "Collection of string, parsing, pointer, ... utilities.",
    "license": "MIT",
    "web": "https://github.com/nim-appkit/utils"
  },
  {
    "name": "pymod",
    "url": "https://github.com/jboy/nim-pymod",
    "method": "git",
    "tags": [
      "wrapper",
      "python",
      "module",
      "numpy",
      "array",
      "matrix",
      "ndarray",
      "pyobject",
      "pyarrayobject",
      "iterator",
      "iterators",
      "docstring"
    ],
    "description": "Auto-generate a Python module that wraps a Nim module.",
    "license": "MIT",
    "web": "https://github.com/jboy/nim-pymod"
  },
  {
    "name": "db",
    "url": "https://github.com/jlp765/db",
    "method": "git",
    "tags": [
      "wrapper",
      "database",
      "module",
      "sqlite",
      "mysql",
      "postgres",
      "db_sqlite",
      "db_mysql",
      "db_postgres"
    ],
    "description": "Unified db access module, providing a single library module to access the db_sqlite, db_mysql and db_postgres modules.",
    "license": "MIT",
    "web": "https://github.com/jlp765/db"
  },
  {
    "name": "nimsnappy",
    "url": "https://github.com/dfdeshom/nimsnappy.git",
    "method": "git",
    "tags": [
      "wrapper",
      "compression"
    ],
    "description": "Nim wrapper for the snappy compression library. there is also a high-level API for easy use",
    "license": "BSD",
    "web": "https://github.com/dfdeshom/nimsnappy"
  },
  {
    "name": "nimLUA",
    "url": "https://github.com/jangko/nimLUA",
    "method": "git",
    "tags": [
      "lua",
      "library",
      "bind",
      "glue",
      "macros"
    ],
    "description": "glue code generator to bind Nim and Lua together using Nim's powerful macro",
    "license": "MIT",
    "web": "https://github.com/jangko/nimLUA"
  },
  {
    "name": "sound",
    "url": "https://github.com/yglukhov/sound.git",
    "method": "git",
    "tags": [
      "sound",
      "ogg"
    ],
    "description": "Cross-platform sound mixer library",
    "license": "MIT",
    "web": "https://github.com/yglukhov/sound"
  },
  {
    "name": "nimi3status",
    "url": "https://github.com/FedericoCeratto/nimi3status",
    "method": "git",
    "tags": [
      "i3",
      "i3status"
    ],
    "description": "Lightweight i3 status bar.",
    "license": "GPLv3",
    "web": "https://github.com/FedericoCeratto/nimi3status"
  },
  {
    "name": "native_dialogs",
    "url": "https://github.com/SSPkrolik/nim-native-dialogs.git",
    "method": "git",
    "tags": [
      "ui",
      "gui",
      "cross-platform",
      "library"
    ],
    "description": "Implements framework-agnostic native operating system dialogs calls",
    "license": "MIT",
    "web": "https://github.com/SSPkrolik/nim-native-dialogs"
  },
  {
    "name": "variant",
    "url": "https://github.com/yglukhov/variant.git",
    "method": "git",
    "tags": [
      "variant"
    ],
    "description": "Variant type and type matching",
    "license": "MIT",
    "web": "https://github.com/yglukhov/variant"
  },
  {
    "name": "pythonmath",
    "url": "https://github.com/achesak/nim-pythonmath",
    "method": "git",
    "tags": [
      "library",
      "python",
      "math"
    ],
    "description": "Module to provide an interface as similar as possible to Python's math libary",
    "license": "MIT",
    "web": "https://github.com/achesak/nim-pythonmath"
  },
  {
    "name": "nimlz4",
    "url": "https://github.com/dfdeshom/nimlz4.git",
    "method": "git",
    "tags": [
      "wrapper",
      "compression",
      "lzo",
      "lz4"
    ],
    "description": "Nim wrapper for the LZ4 library. There is also a high-level API for easy use",
    "license": "BSD",
    "web": "https://github.com/dfdeshom/nimlz4"
  },
  {
    "name": "pythonize",
    "url": "https://github.com/marcoapintoo/nim-pythonize.git",
    "method": "git",
    "tags": [
      "python",
      "wrapper"
    ],
    "description": "A higher-level wrapper for the Python Programing Language",
    "license": "MIT",
    "web": "https://github.com/marcoapintoo/nim-pythonize"
  },
  {
    "name": "cligen",
    "url": "https://github.com/c-blake/cligen.git",
    "method": "git",
    "tags": [
      "library",
      "commandline",
      "arguments",
      "switches",
      "parsing",
      "options"
    ],
    "description": "Infer & generate command-line interace/option/argument parsers",
    "license": "MIT",
    "web": "https://github.com/c-blake/cligen"
  },
  {
    "name": "fnmatch",
    "url": "https://github.com/achesak/nim-fnmatch",
    "method": "git",
    "tags": [
      "library",
      "unix",
      "files",
      "matching"
    ],
    "description": "Nim module for filename matching with UNIX shell patterns",
    "license": "MIT",
    "web": "https://github.com/achesak/nim-fnmatch"
  },
  {
    "name": "shorturl",
    "url": "https://github.com/achesak/nim-shorturl",
    "method": "git",
    "tags": [
      "library",
      "url",
      "uid"
    ],
    "description": "Nim module for generating URL identifiers for Tiny URL and bit.ly-like URLs",
    "license": "MIT",
    "web": "https://github.com/achesak/nim-shorturl"
  },
  {
    "name": "teafiles",
    "url": "git@github.com:unicredit/nim-teafiles.git",
    "method": "git",
    "tags": [
      "teafiles",
      "mmap",
      "timeseries"
    ],
    "description": "TeaFiles provide fast read/write access to time series data",
    "license": "Apache2",
    "web": "https://github.com/unicredit/nim-teafiles"
  },
  {
    "name": "emmy",
    "url": "git@github.com:unicredit/emmy.git",
    "method": "git",
    "tags": [
      "algebra",
      "polynomials",
      "primes",
      "ring",
      "quotients"
    ],
    "description": "Algebraic structures and related operations for Nim",
    "license": "Apache2",
    "web": "https://github.com/unicredit/emmy"
  },
  {
    "name": "impulse_engine",
    "url": "https://github.com/matkuki/Nim-Impulse-Engine",
    "method": "git",
    "tags": [
      "physics",
      "engine",
      "2D"
    ],
    "description": "Nim port of a simple 2D physics engine",
    "license": "zlib",
    "web": "https://github.com/matkuki/Nim-Impulse-Engine"
  },
  {
    "name": "notifications",
    "url": "https://github.com/dom96/notifications",
    "method": "git",
    "tags": [
      "notifications",
      "alerts",
      "gui",
      "toasts",
      "macosx",
      "cocoa"
    ],
    "description": "Library for displaying notifications on the desktop",
    "license": "MIT",
    "web": "https://github.com/dom96/notifications"
  },
  {
    "name": "reactor",
    "url": "https://github.com/zielmicha/reactor.nim",
    "method": "git",
    "tags": [
      "async",
      "libuv",
      "http",
      "tcp"
    ],
    "description": "Asynchronous networking engine for Nim",
    "license": "MIT",
    "web": "https://networkos.net/nim/reactor.nim"
  },
  {
    "name": "asynctools",
    "url": "https://github.com/cheatfate/asynctools",
    "method": "git",
    "tags": [
      "async",
      "pipes",
      "processes",
      "ipc",
      "synchronization",
      "dns",
      "pty"
    ],
    "description": "Various asynchronous tools for Nim",
    "license": "MIT",
    "web": "https://github.com/cheatfate/asynctools"
  },
  {
    "name": "nimcrypto",
    "url": "https://github.com/cheatfate/nimcrypto",
    "method": "git",
    "tags": [
      "crypto",
      "hashes",
      "ciphers",
      "keccak",
      "sha3",
      "blowfish",
      "twofish",
      "rijndael",
      "csprng",
      "hmac",
      "ripemd"
    ],
    "description": "Nim cryptographic library",
    "license": "MIT",
    "web": "https://github.com/cheatfate/nimcrypto"
  },
  {
    "name": "collections",
    "url": "https://github.com/zielmicha/collections.nim",
    "method": "git",
    "tags": [
      "iterator",
      "functional"
    ],
    "description": "Various collections and utilities",
    "license": "MIT",
    "web": "https://github.com/zielmicha/collections.nim"
  },
  {
    "name": "capnp",
    "url": "https://github.com/zielmicha/capnp.nim",
    "method": "git",
    "tags": [
      "capnp",
      "serialization",
      "protocol",
      "rpc"
    ],
    "description": "Cap'n Proto implementation for Nim",
    "license": "MIT",
    "web": "https://github.com/zielmicha/capnp.nim"
  },
  {
    "name": "biscuits",
    "url": "https://github.com/achesak/nim-biscuits",
    "method": "git",
    "tags": [
      "cookie",
      "persistence"
    ],
    "description": "better cookie handling",
    "license": "MIT",
    "web": "https://github.com/achesak/nim-biscuits"
  },
  {
    "name": "pari",
    "url": "https://github.com/lompik/pari.nim",
    "method": "git",
    "tags": [
      "number theory",
      "computer algebra system"
    ],
    "description": "Pari/GP C library wrapper",
    "license": "MIT",
    "web": "https://github.com/lompik/pari.nim"
  },
  {
    "name": "spacenav",
    "url": "https://github.com/nimious/spacenav.git",
    "method": "git",
    "tags": [
      "binding",
      "3dx",
      "3dconnexion",
      "libspnav",
      "spacenav",
      "spacemouse",
      "spacepilot",
      "spacenavigator"
    ],
    "description": "Bindings for libspnav, the free 3Dconnexion device driver",
    "license": "MIT",
    "web": "https://github.com/nimious/spacenav"
  },
  {
    "name": "isense",
    "url": "https://github.com/nimious/isense.git",
    "method": "git",
    "tags": [
      "binding",
      "isense",
      "intersense",
      "inertiacube",
      "intertrax",
      "microtrax",
      "thales",
      "tracking",
      "sensor"
    ],
    "description": "Bindings for the InterSense SDK",
    "license": "MIT",
    "web": "https://github.com/nimious/isense"
  },
  {
    "name": "libusb",
    "url": "https://github.com/nimious/libusb.git",
    "method": "git",
    "tags": [
      "binding",
      "usb",
      "libusb"
    ],
    "description": "Bindings for libusb, the cross-platform user library to access USB devices.",
    "license": "MIT",
    "web": "https://github.com/nimious/libusb"
  },
  {
    "name": "myo",
    "url": "https://github.com/nimious/myo.git",
    "method": "git",
    "tags": [
      "binding",
      "myo",
      "thalmic",
      "armband",
      "gesture"
    ],
    "description": "Bindings for the Thalmic Labs Myo gesture control armband SDK.",
    "license": "MIT",
    "web": "https://github.com/nimious/myo"
  },
  {
    "name": "oculus",
    "url": "https://github.com/nimious/oculus.git",
    "method": "git",
    "tags": [
      "binding",
      "oculus",
      "rift",
      "vr",
      "libovr",
      "ovr",
      "dk1",
      "dk2",
      "gearvr"
    ],
    "description": "Bindings for the Oculus VR SDK.",
    "license": "MIT",
    "web": "https://github.com/nimious/oculus"
  },
  {
    "name": "serialport",
    "url": "https://github.com/nimious/serialport.git",
    "method": "git",
    "tags": [
      "binding",
      "libserialport",
      "serial",
      "communication"
    ],
    "description": "Bindings for libserialport, the cross-platform serial communication library.",
    "license": "MIT",
    "web": "https://github.com/nimious/serialport"
  },
  {
    "name": "gles",
    "url": "https://github.com/nimious/gles.git",
    "method": "git",
    "tags": [
      "binding",
      "khronos",
      "gles",
      "opengl es"
    ],
    "description": "Bindings for OpenGL ES, the embedded 3D graphics library.",
    "license": "MIT",
    "web": "https://github.com/nimious/gles"
  },
  {
    "name": "egl",
    "url": "https://github.com/nimious/egl.git",
    "method": "git",
    "tags": [
      "binding",
      "khronos",
      "egl",
      "opengl",
      "opengl es",
      "openvg"
    ],
    "description": "Bindings for EGL, the native platform interface for rendering APIs.",
    "license": "MIT",
    "web": "https://github.com/nimious/egl"
  },
  {
    "name": "sixense",
    "url": "https://github.com/nimious/sixense.git",
    "method": "git",
    "tags": [
      "binding",
      "sixense",
      "razer hydra",
      "stem system",
      "vr"
    ],
    "description": "Bindings for the Sixense Core API.",
    "license": "MIT",
    "web": "https://github.com/nimious/sixense"
  },
  {
    "name": "listsv",
    "url": "https://github.com/srwiley/listsv.git",
    "method": "git",
    "tags": [
      "singly linked list",
      "doubly linked list"
    ],
    "description": "Basic operations on singly and doubly linked lists.",
    "license": "MIT",
    "web": "https://github.com/srwiley/listsv"
  },
  {
    "name": "kissfft",
    "url": "https://github.com/m13253/nim-kissfft",
    "method": "git",
    "tags": [
      "fft",
      "dsp",
      "signal"
    ],
    "description": "Nim binding for KissFFT Fast Fourier Transform library",
    "license": "BSD",
    "web": "https://github.com/m13253/nim-kissfft"
  },
  {
    "name": "nimbench",
    "url": "https://github.com/ivankoster/nimbench.git",
    "method": "git",
    "tags": [
      "benchmark",
      "micro benchmark",
      "timer"
    ],
    "description": "Micro benchmarking tool to measure speed of code, with the goal of optimizing it.",
    "license": "Apache License, Version 2.0",
    "web": "https://github.com/ivankoster/nimbench"
  },
  {
    "name": "nest",
    "url": "https://github.com/kedean/nest.git",
    "method": "git",
    "tags": [
      "library",
      "api",
      "router",
      "web"
    ],
    "description": "RESTful URI router",
    "license": "MIT",
    "web": "https://github.com/kedean/nest"
  },
  {
    "name": "nimbluez",
    "url": "https://github.com/Electric-Blue/NimBluez.git",
    "method": "git",
    "tags": [
      "bluetooth",
      "library",
      "wrapper",
      "sockets"
    ],
    "description": "Nim modules for access to system Bluetooth resources.",
    "license": "BSD",
    "web": "https://github.com/Electric-Blue/NimBluez"
  },
  {
    "name": "yaml",
    "url": "https://github.com/flyx/NimYAML",
    "method": "git",
    "tags": [
      "serialization",
      "parsing",
      "library",
      "yaml"
    ],
    "description": "YAML 1.2 implementation for Nim",
    "license": "MIT",
    "web": "http://flyx.github.io/NimYAML/"
  },
  {
    "name": "nimyaml",
    "url": "https://github.com/flyx/NimYAML",
    "method": "git",
    "tags": [
      "serialization",
      "parsing",
      "library",
      "yaml"
    ],
    "description": "YAML 1.2 implementation for Nim",
    "license": "MIT",
    "web": "http://flyx.github.io/NimYAML/"
  },
  {
    "name": "jsmn",
    "url": "https://github.com/OpenSystemsLab/jsmn.nim",
    "method": "git",
    "tags": [
      "json",
      "token",
      "tokenizer",
      "parser",
      "jsmn"
    ],
    "description": "Jsmn - a world fastest JSON parser - in pure Nim",
    "license": "MIT",
    "web": "https://github.com/OpenSystemsLab/jsmn.nim"
  },
  {
    "name": "mangle",
    "url": "https://github.com/baabelfish/mangle",
    "method": "git",
    "tags": [
      "functional",
      "iterators",
      "lazy",
      "library"
    ],
    "description": "Yet another iterator library",
    "license": "MIT",
    "web": "https://github.com/baabelfish/mangle"
  },
  {
    "name": "nimshell",
    "url": "https://github.com/vegansk/nimshell",
    "method": "git",
    "tags": [
      "shell",
      "utility"
    ],
    "description": "Library for shell scripting in nim",
    "license": "MIT",
    "web": "https://github.com/vegansk/nimshell"
  },
  {
    "name": "rosencrantz",
    "url": "https://github.com/andreaferretti/rosencrantz",
    "method": "git",
    "tags": [
      "web",
      "server",
      "DSL",
      "combinators"
    ],
    "description": "A web DSL for Nim",
    "license": "MIT",
    "web": "https://github.com/andreaferretti/rosencrantz"
  },
  {
    "name": "sam",
    "url": "https://github.com/OpenSystemsLab/sam.nim",
    "method": "git",
    "tags": [
      "json",
      "binding",
      "map",
      "dump",
      "load"
    ],
    "description": "Fast and just works JSON-Binding for Nim",
    "license": "MIT",
    "web": "https://github.com/OpenSystemsLab/sam.nim"
  },
  {
    "name": "twitter",
    "url": "https://github.com/kubo39/twitter",
    "method": "git",
    "tags": [
      "library",
      "wrapper",
      "twitter"
    ],
    "description": "Low-level twitter API wrapper library for Nim.",
    "license": "MIT",
    "web": "https://github.com/kubo39/twitter"
  },
  {
    "name": "stomp",
    "url": "https://bitbucket.org/mahlon/nim-stomp",
    "method": "hg",
    "tags": [
      "stomp",
      "library",
      "messaging",
      "events"
    ],
    "description": "A pure-nim implementation of the STOMP protocol for machine messaging.",
    "license": "MIT",
    "web": "http://bitbucket.org/mahlon/nim-stomp"
  },
  {
    "name": "srt",
    "url": "https://github.com/achesak/nim-srt",
    "method": "git",
    "tags": [
      "srt",
      "subrip",
      "subtitle"
    ],
    "description": "Nim module for parsing SRT (SubRip) subtitle files",
    "license": "MIT",
    "web": "https://github.com/achesak/nim-srt"
  },
  {
    "name": "subviewer",
    "url": "https://github.com/achesak/nim-subviewer",
    "method": "git",
    "tags": [
      "subviewer",
      "subtitle"
    ],
    "description": "Nim module for parsing SubViewer subtitle files",
    "license": "MIT",
    "web": "https://github.com/achesak/nim-subviewer"
  },
  {
    "name": "Kinto",
    "url": "https://github.com/OpenSystemsLab/kinto.nim",
    "method": "git",
    "tags": [
      "mozilla",
      "kinto",
      "json",
      "storage",
      "server",
      "client"
    ],
    "description": "Kinto Client for Nim",
    "license": "MIT",
    "web": "https://github.com/OpenSystemsLab/kinto.nim"
  },
  {
    "name": "xmltools",
    "url": "https://github.com/vegansk/xmltools",
    "method": "git",
    "tags": [
      "xml",
      "functional",
      "library",
      "parsing"
    ],
    "description": "High level xml library for Nim",
    "license": "MIT",
    "web": "https://github.com/vegansk/xmltools"
  },
  {
    "name": "nimongo",
    "url": "https://github.com/SSPkrolik/nimongo",
    "method": "git",
    "tags": [
      "mongo",
      "mongodb",
      "database",
      "server",
      "driver",
      "storage"
    ],
    "description": "MongoDB driver in pure Nim language with synchronous and asynchronous I/O support",
    "license": "MIT",
    "web": "https://github.com/SSPkrolik/nimongo"
  },
  {
    "name": "nimboost",
    "url": "https://github.com/vegansk/nimboost",
    "method": "git",
    "tags": [
      "stdlib",
      "library",
      "utility"
    ],
    "description": "Additions to the Nim's standard library, like boost for C++",
    "license": "MIT",
    "web": "http://vegansk.github.io/nimboost/"
  },
  {
    "name": "asyncdocker",
    "url": "https://github.com/tulayang/asyncdocker",
    "method": "git",
    "tags": [
      "async",
      "docker"
    ],
    "description": "Asynchronous docker client written by Nim-lang",
    "license": "MIT",
    "web": "http://tulayang.github.io/asyncdocker.html"
  },
  {
    "name": "python3",
    "url": "https://github.com/matkuki/python3",
    "method": "git",
    "tags": [
      "python",
      "wrapper"
    ],
    "description": "Wrapper to interface with the Python 3 interpreter",
    "license": "MIT",
    "web": "https://github.com/matkuki/python3"
  },
  {
    "name": "jser",
    "url": "https://github.com/niv/jser.nim",
    "method": "git",
    "tags": [
      "json",
      "serialize",
      "tuple"
    ],
    "description": "json de/serializer for tuples and more",
    "license": "MIT",
    "web": "https://github.com/niv/jser.nim"
  },
  {
    "name": "pledge",
    "url": "https://github.com/euantorano/pledge.nim",
    "method": "git",
    "tags": [
      "pledge",
      "openbsd"
    ],
    "description": "OpenBSDs pledge(2) for Nim.",
    "license": "BSD3",
    "web": "https://github.com/euantorano/pledge.nim"
  },
  {
    "name": "sophia",
    "url": "https://github.com/gokr/nim-sophia",
    "method": "git",
    "tags": [
      "library",
      "wrapper",
      "database"
    ],
    "description": "Nim wrapper of the Sophia key/value store",
    "license": "MIT",
    "web": "https://github.com/gokr/nim-sophia"
  },
  {
    "name": "progress",
    "url": "https://github.com/euantorano/progress.nim",
    "method": "git",
    "tags": [
      "progress",
      "bar",
      "terminal",
      "ui"
    ],
    "description": "A simple progress bar for Nim.",
    "license": "BSD3",
    "web": "https://github.com/euantorano/progress.nim"
  },
  {
    "name": "websocket",
    "url": "https://github.com/niv/websocket.nim",
    "method": "git",
    "tags": [
      "http",
      "websockets",
      "async",
      "client",
      "server"
    ],
    "description": "websockets for nim",
    "license": "MIT",
    "web": "https://github.com/niv/websocket.nim"
  },
  {
    "name": "cucumber",
    "url": "https://github.com/shaunc/cucumber_nim",
    "method": "git",
    "tags": [
      "testing",
      "cucumber",
      "bdd"
    ],
    "description": "implements the cucumber BDD framework in the nim language",
    "license": "MIT",
    "web": "https://github.com/shaunc/cucumber_nim"
  },
  {
    "name": "libmpdclient",
    "url": "https://github.com/lompik/libmpdclient.nim",
    "method": "git",
    "tags": [
      "MPD",
      "Music Player Daemon"
    ],
    "description": "Bindings for the Music Player Daemon C client library",
    "license": "BSD",
    "web": "https://github.com/lompik/libmpdclient.nim"
  },
  {
    "name": "awk",
    "url": "https://github.com/greencardamom/awk",
    "method": "git",
    "tags": [
      "awk"
    ],
    "description": "Nim for awk programmers",
    "license": "MIT",
    "web": "https://github.com/greencardamom/awk"
  },
  {
    "name": "dotenv",
    "url": "https://github.com/euantorano/dotenv.nim",
    "method": "git",
    "tags": [
      "env",
      "dotenv",
      "configuration",
      "environment"
    ],
    "description": "Loads environment variables from `.env`.",
    "license": "BSD3",
    "web": "https://github.com/euantorano/dotenv.nim"
  },
  {
    "name": "sph",
    "url": "https://github.com/aidansteele/sph",
    "method": "git",
    "tags": [
      "crypto",
      "hashes",
      "md5",
      "sha"
    ],
    "description": "Large number of cryptographic hashes for Nim",
    "license": "MIT",
    "web": "https://github.com/aidansteele/sph"
  },
  {
    "name": "libsodium",
    "url": "https://github.com/FedericoCeratto/nim-libsodium",
    "method": "git",
    "tags": [
      "wrapper",
      "library",
      "security",
      "crypto"
    ],
    "description": "libsodium wrapper",
    "license": "LGPLv3",
    "web": "https://github.com/FedericoCeratto/nim-libsodium"
  },
  {
    "name": "aws_sdk",
    "url": "https://github.com/aidansteele/aws_sdk.nim",
    "method": "git",
    "tags": [
      "aws",
      "amazon"
    ],
    "description": "Library for interacting with Amazon Web Services (AWS)",
    "license": "MIT",
    "web": "https://github.com/aidansteele/aws_sdk.nim"
  },
  {
    "name": "i18n",
    "url": "https://github.com/Parashurama/nim-i18n",
    "method": "git",
    "tags": [
      "gettext",
      "i18n",
      "internationalisation"
    ],
    "description": "Bring a gettext-like internationalisation module to Nim",
    "license": "MIT",
    "web": "https://github.com/Parashurama/nim-i18n"
  },
  {
    "name": "persistent_enums",
    "url": "https://github.com/yglukhov/persistent_enums",
    "method": "git",
    "tags": [
      "enum",
      "binary",
      "protocol"
    ],
    "description": "Define enums which values preserve their binary representation upon inserting or reordering",
    "license": "MIT",
    "web": "https://github.com/yglukhov/persistent_enums"
  },
  {
    "name": "nimcl",
    "url": "https://github.com/unicredit/nimcl",
    "method": "git",
    "tags": [
      "OpenCL",
      "GPU"
    ],
    "description": "High level wrapper over OpenCL",
    "license": "Apache License 2.0",
    "web": "https://github.com/unicredit/nimcl"
  },
  {
    "name": "nimblas",
    "url": "https://github.com/unicredit/nimblas",
    "method": "git",
    "tags": [
      "BLAS",
      "linear algebra",
      "vector",
      "matrix"
    ],
    "description": "BLAS for Nim",
    "license": "Apache License 2.0",
    "web": "https://github.com/unicredit/nimblas"
  },
  {
    "name": "fixmath",
    "url": "https://github.com/Jeff-Ciesielski/fixmath",
    "method": "git",
    "tags": [
      "math"
    ],
    "description": "LibFixMath 16:16 fixed point support for nim",
    "license": "MIT",
    "web": "https://github.com/Jeff-Ciesielski/fixmath"
  },
  {
    "name": "nimzend",
    "url": "https://github.com/metatexx/nimzend",
    "method": "git",
    "tags": [
      "zend",
      "php",
      "binding",
      "extension"
    ],
    "description": "Native Nim Zend API glue for easy PHP extension development.",
    "license": "MIT",
    "web": "https://github.com/metatexx/nimzend"
  },
  {
    "name": "spills",
    "url": "https://github.com/andreaferretti/spills",
    "method": "git",
    "tags": [
      "disk-based",
      "sequence",
      "memory-mapping"
    ],
    "description": "Disk-based sequences",
    "license": "Apache License 2.0",
    "web": "https://github.com/andreaferretti/spills"
  },
  {
    "name": "platformer",
    "url": "https://github.com/def-/nim-platformer",
    "method": "git",
    "tags": [
      "game",
      "sdl",
      "2d"
    ],
    "description": "Writing a 2D Platform Game in Nim with SDL2",
    "license": "MIT",
    "web": "https://github.com/def-/nim-platformer"
  },
  {
    "name": "nimCEF",
    "url": "https://github.com/jangko/nimCEF",
    "method": "git",
    "tags": [
      "chromium",
      "embedded",
      "framework",
      "cef",
      "wrapper"
    ],
    "description": "Nim wrapper for the Chromium Embedded Framework",
    "license": "MIT",
    "web": "https://github.com/jangko/nimCEF"
  },
  {
    "name": "migrate",
    "url": "https://github.com/euantorano/migrate.nim",
    "method": "git",
    "tags": [
      "migrate",
      "database",
      "db"
    ],
    "description": "A simple database migration utility for Nim.",
    "license": "BSD3",
    "web": "https://github.com/euantorano/migrate.nim"
  },
  {
    "name": "subfield",
    "url": "https://github.com/jyapayne/subfield",
    "method": "git",
    "tags": [
      "subfield",
      "macros"
    ],
    "description": "Override the dot operator to access nested subfields of a Nim object.",
    "license": "MIT",
    "web": "https://github.com/jyapayne/subfield"
  },
  {
    "name": "semver",
    "url": "https://github.com/euantorano/semver.nim",
    "method": "git",
    "tags": [
      "semver",
      "version",
      "parser"
    ],
    "description": "Semantic versioning parser for Nim. Allows the parsing of version strings into objects and the comparing of version objects.",
    "license": "BSD3",
    "web": "https://github.com/euantorano/semver.nim"
  },
  {
    "name": "ad",
    "tags": [
      "calculator",
      "rpn"
    ],
    "method": "git",
    "license": "MIT",
    "web": "https://github.com/subsetpark/ad",
    "url": "https://github.com/subsetpark/ad",
    "description": "A simple RPN calculator"
  },
  {
    "name": "asyncpg",
    "url": "https://github.com/cheatfate/asyncpg",
    "method": "git",
    "tags": [
      "async",
      "database",
      "postgres",
      "postgresql",
      "asyncdispatch",
      "asynchronous",
      "library"
    ],
    "description": "Asynchronous PostgreSQL driver for Nim Language.",
    "license": "MIT",
    "web": "https://github.com/cheatfate/asyncpg"
  },
  {
    "name": "winregistry",
    "description": "Deal with Windows Registry from Nim.",
    "tags": [
      "registry",
      "windows",
      "library"
    ],
    "url": "https://github.com/miere43/nim-registry",
    "web": "https://github.com/miere43/nim-registry",
    "license": "MIT",
    "method": "git"
  },
  {
    "name": "luna",
    "description": "Lua convenience library for nim",
    "tags": [
      "lua",
      "scripting"
    ],
    "url": "https://github.com/smallfx/luna.nim",
    "web": "https://github.com/smallfx/luna.nim",
    "license": "MIT",
    "method": "git"
  },
  {
    "name": "qrcode",
    "description": "module for creating and reading QR codes using http://goqr.me/",
    "tags": [
      "qr",
      "qrcode",
      "api"
    ],
    "url": "https://github.com/achesak/nim-qrcode",
    "web": "https://github.com/achesak/nim-qrcode",
    "license": "MIT",
    "method": "git"
  },
  {
    "name": "circleci_client",
    "tags": [
      "circleci",
      "client"
    ],
    "method": "git",
    "license": "LGPLv3",
    "web": "https://github.com/FedericoCeratto/nim-circleci",
    "url": "https://github.com/FedericoCeratto/nim-circleci",
    "description": "CircleCI API client"
  },
  {
    "name": "iup",
    "description": "Bindings for the IUP widget toolkit",
    "tags": [
      "GUI",
      "IUP"
    ],
    "url": "https://github.com/nim-lang/iup",
    "web": "https://github.com/nim-lang/iup",
    "license": "MIT",
    "method": "git"
  },
  {
    "name": "barbarus",
    "tags": [
      "i18n",
      "internationalization"
    ],
    "method": "git",
    "license": "MIT",
    "web": "https://github.com/cjxgm/barbarus",
    "url": "https://github.com/cjxgm/barbarus",
    "description": "A simple extensible i18n engine."
  },
  {
    "name": "jsonob",
    "tags": [
      "json",
      "object",
      "marshal"
    ],
    "method": "git",
    "license": "MIT",
    "web": "https://github.com/cjxgm/jsonob",
    "url": "https://github.com/cjxgm/jsonob",
    "description": "JSON / Object mapper"
  },
  {
    "name": "autome",
    "description": "Write GUI automation scripts with Nim",
    "tags": [
      "gui",
      "automation",
      "windows"
    ],
    "license": "MIT",
    "web": "https://github.com/miere43/autome",
    "url": "https://github.com/miere43/autome",
    "method": "git"
  },
  {
    "name": "wox",
    "description": "Helper library for writing Wox plugins in Nim",
    "tags": [
      "wox",
      "plugins"
    ],
    "license": "MIT",
    "web": "https://github.com/roose/nim-wox",
    "url": "https://github.com/roose/nim-wox",
    "method": "git"
  },
  {
    "name": "seccomp",
    "description": "Linux Seccomp sandbox library",
    "tags": [
      "linux",
      "security",
      "sandbox",
      "seccomp"
    ],
    "license": "LGPLv2.1",
    "web": "https://github.com/FedericoCeratto/nim-seccomp",
    "url": "https://github.com/FedericoCeratto/nim-seccomp",
    "method": "git"
  },
  {
    "name": "AntTweakBar",
    "tags": [
      "gui",
      "opengl",
      "rendering"
    ],
    "method": "git",
    "license": "MIT",
    "web": "https://github.com/krux02/nimAntTweakBar",
    "url": "https://github.com/krux02/nimAntTweakBar",
    "description": "nim wrapper around the AntTweakBar c library"
  },
  {
    "name": "slimdown",
    "tags": [
      "markdown",
      "parser",
      "library"
    ],
    "method": "git",
    "license": "MIT",
    "web": "https://github.com/ruivieira/nim-slimdown",
    "url": "https://github.com/ruivieira/nim-slimdown",
    "description": "Nim module that converts Markdown text to HTML using only regular expressions. Based on jbroadway's Slimdown."
  },
  {
    "name": "taglib",
    "description": "TagLib Audio Meta-Data Library wrapper",
    "license": "MIT",
    "tags": [
      "audio",
      "metadata",
      "tags",
      "library",
      "wrapper"
    ],
    "url": "https://github.com/alex-laskin/nim-taglib",
    "web": "https://github.com/alex-laskin/nim-taglib",
    "method": "git"
  },
  {
    "name": "des",
    "description": "3DES native library for Nim",
    "tags": [
      "library",
      "encryption",
      "crypto"
    ],
    "license": "MIT",
    "web": "https://github.com/LucaWolf/des.nim",
    "url": "https://github.com/LucaWolf/des.nim",
    "method": "git"
  },
  {
    "name": "bgfx",
    "url": "https://github.com/Halsys/nim-bgfx",
    "method": "git",
    "tags": [
      "wrapper",
      "media",
      "graphics",
      "3d",
      "rendering",
      "opengl"
    ],
    "description": "BGFX wrapper for the nim programming language.",
    "license": "BSD2",
    "web": "https://github.com/Halsys/nim-bgfx"
  },
  {
    "name": "json_builder",
    "tags": [
      "json",
      "generator",
      "builder"
    ],
    "method": "git",
    "license": "MIT",
    "web": "https://github.com/undecided/json_builder",
    "url": "https://github.com/undecided/json_builder",
    "description": "Easy and fast generator for valid json in nim"
  },
  {
    "name": "mapbits",
    "tags": [
      "map",
      "bits",
      "byte",
      "word",
      "binary"
    ],
    "method": "git",
    "license": "MIT",
    "description": "Access bit mapped portions of bytes in binary data as int variables",
    "web": "https://github.com/jlp765/mapbits",
    "url": "https://github.com/jlp765/mapbits"
  },
  {
    "name": "faststack",
    "tags": [
      "collection"
    ],
    "method": "git",
    "license": "MIT",
    "description": "Dynamically resizable data structure optimized for fast iteration.",
    "web": "https://github.com/Vladar4/FastStack",
    "url": "https://github.com/Vladar4/FastStack"
  },
  {
    "name": "gpx",
    "tags": [
      "GPX",
      "GPS",
      "waypoint",
      "route"
    ],
    "method": "git",
    "license": "MIT",
    "description": "Nim module for parsing GPX (GPS Exchange format) files",
    "web": "https://github.com/achesak/nim-gpx",
    "url": "https://github.com/achesak/nim-gpx"
  },
  {
    "name": "itn",
    "tags": [
      "GPS",
      "intinerary",
      "tomtom",
      "ITN"
    ],
    "method": "git",
    "license": "MIT",
    "description": "Nim module for parsing ITN (TomTom intinerary) files",
    "web": "https://github.com/achesak/nim-itn",
    "url": "https://github.com/achesak/nim-itn"
  },
  {
    "name": "foliant",
    "tags": [
      "foliant",
      "docs",
      "pdf",
      "docx",
      "word",
      "latex",
      "tex",
      "pandoc",
      "markdown",
      "md",
      "restream"
    ],
    "method": "git",
    "license": "MIT",
    "web": "https://github.com/foliant-docs/foliant-nim",
    "url": "https://github.com/foliant-docs/foliant-nim",
    "description": "Documentation generator that produces pdf and docx from Markdown. Uses Pandoc and LaTeX behind the scenes."
  },
  {
    "name": "gemf",
    "url": "https://bitbucket.org/abudden/gemf.nim",
    "method": "hg",
    "license": "MIT",
    "description": "Library for reading GEMF map tile stores",
    "web": "http://www.cgtk.co.uk/gemf",
    "tags": [
      "maps",
      "gemf",
      "parser"
    ]
  },
  {
    "name": "Remotery",
    "url": "https://github.com/Halsys/Nim-Remotery",
    "method": "git",
    "tags": [
      "wrapper",
      "opengl",
      "direct3d",
      "cuda",
      "profiler"
    ],
    "description": "Nim wrapper for (and with) Celtoys's Remotery",
    "license": "Apache License 2.0",
    "web": "https://github.com/Halsys/Nim-Remotery"
  },
  {
    "name": "picohttpparser",
    "tags": [
      "web",
      "http"
    ],
    "method": "git",
    "license": "MIT",
    "description": "Bindings for picohttpparser.",
    "web": "https://github.com/philip-wernersbach/nim-picohttpparser",
    "url": "https://github.com/philip-wernersbach/nim-picohttpparser"
  },
  {
    "name": "microasynchttpserver",
    "tags": [
      "web",
      "http",
      "async",
      "server"
    ],
    "method": "git",
    "license": "MIT",
    "description": "A thin asynchronous HTTP server library, API compatible with Nim's built-in asynchttpserver.",
    "web": "https://github.com/philip-wernersbach/microasynchttpserver",
    "url": "https://github.com/philip-wernersbach/microasynchttpserver"
  },
  {
    "name": "react",
    "url": "https://github.com/andreaferretti/react.nim",
    "method": "git",
    "tags": [
      "js",
      "react",
      "frontend",
      "ui",
      "single page application"
    ],
    "description": "React.js bindings for Nim",
    "license": "Apache License 2.0",
    "web": "https://github.com/andreaferretti/react.nim"
  },
  {
    "name": "oauth",
    "url": "https://github.com/CORDEA/oauth",
    "method": "git",
    "tags": [
      "library",
      "oauth",
      "oauth2",
      "authorization"
    ],
    "description": "OAuth library for nim",
    "license": "Apache License 2.0",
    "web": "http://cordea.github.io/oauth"
  },
  {
    "name": "jsbind",
    "url": "https://github.com/yglukhov/jsbind",
    "method": "git",
    "tags": [
      "bindings",
      "emscripten",
      "javascript"
    ],
    "description": "Define bindings to JavaScript and Emscripten",
    "license": "MIT",
    "web": "https://github.com/yglukhov/jsbind"
  },
  {
    "name": "uuids",
    "url": "https://github.com/pragmagic/uuids/",
    "method": "git",
    "tags": [
      "library",
      "uuid",
      "id"
    ],
    "description": "UUID library for Nim",
    "license": "MIT",
    "web": "https://github.com/pragmagic/uuids/"
  },
  {
    "name": "isaac",
    "url": "https://github.com/pragmagic/isaac/",
    "method": "git",
    "tags": [
      "library",
      "algorithms",
      "random",
      "crypto"
    ],
    "description": "ISAAC PRNG implementation on Nim",
    "license": "MIT",
    "web": "https://github.com/pragmagic/isaac/"
  },
  {
    "name": "SDF",
    "url": "https://github.com/Halsys/SDF.nim",
    "method": "git",
    "tags": [
      "sdf",
      "text",
      "contour",
      "texture",
      "signed",
      "distance",
      "transform"
    ],
    "description": "Signed Distance Field builder for contour texturing in Nim",
    "license": "MIT",
    "web": "https://github.com/Halsys/SDF.nim"
  },
  {
    "name": "WebGL",
    "url": "https://github.com/stisa/webgl",
    "method": "git",
    "tags": [
      "webgl",
      "graphic",
      "js",
      "javascript",
      "wrapper",
      "3D",
      "2D"
    ],
    "description": "Experimental wrapper to webgl for Nim",
    "license": "MIT",
    "web": "http://stisa.space/webgl/"
  },
  {
    "name": "fileinput",
    "url": "https://github.com/achesak/nim-fileinput",
    "method": "git",
    "tags": [
      "file",
      "io",
      "input"
    ],
    "description": "iterate through files and lines",
    "license": "MIT",
    "web": "https://github.com/achesak/nim-fileinput"
  },
  {
    "name": "classy",
    "url": "https://github.com/nigredo-tori/classy",
    "method": "git",
    "tags": [
      "library",
      "typeclasses",
      "macros"
    ],
    "description": "typeclasses for Nim",
    "license": "Unlicense",
    "web": "https://github.com/nigredo-tori/classy"
  },
  {
    "name": "MiNiM",
    "url": "https://github.com/h3rald/minim",
    "method": "git",
    "tags": [
      "concatenative",
      "language",
      "shell"
    ],
    "description": "A tiny concatenative programming language and shell.",
    "license": "MIT",
    "web": "https://h3rald.com/minim"
  },
  {
    "name": "boneIO",
    "url": "https://github.com/xyz32/boneIO",
    "method": "git",
    "tags": [
      "library",
      "GPIO",
      "BeagleBone"
    ],
    "description": "A low level GPIO library for the BeagleBone board family",
    "license": "MIT",
    "web": "https://github.com/xyz32/boneIO"
  },
  {
    "name": "ui",
    "url": "https://github.com/nim-lang/ui",
    "method": "git",
    "tags": [
      "library",
      "GUI",
      "libui",
      "toolkit"
    ],
    "description": "A wrapper for libui",
    "license": "MIT",
    "web": "https://github.com/nim-lang/ui"
  },
  {
    "name": "mmgeoip",
    "url": "https://github.com/FedericoCeratto/nim-mmgeoip",
    "method": "git",
    "tags": [
      "geoip"
    ],
    "description": "MaxMind GeoIP library",
    "license": "LGPLv2.1",
    "web": "https://github.com/FedericoCeratto/nim-mmgeoip"
  },
  {
    "name": "libjwt",
    "url": "https://github.com/nimscale/nim-libjwt",
    "method": "git",
    "tags": [
      "jwt",
      "libjwt"
    ],
    "description": "Bindings for libjwt",
    "license": "LGPLv2.1",
    "web": "https://github.com/nimscale/nim-libjwt"
  },
  {
    "name": "forestdb",
    "url": "https://github.com/nimscale/forestdb",
    "method": "git",
    "tags": [
      "library",
      "bTree",
      "HB+-Trie",
      "db",
      "forestdb"
    ],
    "description": "ForestDB is fast key-value storage engine that is based on a Hierarchical B+-Tree based Trie, or HB+-Trie.",
    "license": "Apache License 2.0",
    "web": "https://github.com/nimscale/forestdb"
  },
  {
    "name": "nimbox",
    "url": "https://github.com/dom96/nimbox",
    "method": "git",
    "tags": [
      "library",
      "wrapper",
      "termbox",
      "commandline",
      "ui",
      "tui",
      "gui"
    ],
    "description": "A Rustbox-inspired termbox wrapper",
    "license": "MIT",
    "web": "https://github.com/dom96/nimbox"
  },
  {
    "name": "psutil",
    "url": "https://github.com/johnscillieri/psutil-nim",
    "method": "git",
    "tags": [
      "psutil",
      "process",
      "network",
      "system",
      "disk",
      "cpu"
    ],
    "description": "psutil is a cross-platform library for retrieving information on running processes and system utilization (CPU, memory, disks, network)",
    "license": "BSD",
    "web": "https://github.com/johnscillieri/psutil-nim"
  },
  {
    "name": "gapbuffer",
    "url": "https://notabug.org/vktec/nim-gapbuffer.git",
    "method": "git",
    "tags": [
      "buffer",
      "seq",
      "sequence",
      "string",
      "gapbuffer"
    ],
    "description": "A simple gap buffer implementation",
    "license": "MIT",
    "web": "https://notabug.org/vktec/nim-gapbuffer"
  },
  {
    "name": "pudge",
    "url": "https://github.com/recoilme/pudge.git",
    "method": "git",
    "tags": [
      "wrapper",
      "database",
      "sophia"
    ],
    "description": "Pudge Db - it's modern key/value storage with memcached protocol support. Pudge Db implements a high-level cross-platform sockets interface to sophia db.",
    "license": "MIT",
    "web": "https://github.com/recoilme/pudge"
  },
  {
    "name": "etcd_client",
    "url": "https://github.com/FedericoCeratto/nim-etcd-client",
    "method": "git",
    "tags": [
      "library",
      "etcd"
    ],
    "description": "etcd client library",
    "license": "LGPLv3",
    "web": "https://github.com/FedericoCeratto/nim-etcd-client"
  },
  {
    "name": "ranges",
    "url": "https://github.com/status-im/nim-ranges",
    "method": "git",
    "tags": [
      "library",
      "ranges"
    ],
    "description": "Exploration of various implementations of memory range types",
    "license": "Apache License 2.0",
    "web": "https://github.com/status-im/nim-ranges"
  },
  {
    "name": "rlp",
    "url": "https://github.com/status-im/nim-rlp",
    "method": "git",
    "tags": [
      "library",
      "ethereum",
      "rlp"
    ],
    "description": "RLP serialization library for Nim",
    "license": "Apache License 2.0",
    "web": "https://github.com/status-im/nim-rlp"
  },
  {
    "name": "eth_keys",
    "url": "https://github.com/status-im/nim-eth-keys",
    "method": "git",
    "tags": [
      "library",
      "ethereum",
      "cryptography"
    ],
    "description": "A reimplementation in pure Nim of eth-keys, the common API for Ethereum key operations.",
    "license": "Apache License 2.0",
    "web": "https://github.com/status-im/nim-eth-keys"
  },
  {
    "name": "ethash",
    "url": "https://github.com/status-im/nim-ethash",
    "method": "git",
    "tags": [
      "library",
      "ethereum",
      "ethash",
      "cryptography",
      "proof-of-work"
    ],
    "description": "A Nim implementation of Ethash, the ethereum proof-of-work hashing function",
    "license": "Apache License 2.0",
    "web": "https://github.com/status-im/nim-ethash"
  },
  {
    "name": "eth_bloom",
    "url": "https://github.com/status-im/nim-eth-bloom",
    "method": "git",
    "tags": [
      "library",
      "ethereum",
      "bloom",
      "bloom-filter"
    ],
    "description": "Ethereum bloom filter",
    "license": "Apache License 2.0",
    "web": "https://github.com/status-im/nim-eth-bloom"
  },
  {
    "name": "evmjit",
    "url": "https://github.com/status-im/nim-evmjit",
    "method": "git",
    "tags": [
      "library",
      "ethereum",
      "evm",
      "jit",
      "wrapper"
    ],
    "description": "A wrapper for the The Ethereum EVM JIT library",
    "license": "Apache License 2.0",
    "web": "https://github.com/status-im/nim-evmjit"
  },
  {
    "name": "keccak_tiny",
    "url": "https://github.com/status-im/nim-keccak-tiny",
    "method": "git",
    "tags": [
      "library",
      "sha3",
      "keccak",
      "cryptography"
    ],
    "description": "A wrapper for the keccak-tiny C library",
    "license": "Apache License 2.0",
    "web": "https://github.com/status-im/nim-keccak-tiny"
  },
  {
    "name": "rocksdb",
    "url": "https://github.com/status-im/nim-rocksdb",
    "method": "git",
    "tags": [
      "library",
      "wrapper",
      "database"
    ],
    "description": "A wrapper for Facebook's RocksDB, an embeddable, persistent key-value store for fast storage",
    "license": "Apache License 2.0 or GPLv2",
    "web": "https://github.com/status-im/nim-rocksdb"
  },
  {
    "name": "secp256k1",
    "url": "https://github.com/status-im/nim-secp256k1",
    "method": "git",
    "tags": [
      "library",
      "cryptography",
      "secp256k1"
    ],
    "description": "A wrapper for the libsecp256k1 C library",
    "license": "Apache License 2.0",
    "web": "https://github.com/status-im/nim-secp256k1"
  },
  {
    "name": "eth_trie",
    "url": "https://github.com/status-im/nim-eth-trie",
    "method": "git",
    "tags": [
      "library",
      "ethereum",
      "trie",
      "patricia-trie"
    ],
    "description": "Merkle Patricia Tries as specified by Ethereum",
    "license": "Apache License 2.0",
    "web": "https://github.com/status-im/nim-eth-trie"
  },
  {
    "name": "eth_p2p",
    "url": "https://github.com/status-im/nim-eth-p2p",
    "method": "git",
    "tags": [
      "library",
      "ethereum",
      "p2p",
      "devp2p",
      "rplx",
      "networking",
      "whisper",
      "swarm"
    ],
    "description": "Implementation of the Ethereum suite of P2P protocols",
    "license": "Apache License 2.0",
    "web": "https://github.com/status-im/nim-eth-p2p"
  },
  {
    "name": "eth_keyfile",
    "url": "https://github.com/status-im/nim-eth-keyfile",
    "method": "git",
    "tags": [
      "library",
      "ethereum",
      "keyfile",
      "wallet"
    ],
    "description": "Library for handling Ethereum private keys and wallets",
    "license": "Apache License 2.0",
    "web": "https://github.com/status-im/nim-eth-keyfile"
  },
  {
    "name": "byteutils",
    "url": "https://github.com/status-im/nim-byteutils",
    "method": "git",
    "tags": [
      "library",
      "blobs",
      "hex-dump"
    ],
    "description": "Useful utilities for manipulating and visualizing byte blobs",
    "license": "Apache License 2.0",
    "web": "https://github.com/status-im/nim-byteutils"
  },
  {
    "name": "ttmath",
    "url": "https://github.com/status-im/nim-ttmath",
    "method": "git",
    "tags": [
      "library",
      "math",
      "numbers"
    ],
    "description": "A Nim wrapper for ttmath: big numbers with fixed size",
    "license": "Apache License 2.0",
    "web": "https://github.com/status-im/nim-ttmath"
  },
  {
    "name": "nimbus",
    "url": "https://github.com/status-im/nimbus",
    "method": "git",
    "tags": [
      "ethereum"
    ],
    "description": "An Ethereum 2.0 Sharding Client for Resource-Restricted Devices",
    "license": "Apache License 2.0",
    "web": "https://github.com/status-im/nimbus"
  },
  {
    "name": "stint",
    "url": "https://github.com/status-im/nim-stint",
    "method": "git",
    "tags": [
      "library",
      "math",
      "numbers"
    ],
    "description": "Stack-based arbitrary-precision integers - Fast and portable with natural syntax for resource-restricted devices",
    "license": "Apache License 2.0",
    "web": "https://github.com/status-im/nim-stint"
  },
  {
    "name": "daemon",
    "url": "https://github.com/status-im/nim-daemon",
    "method": "git",
    "tags": [
      "servers",
      "daemonization"
    ],
    "description": "Cross-platform process daemonization library",
    "license": "Apache License 2.0",
    "web": "https://github.com/status-im/nim-daemon"
  },
  {
    "name": "chronicles",
    "url": "https://github.com/status-im/nim-chronicles",
    "method": "git",
    "tags": [
      "logging",
      "json"
    ],
    "description": "A crafty implementation of structured logging for Nim",
    "license": "Apache License 2.0",
    "web": "https://github.com/status-im/nim-chronicles"
  },
  {
    "name": "stb_image",
    "url": "https://gitlab.com/define-private-public/stb_image-Nim",
    "method": "git",
    "tags": [
      "stb",
      "image",
      "graphics",
      "io",
      "wrapper"
    ],
    "description": "A wrapper for stb_image and stb_image_write.",
    "license": "Unlicense (Public Domain)",
    "web": "https://gitlab.com/define-private-public/stb_image-Nim"
  },
  {
    "name": "mutableseqs",
    "url": "https://github.com/iourinski/mutableseqs",
    "method": "git",
    "tags": [
      "sequences",
      "mapreduce"
    ],
    "description": "utilities for transforming sequences",
    "license": "MIT",
    "web": "https://github.com/iourinski/mutableseqs"
  },
  {
    "name": "stor",
    "url": "https://github.com/nimscale/stor",
    "method": "git",
    "tags": [
      "storage",
      "io"
    ],
    "description": "Efficient object storage system",
    "license": "MIT",
    "web": "https://github.com/nimscale/stor"
  },
  {
    "name": "linuxfb",
    "url": "https://github.com/luked99/linuxfb.nim",
    "method": "git",
    "tags": [
      "wrapper",
      "graphics",
      "linux"
    ],
    "description": "Wrapper around the Linux framebuffer driver ioctl API",
    "license": "MIT",
    "web": "https://github.com/luked99/linuxfb.nim"
  },
  {
    "name": "nimactors",
    "url": "https://github.com/vegansk/nimactors",
    "method": "git",
    "tags": [
      "actors",
      "library"
    ],
    "description": "Actors library for Nim inspired by akka-actors",
    "license": "MIT",
    "web": "https://github.com/vegansk/nimactors"
  },
  {
    "name": "porter",
    "url": "https://github.com/iourinski/porter",
    "method": "git",
    "tags": [
      "stemmer",
      "multilanguage",
      "snowball"
    ],
    "description": "Simple extensible implementation of Porter stemmer algorithm",
    "license": "MIT",
    "web": "https://github.com/iourinski/porter"
  },
  {
    "name": "kiwi",
    "url": "https://github.com/yglukhov/kiwi",
    "method": "git",
    "tags": [
      "cassowary",
      "constraint",
      "solving"
    ],
    "description": "Cassowary constraint solving",
    "license": "MIT",
    "web": "https://github.com/yglukhov/kiwi"
  },
  {
    "name": "ArrayFireNim",
    "url": "https://github.com/bitstormGER/ArrayFire-Nim",
    "method": "git",
    "tags": [
      "array",
      "linear",
      "algebra",
      "scientific",
      "computing"
    ],
    "description": "A nim wrapper for ArrayFire",
    "license": "BSD",
    "web": "https://github.com/bitstormGER/ArrayFire-Nim"
  },
  {
    "name": "statsd_client",
    "url": "https://github.com/FedericoCeratto/nim-statsd-client",
    "method": "git",
    "tags": [
      "library",
      "statsd",
      "client",
      "statistics",
      "metrics"
    ],
    "description": "A simple, stateless StatsD client library",
    "license": "LGPLv3",
    "web": "https://github.com/FedericoCeratto/nim-statsd-client"
  },
  {
    "name": "html5_canvas",
    "url": "https://gitlab.com/define-private-public/HTML5-Canvas-Nim",
    "method": "git",
    "tags": [
      "html5",
      "canvas",
      "drawing",
      "graphics",
      "rendering",
      "browser",
      "javascript"
    ],
    "description": "HTML5 Canvas and drawing for the JavaScript backend.",
    "license": "MIT",
    "web": "https://gitlab.com/define-private-public/HTML5-Canvas-Nim"
  },
  {
    "name": "alea",
    "url": "https://github.com/unicredit/alea",
    "method": "git",
    "tags": [
      "random variables",
      "distributions",
      "probability",
      "gaussian",
      "sampling"
    ],
    "description": "Define and compose random variables",
    "license": "Apache License 2.0",
    "web": "https://github.com/unicredit/alea"
  },
  {
    "name": "winim",
    "url": "https://github.com/khchen/winim",
    "method": "git",
    "tags": [
      "library",
      "windows",
      "api",
      "com"
    ],
    "description": "Nim's Windows API and COM Library",
    "license": "MIT",
    "web": "https://github.com/khchen/winim"
  },
  {
    "name": "ed25519",
    "url": "https://github.com/niv/ed25519.nim",
    "method": "git",
    "tags": [
      "ed25519",
      "cryptography",
      "crypto",
      "publickey",
      "privatekey",
      "signing",
      "keyexchange",
      "native"
    ],
    "description": "ed25519 key crypto bindings",
    "license": "MIT",
    "web": "https://github.com/niv/ed25519.nim"
  },
  {
    "name": "libevdev",
    "url": "https://github.com/luked99/libevdev.nim",
    "method": "git",
    "tags": [
      "wrapper",
      "os",
      "linux"
    ],
    "description": "Wrapper for libevdev, Linux input device processing library",
    "license": "MIT",
    "web": "https://github.com/luked99/libevdev.nim"
  },
  {
    "name": "nesm",
    "url": "https://gitlab.com/xomachine/NESM.git",
    "method": "git",
    "tags": [
      "metaprogramming",
      "parser",
      "pure",
      "serialization"
    ],
    "description": "A macro for generating [de]serializers for given objects",
    "license": "MIT",
    "web": "https://xomachine.gitlab.io/NESM/"
  },
  {
    "name": "sdnotify",
    "url": "https://github.com/FedericoCeratto/nim-sdnotify",
    "method": "git",
    "tags": [
      "os",
      "linux",
      "systemd",
      "sdnotify"
    ],
    "description": "Systemd service notification helper",
    "license": "MIT",
    "web": "https://github.com/FedericoCeratto/nim-sdnotify"
  },
  {
    "name": "cmd",
    "url": "https://github.com/samdmarshall/cmd.nim",
    "method": "git",
    "tags": [
      "cmd",
      "command",
      "prompt",
      "interactive"
    ],
    "description": "interactive command prompt",
    "license": "BSD 3-Clause",
    "web": "https://github.com/samdmarshall/cmd.nim"
  },
  {
    "name": "csvtable",
    "url": "https://github.com/apahl/csvtable",
    "method": "git",
    "tags": [
      "csv",
      "table"
    ],
    "description": "tools for handling CSV files (comma or tab-separated) with an API similar to Python's CSVDictReader and -Writer.",
    "license": "MIT",
    "web": "https://github.com/apahl/csvtable"
  },
  {
    "name": "plotly",
    "url": "https://github.com/brentp/nim-plotly",
    "method": "git",
    "tags": [
      "plot",
      "graphing",
      "chart",
      "data"
    ],
    "description": "Nim interface to plotly",
    "license": "MIT",
    "web": "https://github.com/brentp/nim-plotly"
  },
  {
    "name": "gnuplot",
    "url": "https://github.com/dvolk/gnuplot.nim",
    "method": "git",
    "tags": [
      "plot",
      "graphing",
      "data"
    ],
    "description": "Nim interface to gnuplot",
    "license": "MIT",
    "web": "https://github.com/dvolk/gnuplot.nim"
  },
  {
    "name": "ustring",
    "url": "https://github.com/rokups/nim-ustring",
    "method": "git",
    "tags": [
      "string",
      "text",
      "unicode",
      "uft8",
      "utf-8"
    ],
    "description": "utf-8 string",
    "license": "MIT",
    "web": "https://github.com/rokups/nim-ustring"
  },
  {
    "name": "imap",
    "url": "https://github.com/ehmry/imap",
    "method": "git",
    "tags": [
      "imap",
      "email"
    ],
    "description": "IMAP client library",
    "license": "GPL2",
    "web": "https://github.com/ehmry/imap"
  },
  {
    "name": "isa",
    "url": "https://github.com/nimscale/isa",
    "method": "git",
    "tags": [
      "erasure",
      "hash",
      "crypto",
      "compression"
    ],
    "description": "Binding for Intel Storage Acceleration library",
    "license": "Apache License 2.0",
    "web": "https://github.com/nimscale/isa"
  },
  {
    "name": "untar",
    "url": "https://github.com/dom96/untar",
    "method": "git",
    "tags": [
      "library",
      "tar",
      "gz",
      "compression",
      "archive",
      "decompression"
    ],
    "description": "Library for decompressing tar.gz files.",
    "license": "MIT",
    "web": "https://github.com/dom96/untar"
  },
  {
    "name": "nimcx",
    "url": "https://github.com/qqtop/nimcx",
    "method": "git",
    "tags": [
      "library",
      "linux"
    ],
    "description": "Color and utilities library for linux terminal.",
    "license": "MIT",
    "web": "https://github.com/qqtop/nimcx"
  },
  {
    "name": "dpdk",
    "url": "https://github.com/nimscale/dpdk",
    "method": "git",
    "tags": [
      "library",
      "dpdk",
      "packet",
      "processing"
    ],
    "description": "Library for fast packet processing",
    "license": "Apache License 2.0",
    "web": "http://dpdk.org/"
  },
  {
    "name": "libserialport",
    "alias": "serial"
  },
  {
    "name": "serial",
    "url": "https://github.com/euantorano/serial.nim",
    "method": "git",
    "tags": [
      "serial",
      "rs232",
      "io",
      "serialport"
    ],
    "description": "A library to operate serial ports using pure Nim.",
    "license": "BSD3",
    "web": "https://github.com/euantorano/serial.nim"
  },
  {
    "name": "spdk",
    "url": "https://github.com/nimscale/spdk.git",
    "method": "git",
    "tags": [
      "library",
      "SSD",
      "NVME",
      "io",
      "storage"
    ],
    "description": "The Storage Performance Development Kit(SPDK) provides a set of tools and libraries for writing high performance, scalable, user-mode storage applications.",
    "license": "MIT",
    "web": "https://github.com/nimscale/spdk.git"
  },
  {
    "name": "NimData",
    "url": "https://github.com/bluenote10/NimData",
    "method": "git",
    "tags": [
      "library",
      "dataframe"
    ],
    "description": "DataFrame API enabling fast out-of-core data analytics",
    "license": "MIT",
    "web": "https://github.com/bluenote10/NimData"
  },
  {
    "name": "testrunner",
    "url": "https://github.com/FedericoCeratto/nim-testrunner",
    "method": "git",
    "tags": [
      "test",
      "tests",
      "unittest",
      "utility",
      "tdd"
    ],
    "description": "Test runner with file monitoring and desktop notification capabilities",
    "license": "GPLv3",
    "web": "https://github.com/FedericoCeratto/nim-testrunner"
  },
  {
    "name": "reactorfuse",
    "url": "https://github.com/zielmicha/reactorfuse",
    "method": "git",
    "tags": [
      "filesystem",
      "fuse"
    ],
    "description": "Filesystem in userspace (FUSE) for Nim (for reactor.nim library)",
    "license": "MIT",
    "web": "https://github.com/zielmicha/reactorfuse"
  },
  {
    "name": "nimr",
    "url": "https://github.com/Jeff-Ciesielski/nimr",
    "method": "git",
    "tags": [
      "script",
      "utils"
    ],
    "description": "Helper to run nim code like a script",
    "license": "MIT",
    "web": "https://github.com/Jeff-Ciesielski/nimr"
  },
  {
    "name": "neverwinter",
    "url": "https://github.com/niv/neverwinter.nim",
    "method": "git",
    "tags": [
      "nwn",
      "neverwinternights",
      "neverwinter",
      "game",
      "bioware",
      "fileformats",
      "reader",
      "writer"
    ],
    "description": "Neverwinter Nights 1 data accessor library",
    "license": "MIT",
    "web": "https://github.com/niv/neverwinter.nim"
  },
  {
    "name": "snail",
    "url": "https://github.com/stisa/snail",
    "method": "git",
    "tags": [
      "js",
      "matrix",
      "linear algebra"
    ],
    "description": "Simple linear algebra for nim. Js too.",
    "license": "MIT",
    "web": "http://stisa.space/snail/"
  },
  {
    "name": "jswebsockets",
    "url": "https://github.com/stisa/jswebsockets",
    "method": "git",
    "tags": [
      "js",
      "javascripts",
      "ws",
      "websockets"
    ],
    "description": "Websockets wrapper for nim js backend.",
    "license": "MIT",
    "web": "http://stisa.space/jswebsockets/"
  },
  {
    "name": "morelogging",
    "url": "https://github.com/FedericoCeratto/nim-morelogging",
    "method": "git",
    "tags": [
      "log",
      "logging",
      "library",
      "systemd",
      "journald"
    ],
    "description": "Logging library with support for async IO, multithreading, Journald.",
    "license": "LGPLv3",
    "web": "https://github.com/FedericoCeratto/nim-morelogging"
  },
  {
    "name": "ajax",
    "url": "https://github.com/stisa/ajax",
    "method": "git",
    "tags": [
      "js",
      "javascripts",
      "ajax",
      "xmlhttprequest"
    ],
    "description": "AJAX wrapper for nim js backend.",
    "license": "MIT",
    "web": "http://stisa.space/ajax/"
  },
  {
    "name": "recaptcha",
    "url": "https://github.com/euantorano/recaptcha.nim",
    "method": "git",
    "tags": [
      "recaptcha",
      "captcha"
    ],
    "description": "reCAPTCHA support for Nim, supporting rendering a capctcha and verifying a user's response.",
    "license": "BSD3",
    "web": "https://github.com/euantorano/recaptcha.nim"
  },
  {
    "name": "influx",
    "url": "https://github.com/samdmarshall/influx.nim",
    "method": "git",
    "tags": [
      "influx",
      "influxdb"
    ],
    "description": "wrapper for communicating with InfluxDB over the REST interface",
    "license": "BSD 3-Clause",
    "web": "https://github.com/samdmarshall/influx.nim"
  },
  {
    "name": "gamelight",
    "url": "https://github.com/dom96/gamelight",
    "method": "git",
    "tags": [
      "js",
      "library",
      "graphics",
      "collision",
      "2d"
    ],
    "description": "A set of simple modules for writing a JavaScript 2D game.",
    "license": "MIT",
    "web": "https://github.com/dom96/gamelight"
  },
  {
    "name": "storage",
    "url": "https://bitbucket.org/moigagoo/storage/",
    "method": "hg",
    "tags": [
      "JavaScript",
      "Storage",
      "localStorage",
      "sessionStorage"
    ],
    "description": "Storage, localStorage, and sessionStorage bindigs for Nim's JavaScript backend.",
    "license": "MIT",
    "web": "https://bitbucket.org/moigagoo/storage/"
  },
  {
    "name": "fontconfig",
    "url": "https://github.com/Parashurama/fontconfig",
    "method": "git",
    "tags": [
      "fontconfig",
      "font"
    ],
    "description": "Low level wrapper for the fontconfig library.",
    "license": "Fontconfig License",
    "web": "https://github.com/Parashurama/fontconfig"
  },
  {
    "name": "sysrandom",
    "url": "https://github.com/euantorano/sysrandom.nim",
    "method": "git",
    "tags": [
      "random",
      "RNG",
      "PRNG"
    ],
    "description": "A simple library to generate random data, using the system's PRNG.",
    "license": "BSD3",
    "web": "https://github.com/euantorano/sysrandom.nim"
  },
  {
    "name": "colorize",
    "url": "https://github.com/molnarmark/colorize",
    "method": "git",
    "tags": [
      "color",
      "colors",
      "colorize"
    ],
    "description": "A simple and lightweight terminal coloring library.",
    "license": "MIT",
    "web": "https://github.com/molnarmark/colorize"
  },
  {
    "name": "cello",
    "url": "https://github.com/unicredit/cello",
    "method": "git",
    "tags": [
      "string",
      "succinct-data-structure",
      "rank",
      "select",
      "Burrows-Wheeler",
      "FM-index",
      "wavelet-tree"
    ],
    "description": "String algorithms with succinct data structures",
    "license": "Apache2",
    "web": "https://unicredit.github.io/cello/"
  },
  {
    "name": "notmuch",
    "url": "https://github.com/samdmarshall/notmuch.nim",
    "method": "git",
    "tags": [
      "notmuch",
      "wrapper",
      "email",
      "tagging"
    ],
    "description": "wrapper for the notmuch mail library",
    "license": "BSD 3-Clause",
    "web": "https://github.com/samdmarshall/notmuch.nim"
  },
  {
    "name": "pluginmanager",
    "url": "https://github.com/samdmarshall/plugin-manager",
    "method": "git",
    "tags": [
      "plugin",
      "dylib",
      "manager"
    ],
    "description": "Simple plugin implementation",
    "license": "BSD 3-Clause",
    "web": "https://github.com/samdmarshall/plugin-manager"
  },
  {
    "name": "node",
    "url": "https://github.com/tulayang/nimnode",
    "method": "git",
    "tags": [
      "async",
      "io",
      "socket",
      "net",
      "tcp",
      "http",
      "libuv"
    ],
    "description": "Library for async programming and communication. This Library uses a future/promise, non-blocking I/O model based on libuv.",
    "license": "MIT",
    "web": "http://tulayang.github.io/node/"
  },
  {
    "name": "tempdir",
    "url": "https://github.com/euantorano/tempdir.nim",
    "method": "git",
    "tags": [
      "temp",
      "io",
      "tmp"
    ],
    "description": "A Nim library to create and manage temporary directories.",
    "license": "BSD3",
    "web": "https://github.com/euantorano/tempdir.nim"
  },
  {
    "name": "mathexpr",
    "url": "https://github.com/Yardanico/nim-mathexpr",
    "method": "git",
    "tags": [
      "math",
      "mathparser",
      "tinyexpr"
    ],
    "description": "MathExpr - pure-Nim mathematical expression evaluator library",
    "license": "MIT",
    "web": "https://github.com/Yardanico/nim-mathexpr"
  },
  {
    "name": "frag",
    "url": "https://github.com/fragworks/frag",
    "method": "git",
    "tags": [
      "game",
      "game-dev",
      "2d",
      "3d"
    ],
    "description": "A 2D|3D game engine",
    "license": "MIT",
    "web": "https://github.com/fragworks/frag"
  },
  {
    "name": "freetype",
    "url": "https://github.com/jangko/freetype",
    "method": "git",
    "tags": [
      "font",
      "renderint",
      "library"
    ],
    "description": "wrapper for FreeType2 library",
    "license": "MIT",
    "web": "https://github.com/jangko/freetype"
  },
  {
    "name": "polyBool",
    "url": "https://github.com/jangko/polyBool",
    "method": "git",
    "tags": [
      "polygon",
      "clipper",
      "library"
    ],
    "description": "Polygon Clipper Library (Martinez Algorithm)",
    "license": "MIT",
    "web": "https://github.com/jangko/polyBool"
  },
  {
    "name": "nimAGG",
    "url": "https://github.com/jangko/nimAGG",
    "method": "git",
    "tags": [
      "renderer",
      "rasterizer",
      "library",
      "2D",
      "graphics"
    ],
    "description": "Hi Fidelity Rendering Engine",
    "license": "MIT",
    "web": "https://github.com/jangko/nimAGG"
  },
  {
    "name": "primme",
    "url": "https://github.com/jxy/primme",
    "method": "git",
    "tags": [
      "library",
      "eigenvalues",
      "high-performance",
      "singular-value-decomposition"
    ],
    "description": "Nim interface for PRIMME: PReconditioned Iterative MultiMethod Eigensolver",
    "license": "MIT",
    "web": "https://github.com/jxy/primme"
  },
  {
    "name": "sitmo",
    "url": "https://github.com/jxy/sitmo",
    "method": "git",
    "tags": [
      "RNG",
      "Sitmo",
      "high-performance",
      "random"
    ],
    "description": "Sitmo parallel random number generator in Nim",
    "license": "MIT",
    "web": "https://github.com/jxy/sitmo"
  },
  {
    "name": "webaudio",
    "url": "https://github.com/ftsf/nim-webaudio",
    "method": "git",
    "tags": [
      "javascript",
      "js",
      "web",
      "audio",
      "sound",
      "music"
    ],
    "description": "API for Web Audio (JS)",
    "license": "MIT",
    "web": "https://github.com/ftsf/nim-webaudio"
  },
  {
    "name": "nimcuda",
    "url": "https://github.com/unicredit/nimcuda",
    "method": "git",
    "tags": [
      "CUDA",
      "GPU"
    ],
    "description": "CUDA bindings",
    "license": "Apache2",
    "web": "https://github.com/unicredit/nimcuda"
  },
  {
    "name": "gifwriter",
    "url": "https://github.com/rxi/gifwriter",
    "method": "git",
    "tags": [
      "gif",
      "image",
      "library"
    ],
    "description": "Animated GIF writing library based on jo_gif",
    "license": "MIT",
    "web": "https://github.com/rxi/gifwriter"
  },
  {
    "name": "libplist",
    "url": "https://github.com/samdmarshall/libplist.nim",
    "method": "git",
    "tags": [
      "libplist",
      "property",
      "list",
      "property-list",
      "parsing",
      "binary",
      "xml",
      "format"
    ],
    "description": "wrapper around libplist https://github.com/libimobiledevice/libplist",
    "license": "MIT",
    "web": "https://github.com/samdmarshall/libplist.nim"
  },
  {
    "name": "getch",
    "url": "https://github.com/6A/getch",
    "method": "git",
    "tags": [
      "getch",
      "char"
    ],
    "description": "getch() for Windows and Unix",
    "license": "MIT",
    "web": "https://github.com/6A/getch"
  },
  {
    "name": "gifenc",
    "url": "https://github.com/ftsf/gifenc",
    "method": "git",
    "tags": [
      "gif",
      "encoder"
    ],
    "description": "Gif Encoder",
    "license": "Public Domain",
    "web": "https://github.com/ftsf/gifenc"
  },
  {
    "name": "nimlapack",
    "url": "https://github.com/unicredit/nimlapack",
    "method": "git",
    "tags": [
      "LAPACK",
      "linear-algebra"
    ],
    "description": "LAPACK bindings",
    "license": "Apache2",
    "web": "https://github.com/unicredit/nimlapack"
  },
  {
    "name": "jack",
    "url": "https://github.com/Skrylar/nim-jack",
    "method": "git",
    "tags": [
      "jack",
      "audio",
      "binding",
      "wrapper"
    ],
    "description": "Shiny bindings to the JACK Audio Connection Kit.",
    "license": "MIT",
    "web": "https://github.com/Skrylar/nim-jack"
  },
  {
    "name": "serializetools",
    "url": "https://github.com/JeffersonLab/serializetools",
    "method": "git",
    "tags": [
      "serialization",
      "xml"
    ],
    "description": "Support for serialization of objects",
    "license": "MIT",
    "web": "https://github.com/JeffersonLab/serializetools"
  },
  {
    "name": "neo",
    "url": "https://github.com/unicredit/neo",
    "method": "git",
    "tags": [
      "vector",
      "matrix",
      "linear-algebra",
      "BLAS",
      "LAPACK",
      "CUDA"
    ],
    "description": "Linear algebra for Nim",
    "license": "Apache License 2.0",
    "web": "https://unicredit.github.io/neo/"
  },
  {
    "name": "httpkit",
    "url": "https://github.com/tulayang/httpkit",
    "method": "git",
    "tags": [
      "http",
      "request",
      "response",
      "stream",
      "bigfile",
      "async"
    ],
    "description": "An efficient HTTP tool suite written in pure nim. Help you to write HTTP services or clients via TCP, UDP, or even Unix Domain socket, etc.",
    "license": "MIT",
    "web": "https://github.com/tulayang/httpkit"
  },
  {
    "name": "ulid",
    "url": "https://github.com/adelq/ulid",
    "method": "git",
    "tags": [
      "library",
      "id",
      "ulid",
      "uuid",
      "guid"
    ],
    "description": "Universally Unique Lexicographically Sortable Identifier",
    "license": "MIT",
    "web": "https://github.com/adelq/ulid"
  },
  {
    "name": "osureplay",
    "url": "https://github.com/Yardanico/nim-osureplay",
    "method": "git",
    "tags": [
      "library",
      "osu!",
      "parser",
      "osugame",
      "replay"
    ],
    "description": "osu! replay parser",
    "license": "MIT",
    "web": "https://github.com/Yardanico/nim-osureplay"
  },
  {
    "name": "tiger",
    "url": "https://github.com/ehmry/tiger",
    "method": "git",
    "tags": [
      "hash"
    ],
    "description": "Tiger hash function",
    "license": "MIT",
    "web": "https://github.com/ehmry/tiger"
  },
  {
    "name": "pipe",
    "url": "https://github.com/5paceToast/pipe",
    "method": "git",
    "tags": [
      "pipe",
      "macro",
      "operator",
      "functional"
    ],
    "description": "Pipe operator for nim.",
    "license": "MIT",
    "web": "https://github.com/5paceToast/pipe"
  },
  {
    "name": "flatdb",
    "url": "https://github.com/enthus1ast/flatdb",
    "method": "git",
    "tags": [
      "database",
      "json",
      "pure"
    ],
    "description": "small/tiny, flatfile, jsonl based, inprogress database for nim",
    "license": "MIT",
    "web": "https://github.com/enthus1ast/flatdb"
  },
  {
    "name": "nwt",
    "url": "https://github.com/enthus1ast/nimWebTemplates",
    "method": "git",
    "tags": [
      "template",
      "html",
      "pure",
      "jinja"
    ],
    "description": "experiment to build a jinja like template parser",
    "license": "MIT",
    "web": "https://github.com/enthus1ast/nimWebTemplates"
  },
  {
    "name": "cmixer",
    "url": "https://github.com/rxi/cmixer-nim",
    "method": "git",
    "tags": [
      "library",
      "audio",
      "mixer",
      "sound",
      "wav",
      "ogg"
    ],
    "description": "Lightweight audio mixer for games",
    "license": "MIT",
    "web": "https://github.com/rxi/cmixer-nim"
  },
  {
    "name": "cmixer_sdl2",
    "url": "https://github.com/rxi/cmixer_sdl2-nim",
    "method": "git",
    "tags": [
      "library",
      "audio",
      "mixer",
      "sound",
      "wav",
      "ogg"
    ],
    "description": "Lightweight audio mixer for SDL2",
    "license": "MIT",
    "web": "https://github.com/rxi/cmixer_sdl2-nim"
  },
  {
    "name": "chebyshev",
    "url": "https://github.com/jxy/chebyshev",
    "method": "git",
    "tags": [
      "math",
      "approximation",
      "numerical"
    ],
    "description": "Chebyshev approximation.",
    "license": "MIT",
    "web": "https://github.com/jxy/chebyshev"
  },
  {
    "name": "scram",
    "url": "https://github.com/rgv151/scram",
    "method": "git",
    "tags": [
      "scram",
      "sasl",
      "authentication",
      "salted",
      "challenge",
      "response"
    ],
    "description": "Salted Challenge Response Authentication Mechanism (SCRAM) ",
    "license": "MIT",
    "web": "https://github.com/rgv151/scram"
  },
  {
    "name": "blake2",
    "url": "https://bitbucket.org/mihailp/blake2/",
    "method": "hg",
    "tags": [
      "crypto",
      "cryptography",
      "hash",
      "security"
    ],
    "description": "blake2 - cryptographic hash function",
    "license": "CC0",
    "web": "https://bitbucket.org/mihailp/blake2/"
  },
  {
    "name": "spinny",
    "url": "https://github.com/molnarmark/spinny",
    "method": "git",
    "tags": [
      "terminal",
      "spinner",
      "spinny",
      "load"
    ],
    "description": "Spinny is a tiny terminal spinner package for the Nim Programming Language.",
    "license": "MIT",
    "web": "https://github.com/molnarmark/spinny"
  },
  {
    "name": "nigui",
    "url": "https://github.com/trustable-code/NiGui",
    "method": "git",
    "tags": [
      "gui",
      "windows",
      "gtk"
    ],
    "description": "NiGui is a cross-platform, desktop GUI toolkit using native widgets.",
    "license": "MIT",
    "web": "https://github.com/trustable-code/NiGui"
  },
  {
    "name": "nimcalcal",
    "url": "https://github.com/skilchen/nimcalcal",
    "method": "git",
    "tags": [
      "calendar",
      "library"
    ],
    "description": "nimcalcal - PyCalCal translated to Nim, Calendrical Calculations from Reingold/Dershowitz",
    "license": "MIT",
    "web": "http://www3.cs.stonybrook.edu/~algorith/implement/reingold/implement.shtml"
  },
  {
    "name": "currying",
    "url": "https://github.com/t8m8/currying",
    "method": "git",
    "tags": [
      "library",
      "functional",
      "currying"
    ],
    "description": "Currying library for Nim",
    "license": "MIT",
    "web": "https://github.com/t8m8/currying"
  },
  {
    "name": "rect_packer",
    "url": "https://github.com/yglukhov/rect_packer",
    "method": "git",
    "tags": [
      "library",
      "geometry",
      "packing"
    ],
    "description": "Pack rects into bigger rect",
    "license": "MIT",
    "web": "https://github.com/yglukhov/rect_packer"
  },
  {
    "name": "gintro",
    "url": "https://github.com/stefansalewski/gintro",
    "method": "git",
    "tags": [
      "library",
      "gtk",
      "wrapper",
      "gui"
    ],
    "description": "High level GObject-Introspection based GTK3 bindings",
    "license": "MIT",
    "web": "https://github.com/stefansalewski/gintro"
  },
  {
    "name": "arraymancer",
    "url": "https://github.com/mratsim/Arraymancer",
    "method": "git",
    "tags": [
      "vector",
      "matrix",
      "array",
      "ndarray",
      "multidimensional-array",
      "linear-algebra",
      "tensor"
    ],
    "description": "A tensor (multidimensional array) library for Nim",
    "license": "Apache License 2.0",
    "web": "https://mratsim.github.io/Arraymancer/"
  },
  {
    "name": "sha3",
    "url": "https://bitbucket.org/mihailp/sha3/",
    "method": "hg",
    "tags": [
      "crypto",
      "cryptography",
      "hash",
      "security"
    ],
    "description": "sha3 - cryptographic hash function",
    "license": "CC0",
    "web": "https://bitbucket.org/mihailp/sha3/"
  },
  {
    "name": "coalesce",
    "url": "https://github.com/piedar/coalesce",
    "method": "git",
    "tags": [
      "nil",
      "null",
      "options",
      "operator"
    ],
    "description": "A nil coalescing operator ?? for Nim",
    "license": "MIT",
    "web": "https://github.com/piedar/coalesce"
  },
  {
    "name": "asyncmysql",
    "url": "https://github.com/tulayang/asyncmysql",
    "method": "git",
    "tags": [
      "mysql",
      "async",
      "asynchronous"
    ],
    "description": "Asynchronous MySQL connector written in pure Nim",
    "license": "MIT",
    "web": "https://github.com/tulayang/asyncmysql"
  },
  {
    "name": "cassandra",
    "url": "https://github.com/yglukhov/cassandra",
    "method": "git",
    "tags": [
      "cassandra",
      "database",
      "wrapper",
      "bindings",
      "driver"
    ],
    "description": "Bindings to Cassandra DB driver",
    "license": "MIT",
    "web": "https://github.com/yglukhov/cassandra"
  },
  {
    "name": "tf2plug",
    "url": "https://gitlab.com/waylon531/tf2plug",
    "method": "git",
    "tags": [
      "app",
      "binary",
      "tool",
      "tf2"
    ],
    "description": "A mod manager for TF2",
    "license": "GPLv3",
    "web": "https://gitlab.com/waylon531/tf2plug"
  },
  {
    "name": "oldgtk3",
    "url": "https://github.com/stefansalewski/oldgtk3",
    "method": "git",
    "tags": [
      "library",
      "gtk",
      "wrapper",
      "gui"
    ],
    "description": "Low level bindings for GTK3 related libraries",
    "license": "MIT",
    "web": "https://github.com/stefansalewski/oldgtk3"
  },
  {
    "name": "godot",
    "url": "https://github.com/pragmagic/godot-nim",
    "method": "git",
    "tags": [
      "game",
      "engine",
      "2d",
      "3d"
    ],
    "description": "Nim bindings for Godot Engine",
    "license": "MIT",
    "web": "https://github.com/pragmagic/godot-nim"
  },
  {
    "name": "vkapi",
    "url": "https://github.com/Yardanico/nimvkapi",
    "method": "git",
    "tags": [
      "wrapper",
      "vkontakte",
      "vk",
      "library",
      "api"
    ],
    "description": "A wrapper for the vk.com API (russian social network)",
    "license": "MIT",
    "web": "https://github.com/Yardanico/nimvkapi"
  },
  {
    "name": "slacklib",
    "url": "https://github.com/ThomasTJdev/nim_slacklib",
    "method": "git",
    "tags": [
      "library",
      "wrapper",
      "slack",
      "slackapp",
      "api"
    ],
    "description": "Library for working with a slack app or sending messages to a slack channel (slack.com)",
    "license": "MIT",
    "web": "https://github.com/ThomasTJdev/nim_slacklib"
  },
  {
    "name": "calendar",
    "url": "https://github.com/skilchen/calendar",
    "method": "git",
    "tags": [
      "calendar",
      "dates",
      "library"
    ],
    "description": "calendar.py from Pythons stdlib translated to Nim",
    "license": "MIT",
    "web": "https://docs.python.org/2/library/calendar.html"
  },
  {
    "name": "wiringPiNim",
    "url": "https://github.com/ThomasTJdev/nim_wiringPiNim",
    "method": "git",
    "tags": [
      "wrapper",
      "raspberry",
      "rpi",
      "wiringpi",
      "pi"
    ],
    "description": "Wrapper that implements some of wiringPi's function for controlling a Raspberry Pi",
    "license": "MIT",
    "web": "https://github.com/ThomasTJdev/nim_wiringPiNim"
  },
  {
    "name": "redux",
    "url": "https://github.com/pragmagic/redux.nim",
    "method": "git",
    "tags": [
      "redux"
    ],
    "description": "Predictable state container.",
    "license": "MIT",
    "web": "https://github.com/pragmagic/redux.nim"
  },
  {
    "name": "skEasing",
    "url": "https://github.com/Skrylar/skEasing",
    "method": "git",
    "tags": [
      "math",
      "curves",
      "animation"
    ],
    "description": "A collection of easing curves for animation purposes.",
    "license": "BSD",
    "web": "https://github.com/Skrylar/skEasing"
  },
  {
    "name": "nimquery",
    "url": "https://github.com/GULPF/nimquery",
    "method": "git",
    "tags": [
      "html",
      "scraping",
      "web"
    ],
    "description": "Library for querying HTML using CSS-selectors, like JavaScripts document.querySelector",
    "license": "MIT",
    "web": "https://github.com/GULPF/nimquery"
  },
  {
    "name": "usha",
    "url": "https://github.com/subsetpark/untitled-shell-history-application",
    "method": "git",
    "tags": [
      "shell",
      "utility"
    ],
    "description": "untitled shell history application",
    "license": "MIT",
    "web": "https://github.com/subsetpark/untitled-shell-history-application"
  },
  {
    "name": "libgit2",
    "url": "https://github.com/barcharcraz/libgit2-nim",
    "method": "git",
    "tags": [
      "git",
      "libgit",
      "libgit2",
      "vcs",
      "wrapper"
    ],
    "description": "Libgit2 low level wrapper",
    "license": "MIT",
    "web": "https://github.com/barcharcraz/libgit2-nim"
  },
  {
    "name": "multicast",
    "url": "https://github.com/enthus1ast/nimMulticast",
    "method": "git",
    "tags": [
      "multicast",
      "udp",
      "socket",
      "net"
    ],
    "description": "proc to join (and leave) a multicast group",
    "license": "MIT",
    "web": "https://github.com/enthus1ast/nimMulticast"
  },
  {
    "name": "mysqlparser",
    "url": "https://github.com/tulayang/mysqlparser.git",
    "method": "git",
    "tags": [
      "mysql",
      "protocol",
      "parser"
    ],
    "description": "An efficient packet parser for MySQL Client/Server Protocol. Help you to write Mysql communication in either BLOCKIONG-IO or NON-BLOCKING-IO.",
    "license": "MIT",
    "web": "https://github.com/tulayang/mysqlparser"
  },
  {
    "name": "fugitive",
    "url": "https://github.com/citycide/fugitive",
    "method": "git",
    "tags": [
      "git",
      "github",
      "cli",
      "extras",
      "utility",
      "tool"
    ],
    "description": "Simple command line tool to make git more intuitive, along with useful GitHub addons.",
    "license": "MIT",
    "web": "https://github.com/citycide/fugitive"
  },
  {
    "name": "dbg",
    "url": "https://github.com/enthus1ast/nimDbg",
    "method": "git",
    "tags": [
      "template",
      "echo",
      "dbg",
      "debug"
    ],
    "description": "dbg template; in debug echo",
    "license": "MIT",
    "web": "https://github.com/enthus1ast/nimDbg"
  },
  {
    "name": "pylib",
    "url": "https://github.com/Yardanico/nimpylib",
    "method": "git",
    "tags": [
      "python",
      "compatibility",
      "library",
      "pure"
    ],
    "description": "Nim library with python-like functions and operators",
    "license": "MIT",
    "web": "https://github.com/Yardanico/nimpylib"
  },
  {
    "name": "graphemes",
    "url": "https://github.com/nitely/nim-graphemes",
    "method": "git",
    "tags": [
      "graphemes",
      "grapheme-cluster",
      "unicode"
    ],
    "description": "Grapheme aware string handling (Unicode tr29)",
    "license": "MIT",
    "web": "https://github.com/nitely/nim-graphemes"
  },
  {
    "name": "rfc3339",
    "url": "https://github.com/Skrylar/rfc3339",
    "method": "git",
    "tags": [
      "rfc3339",
      "datetime"
    ],
    "description": "RFC3339 (dates and times) implementation for Nim.",
    "license": "BSD",
    "web": "https://github.com/Skrylar/rfc3339"
  },
  {
    "name": "monero",
    "url": "https://github.com/ehmry/nim-monero",
    "method": "git",
    "tags": [
      "monero",
      "cryptonote",
      "vanity"
    ],
    "description": "Libraries and utilites related to Monero, a CryptoNote cryptocurrency.",
    "license": "MIT",
    "web": "https://github.com/ehmry/nim-monero"
  },
  {
    "name": "db_presto",
    "url": "https://github.com/Bennyelg/nimPresto",
    "method": "git",
    "tags": [
      "prestodb",
      "connector",
      "database"
    ],
    "description": "prestodb simple connector",
    "license": "MIT",
    "web": "https://github.com/Bennyelg/nimPresto"
  },
  {
    "name": "nimbomb",
    "url": "https://github.com/Tyler-Yocolano/nimbomb",
    "method": "git",
    "tags": [
      "giant",
      "bomb",
      "wiki",
      "api"
    ],
    "description": "A GiantBomb-wiki wrapper for nim",
    "license": "MIT",
    "web": "https://github.com/Tyler-Yocolano/nimbomb"
  },
  {
    "name": "csvql",
    "url": "https://github.com/Bennyelg/csvql",
    "method": "git",
    "tags": [
      "csv",
      "read",
      "ansisql",
      "query",
      "database",
      "files"
    ],
    "description": "csvql.",
    "license": "MIT",
    "web": "https://github.com/Bennyelg/csvql"
  },
  {
    "name": "contracts",
    "url": "https://github.com/Udiknedormin/NimContracts",
    "method": "git",
    "tags": [
      "library",
      "pure",
      "contract",
      "contracts",
      "DbC",
      "utility",
      "automation",
      "documentation",
      "safety",
      "test",
      "tests",
      "testing",
      "unittest"
    ],
    "description": "Design by Contract (DbC) library with minimal runtime.",
    "license": "MIT",
    "web": "https://github.com/Udiknedormin/NimContracts"
  },
  {
    "name": "syphus",
    "url": "https://github.com/makingspace/syphus-nim",
    "method": "git",
    "tags": [
      "optimization",
      "tabu"
    ],
    "description": "An implementation of the tabu search heuristic in Nim.",
    "license": "BSD-3",
    "web": "https://github.com/makingspace/syphus-nim"
  },
  {
    "name": "analytics",
    "url": "https://github.com/dom96/analytics",
    "method": "git",
    "tags": [
      "google",
      "telemetry",
      "statistics"
    ],
    "description": "Allows statistics to be sent to and recorded in Google Analytics.",
    "license": "MIT",
    "web": "https://github.com/dom96/analytics"
  },
  {
    "name": "arraymancer_vision",
    "url": "https://github.com/edubart/arraymancer-vision",
    "method": "git",
    "tags": [
      "arraymancer",
      "image",
      "vision"
    ],
    "description": "Image transformation and visualization utilities for arraymancer",
    "license": "Apache License 2.0",
    "web": "https://github.com/edubart/arraymancer-vision"
  },
  {
    "name": "hts",
    "url": "https://github.com/brentp/hts-nim",
    "method": "git",
    "tags": [
      "kmer",
      "dna",
      "sequence",
      "bam",
      "vcf",
      "genomics"
    ],
    "description": "htslib wrapper for nim",
    "license": "MIT",
    "web": "https://brentp.github.io/hts-nim/"
  },
  {
    "name": "kmer",
    "url": "https://github.com/brentp/nim-kmer",
    "method": "git",
    "tags": [
      "kmer",
      "dna",
      "sequence"
    ],
    "description": "encoded kmer library for fast operations on kmers up to 31",
    "license": "MIT",
    "web": "https://github.com/brentp/nim-kmer"
  },
  {
    "name": "kexpr",
    "url": "https://github.com/brentp/kexpr-nim",
    "method": "git",
    "tags": [
      "math",
      "expression",
      "evalute"
    ],
    "description": "wrapper for kexpr math expression evaluation library",
    "license": "MIT",
    "web": "https://github.com/brentp/kexpr-nim"
  },
  {
    "name": "lapper",
    "url": "https://github.com/brentp/nim-lapper",
    "method": "git",
    "tags": [
      "interval"
    ],
    "description": "fast interval overlaps",
    "license": "MIT",
    "web": "https://github.com/brentp/nim-lapper"
  },
  {
    "name": "gplay",
    "url": "https://github.com/yglukhov/gplay",
    "method": "git",
    "tags": [
      "google",
      "play",
      "apk",
      "publish",
      "upload"
    ],
    "description": "Google Play APK Uploader",
    "license": "MIT",
    "web": "https://github.com/yglukhov/gplay"
  },
  {
    "name": "huenim",
    "url": "https://github.com/IoTone/huenim",
    "method": "git",
    "tags": [
      "hue",
      "iot",
      "lighting",
      "philips",
      "library"
    ],
    "description": "Huenim",
    "license": "MIT",
    "web": "https://github.com/IoTone/huenim"
  },
  {
    "name": "drand48",
    "url": "https://github.com/JeffersonLab/drand48",
    "method": "git",
    "tags": [
      "random",
      "number",
      "generator"
    ],
    "description": "Nim implementation of the standard unix drand48 pseudo random number generator",
    "license": "BSD3",
    "web": "https://github.com/JeffersonLab/drand48"
  },
  {
    "name": "ensem",
    "url": "https://github.com/JeffersonLab/ensem",
    "method": "git",
    "tags": [
      "jackknife",
      "statistics"
    ],
    "description": "Support for ensemble file format and arithmetic using jackknife/bootstrap propagation of errors",
    "license": "BSD3",
    "web": "https://github.com/JeffersonLab/ensem"
  },
  {
    "name": "basic2d",
    "url": "https://github.com/nim-lang/basic2d",
    "method": "git",
    "tags": [
      "deprecated",
      "vector",
      "stdlib",
      "library"
    ],
    "description": "Deprecated module for vector/matrices operations.",
    "license": "MIT",
    "web": "https://github.com/nim-lang/basic2d"
  },
  {
    "name": "basic3d",
    "url": "https://github.com/nim-lang/basic3d",
    "method": "git",
    "tags": [
      "deprecated",
      "vector",
      "stdlib",
      "library"
    ],
    "description": "Deprecated module for vector/matrices operations.",
    "license": "MIT",
    "web": "https://github.com/nim-lang/basic3d"
  },
  {
    "name": "shiori",
    "url": "https://github.com/Narazaka/shiori-nim",
    "method": "git",
    "tags": [
      "ukagaka",
      "shiori",
      "protocol"
    ],
    "description": "SHIORI Protocol Parser/Builder",
    "license": "MIT",
    "web": "https://github.com/Narazaka/shiori-nim"
  },
  {
    "name": "shioridll",
    "url": "https://github.com/Narazaka/shioridll-nim",
    "method": "git",
    "tags": [
      "shiori",
      "ukagaka"
    ],
    "description": "The SHIORI DLL interface",
    "license": "MIT",
    "web": "https://github.com/Narazaka/shioridll-nim"
  },
  {
    "name": "httpauth",
    "url": "https://github.com/FedericoCeratto/nim-httpauth",
    "method": "git",
    "tags": [
      "http",
      "authentication",
      "authorization",
      "library",
      "security"
    ],
    "description": "HTTP Authentication and Authorization",
    "license": "LGPLv3",
    "web": "https://github.com/FedericoCeratto/nim-httpauth"
  },
  {
    "name": "cbor",
    "url": "https://github.com/ehmry/nim-cbor",
    "method": "git",
    "tags": [
      "library",
      "cbor",
      "binary",
      "encoding"
    ],
    "description": "Concise Binary Object Representation decoder (RFC7049).",
    "license": "MIT",
    "web": "https://github.com/ehmry/nim-cbor"
  },
  {
    "name": "base58",
    "url": "https://github.com/ehmry/nim-base58",
    "method": "git",
    "tags": [
      "base58",
      "bitcoin",
      "cryptonote",
      "monero",
      "encoding",
      "library"
    ],
    "description": "Base58 encoders and decoders for Bitcoin and CryptoNote addresses.",
    "license": "MIT",
    "web": "https://github.com/ehmry/nim-base58"
  },
  {
    "name": "webdriver",
    "url": "https://github.com/dom96/webdriver",
    "method": "git",
    "tags": [
      "webdriver",
      "selenium",
      "library",
      "firefox"
    ],
    "description": "Implementation of the WebDriver w3c spec.",
    "license": "MIT",
    "web": "https://github.com/dom96/webdriver"
  },
  {
    "name": "interfaced",
    "url": "https://github.com/andreaferretti/interfaced",
    "method": "git",
    "tags": [
      "interface"
    ],
    "description": "Go-like interfaces",
    "license": "Apache License 2.0",
    "web": "https://github.com/andreaferretti/interfaced"
  },
  {
    "name": "vla",
    "url": "https://github.com/bpr/vla",
    "method": "git",
    "tags": [
      "vla",
      "alloca"
    ],
    "description": "Variable length arrays for Nim",
    "license": "MIT",
    "web": "https://github.com/bpr/vla"
  },
  {
    "name": "metatools",
    "url": "https://github.com/jxy/metatools",
    "method": "git",
    "tags": [
      "macros",
      "metaprogramming"
    ],
    "description": "Metaprogramming tools for Nim",
    "license": "MIT",
    "web": "https://github.com/jxy/metatools"
  },
  {
    "name": "pdcurses",
    "url": "https://github.com/lcrees/pdcurses",
    "method": "git",
    "tags": [
      "pdcurses",
      "curses",
      "console",
      "gui"
    ],
    "description": "Nim wrapper for PDCurses",
    "license": "MIT",
    "web": "https://github.com/lcrees/pdcurses"
  },
  {
    "name": "libuv",
    "url": "https://github.com/lcrees/libuv",
    "method": "git",
    "tags": [
      "libuv",
      "wrapper",
      "node",
      "networking"
    ],
    "description": "libuv bindings for Nim",
    "license": "MIT",
    "web": "https://github.com/lcrees/libuv"
  },
  {
    "name": "romans",
    "url": "https://github.com/lcrees/romans",
    "method": "git",
    "tags": [
      "roman",
      "numerals"
    ],
    "description": "Conversion between integers and Roman numerals",
    "license": "MIT",
    "web": "https://github.com/lcrees/romans"
  },
  {
    "name": "simpleAST",
    "url": "https://github.com/lguzzon/simpleAST",
    "method": "git",
    "tags": [
      "ast"
    ],
    "description": "Simple AST in NIM",
    "license": "MIT",
    "web": "https://github.com/lguzzon/simpleAST"
  },
  {
    "name": "timerpool",
    "url": "https://github.com/mikra01/timerpool/",
    "method": "git",
    "tags": [
      "timer",
      "pool",
      "events",
      "thread"
    ],
    "description": "threadsafe timerpool implementation for event purpose",
    "license": "MIT",
    "web": "https://github.com/mikra01/timerpool"
  },
  {
    "name": "zero_functional",
    "url": "https://github.com/alehander42/zero-functional",
    "method": "git",
    "tags": [
      "functional",
      "dsl",
      "chaining",
      "seq"
    ],
    "description": "A library providing zero-cost chaining for functional abstractions in Nim",
    "license": "MIT",
    "web": "https://github.com/alehander42/zero-functional"
  },
  {
    "name": "ormin",
    "url": "https://github.com/Araq/ormin",
    "method": "git",
    "tags": [
      "ORM",
      "SQL",
      "db",
      "database"
    ],
    "description": "Prepared SQL statement generator. A lightweight ORM.",
    "license": "MIT",
    "web": "https://github.com/Araq/ormin"
  },
  {
    "name": "karax",
    "url": "https://github.com/pragmagic/karax",
    "method": "git",
    "tags": [
      "browser",
      "DOM",
      "virtual-DOM",
      "UI"
    ],
    "description": "Karax is a framework for developing single page applications in Nim.",
    "license": "MIT",
    "web": "https://github.com/pragmagic/karax"
  },
  {
    "name": "cascade",
    "url": "https://github.com/citycide/cascade",
    "method": "git",
    "tags": [
      "macro",
      "cascade",
      "operator",
      "dart",
      "with"
    ],
    "description": "Method & assignment cascades for Nim, inspired by Smalltalk & Dart.",
    "license": "MIT",
    "web": "https://github.com/citycide/cascade"
  },
  {
    "name": "chrono",
    "url": "https://github.com/treeform/chrono",
    "method": "git",
    "tags": [
      "library",
      "timestamp",
      "calendar",
      "timezone"
    ],
    "description": "Calendars, Timestamps and Timezones utilities.",
    "license": "MIT",
    "web": "https://github.com/treeform/chrono"
  },
  {
    "name": "dbschema",
    "url": "https://github.com/vegansk/dbschema",
    "method": "git",
    "tags": [
      "library",
      "database",
      "db"
    ],
    "description": "Database schema migration library for Nim language.",
    "license": "MIT",
    "web": "https://github.com/vegansk/dbschema"
  },
  {
    "name": "gentabs",
    "url": "https://github.com/lcrees/gentabs",
    "method": "git",
    "tags": [
      "table",
      "string",
      "key",
      "value"
    ],
    "description": "Efficient hash table that is a key-value mapping (removed from stdlib)",
    "license": "MIT",
    "web": "https://github.com/lcrees/gentabs"
  },
  {
    "name": "libgraph",
    "url": "https://github.com/Mnenmenth/libgraphnim",
    "method": "git",
    "tags": [
      "graph",
      "math",
      "conversion",
      "pixels",
      "coordinates"
    ],
    "description": "Converts 2D linear graph coordinates to pixels on screen",
    "license": "MIT",
    "web": "https://github.com/Mnenmenth/libgraphnim"
  },
  {
    "name": "polynumeric",
    "url": "https://github.com/lcrees/polynumeric",
    "method": "git",
    "tags": [
      "polynomial",
      "numeric"
    ],
    "description": "Polynomial operations",
    "license": "MIT",
    "web": "https://github.com/lcrees/polynumeric"
  },
  {
    "name": "unicodedb",
    "url": "https://github.com/nitely/nim-unicodedb",
    "method": "git",
    "tags": [
      "unicode",
      "UCD",
      "unicodedata"
    ],
    "description": "Unicode Character Database (UCD) access for Nim",
    "license": "MIT",
    "web": "https://github.com/nitely/nim-unicodedb"
  },
  {
    "name": "normalize",
    "url": "https://github.com/nitely/nim-normalize",
    "method": "git",
    "tags": [
      "unicode",
      "normalization",
      "nfc",
      "nfd"
    ],
    "description": "Unicode normalization forms (tr15)",
    "license": "MIT",
    "web": "https://github.com/nitely/nim-normalize"
  },
  {
    "name": "nico",
    "url": "https://github.com/ftsf/nico",
    "method": "git",
    "tags": [
      "pico-8",
      "game",
      "library",
      "ludum",
      "dare"
    ],
    "description": "Nico game engine",
    "license": "MIT",
    "web": "https://github.com/ftsf/nico"
  },
  {
    "name": "os_files",
    "url": "https://github.com/tormund/os_files",
    "method": "git",
    "tags": [
      "dialogs",
      "file",
      "icon"
    ],
    "description": "Crossplatform (x11, windows, osx) native file dialogs; sytem file/folder icons in any resolution; open file with default application",
    "license": "MIT",
    "web": "https://github.com/tormund/os_files"
  },
  {
    "name": "sprymicro",
    "url": "https://github.com/gokr/sprymicro",
    "method": "git",
    "tags": [
      "spry",
      "demo"
    ],
    "description": "Small demo Spry interpreters",
    "license": "MIT",
    "web": "https://github.com/gokr/sprymicro"
  },
  {
    "name": "spryvm",
    "url": "https://github.com/gokr/spryvm",
    "method": "git",
    "tags": [
      "interpreter",
      "language",
      "spry"
    ],
    "description": "Homoiconic dynamic language interpreter in Nim",
    "license": "MIT",
    "web": "https://github.com/gokr/spryvm"
  },
  {
    "name": "netpbm",
    "url": "https://github.com/barcharcraz/nim-netpbm",
    "method": "git",
    "tags": [
      "pbm",
      "image",
      "wrapper",
      "netpbm"
    ],
    "description": "Wrapper for libnetpbm",
    "license": "MIT",
    "web": "https://github.com/barcharcraz/nim-netpbm"
  },
  {
    "name": "nimgen",
    "url": "https://github.com/genotrance/nimgen",
    "method": "git",
    "tags": [
      "c2nim",
      "library",
      "wrapper",
      "c",
      "c++"
    ],
    "description": "C2nim helper to simplify and automate wrapping C libraries",
    "license": "MIT",
    "web": "https://github.com/genotrance/nimgen"
  },
  {
    "name": "sksbox",
    "url": "https://github.com/Skrylar/sksbox",
    "method": "git",
    "tags": [
      "sbox",
      "binary",
      "binaryformat",
      "nothings",
      "container"
    ],
    "description": "A native-nim implementaton of the sBOX generic container format.",
    "license": "MIT",
    "web": "https://github.com/Skrylar/sksbox"
  },
  {
    "name": "avbin",
    "url": "https://github.com/Vladar4/avbin",
    "method": "git",
    "tags": [
      "audio",
      "video",
      "media",
      "library",
      "wrapper"
    ],
    "description": "Wrapper of the AVbin library for the Nim language.",
    "license": "LGPL",
    "web": "https://github.com/Vladar4/avbin"
  },
  {
    "name": "fsm",
    "url": "https://github.com/ba0f3/fsm.nim",
    "method": "git",
    "tags": [
      "fsm",
      "finite",
      "state",
      "machine"
    ],
    "description": "A simple finite-state machine for @nim-lang",
    "license": "MIT",
    "web": "https://github.com/ba0f3/fsm.nim"
  },
  {
    "name": "timezones",
    "url": "https://github.com/GULPF/timezones",
    "method": "git",
    "tags": [
      "timezone",
      "time",
      "tzdata"
    ],
    "description": "Timezone library compatible with the standard library. ",
    "license": "MIT",
    "web": "https://github.com/GULPF/timezones"
  },
  {
    "name": "ndf",
    "url": "https://github.com/rustomax/ndf",
    "method": "git",
    "tags": [
      "app",
      "binary",
      "duplicates",
      "utility",
      "filesystem"
    ],
    "description": "Duplicate files finder",
    "license": "MIT",
    "web": "https://github.com/rustomax/ndf"
  },
  {
    "name": "unicodeplus",
    "url": "https://github.com/nitely/nim-unicodeplus",
    "method": "git",
    "tags": [
      "unicode",
      "isdigit",
      "isalpha"
    ],
    "description": "Common unicode operations",
    "license": "MIT",
    "web": "https://github.com/nitely/nim-unicodeplus"
  },
  {
    "name": "libsvm",
    "url": "https://github.com/genotrance/libsvm",
    "method": "git",
    "tags": [
      "scientific",
      "svm",
      "vector"
    ],
    "description": "libsvm wrapper for Nim",
    "license": "MIT",
    "web": "https://github.com/genotrance/libsvm"
  },
  {
    "name": "lilt",
    "url": "https://github.com/quelklef/lilt",
    "method": "git",
    "tags": [
      "language",
      "parser",
      "parsing"
    ],
    "description": "Parsing language",
    "license": "MIT",
    "web": "https://github.com/quelklef/lilt"
  },
  {
    "name": "shiori_charset_convert",
    "url": "https://github.com/Narazaka/shiori_charset_convert-nim",
    "method": "git",
    "tags": [
      "shiori",
      "ukagaka"
    ],
    "description": "The SHIORI Message charset convert utility",
    "license": "MIT",
    "web": "https://github.com/Narazaka/shiori_charset_convert-nim"
  },
  {
    "name": "grafanim",
    "url": "https://github.com/jamesalbert/grafanim",
    "method": "git",
    "tags": [
      "library",
      "grafana",
      "dashboards"
    ],
    "description": "Grafana module for Nim",
    "license": "GPL",
    "web": "https://github.com/jamesalbert/grafanim"
  },
  {
    "name": "nimpy",
    "url": "https://github.com/yglukhov/nimpy",
    "method": "git",
    "tags": [
      "python",
      "bridge"
    ],
    "description": "Nim - Python bridge",
    "license": "MIT",
    "web": "https://github.com/yglukhov/nimpy"
  },
  {
    "name": "simple_graph",
    "url": "https://github.com/erhlee-bird/simple_graph",
    "method": "git",
    "tags": [
      "datastructures",
      "library"
    ],
    "description": "Simple Graph Library",
    "license": "MIT",
    "web": "https://github.com/erhlee-bird/simple_graph"
  },
  {
    "name": "controlStructures",
    "url": "https://github.com/TakeYourFreedom/Additional-Control-Structures-for-Nim",
    "method": "git",
    "tags": [
      "library",
      "control",
      "structure"
    ],
    "description": "Additional control structures",
    "license": "MIT",
    "web": "http://htmlpreview.github.io/?https://github.com/TakeYourFreedom/Additional-Control-Structures-for-Nim/blob/master/controlStructures.html"
  },
  {
    "name": "notetxt",
    "url": "https://github.com/mrshu/nim-notetxt",
    "method": "git",
    "tags": [
      "notetxt,",
      "note",
      "taking"
    ],
    "description": "A library that implements the note.txt specification for note taking.",
    "license": "MIT",
    "web": "https://github.com/mrshu/nim-notetxt"
  },
  {
    "name": "breeze",
    "url": "https://github.com/alehander42/breeze",
    "method": "git",
    "tags": [
      "dsl",
      "macro",
      "metaprogramming"
    ],
    "description": "A dsl for writing macros in Nim",
    "license": "MIT",
    "web": "https://github.com/alehander42/breeze"
  },
  {
    "name": "joyent_http_parser",
    "url": "https://github.com/nim-lang/joyent_http_parser",
    "method": "git",
    "tags": [
      "wrapper",
      "library",
      "parsing"
    ],
    "description": "Wrapper for high performance HTTP parsing library.",
    "license": "MIT",
    "web": "https://github.com/nim-lang/joyent_http_parser"
  },
  {
    "name": "libsvm_legacy",
    "url": "https://github.com/nim-lang/libsvm_legacy",
    "method": "git",
    "tags": [
      "wrapper",
      "library",
      "scientific"
    ],
    "description": "Wrapper for libsvm.",
    "license": "MIT",
    "web": "https://github.com/nim-lang/libsvm_legacy"
  },
  {
    "name": "clblast",
    "url": "https://github.com/numforge/nim-clblast",
    "method": "git",
    "tags": [
      "BLAS",
      "linear",
      "algebra",
      "vector",
      "matrix",
      "opencl",
      "high",
      "performance",
      "computing",
      "GPU",
      "wrapper"
    ],
    "description": "Wrapper for CLBlast, an OpenCL BLAS library",
    "license": "Apache License 2.0",
    "web": "https://github.com/numforge/nim-clblast"
  },
  {
    "name": "nimp5",
    "url": "https://github.com/Foldover/nim-p5",
    "method": "git",
    "tags": [
      "p5",
      "javascript",
      "creative",
      "coding",
      "processing",
      "library"
    ],
    "description": "Nim bindings for p5.js.",
    "license": "MIT",
    "web": "https://github.com/Foldover/nim-p5"
  },
  {
    "name": "names",
    "url": "https://github.com/pragmagic/names",
    "method": "git",
    "tags": [
      "strings"
    ],
    "description": "String interning library",
    "license": "MIT",
    "web": "https://github.com/pragmagic/names"
  },
  {
    "name": "sha1ext",
    "url": "https://github.com/CORDEA/sha1ext",
    "method": "git",
    "tags": [
      "sha1",
      "extension"
    ],
    "description": "std / sha1 extension",
    "license": "Apache License 2.0",
    "web": "https://github.com/CORDEA/sha1ext"
  },
  {
    "name": "libsha",
    "url": "https://github.com/forlan-ua/nim-libsha",
    "method": "git",
    "tags": [
      "sha1",
      "sha224",
      "sha256",
      "sha384",
      "sha512"
    ],
    "description": "Sha1 and Sha2 implementations",
    "license": "MIT",
    "web": "https://github.com/forlan-ua/nim-libsha"
  },
  {
    "name": "pwned",
    "url": "https://github.com/dom96/pwned",
    "method": "git",
    "tags": [
      "application",
      "passwords",
      "security",
      "binary"
    ],
    "description": "A client for the Pwned passwords API.",
    "license": "MIT",
    "web": "https://github.com/dom96/pwned"
  },
  {
    "name": "suffer",
    "url": "https://github.com/emekoi/suffer",
    "method": "git",
    "tags": [
      "graphics",
      "font",
      "software"
    ],
    "description": "a nim library for drawing 2d shapes, text, and images to 32bit software pixel buffers",
    "license": "MIT",
    "web": "https://github.com/emekoi/suffer"
  },
  {
    "name": "metric",
    "url": "https://github.com/mjendrusch/metric",
    "method": "git",
    "tags": [
      "library",
      "units",
      "scientific",
      "dimensional-analysis"
    ],
    "description": "Dimensionful types and dimensional analysis.",
    "license": "MIT",
    "web": "https://github.com/mjendrusch/metric"
  },
  {
    "name": "useragents",
    "url": "https://github.com/treeform/useragents",
    "method": "git",
    "tags": [
      "library",
      "useragent"
    ],
    "description": "User Agent parser for nim.",
    "license": "MIT",
    "web": "https://github.com/treeform/useragents"
  },
  {
    "name": "nimna",
    "url": "https://github.com/mjendrusch/nimna",
    "method": "git",
    "tags": [
      "library",
      "nucleic-acid-folding",
      "scientific",
      "biology"
    ],
    "description": "Nucleic acid folding and design.",
    "license": "MIT",
    "web": "https://github.com/mjendrusch/nimna"
  },
  {
    "name": "bencode",
    "url": "https://github.com/FedericoCeratto/nim-bencode",
    "method": "git",
    "tags": [
      "library",
      "bencode"
    ],
    "description": "Bencode serialization/deserialization library",
    "license": "LGPLv3",
    "web": "https://github.com/FedericoCeratto/nim-bencode"
  },
  {
    "name": "i3ipc",
    "url": "https://github.com/FedericoCeratto/nim-i3ipc",
    "method": "git",
    "tags": [
      "library",
      "i3"
    ],
    "description": "i3 IPC client library",
    "license": "LGPLv3",
    "web": "https://github.com/FedericoCeratto/nim-i3ipc"
  },
  {
    "name": "chroma",
    "url": "https://github.com/treeform/chroma",
    "method": "git",
    "tags": [
      "colors",
      "cmyk",
      "hsl",
      "hsv"
    ],
    "description": "Everything you want to do with colors.",
    "license": "MIT",
    "web": "https://github.com/treeform/chroma"
  },
  {
    "name": "nimrax",
    "url": "https://github.com/genotrance/nimrax",
    "method": "git",
    "tags": [
      "rax",
      "radix",
      "tree",
      "data",
      "structure"
    ],
    "description": "Radix tree wrapper for Nim",
    "license": "MIT",
    "web": "https://github.com/genotrance/nimrax"
  },
  {
    "name": "nimbass",
    "url": "https://github.com/genotrance/nimbass",
    "method": "git",
    "tags": [
      "bass",
      "audio",
      "wrapper"
    ],
    "description": "Bass wrapper for Nim",
    "license": "MIT",
    "web": "https://github.com/genotrance/nimbass"
  },
  {
    "name": "nimkerberos",
    "url": "https://github.com/genotrance/nimkerberos",
    "method": "git",
    "tags": [
      "kerberos",
      "ntlm",
      "authentication",
      "auth",
      "sspi"
    ],
    "description": "WinKerberos wrapper for Nim",
    "license": "MIT",
    "web": "https://github.com/genotrance/nimkerberos"
  },
  {
    "name": "nimssh2",
    "url": "https://github.com/genotrance/nimssh2",
    "method": "git",
    "tags": [
      "ssh",
      "library",
      "wrapper"
    ],
    "description": "libssh2 wrapper for Nim",
    "license": "MIT",
    "web": "https://github.com/genotrance/nimssh2"
  },
  {
    "name": "nimssl",
    "url": "https://github.com/genotrance/nimssl",
    "method": "git",
    "tags": [
      "openssl",
      "sha",
      "sha1",
      "hash",
      "sha256",
      "sha512"
    ],
    "description": "OpenSSL wrapper for Nim",
    "license": "MIT",
    "web": "https://github.com/genotrance/nimssl"
  },
  {
    "name": "snip",
    "url": "https://github.com/genotrance/snip",
    "method": "git",
    "tags": [
      "console",
      "editor",
      "text",
      "cli"
    ],
    "description": "Text editor to speed up testing code snippets",
    "license": "MIT",
    "web": "https://github.com/genotrance/snip"
  },
  {
    "name": "moduleinit",
    "url": "https://github.com/skunkiferous/moduleinit",
    "method": "git",
    "tags": [
      "library",
      "parallelism",
      "threads"
    ],
    "description": "Nim module/thread initialisation ordering library",
    "license": "MIT",
    "web": "https://github.com/skunkiferous/moduleinit"
  },
  {
    "name": "mofuw",
    "url": "https://github.com/2vg/mofuw",
    "method": "git",
    "tags": [
      "web",
      "http",
      "framework"
    ],
    "description": "mofuw is *MO*re *F*aster, *U*ltra *W*ebserver",
    "license": "MIT",
    "web": "https://github.com/2vg/mofuw"
  },
  {
    "name": "scnim",
    "url": "https://github.com/capocasa/scnim",
    "method": "git",
    "tags": [
      "music",
      "synthesizer",
      "realtime",
      "supercollider",
      "ugen",
      "plugin",
      "binding",
      "audio"
    ],
    "description": "Develop SuperCollider UGens in Nim",
    "license": "MIT",
    "web": "https://github.com/capocasa/scnim"
  },
  {
    "name": "nimgl",
    "url": "https://github.com/cavariux/nimgl",
    "method": "git",
    "tags": [
      "glfw",
      "glew",
      "math",
      "opengl",
      "bindings",
      "gl"
    ],
    "description": "Nim Game Library",
    "license": "MIT",
    "web": "https://github.com/cavariux/nimgl"
  },
  {
    "name": "inim",
    "url": "https://github.com/AndreiRegiani/INim",
    "method": "git",
    "tags": [
      "repl",
      "playground",
      "shell"
    ],
    "description": "Interactive Nim Shell",
    "license": "MIT",
    "web": "https://github.com/AndreiRegiani/INim"
  },
  {
    "name": "nimbigwig",
    "url": "https://github.com/genotrance/nimbigwig",
    "method": "git",
    "tags": [
      "bigwig",
      "bigbend",
      "genome"
    ],
    "description": "libBigWig wrapper for Nim",
    "license": "MIT",
    "web": "https://github.com/genotrance/nimbigwig"
  },
  {
    "name": "regex",
    "url": "https://github.com/nitely/nim-regex",
    "method": "git",
    "tags": [
      "regex"
    ],
    "description": "Linear time regex matching",
    "license": "MIT",
    "web": "https://github.com/nitely/nim-regex"
  },
  {
    "name": "tsundoku",
    "url": "https://github.com/FedericoCeratto/tsundoku",
    "method": "git",
    "tags": [
      "OPDS",
      "ebook",
      "server"
    ],
    "description": "Simple and lightweight OPDS ebook server",
    "license": "GPLv3",
    "web": "https://github.com/FedericoCeratto/tsundoku"
  },
  {
    "name": "nim_exodus",
    "url": "https://github.com/shinriyo/nim_exodus",
    "method": "git",
    "tags": [
      "web",
      "html",
      "template"
    ],
    "description": "Template generator for gester",
    "license": "MIT",
    "web": "https://github.com/shinriyo/nim_exodus"
  },
  {
    "name": "nimlibxlsxwriter",
    "url": "https://github.com/KeepCoolWithCoolidge/nimlibxlsxwriter",
    "method": "git",
    "tags": [
      "Excel",
      "wrapper",
      "nim",
      "xlsx"
    ],
    "description": "libxslxwriter wrapper for Nim",
    "license": "MIT",
    "web": "https://github.com/KeepCoolWithCoolidge/nimlibxlsxwriter"
  },
  {
    "name": "msqueue",
    "url": "https://github.com/2vg/MSQueue",
    "method": "git",
    "tags": [
      "algorithm",
      "queue",
      "MichaelScott",
      "fast",
      "concurrent"
    ],
    "description": "Michael-Scott queue implemented in Nim",
    "license": "MIT",
    "web": "https://github.com/2vg/MSQueue"
  },
  {
    "name": "nimclutter",
    "url": "https://github.com/KeepCoolWithCoolidge/nimclutter",
    "method": "git",
    "tags": [
      "clutter",
      "gtk",
      "gui"
    ],
    "description": "Nim bindings for Clutter toolkit.",
    "license": "LGPLv2.1",
    "web": "https://github.com/KeepCoolWithCoolidge/nimclutter"
  },
  {
    "name": "nimhdf5",
    "url": "https://github.com/Vindaar/nimhdf5",
    "method": "git",
    "tags": [
      "library",
      "wrapper",
      "binding",
      "libhdf5",
      "hdf5",
      "ndarray",
      "storage"
    ],
    "description": "Bindings for the HDF5 data format C library",
    "license": "MIT",
    "web": "https://github.com/Vindaar/nimhdf5"
  },
  {
    "name": "mpfit",
    "url": "https://github.com/Vindaar/nim-mpfit",
    "method": "git",
    "tags": [
      "library",
      "wrapper",
      "binding",
      "nonlinear",
      "least-squares",
      "fitting",
      "levenberg-marquardt",
      "regression"
    ],
    "description": "A wrapper for the cMPFIT non-linear least squares fitting library",
    "license": "MIT",
    "web": "https://github.com/Vindaar/nim-mpfit"
  },
  {
    "name": "nlopt",
    "url": "https://github.com/Vindaar/nimnlopt",
    "method": "git",
    "tags": [
      "library",
      "wrapper",
      "binding",
      "nonlinear-optimization"
    ],
    "description": "A wrapper for the non-linear optimization C library Nlopt",
    "license": "MIT",
    "web": "https://github.com/Vindaar/nimnlopt"
  },
  {
    "name": "itertools",
    "url": "https://github.com/narimiran/itertools",
    "method": "git",
    "tags": [
      "itertools",
      "python",
      "iterators"
    ],
    "description": "Itertools for Nim",
    "license": "MIT",
    "web": "https://github.com/narimiran/itertools"
  },
  {
    "name": "typelists",
    "url": "https://github.com/yglukhov/typelists",
    "method": "git",
    "tags": [
      "metaprogramming"
    ],
    "description": "Typelists in Nim",
    "license": "MIT",
    "web": "https://github.com/yglukhov/typelists"
  },
  {
    "name": "sol",
    "url": "https://github.com/davidgarland/sol",
    "method": "git",
    "tags": [
      "c99",
      "c11",
      "c",
      "vector",
      "simd",
      "avx",
      "avx2",
      "neon"
    ],
    "description": "A SIMD-accelerated vector library written in C99 with Nim bindings.",
    "license": "MIT",
    "web": "https://github.com/davidgarland/sol"
  },
  {
    "name": "simdX86",
    "url": "https://github.com/nimlibs/simdX86",
    "method": "git",
    "tags": [
      "simd"
    ],
    "description": "Wrappers for X86 SIMD intrinsics",
    "license": "MIT",
    "web": "https://github.com/nimlibs/simdX86"
  },
  {
    "name": "loopfusion",
    "url": "https://github.com/numforge/loopfusion",
    "method": "git",
    "tags": [
      "loop",
      "iterator",
      "zip",
      "forEach",
      "variadic"
    ],
    "description": "Loop efficiently over a variadic number of containers",
    "license": "MIT or Apache License 2.0",
    "web": "https://github.com/numforge/loopfusion"
  },
  {
    "name": "tinamou",
    "url": "https://github.com/Double-oxygeN/tinamou",
    "method": "git",
    "tags": [
      "game",
      "sdl2"
    ],
    "description": "Game Library in Nim with SDL2",
    "license": "MIT",
    "web": "https://github.com/Double-oxygeN/tinamou"
  },
  {
    "name": "cittadino",
    "url": "https://github.com/makingspace/cittadino",
    "method": "git",
    "tags": [
      "pubsub",
      "stomp",
      "rabbitmq",
      "amqp"
    ],
    "description": "A simple PubSub framework using STOMP.",
    "license": "BSD2",
    "web": "https://github.com/makingspace/cittadino"
  },
  {
    "name": "consul",
    "url": "https://github.com/makingspace/nim_consul",
    "method": "git",
    "tags": [
      "consul"
    ],
    "description": "A simple interface to a running Consul agent.",
    "license": "BSD2",
    "web": "https://github.com/makingspace/nim_consul"
  },
  {
    "name": "keystone",
    "url": "https://github.com/6A/Keystone.nim",
    "method": "git",
    "tags": [
      "binding",
      "keystone",
      "asm",
      "assembler",
      "x86",
      "arm"
    ],
    "description": "Bindings to the Keystone Assembler.",
    "license": "MIT",
    "web": "https://github.com/6A/Keystone.nim"
  },
  {
    "name": "units",
    "url": "https://github.com/Udiknedormin/NimUnits",
    "method": "git",
    "tags": [
      "library",
      "pure",
      "units",
      "physics",
      "science",
      "documentation",
      "safety"
    ],
    "description": " Statically-typed quantity units.",
    "license": "MIT",
    "web": "https://github.com/Udiknedormin/NimUnits"
  },
  {
    "name": "ast_pattern_matching",
    "url": "https://github.com/krux02/ast-pattern-matching",
    "method": "git",
    "tags": [
      "macros",
      "pattern-matching",
      "ast"
    ],
    "description": "a general ast pattern matching library with a focus on correctness and good error messages",
    "license": "MIT",
    "web": "https://github.com/krux02/ast-pattern-matching"
  },
  {
    "name": "tissue",
    "url": "https://github.com/genotrance/tissue",
    "method": "git",
    "tags": [
      "github",
      "issue",
      "debug",
      "test",
      "testament"
    ],
    "description": "Test failing snippets from Nim's issues",
    "license": "MIT",
    "web": "https://github.com/genotrance/tissue"
  },
  {
    "name": "sphincs",
    "url": "https://github.com/ehmry/nim-sphincs",
    "method": "git",
    "tags": [
      "crypto",
      "pqcrypto",
      "signing"
    ],
    "description": "SPHINCS⁺ stateless hash-based signature scheme",
    "license": "MIT",
    "web": "https://github.com/ehmry/nim-sphincs"
  },
  {
    "name": "nimpb",
    "url": "https://github.com/oswjk/nimpb",
    "method": "git",
    "tags": [
      "serialization",
      "protocol-buffers",
      "protobuf",
      "library"
    ],
    "description": "A Protocol Buffers library for Nim",
    "license": "MIT",
    "web": "https://github.com/oswjk/nimpb"
  },
  {
    "name": "nimpb_protoc",
    "url": "https://github.com/oswjk/nimpb_protoc",
    "method": "git",
    "tags": [
      "serialization",
      "protocol-buffers",
      "protobuf"
    ],
    "description": "Protocol Buffers compiler support package for nimpb",
    "license": "MIT",
    "web": "https://github.com/oswjk/nimpb_protoc"
  },
  {
    "name": "strunicode",
    "url": "https://github.com/nitely/nim-strunicode",
    "method": "git",
    "tags": [
      "string",
      "unicode",
      "grapheme"
    ],
    "description": "Swift-like unicode string handling",
    "license": "MIT",
    "web": "https://github.com/nitely/nim-strunicode"
  },
  {
    "name": "turn_based_game",
    "url": "https://github.com/JohnAD/turn_based_game",
    "method": "git",
    "tags": [
      "rules-engine",
      "game",
      "turn-based"
    ],
    "description": "Game rules engine for simulating or playing turn-based games",
    "license": "MIT",
    "web": "https://github.com/JohnAD/turn_based_game/wiki"
  },
  {
    "name": "negamax",
    "url": "https://github.com/JohnAD/negamax",
    "method": "git",
    "tags": [
      "negamax",
      "minimax",
      "game",
      "ai",
      "turn-based"
    ],
    "description": "Negamax AI search-tree algorithm for two player games",
    "license": "MIT",
    "web": "https://github.com/JohnAD/negamax"
  },
  {
    "name": "translation",
    "url": "https://github.com/juancarlospaco/nim-tinyslation",
    "method": "git",
    "tags": [
      "translation",
      "tinyslation",
      "api",
      "strings",
      "minimalism"
    ],
    "description": "Text string translation from free online crowdsourced API. Tinyslation a tiny translation.",
    "license": "LGPLv3",
    "web": "https://github.com/juancarlospaco/nim-tinyslation"
  },
  {
    "name": "magic",
    "url": "https://github.com/xmonader/nim-magic",
    "method": "git",
    "tags": [
      "libmagic",
      "magic",
      "guessfile"
    ],
    "description": "libmagic for nim",
    "license": "MIT",
    "web": "https://github.com/xmonader/nim-magic"
  },
  {
    "name": "configparser",
    "url": "https://github.com/xmonader/nim-configparser",
    "method": "git",
    "tags": [
      "configparser",
      "ini",
      "parser"
    ],
    "description": "pure Ini configurations parser",
    "license": "MIT",
    "web": "https://github.com/xmonader/nim-configparser"
  },
  {
    "name": "random_font_color",
    "url": "https://github.com/juancarlospaco/nim-random-font-color",
    "method": "git",
    "tags": [
      "fonts",
      "colors",
      "pastel",
      "design",
      "random"
    ],
    "description": "Random curated Fonts and pastel Colors for your UI/UX design, design for non-designers.",
    "license": "LGPLv3",
    "web": "https://github.com/juancarlospaco/nim-random-font-color"
  },
  {
    "name": "bytes2human",
    "url": "https://github.com/juancarlospaco/nim-bytes2human",
    "method": "git",
    "tags": [
      "bytes",
      "human",
      "minimalism",
      "size"
    ],
    "description": "Convert bytes to kilobytes, megabytes, gigabytes, etc.",
    "license": "LGPLv3",
    "web": "https://github.com/juancarlospaco/nim-bytes2human"
  },
  {
    "name": "nimhttpd",
    "url": "https://github.com/h3rald/nimhttpd",
    "method": "git",
    "tags": [
      "web-server",
      "static-file-server",
      "server",
      "http"
    ],
    "description": "A tiny static file web server.",
    "license": "MIT",
    "web": "https://github.com/h3rald/nimhttpd"
  },
  {
    "name": "crc32",
    "url": "https://github.com/juancarlospaco/nim-crc32",
    "method": "git",
    "tags": [
      "crc32",
      "checksum",
      "minimalism"
    ],
    "description": "CRC32, 2 proc, copied from RosettaCode.",
    "license": "MIT",
    "web": "https://github.com/juancarlospaco/nim-crc32"
  },
  {
    "name": "httpbeast",
    "url": "https://github.com/dom96/httpbeast",
    "method": "git",
    "tags": [
      "http",
      "server",
      "parallel",
      "linux",
      "unix"
    ],
    "description": "A performant and scalable HTTP server.",
    "license": "MIT",
    "web": "https://github.com/dom96/httpbeast"
  },
  {
    "name": "datetime2human",
    "url": "https://github.com/juancarlospaco/nim-datetime2human",
    "method": "git",
    "tags": [
      "date",
      "time",
      "datetime",
      "ISO-8601",
      "human",
      "minimalism"
    ],
    "description": "Human friendly DateTime string representations, seconds to millenniums.",
    "license": "LGPLv3",
    "web": "https://github.com/juancarlospaco/nim-datetime2human"
  },
  {
    "name": "sass",
    "url": "https://github.com/dom96/sass",
    "method": "git",
    "tags": [
      "css",
      "compiler",
      "wrapper",
      "library",
      "scss",
      "web"
    ],
    "description": "A wrapper for the libsass library.",
    "license": "MIT",
    "web": "https://github.com/dom96/sass"
  },
  {
    "name": "osutil",
    "url": "https://github.com/juancarlospaco/nim-osutil",
    "method": "git",
    "tags": [
      "utils",
      "helpers",
      "minimalism",
      "process",
      "mobile",
      "battery"
    ],
    "description": "OS Utils for Nim, simple tiny but useful procs for OS. Turn Display OFF and set Process Name.",
    "license": "LGPLv3",
    "web": "https://github.com/juancarlospaco/nim-osutil"
  },
  {
    "name": "binance",
    "url": "https://github.com/Imperator26/binance",
    "method": "git",
    "tags": [
      "library",
      "api",
      "binance"
    ],
    "description": "A Nim library to access the Binance API.",
    "license": "Apache License 2.0",
    "web": "https://github.com/Imperator26/binance"
  },
  {
    "name": "jdec",
    "tags": [
      "json",
      "marshal",
      "helper",
      "utils"
    ],
    "method": "git",
    "license": "MIT",
    "web": "https://github.com/diegogub/jdec",
    "url": "https://github.com/diegogub/jdec",
    "description": "Flexible JSON manshal/unmarshal library for nim"
  },
  {
    "name": "nimsnappyc",
    "url": "https://github.com/NimCompression/nimsnappyc",
    "method": "git",
    "tags": [
      "snappy",
      "compression",
      "wrapper",
      "library"
    ],
    "description": "Wrapper for the Snappy-C compression library",
    "license": "MIT",
    "web": "https://github.com/NimCompression/nimsnappyc"
  },
  {
    "name": "websitecreator",
    "alias": "nimwc"
  },
  {
    "name": "nimwc",
    "url": "https://github.com/ThomasTJdev/nim_websitecreator",
    "method": "git",
    "tags": [
      "website",
      "webpage",
      "blog",
      "binary"
    ],
    "description": "A website management tool. Run the file and access your webpage.",
    "license": "GPLv3",
    "web": "https://nimwc.org/"
  },
  {
    "name": "shaname",
    "url": "https://github.com/Torro/nimble-packages?subdir=shaname",
    "method": "git",
    "tags": [
      "sha1",
      "commandline",
      "utilities"
    ],
    "description": "Rename files to their sha1sums",
    "license": "BSD",
    "web": "https://github.com/Torro/nimble-packages/tree/master/shaname"
  },
  {
    "name": "about",
    "url": "https://github.com/aleandros/about",
    "method": "git",
    "tags": [
      "cli",
      "tool"
    ],
    "description": "Executable for finding information about programs in PATH",
    "license": "MIT",
    "web": "https://github.com/aleandros/about"
  },
  {
    "name": "findtests",
    "url": "https://github.com/jackvandrunen/findtests",
    "method": "git",
    "tags": [
      "test",
      "tests",
      "testing",
      "unit"
    ],
    "description": "A helper module for writing unit tests in Nim with nake or similar build system.",
    "license": "ISC",
    "web": "https://github.com/jackvandrunen/findtests"
  },
  {
    "name": "packedjson",
    "url": "https://github.com/Araq/packedjson",
    "method": "git",
    "tags": [
      "json"
    ],
    "description": "packedjson is an alternative Nim implementation for JSON. The JSON is essentially kept as a single string in order to save memory over a more traditional tree representation.",
    "license": "MIT",
    "web": "https://github.com/Araq/packedjson"
  },
  {
    "name": "unicode_numbers",
    "url": "https://github.com/Aearnus/unicode_numbers",
    "method": "git",
    "tags": [
      "library",
      "string",
      "format",
      "unicode"
    ],
    "description": "Converts a number into a specially formatted Unicode string",
    "license": "MIT",
    "web": "https://github.com/Aearnus/unicode_numbers"
  },
  {
    "name": "glob",
    "url": "https://github.com/citycide/glob",
    "method": "git",
    "tags": [
      "glob",
      "pattern",
      "match",
      "walk",
      "filesystem",
      "pure"
    ],
    "description": "Pure library for matching file paths against Unix style glob patterns.",
    "license": "MIT",
    "web": "https://github.com/citycide/glob"
  },
  {
    "name": "lda",
    "url": "https://github.com/unicredit/lda",
    "method": "git",
    "tags": [
      "LDA",
      "topic-modeling",
      "text-clustering",
      "NLP"
    ],
    "description": "Latent Dirichlet Allocation",
    "license": "Apache License 2.0",
    "web": "https://github.com/unicredit/lda"
  },
  {
    "name": "mdevolve",
    "url": "https://github.com/jxy/MDevolve",
    "method": "git",
    "tags": [
      "MD",
      "integrator",
      "numerical",
      "evolution"
    ],
    "description": "Integrator framework for Molecular Dynamic evolutions",
    "license": "MIT",
    "web": "https://github.com/jxy/MDevolve"
  },
  {
    "name": "sctp",
    "url": "https://github.com/metacontainer/sctp.nim",
    "method": "git",
    "tags": [
      "sctp",
      "networking",
      "userspace"
    ],
    "description": "Userspace SCTP bindings",
    "license": "BSD",
    "web": "https://github.com/metacontainer/sctp.nim"
  },
  {
    "name": "sodium",
    "url": "https://github.com/zielmicha/libsodium.nim",
    "method": "git",
    "tags": [
      "crypto",
      "security",
      "sodium"
    ],
    "description": "High-level libsodium bindings",
    "license": "MIT",
    "web": "https://github.com/zielmicha/libsodium.nim"
  },
  {
    "name": "db_clickhouse",
    "url": "https://github.com/leonardoce/nim-clickhouse",
    "method": "git",
    "tags": [
      "wrapper",
      "database",
      "clickhouse"
    ],
    "description": "ClickHouse Nim interface",
    "license": "MIT",
    "web": "https://github.com/leonardoce/nim-clickhouse"
  },
  {
    "name": "webterminal",
    "url": "https://github.com/JohnAD/webterminal",
    "method": "git",
    "tags": [
      "javascript",
      "terminal",
      "tty"
    ],
    "description": "Very simple browser Javascript TTY web terminal",
    "license": "MIT",
    "web": "https://github.com/JohnAD/webterminal"
  },
  {
    "name": "hpack",
    "url": "https://github.com/nitely/nim-hpack",
    "method": "git",
    "tags": [
      "http2",
      "hpack"
    ],
    "description": "HPACK (Header Compression for HTTP/2)",
    "license": "MIT",
    "web": "https://github.com/nitely/nim-hpack"
  },
  {
    "name": "cobs",
    "url": "https://github.com/keyme/nim_cobs",
    "method": "git",
    "tags": [
      "serialization",
      "encoding",
      "wireline",
      "framing",
      "cobs"
    ],
    "description": "Consistent Overhead Byte Stuffing for Nim",
    "license": "MIT",
    "web": "https://github.com/keyme/nim_cobs"
  },
  {
    "name": "bitvec",
    "url": "https://github.com/keyme/nim_bitvec",
    "method": "git",
    "tags": [
      "serialization",
      "encoding",
      "wireline"
    ],
    "description": "Extensible bit vector integer encoding library",
    "license": "MIT",
    "web": "https://github.com/keyme/nim_bitvec"
  },
  {
    "name": "nimsvg",
    "url": "https://github.com/bluenote10/NimSvg",
    "method": "git",
    "tags": [
      "svg"
    ],
    "description": "Nim-based DSL allowing to generate SVG files and GIF animations.",
    "license": "MIT",
    "web": "https://github.com/bluenote10/NimSvg"
  },
  {
    "name": "validation",
    "url": "https://github.com/captainbland/nim-validation",
    "method": "git",
    "tags": [
      "validation",
      "library"
    ],
    "description": "Nim object validation using type field pragmas",
    "license": "GPLv3",
    "web": "https://github.com/captainbland/nim-validation"
  },
  {
    "name": "nimgraphviz",
    "url": "https://github.com/QuinnFreedman/nimgraphviz",
    "method": "git",
    "tags": [
      "graph",
      "viz",
      "graphviz",
      "dot",
      "pygraphviz"
    ],
    "description": "Nim bindings for the GraphViz tool and the DOT graph language",
    "license": "MIT",
    "web": "https://github.com/QuinnFreedman/nimgraphviz"
  },
  {
    "name": "fab",
    "url": "https://github.com/icyphox/fab",
    "method": "git",
    "tags": [
      "colors",
      "terminal",
      "formatting",
      "text",
      "fun"
    ],
    "description": "Print fabulously in your terminal",
    "license": "MIT",
    "web": "https://github.com/icyphox/fab"
  },
  {
    "name": "kdialog",
    "url": "https://github.com/juancarlospaco/nim-kdialog",
    "method": "git",
    "tags": [
      "kdialog",
      "qt5",
      "kde",
      "gui",
      "easy",
      "qt"
    ],
    "description": "KDialog Qt5 Wrapper, easy API, KISS design",
    "license": "LGPLv3",
    "web": "https://github.com/juancarlospaco/nim-kdialog"
  },
  {
    "name": "nim7z",
    "url": "https://github.com/genotrance/nim7z",
    "method": "git",
    "tags": [
      "7zip",
      "7z",
      "extract",
      "archive"
    ],
    "description": "7z extraction for Nim",
    "license": "MIT",
    "web": "https://github.com/genotrance/nim7z"
  },
  {
    "name": "nimarchive",
    "url": "https://github.com/genotrance/nimarchive",
    "method": "git",
    "tags": [
      "7z",
      "zip",
      "tar",
      "rar",
      "gz",
      "libarchive",
      "compress",
      "extract",
      "archive"
    ],
    "description": "libarchive wrapper for Nim",
    "license": "MIT",
    "web": "https://github.com/genotrance/nimarchive"
  },
  {
    "name": "nimpcre",
    "url": "https://github.com/genotrance/nimpcre",
    "method": "git",
    "tags": [
      "pcre",
      "regex"
    ],
    "description": "PCRE wrapper for Nim",
    "license": "MIT",
    "web": "https://github.com/genotrance/nimpcre"
  },
  {
    "name": "nimdeps",
    "url": "https://github.com/genotrance/nimdeps",
    "method": "git",
    "tags": [
      "dependency",
      "bundle",
      "installer",
      "package"
    ],
    "description": "Nim library to bundle dependency files into executable",
    "license": "MIT",
    "web": "https://github.com/genotrance/nimdeps"
  },
  {
    "name": "intel_hex",
    "url": "https://github.com/keyme/nim_intel_hex",
    "method": "git",
    "tags": [
      "utils",
      "parsing",
      "hex"
    ],
    "description": "Intel hex file utility library",
    "license": "MIT",
    "web": "https://github.com/keyme/nim_intel_hex"
  },
  {
    "name": "nimha",
    "url": "https://github.com/ThomasTJdev/nim_homeassistant",
    "method": "git",
    "tags": [
      "smarthome",
      "automation",
      "mqtt",
      "xiaomi"
    ],
    "description": "Nim Home Assistant (NimHA) is a hub for combining multiple home automation devices and automating jobs",
    "license": "GPLv3",
    "web": "https://github.com/ThomasTJdev/nim_homeassistant"
  },
  {
    "name": "fmod",
    "url": "https://github.com/johnnovak/nim-fmod",
    "method": "git",
    "tags": [
      "library",
      "fmod",
      "audio",
      "game",
      "sound"
    ],
    "description": "Nim wrapper for the FMOD Low Level C API",
    "license": "MIT",
    "web": "https://github.com/johnnovak/nim-fmod"
  },
  {
    "name": "figures",
    "url": "https://github.com/cavariux/figures",
    "method": "git",
    "tags": [
      "unicode",
      "cli",
      "figures"
    ],
    "description": "unicode symbols",
    "license": "MIT",
    "web": "https://github.com/cavariux/figures"
  },
  {
    "name": "ur",
    "url": "https://github.com/JohnAD/ur",
    "method": "git",
    "tags": [
      "library",
      "universal",
      "result",
      "return"
    ],
    "description": "A Universal Result macro/object that normalizes the information returned from a procedure",
    "license": "MIT",
    "web": "https://github.com/JohnAD/ur",
    "doc": "https://github.com/JohnAD/ur/blob/master/docs/ur.rst"
  },
  {
    "name": "blosc",
    "url": "https://github.com/Skrylar/nblosc",
    "method": "git",
    "tags": [
      "blosc",
      "wrapper",
      "compression"
    ],
    "description": "Bit Shuffling Block Compressor (C-Blosc)",
    "license": "BSD",
    "web": "https://github.com/Skrylar/nblosc"
  },
  {
<<<<<<< HEAD
    "name": "fltk",
    "url": "https://github.com/Skrylar/nfltk",
    "method": "git",
    "tags": [
      "gui",
      "fltk",
      "wrapper",
      "c++"
    ],
    "description": "The Fast-Light Tool Kit",
    "license": "LGPL",
    "web": "https://github.com/Skrylar/nfltk"
=======
    "name": "nim_cexc",
    "url": "https://github.com/metasyn/nim-cexc-splunk",
    "method": "git",
    "tags": [
      "splunk",
      "command",
      "cexc",
      "chunked"
    ],
    "description": "A simple chunked external protocol interface for Splunk custom search commands.",
    "license": "Apache2",
    "web": "https://github.com/metasyn/nim-cexc-splunk"
>>>>>>> abf85a9d
  }
]<|MERGE_RESOLUTION|>--- conflicted
+++ resolved
@@ -9901,7 +9901,6 @@
     "web": "https://github.com/Skrylar/nblosc"
   },
   {
-<<<<<<< HEAD
     "name": "fltk",
     "url": "https://github.com/Skrylar/nfltk",
     "method": "git",
@@ -9914,7 +9913,8 @@
     "description": "The Fast-Light Tool Kit",
     "license": "LGPL",
     "web": "https://github.com/Skrylar/nfltk"
-=======
+  },
+  {
     "name": "nim_cexc",
     "url": "https://github.com/metasyn/nim-cexc-splunk",
     "method": "git",
@@ -9927,6 +9927,5 @@
     "description": "A simple chunked external protocol interface for Splunk custom search commands.",
     "license": "Apache2",
     "web": "https://github.com/metasyn/nim-cexc-splunk"
->>>>>>> abf85a9d
   }
 ]