--- conflicted
+++ resolved
@@ -7133,7 +7133,6 @@
     "web": "https://github.com/nitely/nim-graphemes"
   },
   {
-<<<<<<< HEAD
     "name": "rfc3339",
     "url": "https://github.com/Skrylar/rfc3339",
     "method": "git",
@@ -7144,7 +7143,8 @@
     "description": "RFC3339 (dates and times) implementation for Nim.",
     "license": "BSD",
     "web": "https://github.com/Skrylar/rfc3339"
-=======
+  },
+  {
     "name": "monero",
     "url": "https://github.com/ehmry/nim-monero",
     "method": "git",
@@ -7156,6 +7156,5 @@
     "description": "Libraries and utilites related to Monero, a CryptoNote cryptocurrency.",
     "license": "MIT",
     "web": "https://github.com/ehmry/nim-monero"
->>>>>>> b9768f64
   }
 ]