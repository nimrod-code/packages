--- conflicted
+++ resolved
@@ -9150,7 +9150,48 @@
     "web": "https://github.com/juancarlospaco/nim-bytes2human"
   },
   {
-<<<<<<< HEAD
+    "name": "nimhttpd",
+    "url": "https://github.com/h3rald/nimhttpd",
+    "method": "git",
+    "tags": [
+      "web-server",
+      "static-file-server",
+      "server",
+      "http"
+    ],
+    "description": "A tiny static file web server.",
+    "license": "MIT",
+    "web": "https://github.com/h3rald/nimhttpd"
+  },
+  {
+    "name": "crc32",
+    "url": "https://github.com/juancarlospaco/nim-crc32",
+    "method": "git",
+    "tags": [
+      "crc32",
+      "checksum",
+      "minimalism"
+    ],
+    "description": "CRC32, 2 proc, copied from RosettaCode.",
+    "license": "MIT",
+    "web": "https://github.com/juancarlospaco/nim-crc32"
+  },
+  {
+    "name": "httpbeast",
+    "url": "https://github.com/dom96/httpbeast",
+    "method": "git",
+    "tags": [
+      "http",
+      "server",
+      "parallel",
+      "linux",
+      "unix"
+    ],
+    "description": "A performant and scalable HTTP server.",
+    "license": "MIT",
+    "web": "https://github.com/dom96/httpbeast"
+  },
+  {
     "name": "datetime2human",
     "url": "https://github.com/juancarlospaco/nim-datetime2human",
     "method": "git",
@@ -9165,47 +9206,5 @@
     "description": "Human friendly DateTime string representations, seconds to millenniums.",
     "license": "LGPLv3",
     "web": "https://github.com/juancarlospaco/nim-datetime2human"
-=======
-    "name": "nimhttpd",
-    "url": "https://github.com/h3rald/nimhttpd",
-    "method": "git",
-    "tags": [
-      "web-server",
-      "static-file-server",
-      "server",
-      "http"
-    ],
-    "description": "A tiny static file web server.",
-    "license": "MIT",
-    "web": "https://github.com/h3rald/nimhttpd"
-  },
-  {
-    "name": "crc32",
-    "url": "https://github.com/juancarlospaco/nim-crc32",
-    "method": "git",
-    "tags": [
-      "crc32",
-      "checksum",
-      "minimalism"
-    ],
-    "description": "CRC32, 2 proc, copied from RosettaCode.",
-    "license": "MIT",
-    "web": "https://github.com/juancarlospaco/nim-crc32"
-  },
-  {
-    "name": "httpbeast",
-    "url": "https://github.com/dom96/httpbeast",
-    "method": "git",
-    "tags": [
-      "http",
-      "server",
-      "parallel",
-      "linux",
-      "unix"
-    ],
-    "description": "A performant and scalable HTTP server.",
-    "license": "MIT",
-    "web": "https://github.com/dom96/httpbeast"
->>>>>>> 31de5601
   }
 ]