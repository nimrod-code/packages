--- conflicted
+++ resolved
@@ -8933,7 +8933,6 @@
     "web": "https://github.com/6A/Keystone.nim"
   },
   {
-<<<<<<< HEAD
     "name": "morpheus",
     "url": "https://github.com/notTito/morpheus",
     "method": "git",
@@ -8944,7 +8943,8 @@
     "description": "Nim Matrix module",
     "license": "MIT",
     "web": "https://github.com/notTito/morpheus"
-=======
+  },
+  {
     "name": "units",
     "url": "https://github.com/Udiknedormin/NimUnits",
     "method": "git",
@@ -8960,6 +8960,5 @@
     "description": " Statically-typed quantity units.",
     "license": "MIT",
     "web": "https://github.com/Udiknedormin/NimUnits"
->>>>>>> 4cf9fbf1
   }
 ]