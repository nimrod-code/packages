[
  {
    "name": "tsv2json",
    "url": "https://github.com/hectormonacci/tsv2json",
    "method": "git",
    "tags": [
      "TSV",
      "JSON"
    ],
    "description": "Turn TSV file or stream into JSON file or stream",
    "license": "MIT",
    "web": "https://github.com/hectormonacci/tsv2json"
  },
  {
    "name": "nimler",
    "url": "https://github.com/wltsmrz/nimler",
    "method": "git",
    "tags": [
      "Erlang",
      "Elixir"
    ],
    "description": "Erlang/Elixir NIFs for nim",
    "license": "MIT",
    "web": "https://github.com/wltsmrz/nimler"
  },
  {
    "name": "QuickJS4nim",
    "url": "https://github.com/ImVexed/quickjs4nim",
    "method": "git",
    "tags": [
      "QuickJS",
      "Javascript",
      "Runtime",
      "Wrapper"
    ],
    "description": "A QuickJS wrapper for Nim",
    "license": "MIT",
    "web": "https://github.com/ImVexed/quickjs4nim"
  },
  {
    "name": "BitVector",
    "url": "https://github.com/MarcAzar/BitVector",
    "method": "git",
    "tags": [
      "Bit",
      "Array",
      "Vector",
      "Bloom"
    ],
    "description": "A high performance Nim implementation of BitVector with base SomeUnsignedInt(i.e: uint8-64) with support for slices, and seq supported operations",
    "license": "MIT",
    "web": "https://marcazar.github.io/BitVector"
  },
  {
    "name": "RollingHash",
    "url": "https://github.com/MarcAzar/RollingHash",
    "method": "git",
    "tags": [
      "Cyclic",
      "Hash",
      "BuzHash",
      "Rolling",
      "Rabin",
      "Karp",
      "CRC",
      "Fingerprint",
      "n-gram"
    ],
    "description": "A high performance Nim implementation of a Cyclic Polynomial Hash, aka BuzHash, and the Rabin-Karp algorithm",
    "license": "MIT",
    "web": "https://marcazar.github.io/RollingHash"
  },
  {
    "name": "BipBuffer",
    "url": "https://github.com/MarcAzar/BipBuffer",
    "method": "git",
    "tags": [
      "Bip Buffer",
      "Circular",
      "Ring",
      "Buffer",
      "nim"
    ],
    "description": "A Nim implementation of Simon Cooke's Bip Buffer. A type of circular buffer ensuring contiguous blocks of memory",
    "license": "MIT",
    "web": "https://marcazar.github.io/BipBuffer"
  },
  {
    "name": "whip",
    "url": "https://github.com/mattaylor/whip",
    "method": "git",
    "tags": [
      "http",
      "rest",
      "server",
      "httpbeast",
      "nest",
      "fast"
    ],
    "description": "Whip is high performance web application server based on httpbeast a nest for redix tree based routing with some extra opmtizations.",
    "license": "MIT",
    "web": "https://github.com/mattaylor/whip"
  },
  {
    "name": "elvis",
    "url": "https://github.com/mattaylor/elvis",
    "method": "git",
    "tags": [
      "operator",
      "elvis",
      "ternary",
      "template",
      "truthy",
      "falsy",
      "exception",
      "none",
      "null",
      "nil",
      "0",
      "NaN",
      "coalesce"
    ],
    "description": "The elvis package implements a 'truthy', 'ternary' and a 'coalesce' operator to Nim as syntactic sugar for working with conditional expressions",
    "license": "MIT",
    "web": "https://github.com/mattaylor/elvis"
  },
  {
    "name": "nimrun",
    "url": "https://github.com/lee-b/nimrun",
    "method": "git",
    "tags": [
      "shebang",
      "unix",
      "linux",
      "bsd",
      "mac",
      "shell",
      "script",
      "nimble",
      "nimcr",
      "compile",
      "run",
      "standalone"
    ],
    "description": "Shebang frontend for running nim code as scripts. Does not require .nim extensions.",
    "license": "MIT",
    "web": "https://github.com/lee-b/nimrun"
  },
  {
    "name": "sequtils2",
    "url": "https://github.com/Michedev/sequtils2",
    "method": "git",
    "tags": [
      "library",
      "sequence",
      "string",
      "openArray",
      "functional"
    ],
    "description": "Additional functions for sequences that are not present in sequtils",
    "license": "MIT",
    "web": "http://htmlpreview.github.io/?https://github.com/Michedev/sequtils2/blob/master/sequtils2.html"
  },
  {
    "name": "github_api",
    "url": "https://github.com/watzon/github-api-nim",
    "method": "git",
    "tags": [
      "library",
      "api",
      "github",
      "client"
    ],
    "description": "Nim wrapper for the GitHub API",
    "license": "WTFPL",
    "web": "https://github.com/watzon/github-api-nim"
  },
  {
    "name": "extensions",
    "url": "https://github.com/jyapayne/nim-extensions",
    "method": "git",
    "tags": [
      "library",
      "extensions",
      "addons"
    ],
    "description": "A library that will add useful tools to Nim's arsenal.",
    "license": "MIT",
    "web": "https://github.com/jyapayne/nim-extensions"
  },
  {
    "name": "nimates",
    "url": "https://github.com/jamesalbert/nimates",
    "method": "git",
    "tags": [
      "library",
      "postmates",
      "delivery"
    ],
    "description": "Client library for the Postmates API",
    "license": "Apache",
    "web": "https://github.com/jamesalbert/nimates"
  },
  {
    "name": "discordnim",
    "url": "https://github.com/Krognol/discordnim",
    "method": "git",
    "tags": [
      "library",
      "discord"
    ],
    "description": "Discord library for Nim",
    "license": "MIT",
    "web": "https://github.com/Krognol/discordnim"
  },
  {
    "name": "argument_parser",
    "url": "https://github.com/Xe/argument_parser/",
    "method": "git",
    "tags": [
      "library",
      "command-line",
      "arguments",
      "switches",
      "parsing"
    ],
    "description": "Provides a complex command-line parser",
    "license": "MIT",
    "web": "https://github.com/Xe/argument_parser"
  },
  {
    "name": "genieos",
    "url": "https://github.com/Araq/genieos/",
    "method": "git",
    "tags": [
      "library",
      "command-line",
      "sound",
      "recycle",
      "os"
    ],
    "description": "Too awesome procs to be included in nimrod.os module",
    "license": "MIT",
    "web": "https://github.com/Araq/genieos/"
  },
  {
    "name": "jester",
    "url": "https://github.com/dom96/jester/",
    "method": "git",
    "tags": [
      "web",
      "http",
      "framework",
      "dsl"
    ],
    "description": "A sinatra-like web framework for Nim.",
    "license": "MIT",
    "web": "https://github.com/dom96/jester"
  },
  {
    "name": "templates",
    "url": "https://github.com/onionhammer/nim-templates.git",
    "method": "git",
    "tags": [
      "web",
      "html",
      "template"
    ],
    "description": "A simple string templating library for Nim.",
    "license": "BSD",
    "web": "https://github.com/onionhammer/nim-templates"
  },
  {
    "name": "murmur",
    "url": "https://github.com/olahol/nimrod-murmur/",
    "method": "git",
    "tags": [
      "hash",
      "murmur"
    ],
    "description": "MurmurHash in pure Nim.",
    "license": "MIT",
    "web": "https://github.com/olahol/nimrod-murmur"
  },
  {
    "name": "libtcod_nim",
    "url": "https://github.com/Vladar4/libtcod_nim/",
    "method": "git",
    "tags": [
      "roguelike",
      "game",
      "library",
      "engine",
      "sdl",
      "opengl",
      "glsl"
    ],
    "description": "Wrapper of the libtcod library for the Nim language.",
    "license": "zlib",
    "web": "https://github.com/Vladar4/libtcod_nim"
  },
  {
    "name": "nimgame",
    "url": "https://github.com/Vladar4/nimgame/",
    "method": "git",
    "tags": [
      "deprecated",
      "game",
      "engine",
      "sdl"
    ],
    "description": "A simple 2D game engine for Nim language. Deprecated, use nimgame2 instead.",
    "license": "MIT",
    "web": "https://github.com/Vladar4/nimgame"
  },
  {
    "name": "nimgame2",
    "url": "https://github.com/Vladar4/nimgame2/",
    "method": "git",
    "tags": [
      "game",
      "engine",
      "sdl",
      "sdl2"
    ],
    "description": "A simple 2D game engine for Nim language.",
    "license": "MIT",
    "web": "https://github.com/Vladar4/nimgame2"
  },
  {
    "name": "sfml",
    "url": "https://github.com/fowlmouth/nimrod-sfml/",
    "method": "git",
    "tags": [
      "game",
      "library",
      "opengl"
    ],
    "description": "High level OpenGL-based Game Library",
    "license": "MIT",
    "web": "https://github.com/fowlmouth/nimrod-sfml"
  },
  {
    "name": "enet",
    "url": "https://github.com/fowlmouth/nimrod-enet/",
    "method": "git",
    "tags": [
      "game",
      "networking",
      "udp"
    ],
    "description": "Wrapper for ENet UDP networking library",
    "license": "MIT",
    "web": "https://github.com/fowlmouth/nimrod-enet"
  },
  {
    "name": "nim-locale",
    "alias": "locale"
  },
  {
    "name": "locale",
    "url": "https://github.com/Amrykid/nim-locale/",
    "method": "git",
    "tags": [
      "library",
      "locale",
      "i18n",
      "localization",
      "localisation",
      "globalization"
    ],
    "description": "A simple library for localizing Nim applications.",
    "license": "MIT",
    "web": "https://github.com/Amrykid/nim-locale"
  },
  {
    "name": "fowltek",
    "url": "https://github.com/fowlmouth/nimlibs/",
    "method": "git",
    "tags": [
      "game",
      "opengl",
      "wrappers",
      "library",
      "assorted"
    ],
    "description": "A collection of reusable modules and wrappers.",
    "license": "MIT",
    "web": "https://github.com/fowlmouth/nimlibs"
  },
  {
    "name": "nake",
    "url": "https://github.com/fowlmouth/nake/",
    "method": "git",
    "tags": [
      "build",
      "automation",
      "sortof"
    ],
    "description": "make-like for Nim. Describe your builds as tasks!",
    "license": "MIT",
    "web": "https://github.com/fowlmouth/nake"
  },
  {
    "name": "nimrod-glfw",
    "url": "https://github.com/rafaelvasco/nimrod-glfw/",
    "method": "git",
    "tags": [
      "library",
      "glfw",
      "opengl",
      "windowing",
      "game"
    ],
    "description": "Nim bindings for GLFW library.",
    "license": "MIT",
    "web": "https://github.com/rafaelvasco/nimrod-glfw"
  },
  {
    "name": "chipmunk",
    "alias": "chipmunk6"
  },
  {
    "name": "chipmunk6",
    "url": "https://github.com/fowlmouth/nimrod-chipmunk/",
    "method": "git",
    "tags": [
      "library",
      "physics",
      "game"
    ],
    "description": "Bindings for Chipmunk2D 6.x physics library",
    "license": "MIT",
    "web": "https://github.com/fowlmouth/nimrod-chipmunk"
  },
  {
    "name": "chipmunk7_demos",
    "url": "https://github.com/matkuki/chipmunk7_demos/",
    "method": "git",
    "tags": [
      "demos",
      "physics",
      "game"
    ],
    "description": "Chipmunk7 demos for Nim",
    "license": "MIT",
    "web": "https://github.com/matkuki/chipmunk7_demos"
  },
  {
    "name": "nim-glfw",
    "alias": "glfw"
  },
  {
    "name": "glfw",
    "url": "https://github.com/ephja/nim-glfw",
    "method": "git",
    "tags": [
      "library",
      "glfw",
      "opengl",
      "windowing",
      "game"
    ],
    "description": "A high-level GLFW 3 wrapper",
    "license": "MIT",
    "web": "https://github.com/ephja/nim-glfw"
  },
  {
    "name": "nim-ao",
    "alias": "ao"
  },
  {
    "name": "ao",
    "url": "https://github.com/ephja/nim-ao",
    "method": "git",
    "tags": [
      "library",
      "audio"
    ],
    "description": "A high-level libao wrapper",
    "license": "MIT",
    "web": "https://github.com/ephja/nim-ao"
  },
  {
    "name": "termbox",
    "url": "https://github.com/fowlmouth/nim-termbox",
    "method": "git",
    "tags": [
      "library",
      "terminal",
      "io"
    ],
    "description": "Termbox wrapper.",
    "license": "MIT",
    "web": "https://github.com/fowlmouth/nim-termbox"
  },
  {
    "name": "linagl",
    "url": "https://bitbucket.org/BitPuffin/linagl",
    "method": "hg",
    "tags": [
      "library",
      "opengl",
      "math",
      "game"
    ],
    "description": "OpenGL math library",
    "license": "CC0",
    "web": "https://bitbucket.org/BitPuffin/linagl"
  },
  {
    "name": "kwin",
    "url": "https://github.com/reactormonk/nim-kwin",
    "method": "git",
    "tags": [
      "library",
      "javascript",
      "kde"
    ],
    "description": "KWin JavaScript API wrapper",
    "license": "MIT",
    "web": "https://github.com/reactormonk/nim-kwin"
  },
  {
    "name": "opencv",
    "url": "https://github.com/dom96/nim-opencv",
    "method": "git",
    "tags": [
      "library",
      "wrapper",
      "opencv",
      "image",
      "processing"
    ],
    "description": "OpenCV wrapper",
    "license": "MIT",
    "web": "https://github.com/dom96/nim-opencv"
  },
  {
    "name": "nimble",
    "url": "https://github.com/nim-lang/nimble",
    "method": "git",
    "tags": [
      "app",
      "binary",
      "package",
      "manager"
    ],
    "description": "Nimble package manager",
    "license": "BSD",
    "web": "https://github.com/nim-lang/nimble"
  },
  {
    "name": "libnx",
    "url": "https://github.com/jyapayne/nim-libnx",
    "method": "git",
    "tags": [
      "switch",
      "nintendo",
      "libnx",
      "nx"
    ],
    "description": "A port of libnx to Nim",
    "license": "Unlicense",
    "web": "https://github.com/jyapayne/nim-libnx"
  },
  {
    "name": "switch_build",
    "url": "https://github.com/jyapayne/switch-build",
    "method": "git",
    "tags": [
      "switch",
      "nintendo",
      "build",
      "builder"
    ],
    "description": "An easy way to build homebrew files for the Nintendo Switch",
    "license": "MIT",
    "web": "https://github.com/jyapayne/switch-build"
  },
  {
    "name": "aporia",
    "url": "https://github.com/nim-lang/Aporia",
    "method": "git",
    "tags": [
      "app",
      "binary",
      "ide",
      "gtk"
    ],
    "description": "A Nim IDE.",
    "license": "GPLv2",
    "web": "https://github.com/nim-lang/Aporia"
  },
  {
    "name": "c2nim",
    "url": "https://github.com/nim-lang/c2nim",
    "method": "git",
    "tags": [
      "app",
      "binary",
      "tool",
      "header",
      "C"
    ],
    "description": "c2nim is a tool to translate Ansi C code to Nim.",
    "license": "MIT",
    "web": "https://github.com/nim-lang/c2nim"
  },
  {
    "name": "pas2nim",
    "url": "https://github.com/nim-lang/pas2nim",
    "method": "git",
    "tags": [
      "app",
      "binary",
      "tool",
      "Pascal"
    ],
    "description": "pas2nim is a tool to translate Pascal code to Nim.",
    "license": "MIT",
    "web": "https://github.com/nim-lang/pas2nim"
  },
  {
    "name": "ipsumgenera",
    "url": "https://github.com/dom96/ipsumgenera",
    "method": "git",
    "tags": [
      "app",
      "binary",
      "blog",
      "static",
      "generator"
    ],
    "description": "Static blog generator ala Jekyll.",
    "license": "MIT",
    "web": "https://github.com/dom96/ipsumgenera"
  },
  {
    "name": "clibpp",
    "url": "https://github.com/onionhammer/clibpp.git",
    "method": "git",
    "tags": [
      "import",
      "C++",
      "library",
      "wrap"
    ],
    "description": "Easy way to 'Mock' C++ interface",
    "license": "MIT",
    "web": "https://github.com/onionhammer/clibpp"
  },
  {
    "name": "pastebin",
    "url": "https://github.com/achesak/nim-pastebin",
    "method": "git",
    "tags": [
      "library",
      "wrapper",
      "pastebin"
    ],
    "description": "Pastebin API wrapper",
    "license": "MIT",
    "web": "https://github.com/achesak/nim-pastebin"
  },
  {
    "name": "yahooweather",
    "url": "https://github.com/achesak/nim-yahooweather",
    "method": "git",
    "tags": [
      "library",
      "wrapper",
      "weather"
    ],
    "description": "Yahoo! Weather API wrapper",
    "license": "MIT",
    "web": "https://github.com/achesak/nim-yahooweather"
  },
  {
    "name": "noaa",
    "url": "https://github.com/achesak/nim-noaa",
    "method": "git",
    "tags": [
      "library",
      "wrapper",
      "weather"
    ],
    "description": "NOAA weather API wrapper",
    "license": "MIT",
    "web": "https://github.com/achesak/nim-noaa"
  },
  {
    "name": "rss",
    "url": "https://github.com/achesak/nim-rss",
    "method": "git",
    "tags": [
      "library",
      "rss",
      "xml",
      "syndication"
    ],
    "description": "RSS library",
    "license": "MIT",
    "web": "https://github.com/achesak/nim-rss"
  },
  {
    "name": "extmath",
    "url": "https://github.com/achesak/extmath.nim",
    "method": "git",
    "tags": [
      "library",
      "math",
      "trigonometry"
    ],
    "description": "Nim math library",
    "license": "MIT",
    "web": "https://github.com/achesak/extmath.nim"
  },
  {
    "name": "gtk2",
    "url": "https://github.com/nim-lang/gtk2",
    "method": "git",
    "tags": [
      "wrapper",
      "gui",
      "gtk"
    ],
    "description": "Wrapper for gtk2, a feature rich toolkit for creating graphical user interfaces",
    "license": "MIT",
    "web": "https://github.com/nim-lang/gtk2"
  },
  {
    "name": "cairo",
    "url": "https://github.com/nim-lang/cairo",
    "method": "git",
    "tags": [
      "wrapper"
    ],
    "description": "Wrapper for cairo, a vector graphics library with display and print output",
    "license": "MIT",
    "web": "https://github.com/nim-lang/cairo"
  },
  {
    "name": "x11",
    "url": "https://github.com/nim-lang/x11",
    "method": "git",
    "tags": [
      "wrapper"
    ],
    "description": "Wrapper for X11",
    "license": "MIT",
    "web": "https://github.com/nim-lang/x11"
  },
  {
    "name": "opengl",
    "url": "https://github.com/nim-lang/opengl",
    "method": "git",
    "tags": [
      "wrapper"
    ],
    "description": "High-level and low-level wrapper for OpenGL",
    "license": "MIT",
    "web": "https://github.com/nim-lang/opengl"
  },
  {
    "name": "lua",
    "url": "https://github.com/nim-lang/lua",
    "method": "git",
    "tags": [
      "wrapper"
    ],
    "description": "Wrapper to interface with the Lua interpreter",
    "license": "MIT",
    "web": "https://github.com/nim-lang/lua"
  },
  {
    "name": "tcl",
    "url": "https://github.com/nim-lang/tcl",
    "method": "git",
    "tags": [
      "wrapper"
    ],
    "description": "Wrapper for the TCL programming language",
    "license": "MIT",
    "web": "https://github.com/nim-lang/tcl"
  },
  {
    "name": "glm",
    "url": "https://github.com/stavenko/nim-glm",
    "method": "git",
    "tags": [
      "opengl",
      "math",
      "matrix",
      "vector",
      "glsl"
    ],
    "description": "Port of c++ glm library with shader-like syntax",
    "license": "MIT",
    "web": "https://github.com/stavenko/nim-glm"
  },
  {
    "name": "python",
    "url": "https://github.com/nim-lang/python",
    "method": "git",
    "tags": [
      "wrapper"
    ],
    "description": "Wrapper to interface with Python interpreter",
    "license": "MIT",
    "web": "https://github.com/nim-lang/python"
  },
  {
    "name": "NimBorg",
    "url": "https://github.com/micklat/NimBorg",
    "method": "git",
    "tags": [
      "wrapper"
    ],
    "description": "High-level and low-level interfaces to python and lua",
    "license": "MIT",
    "web": "https://github.com/micklat/NimBorg"
  },
  {
    "name": "sha1",
    "url": "https://github.com/onionhammer/sha1",
    "method": "git",
    "tags": [
      "port",
      "hash",
      "sha1"
    ],
    "description": "SHA-1 produces a 160-bit (20-byte) hash value from arbitrary input",
    "license": "BSD"
  },
  {
    "name": "dropbox_filename_sanitizer",
    "url": "https://github.com/Araq/dropbox_filename_sanitizer/",
    "method": "git",
    "tags": [
      "dropbox"
    ],
    "description": "Tool to clean up filenames shared on Dropbox",
    "license": "MIT",
    "web": "https://github.com/Araq/dropbox_filename_sanitizer/"
  },
  {
    "name": "csv",
    "url": "https://github.com/achesak/nim-csv",
    "method": "git",
    "tags": [
      "csv",
      "parsing",
      "stringify",
      "library"
    ],
    "description": "Library for parsing, stringifying, reading, and writing CSV (comma separated value) files",
    "license": "MIT",
    "web": "https://github.com/achesak/nim-csv"
  },
  {
    "name": "geonames",
    "url": "https://github.com/achesak/nim-geonames",
    "method": "git",
    "tags": [
      "library",
      "wrapper",
      "geography"
    ],
    "description": "GeoNames API wrapper",
    "license": "MIT",
    "web": "https://github.com/achesak/nim-geonames"
  },
  {
    "name": "gravatar",
    "url": "https://github.com/achesak/nim-gravatar",
    "method": "git",
    "tags": [
      "library",
      "wrapper",
      "gravatar"
    ],
    "description": "Gravatar API wrapper",
    "license": "MIT",
    "web": "https://github.com/achesak/nim-gravatar"
  },
  {
    "name": "coverartarchive",
    "url": "https://github.com/achesak/nim-coverartarchive",
    "method": "git",
    "tags": [
      "library",
      "wrapper",
      "cover art",
      "music",
      "metadata"
    ],
    "description": "Cover Art Archive API wrapper",
    "license": "MIT",
    "web": "https://github.com/achesak/nim-coverartarchive"
  },
  {
    "name": "nim-ogg",
    "alias": "ogg"
  },
  {
    "name": "ogg",
    "url": "https://bitbucket.org/BitPuffin/nim-ogg",
    "method": "hg",
    "tags": [
      "library",
      "wrapper",
      "binding",
      "audio",
      "sound",
      "video",
      "metadata",
      "media"
    ],
    "description": "Binding to libogg",
    "license": "CC0"
  },
  {
    "name": "nim-vorbis",
    "alias": "vorbis"
  },
  {
    "name": "vorbis",
    "url": "https://bitbucket.org/BitPuffin/nim-vorbis",
    "method": "hg",
    "tags": [
      "library",
      "wrapper",
      "binding",
      "audio",
      "sound",
      "metadata",
      "media"
    ],
    "description": "Binding to libvorbis",
    "license": "CC0"
  },
  {
    "name": "nim-portaudio",
    "alias": "portaudio"
  },
  {
    "name": "portaudio",
    "url": "https://bitbucket.org/BitPuffin/nim-portaudio",
    "method": "hg",
    "tags": [
      "library",
      "wrapper",
      "binding",
      "audio",
      "sound",
      "media",
      "io"
    ],
    "description": "Binding to portaudio",
    "license": "CC0"
  },
  {
    "name": "commandeer",
    "url": "https://github.com/fenekku/commandeer",
    "method": "git",
    "tags": [
      "library",
      "command-line",
      "arguments",
      "switches",
      "parsing",
      "options"
    ],
    "description": "Provides a small command line parsing DSL (domain specific language)",
    "license": "MIT",
    "web": "https://github.com/fenekku/commandeer"
  },
  {
    "name": "scrypt.nim",
    "url": "https://bitbucket.org/BitPuffin/scrypt.nim",
    "method": "hg",
    "tags": [
      "library",
      "wrapper",
      "binding",
      "crypto",
      "cryptography",
      "hash",
      "password",
      "security"
    ],
    "description": "Binding and utilities for scrypt",
    "license": "CC0"
  },
  {
    "name": "bloom",
    "url": "https://github.com/boydgreenfield/nimrod-bloom",
    "method": "git",
    "tags": [
      "bloom-filter",
      "bloom",
      "probabilistic",
      "data structure",
      "set membership",
      "MurmurHash",
      "MurmurHash3"
    ],
    "description": "Efficient Bloom filter implementation in Nim using MurmurHash3.",
    "license": "MIT",
    "web": "https://www.github.com/boydgreenfield/nimrod-bloom"
  },
  {
    "name": "awesome_rmdir",
    "url": "https://github.com/Araq/awesome_rmdir/",
    "method": "git",
    "tags": [
      "rmdir",
      "awesome",
      "command-line"
    ],
    "description": "Command to remove acceptably empty directories.",
    "license": "MIT",
    "web": "https://github.com/Araq/awesome_rmdir/"
  },
  {
    "name": "nimalpm",
    "url": "https://github.com/barcharcraz/nimalpm/",
    "method": "git",
    "tags": [
      "alpm",
      "wrapper",
      "binding",
      "library"
    ],
    "description": "A nimrod wrapper for libalpm",
    "license": "GPLv2",
    "web": "https://www.github.com/barcharcraz/nimalpm/"
  },
  {
    "name": "png",
    "url": "https://github.com/barcharcraz/nimlibpng",
    "method": "git",
    "tags": [
      "png",
      "wrapper",
      "library",
      "libpng",
      "image"
    ],
    "description": "Nim wrapper for the libpng library",
    "license": "libpng",
    "web": "https://github.com/barcharcraz/nimlibpng"
  },
  {
    "name": "nimlibpng",
    "alias": "png"
  },
  {
    "name": "sdl2",
    "url": "https://github.com/nim-lang/sdl2",
    "method": "git",
    "tags": [
      "wrapper",
      "media",
      "audio",
      "video"
    ],
    "description": "Wrapper for SDL 2.x",
    "license": "MIT",
    "web": "https://github.com/nim-lang/sdl2"
  },
  {
    "name": "gamelib",
    "url": "https://github.com/PMunch/SDLGamelib",
    "method": "git",
    "tags": [
      "sdl",
      "game",
      "library"
    ],
    "description": "A library of functions to make creating games using Nim and SDL2 easier. This does not intend to be a full blown engine and tries to keep all the components loosely coupled so that individual parts can be used separately.",
    "license": "MIT",
    "web": "https://github.com/PMunch/SDLGamelib"
  },
  {
    "name": "nimcr",
    "url": "https://github.com/PMunch/nimcr",
    "method": "git",
    "tags": [
      "shebang",
      "utility"
    ],
    "description": "A small program to make Nim shebang-able without the overhead of compiling each time",
    "license": "MIT",
    "web": "https://github.com/PMunch/nimcr"
  },
  {
    "name": "gtkgenui",
    "url": "https://github.com/PMunch/gtkgenui",
    "method": "git",
    "tags": [
      "gtk2",
      "utility"
    ],
    "description": "This module provides the genui macro for the Gtk2 toolkit. Genui is a way to specify graphical interfaces in a hierarchical way to more clearly show the structure of the interface as well as simplifying the code.",
    "license": "MIT",
    "web": "https://github.com/PMunch/gtkgenui"
  },
  {
    "name": "persvector",
    "url": "https://github.com/PMunch/nim-persistent-vector",
    "method": "git",
    "tags": [
      "datastructures",
      "immutable",
      "persistent"
    ],
    "description": "This is an implementation of Clojures persistent vectors in Nim.",
    "license": "MIT",
    "web": "https://github.com/PMunch/nim-persistent-vector"
  },
  {
    "name": "pcap",
    "url": "https://github.com/PMunch/nim-pcap",
    "method": "git",
    "tags": [
      "pcap",
      "fileformats"
    ],
    "description": "Tiny pure Nim library to read PCAP files used by TcpDump/WinDump/Wireshark.",
    "license": "MIT",
    "web": "https://github.com/PMunch/nim-pcap"
  },
  {
    "name": "drawille",
    "url": "https://github.com/PMunch/drawille-nim",
    "method": "git",
    "tags": [
      "drawile",
      "terminal",
      "graphics"
    ],
    "description": "Drawing in terminal with Unicode Braille characters.",
    "license": "MIT",
    "web": "https://github.com/PMunch/drawille-nim"
  },
  {
    "name": "binaryparse",
    "url": "https://github.com/PMunch/binaryparse",
    "method": "git",
    "tags": [
      "parsing",
      "binary"
    ],
    "description": "Binary parser (and writer) in pure Nim. Generates efficient parsing procedures that handle many commonly seen patterns seen in binary files and does sub-byte field reading.",
    "license": "MIT",
    "web": "https://github.com/PMunch/binaryparse"
  },
  {
    "name": "libkeepass",
    "url": "https://github.com/PMunch/libkeepass",
    "method": "git",
    "tags": [
      "keepass",
      "password",
      "library"
    ],
    "description": "Library for reading KeePass files and decrypt the passwords within it",
    "license": "MIT",
    "web": "https://github.com/PMunch/libkeepass"
  },
  {
    "name": "zhsh",
    "url": "https://github.com/PMunch/zhangshasha",
    "method": "git",
    "tags": [
      "algorithm",
      "edit-distance"
    ],
    "description": "This module is a port of the Java implementation of the Zhang-Shasha algorithm for tree edit distance",
    "license": "MIT",
    "web": "https://github.com/PMunch/zhangshasha"
  },
  {
    "name": "termstyle",
    "url": "https://github.com/PMunch/termstyle",
    "method": "git",
    "tags": [
      "terminal",
      "colour",
      "style"
    ],
    "description": "Easy to use styles for terminal output",
    "license": "MIT",
    "web": "https://github.com/PMunch/termstyle"
  },
  {
    "name": "combparser",
    "url": "https://github.com/PMunch/combparser",
    "method": "git",
    "tags": [
      "parser",
      "combinator"
    ],
    "description": "A parser combinator library for easy generation of complex parsers",
    "license": "MIT",
    "web": "https://github.com/PMunch/combparser"
  },
  {
    "name": "protobuf",
    "url": "https://github.com/PMunch/protobuf-nim",
    "method": "git",
    "tags": [
      "protobuf",
      "serialization"
    ],
    "description": "Protobuf implementation in pure Nim that leverages the power of the macro system to not depend on any external tools",
    "license": "MIT",
    "web": "https://github.com/PMunch/protobuf-nim"
  },
  {
    "name": "strslice",
    "url": "https://github.com/PMunch/strslice",
    "method": "git",
    "tags": [
      "optimization",
      "strings",
      "library"
    ],
    "description": "Simple implementation of string slices with some of the strutils ported or wrapped to work on them. String slices offer a performance enhancement when working with large amounts of slices from one base string",
    "license": "MIT",
    "web": "https://github.com/PMunch/strslice"
  },
  {
    "name": "jsonschema",
    "url": "https://github.com/PMunch/jsonschema",
    "method": "git",
    "tags": [
      "json",
      "schema",
      "library",
      "validation"
    ],
    "description": "JSON schema validation and creation.",
    "license": "MIT",
    "web": "https://github.com/PMunch/jsonschema"
  },
  {
    "name": "nimlsp",
    "url": "https://github.com/PMunch/nimlsp",
    "method": "git",
    "tags": [
      "lsp",
      "nimsuggest",
      "editor"
    ],
    "description": "Language Server Protocol implementation for Nim",
    "license": "MIT",
    "web": "https://github.com/PMunch/nimlsp"
  },
  {
    "name": "optionsutils",
    "url": "https://github.com/PMunch/nim-optionsutils",
    "method": "git",
    "tags": [
      "options",
      "library",
      "safety"
    ],
    "description": "Utility macros for easier handling of options in Nim",
    "license": "MIT",
    "web": "https://github.com/PMunch/nim-optionsutils"
  },
  {
    "name": "getmac",
    "url": "https://github.com/PMunch/getmac",
    "method": "git",
    "tags": [
      "network",
      "mac",
      "ip"
    ],
    "description": "A package to get the MAC address of a local IP address",
    "license": "MIT",
    "web": "https://github.com/PMunch/getmac"
  },
  {
    "name": "sdl2_nim",
    "url": "https://github.com/Vladar4/sdl2_nim",
    "method": "git",
    "tags": [
      "library",
      "wrapper",
      "sdl2",
      "game",
      "video",
      "image",
      "audio",
      "network",
      "ttf"
    ],
    "description": "Wrapper of the SDL 2 library for the Nim language.",
    "license": "zlib",
    "web": "https://github.com/Vladar4/sdl2_nim"
  },
  {
    "name": "assimp",
    "url": "https://github.com/barcharcraz/nim-assimp",
    "method": "git",
    "tags": [
      "wrapper",
      "media",
      "mesh",
      "import",
      "game"
    ],
    "description": "Wrapper for the assimp library",
    "license": "MIT",
    "web": "https://github.com/barcharcraz/nim-assimp"
  },
  {
    "name": "freeimage",
    "url": "https://github.com/barcharcraz/nim-freeimage",
    "method": "git",
    "tags": [
      "wrapper",
      "media",
      "image",
      "import",
      "game"
    ],
    "description": "Wrapper for the FreeImage library",
    "license": "MIT",
    "web": "https://github.com/barcharcraz/nim-freeimage"
  },
  {
    "name": "bcrypt",
    "url": "https://github.com/ithkuil/bcryptnim/",
    "method": "git",
    "tags": [
      "hash",
      "crypto",
      "password",
      "bcrypt",
      "library"
    ],
    "description": "Wraps the bcrypt (blowfish) library for creating encrypted hashes (useful for passwords)",
    "license": "BSD",
    "web": "https://www.github.com/ithkuil/bcryptnim/"
  },
  {
    "name": "opencl",
    "url": "https://github.com/nim-lang/opencl",
    "method": "git",
    "tags": [
      "library"
    ],
    "description": "Low-level wrapper for OpenCL",
    "license": "MIT",
    "web": "https://github.com/nim-lang/opencl"
  },
  {
    "name": "DevIL",
    "url": "https://github.com/Varriount/DevIL",
    "method": "git",
    "tags": [
      "image",
      "library",
      "graphics",
      "wrapper"
    ],
    "description": "Wrapper for the DevIL image library",
    "license": "MIT",
    "web": "https://github.com/Varriount/DevIL"
  },
  {
    "name": "signals",
    "url": "https://github.com/fowlmouth/signals.nim",
    "method": "git",
    "tags": [
      "event-based",
      "observer pattern",
      "library"
    ],
    "description": "Signals/slots library.",
    "license": "MIT",
    "web": "https://github.com/fowlmouth/signals.nim"
  },
  {
    "name": "sling",
    "url": "https://github.com/Druage/sling",
    "method": "git",
    "tags": [
      "signal",
      "slots",
      "eventloop",
      "callback"
    ],
    "description": "Signal and Slot library for Nim.",
    "license": "unlicense",
    "web": "https://github.com/Druage/sling"
  },
  {
    "name": "number_files",
    "url": "https://github.com/Araq/number_files/",
    "method": "git",
    "tags": [
      "rename",
      "filename",
      "finder"
    ],
    "description": "Command to add counter suffix/prefix to a list of files.",
    "license": "MIT",
    "web": "https://github.com/Araq/number_files/"
  },
  {
    "name": "redissessions",
    "url": "https://github.com/ithkuil/redissessions/",
    "method": "git",
    "tags": [
      "jester",
      "sessions",
      "redis"
    ],
    "description": "Redis-backed sessions for jester",
    "license": "MIT",
    "web": "https://github.com/ithkuil/redissessions/"
  },
  {
    "name": "horde3d",
    "url": "https://github.com/fowlmouth/horde3d",
    "method": "git",
    "tags": [
      "graphics",
      "3d",
      "rendering",
      "wrapper"
    ],
    "description": "Wrapper for Horde3D, a small open source 3D rendering engine.",
    "license": "WTFPL",
    "web": "https://github.com/fowlmouth/horde3d"
  },
  {
    "name": "mongo",
    "url": "https://github.com/nim-lang/mongo",
    "method": "git",
    "tags": [
      "library",
      "wrapper",
      "database"
    ],
    "description": "Bindings and a high-level interface for MongoDB",
    "license": "MIT",
    "web": "https://github.com/nim-lang/mongo"
  },
  {
    "name": "allegro5",
    "url": "https://github.com/fowlmouth/allegro5",
    "method": "git",
    "tags": [
      "wrapper",
      "graphics",
      "games",
      "opengl",
      "audio"
    ],
    "description": "Wrapper for Allegro version 5.X",
    "license": "MIT",
    "web": "https://github.com/fowlmouth/allegro5"
  },
  {
    "name": "physfs",
    "url": "https://github.com/fowlmouth/physfs",
    "method": "git",
    "tags": [
      "wrapper",
      "filesystem",
      "archives"
    ],
    "description": "A library to provide abstract access to various archives.",
    "license": "WTFPL",
    "web": "https://github.com/fowlmouth/physfs"
  },
  {
    "name": "shoco",
    "url": "https://github.com/onionhammer/shoconim.git",
    "method": "git",
    "tags": [
      "compression",
      "shoco"
    ],
    "description": "A fast compressor for short strings",
    "license": "MIT",
    "web": "https://github.com/onionhammer/shoconim"
  },
  {
    "name": "murmur3",
    "url": "https://github.com/boydgreenfield/nimrod-murmur",
    "method": "git",
    "tags": [
      "MurmurHash",
      "MurmurHash3",
      "murmur",
      "hash",
      "hashing"
    ],
    "description": "A simple MurmurHash3 wrapper for Nim",
    "license": "MIT",
    "web": "https://github.com/boydgreenfield/nimrod-murmur"
  },
  {
    "name": "hex",
    "url": "https://github.com/esbullington/nimrod-hex",
    "method": "git",
    "tags": [
      "hex",
      "encoding"
    ],
    "description": "A simple hex package for Nim",
    "license": "MIT",
    "web": "https://github.com/esbullington/nimrod-hex"
  },
  {
    "name": "strfmt",
    "url": "https://bitbucket.org/lyro/strfmt",
    "method": "hg",
    "tags": [
      "library"
    ],
    "description": "A string formatting library inspired by Python's `format`.",
    "license": "MIT",
    "web": "https://lyro.bitbucket.org/strfmt"
  },
  {
    "name": "jade-nim",
    "url": "https://github.com/idlewan/jade-nim",
    "method": "git",
    "tags": [
      "template",
      "jade",
      "web",
      "dsl",
      "html"
    ],
    "description": "Compiles jade templates to Nim procedures.",
    "license": "MIT",
    "web": "https://github.com/idlewan/jade-nim"
  },
  {
    "name": "gh_nimrod_doc_pages",
    "url": "https://github.com/Araq/gh_nimrod_doc_pages",
    "method": "git",
    "tags": [
      "command-line",
      "web",
      "automation",
      "documentation"
    ],
    "description": "Generates a GitHub documentation website for Nim projects.",
    "license": "MIT",
    "web": "https://github.com/Araq/gh_nimrod_doc_pages"
  },
  {
    "name": "midnight_dynamite",
    "url": "https://github.com/Araq/midnight_dynamite",
    "method": "git",
    "tags": [
      "wrapper",
      "library",
      "html",
      "markdown",
      "md"
    ],
    "description": "Wrapper for the markdown rendering hoedown library",
    "license": "MIT",
    "web": "https://github.com/Araq/midnight_dynamite"
  },
  {
    "name": "rsvg",
    "url": "https://github.com/def-/rsvg",
    "method": "git",
    "tags": [
      "wrapper",
      "library",
      "graphics"
    ],
    "description": "Wrapper for librsvg, a Scalable Vector Graphics (SVG) rendering library",
    "license": "MIT",
    "web": "https://github.com/def-/rsvg"
  },
  {
    "name": "emerald",
    "url": "https://github.com/flyx/emerald",
    "method": "git",
    "tags": [
      "dsl",
      "html",
      "template",
      "web"
    ],
    "description": "macro-based HTML templating engine",
    "license": "WTFPL",
    "web": "https://flyx.github.io/emerald/"
  },
  {
    "name": "niminst",
    "url": "https://github.com/nim-lang/niminst",
    "method": "git",
    "tags": [
      "app",
      "binary",
      "tool",
      "installation",
      "generator"
    ],
    "description": "tool to generate installers for Nim programs",
    "license": "MIT",
    "web": "https://github.com/nim-lang/niminst"
  },
  {
    "name": "redis",
    "url": "https://github.com/nim-lang/redis",
    "method": "git",
    "tags": [
      "redis",
      "client",
      "library"
    ],
    "description": "official redis client for Nim",
    "license": "MIT",
    "web": "https://github.com/nim-lang/redis"
  },
  {
    "name": "dialogs",
    "url": "https://github.com/nim-lang/dialogs",
    "method": "git",
    "tags": [
      "library",
      "ui",
      "gui",
      "dialog",
      "file"
    ],
    "description": "wraps GTK+ or Windows' open file dialogs",
    "license": "MIT",
    "web": "https://github.com/nim-lang/dialogs"
  },
  {
    "name": "vectors",
    "url": "https://github.com/blamestross/nimrod-vectors",
    "method": "git",
    "tags": [
      "math",
      "vectors",
      "library"
    ],
    "description": "Simple multidimensional vector math",
    "license": "MIT",
    "web": "https://github.com/blamestross/nimrod-vectors"
  },
  {
    "name": "bitarray",
    "url": "https://github.com/onecodex/nim-bitarray",
    "method": "git",
    "tags": [
      "Bit arrays",
      "Bit sets",
      "Bit vectors",
      "Data structures"
    ],
    "description": "mmap-backed bitarray implementation in Nim.",
    "license": "MIT",
    "web": "https://www.github.com/onecodex/nim-bitarray"
  },
  {
    "name": "appdirs",
    "url": "https://github.com/MrJohz/appdirs",
    "method": "git",
    "tags": [
      "utility",
      "filesystem"
    ],
    "description": "A utility library to find the directory you need to app in.",
    "license": "MIT",
    "web": "https://github.com/MrJohz/appdirs"
  },
  {
    "name": "sndfile",
    "url": "https://github.com/julienaubert/nim-sndfile",
    "method": "git",
    "tags": [
      "audio",
      "wav",
      "wrapper",
      "libsndfile"
    ],
    "description": "A wrapper of libsndfile",
    "license": "MIT",
    "web": "https://github.com/julienaubert/nim-sndfile"
  },
  {
    "name": "nim-sndfile",
    "alias": "sndfile"
  },
  {
    "name": "bigints",
    "url": "https://github.com/def-/bigints",
    "method": "git",
    "tags": [
      "math",
      "library",
      "numbers"
    ],
    "description": "Arbitrary-precision integers",
    "license": "MIT",
    "web": "https://github.com/def-/bigints"
  },
  {
    "name": "iterutils",
    "url": "https://github.com/def-/iterutils",
    "method": "git",
    "tags": [
      "library",
      "iterators"
    ],
    "description": "Functional operations for iterators and slices, similar to sequtils",
    "license": "MIT",
    "web": "https://github.com/def-/iterutils"
  },
  {
    "name": "hastyscribe",
    "url": "https://github.com/h3rald/hastyscribe",
    "method": "git",
    "tags": [
      "markdown",
      "html",
      "publishing"
    ],
    "description": "Self-contained markdown compiler generating self-contained HTML documents",
    "license": "MIT",
    "web": "https://h3rald.com/hastyscribe"
  },
  {
    "name": "nanomsg",
    "url": "https://github.com/def-/nim-nanomsg",
    "method": "git",
    "tags": [
      "library",
      "wrapper",
      "networking"
    ],
    "description": "Wrapper for the nanomsg socket library that provides several common communication patterns",
    "license": "MIT",
    "web": "https://github.com/def-/nim-nanomsg"
  },
  {
    "name": "directnimrod",
    "url": "https://bitbucket.org/barcharcraz/directnimrod",
    "method": "git",
    "tags": [
      "library",
      "wrapper",
      "graphics",
      "windows"
    ],
    "description": "Wrapper for microsoft's DirectX libraries",
    "license": "MS-PL",
    "web": "https://bitbucket.org/barcharcraz/directnimrod"
  },
  {
    "name": "imghdr",
    "url": "https://github.com/achesak/nim-imghdr",
    "method": "git",
    "tags": [
      "image",
      "formats",
      "files"
    ],
    "description": "Library for detecting the format of an image",
    "license": "MIT",
    "web": "https://github.com/achesak/nim-imghdr"
  },
  {
    "name": "csv2json",
    "url": "https://github.com/achesak/nim-csv2json",
    "method": "git",
    "tags": [
      "csv",
      "json"
    ],
    "description": "Convert CSV files to JSON",
    "license": "MIT",
    "web": "https://github.com/achesak/nim-csv2json"
  },
  {
    "name": "vecmath",
    "url": "https://github.com/barcharcraz/vecmath",
    "method": "git",
    "tags": [
      "library",
      "math",
      "vector"
    ],
    "description": "various vector maths utils for nimrod",
    "license": "MIT",
    "web": "https://github.com/barcharcraz/vecmath"
  },
  {
    "name": "lazy_rest",
    "url": "https://github.com/Araq/lazy_rest",
    "method": "git",
    "tags": [
      "library",
      "rst",
      "rest",
      "text",
      "html"
    ],
    "description": "Simple reST HTML generation with some extras.",
    "license": "MIT",
    "web": "https://github.com/Araq/lazy_rest"
  },
  {
    "name": "Phosphor",
    "url": "https://github.com/barcharcraz/Phosphor",
    "method": "git",
    "tags": [
      "library",
      "opengl",
      "graphics"
    ],
    "description": "eaiser use of OpenGL and GLSL shaders",
    "license": "MIT",
    "web": "https://github.com/barcharcraz/Phosphor"
  },
  {
    "name": "colorsys",
    "url": "https://github.com/achesak/nim-colorsys",
    "method": "git",
    "tags": [
      "library",
      "colors",
      "rgb",
      "yiq",
      "hls",
      "hsv"
    ],
    "description": "Convert between RGB, YIQ, HLS, and HSV color systems.",
    "license": "MIT",
    "web": "https://github.com/achesak/nim-colorsys"
  },
  {
    "name": "pythonfile",
    "url": "https://github.com/achesak/nim-pythonfile",
    "method": "git",
    "tags": [
      "library",
      "python",
      "files",
      "file"
    ],
    "description": "Wrapper of the file procedures to provide an interface as similar as possible to that of Python",
    "license": "MIT",
    "web": "https://github.com/achesak/nim-pythonfile"
  },
  {
    "name": "sndhdr",
    "url": "https://github.com/achesak/nim-sndhdr",
    "method": "git",
    "tags": [
      "library",
      "formats",
      "files",
      "sound",
      "audio"
    ],
    "description": "Library for detecting the format of a sound file",
    "license": "MIT",
    "web": "https://github.com/achesak/nim-sndhdr"
  },
  {
    "name": "irc",
    "url": "https://github.com/nim-lang/irc",
    "method": "git",
    "tags": [
      "library",
      "irc",
      "network"
    ],
    "description": "Implements a simple IRC client.",
    "license": "MIT",
    "web": "https://github.com/nim-lang/irc"
  },
  {
    "name": "random",
    "url": "https://github.com/oprypin/nim-random",
    "method": "git",
    "tags": [
      "library",
      "algorithms",
      "random"
    ],
    "description": "Pseudo-random number generation library inspired by Python",
    "license": "MIT",
    "web": "https://github.com/oprypin/nim-random"
  },
  {
    "name": "zmq",
    "url": "https://github.com/nim-lang/nim-zmq",
    "method": "git",
    "tags": [
      "library",
      "wrapper",
      "zeromq",
      "messaging",
      "queue"
    ],
    "description": "ZeroMQ 4 wrapper",
    "license": "MIT",
    "web": "https://github.com/nim-lang/nim-zmq"
  },
  {
    "name": "uuid",
    "url": "https://github.com/idlewan/nim-uuid",
    "method": "git",
    "tags": [
      "library",
      "wrapper",
      "uuid"
    ],
    "description": "UUID wrapper",
    "license": "MIT",
    "web": "https://github.com/idlewan/nim-uuid"
  },
  {
    "name": "robotparser",
    "url": "https://github.com/achesak/nim-robotparser",
    "method": "git",
    "tags": [
      "library",
      "useragent",
      "robots",
      "robot.txt"
    ],
    "description": "Determine if a useragent can access a URL using robots.txt",
    "license": "MIT",
    "web": "https://github.com/achesak/nim-robotparser"
  },
  {
    "name": "epub",
    "url": "https://github.com/achesak/nim-epub",
    "method": "git",
    "tags": [
      "library",
      "epub",
      "e-book"
    ],
    "description": "Module for working with EPUB e-book files",
    "license": "MIT",
    "web": "https://github.com/achesak/nim-epub"
  },
  {
    "name": "hashids",
    "url": "https://github.com/achesak/nim-hashids",
    "method": "git",
    "tags": [
      "library",
      "hashids"
    ],
    "description": "Nim implementation of Hashids",
    "license": "MIT",
    "web": "https://github.com/achesak/nim-hashids"
  },
  {
    "name": "openssl_evp",
    "url": "https://github.com/cowboy-coders/nim-openssl-evp",
    "method": "git",
    "tags": [
      "library",
      "crypto",
      "openssl"
    ],
    "description": "Wrapper for OpenSSL's EVP interface",
    "license": "OpenSSL and SSLeay",
    "web": "https://github.com/cowboy-coders/nim-openssl-evp"
  },
  {
    "name": "monad",
    "alias": "maybe"
  },
  {
    "name": "maybe",
    "url": "https://github.com/superfunc/maybe",
    "method": "git",
    "tags": [
      "library",
      "functional",
      "optional",
      "monad"
    ],
    "description": "basic monadic maybe type for Nim",
    "license": "BSD3",
    "web": "https://github.com/superfunc/maybe"
  },
  {
    "name": "eternity",
    "url": "https://github.com/hiteshjasani/nim-eternity",
    "method": "git",
    "tags": [
      "library",
      "time",
      "format"
    ],
    "description": "Humanize elapsed time",
    "license": "MIT",
    "web": "https://github.com/hiteshjasani/nim-eternity"
  },
  {
    "name": "gmp",
    "url": "https://github.com/subsetpark/nim-gmp",
    "method": "git",
    "tags": [
      "library",
      "bignum",
      "numbers",
      "math"
    ],
    "description": "wrapper for the GNU multiple precision arithmetic library (GMP)",
    "license": "LGPLv3 or GPLv2",
    "web": "https://github.com/subsetpark/nim-gmp"
  },
  {
    "name": "ludens",
    "url": "https://github.com/rnentjes/nim-ludens",
    "method": "git",
    "tags": [
      "library",
      "game",
      "opengl",
      "sfml"
    ],
    "description": "Little game library using opengl and sfml",
    "license": "MIT",
    "web": "https://github.com/rnentjes/nim-ludens"
  },
  {
    "name": "ffbookmarks",
    "url": "https://github.com/achesak/nim-ffbookmarks",
    "method": "git",
    "tags": [
      "firefox",
      "bookmarks",
      "library"
    ],
    "description": "Nim module for working with Firefox bookmarks",
    "license": "MIT",
    "web": "https://github.com/achesak/nim-ffbookmarks"
  },
  {
    "name": "moustachu",
    "url": "https://github.com/fenekku/moustachu.git",
    "method": "git",
    "tags": [
      "web",
      "html",
      "template",
      "mustache"
    ],
    "description": "Mustache templating for Nim.",
    "license": "MIT",
    "web": "https://github.com/fenekku/moustachu"
  },
  {
    "name": "easy_bcrypt",
    "url": "https://github.com/Akito13/easy-bcrypt.git",
    "method": "git",
    "tags": [
      "hash",
      "crypto",
      "password",
      "bcrypt"
    ],
    "description": "A simple wrapper providing a convenient reentrant interface for the bcrypt password hashing algorithm.",
    "license": "CC0"
  },
  {
    "name": "libclang",
    "url": "https://github.com/cowboy-coders/nim-libclang.git",
    "method": "git",
    "tags": [
      "wrapper",
      "bindings",
      "clang"
    ],
    "description": "wrapper for libclang (the C-interface of the clang LLVM frontend)",
    "license": "MIT",
    "web": "https://github.com/cowboy-coders/nim-libclang"
  },
  {
    "name": "nim-libclang",
    "alias": "libclang"
  },
  {
    "name": "nimqml",
    "url": "https://github.com/filcuc/nimqml",
    "method": "git",
    "tags": [
      "Qt",
      "Qml",
      "UI",
      "GUI"
    ],
    "description": "Qt Qml bindings",
    "license": "GPLv3",
    "web": "https://github.com/filcuc/nimqml"
  },
  {
    "name": "XPLM-Nim",
    "url": "https://github.com/jpoirier/XPLM-Nim",
    "method": "git",
    "tags": [
      "X-Plane",
      "XPLM",
      "Plugin",
      "SDK"
    ],
    "description": "X-Plane XPLM SDK wrapper",
    "license": "BSD",
    "web": "https://github.com/jpoirier/XPLM-Nim"
  },
  {
    "name": "csfml",
    "url": "https://github.com/oprypin/nim-csfml",
    "method": "git",
    "tags": [
      "sfml",
      "binding",
      "game",
      "media",
      "library",
      "opengl"
    ],
    "description": "Bindings for Simple and Fast Multimedia Library (through CSFML)",
    "license": "zlib",
    "web": "https://github.com/oprypin/nim-csfml"
  },
  {
    "name": "optional_t",
    "url": "https://github.com/flaviut/optional_t",
    "method": "git",
    "tags": [
      "option",
      "functional"
    ],
    "description": "Basic Option[T] library",
    "license": "MIT",
    "web": "https://github.com/flaviut/optional_t"
  },
  {
    "name": "nimrtlsdr",
    "url": "https://github.com/jpoirier/nimrtlsdr",
    "method": "git",
    "tags": [
      "rtl-sdr",
      "wrapper",
      "bindings",
      "rtlsdr"
    ],
    "description": "A Nim wrapper for librtlsdr",
    "license": "BSD",
    "web": "https://github.com/jpoirier/nimrtlsdr"
  },
  {
    "name": "lapp",
    "url": "https://gitlab.3dicc.com/gokr/lapp.git",
    "method": "git",
    "tags": [
      "args",
      "cmd",
      "opt",
      "parse",
      "parsing"
    ],
    "description": "Opt parser using synopsis as specification, ported from Lua.",
    "license": "MIT",
    "web": "https://gitlab.3dicc.com/gokr/lapp"
  },
  {
    "name": "blimp",
    "url": "https://gitlab.3dicc.com/gokr/blimp.git",
    "method": "git",
    "tags": [
      "app",
      "binary",
      "utility",
      "git",
      "git-fat"
    ],
    "description": "Utility that helps with big files in git, very similar to git-fat, s3annnex etc.",
    "license": "MIT",
    "web": "https://gitlab.3dicc.com/gokr/blimp"
  },
  {
    "name": "parsetoml",
    "url": "https://github.com/NimParsers/parsetoml.git",
    "method": "git",
    "tags": [
      "library",
      "parse"
    ],
    "description": "Library for parsing TOML files.",
    "license": "MIT",
    "web": "https://github.com/NimParsers/parsetoml"
  },
  {
    "name": "compiler",
    "url": "https://github.com/nim-lang/Nim.git",
    "method": "git",
    "tags": [
      "library"
    ],
    "description": "Compiler package providing the compiler sources as a library.",
    "license": "MIT",
    "web": "https://github.com/nim-lang/Nim"
  },
  {
    "name": "nre",
    "url": "https://github.com/flaviut/nre.git",
    "method": "git",
    "tags": [
      "library",
      "pcre",
      "regex"
    ],
    "description": "A better regular expression library",
    "license": "MIT",
    "web": "https://github.com/flaviut/nre"
  },
  {
    "name": "docopt",
    "url": "https://github.com/docopt/docopt.nim",
    "method": "git",
    "tags": [
      "command-line",
      "arguments",
      "parsing",
      "library"
    ],
    "description": "Command-line args parser based on Usage message",
    "license": "MIT",
    "web": "https://github.com/docopt/docopt.nim"
  },
  {
    "name": "bpg",
    "url": "https://github.com/def-/nim-bpg.git",
    "method": "git",
    "tags": [
      "image",
      "library",
      "wrapper"
    ],
    "description": "BPG (Better Portable Graphics) for Nim",
    "license": "MIT",
    "web": "https://github.com/def-/nim-bpg"
  },
  {
    "name": "io-spacenav",
    "url": "https://github.com/nimious/io-spacenav.git",
    "method": "git",
    "tags": [
      "binding",
      "3dx",
      "3dconnexion",
      "libspnav",
      "spacenav",
      "spacemouse",
      "spacepilot",
      "spacenavigator"
    ],
    "description": "Obsolete - please use spacenav instead!",
    "license": "MIT",
    "web": "https://github.com/nimious/io-spacenav"
  },
  {
    "name": "optionals",
    "url": "https://github.com/MasonMcGill/optionals.git",
    "method": "git",
    "tags": [
      "library",
      "option",
      "optional",
      "maybe"
    ],
    "description": "Option types",
    "license": "MIT",
    "web": "https://github.com/MasonMcGill/optionals"
  },
  {
    "name": "tuples",
    "url": "https://github.com/MasonMcGill/tuples.git",
    "method": "git",
    "tags": [
      "library",
      "tuple",
      "metaprogramming"
    ],
    "description": "Tuple manipulation utilities",
    "license": "MIT",
    "web": "https://github.com/MasonMcGill/tuples"
  },
  {
    "name": "fuse",
    "url": "https://github.com/akiradeveloper/nim-fuse.git",
    "method": "git",
    "tags": [
      "fuse",
      "library",
      "wrapper"
    ],
    "description": "A FUSE binding for Nim",
    "license": "MIT",
    "web": "https://github.com/akiradeveloper/nim-fuse"
  },
  {
    "name": "brainfuck",
    "url": "https://github.com/def-/nim-brainfuck.git",
    "method": "git",
    "tags": [
      "library",
      "binary",
      "app",
      "interpreter",
      "compiler",
      "language"
    ],
    "description": "A brainfuck interpreter and compiler",
    "license": "MIT",
    "web": "https://github.com/def-/nim-brainfuck"
  },
  {
    "name": "nimsuggest",
    "url": "https://github.com/nim-lang/nimsuggest.git",
    "method": "git",
    "tags": [
      "binary",
      "app",
      "suggest",
      "compiler",
      "autocomplete"
    ],
    "description": "Tool for providing auto completion data for Nim source code.",
    "license": "MIT",
    "web": "https://github.com/nim-lang/nimsuggest"
  },
  {
    "name": "jwt",
    "url": "https://github.com/yglukhov/nim-jwt.git",
    "method": "git",
    "tags": [
      "library",
      "crypto",
      "hash"
    ],
    "description": "JSON Web Tokens for Nim",
    "license": "MIT",
    "web": "https://github.com/yglukhov/nim-jwt"
  },
  {
    "name": "pythonpathlib",
    "url": "https://github.com/achesak/nim-pythonpathlib.git",
    "method": "git",
    "tags": [
      "path",
      "directory",
      "python",
      "library"
    ],
    "description": "Module for working with paths that is as similar as possible to Python's pathlib",
    "license": "MIT",
    "web": "https://github.com/achesak/nim-pythonpathlib"
  },
  {
    "name": "RingBuffer",
    "url": "git@github.com:megawac/RingBuffer.nim.git",
    "method": "git",
    "tags": [
      "sequence",
      "seq",
      "circular",
      "ring",
      "buffer"
    ],
    "description": "Circular buffer implementation",
    "license": "MIT",
    "web": "https://github.com/megawac/RingBuffer.nim"
  },
  {
    "name": "nimrat",
    "url": "https://github.com/apense/nimrat",
    "method": "git",
    "tags": [
      "library",
      "math",
      "numbers"
    ],
    "description": "Module for working with rational numbers (fractions)",
    "license": "MIT",
    "web": "https://github.com/apense/nimrat"
  },
  {
    "name": "io-isense",
    "url": "https://github.com/nimious/io-isense.git",
    "method": "git",
    "tags": [
      "binding",
      "isense",
      "intersense",
      "inertiacube",
      "intertrax",
      "microtrax",
      "thales",
      "tracking",
      "sensor"
    ],
    "description": "Obsolete - please use isense instead!",
    "license": "MIT",
    "web": "https://github.com/nimious/io-isense"
  },
  {
    "name": "io-usb",
    "url": "https://github.com/nimious/io-usb.git",
    "method": "git",
    "tags": [
      "binding",
      "usb",
      "libusb"
    ],
    "description": "Obsolete - please use libusb instead!",
    "license": "MIT",
    "web": "https://github.com/nimious/io-usb"
  },
  {
    "name": "nimcfitsio",
    "url": "https://github.com/ziotom78/nimcfitsio.git",
    "method": "git",
    "tags": [
      "library",
      "binding",
      "cfitsio",
      "fits",
      "io"
    ],
    "description": "Bindings for CFITSIO, a library to read/write FITSIO images and tables.",
    "license": "MIT",
    "web": "https://github.com/ziotom78/nimcfitsio"
  },
  {
    "name": "glossolalia",
    "url": "https://github.com/fowlmouth/glossolalia",
    "method": "git",
    "tags": [
      "parser",
      "peg"
    ],
    "description": "A DSL for quickly writing parsers",
    "license": "CC0",
    "web": "https://github.com/fowlmouth/glossolalia"
  },
  {
    "name": "entoody",
    "url": "https://bitbucket.org/fowlmouth/entoody",
    "method": "git",
    "tags": [
      "component",
      "entity",
      "composition"
    ],
    "description": "A component/entity system",
    "license": "CC0",
    "web": "https://bitbucket.org/fowlmouth/entoody"
  },
  {
    "name": "msgpack",
    "url": "https://github.com/akiradeveloper/msgpack-nim.git",
    "method": "git",
    "tags": [
      "msgpack",
      "library",
      "serialization"
    ],
    "description": "A MessagePack binding for Nim",
    "license": "MIT",
    "web": "https://github.com/akiradeveloper/msgpack-nim"
  },
  {
    "name": "osinfo",
    "url": "https://github.com/nim-lang/osinfo.git",
    "method": "git",
    "tags": [
      "os",
      "library",
      "info"
    ],
    "description": "Modules providing information about the OS.",
    "license": "MIT",
    "web": "https://github.com/nim-lang/osinfo"
  },
  {
    "name": "io-myo",
    "url": "https://github.com/nimious/io-myo.git",
    "method": "git",
    "tags": [
      "binding",
      "myo",
      "thalmic",
      "armband",
      "gesture"
    ],
    "description": "Obsolete - please use myo instead!",
    "license": "MIT",
    "web": "https://github.com/nimious/io-myo"
  },
  {
    "name": "io-oculus",
    "url": "https://github.com/nimious/io-oculus.git",
    "method": "git",
    "tags": [
      "binding",
      "oculus",
      "rift",
      "vr",
      "libovr",
      "ovr",
      "dk1",
      "dk2",
      "gearvr"
    ],
    "description": "Obsolete - please use oculus instead!",
    "license": "MIT",
    "web": "https://github.com/nimious/io-oculus"
  },
  {
    "name": "closure_compiler",
    "url": "https://github.com/yglukhov/closure_compiler.git",
    "method": "git",
    "tags": [
      "binding",
      "closure",
      "compiler",
      "javascript"
    ],
    "description": "Bindings for Closure Compiler web API.",
    "license": "MIT",
    "web": "https://github.com/yglukhov/closure_compiler"
  },
  {
    "name": "io-serialport",
    "url": "https://github.com/nimious/io-serialport.git",
    "method": "git",
    "tags": [
      "binding",
      "libserialport",
      "serial",
      "communication"
    ],
    "description": "Obsolete - please use serialport instead!",
    "license": "MIT",
    "web": "https://github.com/nimious/io-serialport"
  },
  {
    "name": "beanstalkd",
    "url": "https://github.com/tormaroe/beanstalkd.nim.git",
    "method": "git",
    "tags": [
      "library",
      "queue",
      "messaging"
    ],
    "description": "A beanstalkd work queue client library.",
    "license": "MIT",
    "web": "https://github.com/tormaroe/beanstalkd.nim"
  },
  {
    "name": "wiki2text",
    "url": "https://github.com/rspeer/wiki2text.git",
    "method": "git",
    "tags": [
      "nlp",
      "wiki",
      "xml",
      "text"
    ],
    "description": "Quickly extracts natural-language text from a MediaWiki XML file.",
    "license": "MIT",
    "web": "https://github.com/rspeer/wiki2text"
  },
  {
    "name": "qt5_qtsql",
    "url": "https://github.com/philip-wernersbach/nim-qt5_qtsql.git",
    "method": "git",
    "tags": [
      "library",
      "wrapper",
      "database",
      "qt",
      "qt5",
      "qtsql",
      "sqlite",
      "postgres",
      "mysql"
    ],
    "description": "Binding for Qt 5's Qt SQL library that integrates with the features of the Nim language. Uses one API for multiple database engines.",
    "license": "MIT",
    "web": "https://github.com/philip-wernersbach/nim-qt5_qtsql"
  },
  {
    "name": "orient",
    "url": "https://github.com/philip-wernersbach/nim-orient",
    "method": "git",
    "tags": [
      "library",
      "wrapper",
      "database",
      "orientdb",
      "pure"
    ],
    "description": "OrientDB driver written in pure Nim, uses the OrientDB 2.0 Binary Protocol with Binary Serialization.",
    "license": "MPL",
    "web": "https://github.com/philip-wernersbach/nim-orient"
  },
  {
    "name": "syslog",
    "url": "https://github.com/FedericoCeratto/nim-syslog",
    "method": "git",
    "tags": [
      "library",
      "pure"
    ],
    "description": "Syslog module.",
    "license": "LGPLv3",
    "web": "https://github.com/FedericoCeratto/nim-syslog"
  },
  {
    "name": "nimes",
    "url": "https://github.com/def-/nimes",
    "method": "git",
    "tags": [
      "emulator",
      "nes",
      "game",
      "sdl",
      "javascript"
    ],
    "description": "NES emulator using SDL2, also compiles to JavaScript with emscripten.",
    "license": "MPL",
    "web": "https://github.com/def-/nimes"
  },
  {
    "name": "syscall",
    "url": "https://github.com/def-/nim-syscall",
    "method": "git",
    "tags": [
      "library"
    ],
    "description": "Raw system calls for Nim",
    "license": "MPL",
    "web": "https://github.com/def-/nim-syscall"
  },
  {
    "name": "jnim",
    "url": "https://github.com/yglukhov/jnim",
    "method": "git",
    "tags": [
      "library",
      "java",
      "jvm",
      "bridge",
      "bindings"
    ],
    "description": "Nim - Java bridge",
    "license": "MIT",
    "web": "https://github.com/yglukhov/jnim"
  },
  {
    "name": "nimPDF",
    "url": "https://github.com/jangko/nimpdf",
    "method": "git",
    "tags": [
      "library",
      "PDF",
      "document"
    ],
    "description": "library for generating PDF files",
    "license": "MIT",
    "web": "https://github.com/jangko/nimpdf"
  },
  {
    "name": "LLVM",
    "url": "https://github.com/FedeOmoto/llvm",
    "method": "git",
    "tags": [
      "LLVM",
      "bindings",
      "wrapper"
    ],
    "description": "LLVM bindings for the Nim language.",
    "license": "MIT",
    "web": "https://github.com/FedeOmoto/llvm"
  },
  {
    "name": "nshout",
    "url": "https://github.com/Senketsu/nshout",
    "method": "git",
    "tags": [
      "library",
      "shouter",
      "libshout",
      "wrapper",
      "bindings",
      "audio",
      "web"
    ],
    "description": "Nim bindings for libshout",
    "license": "MIT",
    "web": "https://github.com/Senketsu/nshout"
  },
  {
    "name": "nsu",
    "url": "https://github.com/Senketsu/nsu",
    "method": "git",
    "tags": [
      "library",
      "tool",
      "utility",
      "screenshot"
    ],
    "description": "Simple screenshot library & cli tool made in Nim",
    "license": "MIT",
    "web": "https://github.com/Senketsu/nsu"
  },
  {
    "name": "nuuid",
    "url": "https://github.com/yglukhov/nim-only-uuid",
    "method": "git",
    "tags": [
      "library",
      "uuid",
      "guid"
    ],
    "description": "A Nim source only UUID generator",
    "license": "MIT",
    "web": "https://github.com/yglukhov/nim-only-uuid"
  },
  {
    "name": "fftw3",
    "url": "https://github.com/ziotom78/nimfftw3",
    "method": "git",
    "tags": [
      "library",
      "math",
      "fft"
    ],
    "description": "Bindings to the FFTW library",
    "license": "MIT",
    "web": "https://github.com/ziotom78/nimfftw3"
  },
  {
    "name": "nrpl",
    "url": "https://github.com/vegansk/nrpl",
    "method": "git",
    "tags": [
      "REPL",
      "application"
    ],
    "description": "A rudimentary Nim REPL",
    "license": "MIT",
    "web": "https://github.com/vegansk/nrpl"
  },
  {
    "name": "nim-geocoding",
    "alias": "geocoding"
  },
  {
    "name": "geocoding",
    "url": "https://github.com/saratchandra92/nim-geocoding",
    "method": "git",
    "tags": [
      "library",
      "geocoding",
      "maps"
    ],
    "description": "A simple library for Google Maps Geocoding API",
    "license": "MIT",
    "web": "https://github.com/saratchandra92/nim-geocoding"
  },
  {
    "name": "io-gles",
    "url": "https://github.com/nimious/io-gles.git",
    "method": "git",
    "tags": [
      "binding",
      "khronos",
      "gles",
      "opengl es"
    ],
    "description": "Obsolete - please use gles instead!",
    "license": "MIT",
    "web": "https://github.com/nimious/io-gles"
  },
  {
    "name": "io-egl",
    "url": "https://github.com/nimious/io-egl.git",
    "method": "git",
    "tags": [
      "binding",
      "khronos",
      "egl",
      "opengl",
      "opengl es",
      "openvg"
    ],
    "description": "Obsolete - please use egl instead!",
    "license": "MIT",
    "web": "https://github.com/nimious/io-egl"
  },
  {
    "name": "io-sixense",
    "url": "https://github.com/nimious/io-sixense.git",
    "method": "git",
    "tags": [
      "binding",
      "sixense",
      "razer hydra",
      "stem system",
      "vr"
    ],
    "description": "Obsolete - please use sixense instead!",
    "license": "MIT",
    "web": "https://github.com/nimious/io-sixense"
  },
  {
    "name": "tnetstring",
    "url": "https://mahlon@bitbucket.org/mahlon/nim-tnetstring",
    "method": "hg",
    "tags": [
      "tnetstring",
      "library",
      "serialization"
    ],
    "description": "Parsing and serializing for the TNetstring format.",
    "license": "MIT",
    "web": "http://bitbucket.org/mahlon/nim-tnetstring"
  },
  {
    "name": "msgpack4nim",
    "url": "https://github.com/jangko/msgpack4nim",
    "method": "git",
    "tags": [
      "msgpack",
      "library",
      "serialization",
      "deserialization"
    ],
    "description": "Another MessagePack implementation written in pure nim",
    "license": "MIT",
    "web": "https://github.com/jangko/msgpack4nim"
  },
  {
    "name": "binaryheap",
    "url": "https://github.com/bluenote10/nim-heap",
    "method": "git",
    "tags": [
      "heap",
      "priority queue"
    ],
    "description": "Simple binary heap implementation",
    "license": "MIT",
    "web": "https://github.com/bluenote10/nim-heap"
  },
  {
    "name": "stringinterpolation",
    "url": "https://github.com/bluenote10/nim-stringinterpolation",
    "method": "git",
    "tags": [
      "string formatting",
      "string interpolation"
    ],
    "description": "String interpolation with printf syntax",
    "license": "MIT",
    "web": "https://github.com/bluenote10/nim-stringinterpolation"
  },
  {
    "name": "libovr",
    "url": "https://github.com/bluenote10/nim-ovr",
    "method": "git",
    "tags": [
      "Oculus Rift",
      "virtual reality"
    ],
    "description": "Nim bindings for libOVR (Oculus Rift)",
    "license": "MIT",
    "web": "https://github.com/bluenote10/nim-ovr"
  },
  {
    "name": "delaunay",
    "url": "https://github.com/Nycto/DelaunayNim",
    "method": "git",
    "tags": [
      "delaunay",
      "library",
      "algorithms",
      "graph"
    ],
    "description": "2D Delaunay triangulations",
    "license": "MIT",
    "web": "https://github.com/Nycto/DelaunayNim"
  },
  {
    "name": "linenoise",
    "url": "https://github.com/fallingduck/linenoise-nim",
    "method": "git",
    "tags": [
      "linenoise",
      "readline",
      "library",
      "wrapper",
      "command-line"
    ],
    "description": "Wrapper for linenoise, a free, self-contained alternative to GNU readline.",
    "license": "BSD",
    "web": "https://github.com/fallingduck/linenoise-nim"
  },
  {
    "name": "struct",
    "url": "https://github.com/OpenSystemsLab/struct.nim",
    "method": "git",
    "tags": [
      "struct",
      "library",
      "python",
      "pack",
      "unpack"
    ],
    "description": "Python-like 'struct' for Nim",
    "license": "MIT",
    "web": "https://github.com/OpenSystemsLab/struct.nim"
  },
  {
    "name": "uri2",
    "url": "https://github.com/achesak/nim-uri2",
    "method": "git",
    "tags": [
      "uri",
      "url",
      "library"
    ],
    "description": "Nim module for better URI handling",
    "license": "MIT",
    "web": "https://github.com/achesak/nim-uri2"
  },
  {
    "name": "hmac",
    "url": "https://github.com/OpenSystemsLab/hmac.nim",
    "method": "git",
    "tags": [
      "hmac",
      "authentication",
      "hash",
      "sha1",
      "md5"
    ],
    "description": "HMAC-SHA1 and HMAC-MD5 hashing in Nim",
    "license": "MIT",
    "web": "https://github.com/OpenSystemsLab/hmac.nim"
  },
  {
    "name": "mongrel2",
    "url": "https://mahlon@bitbucket.org/mahlon/nim-mongrel2",
    "method": "hg",
    "tags": [
      "mongrel2",
      "library",
      "www"
    ],
    "description": "Handler framework for the Mongrel2 web server.",
    "license": "MIT",
    "web": "http://bitbucket.org/mahlon/nim-mongrel2"
  },
  {
    "name": "shimsham",
    "url": "https://github.com/apense/shimsham",
    "method": "git",
    "tags": [
      "crypto",
      "hash",
      "hashing",
      "digest"
    ],
    "description": "Hashing/Digest collection in pure Nim",
    "license": "MIT",
    "web": "https://github.com/apense/shimsham"
  },
  {
    "name": "base32",
    "url": "https://github.com/OpenSystemsLab/base32.nim",
    "method": "git",
    "tags": [
      "base32",
      "encode",
      "decode"
    ],
    "description": "Base32 library for Nim",
    "license": "MIT",
    "web": "https://github.com/OpenSystemsLab/base32.nim"
  },
  {
    "name": "otp",
    "url": "https://github.com/OpenSystemsLab/otp.nim",
    "method": "git",
    "tags": [
      "otp",
      "hotp",
      "totp",
      "time",
      "password",
      "one",
      "google",
      "authenticator"
    ],
    "description": "One Time Password library for Nim",
    "license": "MIT",
    "web": "https://github.com/OpenSystemsLab/otp.nim"
  },
  {
    "name": "q",
    "url": "https://github.com/OpenSystemsLab/q.nim",
    "method": "git",
    "tags": [
      "css",
      "selector",
      "query",
      "match",
      "find",
      "html",
      "xml",
      "jquery"
    ],
    "description": "Simple package for query HTML/XML elements using a CSS3 or jQuery-like selector syntax",
    "license": "MIT",
    "web": "https://github.com/OpenSystemsLab/q.nim"
  },
  {
    "name": "bignum",
    "url": "https://github.com/kaushalmodi/bignum",
    "method": "git",
    "tags": [
      "bignum",
      "gmp",
      "wrapper"
    ],
    "description": "Wrapper around the GMP bindings for the Nim language.",
    "license": "MIT",
    "web": "https://github.com/kaushalmodi/bignum"
  },
  {
    "name": "rbtree",
    "url": "https://github.com/Nycto/RBTreeNim",
    "method": "git",
    "tags": [
      "tree",
      "binary search tree",
      "rbtree",
      "red black tree"
    ],
    "description": "Red/Black Trees",
    "license": "MIT",
    "web": "https://github.com/Nycto/RBTreeNim"
  },
  {
    "name": "anybar",
    "url": "https://github.com/ba0f3/anybar.nim",
    "method": "git",
    "tags": [
      "anybar",
      "menubar",
      "status",
      "indicator"
    ],
    "description": "Control AnyBar instances with Nim",
    "license": "MIT",
    "web": "https://github.com/ba0f3/anybar.nim"
  },
  {
    "name": "astar",
    "url": "https://github.com/Nycto/AStarNim",
    "method": "git",
    "tags": [
      "astar",
      "A*",
      "pathfinding",
      "algorithm"
    ],
    "description": "A* Pathfinding",
    "license": "MIT",
    "web": "https://github.com/Nycto/AStarNim"
  },
  {
    "name": "lazy",
    "url": "https://github.com/petermora/nimLazy/",
    "method": "git",
    "tags": [
      "library",
      "iterator",
      "lazy list"
    ],
    "description": "Iterator library for Nim",
    "license": "MIT",
    "web": "https://github.com/petermora/nimLazy"
  },
  {
    "name": "asyncpythonfile",
    "url": "https://github.com/fallingduck/asyncpythonfile-nim",
    "method": "git",
    "tags": [
      "async",
      "asynchronous",
      "library",
      "python",
      "file",
      "files"
    ],
    "description": "High level, asynchronous file API mimicking Python's file interface.",
    "license": "ISC",
    "web": "https://github.com/fallingduck/asyncpythonfile-nim"
  },
  {
    "name": "nimfuzz",
    "url": "https://github.com/apense/nimfuzz",
    "method": "git",
    "tags": [
      "fuzzing",
      "testing",
      "hacking",
      "security"
    ],
    "description": "Simple and compact fuzzing",
    "license": "Apache License 2.0",
    "web": "https://apense.github.io/nimfuzz"
  },
  {
    "name": "linalg",
    "url": "https://github.com/unicredit/linear-algebra",
    "method": "git",
    "tags": [
      "vector",
      "matrix",
      "linear-algebra",
      "BLAS",
      "LAPACK"
    ],
    "description": "Linear algebra for Nim",
    "license": "Apache License 2.0",
    "web": "https://github.com/unicredit/linear-algebra"
  },
  {
    "name": "sequester",
    "url": "https://github.com/fallingduck/sequester",
    "method": "git",
    "tags": [
      "library",
      "seq",
      "sequence",
      "strings",
      "iterators",
      "php"
    ],
    "description": "Library for converting sequences to strings. Also has PHP-inspired explode and implode procs.",
    "license": "ISC",
    "web": "https://github.com/fallingduck/sequester"
  },
  {
    "name": "options",
    "url": "https://github.com/fallingduck/options-nim",
    "method": "git",
    "tags": [
      "library",
      "option",
      "optionals",
      "maybe"
    ],
    "description": "Temporary package to fix broken code in 0.11.2 stable.",
    "license": "MIT",
    "web": "https://github.com/fallingduck/options-nim"
  },
  {
    "name": "oldwinapi",
    "url": "https://github.com/nim-lang/oldwinapi",
    "method": "git",
    "tags": [
      "library",
      "windows",
      "api"
    ],
    "description": "Old Win API library for Nim",
    "license": "LGPL with static linking exception",
    "web": "https://github.com/nim-lang/oldwinapi"
  },
  {
    "name": "nimx",
    "url": "https://github.com/yglukhov/nimx",
    "method": "git",
    "tags": [
      "gui",
      "ui",
      "library"
    ],
    "description": "Cross-platform GUI framework",
    "license": "MIT",
    "web": "https://github.com/yglukhov/nimx"
  },
  {
    "name": "webview",
    "url": "https://github.com/oskca/webview",
    "method": "git",
    "tags": [
      "gui",
      "ui",
      "webview",
      "cross",
      "web",
      "library"
    ],
    "description": "Nim bindings for https://github.com/zserge/webview, a cross platform single header webview library",
    "license": "MIT",
    "web": "https://github.com/oskca/webview"
  },
  {
    "name": "memo",
    "url": "https://github.com/andreaferretti/memo",
    "method": "git",
    "tags": [
      "memo",
      "memoization",
      "memoize",
      "cache"
    ],
    "description": "Memoize Nim functions",
    "license": "Apache License 2.0",
    "web": "https://github.com/andreaferretti/memo"
  },
  {
    "name": "base62",
    "url": "https://github.com/singularperturbation/base62-encode",
    "method": "git",
    "tags": [
      "base62",
      "encode",
      "decode"
    ],
    "description": "Arbitrary base encoding-decoding functions, defaulting to Base-62.",
    "license": "MIT",
    "web": "https://github.com/singularperturbation/base62-encode"
  },
  {
    "name": "telebot",
    "url": "https://github.com/ba0f3/telebot.nim",
    "method": "git",
    "tags": [
      "telebot",
      "telegram",
      "bot",
      "api",
      "client",
      "async"
    ],
    "description": "Async Telegram Bot API Client",
    "license": "MIT",
    "web": "https://github.com/ba0f3/telebot.nim"
  },
  {
    "name": "tempfile",
    "url": "https://github.com/OpenSystemsLab/tempfile.nim",
    "method": "git",
    "tags": [
      "temp",
      "mktemp",
      "make",
      "mk",
      "mkstemp",
      "mkdtemp"
    ],
    "description": "Temporary files and directories",
    "license": "MIT",
    "web": "https://github.com/OpenSystemsLab/tempfile.nim"
  },
  {
    "name": "AstroNimy",
    "url": "https://github.com/super-massive-black-holes/AstroNimy",
    "method": "git",
    "tags": [
      "science",
      "astronomy",
      "library"
    ],
    "description": "Astronomical library for Nim",
    "license": "MIT",
    "web": "https://github.com/super-massive-black-holes/AstroNimy"
  },
  {
    "name": "patty",
    "url": "https://github.com/andreaferretti/patty",
    "method": "git",
    "tags": [
      "pattern",
      "adt",
      "variant",
      "pattern matching",
      "algebraic data type"
    ],
    "description": "Algebraic data types and pattern matching",
    "license": "Apache License 2.0",
    "web": "https://github.com/andreaferretti/patty"
  },
  {
    "name": "einheit",
    "url": "https://github.com/jyapayne/einheit",
    "method": "git",
    "tags": [
      "unit",
      "tests",
      "unittest",
      "unit tests",
      "unit test macro"
    ],
    "description": "Pretty looking, full featured, Python-inspired unit test library.",
    "license": "MIT",
    "web": "https://github.com/jyapayne/einheit"
  },
  {
    "name": "plists",
    "url": "https://github.com/yglukhov/plists",
    "method": "git",
    "tags": [
      "plist",
      "property",
      "list"
    ],
    "description": "Generate and parse Mac OS X .plist files in Nim.",
    "license": "MIT",
    "web": "https://github.com/yglukhov/plists"
  },
  {
    "name": "ncurses",
    "url": "https://github.com/rnowley/nim-ncurses/",
    "method": "git",
    "tags": [
      "library",
      "terminal",
      "graphics",
      "wrapper"
    ],
    "description": "A wrapper for NCurses",
    "license": "MIT",
    "web": "https://github.com/rnowley/nim-ncurses"
  },
  {
    "name": "nanovg",
    "url": "https://github.com/johnnovak/nim-nanovg",
    "method": "git",
    "tags": [
      "wrapper",
      "GUI",
      "vector graphics",
      "opengl"
    ],
    "description": "Nim wrapper for the C NanoVG antialiased vector graphics rendering library for OpenGL",
    "license": "MIT",
    "web": "https://github.com/johnnovak/nim-nanovg"
  },
  {
    "name": "pwd",
    "url": "https://github.com/achesak/nim-pwd",
    "method": "git",
    "tags": [
      "library",
      "unix",
      "pwd",
      "password"
    ],
    "description": "Nim port of Python's pwd module for working with the UNIX password file",
    "license": "MIT",
    "web": "https://github.com/achesak/nim-pwd"
  },
  {
    "name": "spwd",
    "url": "https://github.com/achesak/nim-spwd",
    "method": "git",
    "tags": [
      "library",
      "unix",
      "spwd",
      "password",
      "shadow"
    ],
    "description": "Nim port of Python's spwd module for working with the UNIX shadow password file",
    "license": "MIT",
    "web": "https://github.com/achesak/nim-spwd"
  },
  {
    "name": "grp",
    "url": "https://github.com/achesak/nim-grp",
    "method": "git",
    "tags": [
      "library",
      "unix",
      "grp",
      "group"
    ],
    "description": "Nim port of Python's grp module for working with the UNIX group database file",
    "license": "MIT",
    "web": "https://github.com/achesak/nim-grp"
  },
  {
    "name": "stopwatch",
    "url": "https://gitlab.com/define-private-public/stopwatch",
    "method": "git",
    "tags": [
      "timer",
      "timing",
      "benchmarking",
      "watch",
      "clock"
    ],
    "description": "A simple timing library for benchmarking code and other things.",
    "license": "MIT",
    "web": "https://gitlab.com/define-private-public/stopwatch"
  },
  {
    "name": "nimFinLib",
    "url": "https://github.com/qqtop/NimFinLib",
    "method": "git",
    "tags": [
      "financial"
    ],
    "description": "Financial Library for Nim",
    "license": "MIT",
    "web": "https://github.com/qqtop/NimFinLib"
  },
  {
    "name": "libssh2",
    "url": "https://github.com/ba0f3/libssh2.nim",
    "method": "git",
    "tags": [
      "lib",
      "ssh",
      "ssh2",
      "openssh",
      "client",
      "sftp",
      "scp"
    ],
    "description": "Nim wrapper for libssh2",
    "license": "MIT",
    "web": "https://github.com/ba0f3/libssh2.nim"
  },
  {
    "name": "rethinkdb",
    "url": "https://github.com/OpenSystemsLab/rethinkdb.nim",
    "method": "git",
    "tags": [
      "rethinkdb",
      "driver",
      "client",
      "json"
    ],
    "description": "RethinkDB driver for Nim",
    "license": "MIT",
    "web": "https://github.com/OpenSystemsLab/rethinkdb.nim"
  },
  {
    "name": "dbus",
    "url": "https://github.com/zielmicha/nim-dbus",
    "method": "git",
    "tags": [
      "dbus"
    ],
    "description": "dbus bindings for Nim",
    "license": "MIT",
    "web": "https://github.com/zielmicha/nim-dbus"
  },
  {
    "name": "lmdb",
    "url": "https://github.com/FedericoCeratto/nim-lmdb",
    "method": "git",
    "tags": [
      "wrapper",
      "lmdb",
      "key-value"
    ],
    "description": "A wrapper for LMDB the Lightning Memory-Mapped Database",
    "license": "OpenLDAP",
    "web": "https://github.com/FedericoCeratto/nim-lmdb"
  },
  {
    "name": "zip",
    "url": "https://github.com/nim-lang/zip",
    "method": "git",
    "tags": [
      "wrapper",
      "zip"
    ],
    "description": "A wrapper for the zip library",
    "license": "MIT",
    "web": "https://github.com/nim-lang/zip"
  },
  {
    "name": "csvtools",
    "url": "https://github.com/unicredit/csvtools",
    "method": "git",
    "tags": [
      "CSV",
      "comma separated values",
      "TSV"
    ],
    "description": "Manage CSV files",
    "license": "Apache License 2.0",
    "web": "https://github.com/unicredit/csvtools"
  },
  {
    "name": "httpform",
    "url": "https://github.com/tulayang/httpform",
    "method": "git",
    "tags": [
      "request parser",
      "upload",
      "html5 file"
    ],
    "description": "Http request form parser",
    "license": "MIT",
    "web": "https://github.com/tulayang/httpform"
  },
  {
    "name": "quadtree",
    "url": "https://github.com/Nycto/QuadtreeNim",
    "method": "git",
    "tags": [
      "quadtree",
      "algorithm"
    ],
    "description": "A Quadtree implementation",
    "license": "MIT",
    "web": "https://github.com/Nycto/QuadtreeNim"
  },
  {
    "name": "expat",
    "url": "https://github.com/nim-lang/expat",
    "method": "git",
    "tags": [
      "expat",
      "xml",
      "parsing"
    ],
    "description": "Expat wrapper for Nim",
    "license": "MIT",
    "web": "https://github.com/nim-lang/expat"
  },
  {
    "name": "sphinx",
    "url": "https://github.com/Araq/sphinx",
    "method": "git",
    "tags": [
      "sphinx",
      "wrapper",
      "search",
      "engine"
    ],
    "description": "Sphinx wrapper for Nim",
    "license": "LGPL",
    "web": "https://github.com/Araq/sphinx"
  },
  {
    "name": "sdl1",
    "url": "https://github.com/nim-lang/sdl1",
    "method": "git",
    "tags": [
      "graphics",
      "library",
      "multi-media",
      "input",
      "sound",
      "joystick"
    ],
    "description": "SDL 1.2 wrapper for Nim.",
    "license": "LGPL",
    "web": "https://github.com/nim-lang/sdl1"
  },
  {
    "name": "graphics",
    "url": "https://github.com/nim-lang/graphics",
    "method": "git",
    "tags": [
      "library",
      "SDL"
    ],
    "description": "Graphics module for Nim.",
    "license": "MIT",
    "web": "https://github.com/nim-lang/graphics"
  },
  {
    "name": "libffi",
    "url": "https://github.com/Araq/libffi",
    "method": "git",
    "tags": [
      "ffi",
      "library",
      "C",
      "calling",
      "convention"
    ],
    "description": "libffi wrapper for Nim.",
    "license": "MIT",
    "web": "https://github.com/Araq/libffi"
  },
  {
    "name": "libcurl",
    "url": "https://github.com/Araq/libcurl",
    "method": "git",
    "tags": [
      "curl",
      "web",
      "http",
      "download"
    ],
    "description": "Nim wrapper for libcurl.",
    "license": "MIT",
    "web": "https://github.com/Araq/libcurl"
  },
  {
    "name": "perlin",
    "url": "https://github.com/Nycto/PerlinNim",
    "method": "git",
    "tags": [
      "perlin",
      "simplex",
      "noise"
    ],
    "description": "Perlin noise and Simplex noise generation",
    "license": "MIT",
    "web": "https://github.com/Nycto/PerlinNim"
  },
  {
    "name": "pfring",
    "url": "https://github.com/ba0f3/pfring.nim",
    "method": "git",
    "tags": [
      "pf_ring",
      "packet",
      "sniff",
      "pcap",
      "pfring",
      "network",
      "capture",
      "socket"
    ],
    "description": "PF_RING wrapper for Nim",
    "license": "MIT",
    "web": "https://github.com/ba0f3/pfring.nim"
  },
  {
    "name": "xxtea",
    "url": "https://github.com/xxtea/xxtea-nim",
    "method": "git",
    "tags": [
      "xxtea",
      "encrypt",
      "decrypt",
      "crypto"
    ],
    "description": "XXTEA encryption algorithm library written in pure Nim.",
    "license": "MIT",
    "web": "https://github.com/xxtea/xxtea-nim"
  },
  {
    "name": "xxhash",
    "url": "https://github.com/OpenSystemsLab/xxhash.nim",
    "method": "git",
    "tags": [
      "fast",
      "hash",
      "algorithm"
    ],
    "description": "xxhash wrapper for Nim",
    "license": "MIT",
    "web": "https://github.com/OpenSystemsLab/xxhash.nim"
  },
  {
    "name": "libipset",
    "url": "https://github.com/ba0f3/libipset.nim",
    "method": "git",
    "tags": [
      "ipset",
      "firewall",
      "netfilter",
      "mac",
      "ip",
      "network",
      "collection",
      "rule",
      "set"
    ],
    "description": "libipset wrapper for Nim",
    "license": "MIT",
    "web": "https://github.com/ba0f3/libipset.nim"
  },
  {
    "name": "pop3",
    "url": "https://github.com/FedericoCeratto/nim-pop3",
    "method": "git",
    "tags": [
      "network",
      "pop3",
      "email"
    ],
    "description": "POP3 client library",
    "license": "LGPLv3",
    "web": "https://github.com/FedericoCeratto/nim-pop3"
  },
  {
    "name": "nimrpc",
    "url": "https://github.com/rogercloud/nim-rpc",
    "method": "git",
    "tags": [
      "msgpack",
      "library",
      "rpc",
      "nimrpc"
    ],
    "description": "RPC implementation for Nim based on msgpack4nim",
    "license": "MIT",
    "web": "https://github.com/rogercloud/nim-rpc"
  },
  {
    "name": "nimrpc_milis",
    "url": "https://github.com/milisarge/nimrpc_milis",
    "method": "git",
    "tags": [
      "msgpack",
      "library",
      "rpc",
      "nimrpc"
    ],
    "description": "RPC implementation for Nim based on msgpack4nim",
    "license": "MIT",
    "web": "https://github.com/milisarge/nimrpc_milis"
  },
  {
    "name": "asyncevents",
    "url": "https://github.com/tulayang/asyncevents",
    "method": "git",
    "tags": [
      "event",
      "future",
      "asyncdispatch"
    ],
    "description": "Asynchronous event loop for progaming with MVC",
    "license": "MIT",
    "web": "https://github.com/tulayang/asyncevents"
  },
  {
    "name": "nimSHA2",
    "url": "https://github.com/jangko/nimSHA2",
    "method": "git",
    "tags": [
      "hash",
      "crypto",
      "library",
      "sha256",
      "sha224",
      "sha384",
      "sha512"
    ],
    "description": "Secure Hash Algorithm - 2, [224, 256, 384, and 512 bits]",
    "license": "MIT",
    "web": "https://github.com/jangko/nimSHA2"
  },
  {
    "name": "nimAES",
    "url": "https://github.com/jangko/nimAES",
    "method": "git",
    "tags": [
      "crypto",
      "library",
      "aes",
      "encryption",
      "rijndael"
    ],
    "description": "Advanced Encryption Standard, Rijndael Algorithm",
    "license": "MIT",
    "web": "https://github.com/jangko/nimAES"
  },
  {
    "name": "nimeverything",
    "url": "https://github.com/xland/nimeverything/",
    "method": "git",
    "tags": [
      "everything",
      "voidtools",
      "Everything Search Engine"
    ],
    "description": "everything  search engine wrapper",
    "license": "MIT",
    "web": "https://github.com/xland/nimeverything"
  },
  {
    "name": "vidhdr",
    "url": "https://github.com/achesak/nim-vidhdr",
    "method": "git",
    "tags": [
      "video",
      "formats",
      "file"
    ],
    "description": "Library for detecting the format of an video file",
    "license": "MIT",
    "web": "https://github.com/achesak/nim-vidhdr"
  },
  {
    "name": "gitapi",
    "url": "https://github.com/achesak/nim-gitapi",
    "method": "git",
    "tags": [
      "git",
      "version control",
      "library"
    ],
    "description": "Nim wrapper around the git version control software",
    "license": "MIT",
    "web": "https://github.com/achesak/nim-gitapi"
  },
  {
    "name": "ptrace",
    "url": "https://github.com/ba0f3/ptrace.nim",
    "method": "git",
    "tags": [
      "ptrace",
      "trace",
      "process",
      "syscal",
      "system",
      "call"
    ],
    "description": "ptrace wrapper for Nim",
    "license": "MIT",
    "web": "https://github.com/ba0f3/ptrace.nim"
  },
  {
    "name": "ndbex",
    "url": "https://github.com/Senketsu/nim-db-ex",
    "method": "git",
    "tags": [
      "extension",
      "database",
      "convenience",
      "db",
      "mysql",
      "postgres",
      "sqlite"
    ],
    "description": "extension modules for Nim's 'db_*' modules",
    "license": "MIT",
    "web": "https://github.com/Senketsu/nim-db-ex"
  },
  {
    "name": "spry",
    "url": "https://github.com/gokr/spry",
    "method": "git",
    "tags": [
      "language",
      "library",
      "scripting"
    ],
    "description": "A Smalltalk and Rebol inspired language implemented as an AST interpreter",
    "license": "MIT",
    "web": "https://github.com/gokr/spry"
  },
  {
    "name": "nimBMP",
    "url": "https://github.com/jangko/nimBMP",
    "method": "git",
    "tags": [
      "graphics",
      "library",
      "BMP"
    ],
    "description": "BMP encoder and decoder",
    "license": "MIT",
    "web": "https://github.com/jangko/nimBMP"
  },
  {
    "name": "nimPNG",
    "url": "https://github.com/jangko/nimPNG",
    "method": "git",
    "tags": [
      "graphics",
      "library",
      "PNG"
    ],
    "description": "PNG(Portable Network Graphics) encoder and decoder",
    "license": "MIT",
    "web": "https://github.com/jangko/nimPNG"
  },
  {
    "name": "litestore",
    "url": "https://github.com/h3rald/litestore",
    "method": "git",
    "tags": [
      "database",
      "rest",
      "sqlite"
    ],
    "description": "A lightweight, self-contained, RESTful, searchable, multi-format NoSQL document store",
    "license": "MIT",
    "web": "https://h3rald.com/litestore"
  },
  {
    "name": "parseFixed",
    "url": "https://github.com/jlp765/parsefixed",
    "method": "git",
    "tags": [
      "parse",
      "fixed",
      "width",
      "parser",
      "text"
    ],
    "description": "Parse fixed-width fields within lines of text (complementary to parsecsv)",
    "license": "MIT",
    "web": "https://github.com/jlp765/parsefixed"
  },
  {
    "name": "playlists",
    "url": "https://github.com/achesak/nim-playlists",
    "method": "git",
    "tags": [
      "library",
      "playlists",
      "M3U",
      "PLS",
      "XSPF"
    ],
    "description": "Nim library for parsing PLS, M3U, and XSPF playlist files",
    "license": "MIT",
    "web": "https://github.com/achesak/nim-playlists"
  },
  {
    "name": "seqmath",
    "url": "https://github.com/jlp765/seqmath",
    "method": "git",
    "tags": [
      "math",
      "seq",
      "sequence",
      "array",
      "nested",
      "algebra",
      "statistics",
      "lifted",
      "financial"
    ],
    "description": "Nim math library for sequences and nested sequences (extends math library)",
    "license": "MIT",
    "web": "https://github.com/jlp765/seqmath"
  },
  {
    "name": "daemonize",
    "url": "https://github.com/OpenSystemsLab/daemonize.nim",
    "method": "git",
    "tags": [
      "daemonize",
      "background",
      "fork",
      "unix",
      "linux",
      "process"
    ],
    "description": "This library makes your code run as a daemon process on Unix-like systems",
    "license": "MIT",
    "web": "https://github.com/OpenSystemsLab/daemonize.nim"
  },
  {
    "name": "tnim",
    "url": "https://github.com/jlp765/tnim",
    "method": "git",
    "tags": [
      "REPL",
      "sandbox",
      "interactive",
      "compiler",
      "code",
      "language"
    ],
    "description": "tnim is a Nim REPL - an interactive sandbox for testing Nim code",
    "license": "MIT",
    "web": "https://github.com/jlp765/tnim"
  },
  {
    "name": "ris",
    "url": "https://github.com/achesak/nim-ris",
    "method": "git",
    "tags": [
      "RIS",
      "citation",
      "library"
    ],
    "description": "Module for working with RIS citation files",
    "license": "MIT",
    "web": "https://github.com/achesak/nim-ris"
  },
  {
    "name": "geoip",
    "url": "https://github.com/achesak/nim-geoip",
    "method": "git",
    "tags": [
      "IP",
      "address",
      "location",
      "geolocation"
    ],
    "description": "Retrieve info about a location from an IP address",
    "license": "MIT",
    "web": "https://github.com/achesak/nim-geoip"
  },
  {
    "name": "freegeoip",
    "url": "https://github.com/achesak/nim-freegeoip",
    "method": "git",
    "tags": [
      "IP",
      "address",
      "location",
      "geolocation"
    ],
    "description": "Retrieve info about a location from an IP address",
    "license": "MIT",
    "web": "https://github.com/achesak/nim-freegeoip"
  },
  {
    "name": "nimroutine",
    "url": "https://github.com/rogercloud/nim-routine",
    "method": "git",
    "tags": [
      "goroutine",
      "routine",
      "lightweight",
      "thread"
    ],
    "description": "A go routine like nim implementation",
    "license": "MIT",
    "web": "https://github.com/rogercloud/nim-routine"
  },
  {
    "name": "coverage",
    "url": "https://github.com/yglukhov/coverage",
    "method": "git",
    "tags": [
      "code",
      "coverage"
    ],
    "description": "Code coverage library",
    "license": "MIT",
    "web": "https://github.com/yglukhov/coverage"
  },
  {
    "name": "golib",
    "url": "https://github.com/stefantalpalaru/golib-nim",
    "method": "git",
    "tags": [
      "library",
      "wrapper"
    ],
    "description": "Bindings for golib - a library that (ab)uses gccgo to bring Go's channels and goroutines to the rest of the world",
    "license": "BSD",
    "web": "https://github.com/stefantalpalaru/golib-nim"
  },
  {
    "name": "libnotify",
    "url": "https://github.com/FedericoCeratto/nim-libnotify.git",
    "method": "git",
    "tags": [
      "library",
      "wrapper",
      "desktop"
    ],
    "description": "Minimalistic libnotify wrapper for desktop notifications",
    "license": "LGPLv3",
    "web": "https://github.com/FedericoCeratto/nim-libnotify"
  },
  {
    "name": "nimcat",
    "url": "https://github.com/shakna-israel/nimcat",
    "method": "git",
    "tags": [
      "cat",
      "cli"
    ],
    "description": "An implementation of cat in Nim",
    "license": "MIT",
    "web": "https://github.com/shakna-israel/nimcat"
  },
  {
    "name": "sections",
    "url": "https://github.com/c0ffeeartc/nim-sections",
    "method": "git",
    "tags": [
      "BDD",
      "test"
    ],
    "description": "`Section` macro with BDD aliases for testing",
    "license": "MIT",
    "web": "https://github.com/c0ffeeartc/nim-sections"
  },
  {
    "name": "nimfp",
    "url": "https://github.com/vegansk/nimfp",
    "method": "git",
    "tags": [
      "functional",
      "library"
    ],
    "description": "Nim functional programming library",
    "license": "MIT",
    "web": "https://github.com/vegansk/nimfp"
  },
  {
    "name": "nhsl",
    "url": "https://github.com/twist-vector/nhsl.git",
    "method": "git",
    "tags": [
      "library",
      "serialization",
      "pure"
    ],
    "description": "Nim Hessian Serialization Library encodes/decodes data into the Hessian binary protocol",
    "license": "LGPL",
    "web": "https://github.com/twist-vector/nhsl"
  },
  {
    "name": "nimstopwatch",
    "url": "https://github.com/twist-vector/nim-stopwatch.git",
    "method": "git",
    "tags": [
      "app",
      "timer"
    ],
    "description": "A Nim-based, non-graphical application designed to measure the amount of time elapsed from its activation to deactivation, includes total elapsed time, lap, and split times.",
    "license": "LGPL",
    "web": "https://github.com/twist-vector/nim-stopwatch"
  },
  {
    "name": "playground",
    "url": "https://github.com/theduke/nim-playground",
    "method": "git",
    "tags": [
      "webapp",
      "execution",
      "code",
      "sandbox"
    ],
    "description": "Web-based playground for testing Nim code.",
    "license": "MIT",
    "web": "https://github.com/theduke/nim-playground"
  },
  {
    "name": "nimsl",
    "url": "https://github.com/yglukhov/nimsl",
    "method": "git",
    "tags": [
      "shader",
      "opengl",
      "glsl"
    ],
    "description": "Shaders in Nim.",
    "license": "MIT",
    "web": "https://github.com/yglukhov/nimsl"
  },
  {
    "name": "omnilog",
    "url": "https://github.com/nim-appkit/omnilog",
    "method": "git",
    "tags": [
      "library",
      "logging",
      "logs"
    ],
    "description": "Advanced logging library for Nim with structured logging, formatters, filters and writers.",
    "license": "LGPLv3",
    "web": "https://github.com/nim-appkit/omnilog"
  },
  {
    "name": "values",
    "url": "https://github.com/nim-appkit/values",
    "method": "git",
    "tags": [
      "library",
      "values",
      "datastructures"
    ],
    "description": "Library for working with arbitrary values + a map data structure.",
    "license": "MIT",
    "web": "https://github.com/nim-appkit/values"
  },
  {
    "name": "geohash",
    "url": "https://github.com/twist-vector/nim-geohash.git",
    "method": "git",
    "tags": [
      "library",
      "geocoding",
      "pure"
    ],
    "description": "Nim implementation of the geohash latitude/longitude geocode system",
    "license": "Apache License 2.0",
    "web": "https://github.com/twist-vector/nim-geohash"
  },
  {
    "name": "bped",
    "url": "https://github.com/twist-vector/nim-bped.git",
    "method": "git",
    "tags": [
      "library",
      "serialization",
      "pure"
    ],
    "description": "Nim implementation of the Bittorrent ascii serialization protocol",
    "license": "Apache License 2.0",
    "web": "https://github.com/twist-vector/nim-bped"
  },
  {
    "name": "ctrulib",
    "url": "https://github.com/skyforce77/ctrulib-nim.git",
    "method": "git",
    "tags": [
      "library",
      "nintendo",
      "3ds"
    ],
    "description": "ctrulib wrapper",
    "license": "GPLv2",
    "web": "https://github.com/skyforce77/ctrulib-nim"
  },
  {
    "name": "nimrdkafka",
    "url": "https://github.com/dfdeshom/nimrdkafka.git",
    "method": "git",
    "tags": [
      "library",
      "wrapper",
      "kafka"
    ],
    "description": "Nim wrapper for librdkafka",
    "license": "Apache License 2.0",
    "web": "https://github.com/dfdeshom/nimrdkafka"
  },
  {
    "name": "utils",
    "url": "https://github.com/nim-appkit/utils",
    "method": "git",
    "tags": [
      "library",
      "utilities"
    ],
    "description": "Collection of string, parsing, pointer, ... utilities.",
    "license": "MIT",
    "web": "https://github.com/nim-appkit/utils"
  },
  {
    "name": "pymod",
    "url": "https://github.com/jboy/nim-pymod",
    "method": "git",
    "tags": [
      "wrapper",
      "python",
      "module",
      "numpy",
      "array",
      "matrix",
      "ndarray",
      "pyobject",
      "pyarrayobject",
      "iterator",
      "iterators",
      "docstring"
    ],
    "description": "Auto-generate a Python module that wraps a Nim module.",
    "license": "MIT",
    "web": "https://github.com/jboy/nim-pymod"
  },
  {
    "name": "db",
    "url": "https://github.com/jlp765/db",
    "method": "git",
    "tags": [
      "wrapper",
      "database",
      "module",
      "sqlite",
      "mysql",
      "postgres",
      "db_sqlite",
      "db_mysql",
      "db_postgres"
    ],
    "description": "Unified db access module, providing a single library module to access the db_sqlite, db_mysql and db_postgres modules.",
    "license": "MIT",
    "web": "https://github.com/jlp765/db"
  },
  {
    "name": "nimsnappy",
    "url": "https://github.com/dfdeshom/nimsnappy.git",
    "method": "git",
    "tags": [
      "wrapper",
      "compression"
    ],
    "description": "Nim wrapper for the snappy compression library. there is also a high-level API for easy use",
    "license": "BSD",
    "web": "https://github.com/dfdeshom/nimsnappy"
  },
  {
    "name": "nimLUA",
    "url": "https://github.com/jangko/nimLUA",
    "method": "git",
    "tags": [
      "lua",
      "library",
      "bind",
      "glue",
      "macros"
    ],
    "description": "glue code generator to bind Nim and Lua together using Nim's powerful macro",
    "license": "MIT",
    "web": "https://github.com/jangko/nimLUA"
  },
  {
    "name": "sound",
    "url": "https://github.com/yglukhov/sound.git",
    "method": "git",
    "tags": [
      "sound",
      "ogg"
    ],
    "description": "Cross-platform sound mixer library",
    "license": "MIT",
    "web": "https://github.com/yglukhov/sound"
  },
  {
    "name": "nimi3status",
    "url": "https://github.com/FedericoCeratto/nimi3status",
    "method": "git",
    "tags": [
      "i3",
      "i3status"
    ],
    "description": "Lightweight i3 status bar.",
    "license": "GPLv3",
    "web": "https://github.com/FedericoCeratto/nimi3status"
  },
  {
    "name": "native_dialogs",
    "url": "https://github.com/SSPkrolik/nim-native-dialogs.git",
    "method": "git",
    "tags": [
      "ui",
      "gui",
      "cross-platform",
      "library"
    ],
    "description": "Implements framework-agnostic native operating system dialogs calls",
    "license": "MIT",
    "web": "https://github.com/SSPkrolik/nim-native-dialogs"
  },
  {
    "name": "variant",
    "url": "https://github.com/yglukhov/variant.git",
    "method": "git",
    "tags": [
      "variant"
    ],
    "description": "Variant type and type matching",
    "license": "MIT",
    "web": "https://github.com/yglukhov/variant"
  },
  {
    "name": "pythonmath",
    "url": "https://github.com/achesak/nim-pythonmath",
    "method": "git",
    "tags": [
      "library",
      "python",
      "math"
    ],
    "description": "Module to provide an interface as similar as possible to Python's math libary",
    "license": "MIT",
    "web": "https://github.com/achesak/nim-pythonmath"
  },
  {
    "name": "nimlz4",
    "url": "https://github.com/dfdeshom/nimlz4.git",
    "method": "git",
    "tags": [
      "wrapper",
      "compression",
      "lzo",
      "lz4"
    ],
    "description": "Nim wrapper for the LZ4 library. There is also a high-level API for easy use",
    "license": "BSD",
    "web": "https://github.com/dfdeshom/nimlz4"
  },
  {
    "name": "pythonize",
    "url": "https://github.com/marcoapintoo/nim-pythonize.git",
    "method": "git",
    "tags": [
      "python",
      "wrapper"
    ],
    "description": "A higher-level wrapper for the Python Programing Language",
    "license": "MIT",
    "web": "https://github.com/marcoapintoo/nim-pythonize"
  },
  {
    "name": "cligen",
    "url": "https://github.com/c-blake/cligen.git",
    "method": "git",
    "tags": [
      "library",
      "command-line",
      "arguments",
      "switches",
      "parsing",
      "options"
    ],
    "description": "Infer & generate command-line interace/option/argument parsers",
    "license": "MIT",
    "web": "https://github.com/c-blake/cligen"
  },
  {
    "name": "fnmatch",
    "url": "https://github.com/achesak/nim-fnmatch",
    "method": "git",
    "tags": [
      "library",
      "unix",
      "files",
      "matching"
    ],
    "description": "Nim module for filename matching with UNIX shell patterns",
    "license": "MIT",
    "web": "https://github.com/achesak/nim-fnmatch"
  },
  {
    "name": "shorturl",
    "url": "https://github.com/achesak/nim-shorturl",
    "method": "git",
    "tags": [
      "library",
      "url",
      "uid"
    ],
    "description": "Nim module for generating URL identifiers for Tiny URL and bit.ly-like URLs",
    "license": "MIT",
    "web": "https://github.com/achesak/nim-shorturl"
  },
  {
    "name": "teafiles",
    "url": "git@github.com:unicredit/nim-teafiles.git",
    "method": "git",
    "tags": [
      "teafiles",
      "mmap",
      "timeseries"
    ],
    "description": "TeaFiles provide fast read/write access to time series data",
    "license": "Apache2",
    "web": "https://github.com/unicredit/nim-teafiles"
  },
  {
    "name": "emmy",
    "url": "git@github.com:unicredit/emmy.git",
    "method": "git",
    "tags": [
      "algebra",
      "polynomials",
      "primes",
      "ring",
      "quotients"
    ],
    "description": "Algebraic structures and related operations for Nim",
    "license": "Apache2",
    "web": "https://github.com/unicredit/emmy"
  },
  {
    "name": "impulse_engine",
    "url": "https://github.com/matkuki/Nim-Impulse-Engine",
    "method": "git",
    "tags": [
      "physics",
      "engine",
      "2D"
    ],
    "description": "Nim port of a simple 2D physics engine",
    "license": "zlib",
    "web": "https://github.com/matkuki/Nim-Impulse-Engine"
  },
  {
    "name": "notifications",
    "url": "https://github.com/dom96/notifications",
    "method": "git",
    "tags": [
      "notifications",
      "alerts",
      "gui",
      "toasts",
      "macosx",
      "cocoa"
    ],
    "description": "Library for displaying notifications on the desktop",
    "license": "MIT",
    "web": "https://github.com/dom96/notifications"
  },
  {
    "name": "reactor",
    "url": "https://github.com/zielmicha/reactor.nim",
    "method": "git",
    "tags": [
      "async",
      "libuv",
      "http",
      "tcp"
    ],
    "description": "Asynchronous networking engine for Nim",
    "license": "MIT",
    "web": "https://networkos.net/nim/reactor.nim"
  },
  {
    "name": "asynctools",
    "url": "https://github.com/cheatfate/asynctools",
    "method": "git",
    "tags": [
      "async",
      "pipes",
      "processes",
      "ipc",
      "synchronization",
      "dns",
      "pty"
    ],
    "description": "Various asynchronous tools for Nim",
    "license": "MIT",
    "web": "https://github.com/cheatfate/asynctools"
  },
  {
    "name": "nimcrypto",
    "url": "https://github.com/cheatfate/nimcrypto",
    "method": "git",
    "tags": [
      "crypto",
      "hashes",
      "ciphers",
      "keccak",
      "sha3",
      "blowfish",
      "twofish",
      "rijndael",
      "csprng",
      "hmac",
      "ripemd"
    ],
    "description": "Nim cryptographic library",
    "license": "MIT",
    "web": "https://github.com/cheatfate/nimcrypto"
  },
  {
    "name": "collections",
    "url": "https://github.com/zielmicha/collections.nim",
    "method": "git",
    "tags": [
      "iterator",
      "functional"
    ],
    "description": "Various collections and utilities",
    "license": "MIT",
    "web": "https://github.com/zielmicha/collections.nim"
  },
  {
    "name": "capnp",
    "url": "https://github.com/zielmicha/capnp.nim",
    "method": "git",
    "tags": [
      "capnp",
      "serialization",
      "protocol",
      "rpc"
    ],
    "description": "Cap'n Proto implementation for Nim",
    "license": "MIT",
    "web": "https://github.com/zielmicha/capnp.nim"
  },
  {
    "name": "biscuits",
    "url": "https://github.com/achesak/nim-biscuits",
    "method": "git",
    "tags": [
      "cookie",
      "persistence"
    ],
    "description": "better cookie handling",
    "license": "MIT",
    "web": "https://github.com/achesak/nim-biscuits"
  },
  {
    "name": "pari",
    "url": "https://github.com/lompik/pari.nim",
    "method": "git",
    "tags": [
      "number theory",
      "computer algebra system"
    ],
    "description": "Pari/GP C library wrapper",
    "license": "MIT",
    "web": "https://github.com/lompik/pari.nim"
  },
  {
    "name": "spacenav",
    "url": "https://github.com/nimious/spacenav.git",
    "method": "git",
    "tags": [
      "binding",
      "3dx",
      "3dconnexion",
      "libspnav",
      "spacenav",
      "spacemouse",
      "spacepilot",
      "spacenavigator"
    ],
    "description": "Bindings for libspnav, the free 3Dconnexion device driver",
    "license": "MIT",
    "web": "https://github.com/nimious/spacenav"
  },
  {
    "name": "isense",
    "url": "https://github.com/nimious/isense.git",
    "method": "git",
    "tags": [
      "binding",
      "isense",
      "intersense",
      "inertiacube",
      "intertrax",
      "microtrax",
      "thales",
      "tracking",
      "sensor"
    ],
    "description": "Bindings for the InterSense SDK",
    "license": "MIT",
    "web": "https://github.com/nimious/isense"
  },
  {
    "name": "libusb",
    "url": "https://github.com/nimious/libusb.git",
    "method": "git",
    "tags": [
      "binding",
      "usb",
      "libusb"
    ],
    "description": "Bindings for libusb, the cross-platform user library to access USB devices.",
    "license": "MIT",
    "web": "https://github.com/nimious/libusb"
  },
  {
    "name": "myo",
    "url": "https://github.com/nimious/myo.git",
    "method": "git",
    "tags": [
      "binding",
      "myo",
      "thalmic",
      "armband",
      "gesture"
    ],
    "description": "Bindings for the Thalmic Labs Myo gesture control armband SDK.",
    "license": "MIT",
    "web": "https://github.com/nimious/myo"
  },
  {
    "name": "oculus",
    "url": "https://github.com/nimious/oculus.git",
    "method": "git",
    "tags": [
      "binding",
      "oculus",
      "rift",
      "vr",
      "libovr",
      "ovr",
      "dk1",
      "dk2",
      "gearvr"
    ],
    "description": "Bindings for the Oculus VR SDK.",
    "license": "MIT",
    "web": "https://github.com/nimious/oculus"
  },
  {
    "name": "serialport",
    "url": "https://github.com/nimious/serialport.git",
    "method": "git",
    "tags": [
      "binding",
      "libserialport",
      "serial",
      "communication"
    ],
    "description": "Bindings for libserialport, the cross-platform serial communication library.",
    "license": "MIT",
    "web": "https://github.com/nimious/serialport"
  },
  {
    "name": "gles",
    "url": "https://github.com/nimious/gles.git",
    "method": "git",
    "tags": [
      "binding",
      "khronos",
      "gles",
      "opengl es"
    ],
    "description": "Bindings for OpenGL ES, the embedded 3D graphics library.",
    "license": "MIT",
    "web": "https://github.com/nimious/gles"
  },
  {
    "name": "egl",
    "url": "https://github.com/nimious/egl.git",
    "method": "git",
    "tags": [
      "binding",
      "khronos",
      "egl",
      "opengl",
      "opengl es",
      "openvg"
    ],
    "description": "Bindings for EGL, the native platform interface for rendering APIs.",
    "license": "MIT",
    "web": "https://github.com/nimious/egl"
  },
  {
    "name": "sixense",
    "url": "https://github.com/nimious/sixense.git",
    "method": "git",
    "tags": [
      "binding",
      "sixense",
      "razer hydra",
      "stem system",
      "vr"
    ],
    "description": "Bindings for the Sixense Core API.",
    "license": "MIT",
    "web": "https://github.com/nimious/sixense"
  },
  {
    "name": "listsv",
    "url": "https://github.com/srwiley/listsv.git",
    "method": "git",
    "tags": [
      "singly linked list",
      "doubly linked list"
    ],
    "description": "Basic operations on singly and doubly linked lists.",
    "license": "MIT",
    "web": "https://github.com/srwiley/listsv"
  },
  {
    "name": "kissfft",
    "url": "https://github.com/m13253/nim-kissfft",
    "method": "git",
    "tags": [
      "fft",
      "dsp",
      "signal"
    ],
    "description": "Nim binding for KissFFT Fast Fourier Transform library",
    "license": "BSD",
    "web": "https://github.com/m13253/nim-kissfft"
  },
  {
    "name": "nimbench",
    "url": "https://github.com/ivankoster/nimbench.git",
    "method": "git",
    "tags": [
      "benchmark",
      "micro benchmark",
      "timer"
    ],
    "description": "Micro benchmarking tool to measure speed of code, with the goal of optimizing it.",
    "license": "Apache Version 2.0",
    "web": "https://github.com/ivankoster/nimbench"
  },
  {
    "name": "nest",
    "url": "https://github.com/kedean/nest.git",
    "method": "git",
    "tags": [
      "library",
      "api",
      "router",
      "web"
    ],
    "description": "RESTful URI router",
    "license": "MIT",
    "web": "https://github.com/kedean/nest"
  },
  {
    "name": "nimbluez",
    "url": "https://github.com/Electric-Blue/NimBluez.git",
    "method": "git",
    "tags": [
      "bluetooth",
      "library",
      "wrapper",
      "sockets"
    ],
    "description": "Nim modules for access to system Bluetooth resources.",
    "license": "BSD",
    "web": "https://github.com/Electric-Blue/NimBluez"
  },
  {
    "name": "yaml",
    "url": "https://github.com/flyx/NimYAML",
    "method": "git",
    "tags": [
      "serialization",
      "parsing",
      "library",
      "yaml"
    ],
    "description": "YAML 1.2 implementation for Nim",
    "license": "MIT",
    "web": "http://flyx.github.io/NimYAML/"
  },
  {
    "name": "nimyaml",
    "alias": "yaml"
  },
  {
    "name": "jsmn",
    "url": "https://github.com/OpenSystemsLab/jsmn.nim",
    "method": "git",
    "tags": [
      "json",
      "token",
      "tokenizer",
      "parser",
      "jsmn"
    ],
    "description": "Jsmn - a world fastest JSON parser - in pure Nim",
    "license": "MIT",
    "web": "https://github.com/OpenSystemsLab/jsmn.nim"
  },
  {
    "name": "mangle",
    "url": "https://github.com/baabelfish/mangle",
    "method": "git",
    "tags": [
      "functional",
      "iterators",
      "lazy",
      "library"
    ],
    "description": "Yet another iterator library",
    "license": "MIT",
    "web": "https://github.com/baabelfish/mangle"
  },
  {
    "name": "nimshell",
    "url": "https://github.com/vegansk/nimshell",
    "method": "git",
    "tags": [
      "shell",
      "utility"
    ],
    "description": "Library for shell scripting in nim",
    "license": "MIT",
    "web": "https://github.com/vegansk/nimshell"
  },
  {
    "name": "rosencrantz",
    "url": "https://github.com/andreaferretti/rosencrantz",
    "method": "git",
    "tags": [
      "web",
      "server",
      "DSL",
      "combinators"
    ],
    "description": "A web DSL for Nim",
    "license": "MIT",
    "web": "https://github.com/andreaferretti/rosencrantz"
  },
  {
    "name": "sam",
    "url": "https://github.com/OpenSystemsLab/sam.nim",
    "method": "git",
    "tags": [
      "json",
      "binding",
      "map",
      "dump",
      "load"
    ],
    "description": "Fast and just works JSON-Binding for Nim",
    "license": "MIT",
    "web": "https://github.com/OpenSystemsLab/sam.nim"
  },
  {
    "name": "twitter",
    "url": "https://github.com/dchem/twitter.nim",
    "method": "git",
    "tags": [
      "library",
      "wrapper",
      "twitter"
    ],
    "description": "Low-level twitter API wrapper library for Nim.",
    "license": "MIT",
    "web": "https://github.com/dchem/twitter.nim"
  },
  {
    "name": "stomp",
    "url": "https://bitbucket.org/mahlon/nim-stomp",
    "method": "hg",
    "tags": [
      "stomp",
      "library",
      "messaging",
      "events"
    ],
    "description": "A pure-nim implementation of the STOMP protocol for machine messaging.",
    "license": "MIT",
    "web": "http://bitbucket.org/mahlon/nim-stomp"
  },
  {
    "name": "srt",
    "url": "https://github.com/achesak/nim-srt",
    "method": "git",
    "tags": [
      "srt",
      "subrip",
      "subtitle"
    ],
    "description": "Nim module for parsing SRT (SubRip) subtitle files",
    "license": "MIT",
    "web": "https://github.com/achesak/nim-srt"
  },
  {
    "name": "subviewer",
    "url": "https://github.com/achesak/nim-subviewer",
    "method": "git",
    "tags": [
      "subviewer",
      "subtitle"
    ],
    "description": "Nim module for parsing SubViewer subtitle files",
    "license": "MIT",
    "web": "https://github.com/achesak/nim-subviewer"
  },
  {
    "name": "Kinto",
    "url": "https://github.com/OpenSystemsLab/kinto.nim",
    "method": "git",
    "tags": [
      "mozilla",
      "kinto",
      "json",
      "storage",
      "server",
      "client"
    ],
    "description": "Kinto Client for Nim",
    "license": "MIT",
    "web": "https://github.com/OpenSystemsLab/kinto.nim"
  },
  {
    "name": "xmltools",
    "url": "https://github.com/vegansk/xmltools",
    "method": "git",
    "tags": [
      "xml",
      "functional",
      "library",
      "parsing"
    ],
    "description": "High level xml library for Nim",
    "license": "MIT",
    "web": "https://github.com/vegansk/xmltools"
  },
  {
    "name": "nimongo",
    "url": "https://github.com/SSPkrolik/nimongo",
    "method": "git",
    "tags": [
      "mongo",
      "mongodb",
      "database",
      "server",
      "driver",
      "storage"
    ],
    "description": "MongoDB driver in pure Nim language with synchronous and asynchronous I/O support",
    "license": "MIT",
    "web": "https://github.com/SSPkrolik/nimongo"
  },
  {
    "name": "nimboost",
    "url": "https://github.com/vegansk/nimboost",
    "method": "git",
    "tags": [
      "stdlib",
      "library",
      "utility"
    ],
    "description": "Additions to the Nim's standard library, like boost for C++",
    "license": "MIT",
    "web": "http://vegansk.github.io/nimboost/"
  },
  {
    "name": "asyncdocker",
    "url": "https://github.com/tulayang/asyncdocker",
    "method": "git",
    "tags": [
      "async",
      "docker"
    ],
    "description": "Asynchronous docker client written by Nim-lang",
    "license": "MIT",
    "web": "http://tulayang.github.io/asyncdocker.html"
  },
  {
    "name": "python3",
    "url": "https://github.com/matkuki/python3",
    "method": "git",
    "tags": [
      "python",
      "wrapper"
    ],
    "description": "Wrapper to interface with the Python 3 interpreter",
    "license": "MIT",
    "web": "https://github.com/matkuki/python3"
  },
  {
    "name": "jser",
    "url": "https://github.com/niv/jser.nim",
    "method": "git",
    "tags": [
      "json",
      "serialize",
      "tuple"
    ],
    "description": "json de/serializer for tuples and more",
    "license": "MIT",
    "web": "https://github.com/niv/jser.nim"
  },
  {
    "name": "pledge",
    "url": "https://github.com/euantorano/pledge.nim",
    "method": "git",
    "tags": [
      "pledge",
      "openbsd"
    ],
    "description": "OpenBSDs pledge(2) for Nim.",
    "license": "BSD3",
    "web": "https://github.com/euantorano/pledge.nim"
  },
  {
    "name": "sophia",
    "url": "https://github.com/gokr/nim-sophia",
    "method": "git",
    "tags": [
      "library",
      "wrapper",
      "database"
    ],
    "description": "Nim wrapper of the Sophia key/value store",
    "license": "MIT",
    "web": "https://github.com/gokr/nim-sophia"
  },
  {
    "name": "progress",
    "url": "https://github.com/euantorano/progress.nim",
    "method": "git",
    "tags": [
      "progress",
      "bar",
      "terminal",
      "ui"
    ],
    "description": "A simple progress bar for Nim.",
    "license": "BSD3",
    "web": "https://github.com/euantorano/progress.nim"
  },
  {
    "name": "websocket",
    "url": "https://github.com/niv/websocket.nim",
    "method": "git",
    "tags": [
      "http",
      "websockets",
      "async",
      "client",
      "server"
    ],
    "description": "websockets for nim",
    "license": "MIT",
    "web": "https://github.com/niv/websocket.nim"
  },
  {
    "name": "cucumber",
    "url": "https://github.com/shaunc/cucumber_nim",
    "method": "git",
    "tags": [
      "testing",
      "cucumber",
      "bdd"
    ],
    "description": "implements the cucumber BDD framework in the nim language",
    "license": "MIT",
    "web": "https://github.com/shaunc/cucumber_nim"
  },
  {
    "name": "libmpdclient",
    "url": "https://github.com/lompik/libmpdclient.nim",
    "method": "git",
    "tags": [
      "MPD",
      "Music Player Daemon"
    ],
    "description": "Bindings for the Music Player Daemon C client library",
    "license": "BSD",
    "web": "https://github.com/lompik/libmpdclient.nim"
  },
  {
    "name": "awk",
    "url": "https://github.com/greencardamom/awk",
    "method": "git",
    "tags": [
      "awk"
    ],
    "description": "Nim for awk programmers",
    "license": "MIT",
    "web": "https://github.com/greencardamom/awk"
  },
  {
    "name": "dotenv",
    "url": "https://github.com/euantorano/dotenv.nim",
    "method": "git",
    "tags": [
      "env",
      "dotenv",
      "configuration",
      "environment"
    ],
    "description": "Loads environment variables from `.env`.",
    "license": "BSD3",
    "web": "https://github.com/euantorano/dotenv.nim"
  },
  {
    "name": "sph",
    "url": "https://github.com/aidansteele/sph",
    "method": "git",
    "tags": [
      "crypto",
      "hashes",
      "md5",
      "sha"
    ],
    "description": "Large number of cryptographic hashes for Nim",
    "license": "MIT",
    "web": "https://github.com/aidansteele/sph"
  },
  {
    "name": "libsodium",
    "url": "https://github.com/FedericoCeratto/nim-libsodium",
    "method": "git",
    "tags": [
      "wrapper",
      "library",
      "security",
      "crypto"
    ],
    "description": "libsodium wrapper",
    "license": "LGPLv3",
    "web": "https://github.com/FedericoCeratto/nim-libsodium"
  },
  {
    "name": "aws_sdk",
    "url": "https://github.com/aidansteele/aws_sdk.nim",
    "method": "git",
    "tags": [
      "aws",
      "amazon"
    ],
    "description": "Library for interacting with Amazon Web Services (AWS)",
    "license": "MIT",
    "web": "https://github.com/aidansteele/aws_sdk.nim"
  },
  {
    "name": "i18n",
    "url": "https://github.com/Parashurama/nim-i18n",
    "method": "git",
    "tags": [
      "gettext",
      "i18n",
      "internationalisation"
    ],
    "description": "Bring a gettext-like internationalisation module to Nim",
    "license": "MIT",
    "web": "https://github.com/Parashurama/nim-i18n"
  },
  {
    "name": "persistent_enums",
    "url": "https://github.com/yglukhov/persistent_enums",
    "method": "git",
    "tags": [
      "enum",
      "binary",
      "protocol"
    ],
    "description": "Define enums which values preserve their binary representation upon inserting or reordering",
    "license": "MIT",
    "web": "https://github.com/yglukhov/persistent_enums"
  },
  {
    "name": "nimcl",
    "url": "https://github.com/unicredit/nimcl",
    "method": "git",
    "tags": [
      "OpenCL",
      "GPU"
    ],
    "description": "High level wrapper over OpenCL",
    "license": "Apache License 2.0",
    "web": "https://github.com/unicredit/nimcl"
  },
  {
    "name": "nimblas",
    "url": "https://github.com/unicredit/nimblas",
    "method": "git",
    "tags": [
      "BLAS",
      "linear algebra",
      "vector",
      "matrix"
    ],
    "description": "BLAS for Nim",
    "license": "Apache License 2.0",
    "web": "https://github.com/unicredit/nimblas"
  },
  {
    "name": "fixmath",
    "url": "https://github.com/Jeff-Ciesielski/fixmath",
    "method": "git",
    "tags": [
      "math"
    ],
    "description": "LibFixMath 16:16 fixed point support for nim",
    "license": "MIT",
    "web": "https://github.com/Jeff-Ciesielski/fixmath"
  },
  {
    "name": "nimzend",
    "url": "https://github.com/metatexx/nimzend",
    "method": "git",
    "tags": [
      "zend",
      "php",
      "binding",
      "extension"
    ],
    "description": "Native Nim Zend API glue for easy PHP extension development.",
    "license": "MIT",
    "web": "https://github.com/metatexx/nimzend"
  },
  {
    "name": "spills",
    "url": "https://github.com/andreaferretti/spills",
    "method": "git",
    "tags": [
      "disk-based",
      "sequence",
      "memory-mapping"
    ],
    "description": "Disk-based sequences",
    "license": "Apache License 2.0",
    "web": "https://github.com/andreaferretti/spills"
  },
  {
    "name": "platformer",
    "url": "https://github.com/def-/nim-platformer",
    "method": "git",
    "tags": [
      "game",
      "sdl",
      "2d"
    ],
    "description": "Writing a 2D Platform Game in Nim with SDL2",
    "license": "MIT",
    "web": "https://github.com/def-/nim-platformer"
  },
  {
    "name": "nimCEF",
    "url": "https://github.com/jangko/nimCEF",
    "method": "git",
    "tags": [
      "chromium",
      "embedded",
      "framework",
      "cef",
      "wrapper"
    ],
    "description": "Nim wrapper for the Chromium Embedded Framework",
    "license": "MIT",
    "web": "https://github.com/jangko/nimCEF"
  },
  {
    "name": "migrate",
    "url": "https://github.com/euantorano/migrate.nim",
    "method": "git",
    "tags": [
      "migrate",
      "database",
      "db"
    ],
    "description": "A simple database migration utility for Nim.",
    "license": "BSD3",
    "web": "https://github.com/euantorano/migrate.nim"
  },
  {
    "name": "subfield",
    "url": "https://github.com/jyapayne/subfield",
    "method": "git",
    "tags": [
      "subfield",
      "macros"
    ],
    "description": "Override the dot operator to access nested subfields of a Nim object.",
    "license": "MIT",
    "web": "https://github.com/jyapayne/subfield"
  },
  {
    "name": "semver",
    "url": "https://github.com/euantorano/semver.nim",
    "method": "git",
    "tags": [
      "semver",
      "version",
      "parser"
    ],
    "description": "Semantic versioning parser for Nim. Allows the parsing of version strings into objects and the comparing of version objects.",
    "license": "BSD3",
    "web": "https://github.com/euantorano/semver.nim"
  },
  {
    "name": "ad",
    "tags": [
      "calculator",
      "rpn"
    ],
    "method": "git",
    "license": "MIT",
    "web": "https://github.com/subsetpark/ad",
    "url": "https://github.com/subsetpark/ad",
    "description": "A simple RPN calculator"
  },
  {
    "name": "asyncpg",
    "url": "https://github.com/cheatfate/asyncpg",
    "method": "git",
    "tags": [
      "async",
      "database",
      "postgres",
      "postgresql",
      "asyncdispatch",
      "asynchronous",
      "library"
    ],
    "description": "Asynchronous PostgreSQL driver for Nim Language.",
    "license": "MIT",
    "web": "https://github.com/cheatfate/asyncpg"
  },
  {
    "name": "winregistry",
    "description": "Deal with Windows Registry from Nim.",
    "tags": [
      "registry",
      "windows",
      "library"
    ],
    "url": "https://github.com/miere43/nim-registry",
    "web": "https://github.com/miere43/nim-registry",
    "license": "MIT",
    "method": "git"
  },
  {
    "name": "luna",
    "description": "Lua convenience library for nim",
    "tags": [
      "lua",
      "scripting"
    ],
    "url": "https://github.com/smallfx/luna.nim",
    "web": "https://github.com/smallfx/luna.nim",
    "license": "MIT",
    "method": "git"
  },
  {
    "name": "qrcode",
    "description": "module for creating and reading QR codes using http://goqr.me/",
    "tags": [
      "qr",
      "qrcode",
      "api"
    ],
    "url": "https://github.com/achesak/nim-qrcode",
    "web": "https://github.com/achesak/nim-qrcode",
    "license": "MIT",
    "method": "git"
  },
  {
    "name": "circleci_client",
    "tags": [
      "circleci",
      "client"
    ],
    "method": "git",
    "license": "LGPLv3",
    "web": "https://github.com/FedericoCeratto/nim-circleci",
    "url": "https://github.com/FedericoCeratto/nim-circleci",
    "description": "CircleCI API client"
  },
  {
    "name": "iup",
    "description": "Bindings for the IUP widget toolkit",
    "tags": [
      "GUI",
      "IUP"
    ],
    "url": "https://github.com/nim-lang/iup",
    "web": "https://github.com/nim-lang/iup",
    "license": "MIT",
    "method": "git"
  },
  {
    "name": "barbarus",
    "tags": [
      "i18n",
      "internationalization"
    ],
    "method": "git",
    "license": "MIT",
    "web": "https://github.com/cjxgm/barbarus",
    "url": "https://github.com/cjxgm/barbarus",
    "description": "A simple extensible i18n engine."
  },
  {
    "name": "jsonob",
    "tags": [
      "json",
      "object",
      "marshal"
    ],
    "method": "git",
    "license": "MIT",
    "web": "https://github.com/cjxgm/jsonob",
    "url": "https://github.com/cjxgm/jsonob",
    "description": "JSON / Object mapper"
  },
  {
    "name": "autome",
    "description": "Write GUI automation scripts with Nim",
    "tags": [
      "gui",
      "automation",
      "windows"
    ],
    "license": "MIT",
    "web": "https://github.com/miere43/autome",
    "url": "https://github.com/miere43/autome",
    "method": "git"
  },
  {
    "name": "wox",
    "description": "Helper library for writing Wox plugins in Nim",
    "tags": [
      "wox",
      "plugins"
    ],
    "license": "MIT",
    "web": "https://github.com/roose/nim-wox",
    "url": "https://github.com/roose/nim-wox",
    "method": "git"
  },
  {
    "name": "seccomp",
    "description": "Linux Seccomp sandbox library",
    "tags": [
      "linux",
      "security",
      "sandbox",
      "seccomp"
    ],
    "license": "LGPLv2.1",
    "web": "https://github.com/FedericoCeratto/nim-seccomp",
    "url": "https://github.com/FedericoCeratto/nim-seccomp",
    "method": "git"
  },
  {
    "name": "AntTweakBar",
    "tags": [
      "gui",
      "opengl",
      "rendering"
    ],
    "method": "git",
    "license": "MIT",
    "web": "https://github.com/krux02/nimAntTweakBar",
    "url": "https://github.com/krux02/nimAntTweakBar",
    "description": "nim wrapper around the AntTweakBar c library"
  },
  {
    "name": "slimdown",
    "tags": [
      "markdown",
      "parser",
      "library"
    ],
    "method": "git",
    "license": "MIT",
    "web": "https://github.com/ruivieira/nim-slimdown",
    "url": "https://github.com/ruivieira/nim-slimdown",
    "description": "Nim module that converts Markdown text to HTML using only regular expressions. Based on jbroadway's Slimdown."
  },
  {
    "name": "taglib",
    "description": "TagLib Audio Meta-Data Library wrapper",
    "license": "MIT",
    "tags": [
      "audio",
      "metadata",
      "tags",
      "library",
      "wrapper"
    ],
    "url": "https://github.com/alex-laskin/nim-taglib",
    "web": "https://github.com/alex-laskin/nim-taglib",
    "method": "git"
  },
  {
    "name": "des",
    "description": "3DES native library for Nim",
    "tags": [
      "library",
      "encryption",
      "crypto"
    ],
    "license": "MIT",
    "web": "https://github.com/LucaWolf/des.nim",
    "url": "https://github.com/LucaWolf/des.nim",
    "method": "git"
  },
  {
    "name": "bgfx",
    "url": "https://github.com/Halsys/nim-bgfx",
    "method": "git",
    "tags": [
      "wrapper",
      "media",
      "graphics",
      "3d",
      "rendering",
      "opengl"
    ],
    "description": "BGFX wrapper for the nim programming language.",
    "license": "BSD2",
    "web": "https://github.com/Halsys/nim-bgfx"
  },
  {
    "name": "json_builder",
    "tags": [
      "json",
      "generator",
      "builder"
    ],
    "method": "git",
    "license": "MIT",
    "web": "https://github.com/undecided/json_builder",
    "url": "https://github.com/undecided/json_builder",
    "description": "Easy and fast generator for valid json in nim"
  },
  {
    "name": "mapbits",
    "tags": [
      "map",
      "bits",
      "byte",
      "word",
      "binary"
    ],
    "method": "git",
    "license": "MIT",
    "description": "Access bit mapped portions of bytes in binary data as int variables",
    "web": "https://github.com/jlp765/mapbits",
    "url": "https://github.com/jlp765/mapbits"
  },
  {
    "name": "faststack",
    "tags": [
      "collection"
    ],
    "method": "git",
    "license": "MIT",
    "description": "Dynamically resizable data structure optimized for fast iteration.",
    "web": "https://github.com/Vladar4/FastStack",
    "url": "https://github.com/Vladar4/FastStack"
  },
  {
    "name": "gpx",
    "tags": [
      "GPX",
      "GPS",
      "waypoint",
      "route"
    ],
    "method": "git",
    "license": "MIT",
    "description": "Nim module for parsing GPX (GPS Exchange format) files",
    "web": "https://github.com/achesak/nim-gpx",
    "url": "https://github.com/achesak/nim-gpx"
  },
  {
    "name": "itn",
    "tags": [
      "GPS",
      "intinerary",
      "tomtom",
      "ITN"
    ],
    "method": "git",
    "license": "MIT",
    "description": "Nim module for parsing ITN (TomTom intinerary) files",
    "web": "https://github.com/achesak/nim-itn",
    "url": "https://github.com/achesak/nim-itn"
  },
  {
    "name": "foliant",
    "tags": [
      "foliant",
      "docs",
      "pdf",
      "docx",
      "word",
      "latex",
      "tex",
      "pandoc",
      "markdown",
      "md",
      "restream"
    ],
    "method": "git",
    "license": "MIT",
    "web": "https://github.com/foliant-docs/foliant-nim",
    "url": "https://github.com/foliant-docs/foliant-nim",
    "description": "Documentation generator that produces pdf and docx from Markdown. Uses Pandoc and LaTeX behind the scenes."
  },
  {
    "name": "gemf",
    "url": "https://bitbucket.org/abudden/gemf.nim",
    "method": "hg",
    "license": "MIT",
    "description": "Library for reading GEMF map tile stores",
    "web": "http://www.cgtk.co.uk/gemf",
    "tags": [
      "maps",
      "gemf",
      "parser"
    ]
  },
  {
    "name": "Remotery",
    "url": "https://github.com/Halsys/Nim-Remotery",
    "method": "git",
    "tags": [
      "wrapper",
      "opengl",
      "direct3d",
      "cuda",
      "profiler"
    ],
    "description": "Nim wrapper for (and with) Celtoys's Remotery",
    "license": "Apache License 2.0",
    "web": "https://github.com/Halsys/Nim-Remotery"
  },
  {
    "name": "picohttpparser",
    "tags": [
      "web",
      "http"
    ],
    "method": "git",
    "license": "MIT",
    "description": "Bindings for picohttpparser.",
    "web": "https://github.com/philip-wernersbach/nim-picohttpparser",
    "url": "https://github.com/philip-wernersbach/nim-picohttpparser"
  },
  {
    "name": "microasynchttpserver",
    "tags": [
      "web",
      "http",
      "async",
      "server"
    ],
    "method": "git",
    "license": "MIT",
    "description": "A thin asynchronous HTTP server library, API compatible with Nim's built-in asynchttpserver.",
    "web": "https://github.com/philip-wernersbach/microasynchttpserver",
    "url": "https://github.com/philip-wernersbach/microasynchttpserver"
  },
  {
    "name": "react",
    "url": "https://github.com/andreaferretti/react.nim",
    "method": "git",
    "tags": [
      "js",
      "react",
      "frontend",
      "ui",
      "single page application"
    ],
    "description": "React.js bindings for Nim",
    "license": "Apache License 2.0",
    "web": "https://github.com/andreaferretti/react.nim"
  },
  {
    "name": "oauth",
    "url": "https://github.com/CORDEA/oauth",
    "method": "git",
    "tags": [
      "library",
      "oauth",
      "oauth2",
      "authorization"
    ],
    "description": "OAuth library for nim",
    "license": "Apache License 2.0",
    "web": "http://cordea.github.io/oauth"
  },
  {
    "name": "jsbind",
    "url": "https://github.com/yglukhov/jsbind",
    "method": "git",
    "tags": [
      "bindings",
      "emscripten",
      "javascript"
    ],
    "description": "Define bindings to JavaScript and Emscripten",
    "license": "MIT",
    "web": "https://github.com/yglukhov/jsbind"
  },
  {
    "name": "uuids",
    "url": "https://github.com/pragmagic/uuids/",
    "method": "git",
    "tags": [
      "library",
      "uuid",
      "id"
    ],
    "description": "UUID library for Nim",
    "license": "MIT",
    "web": "https://github.com/pragmagic/uuids/"
  },
  {
    "name": "isaac",
    "url": "https://github.com/pragmagic/isaac/",
    "method": "git",
    "tags": [
      "library",
      "algorithms",
      "random",
      "crypto"
    ],
    "description": "ISAAC PRNG implementation on Nim",
    "license": "MIT",
    "web": "https://github.com/pragmagic/isaac/"
  },
  {
    "name": "SDF",
    "url": "https://github.com/Halsys/SDF.nim",
    "method": "git",
    "tags": [
      "sdf",
      "text",
      "contour",
      "texture",
      "signed",
      "distance",
      "transform"
    ],
    "description": "Signed Distance Field builder for contour texturing in Nim",
    "license": "MIT",
    "web": "https://github.com/Halsys/SDF.nim"
  },
  {
    "name": "WebGL",
    "url": "https://github.com/stisa/webgl",
    "method": "git",
    "tags": [
      "webgl",
      "graphic",
      "js",
      "javascript",
      "wrapper",
      "3D",
      "2D"
    ],
    "description": "Experimental wrapper to webgl for Nim",
    "license": "MIT",
    "web": "http://stisa.space/webgl/"
  },
  {
    "name": "fileinput",
    "url": "https://github.com/achesak/nim-fileinput",
    "method": "git",
    "tags": [
      "file",
      "io",
      "input"
    ],
    "description": "iterate through files and lines",
    "license": "MIT",
    "web": "https://github.com/achesak/nim-fileinput"
  },
  {
    "name": "classy",
    "url": "https://github.com/nigredo-tori/classy",
    "method": "git",
    "tags": [
      "library",
      "typeclasses",
      "macros"
    ],
    "description": "typeclasses for Nim",
    "license": "Unlicense",
    "web": "https://github.com/nigredo-tori/classy"
  },
  {
    "name": "MiNiM",
    "url": "https://github.com/h3rald/minim",
    "method": "git",
    "tags": [
      "concatenative",
      "language",
      "shell"
    ],
    "description": "A tiny concatenative programming language and shell.",
    "license": "MIT",
    "web": "https://h3rald.com/minim"
  },
  {
    "name": "boneIO",
    "url": "https://github.com/xyz32/boneIO",
    "method": "git",
    "tags": [
      "library",
      "GPIO",
      "BeagleBone"
    ],
    "description": "A low level GPIO library for the BeagleBone board family",
    "license": "MIT",
    "web": "https://github.com/xyz32/boneIO"
  },
  {
    "name": "ui",
    "url": "https://github.com/nim-lang/ui",
    "method": "git",
    "tags": [
      "library",
      "GUI",
      "libui",
      "toolkit"
    ],
    "description": "A wrapper for libui",
    "license": "MIT",
    "web": "https://github.com/nim-lang/ui"
  },
  {
    "name": "mmgeoip",
    "url": "https://github.com/FedericoCeratto/nim-mmgeoip",
    "method": "git",
    "tags": [
      "geoip"
    ],
    "description": "MaxMind GeoIP library",
    "license": "LGPLv2.1",
    "web": "https://github.com/FedericoCeratto/nim-mmgeoip"
  },
  {
    "name": "libjwt",
    "url": "https://github.com/nimscale/nim-libjwt",
    "method": "git",
    "tags": [
      "jwt",
      "libjwt"
    ],
    "description": "Bindings for libjwt",
    "license": "LGPLv2.1",
    "web": "https://github.com/nimscale/nim-libjwt"
  },
  {
    "name": "forestdb",
    "url": "https://github.com/nimscale/forestdb",
    "method": "git",
    "tags": [
      "library",
      "bTree",
      "HB+-Trie",
      "db",
      "forestdb"
    ],
    "description": "ForestDB is fast key-value storage engine that is based on a Hierarchical B+-Tree based Trie, or HB+-Trie.",
    "license": "Apache License 2.0",
    "web": "https://github.com/nimscale/forestdb"
  },
  {
    "name": "nimbox",
    "url": "https://github.com/dom96/nimbox",
    "method": "git",
    "tags": [
      "library",
      "wrapper",
      "termbox",
      "command-line",
      "ui",
      "tui",
      "gui"
    ],
    "description": "A Rustbox-inspired termbox wrapper",
    "license": "MIT",
    "web": "https://github.com/dom96/nimbox"
  },
  {
    "name": "psutil",
    "url": "https://github.com/juancarlospaco/psutil-nim",
    "method": "git",
    "tags": [
      "psutil",
      "process",
      "network",
      "system",
      "disk",
      "cpu"
    ],
    "description": "psutil is a cross-platform library for retrieving information on running processes and system utilization (CPU, memory, disks, network). Since 2018 maintained by Juan Carlos because was abandoned.",
    "license": "BSD",
    "web": "https://github.com/johnscillieri/psutil-nim"
  },
  {
    "name": "gapbuffer",
    "url": "https://notabug.org/vktec/nim-gapbuffer.git",
    "method": "git",
    "tags": [
      "buffer",
      "seq",
      "sequence",
      "string",
      "gapbuffer"
    ],
    "description": "A simple gap buffer implementation",
    "license": "MIT",
    "web": "https://notabug.org/vktec/nim-gapbuffer"
  },
  {
    "name": "pudge",
    "url": "https://github.com/recoilme/pudge.git",
    "method": "git",
    "tags": [
      "wrapper",
      "database",
      "sophia"
    ],
    "description": "Pudge Db - it's modern key/value storage with memcached protocol support. Pudge Db implements a high-level cross-platform sockets interface to sophia db.",
    "license": "MIT",
    "web": "https://github.com/recoilme/pudge"
  },
  {
    "name": "etcd_client",
    "url": "https://github.com/FedericoCeratto/nim-etcd-client",
    "method": "git",
    "tags": [
      "library",
      "etcd"
    ],
    "description": "etcd client library",
    "license": "LGPLv3",
    "web": "https://github.com/FedericoCeratto/nim-etcd-client"
  },
  {
    "name": "package_visible_types",
    "url": "https://github.com/zah/nim-package-visible-types",
    "method": "git",
    "tags": [
      "library",
      "packages",
      "visibility"
    ],
    "description": "A hacky helper lib for authoring Nim packages with package-level visiblity",
    "license": "MIT",
    "web": "https://github.com/zah/nim-package-visible-types"
  },
  {
    "name": "ranges",
    "url": "https://github.com/status-im/nim-ranges",
    "method": "git",
    "tags": [
      "library",
      "ranges"
    ],
    "description": "Exploration of various implementations of memory range types",
    "license": "Apache License 2.0",
    "web": "https://github.com/status-im/nim-ranges"
  },
  {
    "name": "json_rpc",
    "url": "https://github.com/status-im/nim-json-rpc",
    "method": "git",
    "tags": [
      "library",
      "json-rpc",
      "server",
      "client",
      "rpc",
      "json"
    ],
    "description": "Nim library for implementing JSON-RPC clients and servers",
    "license": "Apache License 2.0",
    "web": "https://github.com/status-im/nim-json-rpc"
  },
  {
    "name": "chronos",
    "url": "https://github.com/status-im/nim-chronos",
    "method": "git",
    "tags": [
      "library",
      "networking",
      "async",
      "asynchronous",
      "eventloop",
      "timers",
      "sendfile",
      "tcp",
      "udp"
    ],
    "description": "An efficient library for asynchronous programming",
    "license": "Apache License 2.0",
    "web": "https://github.com/status-im/nim-chronos"
  },
  {
    "name": "asyncdispatch2",
    "alias": "chronos"
  },
  {
    "name": "serialization",
    "url": "https://github.com/status-im/nim-serialization",
    "method": "git",
    "tags": [
      "library",
      "serialization"
    ],
    "description": "A modern and extensible serialization framework for Nim",
    "license": "Apache License 2.0",
    "web": "https://github.com/status-im/nim-serialization"
  },
  {
    "name": "json_serialization",
    "url": "https://github.com/status-im/nim-json-serialization",
    "method": "git",
    "tags": [
      "library",
      "json",
      "serialization"
    ],
    "description": "Flexible JSON serialization not relying on run-time type information",
    "license": "Apache License 2.0",
    "web": "https://github.com/status-im/nim-json-serialization"
  },
  {
    "name": "confutils",
    "url": "https://github.com/status-im/nim-confutils",
    "method": "git",
    "tags": [
      "library",
      "configuration"
    ],
    "description": "Simplified handling of command line options and config files",
    "license": "Apache License 2.0",
    "web": "https://github.com/status-im/nim-confutils"
  },
  {
    "name": "std_shims",
    "url": "https://github.com/status-im/nim-std-shims",
    "method": "git",
    "tags": [
      "library",
      "backports",
      "shims"
    ],
    "description": "APIs available in the latests version of Nim, backported to older stable releases",
    "license": "Apache License 2.0",
    "web": "https://github.com/status-im/nim-std-shims"
  },
  {
    "name": "stew",
    "url": "https://github.com/status-im/nim-stew",
    "method": "git",
    "tags": [
      "library",
      "backports",
      "shims",
      "ranges",
      "bitwise",
      "bitops",
      "endianness",
      "bytes",
      "blobs",
      "pointer-arithmetic"
    ],
    "description": "stew is collection of utilities, std library extensions and budding libraries that are frequently used at Status, but are too small to deserve their own git repository.",
    "license": "Apache License 2.0",
    "web": "https://github.com/status-im/nim-stew"
  },
  {
    "name": "faststreams",
    "url": "https://github.com/status-im/nim-faststreams",
    "method": "git",
    "tags": [
      "library",
      "I/O",
      "memory-mapping",
      "streams"
    ],
    "description": "Nearly zero-overhead input/output streams for Nim",
    "license": "Apache License 2.0",
    "web": "https://github.com/status-im/nim-faststreams"
  },
  {
    "name": "bncurve",
    "url": "https://github.com/status-im/nim-bncurve",
    "method": "git",
    "tags": [
      "library",
      "cryptography",
      "barreto-naehrig",
      "eliptic-curves",
      "pairing"
    ],
    "description": "Nim Barreto-Naehrig pairing-friendly elliptic curve implementation",
    "license": "Apache License 2.0",
    "web": "https://github.com/status-im/nim-bncurve"
  },
  {
    "name": "eth",
    "url": "https://github.com/status-im/nim-eth",
    "method": "git",
    "tags": [
      "library",
      "ethereum",
      "p2p",
      "devp2p",
      "rplx",
      "networking",
      "whisper",
      "swarm",
      "rlp",
      "cryptography",
      "trie",
      "patricia-trie",
      "keyfile",
      "wallet",
      "bloom",
      "bloom-filter"
    ],
    "description": "A collection of Ethereum related libraries",
    "license": "Apache License 2.0",
    "web": "https://github.com/status-im/nim-eth"
  },
  {
    "name": "metrics",
    "url": "https://github.com/status-im/nim-metrics",
    "method": "git",
    "tags": [
      "library",
      "metrics",
      "prometheus",
      "statsd"
    ],
    "description": "Nim metrics client library supporting the Prometheus monitoring toolkit",
    "license": "Apache License 2.0",
    "web": "https://github.com/status-im/nim-metrics"
  },
  {
    "name": "blscurve",
    "url": "https://github.com/status-im/nim-blscurve",
    "method": "git",
    "tags": [
      "library",
      "cryptography",
      "bls",
      "aggregated-signatures"
    ],
    "description": "Nim implementation of  Barreto-Lynn-Scott (BLS) curve BLS12-381.",
    "license": "Apache License 2.0",
    "web": "https://github.com/status-im/nim-blscurve"
  },
  {
    "name": "libp2p",
    "url": "https://github.com/status-im/nim-libp2p",
    "method": "git",
    "tags": [
      "library",
      "networking",
      "libp2p",
      "ipfs",
      "ethereum"
    ],
    "description": "libp2p implementation in Nim",
    "license": "Apache License 2.0",
    "web": "https://github.com/status-im/nim-libp2p"
  },
  {
    "name": "rlp",
    "url": "https://github.com/status-im/nim-rlp",
    "method": "git",
    "tags": [
      "deprecated"
    ],
    "description": "Deprecated RLP serialization library for Nim (now part of the 'eth' module)",
    "license": "Apache License 2.0",
    "web": "https://github.com/status-im/nim-rlp"
  },
  {
    "name": "eth_keys",
    "url": "https://github.com/status-im/nim-eth-keys",
    "method": "git",
    "tags": [
      "deprecated"
    ],
    "description": "A deprecated reimplementation in pure Nim of eth-keys, the common API for Ethereum key operations (now part of the 'eth' package).",
    "license": "Apache License 2.0",
    "web": "https://github.com/status-im/nim-eth-keys"
  },
  {
    "name": "eth_common",
    "url": "https://github.com/status-im/nim-eth-common",
    "method": "git",
    "tags": [
      "library",
      "ethereum"
    ],
    "description": "Definitions of various data structures used in the Ethereum eco-system",
    "license": "Apache License 2.0",
    "web": "https://github.com/status-im/nim-eth-common"
  },
  {
    "name": "ethash",
    "url": "https://github.com/status-im/nim-ethash",
    "method": "git",
    "tags": [
      "library",
      "ethereum",
      "ethash",
      "cryptography",
      "proof-of-work"
    ],
    "description": "A Nim implementation of Ethash, the ethereum proof-of-work hashing function",
    "license": "Apache License 2.0",
    "web": "https://github.com/status-im/nim-ethash"
  },
  {
    "name": "eth_bloom",
    "url": "https://github.com/status-im/nim-eth-bloom",
    "method": "git",
    "tags": [
      "deprecated"
    ],
    "description": "Ethereum bloom filter (deprecated, now part of the 'eth' package)",
    "license": "Apache License 2.0",
    "web": "https://github.com/status-im/nim-eth-bloom"
  },
  {
    "name": "evmjit",
    "url": "https://github.com/status-im/nim-evmjit",
    "method": "git",
    "tags": [
      "library",
      "ethereum",
      "evm",
      "jit",
      "wrapper"
    ],
    "description": "A wrapper for the The Ethereum EVM JIT library",
    "license": "Apache License 2.0",
    "web": "https://github.com/status-im/nim-evmjit"
  },
  {
    "name": "keccak_tiny",
    "url": "https://github.com/status-im/nim-keccak-tiny",
    "method": "git",
    "tags": [
      "library",
      "sha3",
      "keccak",
      "cryptography"
    ],
    "description": "A wrapper for the keccak-tiny C library",
    "license": "Apache License 2.0",
    "web": "https://github.com/status-im/nim-keccak-tiny"
  },
  {
    "name": "httputils",
    "url": "https://github.com/status-im/nim-http-utils",
    "method": "git",
    "tags": [
      "http",
      "parsers",
      "protocols"
    ],
    "description": "Common utilities for implementing HTTP servers",
    "license": "Apache License 2.0",
    "web": "https://github.com/status-im/nim-http-utils"
  },
  {
    "name": "rocksdb",
    "url": "https://github.com/status-im/nim-rocksdb",
    "method": "git",
    "tags": [
      "library",
      "wrapper",
      "database"
    ],
    "description": "A wrapper for Facebook's RocksDB, an embeddable, persistent key-value store for fast storage",
    "license": "Apache 2.0 or GPLv2",
    "web": "https://github.com/status-im/nim-rocksdb"
  },
  {
    "name": "secp256k1",
    "url": "https://github.com/status-im/nim-secp256k1",
    "method": "git",
    "tags": [
      "library",
      "cryptography",
      "secp256k1"
    ],
    "description": "A wrapper for the libsecp256k1 C library",
    "license": "Apache License 2.0",
    "web": "https://github.com/status-im/nim-secp256k1"
  },
  {
    "name": "eth_trie",
    "url": "https://github.com/status-im/nim-eth-trie",
    "method": "git",
    "tags": [
      "deprecated"
    ],
    "description": "Merkle Patricia Tries as specified by Ethereum (deprecated, now part of the 'eth' package)",
    "license": "Apache License 2.0",
    "web": "https://github.com/status-im/nim-eth-trie"
  },
  {
    "name": "eth_p2p",
    "url": "https://github.com/status-im/nim-eth-p2p",
    "method": "git",
    "tags": [
      "deprecated",
      "library",
      "ethereum",
      "p2p",
      "devp2p",
      "rplx",
      "networking",
      "whisper",
      "swarm"
    ],
    "description": "Deprecated implementation of the Ethereum suite of P2P protocols (now part of the 'eth' package)",
    "license": "Apache License 2.0",
    "web": "https://github.com/status-im/nim-eth-p2p"
  },
  {
    "name": "eth_keyfile",
    "url": "https://github.com/status-im/nim-eth-keyfile",
    "method": "git",
    "tags": [
      "deprecated"
    ],
    "description": "A deprecated library for handling Ethereum private keys and wallets (now part of the 'eth' package)",
    "license": "Apache License 2.0",
    "web": "https://github.com/status-im/nim-eth-keyfile"
  },
  {
    "name": "byteutils",
    "url": "https://github.com/status-im/nim-byteutils",
    "method": "git",
    "tags": [
      "library",
      "blobs",
      "hex-dump"
    ],
    "description": "Useful utilities for manipulating and visualizing byte blobs",
    "license": "Apache License 2.0",
    "web": "https://github.com/status-im/nim-byteutils"
  },
  {
    "name": "ttmath",
    "url": "https://github.com/status-im/nim-ttmath",
    "method": "git",
    "tags": [
      "library",
      "math",
      "numbers"
    ],
    "description": "A Nim wrapper for ttmath: big numbers with fixed size",
    "license": "Apache License 2.0",
    "web": "https://github.com/status-im/nim-ttmath"
  },
  {
    "name": "nimbus",
    "url": "https://github.com/status-im/nimbus",
    "method": "git",
    "tags": [
      "ethereum"
    ],
    "description": "An Ethereum 2.0 Sharding Client for Resource-Restricted Devices",
    "license": "Apache License 2.0",
    "web": "https://github.com/status-im/nimbus"
  },
  {
    "name": "stint",
    "url": "https://github.com/status-im/nim-stint",
    "method": "git",
    "tags": [
      "library",
      "math",
      "numbers"
    ],
    "description": "Stack-based arbitrary-precision integers - Fast and portable with natural syntax for resource-restricted devices",
    "license": "Apache License 2.0",
    "web": "https://github.com/status-im/nim-stint"
  },
  {
    "name": "daemon",
    "url": "https://github.com/status-im/nim-daemon",
    "method": "git",
    "tags": [
      "servers",
      "daemonization"
    ],
    "description": "Cross-platform process daemonization library",
    "license": "Apache License 2.0",
    "web": "https://github.com/status-im/nim-daemon"
  },
  {
    "name": "chronicles",
    "url": "https://github.com/status-im/nim-chronicles",
    "method": "git",
    "tags": [
      "logging",
      "json"
    ],
    "description": "A crafty implementation of structured logging for Nim",
    "license": "Apache License 2.0",
    "web": "https://github.com/status-im/nim-chronicles"
  },
  {
    "name": "stb_image",
    "url": "https://gitlab.com/define-private-public/stb_image-Nim.git",
    "method": "git",
    "tags": [
      "stb",
      "image",
      "graphics",
      "io",
      "wrapper"
    ],
    "description": "A wrapper for stb_image and stb_image_write.",
    "license": "Unlicense",
    "web": "https://gitlab.com/define-private-public/stb_image-Nim"
  },
  {
    "name": "mutableseqs",
    "url": "https://github.com/iourinski/mutableseqs",
    "method": "git",
    "tags": [
      "sequences",
      "mapreduce"
    ],
    "description": "utilities for transforming sequences",
    "license": "MIT",
    "web": "https://github.com/iourinski/mutableseqs"
  },
  {
    "name": "stor",
    "url": "https://github.com/nimscale/stor",
    "method": "git",
    "tags": [
      "storage",
      "io"
    ],
    "description": "Efficient object storage system",
    "license": "MIT",
    "web": "https://github.com/nimscale/stor"
  },
  {
    "name": "linuxfb",
    "url": "https://github.com/luked99/linuxfb.nim",
    "method": "git",
    "tags": [
      "wrapper",
      "graphics",
      "linux"
    ],
    "description": "Wrapper around the Linux framebuffer driver ioctl API",
    "license": "MIT",
    "web": "https://github.com/luked99/linuxfb.nim"
  },
  {
    "name": "nimactors",
    "url": "https://github.com/vegansk/nimactors",
    "method": "git",
    "tags": [
      "actors",
      "library"
    ],
    "description": "Actors library for Nim inspired by akka-actors",
    "license": "MIT",
    "web": "https://github.com/vegansk/nimactors"
  },
  {
    "name": "porter",
    "url": "https://github.com/iourinski/porter",
    "method": "git",
    "tags": [
      "stemmer",
      "multilanguage",
      "snowball"
    ],
    "description": "Simple extensible implementation of Porter stemmer algorithm",
    "license": "MIT",
    "web": "https://github.com/iourinski/porter"
  },
  {
    "name": "kiwi",
    "url": "https://github.com/yglukhov/kiwi",
    "method": "git",
    "tags": [
      "cassowary",
      "constraint",
      "solving"
    ],
    "description": "Cassowary constraint solving",
    "license": "MIT",
    "web": "https://github.com/yglukhov/kiwi"
  },
  {
    "name": "ArrayFireNim",
    "url": "https://github.com/bitstormGER/ArrayFire-Nim",
    "method": "git",
    "tags": [
      "array",
      "linear",
      "algebra",
      "scientific",
      "computing"
    ],
    "description": "A nim wrapper for ArrayFire",
    "license": "BSD",
    "web": "https://github.com/bitstormGER/ArrayFire-Nim"
  },
  {
    "name": "statsd_client",
    "url": "https://github.com/FedericoCeratto/nim-statsd-client",
    "method": "git",
    "tags": [
      "library",
      "statsd",
      "client",
      "statistics",
      "metrics"
    ],
    "description": "A simple, stateless StatsD client library",
    "license": "LGPLv3",
    "web": "https://github.com/FedericoCeratto/nim-statsd-client"
  },
  {
    "name": "html5_canvas",
    "url": "https://gitlab.com/define-private-public/HTML5-Canvas-Nim",
    "method": "git",
    "tags": [
      "html5",
      "canvas",
      "drawing",
      "graphics",
      "rendering",
      "browser",
      "javascript"
    ],
    "description": "HTML5 Canvas and drawing for the JavaScript backend.",
    "license": "MIT",
    "web": "https://gitlab.com/define-private-public/HTML5-Canvas-Nim"
  },
  {
    "name": "alea",
    "url": "https://github.com/unicredit/alea",
    "method": "git",
    "tags": [
      "random variables",
      "distributions",
      "probability",
      "gaussian",
      "sampling"
    ],
    "description": "Define and compose random variables",
    "license": "Apache License 2.0",
    "web": "https://github.com/unicredit/alea"
  },
  {
    "name": "winim",
    "url": "https://github.com/khchen/winim",
    "method": "git",
    "tags": [
      "library",
      "windows",
      "api",
      "com"
    ],
    "description": "Nim's Windows API and COM Library",
    "license": "MIT",
    "web": "https://github.com/khchen/winim"
  },
  {
    "name": "ed25519",
    "url": "https://github.com/niv/ed25519.nim",
    "method": "git",
    "tags": [
      "ed25519",
      "cryptography",
      "crypto",
      "publickey",
      "privatekey",
      "signing",
      "keyexchange",
      "native"
    ],
    "description": "ed25519 key crypto bindings",
    "license": "MIT",
    "web": "https://github.com/niv/ed25519.nim"
  },
  {
    "name": "libevdev",
    "url": "https://github.com/luked99/libevdev.nim",
    "method": "git",
    "tags": [
      "wrapper",
      "os",
      "linux"
    ],
    "description": "Wrapper for libevdev, Linux input device processing library",
    "license": "MIT",
    "web": "https://github.com/luked99/libevdev.nim"
  },
  {
    "name": "nesm",
    "url": "https://gitlab.com/xomachine/NESM.git",
    "method": "git",
    "tags": [
      "metaprogramming",
      "parser",
      "pure",
      "serialization"
    ],
    "description": "A macro for generating [de]serializers for given objects",
    "license": "MIT",
    "web": "https://xomachine.gitlab.io/NESM/"
  },
  {
    "name": "sdnotify",
    "url": "https://github.com/FedericoCeratto/nim-sdnotify",
    "method": "git",
    "tags": [
      "os",
      "linux",
      "systemd",
      "sdnotify"
    ],
    "description": "Systemd service notification helper",
    "license": "MIT",
    "web": "https://github.com/FedericoCeratto/nim-sdnotify"
  },
  {
    "name": "cmd",
    "url": "https://github.com/samdmarshall/cmd.nim",
    "method": "git",
    "tags": [
      "cmd",
      "command-line",
      "prompt",
      "interactive"
    ],
    "description": "interactive command prompt",
    "license": "BSD 3-Clause",
    "web": "https://github.com/samdmarshall/cmd.nim"
  },
  {
    "name": "csvtable",
    "url": "https://github.com/apahl/csvtable",
    "method": "git",
    "tags": [
      "csv",
      "table"
    ],
    "description": "tools for handling CSV files (comma or tab-separated) with an API similar to Python's CSVDictReader and -Writer.",
    "license": "MIT",
    "web": "https://github.com/apahl/csvtable"
  },
  {
    "name": "plotly",
    "url": "https://github.com/brentp/nim-plotly",
    "method": "git",
    "tags": [
      "plot",
      "graphing",
      "chart",
      "data"
    ],
    "description": "Nim interface to plotly",
    "license": "MIT",
    "web": "https://github.com/brentp/nim-plotly"
  },
  {
    "name": "gnuplot",
    "url": "https://github.com/dvolk/gnuplot.nim",
    "method": "git",
    "tags": [
      "plot",
      "graphing",
      "data"
    ],
    "description": "Nim interface to gnuplot",
    "license": "MIT",
    "web": "https://github.com/dvolk/gnuplot.nim"
  },
  {
    "name": "ustring",
    "url": "https://github.com/rokups/nim-ustring",
    "method": "git",
    "tags": [
      "string",
      "text",
      "unicode",
      "uft8",
      "utf-8"
    ],
    "description": "utf-8 string",
    "license": "MIT",
    "web": "https://github.com/rokups/nim-ustring"
  },
  {
    "name": "imap",
    "url": "https://git.sr.ht/~ehmry/nim_imap",
    "method": "git",
    "tags": [
      "imap",
      "email"
    ],
    "description": "IMAP client library",
    "license": "GPL2",
    "web": "https://git.sr.ht/~ehmry/nim_imap"
  },
  {
    "name": "isa",
    "url": "https://github.com/nimscale/isa",
    "method": "git",
    "tags": [
      "erasure",
      "hash",
      "crypto",
      "compression"
    ],
    "description": "Binding for Intel Storage Acceleration library",
    "license": "Apache License 2.0",
    "web": "https://github.com/nimscale/isa"
  },
  {
    "name": "untar",
    "url": "https://github.com/dom96/untar",
    "method": "git",
    "tags": [
      "library",
      "tar",
      "gz",
      "compression",
      "archive",
      "decompression"
    ],
    "description": "Library for decompressing tar.gz files.",
    "license": "MIT",
    "web": "https://github.com/dom96/untar"
  },
  {
    "name": "nimcx",
    "url": "https://github.com/qqtop/nimcx",
    "method": "git",
    "tags": [
      "library",
      "linux"
    ],
    "description": "Color and utilities library for linux terminal.",
    "license": "MIT",
    "web": "https://github.com/qqtop/nimcx"
  },
  {
    "name": "dpdk",
    "url": "https://github.com/nimscale/dpdk",
    "method": "git",
    "tags": [
      "library",
      "dpdk",
      "packet",
      "processing"
    ],
    "description": "Library for fast packet processing",
    "license": "Apache License 2.0",
    "web": "http://dpdk.org/"
  },
  {
    "name": "libserialport",
    "alias": "serial"
  },
  {
    "name": "serial",
    "url": "https://github.com/euantorano/serial.nim",
    "method": "git",
    "tags": [
      "serial",
      "rs232",
      "io",
      "serialport"
    ],
    "description": "A library to operate serial ports using pure Nim.",
    "license": "BSD3",
    "web": "https://github.com/euantorano/serial.nim"
  },
  {
    "name": "spdk",
    "url": "https://github.com/nimscale/spdk.git",
    "method": "git",
    "tags": [
      "library",
      "SSD",
      "NVME",
      "io",
      "storage"
    ],
    "description": "The Storage Performance Development Kit(SPDK) provides a set of tools and libraries for writing high performance, scalable, user-mode storage applications.",
    "license": "MIT",
    "web": "https://github.com/nimscale/spdk.git"
  },
  {
    "name": "NimData",
    "url": "https://github.com/bluenote10/NimData",
    "method": "git",
    "tags": [
      "library",
      "dataframe"
    ],
    "description": "DataFrame API enabling fast out-of-core data analytics",
    "license": "MIT",
    "web": "https://github.com/bluenote10/NimData"
  },
  {
    "name": "testrunner",
    "url": "https://github.com/FedericoCeratto/nim-testrunner",
    "method": "git",
    "tags": [
      "test",
      "tests",
      "unittest",
      "utility",
      "tdd"
    ],
    "description": "Test runner with file monitoring and desktop notification capabilities",
    "license": "GPLv3",
    "web": "https://github.com/FedericoCeratto/nim-testrunner"
  },
  {
    "name": "reactorfuse",
    "url": "https://github.com/zielmicha/reactorfuse",
    "method": "git",
    "tags": [
      "filesystem",
      "fuse"
    ],
    "description": "Filesystem in userspace (FUSE) for Nim (for reactor.nim library)",
    "license": "MIT",
    "web": "https://github.com/zielmicha/reactorfuse"
  },
  {
    "name": "nimr",
    "url": "https://github.com/Jeff-Ciesielski/nimr",
    "method": "git",
    "tags": [
      "script",
      "utils"
    ],
    "description": "Helper to run nim code like a script",
    "license": "MIT",
    "web": "https://github.com/Jeff-Ciesielski/nimr"
  },
  {
    "name": "neverwinter",
    "url": "https://github.com/niv/neverwinter.nim",
    "method": "git",
    "tags": [
      "nwn",
      "neverwinternights",
      "neverwinter",
      "game",
      "bioware",
      "fileformats",
      "reader",
      "writer"
    ],
    "description": "Neverwinter Nights 1 data accessor library",
    "license": "MIT",
    "web": "https://github.com/niv/neverwinter.nim"
  },
  {
    "name": "snail",
    "url": "https://github.com/stisa/snail",
    "method": "git",
    "tags": [
      "js",
      "matrix",
      "linear algebra"
    ],
    "description": "Simple linear algebra for nim. Js too.",
    "license": "MIT",
    "web": "http://stisa.space/snail/"
  },
  {
    "name": "jswebsockets",
    "url": "https://github.com/stisa/jswebsockets",
    "method": "git",
    "tags": [
      "js",
      "javascripts",
      "ws",
      "websockets"
    ],
    "description": "Websockets wrapper for nim js backend.",
    "license": "MIT",
    "web": "http://stisa.space/jswebsockets/"
  },
  {
    "name": "morelogging",
    "url": "https://github.com/FedericoCeratto/nim-morelogging",
    "method": "git",
    "tags": [
      "log",
      "logging",
      "library",
      "systemd",
      "journald"
    ],
    "description": "Logging library with support for async IO, multithreading, Journald.",
    "license": "LGPLv3",
    "web": "https://github.com/FedericoCeratto/nim-morelogging"
  },
  {
    "name": "ajax",
    "url": "https://github.com/stisa/ajax",
    "method": "git",
    "tags": [
      "js",
      "javascripts",
      "ajax",
      "xmlhttprequest"
    ],
    "description": "AJAX wrapper for nim js backend.",
    "license": "MIT",
    "web": "http://stisa.space/ajax/"
  },
  {
    "name": "recaptcha",
    "url": "https://github.com/euantorano/recaptcha.nim",
    "method": "git",
    "tags": [
      "recaptcha",
      "captcha"
    ],
    "description": "reCAPTCHA support for Nim, supporting rendering a capctcha and verifying a user's response.",
    "license": "BSD3",
    "web": "https://github.com/euantorano/recaptcha.nim"
  },
  {
    "name": "influx",
    "url": "https://github.com/samdmarshall/influx.nim",
    "method": "git",
    "tags": [
      "influx",
      "influxdb"
    ],
    "description": "wrapper for communicating with InfluxDB over the REST interface",
    "license": "BSD 3-Clause",
    "web": "https://github.com/samdmarshall/influx.nim"
  },
  {
    "name": "gamelight",
    "url": "https://github.com/dom96/gamelight",
    "method": "git",
    "tags": [
      "js",
      "library",
      "graphics",
      "collision",
      "2d"
    ],
    "description": "A set of simple modules for writing a JavaScript 2D game.",
    "license": "MIT",
    "web": "https://github.com/dom96/gamelight"
  },
  {
    "name": "storage",
    "url": "https://bitbucket.org/moigagoo/storage/",
    "method": "hg",
    "tags": [
      "JavaScript",
      "Storage",
      "localStorage",
      "sessionStorage"
    ],
    "description": "Storage, localStorage, and sessionStorage bindigs for Nim's JavaScript backend.",
    "license": "MIT",
    "web": "https://bitbucket.org/moigagoo/storage/"
  },
  {
    "name": "fontconfig",
    "url": "https://github.com/Parashurama/fontconfig",
    "method": "git",
    "tags": [
      "fontconfig",
      "font"
    ],
    "description": "Low level wrapper for the fontconfig library.",
    "license": "Fontconfig",
    "web": "https://github.com/Parashurama/fontconfig"
  },
  {
    "name": "sysrandom",
    "url": "https://github.com/euantorano/sysrandom.nim",
    "method": "git",
    "tags": [
      "random",
      "RNG",
      "PRNG"
    ],
    "description": "A simple library to generate random data, using the system's PRNG.",
    "license": "BSD3",
    "web": "https://github.com/euantorano/sysrandom.nim"
  },
  {
    "name": "colorize",
    "url": "https://github.com/molnarmark/colorize",
    "method": "git",
    "tags": [
      "color",
      "colors",
      "colorize"
    ],
    "description": "A simple and lightweight terminal coloring library.",
    "license": "MIT",
    "web": "https://github.com/molnarmark/colorize"
  },
  {
    "name": "cello",
    "url": "https://github.com/unicredit/cello",
    "method": "git",
    "tags": [
      "string",
      "succinct-data-structure",
      "rank",
      "select",
      "Burrows-Wheeler",
      "FM-index",
      "wavelet-tree"
    ],
    "description": "String algorithms with succinct data structures",
    "license": "Apache2",
    "web": "https://unicredit.github.io/cello/"
  },
  {
    "name": "notmuch",
    "url": "https://github.com/samdmarshall/notmuch.nim",
    "method": "git",
    "tags": [
      "notmuch",
      "wrapper",
      "email",
      "tagging"
    ],
    "description": "wrapper for the notmuch mail library",
    "license": "BSD 3-Clause",
    "web": "https://github.com/samdmarshall/notmuch.nim"
  },
  {
    "name": "pluginmanager",
    "url": "https://github.com/samdmarshall/plugin-manager",
    "method": "git",
    "tags": [
      "plugin",
      "dylib",
      "manager"
    ],
    "description": "Simple plugin implementation",
    "license": "BSD 3-Clause",
    "web": "https://github.com/samdmarshall/plugin-manager"
  },
  {
    "name": "node",
    "url": "https://github.com/tulayang/nimnode",
    "method": "git",
    "tags": [
      "async",
      "io",
      "socket",
      "net",
      "tcp",
      "http",
      "libuv"
    ],
    "description": "Library for async programming and communication. This Library uses a future/promise, non-blocking I/O model based on libuv.",
    "license": "MIT",
    "web": "http://tulayang.github.io/node/"
  },
  {
    "name": "tempdir",
    "url": "https://github.com/euantorano/tempdir.nim",
    "method": "git",
    "tags": [
      "temp",
      "io",
      "tmp"
    ],
    "description": "A Nim library to create and manage temporary directories.",
    "license": "BSD3",
    "web": "https://github.com/euantorano/tempdir.nim"
  },
  {
    "name": "mathexpr",
    "url": "https://github.com/Yardanico/nim-mathexpr",
    "method": "git",
    "tags": [
      "math",
      "mathparser",
      "tinyexpr"
    ],
    "description": "MathExpr - pure-Nim mathematical expression evaluator library",
    "license": "MIT",
    "web": "https://github.com/Yardanico/nim-mathexpr"
  },
  {
    "name": "frag",
    "url": "https://github.com/fragworks/frag",
    "method": "git",
    "tags": [
      "game",
      "game-dev",
      "2d",
      "3d"
    ],
    "description": "A 2D|3D game engine",
    "license": "MIT",
    "web": "https://github.com/fragworks/frag"
  },
  {
    "name": "freetype",
    "url": "https://github.com/jangko/freetype",
    "method": "git",
    "tags": [
      "font",
      "renderint",
      "library"
    ],
    "description": "wrapper for FreeType2 library",
    "license": "MIT",
    "web": "https://github.com/jangko/freetype"
  },
  {
    "name": "polyBool",
    "url": "https://github.com/jangko/polyBool",
    "method": "git",
    "tags": [
      "polygon",
      "clipper",
      "library"
    ],
    "description": "Polygon Clipper Library (Martinez Algorithm)",
    "license": "MIT",
    "web": "https://github.com/jangko/polyBool"
  },
  {
    "name": "nimAGG",
    "url": "https://github.com/jangko/nimAGG",
    "method": "git",
    "tags": [
      "renderer",
      "rasterizer",
      "library",
      "2D",
      "graphics"
    ],
    "description": "Hi Fidelity Rendering Engine",
    "license": "MIT",
    "web": "https://github.com/jangko/nimAGG"
  },
  {
    "name": "primme",
    "url": "https://github.com/jxy/primme",
    "method": "git",
    "tags": [
      "library",
      "eigenvalues",
      "high-performance",
      "singular-value-decomposition"
    ],
    "description": "Nim interface for PRIMME: PReconditioned Iterative MultiMethod Eigensolver",
    "license": "MIT",
    "web": "https://github.com/jxy/primme"
  },
  {
    "name": "sitmo",
    "url": "https://github.com/jxy/sitmo",
    "method": "git",
    "tags": [
      "RNG",
      "Sitmo",
      "high-performance",
      "random"
    ],
    "description": "Sitmo parallel random number generator in Nim",
    "license": "MIT",
    "web": "https://github.com/jxy/sitmo"
  },
  {
    "name": "webaudio",
    "url": "https://github.com/ftsf/nim-webaudio",
    "method": "git",
    "tags": [
      "javascript",
      "js",
      "web",
      "audio",
      "sound",
      "music"
    ],
    "description": "API for Web Audio (JS)",
    "license": "MIT",
    "web": "https://github.com/ftsf/nim-webaudio"
  },
  {
    "name": "nimcuda",
    "url": "https://github.com/unicredit/nimcuda",
    "method": "git",
    "tags": [
      "CUDA",
      "GPU"
    ],
    "description": "CUDA bindings",
    "license": "Apache2",
    "web": "https://github.com/unicredit/nimcuda"
  },
  {
    "name": "gifwriter",
    "url": "https://github.com/rxi/gifwriter",
    "method": "git",
    "tags": [
      "gif",
      "image",
      "library"
    ],
    "description": "Animated GIF writing library based on jo_gif",
    "license": "MIT",
    "web": "https://github.com/rxi/gifwriter"
  },
  {
    "name": "libplist",
    "url": "https://github.com/samdmarshall/libplist.nim",
    "method": "git",
    "tags": [
      "libplist",
      "property",
      "list",
      "property-list",
      "parsing",
      "binary",
      "xml",
      "format"
    ],
    "description": "wrapper around libplist https://github.com/libimobiledevice/libplist",
    "license": "MIT",
    "web": "https://github.com/samdmarshall/libplist.nim"
  },
  {
    "name": "getch",
    "url": "https://github.com/6A/getch",
    "method": "git",
    "tags": [
      "getch",
      "char"
    ],
    "description": "getch() for Windows and Unix",
    "license": "MIT",
    "web": "https://github.com/6A/getch"
  },
  {
    "name": "gifenc",
    "url": "https://github.com/ftsf/gifenc",
    "method": "git",
    "tags": [
      "gif",
      "encoder"
    ],
    "description": "Gif Encoder",
    "license": "Public Domain",
    "web": "https://github.com/ftsf/gifenc"
  },
  {
    "name": "nimlapack",
    "url": "https://github.com/unicredit/nimlapack",
    "method": "git",
    "tags": [
      "LAPACK",
      "linear-algebra"
    ],
    "description": "LAPACK bindings",
    "license": "Apache2",
    "web": "https://github.com/unicredit/nimlapack"
  },
  {
    "name": "jack",
    "url": "https://github.com/Skrylar/nim-jack",
    "method": "git",
    "tags": [
      "jack",
      "audio",
      "binding",
      "wrapper"
    ],
    "description": "Shiny bindings to the JACK Audio Connection Kit.",
    "license": "MIT",
    "web": "https://github.com/Skrylar/nim-jack"
  },
  {
    "name": "serializetools",
    "url": "https://github.com/JeffersonLab/serializetools",
    "method": "git",
    "tags": [
      "serialization",
      "xml"
    ],
    "description": "Support for serialization of objects",
    "license": "MIT",
    "web": "https://github.com/JeffersonLab/serializetools"
  },
  {
    "name": "neo",
    "url": "https://github.com/unicredit/neo",
    "method": "git",
    "tags": [
      "vector",
      "matrix",
      "linear-algebra",
      "BLAS",
      "LAPACK",
      "CUDA"
    ],
    "description": "Linear algebra for Nim",
    "license": "Apache License 2.0",
    "web": "https://unicredit.github.io/neo/"
  },
  {
    "name": "httpkit",
    "url": "https://github.com/tulayang/httpkit",
    "method": "git",
    "tags": [
      "http",
      "request",
      "response",
      "stream",
      "bigfile",
      "async"
    ],
    "description": "An efficient HTTP tool suite written in pure nim. Help you to write HTTP services or clients via TCP, UDP, or even Unix Domain socket, etc.",
    "license": "MIT",
    "web": "https://github.com/tulayang/httpkit"
  },
  {
    "name": "ulid",
    "url": "https://github.com/adelq/ulid",
    "method": "git",
    "tags": [
      "library",
      "id",
      "ulid",
      "uuid",
      "guid"
    ],
    "description": "Universally Unique Lexicographically Sortable Identifier",
    "license": "MIT",
    "web": "https://github.com/adelq/ulid"
  },
  {
    "name": "osureplay",
    "url": "https://github.com/Yardanico/nim-osureplay",
    "method": "git",
    "tags": [
      "library",
      "osu!",
      "parser",
      "osugame",
      "replay"
    ],
    "description": "osu! replay parser",
    "license": "MIT",
    "web": "https://github.com/Yardanico/nim-osureplay"
  },
  {
    "name": "tiger",
    "url": "https://git.sr.ht/~ehmry/nim_tiger",
    "method": "git",
    "tags": [
      "hash"
    ],
    "description": "Tiger hash function",
    "license": "MIT",
    "web": "https://git.sr.ht/~ehmry/nim_tiger"
  },
  {
    "name": "pipe",
    "url": "https://github.com/5paceToast/pipe",
    "method": "git",
    "tags": [
      "pipe",
      "macro",
      "operator",
      "functional"
    ],
    "description": "Pipe operator for nim.",
    "license": "MIT",
    "web": "https://github.com/5paceToast/pipe"
  },
  {
    "name": "flatdb",
    "url": "https://github.com/enthus1ast/flatdb",
    "method": "git",
    "tags": [
      "database",
      "json",
      "pure"
    ],
    "description": "small/tiny, flatfile, jsonl based, inprogress database for nim",
    "license": "MIT",
    "web": "https://github.com/enthus1ast/flatdb"
  },
  {
    "name": "nwt",
    "url": "https://github.com/enthus1ast/nimWebTemplates",
    "method": "git",
    "tags": [
      "template",
      "html",
      "pure",
      "jinja"
    ],
    "description": "experiment to build a jinja like template parser",
    "license": "MIT",
    "web": "https://github.com/enthus1ast/nimWebTemplates"
  },
  {
    "name": "cmixer",
    "url": "https://github.com/rxi/cmixer-nim",
    "method": "git",
    "tags": [
      "library",
      "audio",
      "mixer",
      "sound",
      "wav",
      "ogg"
    ],
    "description": "Lightweight audio mixer for games",
    "license": "MIT",
    "web": "https://github.com/rxi/cmixer-nim"
  },
  {
    "name": "cmixer_sdl2",
    "url": "https://github.com/rxi/cmixer_sdl2-nim",
    "method": "git",
    "tags": [
      "library",
      "audio",
      "mixer",
      "sound",
      "wav",
      "ogg"
    ],
    "description": "Lightweight audio mixer for SDL2",
    "license": "MIT",
    "web": "https://github.com/rxi/cmixer_sdl2-nim"
  },
  {
    "name": "chebyshev",
    "url": "https://github.com/jxy/chebyshev",
    "method": "git",
    "tags": [
      "math",
      "approximation",
      "numerical"
    ],
    "description": "Chebyshev approximation.",
    "license": "MIT",
    "web": "https://github.com/jxy/chebyshev"
  },
  {
    "name": "scram",
    "url": "https://github.com/rgv151/scram",
    "method": "git",
    "tags": [
      "scram",
      "sasl",
      "authentication",
      "salted",
      "challenge",
      "response"
    ],
    "description": "Salted Challenge Response Authentication Mechanism (SCRAM) ",
    "license": "MIT",
    "web": "https://github.com/rgv151/scram"
  },
  {
    "name": "blake2",
    "url": "https://github.com/narimiran/blake2",
    "method": "git",
    "tags": [
      "crypto",
      "cryptography",
      "hash",
      "security"
    ],
    "description": "blake2 - cryptographic hash function",
    "license": "CC0",
    "web": "https://github.com/narimiran/blake2"
  },
  {
    "name": "spinny",
    "url": "https://github.com/molnarmark/spinny",
    "method": "git",
    "tags": [
      "terminal",
      "spinner",
      "spinny",
      "load"
    ],
    "description": "Spinny is a tiny terminal spinner package for the Nim Programming Language.",
    "license": "MIT",
    "web": "https://github.com/molnarmark/spinny"
  },
  {
    "name": "nigui",
    "url": "https://github.com/trustable-code/NiGui",
    "method": "git",
    "tags": [
      "gui",
      "windows",
      "gtk"
    ],
    "description": "NiGui is a cross-platform, desktop GUI toolkit using native widgets.",
    "license": "MIT",
    "web": "https://github.com/trustable-code/NiGui"
  },
  {
    "name": "currying",
    "url": "https://github.com/t8m8/currying",
    "method": "git",
    "tags": [
      "library",
      "functional",
      "currying"
    ],
    "description": "Currying library for Nim",
    "license": "MIT",
    "web": "https://github.com/t8m8/currying"
  },
  {
    "name": "rect_packer",
    "url": "https://github.com/yglukhov/rect_packer",
    "method": "git",
    "tags": [
      "library",
      "geometry",
      "packing"
    ],
    "description": "Pack rects into bigger rect",
    "license": "MIT",
    "web": "https://github.com/yglukhov/rect_packer"
  },
  {
    "name": "gintro",
    "url": "https://github.com/stefansalewski/gintro",
    "method": "git",
    "tags": [
      "library",
      "gtk",
      "wrapper",
      "gui"
    ],
    "description": "High level GObject-Introspection based GTK3 bindings",
    "license": "MIT",
    "web": "https://github.com/stefansalewski/gintro"
  },
  {
    "name": "arraymancer",
    "url": "https://github.com/mratsim/Arraymancer",
    "method": "git",
    "tags": [
      "vector",
      "matrix",
      "array",
      "ndarray",
      "multidimensional-array",
      "linear-algebra",
      "tensor"
    ],
    "description": "A tensor (multidimensional array) library for Nim",
    "license": "Apache License 2.0",
    "web": "https://mratsim.github.io/Arraymancer/"
  },
  {
    "name": "sha3",
    "url": "https://github.com/narimiran/sha3",
    "method": "git",
    "tags": [
      "crypto",
      "cryptography",
      "hash",
      "security"
    ],
    "description": "sha3 - cryptographic hash function",
    "license": "CC0",
    "web": "https://github.com/narimiran/sha3"
  },
  {
    "name": "coalesce",
    "url": "https://github.com/piedar/coalesce",
    "method": "git",
    "tags": [
      "nil",
      "null",
      "options",
      "operator"
    ],
    "description": "A nil coalescing operator ?? for Nim",
    "license": "MIT",
    "web": "https://github.com/piedar/coalesce"
  },
  {
    "name": "asyncmysql",
    "url": "https://github.com/tulayang/asyncmysql",
    "method": "git",
    "tags": [
      "mysql",
      "async",
      "asynchronous"
    ],
    "description": "Asynchronous MySQL connector written in pure Nim",
    "license": "MIT",
    "web": "https://github.com/tulayang/asyncmysql"
  },
  {
    "name": "cassandra",
    "url": "https://github.com/yglukhov/cassandra",
    "method": "git",
    "tags": [
      "cassandra",
      "database",
      "wrapper",
      "bindings",
      "driver"
    ],
    "description": "Bindings to Cassandra DB driver",
    "license": "MIT",
    "web": "https://github.com/yglukhov/cassandra"
  },
  {
    "name": "tf2plug",
    "url": "https://gitlab.com/waylon531/tf2plug",
    "method": "git",
    "tags": [
      "app",
      "binary",
      "tool",
      "tf2"
    ],
    "description": "A mod manager for TF2",
    "license": "GPLv3",
    "web": "https://gitlab.com/waylon531/tf2plug"
  },
  {
    "name": "oldgtk3",
    "url": "https://github.com/stefansalewski/oldgtk3",
    "method": "git",
    "tags": [
      "library",
      "gtk",
      "wrapper",
      "gui"
    ],
    "description": "Low level bindings for GTK3 related libraries",
    "license": "MIT",
    "web": "https://github.com/stefansalewski/oldgtk3"
  },
  {
    "name": "godot",
    "url": "https://github.com/pragmagic/godot-nim",
    "method": "git",
    "tags": [
      "game",
      "engine",
      "2d",
      "3d"
    ],
    "description": "Nim bindings for Godot Engine",
    "license": "MIT",
    "web": "https://github.com/pragmagic/godot-nim"
  },
  {
    "name": "vkapi",
    "url": "https://github.com/Yardanico/nimvkapi",
    "method": "git",
    "tags": [
      "wrapper",
      "vkontakte",
      "vk",
      "library",
      "api"
    ],
    "description": "A wrapper for the vk.com API (russian social network)",
    "license": "MIT",
    "web": "https://github.com/Yardanico/nimvkapi"
  },
  {
    "name": "slacklib",
    "url": "https://github.com/ThomasTJdev/nim_slacklib",
    "method": "git",
    "tags": [
      "library",
      "wrapper",
      "slack",
      "slackapp",
      "api"
    ],
    "description": "Library for working with a slack app or sending messages to a slack channel (slack.com)",
    "license": "MIT",
    "web": "https://github.com/ThomasTJdev/nim_slacklib"
  },
  {
    "name": "wiringPiNim",
    "url": "https://github.com/ThomasTJdev/nim_wiringPiNim",
    "method": "git",
    "tags": [
      "wrapper",
      "raspberry",
      "rpi",
      "wiringpi",
      "pi"
    ],
    "description": "Wrapper that implements some of wiringPi's function for controlling a Raspberry Pi",
    "license": "MIT",
    "web": "https://github.com/ThomasTJdev/nim_wiringPiNim"
  },
  {
    "name": "redux",
    "url": "https://github.com/pragmagic/redux.nim",
    "method": "git",
    "tags": [
      "redux"
    ],
    "description": "Predictable state container.",
    "license": "MIT",
    "web": "https://github.com/pragmagic/redux.nim"
  },
  {
    "name": "skEasing",
    "url": "https://github.com/Skrylar/skEasing",
    "method": "git",
    "tags": [
      "math",
      "curves",
      "animation"
    ],
    "description": "A collection of easing curves for animation purposes.",
    "license": "BSD",
    "web": "https://github.com/Skrylar/skEasing"
  },
  {
    "name": "nimquery",
    "url": "https://github.com/GULPF/nimquery",
    "method": "git",
    "tags": [
      "html",
      "scraping",
      "web"
    ],
    "description": "Library for querying HTML using CSS-selectors, like JavaScripts document.querySelector",
    "license": "MIT",
    "web": "https://github.com/GULPF/nimquery"
  },
  {
    "name": "usha",
    "url": "https://github.com/subsetpark/untitled-shell-history-application",
    "method": "git",
    "tags": [
      "shell",
      "utility"
    ],
    "description": "untitled shell history application",
    "license": "MIT",
    "web": "https://github.com/subsetpark/untitled-shell-history-application"
  },
  {
    "name": "libgit2",
    "url": "https://github.com/barcharcraz/libgit2-nim",
    "method": "git",
    "tags": [
      "git",
      "libgit",
      "libgit2",
      "vcs",
      "wrapper"
    ],
    "description": "Libgit2 low level wrapper",
    "license": "MIT",
    "web": "https://github.com/barcharcraz/libgit2-nim"
  },
  {
    "name": "multicast",
    "url": "https://github.com/enthus1ast/nimMulticast",
    "method": "git",
    "tags": [
      "multicast",
      "udp",
      "socket",
      "net"
    ],
    "description": "proc to join (and leave) a multicast group",
    "license": "MIT",
    "web": "https://github.com/enthus1ast/nimMulticast"
  },
  {
    "name": "mysqlparser",
    "url": "https://github.com/tulayang/mysqlparser.git",
    "method": "git",
    "tags": [
      "mysql",
      "protocol",
      "parser"
    ],
    "description": "An efficient packet parser for MySQL Client/Server Protocol. Help you to write Mysql communication in either BLOCKIONG-IO or NON-BLOCKING-IO.",
    "license": "MIT",
    "web": "https://github.com/tulayang/mysqlparser"
  },
  {
    "name": "fugitive",
    "url": "https://github.com/citycide/fugitive",
    "method": "git",
    "tags": [
      "git",
      "github",
      "cli",
      "extras",
      "utility",
      "tool"
    ],
    "description": "Simple command line tool to make git more intuitive, along with useful GitHub addons.",
    "license": "MIT",
    "web": "https://github.com/citycide/fugitive"
  },
  {
    "name": "dbg",
    "url": "https://github.com/enthus1ast/nimDbg",
    "method": "git",
    "tags": [
      "template",
      "echo",
      "dbg",
      "debug"
    ],
    "description": "dbg template; in debug echo",
    "license": "MIT",
    "web": "https://github.com/enthus1ast/nimDbg"
  },
  {
    "name": "pylib",
    "url": "https://github.com/Yardanico/nimpylib",
    "method": "git",
    "tags": [
      "python",
      "compatibility",
      "library",
      "pure"
    ],
    "description": "Nim library with python-like functions and operators",
    "license": "MIT",
    "web": "https://github.com/Yardanico/nimpylib"
  },
  {
    "name": "graphemes",
    "url": "https://github.com/nitely/nim-graphemes",
    "method": "git",
    "tags": [
      "graphemes",
      "grapheme-cluster",
      "unicode"
    ],
    "description": "Grapheme aware string handling (Unicode tr29)",
    "license": "MIT",
    "web": "https://github.com/nitely/nim-graphemes"
  },
  {
    "name": "rfc3339",
    "url": "https://github.com/Skrylar/rfc3339",
    "method": "git",
    "tags": [
      "rfc3339",
      "datetime"
    ],
    "description": "RFC3339 (dates and times) implementation for Nim.",
    "license": "BSD",
    "web": "https://github.com/Skrylar/rfc3339"
  },
  {
    "name": "db_presto",
    "url": "https://github.com/Bennyelg/nimPresto",
    "method": "git",
    "tags": [
      "prestodb",
      "connector",
      "database"
    ],
    "description": "prestodb simple connector",
    "license": "MIT",
    "web": "https://github.com/Bennyelg/nimPresto"
  },
  {
    "name": "nimbomb",
    "url": "https://github.com/Tyler-Yocolano/nimbomb",
    "method": "git",
    "tags": [
      "giant",
      "bomb",
      "wiki",
      "api"
    ],
    "description": "A GiantBomb-wiki wrapper for nim",
    "license": "MIT",
    "web": "https://github.com/Tyler-Yocolano/nimbomb"
  },
  {
    "name": "csvql",
    "url": "https://github.com/Bennyelg/csvql",
    "method": "git",
    "tags": [
      "csv",
      "read",
      "ansisql",
      "query",
      "database",
      "files"
    ],
    "description": "csvql.",
    "license": "MIT",
    "web": "https://github.com/Bennyelg/csvql"
  },
  {
    "name": "contracts",
    "url": "https://github.com/Udiknedormin/NimContracts",
    "method": "git",
    "tags": [
      "library",
      "pure",
      "contract",
      "contracts",
      "DbC",
      "utility",
      "automation",
      "documentation",
      "safety",
      "test",
      "tests",
      "testing",
      "unittest"
    ],
    "description": "Design by Contract (DbC) library with minimal runtime.",
    "license": "MIT",
    "web": "https://github.com/Udiknedormin/NimContracts"
  },
  {
    "name": "syphus",
    "url": "https://github.com/makingspace/syphus",
    "method": "git",
    "tags": [
      "optimization",
      "tabu"
    ],
    "description": "An implementation of the tabu search heuristic in Nim.",
    "license": "BSD-3",
    "web": "https://github.com/makingspace/syphus-nim"
  },
  {
    "name": "analytics",
    "url": "https://github.com/dom96/analytics",
    "method": "git",
    "tags": [
      "google",
      "telemetry",
      "statistics"
    ],
    "description": "Allows statistics to be sent to and recorded in Google Analytics.",
    "license": "MIT",
    "web": "https://github.com/dom96/analytics"
  },
  {
    "name": "arraymancer_vision",
    "url": "https://github.com/edubart/arraymancer-vision",
    "method": "git",
    "tags": [
      "arraymancer",
      "image",
      "vision"
    ],
    "description": "Image transformation and visualization utilities for arraymancer",
    "license": "Apache License 2.0",
    "web": "https://github.com/edubart/arraymancer-vision"
  },
  {
    "name": "variantkey",
    "url": "https://github.com/brentp/variantkey-nim",
    "method": "git",
    "tags": [
      "vcf",
      "variant",
      "genomics"
    ],
    "description": "encode/decode variants to/from uint64",
    "license": "MIT"
  },
  {
    "name": "genoiser",
    "url": "https://github.com/brentp/genoiser",
    "method": "git",
    "tags": [
      "bam",
      "cram",
      "vcf",
      "genomics"
    ],
    "description": "functions to tracks for genomics data files",
    "license": "MIT"
  },
  {
    "name": "hts",
    "url": "https://github.com/brentp/hts-nim",
    "method": "git",
    "tags": [
      "kmer",
      "dna",
      "sequence",
      "bam",
      "vcf",
      "genomics"
    ],
    "description": "htslib wrapper for nim",
    "license": "MIT",
    "web": "https://brentp.github.io/hts-nim/"
  },
  {
    "name": "falas",
    "url": "https://github.com/brentp/falas",
    "method": "git",
    "tags": [
      "assembly",
      "dna",
      "sequence",
      "genomics"
    ],
    "description": "fragment-aware assembler for short reads",
    "license": "MIT",
    "web": "https://brentp.github.io/falas/falas.html"
  },
  {
    "name": "kmer",
    "url": "https://github.com/brentp/nim-kmer",
    "method": "git",
    "tags": [
      "kmer",
      "dna",
      "sequence"
    ],
    "description": "encoded kmer library for fast operations on kmers up to 31",
    "license": "MIT",
    "web": "https://github.com/brentp/nim-kmer"
  },
  {
    "name": "kexpr",
    "url": "https://github.com/brentp/kexpr-nim",
    "method": "git",
    "tags": [
      "math",
      "expression",
      "evalute"
    ],
    "description": "wrapper for kexpr math expression evaluation library",
    "license": "MIT",
    "web": "https://github.com/brentp/kexpr-nim"
  },
  {
    "name": "lapper",
    "url": "https://github.com/brentp/nim-lapper",
    "method": "git",
    "tags": [
      "interval"
    ],
    "description": "fast interval overlaps",
    "license": "MIT",
    "web": "https://github.com/brentp/nim-lapper"
  },
  {
    "name": "gplay",
    "url": "https://github.com/yglukhov/gplay",
    "method": "git",
    "tags": [
      "google",
      "play",
      "apk",
      "publish",
      "upload"
    ],
    "description": "Google Play APK Uploader",
    "license": "MIT",
    "web": "https://github.com/yglukhov/gplay"
  },
  {
    "name": "huenim",
    "url": "https://github.com/IoTone/huenim",
    "method": "git",
    "tags": [
      "hue",
      "iot",
      "lighting",
      "philips",
      "library"
    ],
    "description": "Huenim",
    "license": "MIT",
    "web": "https://github.com/IoTone/huenim"
  },
  {
    "name": "drand48",
    "url": "https://github.com/JeffersonLab/drand48",
    "method": "git",
    "tags": [
      "random",
      "number",
      "generator"
    ],
    "description": "Nim implementation of the standard unix drand48 pseudo random number generator",
    "license": "BSD3",
    "web": "https://github.com/JeffersonLab/drand48"
  },
  {
    "name": "ensem",
    "url": "https://github.com/JeffersonLab/ensem",
    "method": "git",
    "tags": [
      "jackknife",
      "statistics"
    ],
    "description": "Support for ensemble file format and arithmetic using jackknife/bootstrap propagation of errors",
    "license": "BSD3",
    "web": "https://github.com/JeffersonLab/ensem"
  },
  {
    "name": "basic2d",
    "url": "https://github.com/nim-lang/basic2d",
    "method": "git",
    "tags": [
      "deprecated",
      "vector",
      "stdlib",
      "library"
    ],
    "description": "Deprecated module for vector/matrices operations.",
    "license": "MIT",
    "web": "https://github.com/nim-lang/basic2d"
  },
  {
    "name": "basic3d",
    "url": "https://github.com/nim-lang/basic3d",
    "method": "git",
    "tags": [
      "deprecated",
      "vector",
      "stdlib",
      "library"
    ],
    "description": "Deprecated module for vector/matrices operations.",
    "license": "MIT",
    "web": "https://github.com/nim-lang/basic3d"
  },
  {
    "name": "shiori",
    "url": "https://github.com/Narazaka/shiori-nim",
    "method": "git",
    "tags": [
      "ukagaka",
      "shiori",
      "protocol"
    ],
    "description": "SHIORI Protocol Parser/Builder",
    "license": "MIT",
    "web": "https://github.com/Narazaka/shiori-nim"
  },
  {
    "name": "shioridll",
    "url": "https://github.com/Narazaka/shioridll-nim",
    "method": "git",
    "tags": [
      "shiori",
      "ukagaka"
    ],
    "description": "The SHIORI DLL interface",
    "license": "MIT",
    "web": "https://github.com/Narazaka/shioridll-nim"
  },
  {
    "name": "httpauth",
    "url": "https://github.com/FedericoCeratto/nim-httpauth",
    "method": "git",
    "tags": [
      "http",
      "authentication",
      "authorization",
      "library",
      "security"
    ],
    "description": "HTTP Authentication and Authorization",
    "license": "LGPLv3",
    "web": "https://github.com/FedericoCeratto/nim-httpauth"
  },
  {
    "name": "cbor",
    "url": "https://git.sr.ht/~ehmry/nim_cbor",
    "method": "git",
    "tags": [
      "library",
      "cbor",
      "binary",
      "encoding"
    ],
    "description": "Concise Binary Object Representation decoder (RFC7049).",
    "license": "MIT",
    "web": "https://git.sr.ht/~ehmry/nim_cbor"
  },
  {
    "name": "base58",
    "url": "https://git.sr.ht/~ehmry/nim_base58",
    "method": "git",
    "tags": [
      "base58",
      "bitcoin",
      "cryptonote",
      "monero",
      "encoding",
      "library"
    ],
    "description": "Base58 encoders and decoders for Bitcoin and CryptoNote addresses.",
    "license": "MIT",
    "web": "https://git.sr.ht/~ehmry/nim_base58"
  },
  {
    "name": "webdriver",
    "url": "https://github.com/dom96/webdriver",
    "method": "git",
    "tags": [
      "webdriver",
      "selenium",
      "library",
      "firefox"
    ],
    "description": "Implementation of the WebDriver w3c spec.",
    "license": "MIT",
    "web": "https://github.com/dom96/webdriver"
  },
  {
    "name": "interfaced",
    "url": "https://github.com/andreaferretti/interfaced",
    "method": "git",
    "tags": [
      "interface"
    ],
    "description": "Go-like interfaces",
    "license": "Apache License 2.0",
    "web": "https://github.com/andreaferretti/interfaced"
  },
  {
    "name": "vla",
    "url": "https://github.com/bpr/vla",
    "method": "git",
    "tags": [
      "vla",
      "alloca"
    ],
    "description": "Variable length arrays for Nim",
    "license": "MIT",
    "web": "https://github.com/bpr/vla"
  },
  {
    "name": "metatools",
    "url": "https://github.com/jxy/metatools",
    "method": "git",
    "tags": [
      "macros",
      "metaprogramming"
    ],
    "description": "Metaprogramming tools for Nim",
    "license": "MIT",
    "web": "https://github.com/jxy/metatools"
  },
  {
    "name": "pdcurses",
    "url": "https://github.com/lcrees/pdcurses",
    "method": "git",
    "tags": [
      "pdcurses",
      "curses",
      "console",
      "gui"
    ],
    "description": "Nim wrapper for PDCurses",
    "license": "MIT",
    "web": "https://github.com/lcrees/pdcurses"
  },
  {
    "name": "libuv",
    "url": "https://github.com/lcrees/libuv",
    "method": "git",
    "tags": [
      "libuv",
      "wrapper",
      "node",
      "networking"
    ],
    "description": "libuv bindings for Nim",
    "license": "MIT",
    "web": "https://github.com/lcrees/libuv"
  },
  {
    "name": "romans",
    "url": "https://github.com/lcrees/romans",
    "method": "git",
    "tags": [
      "roman",
      "numerals"
    ],
    "description": "Conversion between integers and Roman numerals",
    "license": "MIT",
    "web": "https://github.com/lcrees/romans"
  },
  {
    "name": "simpleAST",
    "url": "https://github.com/lguzzon-NIM/simpleAST",
    "method": "git",
    "tags": [
      "ast"
    ],
    "description": "Simple AST in NIM",
    "license": "MIT",
    "web": "https://github.com/lguzzon-NIM/simpleAST"
  },
  {
    "name": "timerpool",
    "url": "https://github.com/mikra01/timerpool/",
    "method": "git",
    "tags": [
      "timer",
      "pool",
      "events",
      "thread"
    ],
    "description": "threadsafe timerpool implementation for event purpose",
    "license": "MIT",
    "web": "https://github.com/mikra01/timerpool"
  },
  {
    "name": "zero_functional",
    "url": "https://github.com/zero-functional/zero-functional",
    "method": "git",
    "tags": [
      "functional",
      "dsl",
      "chaining",
      "seq"
    ],
    "description": "A library providing zero-cost chaining for functional abstractions in Nim",
    "license": "MIT",
    "web": "https://github.com/zero-functional/zero-functional"
  },
  {
    "name": "ormin",
    "url": "https://github.com/Araq/ormin",
    "method": "git",
    "tags": [
      "ORM",
      "SQL",
      "db",
      "database"
    ],
    "description": "Prepared SQL statement generator. A lightweight ORM.",
    "license": "MIT",
    "web": "https://github.com/Araq/ormin"
  },
  {
    "name": "karax",
    "url": "https://github.com/pragmagic/karax",
    "method": "git",
    "tags": [
      "browser",
      "DOM",
      "virtual-DOM",
      "UI"
    ],
    "description": "Karax is a framework for developing single page applications in Nim.",
    "license": "MIT",
    "web": "https://github.com/pragmagic/karax"
  },
  {
    "name": "cascade",
    "url": "https://github.com/citycide/cascade",
    "method": "git",
    "tags": [
      "macro",
      "cascade",
      "operator",
      "dart",
      "with"
    ],
    "description": "Method & assignment cascades for Nim, inspired by Smalltalk & Dart.",
    "license": "MIT",
    "web": "https://github.com/citycide/cascade"
  },
  {
    "name": "chrono",
    "url": "https://github.com/treeform/chrono",
    "method": "git",
    "tags": [
      "library",
      "timestamp",
      "calendar",
      "timezone"
    ],
    "description": "Calendars, Timestamps and Timezones utilities.",
    "license": "MIT",
    "web": "https://github.com/treeform/chrono"
  },
  {
    "name": "dbschema",
    "url": "https://github.com/vegansk/dbschema",
    "method": "git",
    "tags": [
      "library",
      "database",
      "db"
    ],
    "description": "Database schema migration library for Nim language.",
    "license": "MIT",
    "web": "https://github.com/vegansk/dbschema"
  },
  {
    "name": "gentabs",
    "url": "https://github.com/lcrees/gentabs",
    "method": "git",
    "tags": [
      "table",
      "string",
      "key",
      "value"
    ],
    "description": "Efficient hash table that is a key-value mapping (removed from stdlib)",
    "license": "MIT",
    "web": "https://github.com/lcrees/gentabs"
  },
  {
    "name": "libgraph",
    "url": "https://github.com/Mnenmenth/libgraphnim",
    "method": "git",
    "tags": [
      "graph",
      "math",
      "conversion",
      "pixels",
      "coordinates"
    ],
    "description": "Converts 2D linear graph coordinates to pixels on screen",
    "license": "MIT",
    "web": "https://github.com/Mnenmenth/libgraphnim"
  },
  {
    "name": "polynumeric",
    "url": "https://github.com/lcrees/polynumeric",
    "method": "git",
    "tags": [
      "polynomial",
      "numeric"
    ],
    "description": "Polynomial operations",
    "license": "MIT",
    "web": "https://github.com/lcrees/polynumeric"
  },
  {
    "name": "unicodedb",
    "url": "https://github.com/nitely/nim-unicodedb",
    "method": "git",
    "tags": [
      "unicode",
      "UCD",
      "unicodedata"
    ],
    "description": "Unicode Character Database (UCD) access for Nim",
    "license": "MIT",
    "web": "https://github.com/nitely/nim-unicodedb"
  },
  {
    "name": "normalize",
    "url": "https://github.com/nitely/nim-normalize",
    "method": "git",
    "tags": [
      "unicode",
      "normalization",
      "nfc",
      "nfd"
    ],
    "description": "Unicode normalization forms (tr15)",
    "license": "MIT",
    "web": "https://github.com/nitely/nim-normalize"
  },
  {
    "name": "nico",
    "url": "https://github.com/ftsf/nico",
    "method": "git",
    "tags": [
      "pico-8",
      "game",
      "library",
      "ludum",
      "dare"
    ],
    "description": "Nico game engine",
    "license": "MIT",
    "web": "https://github.com/ftsf/nico"
  },
  {
    "name": "os_files",
    "url": "https://github.com/tormund/os_files",
    "method": "git",
    "tags": [
      "dialogs",
      "file",
      "icon"
    ],
    "description": "Crossplatform (x11, windows, osx) native file dialogs; sytem file/folder icons in any resolution; open file with default application",
    "license": "MIT",
    "web": "https://github.com/tormund/os_files"
  },
  {
    "name": "sprymicro",
    "url": "https://github.com/gokr/sprymicro",
    "method": "git",
    "tags": [
      "spry",
      "demo"
    ],
    "description": "Small demo Spry interpreters",
    "license": "MIT",
    "web": "https://github.com/gokr/sprymicro"
  },
  {
    "name": "spryvm",
    "url": "https://github.com/gokr/spryvm",
    "method": "git",
    "tags": [
      "interpreter",
      "language",
      "spry"
    ],
    "description": "Homoiconic dynamic language interpreter in Nim",
    "license": "MIT",
    "web": "https://github.com/gokr/spryvm"
  },
  {
    "name": "netpbm",
    "url": "https://github.com/barcharcraz/nim-netpbm",
    "method": "git",
    "tags": [
      "pbm",
      "image",
      "wrapper",
      "netpbm"
    ],
    "description": "Wrapper for libnetpbm",
    "license": "MIT",
    "web": "https://github.com/barcharcraz/nim-netpbm"
  },
  {
    "name": "nimgen",
    "url": "https://github.com/genotrance/nimgen",
    "method": "git",
    "tags": [
      "c2nim",
      "library",
      "wrapper",
      "c",
      "c++"
    ],
    "description": "C2nim helper to simplify and automate wrapping C libraries",
    "license": "MIT",
    "web": "https://github.com/genotrance/nimgen"
  },
  {
    "name": "sksbox",
    "url": "https://github.com/Skrylar/sksbox",
    "method": "git",
    "tags": [
      "sbox",
      "binary",
      "binaryformat",
      "nothings",
      "container"
    ],
    "description": "A native-nim implementaton of the sBOX generic container format.",
    "license": "MIT",
    "web": "https://github.com/Skrylar/sksbox"
  },
  {
    "name": "avbin",
    "url": "https://github.com/Vladar4/avbin",
    "method": "git",
    "tags": [
      "audio",
      "video",
      "media",
      "library",
      "wrapper"
    ],
    "description": "Wrapper of the AVbin library for the Nim language.",
    "license": "LGPL",
    "web": "https://github.com/Vladar4/avbin"
  },
  {
    "name": "fsm",
    "url": "https://github.com/ba0f3/fsm.nim",
    "method": "git",
    "tags": [
      "fsm",
      "finite",
      "state",
      "machine"
    ],
    "description": "A simple finite-state machine for @nim-lang",
    "license": "MIT",
    "web": "https://github.com/ba0f3/fsm.nim"
  },
  {
    "name": "timezones",
    "url": "https://github.com/GULPF/timezones",
    "method": "git",
    "tags": [
      "timezone",
      "time",
      "tzdata"
    ],
    "description": "Timezone library compatible with the standard library. ",
    "license": "MIT",
    "web": "https://github.com/GULPF/timezones"
  },
  {
    "name": "ndf",
    "url": "https://github.com/rustomax/ndf",
    "method": "git",
    "tags": [
      "app",
      "binary",
      "duplicates",
      "utility",
      "filesystem"
    ],
    "description": "Duplicate files finder",
    "license": "MIT",
    "web": "https://github.com/rustomax/ndf"
  },
  {
    "name": "unicodeplus",
    "url": "https://github.com/nitely/nim-unicodeplus",
    "method": "git",
    "tags": [
      "unicode",
      "isdigit",
      "isalpha"
    ],
    "description": "Common unicode operations",
    "license": "MIT",
    "web": "https://github.com/nitely/nim-unicodeplus"
  },
  {
    "name": "libsvm",
    "url": "https://github.com/genotrance/libsvm",
    "method": "git",
    "tags": [
      "scientific",
      "svm",
      "vector"
    ],
    "description": "libsvm wrapper for Nim",
    "license": "MIT",
    "web": "https://github.com/genotrance/libsvm"
  },
  {
    "name": "lilt",
    "url": "https://github.com/quelklef/lilt",
    "method": "git",
    "tags": [
      "language",
      "parser",
      "parsing"
    ],
    "description": "Parsing language",
    "license": "MIT",
    "web": "https://github.com/quelklef/lilt"
  },
  {
    "name": "shiori_charset_convert",
    "url": "https://github.com/Narazaka/shiori_charset_convert-nim",
    "method": "git",
    "tags": [
      "shiori",
      "ukagaka"
    ],
    "description": "The SHIORI Message charset convert utility",
    "license": "MIT",
    "web": "https://github.com/Narazaka/shiori_charset_convert-nim"
  },
  {
    "name": "grafanim",
    "url": "https://github.com/jamesalbert/grafanim",
    "method": "git",
    "tags": [
      "library",
      "grafana",
      "dashboards"
    ],
    "description": "Grafana module for Nim",
    "license": "GPL",
    "web": "https://github.com/jamesalbert/grafanim"
  },
  {
    "name": "nimpy",
    "url": "https://github.com/yglukhov/nimpy",
    "method": "git",
    "tags": [
      "python",
      "bridge"
    ],
    "description": "Nim - Python bridge",
    "license": "MIT",
    "web": "https://github.com/yglukhov/nimpy"
  },
  {
    "name": "simple_graph",
    "url": "https://github.com/erhlee-bird/simple_graph",
    "method": "git",
    "tags": [
      "datastructures",
      "library"
    ],
    "description": "Simple Graph Library",
    "license": "MIT",
    "web": "https://github.com/erhlee-bird/simple_graph"
  },
  {
    "name": "controlStructures",
    "url": "https://github.com/TakeYourFreedom/Additional-Control-Structures-for-Nim",
    "method": "git",
    "tags": [
      "library",
      "control",
      "structure"
    ],
    "description": "Additional control structures",
    "license": "MIT",
    "web": "http://htmlpreview.github.io/?https://github.com/TakeYourFreedom/Additional-Control-Structures-for-Nim/blob/master/controlStructures.html"
  },
  {
    "name": "notetxt",
    "url": "https://github.com/mrshu/nim-notetxt",
    "method": "git",
    "tags": [
      "notetxt,",
      "note",
      "taking"
    ],
    "description": "A library that implements the note.txt specification for note taking.",
    "license": "MIT",
    "web": "https://github.com/mrshu/nim-notetxt"
  },
  {
    "name": "breeze",
    "url": "https://github.com/alehander42/breeze",
    "method": "git",
    "tags": [
      "dsl",
      "macro",
      "metaprogramming"
    ],
    "description": "A dsl for writing macros in Nim",
    "license": "MIT",
    "web": "https://github.com/alehander42/breeze"
  },
  {
    "name": "joyent_http_parser",
    "url": "https://github.com/nim-lang/joyent_http_parser",
    "method": "git",
    "tags": [
      "wrapper",
      "library",
      "parsing"
    ],
    "description": "Wrapper for high performance HTTP parsing library.",
    "license": "MIT",
    "web": "https://github.com/nim-lang/joyent_http_parser"
  },
  {
    "name": "libsvm_legacy",
    "url": "https://github.com/nim-lang/libsvm_legacy",
    "method": "git",
    "tags": [
      "wrapper",
      "library",
      "scientific"
    ],
    "description": "Wrapper for libsvm.",
    "license": "MIT",
    "web": "https://github.com/nim-lang/libsvm_legacy"
  },
  {
    "name": "clblast",
    "url": "https://github.com/numforge/nim-clblast",
    "method": "git",
    "tags": [
      "BLAS",
      "linear",
      "algebra",
      "vector",
      "matrix",
      "opencl",
      "high",
      "performance",
      "computing",
      "GPU",
      "wrapper"
    ],
    "description": "Wrapper for CLBlast, an OpenCL BLAS library",
    "license": "Apache License 2.0",
    "web": "https://github.com/numforge/nim-clblast"
  },
  {
    "name": "nimp5",
    "url": "https://github.com/Foldover/nim-p5",
    "method": "git",
    "tags": [
      "p5",
      "javascript",
      "creative",
      "coding",
      "processing",
      "library"
    ],
    "description": "Nim bindings for p5.js.",
    "license": "MIT",
    "web": "https://github.com/Foldover/nim-p5"
  },
  {
    "name": "names",
    "url": "https://github.com/pragmagic/names",
    "method": "git",
    "tags": [
      "strings"
    ],
    "description": "String interning library",
    "license": "MIT",
    "web": "https://github.com/pragmagic/names"
  },
  {
    "name": "sha1ext",
    "url": "https://github.com/CORDEA/sha1ext",
    "method": "git",
    "tags": [
      "sha1",
      "extension"
    ],
    "description": "std / sha1 extension",
    "license": "Apache License 2.0",
    "web": "https://github.com/CORDEA/sha1ext"
  },
  {
    "name": "libsha",
    "url": "https://github.com/forlan-ua/nim-libsha",
    "method": "git",
    "tags": [
      "sha1",
      "sha224",
      "sha256",
      "sha384",
      "sha512"
    ],
    "description": "Sha1 and Sha2 implementations",
    "license": "MIT",
    "web": "https://github.com/forlan-ua/nim-libsha"
  },
  {
    "name": "pwned",
    "url": "https://github.com/dom96/pwned",
    "method": "git",
    "tags": [
      "application",
      "passwords",
      "security",
      "binary"
    ],
    "description": "A client for the Pwned passwords API.",
    "license": "MIT",
    "web": "https://github.com/dom96/pwned"
  },
  {
    "name": "suffer",
    "url": "https://github.com/emekoi/suffer",
    "method": "git",
    "tags": [
      "graphics",
      "font",
      "software"
    ],
    "description": "a nim library for drawing 2d shapes, text, and images to 32bit software pixel buffers",
    "license": "MIT",
    "web": "https://github.com/emekoi/suffer"
  },
  {
    "name": "metric",
    "url": "https://github.com/mjendrusch/metric",
    "method": "git",
    "tags": [
      "library",
      "units",
      "scientific",
      "dimensional-analysis"
    ],
    "description": "Dimensionful types and dimensional analysis.",
    "license": "MIT",
    "web": "https://github.com/mjendrusch/metric"
  },
  {
    "name": "useragents",
    "url": "https://github.com/treeform/useragents",
    "method": "git",
    "tags": [
      "library",
      "useragent"
    ],
    "description": "User Agent parser for nim.",
    "license": "MIT",
    "web": "https://github.com/treeform/useragents"
  },
  {
    "name": "nimna",
    "url": "https://github.com/mjendrusch/nimna",
    "method": "git",
    "tags": [
      "library",
      "nucleic-acid-folding",
      "scientific",
      "biology"
    ],
    "description": "Nucleic acid folding and design.",
    "license": "MIT",
    "web": "https://github.com/mjendrusch/nimna"
  },
  {
    "name": "bencode",
    "url": "https://github.com/FedericoCeratto/nim-bencode",
    "method": "git",
    "tags": [
      "library",
      "bencode"
    ],
    "description": "Bencode serialization/deserialization library",
    "license": "LGPLv3",
    "web": "https://github.com/FedericoCeratto/nim-bencode"
  },
  {
    "name": "i3ipc",
    "url": "https://github.com/FedericoCeratto/nim-i3ipc",
    "method": "git",
    "tags": [
      "library",
      "i3"
    ],
    "description": "i3 IPC client library",
    "license": "LGPLv3",
    "web": "https://github.com/FedericoCeratto/nim-i3ipc"
  },
  {
    "name": "chroma",
    "url": "https://github.com/treeform/chroma",
    "method": "git",
    "tags": [
      "colors",
      "cmyk",
      "hsl",
      "hsv"
    ],
    "description": "Everything you want to do with colors.",
    "license": "MIT",
    "web": "https://github.com/treeform/chroma"
  },
  {
    "name": "nimrax",
    "url": "https://github.com/genotrance/nimrax",
    "method": "git",
    "tags": [
      "rax",
      "radix",
      "tree",
      "data",
      "structure"
    ],
    "description": "Radix tree wrapper for Nim",
    "license": "MIT",
    "web": "https://github.com/genotrance/nimrax"
  },
  {
    "name": "nimbass",
    "url": "https://github.com/genotrance/nimbass",
    "method": "git",
    "tags": [
      "bass",
      "audio",
      "wrapper"
    ],
    "description": "Bass wrapper for Nim",
    "license": "MIT",
    "web": "https://github.com/genotrance/nimbass"
  },
  {
    "name": "nimkerberos",
    "url": "https://github.com/genotrance/nimkerberos",
    "method": "git",
    "tags": [
      "kerberos",
      "ntlm",
      "authentication",
      "auth",
      "sspi"
    ],
    "description": "WinKerberos wrapper for Nim",
    "license": "MIT",
    "web": "https://github.com/genotrance/nimkerberos"
  },
  {
    "name": "nimssh2",
    "url": "https://github.com/genotrance/nimssh2",
    "method": "git",
    "tags": [
      "ssh",
      "library",
      "wrapper"
    ],
    "description": "libssh2 wrapper for Nim",
    "license": "MIT",
    "web": "https://github.com/genotrance/nimssh2"
  },
  {
    "name": "nimssl",
    "url": "https://github.com/genotrance/nimssl",
    "method": "git",
    "tags": [
      "openssl",
      "sha",
      "sha1",
      "hash",
      "sha256",
      "sha512"
    ],
    "description": "OpenSSL wrapper for Nim",
    "license": "MIT",
    "web": "https://github.com/genotrance/nimssl"
  },
  {
    "name": "snip",
    "url": "https://github.com/genotrance/snip",
    "method": "git",
    "tags": [
      "console",
      "editor",
      "text",
      "cli"
    ],
    "description": "Text editor to speed up testing code snippets",
    "license": "MIT",
    "web": "https://github.com/genotrance/snip"
  },
  {
    "name": "moduleinit",
    "url": "https://github.com/skunkiferous/moduleinit",
    "method": "git",
    "tags": [
      "library",
      "parallelism",
      "threads"
    ],
    "description": "Nim module/thread initialisation ordering library",
    "license": "MIT",
    "web": "https://github.com/skunkiferous/moduleinit"
  },
  {
    "name": "mofuw",
    "url": "https://github.com/2vg/mofuw",
    "method": "git",
    "tags": [
      "web",
      "http",
      "framework",
      "abandoned"
    ],
    "description": "mofuw is *MO*re *F*aster, *U*ltra *W*ebserver",
    "license": "MIT",
    "web": "https://github.com/2vg/mofuw"
  },
  {
    "name": "scnim",
    "url": "https://github.com/capocasa/scnim",
    "method": "git",
    "tags": [
      "music",
      "synthesizer",
      "realtime",
      "supercollider",
      "ugen",
      "plugin",
      "binding",
      "audio"
    ],
    "description": "Develop SuperCollider UGens in Nim",
    "license": "MIT",
    "web": "https://github.com/capocasa/scnim"
  },
  {
    "name": "nimgl",
    "url": "https://github.com/nimgl/nimgl",
    "method": "git",
    "tags": [
      "glfw",
      "imgui",
      "opengl",
      "bindings",
      "gl",
      "graphics"
    ],
    "description": "Nim Game Library",
    "license": "MIT",
    "web": "https://github.com/lmariscal/nimgl"
  },
  {
    "name": "inim",
    "url": "https://github.com/AndreiRegiani/INim",
    "method": "git",
    "tags": [
      "repl",
      "playground",
      "shell"
    ],
    "description": "Interactive Nim Shell",
    "license": "MIT",
    "web": "https://github.com/AndreiRegiani/INim"
  },
  {
    "name": "nimbigwig",
    "url": "https://github.com/genotrance/nimbigwig",
    "method": "git",
    "tags": [
      "bigwig",
      "bigbend",
      "genome"
    ],
    "description": "libBigWig wrapper for Nim",
    "license": "MIT",
    "web": "https://github.com/genotrance/nimbigwig"
  },
  {
    "name": "regex",
    "url": "https://github.com/nitely/nim-regex",
    "method": "git",
    "tags": [
      "regex"
    ],
    "description": "Linear time regex matching",
    "license": "MIT",
    "web": "https://github.com/nitely/nim-regex"
  },
  {
    "name": "tsundoku",
    "url": "https://github.com/FedericoCeratto/tsundoku",
    "method": "git",
    "tags": [
      "OPDS",
      "ebook",
      "server"
    ],
    "description": "Simple and lightweight OPDS ebook server",
    "license": "GPLv3",
    "web": "https://github.com/FedericoCeratto/tsundoku"
  },
  {
    "name": "nim_exodus",
    "url": "https://github.com/shinriyo/nim_exodus",
    "method": "git",
    "tags": [
      "web",
      "html",
      "template"
    ],
    "description": "Template generator for gester",
    "license": "MIT",
    "web": "https://github.com/shinriyo/nim_exodus"
  },
  {
    "name": "nimlibxlsxwriter",
    "url": "https://github.com/KeepCoolWithCoolidge/nimlibxlsxwriter",
    "method": "git",
    "tags": [
      "Excel",
      "wrapper",
      "xlsx"
    ],
    "description": "libxslxwriter wrapper for Nim",
    "license": "MIT",
    "web": "https://github.com/KeepCoolWithCoolidge/nimlibxlsxwriter"
  },
  {
    "name": "nimclutter",
    "url": "https://github.com/KeepCoolWithCoolidge/nimclutter",
    "method": "git",
    "tags": [
      "clutter",
      "gtk",
      "gui"
    ],
    "description": "Nim bindings for Clutter toolkit.",
    "license": "LGPLv2.1",
    "web": "https://github.com/KeepCoolWithCoolidge/nimclutter"
  },
  {
    "name": "nimhdf5",
    "url": "https://github.com/Vindaar/nimhdf5",
    "method": "git",
    "tags": [
      "library",
      "wrapper",
      "binding",
      "libhdf5",
      "hdf5",
      "ndarray",
      "storage"
    ],
    "description": "Bindings for the HDF5 data format C library",
    "license": "MIT",
    "web": "https://github.com/Vindaar/nimhdf5"
  },
  {
    "name": "mpfit",
    "url": "https://github.com/Vindaar/nim-mpfit",
    "method": "git",
    "tags": [
      "library",
      "wrapper",
      "binding",
      "nonlinear",
      "least-squares",
      "fitting",
      "levenberg-marquardt",
      "regression"
    ],
    "description": "A wrapper for the cMPFIT non-linear least squares fitting library",
    "license": "MIT",
    "web": "https://github.com/Vindaar/nim-mpfit"
  },
  {
    "name": "nlopt",
    "url": "https://github.com/Vindaar/nimnlopt",
    "method": "git",
    "tags": [
      "library",
      "wrapper",
      "binding",
      "nonlinear-optimization"
    ],
    "description": "A wrapper for the non-linear optimization C library Nlopt",
    "license": "MIT",
    "web": "https://github.com/Vindaar/nimnlopt"
  },
  {
    "name": "itertools",
    "url": "https://github.com/narimiran/itertools",
    "method": "git",
    "tags": [
      "itertools",
      "iterutils",
      "python",
      "iter",
      "iterator",
      "iterators"
    ],
    "description": "Itertools for Nim",
    "license": "MIT",
    "web": "https://narimiran.github.io/itertools/"
  },
  {
    "name": "sorta",
    "url": "https://github.com/narimiran/sorta",
    "method": "git",
    "tags": [
      "sort",
      "sorted",
      "table",
      "sorted-table",
      "b-tree",
      "btree",
      "ordered"
    ],
    "description": "Sorted Tables for Nim, based on B-Trees",
    "license": "MIT",
    "web": "https://narimiran.github.io/sorta/"
  },
  {
    "name": "typelists",
    "url": "https://github.com/yglukhov/typelists",
    "method": "git",
    "tags": [
      "metaprogramming"
    ],
    "description": "Typelists in Nim",
    "license": "MIT",
    "web": "https://github.com/yglukhov/typelists"
  },
  {
    "name": "sol",
    "url": "https://github.com/davidgarland/sol",
    "method": "git",
    "tags": [
      "c99",
      "c11",
      "c",
      "vector",
      "simd",
      "avx",
      "avx2",
      "neon"
    ],
    "description": "A SIMD-accelerated vector library written in C99 with Nim bindings.",
    "license": "MIT",
    "web": "https://github.com/davidgarland/sol"
  },
  {
    "name": "simdX86",
    "url": "https://github.com/nimlibs/simdX86",
    "method": "git",
    "tags": [
      "simd"
    ],
    "description": "Wrappers for X86 SIMD intrinsics",
    "license": "MIT",
    "web": "https://github.com/nimlibs/simdX86"
  },
  {
    "name": "loopfusion",
    "url": "https://github.com/numforge/loopfusion",
    "method": "git",
    "tags": [
      "loop",
      "iterator",
      "zip",
      "forEach",
      "variadic"
    ],
    "description": "Loop efficiently over a variadic number of containers",
    "license": "MIT or Apache 2.0",
    "web": "https://github.com/numforge/loopfusion"
  },
  {
    "name": "tinamou",
    "url": "https://github.com/Double-oxygeN/tinamou",
    "method": "git",
    "tags": [
      "game",
      "sdl2"
    ],
    "description": "Game Library in Nim with SDL2",
    "license": "MIT",
    "web": "https://github.com/Double-oxygeN/tinamou"
  },
  {
    "name": "cittadino",
    "url": "https://github.com/makingspace/cittadino",
    "method": "git",
    "tags": [
      "pubsub",
      "stomp",
      "rabbitmq",
      "amqp"
    ],
    "description": "A simple PubSub framework using STOMP.",
    "license": "BSD2",
    "web": "https://github.com/makingspace/cittadino"
  },
  {
    "name": "consul",
    "url": "https://github.com/makingspace/nim_consul",
    "method": "git",
    "tags": [
      "consul"
    ],
    "description": "A simple interface to a running Consul agent.",
    "license": "BSD2",
    "web": "https://github.com/makingspace/nim_consul"
  },
  {
    "name": "keystone",
    "url": "https://github.com/6A/Keystone.nim",
    "method": "git",
    "tags": [
      "binding",
      "keystone",
      "asm",
      "assembler",
      "x86",
      "arm"
    ],
    "description": "Bindings to the Keystone Assembler.",
    "license": "MIT",
    "web": "https://github.com/6A/Keystone.nim"
  },
  {
    "name": "units",
    "url": "https://github.com/Udiknedormin/NimUnits",
    "method": "git",
    "tags": [
      "library",
      "pure",
      "units",
      "physics",
      "science",
      "documentation",
      "safety"
    ],
    "description": " Statically-typed quantity units.",
    "license": "MIT",
    "web": "https://github.com/Udiknedormin/NimUnits"
  },
  {
    "name": "ast_pattern_matching",
    "url": "https://github.com/krux02/ast-pattern-matching",
    "method": "git",
    "tags": [
      "macros",
      "pattern-matching",
      "ast"
    ],
    "description": "a general ast pattern matching library with a focus on correctness and good error messages",
    "license": "MIT",
    "web": "https://github.com/krux02/ast-pattern-matching"
  },
  {
    "name": "tissue",
    "url": "https://github.com/genotrance/tissue",
    "method": "git",
    "tags": [
      "github",
      "issue",
      "debug",
      "test",
      "testament"
    ],
    "description": "Test failing snippets from Nim's issues",
    "license": "MIT",
    "web": "https://github.com/genotrance/tissue"
  },
  {
    "name": "sphincs",
    "url": "https://git.sr.ht/~ehmry/nim_sphincs",
    "method": "git",
    "tags": [
      "crypto",
      "pqcrypto",
      "signing"
    ],
    "description": "SPHINCS⁺ stateless hash-based signature scheme",
    "license": "MIT",
    "web": "https://git.sr.ht/~ehmry/nim_sphincs"
  },
  {
    "name": "nimpb",
    "url": "https://github.com/oswjk/nimpb",
    "method": "git",
    "tags": [
      "serialization",
      "protocol-buffers",
      "protobuf",
      "library"
    ],
    "description": "A Protocol Buffers library for Nim",
    "license": "MIT",
    "web": "https://github.com/oswjk/nimpb"
  },
  {
    "name": "nimpb_protoc",
    "url": "https://github.com/oswjk/nimpb_protoc",
    "method": "git",
    "tags": [
      "serialization",
      "protocol-buffers",
      "protobuf"
    ],
    "description": "Protocol Buffers compiler support package for nimpb",
    "license": "MIT",
    "web": "https://github.com/oswjk/nimpb_protoc"
  },
  {
    "name": "strunicode",
    "url": "https://github.com/nitely/nim-strunicode",
    "method": "git",
    "tags": [
      "string",
      "unicode",
      "grapheme"
    ],
    "description": "Swift-like unicode string handling",
    "license": "MIT",
    "web": "https://github.com/nitely/nim-strunicode"
  },
  {
    "name": "turn_based_game",
    "url": "https://github.com/JohnAD/turn_based_game",
    "method": "git",
    "tags": [
      "rules-engine",
      "game",
      "turn-based"
    ],
    "description": "Game rules engine for simulating or playing turn-based games",
    "license": "MIT",
    "web": "https://github.com/JohnAD/turn_based_game/wiki"
  },
  {
    "name": "negamax",
    "url": "https://github.com/JohnAD/negamax",
    "method": "git",
    "tags": [
      "negamax",
      "minimax",
      "game",
      "ai",
      "turn-based"
    ],
    "description": "Negamax AI search-tree algorithm for two player games",
    "license": "MIT",
    "web": "https://github.com/JohnAD/negamax"
  },
  {
    "name": "translation",
    "url": "https://github.com/juancarlospaco/nim-tinyslation",
    "method": "git",
    "tags": [
      "translation",
      "tinyslation",
      "api",
      "strings",
      "minimalism"
    ],
    "description": "Text string translation from free online crowdsourced API. Tinyslation a tiny translation.",
    "license": "LGPLv3",
    "web": "https://github.com/juancarlospaco/nim-tinyslation"
  },
  {
    "name": "magic",
    "url": "https://github.com/xmonader/nim-magic",
    "method": "git",
    "tags": [
      "libmagic",
      "magic",
      "guessfile"
    ],
    "description": "libmagic for nim",
    "license": "MIT",
    "web": "https://github.com/xmonader/nim-magic"
  },
  {
    "name": "configparser",
    "url": "https://github.com/xmonader/nim-configparser",
    "method": "git",
    "tags": [
      "configparser",
      "ini",
      "parser"
    ],
    "description": "pure Ini configurations parser",
    "license": "MIT",
    "web": "https://github.com/xmonader/nim-configparser"
  },
  {
    "name": "random_font_color",
    "url": "https://github.com/juancarlospaco/nim-random-font-color",
    "method": "git",
    "tags": [
      "fonts",
      "colors",
      "pastel",
      "design",
      "random"
    ],
    "description": "Random curated Fonts and pastel Colors for your UI/UX design, design for non-designers.",
    "license": "LGPLv3",
    "web": "https://github.com/juancarlospaco/nim-random-font-color"
  },
  {
    "name": "bytes2human",
    "url": "https://github.com/juancarlospaco/nim-bytes2human",
    "method": "git",
    "tags": [
      "bytes",
      "human",
      "minimalism",
      "size"
    ],
    "description": "Convert bytes to kilobytes, megabytes, gigabytes, etc.",
    "license": "LGPLv3",
    "web": "https://github.com/juancarlospaco/nim-bytes2human"
  },
  {
    "name": "nimhttpd",
    "url": "https://github.com/h3rald/nimhttpd",
    "method": "git",
    "tags": [
      "web-server",
      "static-file-server",
      "server",
      "http"
    ],
    "description": "A tiny static file web server.",
    "license": "MIT",
    "web": "https://github.com/h3rald/nimhttpd"
  },
  {
    "name": "crc32",
    "url": "https://github.com/juancarlospaco/nim-crc32",
    "method": "git",
    "tags": [
      "crc32",
      "checksum",
      "minimalism"
    ],
    "description": "CRC32, 2 proc, copied from RosettaCode.",
    "license": "MIT",
    "web": "https://github.com/juancarlospaco/nim-crc32"
  },
  {
    "name": "httpbeast",
    "url": "https://github.com/dom96/httpbeast",
    "method": "git",
    "tags": [
      "http",
      "server",
      "parallel",
      "linux",
      "unix"
    ],
    "description": "A performant and scalable HTTP server.",
    "license": "MIT",
    "web": "https://github.com/dom96/httpbeast"
  },
  {
    "name": "datetime2human",
    "url": "https://github.com/juancarlospaco/nim-datetime2human",
    "method": "git",
    "tags": [
      "date",
      "time",
      "datetime",
      "ISO-8601",
      "human",
      "minimalism"
    ],
    "description": "Human friendly DateTime string representations, seconds to millenniums.",
    "license": "LGPLv3",
    "web": "https://github.com/juancarlospaco/nim-datetime2human"
  },
  {
    "name": "sass",
    "url": "https://github.com/dom96/sass",
    "method": "git",
    "tags": [
      "css",
      "compiler",
      "wrapper",
      "library",
      "scss",
      "web"
    ],
    "description": "A wrapper for the libsass library.",
    "license": "MIT",
    "web": "https://github.com/dom96/sass"
  },
  {
    "name": "osutil",
    "url": "https://github.com/juancarlospaco/nim-osutil",
    "method": "git",
    "tags": [
      "utils",
      "helpers",
      "minimalism",
      "process",
      "mobile",
      "battery"
    ],
    "description": "OS Utils for Nim, simple tiny but useful procs for OS. Turn Display OFF and set Process Name.",
    "license": "LGPLv3",
    "web": "https://github.com/juancarlospaco/nim-osutil"
  },
  {
    "name": "binance",
    "url": "https://github.com/Imperator26/binance",
    "method": "git",
    "tags": [
      "library",
      "api",
      "binance"
    ],
    "description": "A Nim library to access the Binance API.",
    "license": "Apache License 2.0",
    "web": "https://github.com/Imperator26/binance"
  },
  {
    "name": "jdec",
    "tags": [
      "json",
      "marshal",
      "helper",
      "utils"
    ],
    "method": "git",
    "license": "MIT",
    "web": "https://github.com/diegogub/jdec",
    "url": "https://github.com/diegogub/jdec",
    "description": "Flexible JSON manshal/unmarshal library for nim"
  },
  {
    "name": "nimsnappyc",
    "url": "https://github.com/NimCompression/nimsnappyc",
    "method": "git",
    "tags": [
      "snappy",
      "compression",
      "wrapper",
      "library"
    ],
    "description": "Wrapper for the Snappy-C compression library",
    "license": "MIT",
    "web": "https://github.com/NimCompression/nimsnappyc"
  },
  {
    "name": "websitecreator",
    "alias": "nimwc"
  },
  {
    "name": "nimwc",
    "url": "https://github.com/ThomasTJdev/nim_websitecreator",
    "method": "git",
    "tags": [
      "website",
      "webpage",
      "blog",
      "binary"
    ],
    "description": "A website management tool. Run the file and access your webpage.",
    "license": "PPL",
    "web": "https://nimwc.org/"
  },
  {
    "name": "shaname",
    "url": "https://github.com/Torro/nimble-packages?subdir=shaname",
    "method": "git",
    "tags": [
      "sha1",
      "command-line",
      "utilities"
    ],
    "description": "Rename files to their sha1sums",
    "license": "BSD",
    "web": "https://github.com/Torro/nimble-packages/tree/master/shaname"
  },
  {
    "name": "about",
    "url": "https://github.com/aleandros/about",
    "method": "git",
    "tags": [
      "cli",
      "tool"
    ],
    "description": "Executable for finding information about programs in PATH",
    "license": "MIT",
    "web": "https://github.com/aleandros/about"
  },
  {
    "name": "findtests",
    "url": "https://github.com/jackvandrunen/findtests",
    "method": "git",
    "tags": [
      "test",
      "tests",
      "testing",
      "unit"
    ],
    "description": "A helper module for writing unit tests in Nim with nake or similar build system.",
    "license": "ISC",
    "web": "https://github.com/jackvandrunen/findtests"
  },
  {
    "name": "packedjson",
    "url": "https://github.com/Araq/packedjson",
    "method": "git",
    "tags": [
      "json"
    ],
    "description": "packedjson is an alternative Nim implementation for JSON. The JSON is essentially kept as a single string in order to save memory over a more traditional tree representation.",
    "license": "MIT",
    "web": "https://github.com/Araq/packedjson"
  },
  {
    "name": "unicode_numbers",
    "url": "https://github.com/Aearnus/unicode_numbers",
    "method": "git",
    "tags": [
      "library",
      "string",
      "format",
      "unicode"
    ],
    "description": "Converts a number into a specially formatted Unicode string",
    "license": "MIT",
    "web": "https://github.com/Aearnus/unicode_numbers"
  },
  {
    "name": "glob",
    "url": "https://github.com/citycide/glob",
    "method": "git",
    "tags": [
      "glob",
      "pattern",
      "match",
      "walk",
      "filesystem",
      "pure"
    ],
    "description": "Pure library for matching file paths against Unix style glob patterns.",
    "license": "MIT",
    "web": "https://github.com/citycide/glob"
  },
  {
    "name": "lda",
    "url": "https://github.com/unicredit/lda",
    "method": "git",
    "tags": [
      "LDA",
      "topic-modeling",
      "text-clustering",
      "NLP"
    ],
    "description": "Latent Dirichlet Allocation",
    "license": "Apache License 2.0",
    "web": "https://github.com/unicredit/lda"
  },
  {
    "name": "mdevolve",
    "url": "https://github.com/jxy/MDevolve",
    "method": "git",
    "tags": [
      "MD",
      "integrator",
      "numerical",
      "evolution"
    ],
    "description": "Integrator framework for Molecular Dynamic evolutions",
    "license": "MIT",
    "web": "https://github.com/jxy/MDevolve"
  },
  {
    "name": "sctp",
    "url": "https://github.com/metacontainer/sctp.nim",
    "method": "git",
    "tags": [
      "sctp",
      "networking",
      "userspace"
    ],
    "description": "Userspace SCTP bindings",
    "license": "BSD",
    "web": "https://github.com/metacontainer/sctp.nim"
  },
  {
    "name": "sodium",
    "url": "https://github.com/zielmicha/libsodium.nim",
    "method": "git",
    "tags": [
      "crypto",
      "security",
      "sodium"
    ],
    "description": "High-level libsodium bindings",
    "license": "MIT",
    "web": "https://github.com/zielmicha/libsodium.nim"
  },
  {
    "name": "db_clickhouse",
    "url": "https://github.com/leonardoce/nim-clickhouse",
    "method": "git",
    "tags": [
      "wrapper",
      "database",
      "clickhouse"
    ],
    "description": "ClickHouse Nim interface",
    "license": "MIT",
    "web": "https://github.com/leonardoce/nim-clickhouse"
  },
  {
    "name": "webterminal",
    "url": "https://github.com/JohnAD/webterminal",
    "method": "git",
    "tags": [
      "javascript",
      "terminal",
      "tty"
    ],
    "description": "Very simple browser Javascript TTY web terminal",
    "license": "MIT",
    "web": "https://github.com/JohnAD/webterminal"
  },
  {
    "name": "hpack",
    "url": "https://github.com/nitely/nim-hpack",
    "method": "git",
    "tags": [
      "http2",
      "hpack"
    ],
    "description": "HPACK (Header Compression for HTTP/2)",
    "license": "MIT",
    "web": "https://github.com/nitely/nim-hpack"
  },
  {
    "name": "cobs",
    "url": "https://github.com/keyme/nim_cobs",
    "method": "git",
    "tags": [
      "serialization",
      "encoding",
      "wireline",
      "framing",
      "cobs"
    ],
    "description": "Consistent Overhead Byte Stuffing for Nim",
    "license": "MIT",
    "web": "https://github.com/keyme/nim_cobs"
  },
  {
    "name": "bitvec",
    "url": "https://github.com/keyme/nim_bitvec",
    "method": "git",
    "tags": [
      "serialization",
      "encoding",
      "wireline"
    ],
    "description": "Extensible bit vector integer encoding library",
    "license": "MIT",
    "web": "https://github.com/keyme/nim_bitvec"
  },
  {
    "name": "nimsvg",
    "url": "https://github.com/bluenote10/NimSvg",
    "method": "git",
    "tags": [
      "svg"
    ],
    "description": "Nim-based DSL allowing to generate SVG files and GIF animations.",
    "license": "MIT",
    "web": "https://github.com/bluenote10/NimSvg"
  },
  {
    "name": "validation",
    "url": "https://github.com/captainbland/nim-validation",
    "method": "git",
    "tags": [
      "validation",
      "library"
    ],
    "description": "Nim object validation using type field pragmas",
    "license": "GPLv3",
    "web": "https://github.com/captainbland/nim-validation"
  },
  {
    "name": "nimgraphviz",
    "url": "https://github.com/QuinnFreedman/nimgraphviz",
    "method": "git",
    "tags": [
      "graph",
      "viz",
      "graphviz",
      "dot",
      "pygraphviz"
    ],
    "description": "Nim bindings for the GraphViz tool and the DOT graph language",
    "license": "MIT",
    "web": "https://github.com/QuinnFreedman/nimgraphviz"
  },
  {
    "name": "fab",
    "url": "https://github.com/icyphox/fab",
    "method": "git",
    "tags": [
      "colors",
      "terminal",
      "formatting",
      "text",
      "fun"
    ],
    "description": "Print fabulously in your terminal",
    "license": "MIT",
    "web": "https://github.com/icyphox/fab"
  },
  {
    "name": "kdialog",
    "url": "https://github.com/juancarlospaco/nim-kdialog",
    "method": "git",
    "tags": [
      "kdialog",
      "qt5",
      "kde",
      "gui",
      "easy",
      "qt"
    ],
    "description": "KDialog Qt5 Wrapper, easy API, KISS design",
    "license": "LGPLv3",
    "web": "https://github.com/juancarlospaco/nim-kdialog"
  },
  {
    "name": "nim7z",
    "url": "https://github.com/genotrance/nim7z",
    "method": "git",
    "tags": [
      "7zip",
      "7z",
      "extract",
      "archive"
    ],
    "description": "7z extraction for Nim",
    "license": "MIT",
    "web": "https://github.com/genotrance/nim7z"
  },
  {
    "name": "nimarchive",
    "url": "https://github.com/genotrance/nimarchive",
    "method": "git",
    "tags": [
      "7z",
      "zip",
      "tar",
      "rar",
      "gz",
      "libarchive",
      "compress",
      "extract",
      "archive"
    ],
    "description": "libarchive wrapper for Nim",
    "license": "MIT",
    "web": "https://github.com/genotrance/nimarchive"
  },
  {
    "name": "nimpcre",
    "url": "https://github.com/genotrance/nimpcre",
    "method": "git",
    "tags": [
      "pcre",
      "regex"
    ],
    "description": "PCRE wrapper for Nim",
    "license": "MIT",
    "web": "https://github.com/genotrance/nimpcre"
  },
  {
    "name": "nimdeps",
    "url": "https://github.com/genotrance/nimdeps",
    "method": "git",
    "tags": [
      "dependency",
      "bundle",
      "installer",
      "package"
    ],
    "description": "Nim library to bundle dependency files into executable",
    "license": "MIT",
    "web": "https://github.com/genotrance/nimdeps"
  },
  {
    "name": "intel_hex",
    "url": "https://github.com/keyme/nim_intel_hex",
    "method": "git",
    "tags": [
      "utils",
      "parsing",
      "hex"
    ],
    "description": "Intel hex file utility library",
    "license": "MIT",
    "web": "https://github.com/keyme/nim_intel_hex"
  },
  {
    "name": "nimha",
    "url": "https://github.com/ThomasTJdev/nim_homeassistant",
    "method": "git",
    "tags": [
      "smarthome",
      "automation",
      "mqtt",
      "xiaomi"
    ],
    "description": "Nim Home Assistant (NimHA) is a hub for combining multiple home automation devices and automating jobs",
    "license": "GPLv3",
    "web": "https://github.com/ThomasTJdev/nim_homeassistant"
  },
  {
    "name": "fmod",
    "url": "https://github.com/johnnovak/nim-fmod",
    "method": "git",
    "tags": [
      "library",
      "fmod",
      "audio",
      "game",
      "sound"
    ],
    "description": "Nim wrapper for the FMOD Low Level C API",
    "license": "MIT",
    "web": "https://github.com/johnnovak/nim-fmod"
  },
  {
    "name": "figures",
    "url": "https://github.com/lmariscal/figures",
    "method": "git",
    "tags": [
      "unicode",
      "cli",
      "figures"
    ],
    "description": "unicode symbols",
    "license": "MIT",
    "web": "https://github.com/lmariscal/figures"
  },
  {
    "name": "ur",
    "url": "https://github.com/JohnAD/ur",
    "method": "git",
    "tags": [
      "library",
      "universal",
      "result",
      "return"
    ],
    "description": "A Universal Result macro/object that normalizes the information returned from a procedure",
    "license": "MIT",
    "web": "https://github.com/JohnAD/ur",
    "doc": "https://github.com/JohnAD/ur/blob/master/docs/ur.rst"
  },
  {
    "name": "blosc",
    "url": "https://github.com/Skrylar/nblosc",
    "method": "git",
    "tags": [
      "blosc",
      "wrapper",
      "compression"
    ],
    "description": "Bit Shuffling Block Compressor (C-Blosc)",
    "license": "BSD",
    "web": "https://github.com/Skrylar/nblosc"
  },
  {
    "name": "fltk",
    "url": "https://github.com/Skrylar/nfltk",
    "method": "git",
    "tags": [
      "gui",
      "fltk",
      "wrapper",
      "c++"
    ],
    "description": "The Fast-Light Tool Kit",
    "license": "LGPL",
    "web": "https://github.com/Skrylar/nfltk"
  },
  {
    "name": "nim_cexc",
    "url": "https://github.com/metasyn/nim-cexc-splunk",
    "method": "git",
    "tags": [
      "splunk",
      "command",
      "cexc",
      "chunked"
    ],
    "description": "A simple chunked external protocol interface for Splunk custom search commands.",
    "license": "Apache2",
    "web": "https://github.com/metasyn/nim-cexc-splunk"
  },
  {
    "name": "nimclipboard",
    "url": "https://github.com/genotrance/nimclipboard",
    "method": "git",
    "tags": [
      "clipboard",
      "wrapper",
      "clip",
      "copy",
      "paste",
      "nimgen"
    ],
    "description": "Nim wrapper for libclipboard",
    "license": "MIT",
    "web": "https://github.com/genotrance/nimclipboard"
  },
  {
    "name": "skinterpolate",
    "url": "https://github.com/Skrylar/skInterpolate",
    "method": "git",
    "tags": [
      "interpolation",
      "animation"
    ],
    "description": "Interpolation routines for data and animation.",
    "license": "MIT",
    "web": "https://github.com/Skrylar/skInterpolate"
  },
  {
    "name": "nimspice",
    "url": "https://github.com/CodeDoes/nimspice",
    "method": "git",
    "tags": [
      "macro",
      "template",
      "class",
      "collection"
    ],
    "description": "A bunch of macros. sugar if you would",
    "license": "MIT",
    "web": "https://github.com/CodeDoes/nimspice"
  },
  {
    "name": "BN",
    "url": "https://github.com/MerosCrypto/BN",
    "method": "git",
    "tags": [
      "bignumber",
      "multiprecision",
      "imath"
    ],
    "description": "A Nim Wrapper of the imath BigNumber library.",
    "license": "MIT"
  },
  {
    "name": "nimbioseq",
    "url": "https://github.com/jhbadger/nimbioseq",
    "method": "git",
    "tags": [
      "bioinformatics",
      "fasta",
      "fastq"
    ],
    "description": "Nim Library for sequence (protein/nucleotide) bioinformatics",
    "license": "BSD-3",
    "web": "https://github.com/jhbadger/nimbioseq"
  },
  {
    "name": "subhook",
    "url": "https://github.com/ba0f3/subhook.nim",
    "method": "git",
    "tags": [
      "hook",
      "hooking",
      "subhook",
      "x86",
      "windows",
      "linux",
      "unix"
    ],
    "description": "subhook wrapper",
    "license": "BSD2",
    "web": "https://github.com/ba0f3/subhook.nim"
  },
  {
    "name": "timecop",
    "url": "https://github.com/ba0f3/timecop.nim",
    "method": "git",
    "tags": [
      "time",
      "travel",
      "timecop"
    ],
    "description": "Time travelling for Nim",
    "license": "MIT",
    "web": "https://github.com/ba0f3/timecop.nim"
  },
  {
    "name": "openexchangerates",
    "url": "https://github.com/juancarlospaco/nim-openexchangerates",
    "method": "git",
    "tags": [
      "money",
      "exchange",
      "openexchangerates",
      "bitcoin",
      "gold",
      "dollar",
      "euro",
      "prices"
    ],
    "description": "OpenExchangeRates API Client for Nim. Works with/without SSL. Partially works with/without Free API Key.",
    "license": "MIT",
    "web": "https://github.com/juancarlospaco/nim-openexchangerates"
  },
  {
    "name": "clr",
    "url": "https://github.com/Calinou/clr",
    "method": "git",
    "tags": [
      "command-line",
      "color",
      "rgb",
      "hsl",
      "hsv"
    ],
    "description": "Get information about colors and convert them in the command line",
    "license": "MIT",
    "web": "https://github.com/Calinou/clr"
  },
  {
    "name": "duktape",
    "url": "https://github.com/manguluka/duktape-nim",
    "method": "git",
    "tags": [
      "js",
      "javascript",
      "scripting",
      "language",
      "interpreter"
    ],
    "description": "wrapper for the Duktape embeddable Javascript engine",
    "license": "MIT",
    "web": "https://github.com/manguluka/duktape-nim"
  },
  {
    "name": "polypbren",
    "url": "https://github.com/guibar64/polypbren",
    "method": "git",
    "tags": [
      "science",
      "equation"
    ],
    "description": "Renormalization of colloidal charges of polydipserse dispersions using the Poisson-Boltzmann equation",
    "license": "MIT",
    "web": "https://github.com/guibar64/polypbren"
  },
  {
    "name": "spdx_licenses",
    "url": "https://github.com/euantorano/spdx_licenses.nim",
    "method": "git",
    "tags": [
      "spdx",
      "license"
    ],
    "description": "A library to retrieve the list of commonly used licenses from the SPDX License List.",
    "license": "BSD3",
    "web": "https://github.com/euantorano/spdx_licenses.nim"
  },
  {
    "name": "texttospeech",
    "url": "https://github.com/dom96/texttospeech",
    "method": "git",
    "tags": [
      "tts",
      "text-to-speech",
      "google-cloud",
      "gcloud",
      "api"
    ],
    "description": "A client for the Google Cloud Text to Speech API.",
    "license": "MIT",
    "web": "https://github.com/dom96/texttospeech"
  },
  {
    "name": "nim_tiled",
    "url": "https://github.com/SkyVault/nim-tiled",
    "method": "git",
    "tags": [
      "tiled",
      "gamedev",
      "tmx",
      "indie"
    ],
    "description": "Tiled map loader for the Nim programming language",
    "license": "MIT",
    "web": "https://github.com/SkyVault/nim-tiled"
  },
  {
    "name": "fragments",
    "url": "https://github.com/fragcolor-xyz/fragments",
    "method": "git",
    "tags": [
      "ffi",
      "math",
      "threading",
      "dsl",
      "memory",
      "serialization",
      "cpp",
      "utilities"
    ],
    "description": "Our very personal collection of utilities",
    "license": "MIT",
    "web": "https://github.com/fragcolor-xyz/fragments"
  },
  {
    "name": "nimline",
    "url": "https://github.com/fragcolor-xyz/nimline",
    "method": "git",
    "tags": [
      "c",
      "c++",
      "interop",
      "ffi",
      "wrappers"
    ],
    "description": "Wrapper-less C/C++ interop for Nim",
    "license": "MIT",
    "web": "https://github.com/fragcolor-xyz/nimline"
  },
  {
    "name": "nim_telegram_bot",
    "url": "https://github.com/juancarlospaco/nim-telegram-bot",
    "method": "git",
    "tags": [
      "telegram",
      "bot",
      "telebot",
      "async",
      "multipurpose",
      "chat"
    ],
    "description": "Generic Configurable Telegram Bot for Nim, with builtin basic functionality and Plugins",
    "license": "MIT",
    "web": "https://github.com/juancarlospaco/nim-telegram-bot"
  },
  {
    "name": "xiaomi",
    "url": "https://github.com/ThomasTJdev/nim_xiaomi.git",
    "method": "git",
    "tags": [
      "xiaomi",
      "iot"
    ],
    "description": "Read and write to Xiaomi IOT devices.",
    "license": "MIT",
    "web": "https://github.com/ThomasTJdev/nim_xiaomi"
  },
  {
    "name": "vecio",
    "url": "https://github.com/emekoi/vecio.nim",
    "method": "git",
    "tags": [
      "writev",
      "readv",
      "scatter",
      "gather",
      "vectored",
      "vector",
      "io",
      "networking"
    ],
    "description": "vectored io for nim",
    "license": "MIT",
    "web": "https://github.com/emekoi/vecio.nim"
  },
  {
    "name": "nmiline",
    "url": "https://github.com/mzteruru52/NmiLine",
    "method": "git",
    "tags": [
      "graph"
    ],
    "description": "Plotting tool using NiGui",
    "license": "MIT",
    "web": "https://github.com/mzteruru52/NmiLine"
  },
  {
    "name": "c_alikes",
    "url": "https://github.com/ReneSac/c_alikes",
    "method": "git",
    "tags": [
      "library",
      "bitwise",
      "bitops",
      "pointers",
      "shallowCopy",
      "C"
    ],
    "description": "Operators, commands and functions more c-like, plus a few other utilities",
    "license": "MIT",
    "web": "https://github.com/ReneSac/c_alikes"
  },
  {
    "name": "memviews",
    "url": "https://github.com/ReneSac/memviews",
    "method": "git",
    "tags": [
      "library",
      "slice",
      "slicing",
      "shallow",
      "array",
      "vector"
    ],
    "description": "Unsafe in-place slicing",
    "license": "MIT",
    "web": "https://github.com/ReneSac/memviews"
  },
  {
    "name": "espeak",
    "url": "https://github.com/juancarlospaco/nim-espeak",
    "method": "git",
    "tags": [
      "espeak",
      "voice",
      "texttospeech"
    ],
    "description": "Nim Espeak NG wrapper, for super easy Voice and Text-To-Speech",
    "license": "MIT",
    "web": "https://github.com/juancarlospaco/nim-espeak"
  },
  {
    "name": "wstp",
    "url": "https://github.com/oskca/nim-wstp",
    "method": "git",
    "tags": [
      "wolfram",
      "mathematica",
      "bindings",
      "wstp"
    ],
    "description": "Nim bindings for WSTP",
    "license": "MIT",
    "web": "https://github.com/oskca/nim-wstp"
  },
  {
    "name": "uibuilder",
    "url": "https://github.com/ba0f3/uibuilder.nim",
    "method": "git",
    "tags": [
      "ui",
      "builder",
      "libui",
      "designer",
      "gtk",
      "gnome",
      "glade",
      "interface",
      "gui",
      "linux",
      "windows",
      "osx",
      "mac",
      "native",
      "generator"
    ],
    "description": "UI building with Gnome's Glade",
    "license": "MIT",
    "web": "https://github.com/ba0f3/uibuilder.nim"
  },
  {
    "name": "webp",
    "url": "https://github.com/juancarlospaco/nim-webp",
    "method": "git",
    "tags": [
      "webp"
    ],
    "description": "WebP Tools wrapper for Nim",
    "license": "MIT",
    "web": "https://github.com/juancarlospaco/nim-webp"
  },
  {
    "name": "print",
    "url": "https://github.com/treeform/print.git",
    "method": "git",
    "tags": [
      "pretty"
    ],
    "description": "Print is a set of pretty print macros, useful for print-debugging.",
    "license": "MIT",
    "web": "https://github.com/treeform/print"
  },
  {
    "name": "vmath",
    "url": "https://github.com/treeform/vmath.git",
    "method": "git",
    "tags": [
      "math",
      "graphics",
      "2d",
      "3d"
    ],
    "description": "Collection of math routines for 2d and 3d graphics.",
    "license": "MIT",
    "web": "https://github.com/treeform/vmath"
  },
  {
    "name": "flippy",
    "url": "https://github.com/treeform/flippy.git",
    "method": "git",
    "tags": [
      "image",
      "graphics",
      "2d"
    ],
    "description": "Flippy is a simple 2d image and drawing library.",
    "license": "MIT",
    "web": "https://github.com/treeform/flippy"
  },
  {
    "name": "typography",
    "url": "https://github.com/treeform/typography.git",
    "method": "git",
    "tags": [
      "font",
      "text",
      "2d"
    ],
    "description": "Fonts, Typesetting and Rasterization.",
    "license": "MIT",
    "web": "https://github.com/treeform/typography"
  },
  {
    "name": "xdo",
    "url": "https://github.com/juancarlospaco/nim-xdo",
    "method": "git",
    "tags": [
      "automation",
      "linux",
      "gui",
      "keyboard",
      "mouse",
      "typing",
      "clicker"
    ],
    "description": "Nim GUI Automation Linux, simulate user interaction, mouse and keyboard.",
    "license": "MIT",
    "web": "https://github.com/juancarlospaco/nim-xdo"
  },
  {
    "name": "nimblegui",
    "url": "https://github.com/ThomasTJdev/nim_nimble_gui",
    "method": "git",
    "tags": [
      "nimble",
      "gui",
      "packages"
    ],
    "description": "A simple GUI front for Nimble.",
    "license": "MIT",
    "web": "https://github.com/ThomasTJdev/nim_nimble_gui"
  },
  {
    "name": "xml",
    "url": "https://github.com/ba0f3/xml.nim",
    "method": "git",
    "tags": [
      "xml",
      "parser",
      "compile",
      "tokenizer",
      "html",
      "cdata"
    ],
    "description": "Pure Nim XML parser",
    "license": "MIT",
    "web": "https://github.com/ba0f3/xml.nim"
  },
  {
    "name": "soundio",
    "url": "https://github.com/ul/soundio",
    "method": "git",
    "tags": [
      "library",
      "wrapper",
      "binding",
      "audio",
      "sound",
      "media",
      "io"
    ],
    "description": "Bindings for libsoundio",
    "license": "MIT"
  },
  {
    "name": "miniz",
    "url": "https://github.com/treeform/miniz",
    "method": "git",
    "tags": [
      "zlib",
      "zip",
      "wrapper",
      "compression"
    ],
    "description": "Bindings for Miniz lib.",
    "license": "MIT"
  },
  {
    "name": "nim_cjson",
    "url": "https://github.com/muxueqz/nim_cjson",
    "method": "git",
    "tags": [
      "cjson",
      "json"
    ],
    "description": "cjson wrapper for Nim",
    "license": "MIT",
    "web": "https://github.com/muxueqz/nim_cjson"
  },
  {
    "name": "nimobserver",
    "url": "https://github.com/Tangdongle/nimobserver",
    "method": "git",
    "tags": [
      "observer",
      "patterns",
      "library"
    ],
    "description": "An implementation of the observer pattern",
    "license": "MIT",
    "web": "https://github.com/Tangdongle/nimobserver"
  },
  {
    "name": "nominatim",
    "url": "https://github.com/juancarlospaco/nim-nominatim",
    "method": "git",
    "tags": [
      "openstreetmap",
      "nominatim",
      "multisync",
      "async"
    ],
    "description": "OpenStreetMap Nominatim API Lib for Nim",
    "license": "MIT",
    "web": "https://github.com/juancarlospaco/nim-nominatim"
  },
  {
    "name": "systimes",
    "url": "https://github.com/GULPF/systimes",
    "method": "git",
    "tags": [
      "time",
      "timezone",
      "datetime"
    ],
    "description": "An alternative DateTime implementation",
    "license": "MIT",
    "web": "https://github.com/GULPF/systimes"
  },
  {
    "name": "overpass",
    "url": "https://github.com/juancarlospaco/nim-overpass",
    "method": "git",
    "tags": [
      "openstreetmap",
      "overpass",
      "multisync",
      "async"
    ],
    "description": "OpenStreetMap Overpass API Lib",
    "license": "MIT",
    "web": "https://github.com/juancarlospaco/nim-overpass"
  },
  {
    "name": "openstreetmap",
    "url": "https://github.com/juancarlospaco/nim-openstreetmap",
    "method": "git",
    "tags": [
      "openstreetmap",
      "multisync",
      "async",
      "geo",
      "map"
    ],
    "description": "OpenStreetMap API Lib for Nim",
    "license": "MIT",
    "web": "https://github.com/juancarlospaco/nim-openstreetmap"
  },
  {
    "name": "daemonim",
    "url": "https://github.com/bung87/daemon",
    "method": "git",
    "tags": [
      "unix",
      "library"
    ],
    "description": "daemonizer for Unix, Linux and OS X",
    "license": "MIT",
    "web": "https://github.com/bung87/daemon"
  },
  {
    "name": "nimtorch",
    "alias": "torch"
  },
  {
    "name": "torch",
    "url": "https://github.com/fragcolor-xyz/nimtorch",
    "method": "git",
    "tags": [
      "machine-learning",
      "nn",
      "neural",
      "networks",
      "cuda",
      "wasm",
      "pytorch",
      "torch"
    ],
    "description": "A nim flavor of pytorch",
    "license": "MIT",
    "web": "https://github.com/fragcolor-xyz/nimtorch"
  },
  {
    "name": "openweathermap",
    "url": "https://github.com/juancarlospaco/nim-openweathermap",
    "method": "git",
    "tags": [
      "OpenWeatherMap",
      "weather",
      "CreativeCommons",
      "OpenData",
      "multisync"
    ],
    "description": "OpenWeatherMap API Lib for Nim, Free world wide Creative Commons & Open Data Licensed Weather data",
    "license": "MIT",
    "web": "https://github.com/juancarlospaco/nim-openweathermap"
  },
  {
    "name": "finalseg",
    "url": "https://github.com/bung87/finalseg",
    "method": "git",
    "tags": [
      "library",
      "chinese",
      "words"
    ],
    "description": "jieba's finalseg port to nim",
    "license": "MIT",
    "web": "https://github.com/bung87/finalseg"
  },
  {
    "name": "openal",
    "url": "https://github.com/treeform/openal",
    "method": "git",
    "tags": [
      "sound",
      "OpenAL",
      "wrapper"
    ],
    "description": "An OpenAL wrapper.",
    "license": "MIT"
  },
  {
    "name": "ec_events",
    "alias": "mc_events"
  },
  {
    "name": "mc_events",
    "url": "https://github.com/MerosCrypto/mc_events",
    "method": "git",
    "tags": [
      "events",
      "emitter"
    ],
    "description": "Event Based Programming for Nim.",
    "license": "MIT"
  },
  {
    "name": "wNim",
    "url": "https://github.com/khchen/wNim",
    "method": "git",
    "tags": [
      "library",
      "windows",
      "gui",
      "ui"
    ],
    "description": "Nim's Windows GUI Framework.",
    "license": "MIT",
    "web": "https://github.com/khchen/wNim",
    "doc": "https://khchen.github.io/wNim/wNim.html"
  },
  {
    "name": "redisparser",
    "url": "https://github.com/xmonader/nim-redisparser",
    "method": "git",
    "tags": [
      "redis",
      "resp",
      "parser",
      "protocol"
    ],
    "description": "RESP(REdis Serialization Protocol) Serialization for Nim",
    "license": "Apache2",
    "web": "https://github.com/xmonader/nim-redisparser"
  },
  {
    "name": "redisclient",
    "url": "https://github.com/xmonader/nim-redisclient",
    "method": "git",
    "tags": [
      "redis",
      "client",
      "protocol",
      "resp"
    ],
    "description": "Redis client for Nim",
    "license": "Apache2",
    "web": "https://github.com/xmonader/nim-redisclient"
  },
  {
    "name": "hackpad",
    "url": "https://github.com/juancarlospaco/nim-hackpad",
    "method": "git",
    "tags": [
      "web",
      "jester",
      "lan",
      "wifi",
      "hackathon",
      "hackatton",
      "pastebin",
      "crosscompilation",
      "teaching",
      "zip"
    ],
    "description": "Hackathon Web Scratchpad for teaching Nim on events using Wifi with limited or no Internet",
    "license": "MIT",
    "web": "https://github.com/juancarlospaco/nim-hackpad"
  },
  {
    "name": "redux_nim",
    "url": "https://github.com/M4RC3L05/redux-nim",
    "method": "git",
    "tags": [
      "redux"
    ],
    "description": "Redux Implementation in nim",
    "license": "MIT",
    "web": "https://github.com/M4RC3L05/redux-nim"
  },
  {
    "name": "simpledecimal",
    "url": "https://github.com/pigmej/nim-simple-decimal",
    "method": "git",
    "tags": [
      "decimal",
      "library"
    ],
    "description": "A simple decimal library",
    "license": "MIT",
    "web": "https://github.com/pigmej/nim-simple-decimal"
  },
  {
    "name": "calibre",
    "url": "https://github.com/juancarlospaco/nim-calibre",
    "method": "git",
    "tags": [
      "calibre",
      "ebook",
      "database"
    ],
    "description": "Calibre Database Lib for Nim",
    "license": "MIT",
    "web": "https://github.com/juancarlospaco/nim-calibre"
  },
  {
    "name": "nimcb",
    "url": "https://github.com/AdrianV/nimcb",
    "method": "git",
    "tags": [
      "c++-builder",
      "msbuild"
    ],
    "description": "Integrate nim projects in the C++Builder build process",
    "license": "MIT",
    "web": "https://github.com/AdrianV/nimcb"
  },
  {
    "name": "finals",
    "url": "https://github.com/quelklef/nim-finals",
    "method": "git",
    "tags": [
      "types"
    ],
    "description": "Transparently declare single-set attributes on types.",
    "license": "MIT",
    "web": "https://github.com/Quelklef/nim-finals"
  },
  {
    "name": "printdebug",
    "url": "https://github.com/juancarlospaco/nim-printdebug",
    "method": "git",
    "tags": [
      "debug",
      "print",
      "helper",
      "util"
    ],
    "description": "Print Debug for Nim, tiny 3 lines Lib, C Target",
    "license": "MIT",
    "web": "https://github.com/juancarlospaco/nim-printdebug"
  },
  {
    "name": "tinyfiledialogs",
    "url": "https://github.com/juancarlospaco/nim-tinyfiledialogs",
    "method": "git",
    "tags": [
      "gui",
      "wrapper",
      "gtk",
      "qt",
      "linux",
      "windows",
      "mac",
      "osx"
    ],
    "description": "TinyFileDialogs for Nim.",
    "license": "MIT",
    "web": "https://github.com/juancarlospaco/nim-tinyfiledialogs"
  },
  {
    "name": "spotify",
    "url": "https://github.com/CORDEA/spotify",
    "method": "git",
    "tags": [
      "spotify"
    ],
    "description": "A Nim wrapper for the Spotify Web API",
    "license": "Apache License 2.0",
    "web": "https://github.com/CORDEA/spotify"
  },
  {
    "name": "noise",
    "url": "https://github.com/jangko/nim-noise",
    "method": "git",
    "tags": [
      "linenoise",
      "readline",
      "command-line",
      "repl"
    ],
    "description": "Nim implementation of linenoise command line editor",
    "license": "MIT",
    "web": "https://github.com/jangko/nim-noise"
  },
  {
    "name": "prompt",
    "url": "https://github.com/surf1nb1rd/nim-prompt",
    "method": "git",
    "tags": [
      "command-line",
      "readline",
      "repl"
    ],
    "description": "Feature-rich readline replacement",
    "license": "BSD2",
    "web": "https://github.com/surf1nb1rd/nim-prompt"
  },
  {
    "name": "proxyproto",
    "url": "https://github.com/ba0f3/libproxy.nim",
    "method": "git",
    "tags": [
      "proxy",
      "protocol",
      "proxy-protocol",
      "haproxy",
      "tcp",
      "ipv6",
      "ipv4",
      "linux",
      "unix",
      "hook",
      "load-balancer",
      "socket",
      "udp",
      "ipv6-support",
      "preload"
    ],
    "description": "PROXY Protocol enabler for aged programs",
    "license": "MIT",
    "web": "https://github.com/ba0f3/libproxy.nim"
  },
  {
    "name": "criterion",
    "url": "https://github.com/LemonBoy/criterion.nim",
    "method": "git",
    "tags": [
      "benchmark"
    ],
    "description": "Statistic-driven microbenchmark framework",
    "license": "MIT",
    "web": "https://github.com/LemonBoy/criterion.nim"
  },
  {
    "name": "nanoid",
    "url": "https://github.com/icyphox/nanoid.nim",
    "method": "git",
    "tags": [
      "nanoid",
      "random",
      "generator"
    ],
    "description": "The Nim implementation of NanoID",
    "license": "MIT",
    "web": "https://github.com/icyphox/nanoid.nim"
  },
  {
    "name": "ndb",
    "url": "https://github.com/xzfc/ndb.nim",
    "method": "git",
    "tags": [
      "binding",
      "database",
      "db",
      "library",
      "sqlite"
    ],
    "description": "A db_sqlite fork with a proper typing",
    "license": "MIT",
    "web": "https://github.com/xzfc/ndb.nim"
  },
  {
    "name": "github_release",
    "url": "https://github.com/kdheepak/github-release",
    "method": "git",
    "tags": [
      "github",
      "release",
      "upload",
      "create",
      "delete"
    ],
    "description": "github-release package",
    "license": "MIT",
    "web": "https://github.com/kdheepak/github-release"
  },
  {
    "name": "nimmonocypher",
    "url": "https://github.com/genotrance/nimmonocypher",
    "method": "git",
    "tags": [
      "monocypher",
      "crypto",
      "crypt",
      "hash",
      "sha512",
      "wrapper"
    ],
    "description": "monocypher wrapper for Nim",
    "license": "MIT",
    "web": "https://github.com/genotrance/nimmonocypher"
  },
  {
    "name": "dtoa",
    "url": "https://github.com/LemonBoy/dtoa.nim",
    "method": "git",
    "tags": [
      "algorithms",
      "serialization",
      "fast",
      "grisu",
      "dtoa",
      "double",
      "float",
      "string"
    ],
    "description": "Port of Milo Yip's fast dtoa() implementation",
    "license": "MIT",
    "web": "https://github.com/LemonBoy/dtoa.nim"
  },
  {
    "name": "ntangle",
    "url": "https://github.com/OrgTangle/ntangle",
    "method": "git",
    "tags": [
      "literate-programming",
      "org-mode",
      "org",
      "tangling",
      "emacs"
    ],
    "description": "Command-line utility for Tangling of Org mode documents",
    "license": "MIT",
    "web": "https://github.com/OrgTangle/ntangle"
  },
  {
    "name": "nimtess2",
    "url": "https://github.com/genotrance/nimtess2",
    "method": "git",
    "tags": [
      "glu",
      "tesselator",
      "libtess2",
      "opengl"
    ],
    "description": "Nim wrapper for libtess2",
    "license": "MIT",
    "web": "https://github.com/genotrance/nimtess2"
  },
  {
    "name": "sequoia",
    "url": "https://github.com/ba0f3/sequoia.nim",
    "method": "git",
    "tags": [
      "sequoia",
      "pgp",
      "openpgp",
      "wrapper"
    ],
    "description": "Sequoia PGP wrapper for Nim",
    "license": "GPLv3",
    "web": "https://github.com/ba0f3/sequoia.nim"
  },
  {
    "name": "pykot",
    "url": "https://github.com/jabbalaci/nimpykot",
    "method": "git",
    "tags": [
      "library",
      "python",
      "kotlin"
    ],
    "description": "Porting some Python / Kotlin features to Nim",
    "license": "MIT",
    "web": "https://github.com/jabbalaci/nimpykot"
  },
  {
    "name": "witai",
    "url": "https://github.com/xmonader/witai-nim",
    "method": "git",
    "tags": [
      "witai",
      "wit.ai",
      "client",
      "speech",
      "freetext",
      "voice"
    ],
    "description": "wit.ai client",
    "license": "MIT",
    "web": "https://github.com/xmonader/witai-nim"
  },
  {
    "name": "xmldom",
    "url": "https://github.com/nim-lang/graveyard?subdir=xmldom",
    "method": "git",
    "tags": [
      "graveyard",
      "xml",
      "dom"
    ],
    "description": "Implementation of XML DOM Level 2 Core specification (http://www.w3.org/TR/2000/REC-DOM-Level-2-Core-20001113/core.html)",
    "license": "MIT",
    "web": "https://github.com/nim-lang/graveyard/tree/master/xmldom"
  },
  {
    "name": "xmldomparser",
    "url": "https://github.com/nim-lang/graveyard?subdir=xmldomparser",
    "method": "git",
    "tags": [
      "graveyard",
      "xml",
      "dom",
      "parser"
    ],
    "description": "Parses an XML Document into a XML DOM Document representation.",
    "license": "MIT",
    "web": "https://github.com/nim-lang/graveyard/tree/master/xmldomparser"
  },
  {
    "name": "list_comprehension",
    "url": "https://github.com/nim-lang/graveyard?subdir=lc",
    "method": "git",
    "tags": [
      "graveyard",
      "lc",
      "list",
      "comprehension",
      "list_comp",
      "list_comprehension"
    ],
    "description": "List comprehension, for creating sequences.",
    "license": "MIT",
    "web": "https://github.com/nim-lang/graveyard/tree/master/lc"
  },
  {
    "name": "result",
    "url": "https://github.com/arnetheduck/nim-result",
    "method": "git",
    "tags": [
      "library",
      "result",
      "errors",
      "functional"
    ],
    "description": "Friendly, exception-free value-or-error returns, similar to Option[T]",
    "license": "MIT",
    "web": "https://github.com/arnetheduck/nim-result"
  },
  {
    "name": "asciigraph",
    "url": "https://github.com/KeepCoolWithCoolidge/asciigraph",
    "method": "git",
    "tags": [
      "graph",
      "plot",
      "terminal",
      "io"
    ],
    "description": "Console ascii line charts in pure nim",
    "license": "MIT",
    "web": "https://github.com/KeepCoolWithCoolidge/asciigraph"
  },
  {
    "name": "bearlibterminal",
    "url": "https://github.com/irskep/BearLibTerminal-Nim",
    "method": "git",
    "tags": [
      "roguelike",
      "terminal",
      "bearlibterminal",
      "tcod",
      "libtcod",
      "tdl"
    ],
    "description": "Wrapper for the C[++] library BearLibTerminal",
    "license": "MIT",
    "web": "https://github.com/irskep/BearLibTerminal-Nim"
  },
  {
    "name": "rexpaint",
    "url": "https://github.com/irskep/rexpaint_nim",
    "method": "git",
    "tags": [
      "rexpaint",
      "roguelike",
      "xp"
    ],
    "description": "REXPaint .xp parser",
    "license": "MIT",
    "web": "https://github.com/irskep/rexpaint_nim"
  },
  {
    "name": "crosscompile",
    "url": "https://github.com/juancarlospaco/nim-crosscompile",
    "method": "git",
    "tags": [
      "crosscompile",
      "compile"
    ],
    "description": "Crosscompile Nim source code into multiple targets on Linux with this proc.",
    "license": "MIT",
    "web": "https://github.com/juancarlospaco/nim-crosscompile"
  },
  {
    "name": "rodcli",
    "url": "https://github.com/jabbalaci/NimCliHelper",
    "method": "git",
    "tags": [
      "cli",
      "compile",
      "run",
      "command-line",
      "init",
      "project",
      "skeleton"
    ],
    "description": "making Nim development easier in the command-line",
    "license": "MIT",
    "web": "https://github.com/jabbalaci/NimCliHelper"
  },
  {
    "name": "ngxcmod",
    "url": "https://github.com/ba0f3/ngxcmod.nim",
    "method": "git",
    "tags": [
      "nginx",
      "module",
      "nginx-c-function",
      "wrapper"
    ],
    "description": "High level wrapper for build nginx module w/ nginx-c-function",
    "license": "MIT",
    "web": "https://github.com/ba0f3/ngxcmod.nim"
  },
  {
    "name": "usagov",
    "url": "https://github.com/juancarlospaco/nim-usagov",
    "method": "git",
    "tags": [
      "gov",
      "opendata"
    ],
    "description": "USA Code.Gov MultiSync API Client for Nim",
    "license": "MIT",
    "web": "https://github.com/juancarlospaco/nim-usagov"
  },
  {
    "name": "argparse",
    "url": "https://github.com/iffy/nim-argparse",
    "method": "git",
    "tags": [
      "cli",
      "argparse",
      "optparse"
    ],
    "description": "WIP strongly-typed argument parser with sub command support",
    "license": "MIT",
    "doc": "https://www.iffycan.com/nim-argparse/argparse.html"
  },
  {
    "name": "markdown",
    "url": "https://github.com/soasme/nim-markdown",
    "method": "git",
    "tags": [
      "markdown",
      "md",
      "docs",
      "html"
    ],
    "description": "A Beautiful Markdown Parser in the Nim World.",
    "license": "MIT",
    "web": "https://github.com/soasme/nim-markdown"
  },
  {
    "name": "nimtomd",
    "url": "https://github.com/ThomasTJdev/nimtomd",
    "method": "git",
    "tags": [
      "markdown",
      "md"
    ],
    "description": "Convert a Nim file or string to Markdown",
    "license": "MIT",
    "web": "https://github.com/ThomasTJdev/nimtomd"
  },
  {
    "name": "nifty",
    "url": "https://github.com/h3rald/nifty",
    "method": "git",
    "tags": [
      "package-manager",
      "script-runner"
    ],
    "description": "A decentralized (pseudo) package manager and script runner.",
    "license": "MIT",
    "web": "https://github.com/h3rald/nifty"
  },
  {
    "name": "urlshortener",
    "url": "https://github.com/jabbalaci/UrlShortener",
    "method": "git",
    "tags": [
      "url",
      "shorten",
      "shortener",
      "bitly",
      "cli",
      "shrink",
      "shrinker"
    ],
    "description": "A URL shortener cli app. using bit.ly",
    "license": "MIT",
    "web": "https://github.com/jabbalaci/UrlShortener"
  },
  {
    "name": "seriesdetiempoar",
    "url": "https://github.com/juancarlospaco/nim-seriesdetiempoar",
    "method": "git",
    "tags": [
      "async",
      "multisync",
      "gov",
      "opendata"
    ],
    "description": "Series de Tiempo de Argentina Government MultiSync API Client for Nim",
    "license": "MIT",
    "web": "https://github.com/juancarlospaco/nim-seriesdetiempoar"
  },
  {
    "name": "usigar",
    "url": "https://github.com/juancarlospaco/nim-usigar",
    "method": "git",
    "tags": [
      "geo",
      "opendata",
      "openstreemap",
      "multisync",
      "async"
    ],
    "description": "USIG Argentina Government MultiSync API Client for Nim",
    "license": "MIT",
    "web": "https://github.com/juancarlospaco/nim-usigar"
  },
  {
    "name": "georefar",
    "url": "https://github.com/juancarlospaco/nim-georefar",
    "method": "git",
    "tags": [
      "geo",
      "openstreetmap",
      "async",
      "multisync",
      "opendata",
      "gov"
    ],
    "description": "GeoRef Argentina Government MultiSync API Client for Nim",
    "license": "MIT",
    "web": "https://github.com/juancarlospaco/nim-georefar"
  },
  {
    "name": "sugerror",
    "url": "https://github.com/quelklef/nim-sugerror",
    "method": "git",
    "tags": [
      "errors",
      "expr"
    ],
    "description": "Terse and composable error handling.",
    "license": "MIT",
    "web": "https://github.com/quelklef/nim-sugerror"
  },
  {
    "name": "sermon",
    "url": "https://github.com/ThomasTJdev/nim_sermon",
    "method": "git",
    "tags": [
      "monitor",
      "storage",
      "memory",
      "process"
    ],
    "description": "Monitor the state and memory of processes and URL response.",
    "license": "MIT",
    "web": "https://github.com/ThomasTJdev/nim_sermon"
  },
  {
    "name": "vmvc",
    "url": "https://github.com/kobi2187/vmvc",
    "method": "git",
    "tags": [
      "vmvc",
      "dci"
    ],
    "description": "a skeleton/structure for a variation on the mvc pattern, similar to dci. For command line and gui programs. it's a middle ground between rapid application development and handling software complexity.",
    "license": "MIT",
    "web": "https://github.com/kobi2187/vmvc"
  },
  {
    "name": "arksys",
    "url": "https://github.com/wolfadex/arksys",
    "method": "git",
    "tags": [
      "ECS",
      "library"
    ],
    "description": "An entity component system package",
    "license": "MIT",
    "web": "https://github.com/wolfadex/arksys"
  },
  {
    "name": "coco",
    "url": "https://github.com/samuelroy/coco",
    "method": "git",
    "tags": [
      "code",
      "coverage",
      "test"
    ],
    "description": "Code coverage CLI + library for Nim using LCOV",
    "license": "MIT",
    "web": "https://github.com/samuelroy/coco",
    "doc": "https://samuelroy.github.io/coco/"
  },
  {
    "name": "nimetry",
    "url": "https://github.com/ijneb/nimetry",
    "method": "git",
    "tags": [
      "plot",
      "graph",
      "chart"
    ],
    "description": "Plotting module in pure nim",
    "license": "CC0",
    "web": "https://github.com/ijneb/nimetry",
    "doc": "https://ijneb.github.io/nimetry"
  },
  {
    "name": "snappy",
    "url": "https://github.com/jangko/snappy",
    "method": "git",
    "tags": [
      "compression",
      "snappy",
      "lzw"
    ],
    "description": "Nim implementation of Snappy compression algorithm",
    "license": "MIT",
    "web": "https://github.com/jangko/snappy"
  },
  {
    "name": "loadenv",
    "url": "https://github.com/xmonader/nim-loadenv",
    "method": "git",
    "tags": [
      "environment",
      "variables",
      "env"
    ],
    "description": "load .env variables",
    "license": "MIT",
    "web": "https://github.com/xmonader/nim-loadenv"
  },
  {
    "name": "osrm",
    "url": "https://github.com/juancarlospaco/nim-osrm",
    "method": "git",
    "tags": [
      "openstreetmap",
      "geo",
      "gis",
      "opendata",
      "routing",
      "async",
      "multisync"
    ],
    "description": "Open Source Routing Machine for OpenStreetMap API Lib and App",
    "license": "MIT",
    "web": "https://github.com/juancarlospaco/nim-osrm"
  },
  {
    "name": "sharedmempool",
    "url": "https://github.com/mikra01/sharedmempool",
    "method": "git",
    "tags": [
      "pool",
      "memory",
      "thread"
    ],
    "description": "threadsafe memory pool ",
    "license": "MIT",
    "web": "https://github.com/mikra01/sharedmempool"
  },
  {
    "name": "css_html_minify",
    "url": "https://github.com/juancarlospaco/nim-css-html-minify",
    "method": "git",
    "tags": [
      "css",
      "html",
      "minify"
    ],
    "description": "HTML & CSS Minify Lib & App based on Regexes & parallel MultiReplaces",
    "license": "MIT",
    "web": "https://github.com/juancarlospaco/nim-css-html-minify"
  },
  {
    "name": "crap",
    "url": "https://github.com/icyphox/crap",
    "method": "git",
    "tags": [
      "rm",
      "delete",
      "trash",
      "files"
    ],
    "description": "`rm` files without fear",
    "license": "MIT",
    "web": "https://github.com/icyphox/crap"
  },
  {
    "name": "algebra",
    "url": "https://github.com/ijneb/nim-algebra",
    "method": "git",
    "tags": [
      "algebra",
      "parse",
      "evaluate",
      "mathematics"
    ],
    "description": "Algebraic expression parser and evaluator",
    "license": "CC0",
    "web": "https://github.com/ijneb/nim-algebra"
  },
  {
    "name": "biblioteca_guarrilla",
    "url": "https://github.com/juancarlospaco/biblioteca-guarrilla",
    "method": "git",
    "tags": [
      "books",
      "calibre",
      "jester"
    ],
    "description": "Simple web to share books, Calibre, Jester, Spectre CSS, No JavaScript, WebP & ZIP to reduce bandwidth",
    "license": "GPL",
    "web": "https://github.com/juancarlospaco/biblioteca-guarrilla"
  },
  {
    "name": "nimzbar",
    "url": "https://github.com/genotrance/nimzbar",
    "method": "git",
    "tags": [
      "zbar",
      "barcode",
      "bar",
      "code"
    ],
    "description": "zbar wrapper for Nim",
    "license": "MIT",
    "web": "https://github.com/genotrance/nimzbar"
  },
  {
    "name": "nicy",
    "url": "https://github.com/icyphox/nicy",
    "method": "git",
    "tags": [
      "zsh",
      "shell",
      "prompt",
      "git"
    ],
    "description": "A nice and icy ZSH prompt in Nim",
    "license": "MIT",
    "web": "https://github.com/icyphox/nicy"
  },
  {
    "name": "replim",
    "url": "https://github.com/gmshiba/replim",
    "method": "git",
    "tags": [
      "repl",
      "binary",
      "program"
    ],
    "description": "most quick REPL of nim",
    "license": "MIT",
    "web": "https://github.com/gmshiba/replim"
  },
  {
    "name": "nish",
    "url": "https://github.com/owlinux1000/nish",
    "method": "git",
    "tags": [
      "nish",
      "shell"
    ],
    "description": "A Toy Shell Application",
    "license": "MIT",
    "web": "https://github.com/owlinux1000/nish"
  },
  {
    "name": "backoff",
    "url": "https://github.com/CORDEA/backoff",
    "method": "git",
    "tags": [
      "exponential-backoff",
      "backoff"
    ],
    "description": "Implementation of exponential backoff for nim",
    "license": "Apache License 2.0",
    "web": "https://github.com/CORDEA/backoff"
  },
  {
    "name": "asciitables",
    "url": "https://github.com/xmonader/nim-asciitables",
    "method": "git",
    "tags": [
      "ascii",
      "terminal",
      "tables",
      "cli"
    ],
    "description": "terminal ascii tables for nim",
    "license": "BSD-3-Clause",
    "web": "https://github.com/xmonader/nim-asciitables"
  },
  {
    "name": "open_elevation",
    "url": "https://github.com/juancarlospaco/nim-open-elevation",
    "method": "git",
    "tags": [
      "openstreetmap",
      "geo",
      "elevation",
      "multisync",
      "async"
    ],
    "description": "OpenStreetMap Elevation API MultiSync Client for Nim",
    "license": "MIT",
    "web": "https://github.com/juancarlospaco/nim-open-elevation"
  },
  {
    "name": "gara",
    "url": "https://github.com/alehander42/gara",
    "method": "git",
    "tags": [
      "nim",
      "pattern"
    ],
    "description": "A pattern matching library",
    "license": "MIT",
    "web": "https://github.com/alehander42/gara"
  },
  {
    "name": "ws",
    "url": "https://github.com/treeform/ws",
    "method": "git",
    "tags": [
      "websocket"
    ],
    "description": "Simple WebSocket library for nim.",
    "license": "MIT",
    "web": "https://github.com/treeform/ws"
  },
  {
    "name": "pg",
    "url": "https://github.com/treeform/pg",
    "method": "git",
    "tags": [
      "postgresql",
      "db"
    ],
    "description": "Very simple PostgreSQL async api for nim.",
    "license": "MIT",
    "web": "https://github.com/treeform/pg"
  },
  {
    "name": "bgfxdotnim",
    "url": "https://github.com/zacharycarter/bgfx.nim",
    "method": "git",
    "tags": [
      "bgfx",
      "3d",
      "vulkan",
      "opengl",
      "metal",
      "directx"
    ],
    "description": "bindings to bgfx c99 api",
    "license": "MIT",
    "web": "https://github.com/zacharycarter/bgfx.nim"
  },
  {
    "name": "niledb",
    "url": "https://github.com/JeffersonLab/niledb.git",
    "method": "git",
    "tags": [
      "db"
    ],
    "description": "Key/Value storage into a fast file-hash",
    "license": "MIT",
    "web": "https://github.com/JeffersonLab/niledb.git"
  },
  {
    "name": "siphash",
    "url": "https://git.sr.ht/~ehmry/nim_siphash",
    "method": "git",
    "tags": [
      "hash",
      "siphash"
    ],
    "description": "SipHash, a pseudorandom function optimized for short messages.",
    "license": "GPLv3",
    "web": "https://git.sr.ht/~ehmry/nim_siphash"
  },
  {
    "name": "haraka",
    "url": "https://git.sr.ht/~ehmry/nim_haraka",
    "method": "git",
    "tags": [
      "hash",
      "haraka"
    ],
    "description": "Haraka v2 short-input hash function",
    "license": "MIT",
    "web": "https://git.sr.ht/~ehmry/nim_haraka"
  },
  {
    "name": "genode",
    "url": "https://git.sr.ht/~ehmry/nim_genode",
    "method": "git",
    "tags": [
      "genode",
      "system"
    ],
    "description": "System libraries for the Genode Operating System Framework",
    "license": "AGPLv3",
    "web": "https://git.sr.ht/~ehmry/nim_genode"
  },
  {
    "name": "moe",
    "url": "https://github.com/fox0430/moe",
    "method": "git",
    "tags": [
      "console",
      "command-line",
      "editor",
      "text",
      "cli"
    ],
    "description": "A command lined based text editor",
    "license": "GPLv3",
    "web": "https://github.com/fox0430/moe"
  },
  {
    "name": "gatabase",
    "url": "https://github.com/juancarlospaco/nim-gatabase",
    "method": "git",
    "tags": [
      "database",
      "orm",
      "postgres",
      "sql"
    ],
    "description": "Postgres Database ORM for Nim",
    "license": "MIT",
    "web": "https://github.com/juancarlospaco/nim-gatabase"
  },
  {
    "name": "timespec_get",
    "url": "https://github.com/Matceporial/nim-timespec_get",
    "method": "git",
    "tags": [
      "time",
      "timespec_get"
    ],
    "description": "Nanosecond-percision time using timespec_get",
    "license": "0BSD",
    "web": "https://github.com/Matceporial/nim-timespec_get"
  },
  {
    "name": "urand",
    "url": "https://github.com/Matceporial/nim-urand",
    "method": "git",
    "tags": [
      "random",
      "urandom",
      "crypto"
    ],
    "description": "Simple method of obtaining secure random numbers from the OS",
    "license": "MIT",
    "web": "https://github.com/Matceporial/nim-urand"
  },
  {
    "name": "awslambda",
    "url": "https://github.com/lambci/awslambda.nim",
    "method": "git",
    "tags": [
      "aws",
      "lambda"
    ],
    "description": "A package to compile nim functions for AWS Lambda",
    "license": "MIT",
    "web": "https://github.com/lambci/awslambda.nim"
  },
  {
    "name": "vec",
    "url": "https://github.com/dom96/vec",
    "method": "git",
    "tags": [
      "vector",
      "library",
      "simple"
    ],
    "description": "A very simple vector library",
    "license": "MIT",
    "web": "https://github.com/dom96/vec"
  },
  {
    "name": "nimgui",
    "url": "https://github.com/zacharycarter/nimgui",
    "method": "git",
    "tags": [
      "imgui",
      "gui",
      "game"
    ],
    "description": "bindings to cimgui - https://github.com/cimgui/cimgui",
    "license": "MIT",
    "web": "https://github.com/zacharycarter/nimgui"
  },
  {
    "name": "unpack",
    "url": "https://github.com/technicallyagd/unpack",
    "method": "git",
    "tags": [
      "unpack",
      "seq",
      "array",
      "object",
      "destructuring",
      "destructure",
      "unpacking"
    ],
    "description": "Array/Sequence/Object destructuring/unpacking macro",
    "license": "MIT",
    "web": "https://github.com/technicallyagd/unpack"
  },
  {
    "name": "nsh",
    "url": "https://github.com/gmshiba/nish",
    "method": "git",
    "tags": [
      "shell",
      "repl"
    ],
    "description": "nsh: Nim SHell(cross platform)",
    "license": "MIT",
    "web": "https://github.com/gmshiba/nish"
  },
  {
    "name": "nimfastText",
    "url": "https://github.com/genotrance/nimfastText",
    "method": "git",
    "tags": [
      "fasttext",
      "classification",
      "text",
      "wrapper"
    ],
    "description": "fastText wrapper for Nim",
    "license": "MIT",
    "web": "https://github.com/genotrance/nimfastText"
  },
  {
    "name": "treesitter",
    "url": "https://github.com/genotrance/nimtreesitter?subdir=treesitter",
    "method": "git",
    "tags": [
      "tree-sitter",
      "parser",
      "language",
      "code"
    ],
    "description": "Nim wrapper of the tree-sitter incremental parsing library",
    "license": "MIT",
    "web": "https://github.com/genotrance/nimtreesitter"
  },
  {
    "name": "treesitter_agda",
    "url": "https://github.com/genotrance/nimtreesitter?subdir=treesitter_agda",
    "method": "git",
    "tags": [
      "tree-sitter",
      "agda",
      "parser",
      "language",
      "code"
    ],
    "description": "Nim wrapper for Agda language support within tree-sitter",
    "license": "MIT",
    "web": "https://github.com/genotrance/nimtreesitter"
  },
  {
    "name": "treesitter_bash",
    "url": "https://github.com/genotrance/nimtreesitter?subdir=treesitter_bash",
    "method": "git",
    "tags": [
      "tree-sitter",
      "bash",
      "parser",
      "language",
      "code"
    ],
    "description": "Nim wrapper for Bash language support within tree-sitter",
    "license": "MIT",
    "web": "https://github.com/genotrance/nimtreesitter"
  },
  {
    "name": "treesitter_c",
    "url": "https://github.com/genotrance/nimtreesitter?subdir=treesitter_c",
    "method": "git",
    "tags": [
      "tree-sitter",
      "c",
      "parser",
      "language",
      "code"
    ],
    "description": "Nim wrapper for C language support within tree-sitter",
    "license": "MIT",
    "web": "https://github.com/genotrance/nimtreesitter"
  },
  {
    "name": "treesitter_c_sharp",
    "url": "https://github.com/genotrance/nimtreesitter?subdir=treesitter_c_sharp",
    "method": "git",
    "tags": [
      "tree-sitter",
      "C#",
      "parser",
      "language",
      "code"
    ],
    "description": "Nim wrapper for C# language support within tree-sitter",
    "license": "MIT",
    "web": "https://github.com/genotrance/nimtreesitter"
  },
  {
    "name": "treesitter_cpp",
    "url": "https://github.com/genotrance/nimtreesitter?subdir=treesitter_cpp",
    "method": "git",
    "tags": [
      "tree-sitter",
      "cpp",
      "parser",
      "language",
      "code"
    ],
    "description": "Nim wrapper for C++ language support within tree-sitter",
    "license": "MIT",
    "web": "https://github.com/genotrance/nimtreesitter"
  },
  {
    "name": "treesitter_css",
    "url": "https://github.com/genotrance/nimtreesitter?subdir=treesitter_css",
    "method": "git",
    "tags": [
      "tree-sitter",
      "css",
      "parser",
      "language",
      "code"
    ],
    "description": "Nim wrapper for CSS language support within tree-sitter",
    "license": "MIT",
    "web": "https://github.com/genotrance/nimtreesitter"
  },
  {
    "name": "treesitter_go",
    "url": "https://github.com/genotrance/nimtreesitter?subdir=treesitter_go",
    "method": "git",
    "tags": [
      "tree-sitter",
      "go",
      "parser",
      "language",
      "code"
    ],
    "description": "Nim wrapper for Go language support within tree-sitter",
    "license": "MIT",
    "web": "https://github.com/genotrance/nimtreesitter"
  },
  {
    "name": "treesitter_haskell",
    "url": "https://github.com/genotrance/nimtreesitter?subdir=treesitter_haskell",
    "method": "git",
    "tags": [
      "tree-sitter",
      "haskell",
      "parser",
      "language",
      "code"
    ],
    "description": "Nim wrapper for Haskell language support within tree-sitter",
    "license": "MIT",
    "web": "https://github.com/genotrance/nimtreesitter"
  },
  {
    "name": "treesitter_html",
    "url": "https://github.com/genotrance/nimtreesitter?subdir=treesitter_html",
    "method": "git",
    "tags": [
      "tree-sitter",
      "html",
      "parser",
      "language",
      "code"
    ],
    "description": "Nim wrapper for HTML language support within tree-sitter",
    "license": "MIT",
    "web": "https://github.com/genotrance/nimtreesitter"
  },
  {
    "name": "treesitter_java",
    "url": "https://github.com/genotrance/nimtreesitter?subdir=treesitter_java",
    "method": "git",
    "tags": [
      "tree-sitter",
      "java",
      "parser",
      "language",
      "code"
    ],
    "description": "Nim wrapper for Java language support within tree-sitter",
    "license": "MIT",
    "web": "https://github.com/genotrance/nimtreesitter"
  },
  {
    "name": "treesitter_javascript",
    "url": "https://github.com/genotrance/nimtreesitter?subdir=treesitter_javascript",
    "method": "git",
    "tags": [
      "tree-sitter",
      "javascript",
      "parser",
      "language",
      "code"
    ],
    "description": "Nim wrapper for Javascript language support within tree-sitter",
    "license": "MIT",
    "web": "https://github.com/genotrance/nimtreesitter"
  },
  {
    "name": "treesitter_ocaml",
    "url": "https://github.com/genotrance/nimtreesitter?subdir=treesitter_ocaml",
    "method": "git",
    "tags": [
      "tree-sitter",
      "ocaml",
      "parser",
      "language",
      "code"
    ],
    "description": "Nim wrapper for OCaml language support within tree-sitter",
    "license": "MIT",
    "web": "https://github.com/genotrance/nimtreesitter"
  },
  {
    "name": "treesitter_php",
    "url": "https://github.com/genotrance/nimtreesitter?subdir=treesitter_php",
    "method": "git",
    "tags": [
      "tree-sitter",
      "php",
      "parser",
      "language",
      "code"
    ],
    "description": "Nim wrapper for PHP language support within tree-sitter",
    "license": "MIT",
    "web": "https://github.com/genotrance/nimtreesitter"
  },
  {
    "name": "treesitter_python",
    "url": "https://github.com/genotrance/nimtreesitter?subdir=treesitter_python",
    "method": "git",
    "tags": [
      "tree-sitter",
      "python",
      "parser",
      "language",
      "code"
    ],
    "description": "Nim wrapper for Python language support within tree-sitter",
    "license": "MIT",
    "web": "https://github.com/genotrance/nimtreesitter"
  },
  {
    "name": "treesitter_ruby",
    "url": "https://github.com/genotrance/nimtreesitter?subdir=treesitter_ruby",
    "method": "git",
    "tags": [
      "tree-sitter",
      "ruby",
      "parser",
      "language",
      "code"
    ],
    "description": "Nim wrapper for Ruby language support within tree-sitter",
    "license": "MIT",
    "web": "https://github.com/genotrance/nimtreesitter"
  },
  {
    "name": "treesitter_rust",
    "url": "https://github.com/genotrance/nimtreesitter?subdir=treesitter_rust",
    "method": "git",
    "tags": [
      "tree-sitter",
      "rust",
      "parser",
      "language",
      "code"
    ],
    "description": "Nim wrapper for Rust language support within tree-sitter",
    "license": "MIT",
    "web": "https://github.com/genotrance/nimtreesitter"
  },
  {
    "name": "treesitter_scala",
    "url": "https://github.com/genotrance/nimtreesitter?subdir=treesitter_scala",
    "method": "git",
    "tags": [
      "tree-sitter",
      "scala",
      "parser",
      "language",
      "code"
    ],
    "description": "Nim wrapper for Scala language support within tree-sitter",
    "license": "MIT",
    "web": "https://github.com/genotrance/nimtreesitter"
  },
  {
    "name": "treesitter_typescript",
    "url": "https://github.com/genotrance/nimtreesitter?subdir=treesitter_typescript",
    "method": "git",
    "tags": [
      "tree-sitter",
      "typescript",
      "parser",
      "language",
      "code"
    ],
    "description": "Nim wrapper for Typescript language support within tree-sitter",
    "license": "MIT",
    "web": "https://github.com/genotrance/nimtreesitter"
  },
  {
    "name": "nimterop",
    "url": "https://github.com/genotrance/nimterop",
    "method": "git",
    "tags": [
      "c",
      "c++",
      "c2nim",
      "interop",
      "parser",
      "language",
      "code"
    ],
    "description": "Nimterop makes C/C++ interop within Nim seamless",
    "license": "MIT",
    "web": "https://github.com/genotrance/nimtreesitter"
  },
  {
    "name": "ringDeque",
    "url": "https://github.com/technicallyagd/ringDeque",
    "method": "git",
    "tags": [
      "deque",
      "DoublyLinkedRing",
      "utility",
      "python"
    ],
    "description": "deque implementatoin using DoublyLinkedRing",
    "license": "MIT",
    "web": "https://github.com/technicallyagd/ringDeque"
  },
  {
    "name": "nimfuzzy",
    "url": "https://github.com/genotrance/nimfuzzy",
    "method": "git",
    "tags": [
      "fuzzy",
      "search",
      "match",
      "fts"
    ],
    "description": "Fuzzy search wrapper for Nim",
    "license": "MIT",
    "web": "https://github.com/genotrance/nimfuzzy"
  },
  {
    "name": "nimassets",
    "url": "https://github.com/xmonader/nimassets",
    "method": "git",
    "tags": [
      "assets",
      "bundle",
      "go-bindata",
      "resources"
    ],
    "description": "bundle your assets to a nim",
    "license": "MIT",
    "web": "https://github.com/xmonader/nimassets"
  },
  {
    "name": "loco",
    "url": "https://github.com/moigagoo/loco",
    "method": "git",
    "tags": [
      "localization",
      "translation",
      "internationalization",
      "i18n"
    ],
    "description": "Localization package for Nim.",
    "license": "MIT",
    "web": "https://github.com/moigagoo/loco"
  },
  {
    "name": "nim_miniz",
    "url": "https://github.com/h3rald/nim-miniz",
    "method": "git",
    "tags": [
      "zip",
      "compression",
      "wrapper",
      "miniz"
    ],
    "description": "Nim wrapper for miniz",
    "license": "MIT",
    "web": "https://github.com/h3rald/nim-miniz"
  },
  {
    "name": "unsplash",
    "url": "https://github.com/juancarlospaco/nim-unsplash",
    "method": "git",
    "tags": [
      "unsplash",
      "photos",
      "images",
      "async",
      "multisync",
      "photography"
    ],
    "description": "Unsplash API Client for Nim",
    "license": "MIT",
    "web": "https://github.com/juancarlospaco/nim-unsplash"
  },
  {
    "name": "steam",
    "url": "https://github.com/juancarlospaco/nim-steam",
    "method": "git",
    "tags": [
      "steam",
      "game",
      "gaming",
      "async",
      "multisync"
    ],
    "description": "Steam API Client for Nim",
    "license": "MIT",
    "web": "https://github.com/juancarlospaco/nim-steam"
  },
  {
    "name": "itchio",
    "url": "https://github.com/juancarlospaco/nim-itchio",
    "method": "git",
    "tags": [
      "itchio",
      "game",
      "gaming",
      "async",
      "multisync"
    ],
    "description": "itch.io API Client for Nim",
    "license": "MIT",
    "web": "https://github.com/juancarlospaco/nim-itchio"
  },
  {
    "name": "suggest",
    "url": "https://github.com/c-blake/suggest.git",
    "method": "git",
    "tags": [
      "library",
      "spell-check",
      "edit-distance"
    ],
    "description": "mmap-persistent SymSpell spell checking algorithm",
    "license": "MIT",
    "web": "https://github.com/c-blake/suggest.git"
  },
  {
    "name": "gurl",
    "url": "https://github.com/MaxUNof/gurl",
    "method": "git",
    "tags": [
      "tags",
      "http",
      "generating",
      "url"
    ],
    "description": "A little lib for generating URL with args.",
    "license": "MIT",
    "web": "https://github.com/MaxUNof/gurl"
  },
  {
    "name": "wren",
    "url": "https://github.com/geotre/wren",
    "method": "git",
    "tags": [
      "wren",
      "scripting",
      "interpreter"
    ],
    "description": "A nim wrapper for Wren, an embedded scripting language",
    "license": "MIT",
    "web": "https://github.com/geotre/wren"
  },
  {
    "name": "tiny_sqlite",
    "url": "https://github.com/GULPF/tiny_sqlite",
    "method": "git",
    "tags": [
      "database",
      "sqlite"
    ],
    "description": "A thin SQLite wrapper with proper type safety",
    "license": "MIT",
    "web": "https://github.com/GULPF/tiny_sqlite"
  },
  {
    "name": "sqlbuilder",
    "url": "https://github.com/ThomasTJdev/nim_sqlbuilder",
    "method": "git",
    "tags": [
      "sql",
      "sqlbuilder"
    ],
    "description": "A SQLbuilder with support for NULL values",
    "license": "MIT",
    "web": "https://github.com/ThomasTJdev/nim_sqlbuilder"
  },
  {
    "name": "subexes",
    "url": "https://github.com/nim-lang/graveyard?subdir=subexes",
    "method": "git",
    "tags": [
      "graveyard",
      "subexes",
      "substitution expression"
    ],
    "description": "Nim support for substitution expressions",
    "license": "MIT",
    "web": "https://github.com/nim-lang/graveyard/tree/master/subexes"
  },
  {
    "name": "complex",
    "url": "https://github.com/nim-lang/graveyard?subdir=complex",
    "method": "git",
    "tags": [
      "graveyard",
      "complex",
      "math"
    ],
    "description": "The ex-stdlib module complex.",
    "license": "MIT",
    "web": "https://github.com/nim-lang/graveyard/tree/master/complex"
  },
  {
    "name": "fsmonitor",
    "url": "https://github.com/nim-lang/graveyard?subdir=fsmonitor",
    "method": "git",
    "tags": [
      "graveyard",
      "fsmonitor",
      "asyncio"
    ],
    "description": "The ex-stdlib module fsmonitor.",
    "license": "MIT",
    "web": "https://github.com/nim-lang/graveyard/tree/master/fsmonitor"
  },
  {
    "name": "scgi",
    "url": "https://github.com/nim-lang/graveyard?subdir=scgi",
    "method": "git",
    "tags": [
      "graveyard",
      "scgi",
      "cgi"
    ],
    "description": "Helper procs for SCGI applications",
    "license": "MIT",
    "web": "https://github.com/nim-lang/graveyard/tree/master/scgi"
  },
  {
    "name": "cppstl",
    "url": "https://github.com/BigEpsilon/nim-cppstl",
    "method": "git",
    "tags": [
      "c++",
      "stl",
      "bindings"
    ],
    "description": "Bindings for the C++ Standard Template Library (STL)",
    "license": "MIT",
    "web": "https://github.com/BigEpsilon/nim-cppstl"
  },
  {
    "name": "pipelines",
    "url": "https://github.com/calebwin/pipelines",
    "method": "git",
    "tags": [
      "python",
      "pipeline",
      "pipelines",
      "data",
      "parallel"
    ],
    "description": "A tiny framework & language for crafting massively parallel data pipelines",
    "license": "MIT",
    "web": "https://github.com/calebwin/pipelines",
    "doc": "https://github.com/calebwin/pipelines"
  },
  {
    "name": "nimhq",
    "url": "https://github.com/sillibird/nimhq",
    "method": "git",
    "tags": [
      "library",
      "api",
      "client"
    ],
    "description": "HQ Trivia API wrapper for Nim",
    "license": "MIT",
    "web": "https://github.com/sillibird/nimhq"
  },
  {
    "name": "binio",
    "url": "https://github.com/Riderfighter/binio",
    "method": "git",
    "tags": [
      "structured",
      "byte",
      "data"
    ],
    "description": "Package for packing and unpacking byte data",
    "license": "MIT",
    "web": "https://github.com/Riderfighter/binio"
  },
  {
    "name": "ladder",
    "url": "https://gitlab.com/ryukoposting/nim-ladder",
    "method": "git",
    "tags": [
      "ladder",
      "logic",
      "PLC",
      "state",
      "machine",
      "ryukoposting"
    ],
    "description": "Ladder logic macros for Nim",
    "license": "Apache-2.0",
    "web": "https://gitlab.com/ryukoposting/nim-ladder"
  },
  {
    "name": "cassette",
    "url": "https://github.com/LemonBoy/cassette",
    "method": "git",
    "tags": [
      "http",
      "network",
      "test",
      "mock",
      "requests"
    ],
    "description": "Record and replay your HTTP sessions!",
    "license": "MIT",
    "web": "https://github.com/LemonBoy/cassette"
  },
  {
    "name": "nimterlingua",
    "url": "https://github.com/juancarlospaco/nim-internimgua",
    "method": "git",
    "tags": [
      "internationalization",
      "i18n",
      "localization",
      "translation"
    ],
    "description": "Internationalization at Compile Time for Nim. Macro to translate unmodified code from 1 INI file. NimScript compatible.",
    "license": "MIT",
    "web": "https://github.com/juancarlospaco/nim-internimgua"
  },
  {
    "name": "with",
    "url": "https://github.com/zevv/with",
    "method": "git",
    "tags": [
      "with",
      "macro"
    ],
    "description": "Simple 'with' macro for Nim",
    "license": "MIT",
    "web": "https://github.com/zevv/with"
  },
  {
    "name": "lastfm",
    "url": "https://gitlab.com/ryukoposting/lastfm-nim",
    "method": "git",
    "tags": [
      "last.fm",
      "lastfm",
      "music",
      "metadata",
      "api",
      "async",
      "ryukoposting"
    ],
    "description": "Last.FM API breakouts (documentation: http://ryuk.ooo/nimdocs/lastfm/lastfm.html)",
    "license": "Apache-2.0",
    "web": "https://gitlab.com/ryukoposting/lastfm-nim"
  },
  {
    "name": "firejail",
    "url": "https://github.com/juancarlospaco/nim-firejail",
    "method": "git",
    "tags": [
      "firejail",
      "security",
      "linux",
      "isolation",
      "container",
      "infosec",
      "hardened",
      "sandbox",
      "docker"
    ],
    "description": "Firejail wrapper for Nim, Isolate your Production App before its too late!",
    "license": "MIT",
    "web": "https://github.com/juancarlospaco/nim-firejail"
  },
  {
    "name": "jstin",
    "url": "https://github.com/LemonBoy/jstin",
    "method": "git",
    "tags": [
      "json",
      "serialize",
      "deserialize",
      "easy",
      "simple"
    ],
    "description": "JS {de,}serialization as it says on the tin",
    "license": "MIT",
    "web": "https://github.com/LemonBoy/jstin"
  },
  {
    "name": "compactdict",
    "url": "https://github.com/LemonBoy/compactdict",
    "method": "git",
    "tags": [
      "dictionary",
      "hashtable",
      "data-structure",
      "hash",
      "compact"
    ],
    "description": "A compact dictionary implementation",
    "license": "MIT",
    "web": "https://github.com/LemonBoy/compactdict"
  },
  {
    "name": "z3",
    "url": "https://github.com/zevv/nimz3",
    "method": "git",
    "tags": [
      "Z3",
      "sat",
      "smt",
      "theorem",
      "prover",
      "solver",
      "optimization"
    ],
    "description": "Nim Z3 theorem prover bindings",
    "license": "MIT",
    "web": "https://github.com/zevv/nimz3"
  },
  {
    "name": "remarker_light",
    "url": "https://github.com/muxueqz/remarker_light",
    "method": "git",
    "tags": [
      "remark",
      "slideshow",
      "markdown"
    ],
    "description": "remarker_light is a command line tool for building a remark-based slideshow page very easily.",
    "license": "GPL-2.0",
    "web": "https://github.com/muxueqz/remarker_light"
  },
  {
    "name": "nim-nmap",
    "url": "https://github.com/blmvxer/nim-nmap",
    "method": "git",
    "tags": [
      "nmap",
      "networking",
      "network mapper",
      "blmvxer"
    ],
    "description": "A pure implementaion of nmap for nim.",
    "license": "MIT",
    "web": "https://github.com/blmvxer/nim-nmap"
  },
  {
    "name": "fancygl",
    "url": "https://github.com/krux02/opengl-sandbox",
    "method": "git",
    "tags": [
      "opengl",
      "rendering",
      "dsl"
    ],
    "description": "nice way of handling render code",
    "license": "MIT",
    "web": "https://github.com/krux02/opengl-sandbox"
  },
  {
    "name": "libravatar",
    "url": "https://github.com/juancarlospaco/nim-libravatar",
    "method": "git",
    "tags": [
      "libravatar",
      "gravatar",
      "avatar",
      "federated"
    ],
    "description": "Libravatar library for Nim, Gravatar alternative. Libravatar is an open source free federated avatar api & service.",
    "license": "PPL",
    "web": "https://github.com/juancarlospaco/nim-libravatar"
  },
  {
    "name": "norm",
    "url": "https://github.com/moigagoo/norm",
    "method": "git",
    "tags": [
      "orm",
      "db",
      "database"
    ],
    "description": "Nim ORM.",
    "license": "MIT",
    "web": "https://github.com/moigagoo/norm"
  },
  {
    "name": "simple_vector",
    "url": "https://github.com/Ephiiz/simple_vector",
    "method": "git",
    "tags": [
      "vector",
      "simple_vector"
    ],
    "description": "Simple vector library for nim-lang.",
    "license": "GNU Lesser General Public License v2.1",
    "web": "https://github.com/Ephiiz/simple_vector"
  },
  {
    "name": "netpipe",
    "url": "https://github.com/treeform/netpipe/",
    "method": "git",
    "tags": [
      "networking",
      "udp"
    ],
    "description": "Netpipe is a reliable UDP connection for Nim.",
    "license": "MIT",
    "web": "https://github.com/treeform/netpipe/"
  },
  {
    "name": "fnv",
    "url": "https://gitlab.com/ryukoposting/nim-fnv",
    "method": "git",
    "tags": [
      "fnv",
      "fnv1a",
      "fnv1",
      "fnv-1a",
      "fnv-1",
      "fnv0",
      "fnv-0",
      "ryukoposting"
    ],
    "description": "FNV-1 and FNV-1a non-cryptographic hash functions (documentation hosted at: http://ryuk.ooo/nimdocs/fnv/fnv.html)",
    "license": "Apache-2.0",
    "web": "https://gitlab.com/ryukoposting/nim-fnv"
  },
  {
    "name": "notify",
    "url": "https://github.com/xbello/notify-nim",
    "method": "git",
    "tags": [
      "notify",
      "libnotify",
      "library"
    ],
    "description": "A wrapper to notification libraries",
    "license": "MIT",
    "web": "https://github.com/xbello/notify-nim"
  },
  {
    "name": "minmaxheap",
    "url": "https://github.com/stefansalewski/minmaxheap",
    "method": "git",
    "tags": [
      "minmaxheap",
      "heap",
      "priorityqueue"
    ],
    "description": "MinMaxHeap",
    "license": "MIT",
    "web": "https://github.com/stefansalewski/minmaxheap"
  },
  {
    "name": "dashing",
    "url": "https://github.com/FedericoCeratto/nim-dashing",
    "method": "git",
    "tags": [
      "library",
      "pure",
      "terminal"
    ],
    "description": "Terminal dashboards.",
    "license": "LGPLv3",
    "web": "https://github.com/FedericoCeratto/nim-dashing"
  },
  {
    "name": "html_tools",
    "url": "https://github.com/juancarlospaco/nim-html-tools",
    "method": "git",
    "tags": [
      "html",
      "validation",
      "frontend"
    ],
    "description": "HTML5 Tools for Nim, all Templates, No CSS, No Libs, No JS Framework",
    "license": "MIT",
    "web": "https://github.com/juancarlospaco/nim-html-tools"
  },
  {
    "name": "npeg",
    "url": "https://github.com/zevv/npeg",
    "method": "git",
    "tags": [
      "PEG",
      "parser",
      "parsing",
      "regexp",
      "regular",
      "grammar",
      "lexer",
      "lexing",
      "pattern",
      "matching"
    ],
    "description": "PEG (Parsing Expression Grammars) string matching library for Nim",
    "license": "MIT",
    "web": "https://github.com/zevv/npeg"
  },
  {
    "name": "pinggraph",
    "url": "https://github.com/SolitudeSF/pinggraph",
    "method": "git",
    "tags": [
      "ping",
      "terminal"
    ],
    "description": "Simple terminal ping graph",
    "license": "MIT",
    "web": "https://github.com/SolitudeSF/pinggraph"
  },
  {
    "name": "nimcdl",
    "url": "https://gitlab.com/endes123321/nimcdl",
    "method": "git",
    "tags": [
      "circuit",
      "HDL",
      "PCB",
      "DSL"
    ],
    "description": "Circuit Design language made in Nim",
    "license": "GPLv3",
    "web": "https://gitlab.com/endes123321/nimcdl"
  },
  {
    "name": "easymail",
    "url": "https://github.com/coocheenin/easymail",
    "method": "git",
    "tags": [
      "email",
      "sendmail",
      "net",
      "mail"
    ],
    "description": "wrapper for the sendmail command",
    "license": "MIT",
    "web": "https://github.com/coocheenin/easymail"
  },
  {
    "name": "luhncheck",
    "url": "https://github.com/sillibird/luhncheck",
    "method": "git",
    "tags": [
      "library",
      "algorithm"
    ],
    "description": "Implementation of Luhn algorithm in nim.",
    "license": "MIT",
    "web": "https://github.com/sillibird/luhncheck"
  },
  {
    "name": "nim-libgd",
    "url": "https://github.com/mrhdias/nim-libgd",
    "method": "git",
    "tags": [
      "image",
      "graphics",
      "wrapper",
      "libgd",
      "2d"
    ],
    "description": "Nim Wrapper for LibGD 2.x",
    "license": "MIT",
    "web": "https://github.com/mrhdias/nim-libgd"
  },
  {
    "name": "closure_methods",
    "alias": "oop_utils"
  },
  {
    "name": "oop_utils",
    "url": "https://github.com/bluenote10/oop_utils",
    "method": "git",
    "tags": [
      "macro",
      "class",
      "inheritance",
      "oop",
      "closure",
      "methods"
    ],
    "description": "Macro for building OOP class hierarchies based on closure methods.",
    "license": "MIT",
    "web": "https://github.com/bluenote10/closure_methods"
  },
  {
    "name": "nim_curry",
    "url": "https://github.com/zer0-star/nim-curry",
    "method": "git",
    "tags": [
      "library",
      "functional",
      "macro",
      "currying"
    ],
    "description": "Provides a macro to curry function",
    "license": "MIT",
    "web": "https://github.com/zer0-star/nim-curry"
  },
  {
    "name": "eastasianwidth",
    "url": "https://github.com/jiro4989/eastasianwidth",
    "method": "git",
    "tags": [
      "library",
      "text",
      "east_asian_width"
    ],
    "description": "eastasianwidth is library for EastAsianWidth.",
    "license": "MIT",
    "web": "https://github.com/jiro4989/eastasianwidth"
  },
  {
    "name": "colorcol",
    "url": "https://github.com/SolitudeSF/colorcol",
    "method": "git",
    "tags": [
      "kakoune",
      "plugin",
      "color",
      "preview"
    ],
    "description": "Kakoune plugin for color preview",
    "license": "MIT",
    "web": "https://github.com/SolitudeSF/colorcol"
  },
  {
    "name": "nimly",
    "url": "https://github.com/loloiccl/nimly",
    "method": "git",
    "tags": [
      "BNF",
      "EBNF",
      "lexer",
      "parser",
      "lexer-generator",
      "parser-generator"
    ],
    "description": "A lexer generator and parser generator package work in Nim.",
    "license": "GPL-3.0",
    "web": "https://github.com/loloiccl/nimly"
  },
  {
    "name": "fswatch",
    "url": "https://github.com/FedericoCeratto/nim-fswatch",
    "method": "git",
    "tags": [
      "fswatch",
      "fsmonitor",
      "libfswatch",
      "filesystem"
    ],
    "description": "Wrapper for the fswatch library.",
    "license": "GPL-3.0",
    "web": "https://github.com/FedericoCeratto/nim-fswatch"
  },
  {
    "name": "parseini",
    "url": "https://github.com/lihf8515/parseini",
    "method": "git",
    "tags": [
      "parseini",
      "nim"
    ],
    "description": "A high-performance ini parse library for nim.",
    "license": "MIT",
    "web": "https://github.com/lihf8515/parseini"
  },
  {
    "name": "sonic",
    "url": "https://github.com/xmonader/nim-sonic-client",
    "method": "git",
    "tags": [
      "sonic",
      "search",
      "backend",
      "index",
      "client"
    ],
    "description": "client for sonic search backend",
    "license": "MIT",
    "web": "https://github.com/xmonader/nim-sonic-client"
  },
  {
    "name": "science",
    "url": "https://github.com/ruivieira/nim-science",
    "method": "git",
    "tags": [
      "science",
      "algebra",
      "statistics",
      "math"
    ],
    "description": "A library for scientific computations in pure Nim",
    "license": "Apache License 2.0",
    "web": "https://github.com/ruivieira/nim-science"
  },
  {
    "name": "gameoflife",
    "url": "https://github.com/jiro4989/gameoflife",
    "method": "git",
    "tags": [
      "gameoflife",
      "library"
    ],
    "description": "gameoflife is library for Game of Life.",
    "license": "MIT",
    "web": "https://github.com/jiro4989/gameoflife"
  },
  {
    "name": "conio",
    "url": "https://github.com/guevara-chan/conio",
    "method": "git",
    "tags": [
      "console",
      "terminal",
      "io"
    ],
    "description": ".NET-inspired lightweight terminal library",
    "license": "MIT",
    "web": "https://github.com/guevara-chan/conio"
  },
  {
    "name": "nat_traversal",
    "url": "https://github.com/status-im/nim-nat-traversal",
    "method": "git",
    "tags": [
      "library",
      "wrapper"
    ],
    "description": "miniupnpc and libnatpmp wrapper",
    "license": "Apache License 2.0 or MIT",
    "web": "https://github.com/status-im/nim-nat-traversal"
  },
  {
    "name": "jsutils",
    "url": "https://github.com/kidandcat/jsutils",
    "method": "git",
    "tags": [
      "library",
      "javascript"
    ],
    "description": "Utils to work with javascript",
    "license": "MIT",
    "web": "https://github.com/kidandcat/jsutils"
  },
  {
    "name": "getr",
    "url": "https://github.com/jrfondren/getr-nim",
    "method": "git",
    "tags": [
      "benchmark",
      "utility"
    ],
    "description": "Benchmarking wrapper around getrusage()",
    "license": "MIT",
    "web": "https://github.com/jrfondren/getr-nim"
  },
  {
    "name": "pnm",
    "url": "https://github.com/jiro4989/pnm",
    "method": "git",
    "tags": [
      "pnm",
      "image",
      "library"
    ],
    "description": "pnm is library for PNM (Portable AnyMap).",
    "license": "MIT",
    "web": "https://github.com/jiro4989/pnm"
  },
  {
    "name": "ski",
    "url": "https://github.com/jiro4989/ski",
    "method": "git",
    "tags": [
      "ski",
      "combinator",
      "library"
    ],
    "description": "ski is library for SKI combinator.",
    "license": "MIT",
    "web": "https://github.com/jiro4989/ski"
  },
  {
    "name": "imageman",
    "url": "https://github.com/SolitudeSF/imageman",
    "method": "git",
    "tags": [
      "image",
      "graphics",
      "processing",
      "manipulation"
    ],
    "description": "Image manipulation library",
    "license": "MIT",
    "web": "https://github.com/SolitudeSF/imageman"
  },
  {
    "name": "matplotnim",
    "url": "https://github.com/ruivieira/matplotnim",
    "method": "git",
    "tags": [
      "science",
      "plotting",
      "graphics",
      "wrapper",
      "library"
    ],
    "description": "A Nim wrapper for Python's matplotlib",
    "license": "Apache License 2.0",
    "web": "https://github.com/ruivieira/matplotnim"
  },
  {
    "name": "cliptomania",
    "url": "https://github.com/Guevara-chan/Cliptomania",
    "method": "git",
    "tags": [
      "clip",
      "clipboard"
    ],
    "description": ".NET-inspired lightweight clipboard library",
    "license": "MIT",
    "web": "https://github.com/Guevara-chan/Cliptomania"
  },
  {
    "name": "mpdclient",
    "url": "https://github.com/SolitudeSF/mpdclient",
    "method": "git",
    "tags": [
      "mpd",
      "music",
      "player",
      "client"
    ],
    "description": "MPD client library",
    "license": "MIT",
    "web": "https://github.com/SolitudeSF/mpdclient"
  },
  {
    "name": "mentat",
    "url": "https://github.com/ruivieira/nim-mentat",
    "method": "git",
    "tags": [
      "science",
      "machine-learning",
      "data-science",
      "statistics",
      "math",
      "library"
    ],
    "description": "A Nim library for data science and machine learning",
    "license": "Apache License 2.0",
    "web": "https://github.com/ruivieira/nim-mentat"
  },
  {
    "name": "svdpi",
    "url": "https://github.com/kaushalmodi/nim-svdpi",
    "method": "git",
    "tags": [
      "dpi-c",
      "systemverilog",
      "foreign-function",
      "interface"
    ],
    "description": "Small wrapper for SystemVerilog DPI-C header svdpi.h",
    "license": "MIT",
    "web": "https://github.com/kaushalmodi/nim-svdpi"
  },
  {
    "name": "shlex",
    "url": "https://github.com/SolitudeSF/shlex",
    "method": "git",
    "tags": [
      "shlex",
      "shell",
      "parse",
      "split"
    ],
    "description": "Library for splitting a string into shell words",
    "license": "MIT",
    "web": "https://github.com/SolitudeSF/shlex"
  },
  {
    "name": "prometheus",
    "url": "https://github.com/dom96/prometheus",
    "method": "git",
    "tags": [
      "metrics",
      "logging",
      "graphs"
    ],
    "description": "Library for exposing metrics to Prometheus",
    "license": "MIT",
    "web": "https://github.com/dom96/prometheus"
  },
  {
    "name": "feednim",
    "url": "https://github.com/johnconway/feed-nim",
    "method": "git",
    "tags": [
      "yes"
    ],
    "description": "An Atom, RSS, and JSONfeed parser",
    "license": "MIT",
    "web": "https://github.com/johnconway/feed-nim"
  },
  {
    "name": "simplepng",
    "url": "https://github.com/jrenner/nim-simplepng",
    "method": "git",
    "tags": [
      "png",
      "image"
    ],
    "description": "high level simple way to write PNGs",
    "license": "MIT",
    "web": "https://github.com/jrenner/nim-simplepng"
  },
  {
    "name": "dali",
    "url": "https://github.com/akavel/dali",
    "method": "git",
    "tags": [
      "android",
      "apk",
      "dalvik",
      "dex",
      "assembler"
    ],
    "description": "Indie assembler/linker for Android's Dalvik VM .dex & .apk files",
    "license": "AGPL-3.0",
    "web": "https://github.com/akavel/dali"
  },
  {
    "name": "rect",
    "url": "https://github.com/jiro4989/rect",
    "method": "git",
    "tags": [
      "cli",
      "tool",
      "text",
      "rectangle"
    ],
    "description": "rect is a command to crop/paste rectangle text.",
    "license": "MIT",
    "web": "https://github.com/jiro4989/rect"
  },
  {
    "name": "p4ztag_to_json",
    "url": "https://github.com/kaushalmodi/p4ztag_to_json",
    "method": "git",
    "tags": [
      "perforce",
      "p4",
      "ztag",
      "serialization-format",
      "json"
    ],
    "description": "Convert Helix Version Control / Perforce (p4) -ztag output to JSON",
    "license": "MIT",
    "web": "https://github.com/kaushalmodi/p4ztag_to_json"
  },
  {
    "name": "terminaltables",
    "url": "https://github.com/xmonader/nim-terminaltables",
    "method": "git",
    "tags": [
      "terminal",
      "tables",
      "ascii",
      "unicode"
    ],
    "description": "terminal tables",
    "license": "BSD-3-Clause",
    "web": "https://github.com/xmonader/nim-terminaltables"
  },
  {
    "name": "alignment",
    "url": "https://github.com/jiro4989/alignment",
    "method": "git",
    "tags": [
      "library",
      "text",
      "align",
      "string",
      "strutils"
    ],
    "description": "alignment is a library to align strings.",
    "license": "MIT",
    "web": "https://github.com/jiro4989/alignment"
  },
  {
    "name": "niup",
    "url": "https://github.com/dariolah/niup",
    "method": "git",
    "tags": [
      "iup",
      "gui",
      "nim"
    ],
    "description": "IUP FFI bindings",
    "license": "MIT",
    "web": "https://github.com/dariolah/niup"
  },
  {
    "name": "libgcrypt",
    "url": "https://github.com/FedericoCeratto/nim-libgcrypt",
    "method": "git",
    "tags": [
      "wrapper",
      "library",
      "security",
      "crypto"
    ],
    "description": "libgcrypt wrapper",
    "license": "LGPLv2.1",
    "web": "https://github.com/FedericoCeratto/nim-libgcrypt"
  },
  {
    "name": "masterpassword",
    "url": "https://github.com/SolitudeSF/masterpassword",
    "method": "git",
    "tags": [
      "masterpassword",
      "password",
      "stateless"
    ],
    "description": "Master Password algorith implementation",
    "license": "MIT",
    "web": "https://github.com/SolitudeSF/masterpassword"
  },
  {
    "name": "mpwc",
    "url": "https://github.com/SolitudeSF/mpwc",
    "method": "git",
    "tags": [
      "masterpassword",
      "password",
      "manager",
      "stateless"
    ],
    "description": "Master Password command line utility",
    "license": "MIT",
    "web": "https://github.com/SolitudeSF/mpwc"
  },
  {
    "name": "toxcore",
    "url": "https://git.sr.ht/~ehmry/nim_tox",
    "method": "git",
    "tags": [
      "tox",
      "chat",
      "wrapper"
    ],
    "description": "C Tox core wrapper",
    "license": "GPL-3.0",
    "web": "https://git.sr.ht/~ehmry/nim_tox"
  },
  {
    "name": "rapid",
    "url": "https://github.com/liquid600pgm/rapid",
    "method": "git",
    "tags": [
      "game",
      "engine",
      "2d",
      "graphics",
      "audio"
    ],
    "description": "A game engine for rapid development and easy prototyping",
    "license": "MIT",
    "web": "https://github.com/liquid600pgm/rapid"
  },
  {
    "name": "gnutls",
    "url": "https://github.com/FedericoCeratto/nim-gnutls",
    "method": "git",
    "tags": [
      "wrapper",
      "library",
      "security",
      "crypto"
    ],
    "description": "GnuTLS wrapper",
    "license": "LGPLv2.1",
    "web": "https://github.com/FedericoCeratto/nim-gnutls"
  },
  {
    "name": "news",
    "url": "https://github.com/tormund/news",
    "method": "git",
    "tags": [
      "websocket",
      "chronos"
    ],
    "description": "Easy websocket with chronos support",
    "license": "MIT",
    "web": "https://github.com/tormund/news"
  },
  {
    "name": "tor",
    "url": "https://github.com/FedericoCeratto/nim-tor",
    "method": "git",
    "tags": [
      "library",
      "security",
      "crypto",
      "tor",
      "onion"
    ],
    "description": "Tor helper library",
    "license": "LGPLv3",
    "web": "https://github.com/FedericoCeratto/nim-tor"
  },
  {
    "name": "nimjson",
    "url": "https://github.com/jiro4989/nimjson",
    "method": "git",
    "tags": [
      "lib",
      "cli",
      "command",
      "json",
      "library"
    ],
    "description": "nimjson generates nim object definitions from json documents.",
    "license": "MIT",
    "web": "https://github.com/jiro4989/nimjson"
  },
  {
    "name": "nerve",
    "url": "https://github.com/nepeckman/nerve-rpc",
    "method": "git",
    "tags": [
      "rpc",
      "framework",
      "web",
      "json",
      "api",
      "library"
    ],
    "description": "A RPC framework for building web APIs",
    "license": "MIT",
    "web": "https://github.com/nepeckman/nerve-rpc"
  },
  {
    "name": "lolcat",
    "url": "https://github.com/OHermesJunior/lolcat.nim",
    "method": "git",
    "tags": [
      "lolcat",
      "binary",
      "tool",
      "colors",
      "fun"
    ],
    "description": "lolcat implementation in Nim",
    "license": "MIT",
    "web": "https://github.com/OHermesJunior/lolcat.nim"
  },
  {
    "name": "dnsclient",
    "url": "https://github.com/ba0f3/dnsclient.nim",
    "method": "git",
    "tags": [
      "dns",
      "dnsclient"
    ],
    "description": "Simple DNS Client & Library",
    "license": "MIT",
    "web": "https://github.com/ba0f3/dnsclient.nim"
  },
  {
    "name": "rain",
    "url": "https://github.com/OHermesJunior/rain.nim",
    "method": "git",
    "tags": [
      "rain",
      "simulation",
      "terminal",
      "fun"
    ],
    "description": "Rain simulation in your terminal",
    "license": "MIT",
    "web": "https://github.com/OHermesJunior/rain.nim"
  },
  {
    "name": "kmod",
    "url": "https://github.com/alaviss/kmod",
    "method": "git",
    "tags": [
      "kmod",
      "wrapper"
    ],
    "description": "High-level wrapper for Linux's kmod library",
    "license": "ISC",
    "web": "https://github.com/alaviss/kmod"
  },
  {
    "name": "validateip",
    "url": "https://github.com/Akito13/nim-validateip",
    "method": "git",
    "tags": [
      "ip",
      "ipaddress",
      "ipv4",
      "ip4",
      "checker",
      "check"
    ],
    "description": "Checks if a provided string is actually a correct IP address. Supports detection of Class A to D of IPv4 addresses.",
    "license": "GPLv3+"
  },
  {
    "name": "RC4",
    "url": "https://github.com/OHermesJunior/nimRC4",
    "method": "git",
    "tags": [
      "RC4",
      "encryption",
      "library",
      "crypto",
      "simple"
    ],
    "description": "RC4 library implementation",
    "license": "MIT",
    "web": "https://github.com/OHermesJunior/nimRC4"
  },
  {
    "name": "contra",
    "url": "https://github.com/juancarlospaco/nim-contra",
    "method": "git",
    "tags": [
      "contract",
      "nimscript",
      "javascript",
      "compiletime"
    ],
    "description": "Lightweight Contract Programming, Design by Contract, on 9 LoC, NimScript, JavaScript, compile-time.",
    "license": "MIT",
    "web": "https://github.com/juancarlospaco/nim-contra"
  },
  {
    "name": "wings",
    "url": "https://github.com/binhonglee/wings",
    "method": "git",
    "tags": [
      "library",
      "binary",
      "codegen",
      "struct",
      "enum"
    ],
    "description": "A simple cross language struct and enum file generator.",
    "license": "MIT",
    "web": "https://github.com/binhonglee/wings"
  },
  {
    "name": "lc",
    "url": "https://github.com/c-blake/lc",
    "method": "git",
    "tags": [
      "terminal",
      "cli",
      "binary",
      "linux",
      "unix",
      "bsd"
    ],
    "description": "A post-modern, \"multi-dimensional\" configurable ls/file lister",
    "license": "MIT",
    "web": "https://github.com/c-blake/lc"
  },
  {
    "name": "nasher",
    "url": "https://github.com/squattingmonk/nasher.nim",
    "method": "git",
    "tags": [
      "nwn",
      "neverwinternights",
      "neverwinter",
      "game",
      "bioware",
      "build"
    ],
    "description": "A build tool for Neverwinter Nights projects",
    "license": "MIT",
    "web": "https://github.com/squattingmonk/nasher.nim"
  },
  {
    "name": "illwill",
    "url": "https://github.com/johnnovak/illwill",
    "method": "git",
    "tags": [
      "terminal",
      "console",
      "curses",
      "ui"
    ],
    "description": "A curses inspired simple cross-platform console library for Nim",
    "license": "WTFPL",
    "web": "https://github.com/johnnovak/illwill"
  },
  {
    "name": "shared",
    "url": "https://github.com/genotrance/shared",
    "method": "git",
    "tags": [
      "shared",
      "seq",
      "string",
      "threads"
    ],
    "description": "Nim library for shared types",
    "license": "MIT",
    "web": "https://github.com/genotrance/shared"
  },
  {
    "name": "nimmm",
    "url": "https://github.com/joachimschmidt557/nimmm",
    "method": "git",
    "tags": [
      "nimmm",
      "terminal",
      "nimbox",
      "tui"
    ],
    "description": "A terminal file manager written in nim",
    "license": "GPL-3.0",
    "web": "https://github.com/joachimschmidt557/nimmm"
  },
  {
    "name": "fastx_reader",
    "url": "https://github.com/ahcm/fastx_reader",
    "method": "git",
    "tags": [
      "bioinformatics,",
      "fasta,",
      "fastq"
    ],
    "description": "FastQ and Fasta readers for NIM",
    "license": "LGPL-3.0",
    "web": "https://github.com/ahcm/fastx_reader"
  },
  {
    "name": "d3",
    "url": "https://github.com/hiteshjasani/nim-d3",
    "method": "git",
    "tags": [
      "d3",
      "javascript",
      "library",
      "wrapper"
    ],
    "description": "A D3.js wrapper for Nim",
    "license": "MIT",
    "web": "https://github.com/hiteshjasani/nim-d3"
  },
  {
    "name": "baker",
    "url": "https://github.com/jasonrbriggs/baker",
    "method": "git",
    "tags": [
      "html",
      "template",
      "static",
      "blog"
    ],
    "description": "Static website generation",
    "license": "Apache-2.0",
    "web": "https://github.com/jasonrbriggs/baker"
  },
  {
    "name": "web3",
    "url": "https://github.com/status-im/nim-web3",
    "method": "git",
    "tags": [
      "web3",
      "ethereum",
      "rpc"
    ],
    "description": "Ethereum Web3 API",
    "license": "Apache License 2.0",
    "web": "https://github.com/status-im/nim-web3"
  },
  {
    "name": "skybook",
    "url": "https://github.com/muxueqz/skybook",
    "method": "git",
    "tags": [
      "bookmark-manager",
      "bookmark"
    ],
    "description": "Light weight bookmark manager(delicious alternative)",
    "license": "GPL-2.0",
    "web": "https://github.com/muxueqz/skybook"
  },
  {
    "name": "rbac",
    "url": "https://github.com/ba0f3/rbac.nim",
    "method": "git",
    "tags": [
      "rbac",
      "acl",
      "role-based-access-control",
      "role-based",
      "access-control"
    ],
    "description": "Simple Role-based Access Control Library",
    "license": "MIT",
    "web": "https://github.com/ba0f3/rbac.nim"
  },
  {
    "name": "simpleot",
    "url": "https://github.com/markspanbroek/simpleot.nim",
    "method": "git",
    "tags": [
      "ot",
      "mpc"
    ],
    "description": "Simple OT wrapper",
    "license": "MIT",
    "web": "https://github.com/markspanbroek/simpleot.nim"
  },
  {
    "name": "blurhash",
    "url": "https://github.com/SolitudeSF/blurhash",
    "method": "git",
    "tags": [
      "image",
      "blur",
      "hash",
      "blurhash"
    ],
    "description": "Encoder/decoder for blurhash algorithm",
    "license": "MIT",
    "web": "https://github.com/SolitudeSF/blurhash"
  },
  {
    "name": "samson",
    "url": "https://github.com/GULPF/samson",
    "method": "git",
    "tags": [
      "json",
      "json5"
    ],
    "description": "Implementation of JSON5.",
    "license": "MIT",
    "web": "https://github.com/GULPF/samson"
  },
  {
    "name": "proton",
    "url": "https://github.com/jasonrbriggs/proton-nim",
    "method": "git",
    "tags": [
      "xml",
      "xhtml",
      "template"
    ],
    "description": "Proton template engine for xml and xhtml files",
    "license": "MIT",
    "web": "https://github.com/jasonrbriggs/proton-nim"
  },
  {
    "name": "lscolors",
    "url": "https://github.com/joachimschmidt557/nim-lscolors",
    "method": "git",
    "tags": [
      "lscolors",
      "posix",
      "unix",
      "linux",
      "ls",
      "terminal"
    ],
    "description": "A library for colorizing paths according to LS_COLORS",
    "license": "MIT",
    "web": "https://github.com/joachimschmidt557/nim-lscolors"
  },
  {
    "name": "shell",
    "url": "https://github.com/Vindaar/shell",
    "method": "git",
    "tags": [
      "library",
      "macro",
      "dsl",
      "shell"
    ],
    "description": "A Nim mini DSL to execute shell commands",
    "license": "MIT",
    "web": "https://github.com/Vindaar/shell"
  },
  {
    "name": "mqtt",
    "url": "https://github.com/barnybug/nim-mqtt",
    "method": "git",
    "tags": [
      "MQTT"
    ],
    "description": "MQTT wrapper for nim",
    "license": "MIT",
    "web": "https://github.com/barnybug/nim-mqtt"
  },
  {
    "name": "cal",
    "url": "https://github.com/xflywind/cal",
    "method": "git",
    "tags": [
      "calculator"
    ],
    "description": "A simple interactive calculator",
    "license": "MIT",
    "web": "https://github.com/xflywind/cal"
  },
  {
    "name": "spurdify",
    "url": "https://github.com/paradox460/spurdify",
    "method": "git",
    "tags": [
      "funny",
      "meme",
      "spurdo",
      "text-manipulation",
      "mangle"
    ],
    "description": "Spurdification library and CLI",
    "license": "MIT",
    "web": "https://github.com/paradox460/spurdify"
  },
  {
    "name": "c4",
    "url": "https://github.com/c0ntribut0r/cat-400",
    "method": "git",
    "tags": [
      "game",
      "framework",
      "2d",
      "3d"
    ],
    "description": "Game framework, modular and extensible",
    "license": "MPL-2.0",
    "web": "https://github.com/c0ntribut0r/cat-400",
    "doc": "https://github.com/c0ntribut0r/cat-400/tree/master/docs/tutorials"
  },
  {
    "name": "numericalnim",
    "url": "https://github.com/HugoGranstrom/numericalnim/",
    "method": "git",
    "tags": [
      "numerical",
      "ode",
      "integration",
      "scientific"
    ],
    "description": "A collection of numerical methods written in Nim",
    "license": "MIT",
    "web": "https://github.com/HugoGranstrom/numericalnim/"
  },
  {
    "name": "murmurhash",
    "url": "https://github.com/cwpearson/nim-murmurhash",
    "method": "git",
    "tags": [
      "murmur",
      "hash",
      "MurmurHash3",
      "MurmurHash2"
    ],
    "description": "Pure nim implementation of MurmurHash",
    "license": "MIT",
    "web": "https://github.com/cwpearson/nim-murmurhash"
  },
  {
    "name": "redneck_translator",
    "url": "https://github.com/juancarlospaco/redneck-translator",
    "method": "git",
    "tags": [
      "redneck",
      "string",
      "slang"
    ],
    "description": "Redneck Translator for Y'all",
    "license": "MIT",
    "web": "https://github.com/juancarlospaco/redneck-translator"
  },
  {
    "name": "sweetanitify",
    "url": "https://github.com/juancarlospaco/sweetanitify",
    "method": "git",
    "tags": [
      "sweet_anita",
      "tourette",
      "string"
    ],
    "description": "Sweet_Anita Translator, help spread awareness about Tourettes",
    "license": "MIT",
    "web": "https://github.com/juancarlospaco/sweetanitify"
  },
  {
    "name": "cmake",
    "url": "https://github.com/genotrance/cmake",
    "method": "git",
    "tags": [
      "cmake",
      "build",
      "tool",
      "wrapper"
    ],
    "description": "CMake for Nimble",
    "license": "MIT",
    "web": "https://github.com/genotrance/cmake"
  },
  {
    "name": "plz",
    "url": "https://github.com/juancarlospaco/nim-pypi",
    "method": "git",
    "tags": [
      "python",
      "pip",
      "nimpy"
    ],
    "description": "PLZ Python PIP alternative",
    "license": "MIT",
    "web": "https://github.com/juancarlospaco/nim-pypi"
  },
  {
    "name": "NiMPC",
    "url": "https://github.com/markspanbroek/nimpc",
    "method": "git",
    "tags": [
      "multiparty",
      "computation",
      "mpc"
    ],
    "description": "Secure multi-party computation",
    "license": "MIT",
    "web": "https://github.com/markspanbroek/nimpc"
  },
  {
    "name": "qrcodegen",
    "url": "https://github.com/bunkford/qrcodegen",
    "method": "git",
    "tags": [
      "qr",
      "barcode"
    ],
    "description": "QR Code Generator",
    "license": "MIT",
    "web": "https://github.com/bunkford/qrcodegen"
  },
  {
    "name": "cirru-parser",
    "url": "https://github.com/Cirru/parser.nim",
    "method": "git",
    "tags": [
      "parser",
      "cirru"
    ],
    "description": "Parser for Cirru syntax",
    "license": "MIT",
    "web": "https://github.com/Cirru/parser.nim"
  },
  {
    "name": "reframe",
    "url": "https://github.com/rosado/reframe.nim",
    "method": "git",
    "tags": [
      "clojurescript",
      "re-frame"
    ],
    "description": "Tools for working with re-frame ClojureScript projects",
    "license": "EPL-2.0",
    "web": "https://github.com/rosado/reframe.nim"
  },
  {
    "name": "edn",
    "url": "https://github.com/rosado/edn.nim",
    "method": "git",
    "tags": [
      "edn",
      "clojure"
    ],
    "description": "EDN and Clojure parser",
    "license": "EPL-2.0",
    "web": "https://github.com/rosado/edn.nim"
  },
  {
    "name": "easings",
    "url": "https://github.com/juancarlospaco/nim-easings",
    "method": "git",
    "tags": [
      "easings",
      "math"
    ],
    "description": "Robert Penner Easing Functions for Nim",
    "license": "MIT",
    "web": "https://github.com/juancarlospaco/nim-easings"
  },
  {
    "name": "euclidean",
    "url": "https://github.com/juancarlospaco/nim-euclidean",
    "method": "git",
    "tags": [
      "euclidean",
      "modulo",
      "division",
      "math"
    ],
    "description": "Euclidean Division & Euclidean Modulo",
    "license": "MIT",
    "web": "https://github.com/juancarlospaco/nim-euclidean"
  },
  {
    "name": "fletcher",
    "url": "https://github.com/Akito13/nim-fletcher",
    "method": "git",
    "tags": [
      "algorithm",
      "checksum",
      "hash",
      "adler",
      "crc",
      "crc32",
      "embedded"
    ],
    "description": "Implementation of the Fletcher checksum algorithm.",
    "license": "GPLv3+",
    "web": "https://github.com/Akito13/nim-fletcher"
  },
  {
    "name": "Xors3D",
    "url": "https://github.com/Guevara-chan/Xors3D-for-Nim",
    "method": "git",
    "tags": [
      "3d",
      "game",
      "engine",
      "dx9",
      "graphics"
    ],
    "description": "Blitz3D-esque DX9 engine for Nim",
    "license": "MIT",
    "web": "https://github.com/Guevara-chan/Xors3D-for-Nim"
  },
  {
    "name": "constants",
    "url": "https://github.com/juancarlospaco/nim-constants",
    "method": "git",
    "tags": [
      "math",
      "physics",
      "chemistry",
      "biology",
      "engineering",
      "science"
    ],
    "description": "Mathematical numerical named static constants useful for different disciplines",
    "license": "MIT",
    "web": "https://github.com/juancarlospaco/nim-constants"
  },
  {
    "name": "pager",
    "url": "https://git.sr.ht/~reesmichael1/nim-pager",
    "method": "git",
    "tags": [
      "pager",
      "paging",
      "less",
      "more"
    ],
    "description": "A simple library for paging, similar to less",
    "license": "GPL-3.0",
    "web": "https://git.sr.ht/~reesmichael1/nim-pager"
  },
  {
    "name": "procs",
    "url": "https://github.com/c-blake/procs",
    "method": "git",
    "tags": [
      "library",
      "terminal",
      "cli",
      "binary",
      "linux",
      "unix",
      "bsd"
    ],
    "description": "Unix process&system query&formatting library&multi-command CLI in Nim",
    "license": "MIT",
    "web": "https://github.com/c-blake/procs"
  },
  {
    "name": "laser",
    "url": "https://github.com/numforge/laser",
    "method": "git",
    "tags": [
      "parallel",
      "simd"
    ],
    "description": "High Performance Computing and Image Toolbox: SIMD, JIT Assembler, OpenMP, runtime CPU feature detection, optimised machine learning primitives",
    "license": "Apache License 2.0",
    "web": "https://github.com/numforge/laser"
  },
  {
    "name": "libssh",
    "url": "https://github.com/dariolah/libssh-nim",
    "method": "git",
    "tags": [
      "ssh",
      "libssh"
    ],
    "description": "libssh FFI bindings",
    "license": "MIT",
    "web": "https://github.com/dariolah/libssh-nim"
  },
  {
    "name": "wZeeGrid",
    "url": "https://github.com/bunkford/wZeeGrid",
    "method": "git",
    "tags": [
      "library",
      "windows",
      "gui",
      "ui",
      "wnim"
    ],
    "description": "Grid plugin for wNim.",
    "license": "MIT",
    "web": "https://github.com/bunkford/wZeeGrid",
    "doc": "https://bunkford.github.io/wZeeGrid/wZeeGrid.html"
  },
  {
    "name": "wChart",
    "url": "https://github.com/bunkford/wChart",
    "method": "git",
    "tags": [
      "library",
      "windows",
      "gui",
      "ui",
      "wnim"
    ],
    "description": "Chart plugin for wNim.",
    "license": "MIT",
    "web": "https://github.com/bunkford/wChart",
    "doc": "https://bunkford.github.io/wChart/wChart.html"
  },
  {
    "name": "stacks",
    "url": "https://github.com/rustomax/nim-stacks",
    "method": "git",
    "tags": [
      "stack",
      "data-structure"
    ],
    "description": "Pure Nim stack implementation based on sequences.",
    "license": "MIT",
    "web": "https://github.com/rustomax/nim-stacks"
  },
  {
    "name": "mustache",
    "url": "https://github.com/soasme/nim-mustache",
    "method": "git",
    "tags": [
      "mustache",
      "template"
    ],
    "description": "Mustache in Nim",
    "license": "MIT",
    "web": "https://github.com/soasme/nim-mustache"
  },
  {
    "name": "sigv4",
    "url": "https://github.com/disruptek/sigv4",
    "method": "git",
    "tags": [
      "1.0.0"
    ],
    "description": "Amazon Web Services Signature Version 4",
    "license": "MIT",
    "web": "https://github.com/disruptek/sigv4"
  },
  {
    "name": "openapi",
    "url": "https://github.com/disruptek/openapi",
    "method": "git",
    "tags": [
      "api",
      "openapi",
      "rest",
      "cloud"
    ],
    "description": "OpenAPI Code Generator",
    "license": "MIT",
    "web": "https://github.com/disruptek/openapi"
  },
  {
    "name": "atoz",
    "url": "https://github.com/disruptek/atoz",
    "method": "git",
    "tags": [
      "aws",
      "api",
      "cloud",
      "amazon"
    ],
    "description": "Amazon Web Services (AWS) APIs",
    "license": "MIT",
    "web": "https://github.com/disruptek/atoz"
  },
  {
    "name": "nimga",
    "url": "https://github.com/toshikiohnogi/nimga",
    "method": "git",
    "tags": [
      "GeneticAlgorithm",
      "nimga"
    ],
    "description": "Genetic Algorithm Library for Nim.",
    "license": "MIT",
    "web": "https://github.com/toshikiohnogi/nimga"
  },
  {
    "name": "foreach",
    "url": "https://github.com/disruptek/foreach",
    "method": "git",
    "tags": [
      "macro",
      "syntax",
      "sugar"
    ],
    "description": "A sugary for loop with syntax for typechecking loop variables",
    "license": "MIT",
    "web": "https://github.com/disruptek/foreach"
  },
  {
    "name": "monit",
    "url": "https://github.com/jiro4989/monit",
    "method": "git",
    "tags": [
      "cli",
      "task-runner",
      "developer-tools",
      "automation"
    ],
    "description": "A simple task runner. Run tasks and watch file changes with custom paths.",
    "license": "MIT",
    "web": "https://github.com/jiro4989/monit"
  },
  {
    "name": "termnovel",
    "url": "https://github.com/jiro4989/termnovel",
    "method": "git",
    "tags": [
      "cli",
      "novel",
      "tui"
    ],
    "description": "A command that to read novel on terminal",
    "license": "MIT",
    "web": "https://github.com/jiro4989/termnovel"
  },
  {
    "name": "htmlview",
    "url": "https://github.com/yuchunzhou/htmlview",
    "method": "git",
    "tags": [
      "html",
      "browser"
    ],
    "description": "View the offline or online html page in browser",
    "license": "MIT",
    "web": "https://github.com/yuchunzhou/htmlview"
  },
  {
    "name": "tcping",
    "url": "https://github.com/pdrb/tcping",
    "method": "git",
    "tags": [
      "ping,",
      "tcp,",
      "tcping"
    ],
    "description": "Ping hosts using tcp packets",
    "license": "MIT",
    "web": "https://github.com/pdrb/tcping"
  },
  {
    "name": "pcgbasic",
    "url": "https://github.com/rockcavera/pcgbasic",
    "method": "git",
    "tags": [
      "pcg",
      "rng",
      "prng",
      "random"
    ],
    "description": "Permuted Congruential Generator (PCG) Random Number Generation (RNG) for Nim.",
    "license": "MIT",
    "web": "https://github.com/rockcavera/pcgbasic"
  },
  {
    "name": "funchook",
    "url": "https://github.com/ba0f3/funchook.nim",
    "method": "git",
    "tags": [
      "hook,",
      "hooking"
    ],
    "description": "funchook wrapper",
    "license": "GPLv2",
    "web": "https://github.com/ba0f3/funchook.nim"
  },
  {
    "name": "sunvox",
    "url": "https://github.com/exelotl/nim-sunvox",
    "method": "git",
    "tags": [
      "music",
      "audio",
      "sound",
      "synthesizer"
    ],
    "description": "Bindings for SunVox modular synthesizer",
    "license": "0BSD",
    "web": "https://github.com/exelotl/nim-sunvox"
  },
  {
    "name": "gcplat",
    "url": "https://github.com/disruptek/gcplat",
    "method": "git",
    "tags": [
      "google",
      "cloud",
      "platform",
      "api",
      "rest",
      "openapi",
      "web"
    ],
    "description": "Google Cloud Platform (GCP) APIs",
    "license": "MIT",
    "web": "https://github.com/disruptek/gcplat"
  },
  {
    "name": "bluu",
    "url": "https://github.com/disruptek/bluu",
    "method": "git",
    "tags": [
      "microsoft",
      "azure",
      "cloud",
      "api",
      "rest",
      "openapi",
      "web"
    ],
    "description": "Microsoft Azure Cloud Computing Platform and Services (MAC) APIs",
    "license": "MIT",
    "web": "https://github.com/disruptek/bluu"
  },
  {
    "name": "the_nim_alliance",
    "url": "https://github.com/tervay/the-nim-alliance",
    "method": "git",
    "tags": [
      "FRC",
      "FIRST",
      "the-blue-alliance",
      "TBA"
    ],
    "description": "A Nim wrapper for TheBlueAlliance",
    "license": "MIT",
    "web": "https://github.com/tervay/the-nim-alliance"
  },
  {
    "name": "passgen",
    "url": "https://github.com/rustomax/nim-passgen",
    "method": "git",
    "tags": [
      "password-generator"
    ],
    "description": "Password generation library in Nim",
    "license": "MIT",
    "web": "https://github.com/rustomax/nim-passgen"
  },
  {
    "name": "PPM",
    "url": "https://github.com/LemonHX/PPM-Nim",
    "method": "git",
    "tags": [
      "graphics",
      "image"
    ],
    "description": "lib for ppm image",
    "license": "LXXSDT-MIT",
    "web": "https://github.com/LemonHX/PPM-Nim"
  },
  {
    "name": "fwrite",
    "url": "https://github.com/pdrb/nim-fwrite",
    "method": "git",
    "tags": [
      "create,",
      "file,",
      "write,",
      "fwrite"
    ],
    "description": "Create files of the desired size",
    "license": "MIT",
    "web": "https://github.com/pdrb/nim-fwrite"
  },
  {
    "name": "simplediff",
    "url": "https://git.sr.ht/~reesmichael1/nim-simplediff",
    "method": "git",
    "tags": [
      "diff",
      "simplediff",
      ""
    ],
    "description": "A library for straightforward diff calculation",
    "license": "GPL-3.0",
    "web": "https://git.sr.ht/~reesmichael1/nim-simplediff"
  },
  {
    "name": "xcm",
    "url": "https://github.com/SolitudeSF/xcm",
    "method": "git",
    "tags": [
      "color",
      "x11"
    ],
    "description": "Color management utility for X",
    "license": "MIT",
    "web": "https://github.com/SolitudeSF/xcm"
  },
  {
    "name": "bearssl",
    "url": "https://github.com/status-im/nim-bearssl",
    "method": "git",
    "tags": [
      "crypto",
      "hashes",
      "ciphers",
      "ssl",
      "tls"
    ],
    "description": "Bindings to BearSSL library",
    "license": "Apache License 2.0",
    "web": "https://github.com/status-im/nim-bearssl"
  },
  {
    "name": "schedules",
    "url": "https://github.com/soasme/nim-schedules",
    "method": "git",
    "tags": [
      "scheduler",
      "schedules",
      "job",
      "task",
      "cron",
      "interval"
    ],
    "description": "A Nim scheduler library that lets you kick off jobs at regular intervals.",
    "license": "MIT",
    "web": "https://github.com/soasme/nim-schedules"
  },
  {
    "name": "nimlevenshtein",
    "url": "https://github.com/oswjk/nimlevenshtein",
    "method": "git",
    "tags": [
      "levenshtein",
      "similarity",
      "string"
    ],
    "description": "The Levenshtein Nim module contains functions for fast computation of Levenshtein distance and string similarity.",
    "license": "GPLv2"
  },
  {
    "name": "randpw",
    "url": "https://github.com/pdrb/nim-randpw",
    "method": "git",
    "tags": [
      "random",
      "password",
      "passphrase",
      "randpw"
    ],
    "description": "Random password and passphrase generator",
    "license": "MIT",
    "web": "https://github.com/pdrb/nim-randpw"
  },
  {
    "name": "timeit",
    "url": "https://github.com/xflywind/timeit",
    "method": "git",
    "tags": [
      "timeit",
      "bench"
    ],
    "description": "measuring execution times written in nim.",
    "license": "MIT",
    "web": "https://github.com/xflywind/timeit"
  },
  {
    "name": "manu",
    "url": "https://github.com/b3liever/manu",
    "method": "git",
    "tags": [
      "matrix",
      "linear-algebra",
      "scientific"
    ],
    "description": "Nim Matrix library",
    "license": "MIT",
    "web": "https://github.com/b3liever/manu"
  },
  {
    "name": "jscanvas",
    "url": "https://github.com/b3liever/jscanvas",
    "method": "git",
    "tags": [
      "html5",
      "canvas",
      "drawing",
      "graphics",
      "rendering",
      "browser",
      "javascript"
    ],
    "description": "A Nim wrapper for the Canvas API",
    "license": "MIT",
    "web": "https://github.com/b3liever/jscanvas"
  },
  {
    "name": "looper",
    "url": "https://github.com/b3liever/looper",
    "method": "git",
    "tags": [
      "loop",
      "iterator",
      "zip",
      "enumerate"
    ],
    "description": "For loop macros for Nim",
    "license": "MIT",
    "web": "https://github.com/b3liever/looper"
  },
  {
    "name": "protocoled",
    "url": "https://github.com/b3liever/protocoled",
    "method": "git",
    "tags": [
      "interface"
    ],
    "description": "An interface macro for Nim",
    "license": "MIT",
    "web": "https://github.com/b3liever/protocoled"
  },
  {
    "name": "eminim",
    "url": "https://github.com/b3liever/eminim",
    "method": "git",
    "tags": [
      "json",
      "marshal",
      "deserialize"
    ],
    "description": "JSON deserialization macro for Nim",
    "license": "MIT",
    "web": "https://github.com/b3liever/eminim"
  },
  {
    "name": "golden",
    "url": "https://github.com/disruptek/golden",
    "method": "git",
    "tags": [
      "benchmark",
      "profile",
      "golden",
      "runtime",
      "run",
      "profiling",
      "bench",
      "speed"
    ],
    "description": "a benchmark tool",
    "license": "MIT",
    "web": "https://github.com/disruptek/golden"
  },
  {
    "name": "nimgit2",
    "url": "https://github.com/genotrance/nimgit2",
    "method": "git",
    "tags": [
      "git",
      "wrapper",
      "libgit2",
      "binding"
    ],
    "description": "libgit2 wrapper for Nim",
    "license": "MIT",
    "web": "https://github.com/genotrance/nimgit2"
  },
  {
    "name": "rainbow",
    "url": "https://github.com/thebigbaron/rainbow",
    "method": "git",
    "tags": [
      "library",
      "256-colors",
      "cli"
    ],
    "description": "256 colors for shell",
    "license": "MIT",
    "web": "https://github.com/thebigbaron/rainbow"
  },
  {
    "name": "rtree",
    "url": "https://github.com/stefansalewski/RTree",
    "method": "git",
    "tags": [
      "library"
    ],
    "description": "R-Tree",
    "license": "MIT",
    "web": "https://github.com/stefansalewski/RTree"
  },
  {
    "name": "winversion",
    "url": "https://github.com/rockcavera/winversion",
    "method": "git",
    "tags": [
      "windows",
      "version"
    ],
    "description": "This package allows you to determine the running version of the Windows operating system.",
    "license": "MIT",
    "web": "https://github.com/rockcavera/winversion"
  },
  {
    "name": "npg",
    "url": "https://github.com/rustomax/npg",
    "method": "git",
    "tags": [
      "password-generator",
      "password",
      "cli"
    ],
    "description": "Password generator in Nim",
    "license": "MIT",
    "web": "https://github.com/rustomax/npg"
  },
  {
    "name": "nimodpi",
    "url": "https://github.com/mikra01/nimodpi",
    "method": "git",
    "tags": [
      "oracle",
      "odpi-c",
      "wrapper"
    ],
    "description": "oracle odpi-c wrapper for Nim",
    "license": "MIT",
    "web": "https://github.com/mikra01/nimodpi"
  },
  {
    "name": "bump",
    "url": "https://github.com/disruptek/bump",
    "method": "git",
    "tags": [
      "nimble",
      "bump",
      "release",
      "tag",
      "package",
      "tool"
    ],
    "description": "a tiny tool to bump nimble versions",
    "license": "MIT",
    "web": "https://github.com/disruptek/bump"
  },
  {
    "name": "swayipc",
    "url": "https://github.com/disruptek/swayipc",
    "method": "git",
    "tags": [
      "wayland",
      "sway",
      "i3",
      "ipc",
      "i3ipc",
      "swaymsg",
      "x11",
      "swaywm"
    ],
    "description": "IPC interface to sway (or i3) compositors",
    "license": "MIT",
    "web": "https://github.com/disruptek/swayipc"
  },
  {
    "name": "nimpmda",
    "url": "https://github.com/jasonk000/nimpmda",
    "method": "git",
    "tags": [
      "pcp",
      "pmda",
      "performance",
      "libpcp",
      "libpmda"
    ],
    "description": "PCP PMDA module bindings",
    "license": "MIT",
    "web": "https://github.com/jasonk000/nimpmda"
  },
  {
    "name": "nimbpf",
    "url": "https://github.com/jasonk000/nimbpf",
    "method": "git",
    "tags": [
      "libbpf",
      "ebpf",
      "bpf"
    ],
    "description": "libbpf for nim",
    "license": "MIT",
    "web": "https://github.com/jasonk000/nimbpf"
  },
  {
    "name": "pine",
    "url": "https://github.com/thebigbaron/pine",
    "method": "git",
    "tags": [
      "static",
      "site",
      "generator"
    ],
    "description": "Nim Static Blog & Site Generator",
    "license": "MIT",
    "web": "https://github.com/thebigbaron/pine"
  },
  {
    "name": "ginger",
    "url": "https://github.com/Vindaar/ginger",
    "method": "git",
    "tags": [
      "library",
      "cairo",
      "graphics",
      "plotting"
    ],
    "description": "A Grid (R) like package in Nim",
    "license": "MIT",
    "web": "https://github.com/Vindaar/ginger"
  },
  {
    "name": "ggplotnim",
    "url": "https://github.com/Vindaar/ggplotnim",
    "method": "git",
    "tags": [
      "library",
      "grammar of graphics",
      "gog",
      "ggplot2",
      "plotting",
      "graphics",
      "dataframe"
    ],
    "description": "A port of ggplot2 for Nim",
    "license": "MIT",
    "web": "https://github.com/Vindaar/ggplotnim"
  },
  {
    "name": "owo",
    "url": "https://github.com/lmariscal/owo",
    "method": "git",
    "tags": [
      "fun",
      "utility"
    ],
    "description": "OwO text convewtew fow Nim",
    "license": "MIT",
    "web": "https://github.com/lmariscal/owo"
  },
  {
    "name": "NimTacToe",
    "url": "https://github.com/JesterOrNot/Nim-Tac-Toe",
    "method": "git",
    "tags": [
      "no"
    ],
    "description": "A new awesome nimble package",
    "license": "MIT",
    "web": "https://github.com/JesterOrNot/Nim-Tac-Toe"
  },
  {
    "name": "nimagehide",
    "url": "https://github.com/MnlPhlp/nimagehide",
    "method": "git",
    "tags": [
      "library",
      "cli",
      "staganography",
      "image",
      "hide",
      "secret"
    ],
    "description": "A library to hide data in images. Usable as library or cli tool.",
    "license": "MIT",
    "web": "https://github.com/MnlPhlp/nimagehide"
  },
  {
    "name": "srv",
    "url": "https://github.com/me7/srv",
    "method": "git",
    "tags": [
      "web-server"
    ],
    "description": "A tiny static file web server.",
    "license": "MIT",
    "web": "https://github.com/me7/srv"
  },
  {
    "name": "autotyper",
    "url": "https://github.com/kijowski/autotyper",
    "method": "git",
    "tags": [
      "terminal",
      "cli",
      "typing-emulator"
    ],
    "description": "Keyboard typing emulator",
    "license": "MIT",
    "web": "https://github.com/kijowski/autotyper"
  },
  {
    "name": "dnsprotec",
    "url": "https://github.com/juancarlospaco/nim-dnsprotec",
    "method": "git",
    "tags": [
      "dns",
      "hosts"
    ],
    "description": "DNS /etc/hosts file manager, Block 1 Million malicious domains with 1 command",
    "license": "MIT",
    "web": "https://github.com/juancarlospaco/nim-dnsprotec"
  },
  {
    "name": "nimgraphql",
    "url": "https://github.com/genotrance/nimgraphql",
    "method": "git",
    "tags": [
      "graphql"
    ],
    "description": "libgraphqlparser wrapper for Nim",
    "license": "MIT",
    "web": "https://github.com/genotrance/nimgraphql"
  },
  {
    "name": "fastcgi",
    "url": "https://github.com/ba0f3/fastcgi.nim",
    "method": "git",
    "tags": [
      "fastcgi",
      "fcgi",
      "cgi"
    ],
    "description": "FastCGI library for Nim",
    "license": "MIT",
    "web": "https://github.com/ba0f3/fastcgi.nim"
  },
  {
    "name": "chonker",
    "url": "https://github.com/juancarlospaco/nim-chonker",
    "method": "git",
    "tags": [
      "arch",
      "linux",
      "pacman"
    ],
    "description": "Arch Linux Pacman Optimizer",
    "license": "MIT",
    "web": "https://github.com/juancarlospaco/nim-chonker"
  },
  {
    "name": "maze",
    "url": "https://github.com/jiro4989/maze",
    "method": "git",
    "tags": [
      "maze",
      "cli",
      "library",
      "algorithm"
    ],
    "description": "A command and library to generate mazes",
    "license": "MIT",
    "web": "https://github.com/jiro4989/maze"
  },
  {
    "name": "monocypher",
    "url": "https://github.com/markspanbroek/monocypher.nim",
    "method": "git",
    "tags": [
      "monocypher",
      "crypto"
    ],
    "description": "Monocypher",
    "license": "MIT",
    "web": "https://github.com/markspanbroek/monocypher.nim"
  },
  {
    "name": "cli_menu",
    "url": "https://github.com/MnlPhlp/cli_menu",
    "method": "git",
    "tags": [
      "menu",
      "library",
      "cli",
      "interactive",
      "userinput"
    ],
    "description": "A library to create interactive commandline menus without writing boilerplate code.",
    "license": "MIT",
    "web": "https://github.com/MnlPhlp/cli_menu"
  },
  {
    "name": "libu2f",
    "url": "https://github.com/FedericoCeratto/nim-libu2f",
    "method": "git",
    "tags": [
      "u2f",
      "library",
      "security",
      "authentication",
      "fido"
    ],
    "description": "A wrapper for libu2f, a library for FIDO/U2F",
    "license": "LGPLv3",
    "web": "https://github.com/FedericoCeratto/nim-libu2f"
  },
  {
    "name": "sim",
    "url": "https://github.com/ba0f3/sim.nim",
    "method": "git",
    "tags": [
      "config",
      "parser",
      "parsing"
    ],
    "description": "Parse config by defining an object",
    "license": "MIT",
    "web": "https://github.com/ba0f3/sim.nim"
  },
  {
    "name": "redpool",
    "url": "https://github.com/zedeus/redpool",
    "method": "git",
    "tags": [
      "redis",
      "pool"
    ],
    "description": "Redis connection pool",
    "license": "MIT",
    "web": "https://github.com/zedeus/redpool"
  },
  {
    "name": "bson",
    "url": "https://github.com/JohnAD/bson",
    "method": "git",
    "tags": [
      "bson",
      "serialize",
      "parser",
      "json"
    ],
    "description": "BSON Binary JSON Serialization",
    "license": "MIT",
    "web": "https://github.com/JohnAD/bson"
  },
  {
    "name": "mongopool",
    "url": "https://github.com/JohnAD/mongopool",
    "method": "git",
    "tags": [
      "mongodb",
      "mongo",
      "database",
      "driver",
      "client",
      "nosql"
    ],
    "description": "MongoDb pooled driver",
    "license": "MIT",
    "web": "https://github.com/JohnAD/mongopool"
  },
  {
    "name": "euwren",
    "url": "https://github.com/liquid600pgm/euwren",
    "method": "git",
    "tags": [
      "wren",
      "embedded",
      "scripting",
      "language",
      "wrapper"
    ],
    "description": "High-level Wren wrapper",
    "license": "MIT",
    "web": "https://github.com/liquid600pgm/euwren"
  },
  {
    "name": "leveldb",
    "url": "https://github.com/zielmicha/leveldb.nim",
    "method": "git",
    "tags": [
      "leveldb",
      "database"
    ],
    "description": "LevelDB bindings",
    "license": "MIT",
    "web": "https://github.com/zielmicha/leveldb.nim"
  },
  {
    "name": "requirementstxt",
    "url": "https://github.com/juancarlospaco/nim-requirementstxt",
    "method": "git",
    "tags": [
      "python",
      "pip",
      "requirements"
    ],
    "description": "Python requirements.txt generic parser for Nim",
    "license": "MIT",
    "web": "https://github.com/juancarlospaco/nim-requirementstxt"
  },
  {
    "name": "edens",
    "url": "https://github.com/jiro4989/edens",
    "method": "git",
    "tags": [
      "cli",
      "command",
      "encode",
      "decode",
      "joke"
    ],
    "description": "A command to encode / decode text with your dictionary",
    "license": "MIT",
    "web": "https://github.com/jiro4989/edens"
  },
  {
    "name": "argon2",
    "url": "https://github.com/Ahrotahn/argon2",
    "method": "git",
    "tags": [
      "argon2",
      "crypto",
      "hash",
      "library",
      "password",
      "wrapper"
    ],
    "description": "A nim wrapper for the Argon2 hashing library",
    "license": "MIT",
    "web": "https://github.com/Ahrotahn/argon2"
  },
  {
    "name": "nap",
    "url": "https://github.com/madprops/nap",
    "method": "git",
    "tags": [
      "arguments",
      "parser",
      "opts",
      "library"
    ],
    "description": "Argument parser",
    "license": "MIT",
    "web": "https://github.com/madprops/nap"
  },
  {
    "name": "illwill_unsafe",
    "url": "https://github.com/matthewjcavalier/illwill_unsafe",
    "method": "git",
    "tags": [
      "illWill_fork",
      "terminal",
      "ncurses"
    ],
    "description": "A fork of John Novak (john@johnnovak.net)'s illwill package that is less safe numbers wise",
    "license": "WTFPL",
    "web": "https://github.com/matthewjcavalier/illwill_unsafe"
  },
  {
    "name": "sparkline",
    "url": "https://github.com/aquilax/sparkline-nim",
    "method": "git",
    "tags": [
      "library",
      "sparkline",
      "console"
    ],
    "description": "Sparkline library",
    "license": "MIT",
    "web": "https://github.com/aquilax/sparkline-nim"
  },
  {
    "name": "readfq",
    "url": "https://github.com/andreas-wilm/nimreadfq",
    "method": "git",
    "tags": [
      "fasta",
      "fastq",
      "parser",
      "kseq",
      "readfq"
    ],
    "description": "Wrapper for Heng Li's kseq",
    "license": "MIT",
    "web": "https://github.com/andreas-wilm/nimreadfq"
  },
  {
    "name": "googlesearch",
    "url": "https://github.com/xyb/googlesearch.nim",
    "method": "git",
    "tags": [
      "google",
      "search"
    ],
    "description": "library for scraping google search results",
    "license": "MIT",
    "web": "https://github.com/xyb/googlesearch.nim"
  },
  {
    "name": "rdgui",
    "url": "https://github.com/liquid600pgm/rdgui",
    "method": "git",
    "tags": [
      "modular",
      "retained",
      "gui",
      "toolkit"
    ],
    "description": "A modular GUI toolkit for rapid",
    "license": "MIT",
    "web": "https://github.com/liquid600pgm/rdgui"
  },
  {
    "name": "asciitype",
    "url": "https://github.com/chocobo333/asciitype",
    "method": "git",
    "tags": [
      "library"
    ],
    "description": "This module performs character tests.",
    "license": "MIT",
    "web": "https://github.com/chocobo333/asciitype"
  },
  {
    "name": "gen",
    "url": "https://github.com/Adeohluwa/gen",
    "method": "git",
    "tags": [
      "library",
      "jester",
      "boilerplate",
      "generator"
    ],
    "description": "Boilerplate generator for Jester web framework",
    "license": "MIT",
    "web": "https://github.com/Adeohluwa/gen"
  },
  {
    "name": "chronopipe",
    "url": "https://github.com/williamd1k0/chrono",
    "method": "git",
    "tags": [
      "cli",
      "timer",
      "pipe"
    ],
    "description": "Show start/end datetime and duration of a command-line process using pipe.",
    "license": "MIT",
    "web": "https://github.com/williamd1k0/chrono"
  },
  {
    "name": "simple_parseopt",
    "url": "https://github.com/onelivesleft/simple_parseopt",
    "method": "git",
    "tags": [
      "parseopt",
      "command",
      "line",
      "simple",
      "options",
      "arguments",
      "parameters",
      "library"
    ],
    "description": "Nim module which provides clean, zero-effort command line parsing.",
    "license": "MIT",
    "web": "https://github.com/onelivesleft/simple_parseopt"
  },
  {
<<<<<<< HEAD
    "name": "github",
    "url": "https://github.com/disruptek/github",
    "method": "git",
    "tags": [
      "github",
      "api",
      "rest",
      "openapi",
      "client",
      "http",
      "library"
    ],
    "description": "github api",
    "license": "MIT",
    "web": "https://github.com/disruptek/github"
=======
    "name": "nimnoise",
    "url": "https://github.com/blakeanedved/nimnoise",
    "method": "git",
    "tags": [
      "nimnoise",
      "noise",
      "coherent",
      "libnoise",
      "library"
    ],
    "description": "A port of libnoise into pure nim, heavily inspired by Libnoise.Unity, but true to the original Libnoise",
    "license": "MIT",
    "web": "https://github.com/blakeanedved/nimnoise",
    "doc": "https://lib-nimnoise.web.app/"
>>>>>>> 440e2e12
  }
]<|MERGE_RESOLUTION|>--- conflicted
+++ resolved
@@ -15446,7 +15446,6 @@
     "web": "https://github.com/onelivesleft/simple_parseopt"
   },
   {
-<<<<<<< HEAD
     "name": "github",
     "url": "https://github.com/disruptek/github",
     "method": "git",
@@ -15462,7 +15461,8 @@
     "description": "github api",
     "license": "MIT",
     "web": "https://github.com/disruptek/github"
-=======
+  },
+  {
     "name": "nimnoise",
     "url": "https://github.com/blakeanedved/nimnoise",
     "method": "git",
@@ -15477,6 +15477,5 @@
     "license": "MIT",
     "web": "https://github.com/blakeanedved/nimnoise",
     "doc": "https://lib-nimnoise.web.app/"
->>>>>>> 440e2e12
   }
 ]