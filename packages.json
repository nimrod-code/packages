--- conflicted
+++ resolved
@@ -11393,20 +11393,6 @@
     "web": "https://github.com/jangko/snappy"
   },
   {
-<<<<<<< HEAD
-    "name": "nimzbar",
-    "url": "https://github.com/genotrance/nimzbar",
-    "method": "git",
-    "tags": [
-      "zbar",
-      "barcode",
-      "bar",
-      "code"
-    ],
-    "description": "zbar wrapper for Nim",
-    "license": "MIT",
-    "web": "https://github.com/genotrance/nimzbar"
-=======
     "name": "osrm",
     "url": "https://github.com/juancarlospaco/nim-osrm",
     "method": "git",
@@ -11463,6 +11449,19 @@
     "description": "Algebraic expression parser and evaluator",
     "license": "CC0",
     "web": "https://github.com/ijneb/nim-algebra"
->>>>>>> 6142b058
+  },
+  {
+    "name": "nimzbar",
+    "url": "https://github.com/genotrance/nimzbar",
+    "method": "git",
+    "tags": [
+      "zbar",
+      "barcode",
+      "bar",
+      "code"
+    ],
+    "description": "zbar wrapper for Nim",
+    "license": "MIT",
+    "web": "https://github.com/genotrance/nimzbar"
   }
 ]