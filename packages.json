--- conflicted
+++ resolved
@@ -9150,7 +9150,6 @@
     "web": "https://github.com/juancarlospaco/nim-bytes2human"
   },
   {
-<<<<<<< HEAD
     "name": "nimhttpd",
     "url": "https://github.com/h3rald/nimhttpd",
     "method": "git",
@@ -9163,7 +9162,8 @@
     "description": "A tiny static file web server.",
     "license": "MIT",
     "web": "https://github.com/h3rald/nimhttpd"
-=======
+  },
+  {
     "name": "crc32",
     "url": "https://github.com/juancarlospaco/nim-crc32",
     "method": "git",
@@ -9190,6 +9190,5 @@
     "description": "A performant and scalable HTTP server.",
     "license": "MIT",
     "web": "https://github.com/dom96/httpbeast"
->>>>>>> eefbeeda
   }
 ]