--- conflicted
+++ resolved
@@ -20377,7 +20377,6 @@
     "web": "https://github.com/WilliamDraco/NWNT"
   },
   {
-<<<<<<< HEAD
     "name": "minhook",
     "url": "https://github.com/khchen/minhook",
     "method": "git",
@@ -20389,7 +20388,8 @@
     "description": "MinHook wrapper for Nim",
     "license": "MIT",
     "web": "https://github.com/khchen/minhook"
-=======
+  },
+  {
     "name": "bytesequtils",
     "url": "https://github.com/Clonkk/bytesequtils",
     "method": "git",
@@ -20402,7 +20402,5 @@
     "description": "Nim package to manipulate buffer as either seq[byte] or string",
     "license": "MIT",
     "web": "https://clonkk.github.io/bytesequtils/"
->>>>>>> 5f7c0844
   }
- 
 ]