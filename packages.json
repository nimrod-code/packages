[
  {
    "name": "nimrun",
    "url": "https://github.com/lee-b/nimrun",
    "method": "git",
    "tags": [
      "shebang",
      "unix",
      "linux",
      "bsd",
      "mac",
      "shell",
      "script",
      "nimble",
      "nimcr",
      "compile",
      "run",
      "standalone"
    ],
    "description": "Shebang frontend for running nim code as scripts. Does not require .nim extensions.",
    "license": "MIT",
    "web": "https://github.com/lee-b/nimrun"
  },
  {
    "name": "sequtils2",
    "url": "https://github.com/Michedev/sequtils2",
    "method": "git",
    "tags": [
      "library",
      "sequence",
      "string",
      "openArray",
      "functional"
    ],
    "description": "Additional functions for sequences that are not present in sequtils",
    "license": "MIT",
    "web": "http://htmlpreview.github.io/?https://github.com/Michedev/sequtils2/blob/master/sequtils2.html"
  },
  {
    "name": "github_api",
    "url": "https://github.com/watzon/github-api-nim",
    "method": "git",
    "tags": [
      "library",
      "api",
      "github",
      "client"
    ],
    "description": "Nim wrapper for the GitHub API",
    "license": "WTFPL",
    "web": "https://github.com/watzon/github-api-nim"
  },
  {
    "name": "extensions",
    "url": "https://github.com/jyapayne/nim-extensions",
    "method": "git",
    "tags": [
      "library",
      "extensions",
      "addons"
    ],
    "description": "A library that will add useful tools to Nim's arsenal.",
    "license": "MIT",
    "web": "https://github.com/jyapayne/nim-extensions"
  },
  {
    "name": "nimates",
    "url": "https://github.com/jamesalbert/nimates",
    "method": "git",
    "tags": [
      "library",
      "postmates",
      "delivery"
    ],
    "description": "Client library for the Postmates API",
    "license": "Apache",
    "web": "https://github.com/jamesalbert/nimates"
  },
  {
    "name": "discordnim",
    "url": "https://github.com/Krognol/discordnim",
    "method": "git",
    "tags": [
      "library",
      "discord"
    ],
    "description": "Discord library for Nim",
    "license": "MIT",
    "web": "https://github.com/Krognol/discordnim"
  },
  {
    "name": "argument_parser",
    "url": "https://github.com/Xe/argument_parser/",
    "method": "git",
    "tags": [
      "library",
      "commandline",
      "arguments",
      "switches",
      "parsing"
    ],
    "description": "Provides a complex commandline parser",
    "license": "MIT",
    "web": "https://github.com/Xe/argument_parser"
  },
  {
    "name": "genieos",
    "url": "https://github.com/Araq/genieos/",
    "method": "git",
    "tags": [
      "library",
      "commandline",
      "sound",
      "recycle",
      "os"
    ],
    "description": "Too awesome procs to be included in nimrod.os module",
    "license": "MIT",
    "web": "http://github.com/Araq/genieos/"
  },
  {
    "name": "jester",
    "url": "https://github.com/dom96/jester/",
    "method": "git",
    "tags": [
      "web",
      "http",
      "framework",
      "dsl"
    ],
    "description": "A sinatra-like web framework for Nim.",
    "license": "MIT",
    "web": "https://github.com/dom96/jester"
  },
  {
    "name": "templates",
    "url": "https://github.com/onionhammer/nim-templates.git",
    "method": "git",
    "tags": [
      "web",
      "html",
      "template"
    ],
    "description": "A simple string templating library for Nim.",
    "license": "BSD",
    "web": "https://github.com/onionhammer/nim-templates"
  },
  {
    "name": "murmur",
    "url": "https://github.com/olahol/nimrod-murmur/",
    "method": "git",
    "tags": [
      "hash",
      "murmur"
    ],
    "description": "MurmurHash in pure Nim.",
    "license": "MIT",
    "web": "https://github.com/olahol/nimrod-murmur"
  },
  {
    "name": "libtcod_nim",
    "url": "https://github.com/Vladar4/libtcod_nim/",
    "method": "git",
    "tags": [
      "roguelike",
      "game",
      "library",
      "engine",
      "sdl",
      "opengl",
      "glsl"
    ],
    "description": "Wrapper of the libtcod library for the Nim language.",
    "license": "zlib",
    "web": "https://github.com/Vladar4/libtcod_nim"
  },
  {
    "name": "nimgame",
    "url": "https://github.com/Vladar4/nimgame/",
    "method": "git",
    "tags": [
      "deprecated",
      "game",
      "engine",
      "sdl"
    ],
    "description": "A simple 2D game engine for Nim language. Deprecated, use nimgame2 instead.",
    "license": "MIT",
    "web": "https://github.com/Vladar4/nimgame"
  },
  {
    "name": "nimgame2",
    "url": "https://github.com/Vladar4/nimgame2/",
    "method": "git",
    "tags": [
      "game",
      "engine",
      "sdl",
      "sdl2"
    ],
    "description": "A simple 2D game engine for Nim language.",
    "license": "MIT",
    "web": "https://github.com/Vladar4/nimgame2"
  },
  {
    "name": "sfml",
    "url": "https://github.com/fowlmouth/nimrod-sfml/",
    "method": "git",
    "tags": [
      "game",
      "library",
      "opengl"
    ],
    "description": "High level OpenGL-based Game Library",
    "license": "MIT",
    "web": "https://github.com/fowlmouth/nimrod-sfml"
  },
  {
    "name": "enet",
    "url": "https://github.com/fowlmouth/nimrod-enet/",
    "method": "git",
    "tags": [
      "game",
      "networking",
      "udp"
    ],
    "description": "Wrapper for ENet UDP networking library",
    "license": "MIT",
    "web": "https://github.com/fowlmouth/nimrod-enet"
  },
  {
    "name": "nim-locale",
    "url": "https://github.com/Amrykid/nim-locale/",
    "method": "git",
    "tags": [
      "library",
      "locale",
      "i18n",
      "localization",
      "localisation",
      "globalization"
    ],
    "description": "A simple library for localizing Nim applications.",
    "license": "MIT",
    "web": "https://github.com/Amrykid/nim-locale"
  },
  {
    "name": "fowltek",
    "url": "https://github.com/fowlmouth/nimlibs/",
    "method": "git",
    "tags": [
      "game",
      "opengl",
      "wrappers",
      "library",
      "assorted"
    ],
    "description": "A collection of reusable modules and wrappers.",
    "license": "MIT",
    "web": "https://github.com/fowlmouth/nimlibs"
  },
  {
    "name": "nake",
    "url": "https://github.com/fowlmouth/nake/",
    "method": "git",
    "tags": [
      "build",
      "automation",
      "sortof"
    ],
    "description": "make-like for Nim. Describe your builds as tasks!",
    "license": "MIT",
    "web": "https://github.com/fowlmouth/nake"
  },
  {
    "name": "nimrod-glfw",
    "url": "https://github.com/rafaelvasco/nimrod-glfw/",
    "method": "git",
    "tags": [
      "library",
      "glfw",
      "opengl",
      "windowing",
      "game"
    ],
    "description": "Nim bindings for GLFW library.",
    "license": "MIT",
    "web": "https://github.com/rafaelvasco/nimrod-glfw"
  },
  {
    "name": "chipmunk",
    "url": "https://github.com/fowlmouth/nimrod-chipmunk/",
    "method": "git",
    "tags": [
      "library",
      "physics",
      "game"
    ],
    "description": "Bindings for Chipmunk2D 6.x physics library (for backwards compatibility)",
    "license": "MIT",
    "web": "https://github.com/fowlmouth/nimrod-chipmunk"
  },
  {
    "name": "chipmunk6",
    "url": "https://github.com/fowlmouth/nimrod-chipmunk/",
    "method": "git",
    "tags": [
      "library",
      "physics",
      "game"
    ],
    "description": "Bindings for Chipmunk2D 6.x physics library",
    "license": "MIT",
    "web": "https://github.com/fowlmouth/nimrod-chipmunk"
  },
  {
    "name": "chipmunk7_demos",
    "url": "https://github.com/matkuki/chipmunk7_demos/",
    "method": "git",
    "tags": [
      "demos",
      "physics",
      "game"
    ],
    "description": "Chipmunk7 demos for Nim",
    "license": "MIT",
    "web": "https://github.com/matkuki/chipmunk7_demos"
  },
  {
    "name": "nim-glfw",
    "alias": "glfw"
  },
  {
    "name": "glfw",
    "url": "https://github.com/ephja/nim-glfw",
    "method": "git",
    "tags": [
      "library",
      "glfw",
      "opengl",
      "windowing",
      "game"
    ],
    "description": "A high-level GLFW 3 wrapper",
    "license": "MIT",
    "web": "https://github.com/ephja/nim-glfw"
  },
  {
    "name": "nim-ao",
    "url": "https://github.com/ephja/nim-ao",
    "method": "git",
    "tags": [
      "library",
      "audio"
    ],
    "description": "A high-level libao wrapper",
    "license": "MIT",
    "web": "https://github.com/ephja/nim-ao"
  },
  {
    "name": "termbox",
    "url": "https://github.com/fowlmouth/nim-termbox",
    "method": "git",
    "tags": [
      "library",
      "terminal",
      "io"
    ],
    "description": "Termbox wrapper.",
    "license": "MIT",
    "web": "https://github.com/fowlmouth/nim-termbox"
  },
  {
    "name": "linagl",
    "url": "https://bitbucket.org/BitPuffin/linagl",
    "method": "hg",
    "tags": [
      "library",
      "opengl",
      "math",
      "game"
    ],
    "description": "OpenGL math library",
    "license": "CC0",
    "web": "https://bitbucket.org/BitPuffin/linagl"
  },
  {
    "name": "kwin",
    "url": "https://github.com/reactormonk/nim-kwin",
    "method": "git",
    "tags": [
      "library",
      "javascript",
      "kde"
    ],
    "description": "KWin JavaScript API wrapper",
    "license": "MIT",
    "web": "https://github.com/reactormonk/nim-kwin"
  },
  {
    "name": "opencv",
    "url": "https://github.com/dom96/nim-opencv",
    "method": "git",
    "tags": [
      "library",
      "wrapper",
      "opencv",
      "image",
      "processing"
    ],
    "description": "OpenCV wrapper",
    "license": "MIT",
    "web": "https://github.com/dom96/nim-opencv"
  },
  {
    "name": "nimble",
    "url": "https://github.com/nim-lang/nimble",
    "method": "git",
    "tags": [
      "app",
      "binary",
      "package",
      "manager"
    ],
    "description": "Nimble package manager",
    "license": "BSD",
    "web": "https://github.com/nim-lang/nimble"
  },
  {
    "name": "libnx",
    "url": "https://github.com/jyapayne/nim-libnx",
    "method": "git",
    "tags": [
      "switch",
      "nintendo",
      "libnx",
      "nx"
    ],
    "description": "A port of libnx to Nim",
    "license": "The Unlicense",
    "web": "https://github.com/jyapayne/nim-libnx"
  },
  {
    "name": "switch_build",
    "url": "https://github.com/jyapayne/switch-build",
    "method": "git",
    "tags": [
      "switch",
      "nintendo",
      "build",
      "builder"
    ],
    "description": "An easy way to build homebrew files for the Nintendo Switch",
    "license": "MIT",
    "web": "https://github.com/jyapayne/switch-build"
  },
  {
    "name": "aporia",
    "url": "https://github.com/nim-lang/Aporia",
    "method": "git",
    "tags": [
      "app",
      "binary",
      "ide",
      "gtk"
    ],
    "description": "A Nim IDE.",
    "license": "GPLv2",
    "web": "https://github.com/nim-lang/Aporia"
  },
  {
    "name": "c2nim",
    "url": "https://github.com/nim-lang/c2nim",
    "method": "git",
    "tags": [
      "app",
      "binary",
      "tool",
      "header",
      "C"
    ],
    "description": "c2nim is a tool to translate Ansi C code to Nim.",
    "license": "MIT",
    "web": "https://github.com/nim-lang/c2nim"
  },
  {
    "name": "pas2nim",
    "url": "https://github.com/nim-lang/pas2nim",
    "method": "git",
    "tags": [
      "app",
      "binary",
      "tool",
      "Pascal"
    ],
    "description": "pas2nim is a tool to translate Pascal code to Nim.",
    "license": "MIT",
    "web": "https://github.com/nim-lang/pas2nim"
  },
  {
    "name": "ipsumgenera",
    "url": "https://github.com/dom96/ipsumgenera",
    "method": "git",
    "tags": [
      "app",
      "binary",
      "blog",
      "static",
      "generator"
    ],
    "description": "Static blog generator ala Jekyll.",
    "license": "MIT",
    "web": "https://github.com/dom96/ipsumgenera"
  },
  {
    "name": "clibpp",
    "url": "https://github.com/onionhammer/clibpp.git",
    "method": "git",
    "tags": [
      "import",
      "C++",
      "library",
      "wrap"
    ],
    "description": "Easy way to 'Mock' C++ interface",
    "license": "MIT",
    "web": "https://github.com/onionhammer/clibpp"
  },
  {
    "name": "pastebin",
    "url": "https://github.com/achesak/nim-pastebin",
    "method": "git",
    "tags": [
      "library",
      "wrapper",
      "pastebin"
    ],
    "description": "Pastebin API wrapper",
    "license": "MIT",
    "web": "https://github.com/achesak/nim-pastebin"
  },
  {
    "name": "yahooweather",
    "url": "https://github.com/achesak/nim-yahooweather",
    "method": "git",
    "tags": [
      "library",
      "wrapper",
      "weather"
    ],
    "description": "Yahoo! Weather API wrapper",
    "license": "MIT",
    "web": "https://github.com/achesak/nim-yahooweather"
  },
  {
    "name": "noaa",
    "url": "https://github.com/achesak/nim-noaa",
    "method": "git",
    "tags": [
      "library",
      "wrapper",
      "weather"
    ],
    "description": "NOAA weather API wrapper",
    "license": "MIT",
    "web": "https://github.com/achesak/nim-noaa"
  },
  {
    "name": "rss",
    "url": "https://github.com/achesak/nim-rss",
    "method": "git",
    "tags": [
      "library",
      "rss",
      "xml",
      "syndication"
    ],
    "description": "RSS library",
    "license": "MIT",
    "web": "https://github.com/achesak/nim-rss"
  },
  {
    "name": "extmath",
    "url": "https://github.com/achesak/extmath.nim",
    "method": "git",
    "tags": [
      "library",
      "math",
      "trigonometry"
    ],
    "description": "Nim math library",
    "license": "MIT",
    "web": "https://github.com/achesak/extmath.nim"
  },
  {
    "name": "gtk2",
    "url": "https://github.com/nim-lang/gtk2",
    "method": "git",
    "tags": [
      "wrapper",
      "gui",
      "gtk"
    ],
    "description": "Wrapper for gtk2, a feature rich toolkit for creating graphical user interfaces",
    "license": "MIT",
    "web": "https://github.com/nim-lang/gtk2"
  },
  {
    "name": "cairo",
    "url": "https://github.com/nim-lang/cairo",
    "method": "git",
    "tags": [
      "wrapper"
    ],
    "description": "Wrapper for cairo, a vector graphics library with display and print output",
    "license": "MIT",
    "web": "https://github.com/nim-lang/cairo"
  },
  {
    "name": "x11",
    "url": "https://github.com/nim-lang/x11",
    "method": "git",
    "tags": [
      "wrapper"
    ],
    "description": "Wrapper for X11",
    "license": "MIT",
    "web": "https://github.com/nim-lang/x11"
  },
  {
    "name": "opengl",
    "url": "https://github.com/nim-lang/opengl",
    "method": "git",
    "tags": [
      "wrapper"
    ],
    "description": "High-level and low-level wrapper for OpenGL",
    "license": "MIT",
    "web": "https://github.com/nim-lang/opengl"
  },
  {
    "name": "lua",
    "url": "https://github.com/nim-lang/lua",
    "method": "git",
    "tags": [
      "wrapper"
    ],
    "description": "Wrapper to interface with the Lua interpreter",
    "license": "MIT",
    "web": "https://github.com/nim-lang/lua"
  },
  {
    "name": "tcl",
    "url": "https://github.com/nim-lang/tcl",
    "method": "git",
    "tags": [
      "wrapper"
    ],
    "description": "Wrapper for the TCL programming language",
    "license": "MIT",
    "web": "https://github.com/nim-lang/tcl"
  },
  {
    "name": "glm",
    "url": "https://github.com/stavenko/nim-glm",
    "method": "git",
    "tags": [
      "opengl",
      "math",
      "matrix",
      "vector",
      "glsl"
    ],
    "description": "Port of c++ glm library with shader-like syntax",
    "license": "MIT",
    "web": "https://github.com/stavenko/nim-glm"
  },
  {
    "name": "python",
    "url": "https://github.com/nim-lang/python",
    "method": "git",
    "tags": [
      "wrapper"
    ],
    "description": "Wrapper to interface with Python interpreter",
    "license": "MIT",
    "web": "https://github.com/nim-lang/python"
  },
  {
    "name": "NimBorg",
    "url": "https://github.com/micklat/NimBorg",
    "method": "git",
    "tags": [
      "wrapper"
    ],
    "description": "High-level and low-level interfaces to python and lua",
    "license": "MIT",
    "web": "https://github.com/micklat/NimBorg"
  },
  {
    "name": "sha1",
    "url": "https://github.com/onionhammer/sha1",
    "method": "git",
    "tags": [
      "port",
      "hash",
      "sha1"
    ],
    "description": "SHA-1 produces a 160-bit (20-byte) hash value from arbitrary input",
    "license": "BSD"
  },
  {
    "name": "dropbox_filename_sanitizer",
    "url": "https://github.com/Araq/dropbox_filename_sanitizer/",
    "method": "git",
    "tags": [
      "dropbox"
    ],
    "description": "Tool to clean up filenames shared on Dropbox",
    "license": "MIT",
    "web": "https://github.com/Araq/dropbox_filename_sanitizer/"
  },
  {
    "name": "csv",
    "url": "https://github.com/achesak/nim-csv",
    "method": "git",
    "tags": [
      "csv",
      "parsing",
      "stringify",
      "library"
    ],
    "description": "Library for parsing, stringifying, reading, and writing CSV (comma separated value) files",
    "license": "MIT",
    "web": "https://github.com/achesak/nim-csv"
  },
  {
    "name": "geonames",
    "url": "https://github.com/achesak/nim-geonames",
    "method": "git",
    "tags": [
      "library",
      "wrapper",
      "geography"
    ],
    "description": "GeoNames API wrapper",
    "license": "MIT",
    "web": "https://github.com/achesak/nim-geonames"
  },
  {
    "name": "gravatar",
    "url": "https://github.com/achesak/nim-gravatar",
    "method": "git",
    "tags": [
      "library",
      "wrapper",
      "gravatar"
    ],
    "description": "Gravatar API wrapper",
    "license": "MIT",
    "web": "https://github.com/achesak/nim-gravatar"
  },
  {
    "name": "coverartarchive",
    "url": "https://github.com/achesak/nim-coverartarchive",
    "method": "git",
    "tags": [
      "library",
      "wrapper",
      "cover art",
      "music",
      "metadata"
    ],
    "description": "Cover Art Archive API wrapper",
    "license": "MIT",
    "web": "http://github.com/achesak/nim-coverartarchive"
  },
  {
    "name": "nim-ogg",
    "url": "https://bitbucket.org/BitPuffin/nim-ogg",
    "method": "hg",
    "tags": [
      "library",
      "wrapper",
      "binding",
      "audio",
      "sound",
      "video",
      "metadata",
      "media"
    ],
    "description": "Binding to libogg",
    "license": "CC0"
  },
  {
    "name": "ogg",
    "url": "https://bitbucket.org/BitPuffin/nim-ogg",
    "method": "hg",
    "tags": [
      "library",
      "wrapper",
      "binding",
      "audio",
      "sound",
      "video",
      "metadata",
      "media"
    ],
    "description": "Binding to libogg",
    "license": "CC0"
  },
  {
    "name": "nim-vorbis",
    "url": "https://bitbucket.org/BitPuffin/nim-vorbis",
    "method": "hg",
    "tags": [
      "library",
      "wrapper",
      "binding",
      "audio",
      "sound",
      "metadata",
      "media"
    ],
    "description": "Binding to libvorbis",
    "license": "CC0"
  },
  {
    "name": "vorbis",
    "url": "https://bitbucket.org/BitPuffin/nim-vorbis",
    "method": "hg",
    "tags": [
      "library",
      "wrapper",
      "binding",
      "audio",
      "sound",
      "metadata",
      "media"
    ],
    "description": "Binding to libvorbis",
    "license": "CC0"
  },
  {
    "name": "nim-portaudio",
    "url": "https://bitbucket.org/BitPuffin/nim-portaudio",
    "method": "hg",
    "tags": [
      "library",
      "wrapper",
      "binding",
      "audio",
      "sound",
      "media",
      "io"
    ],
    "description": "Binding to portaudio",
    "license": "CC0"
  },
  {
    "name": "portaudio",
    "url": "https://bitbucket.org/BitPuffin/nim-portaudio",
    "method": "hg",
    "tags": [
      "library",
      "wrapper",
      "binding",
      "audio",
      "sound",
      "media",
      "io"
    ],
    "description": "Binding to portaudio",
    "license": "CC0"
  },
  {
    "name": "commandeer",
    "url": "https://github.com/fenekku/commandeer",
    "method": "git",
    "tags": [
      "library",
      "commandline",
      "arguments",
      "switches",
      "parsing",
      "options"
    ],
    "description": "Provides a small command line parsing DSL (domain specific language)",
    "license": "MIT",
    "web": "https://github.com/fenekku/commandeer"
  },
  {
    "name": "scrypt.nim",
    "url": "https://bitbucket.org/BitPuffin/scrypt.nim",
    "method": "hg",
    "tags": [
      "library",
      "wrapper",
      "binding",
      "crypto",
      "cryptography",
      "hash",
      "password",
      "security"
    ],
    "description": "Binding and utilities for scrypt",
    "license": "CC0"
  },
  {
    "name": "bloom",
    "url": "https://github.com/boydgreenfield/nimrod-bloom",
    "method": "git",
    "tags": [
      "bloom-filter",
      "bloom",
      "probabilistic",
      "data structure",
      "set membership",
      "MurmurHash",
      "MurmurHash3"
    ],
    "description": "Efficient Bloom filter implementation in Nim using MurmurHash3.",
    "license": "MIT",
    "web": "https://www.github.com/boydgreenfield/nimrod-bloom"
  },
  {
    "name": "awesome_rmdir",
    "url": "https://github.com/Araq/awesome_rmdir/",
    "method": "git",
    "tags": [
      "rmdir",
      "awesome",
      "commandline"
    ],
    "description": "Command to remove acceptably empty directories.",
    "license": "MIT",
    "web": "https://github.com/Araq/awesome_rmdir/"
  },
  {
    "name": "nimalpm",
    "url": "https://github.com/barcharcraz/nimalpm/",
    "method": "git",
    "tags": [
      "alpm",
      "wrapper",
      "binding",
      "library"
    ],
    "description": "A nimrod wrapper for libalpm",
    "license": "GPLv2",
    "web": "https://www.github.com/barcharcraz/nimalpm/"
  },
  {
    "name": "png",
    "url": "https://github.com/barcharcraz/nimlibpng",
    "method": "git",
    "tags": [
      "png",
      "wrapper",
      "library",
      "libpng",
      "image"
    ],
    "description": "Nim wrapper for the libpng library",
    "license": "libpng",
    "web": "https://github.com/barcharcraz/nimlibpng"
  },
  {
    "name": "nimlibpng",
    "alias": "png"
  },
  {
    "name": "sdl2",
    "url": "https://github.com/nim-lang/sdl2",
    "method": "git",
    "tags": [
      "wrapper",
      "media",
      "audio",
      "video"
    ],
    "description": "Wrapper for SDL 2.x",
    "license": "MIT",
    "web": "https://github.com/nim-lang/sdl2"
  },
  {
    "name": "gamelib",
    "url": "https://github.com/PMunch/SDLGamelib",
    "method": "git",
    "tags": [
      "sdl",
      "game",
      "library"
    ],
    "description": "A library of functions to make creating games using Nim and SDL2 easier. This does not intend to be a full blown engine and tries to keep all the components loosely coupled so that individual parts can be used separately.",
    "license": "MIT",
    "web": "https://github.com/PMunch/SDLGamelib"
  },
  {
    "name": "nimcr",
    "url": "https://github.com/PMunch/nimcr",
    "method": "git",
    "tags": [
      "shebang",
      "utility"
    ],
    "description": "A small program to make Nim shebang-able without the overhead of compiling each time",
    "license": "MIT",
    "web": "https://github.com/PMunch/nimcr"
  },
  {
    "name": "gtkgenui",
    "url": "https://github.com/PMunch/gtkgenui",
    "method": "git",
    "tags": [
      "gtk2",
      "utility"
    ],
    "description": "This module provides the genui macro for the Gtk2 toolkit. Genui is a way to specify graphical interfaces in a hierarchical way to more clearly show the structure of the interface as well as simplifying the code.",
    "license": "MIT",
    "web": "https://github.com/PMunch/gtkgenui"
  },
  {
    "name": "persvector",
    "url": "https://github.com/PMunch/nim-persistent-vector",
    "method": "git",
    "tags": [
      "datastructures",
      "immutable",
      "persistent"
    ],
    "description": "This is an implementation of Clojures persistent vectors in Nim.",
    "license": "MIT",
    "web": "https://github.com/PMunch/nim-persistent-vector"
  },
  {
    "name": "pcap",
    "url": "https://github.com/PMunch/nim-pcap",
    "method": "git",
    "tags": [
      "pcap",
      "fileformats"
    ],
    "description": "Tiny pure Nim library to read PCAP files used by TcpDump/WinDump/Wireshark.",
    "license": "MIT",
    "web": "https://github.com/PMunch/nim-pcap"
  },
  {
    "name": "drawille",
    "url": "https://github.com/PMunch/drawille-nim",
    "method": "git",
    "tags": [
      "drawile",
      "terminal",
      "graphics"
    ],
    "description": "Drawing in terminal with Unicode Braille characters.",
    "license": "MIT",
    "web": "https://github.com/PMunch/drawille-nim"
  },
  {
    "name": "binaryparse",
    "url": "https://github.com/PMunch/binaryparse",
    "method": "git",
    "tags": [
      "parsing",
      "binary"
    ],
    "description": "Binary parser (and writer) in pure Nim. Generates efficient parsing procedures that handle many commonly seen patterns seen in binary files and does sub-byte field reading.",
    "license": "MIT",
    "web": "https://github.com/PMunch/binaryparse"
  },
  {
    "name": "libkeepass",
    "url": "https://github.com/PMunch/libkeepass",
    "method": "git",
    "tags": [
      "keepass",
      "password",
      "library"
    ],
    "description": "Library for reading KeePass files and decrypt the passwords within it",
    "license": "MIT",
    "web": "https://github.com/PMunch/libkeepass"
  },
  {
    "name": "zhsh",
    "url": "https://github.com/PMunch/zhangshasha",
    "method": "git",
    "tags": [
      "algorithm",
      "edit-distance"
    ],
    "description": "This module is a port of the Java implementation of the Zhang-Shasha algorithm for tree edit distance",
    "license": "MIT",
    "web": "https://github.com/PMunch/zhangshasha"
  },
  {
    "name": "termstyle",
    "url": "https://github.com/PMunch/termstyle",
    "method": "git",
    "tags": [
      "terminal",
      "colour",
      "style"
    ],
    "description": "Easy to use styles for terminal output",
    "license": "MIT",
    "web": "https://github.com/PMunch/termstyle"
  },
  {
    "name": "combparser",
    "url": "https://github.com/PMunch/combparser",
    "method": "git",
    "tags": [
      "parser",
      "combinator"
    ],
    "description": "A parser combinator library for easy generation of complex parsers",
    "license": "MIT",
    "web": "https://github.com/PMunch/combparser"
  },
  {
    "name": "protobuf",
    "url": "https://github.com/PMunch/protobuf-nim",
    "method": "git",
    "tags": [
      "protobuf",
      "serialization"
    ],
    "description": "Protobuf implementation in pure Nim that leverages the power of the macro system to not depend on any external tools",
    "license": "MIT",
    "web": "https://github.com/PMunch/protobuf-nim"
  },
  {
    "name": "strslice",
    "url": "https://github.com/PMunch/strslice",
    "method": "git",
    "tags": [
      "optimization",
      "strings",
      "library"
    ],
    "description": "Simple implementation of string slices with some of the strutils ported or wrapped to work on them. String slices offer a performance enhancement when working with large amounts of slices from one base string",
    "license": "MIT",
    "web": "https://github.com/PMunch/strslice"
  },
  {
    "name": "jsonschema",
    "url": "https://github.com/PMunch/jsonschema",
    "method": "git",
    "tags": [
      "json",
      "schema",
      "library",
      "validation"
    ],
    "description": "JSON schema validation and creation.",
    "license": "MIT",
    "web": "https://github.com/PMunch/jsonschema"
  },
  {
    "name": "sdl2_nim",
    "url": "https://github.com/Vladar4/sdl2_nim",
    "method": "git",
    "tags": [
      "library",
      "wrapper",
      "sdl2",
      "game",
      "video",
      "image",
      "audio",
      "network",
      "ttf"
    ],
    "description": "Wrapper of the SDL 2 library for the Nim language.",
    "license": "zlib",
    "web": "https://github.com/Vladar4/sdl2_nim"
  },
  {
    "name": "assimp",
    "url": "https://github.com/barcharcraz/nim-assimp",
    "method": "git",
    "tags": [
      "wrapper",
      "media",
      "mesh",
      "import",
      "game"
    ],
    "description": "Wrapper for the assimp library",
    "license": "MIT",
    "web": "https://github.com/barcharcraz/nim-assimp"
  },
  {
    "name": "freeimage",
    "url": "https://github.com/barcharcraz/nim-freeimage",
    "method": "git",
    "tags": [
      "wrapper",
      "media",
      "image",
      "import",
      "game"
    ],
    "description": "Wrapper for the FreeImage library",
    "license": "MIT",
    "web": "https://github.com/barcharcraz/nim-freeimage"
  },
  {
    "name": "bcrypt",
    "url": "https://github.com/ithkuil/bcryptnim/",
    "method": "git",
    "tags": [
      "hash",
      "crypto",
      "password",
      "bcrypt",
      "library"
    ],
    "description": "Wraps the bcrypt (blowfish) library for creating encrypted hashes (useful for passwords)",
    "license": "BSD",
    "web": "https://www.github.com/ithkuil/bcryptnim/"
  },
  {
    "name": "opencl",
    "url": "https://github.com/nim-lang/opencl",
    "method": "git",
    "tags": [
      "library"
    ],
    "description": "Low-level wrapper for OpenCL",
    "license": "MIT",
    "web": "https://github.com/nim-lang/opencl"
  },
  {
    "name": "DevIL",
    "url": "https://github.com/Varriount/DevIL",
    "method": "git",
    "tags": [
      "image",
      "library",
      "graphics",
      "wrapper"
    ],
    "description": "Wrapper for the DevIL image library",
    "license": "MIT",
    "web": "https://github.com/Varriount/DevIL"
  },
  {
    "name": "signals",
    "url": "https://github.com/fowlmouth/signals.nim",
    "method": "git",
    "tags": [
      "event-based",
      "observer pattern",
      "library"
    ],
    "description": "Signals/slots library.",
    "license": "MIT",
    "web": "https://github.com/fowlmouth/signals.nim"
  },
  {
    "name": "sling",
    "url": "https://github.com/Druage/sling",
    "method": "git",
    "tags": [
      "signal",
      "slots",
      "eventloop",
      "callback"
    ],
    "description": "Signal and Slot library for Nim.",
    "license": "unlicense",
    "web": "https://github.com/Druage/sling"
  },
  {
    "name": "number_files",
    "url": "https://github.com/Araq/number_files/",
    "method": "git",
    "tags": [
      "rename",
      "filename",
      "finder"
    ],
    "description": "Command to add counter suffix/prefix to a list of files.",
    "license": "MIT",
    "web": "https://github.com/Araq/number_files/"
  },
  {
    "name": "redissessions",
    "url": "https://github.com/ithkuil/redissessions/",
    "method": "git",
    "tags": [
      "jester",
      "sessions",
      "redis"
    ],
    "description": "Redis-backed sessions for jester",
    "license": "MIT",
    "web": "https://github.com/ithkuil/redissessions/"
  },
  {
    "name": "horde3d",
    "url": "https://github.com/fowlmouth/horde3d",
    "method": "git",
    "tags": [
      "graphics",
      "3d",
      "rendering",
      "wrapper"
    ],
    "description": "Wrapper for Horde3D, a small open source 3D rendering engine.",
    "license": "WTFPL",
    "web": "https://github.com/fowlmouth/horde3d"
  },
  {
    "name": "mongo",
    "url": "https://github.com/nim-lang/mongo",
    "method": "git",
    "tags": [
      "library",
      "wrapper",
      "database"
    ],
    "description": "Bindings and a high-level interface for MongoDB",
    "license": "MIT",
    "web": "https://github.com/nim-lang/mongo"
  },
  {
    "name": "allegro5",
    "url": "https://github.com/fowlmouth/allegro5",
    "method": "git",
    "tags": [
      "wrapper",
      "graphics",
      "games",
      "opengl",
      "audio"
    ],
    "description": "Wrapper for Allegro version 5.X",
    "license": "MIT",
    "web": "https://github.com/fowlmouth/allegro5"
  },
  {
    "name": "physfs",
    "url": "https://github.com/fowlmouth/physfs",
    "method": "git",
    "tags": [
      "wrapper",
      "filesystem",
      "archives"
    ],
    "description": "A library to provide abstract access to various archives.",
    "license": "WTFPL",
    "web": "https://github.com/fowlmouth/physfs"
  },
  {
    "name": "shoco",
    "url": "https://github.com/onionhammer/shoconim.git",
    "method": "git",
    "tags": [
      "compression",
      "shoco"
    ],
    "description": "A fast compressor for short strings",
    "license": "MIT",
    "web": "https://github.com/onionhammer/shoconim"
  },
  {
    "name": "murmur3",
    "url": "https://github.com/boydgreenfield/nimrod-murmur",
    "method": "git",
    "tags": [
      "MurmurHash",
      "MurmurHash3",
      "murmur",
      "hash",
      "hashing"
    ],
    "description": "A simple MurmurHash3 wrapper for Nim",
    "license": "MIT",
    "web": "https://github.com/boydgreenfield/nimrod-murmur"
  },
  {
    "name": "hex",
    "url": "https://github.com/esbullington/nimrod-hex",
    "method": "git",
    "tags": [
      "hex",
      "encoding"
    ],
    "description": "A simple hex package for Nim",
    "license": "MIT",
    "web": "https://github.com/esbullington/nimrod-hex"
  },
  {
    "name": "strfmt",
    "url": "https://bitbucket.org/lyro/strfmt",
    "method": "hg",
    "tags": [
      "library"
    ],
    "description": "A string formatting library inspired by Python's `format`.",
    "license": "MIT",
    "web": "https://lyro.bitbucket.org/strfmt"
  },
  {
    "name": "jade-nim",
    "url": "https://github.com/idlewan/jade-nim",
    "method": "git",
    "tags": [
      "template",
      "jade",
      "web",
      "dsl",
      "html"
    ],
    "description": "Compiles jade templates to Nim procedures.",
    "license": "MIT",
    "web": "https://github.com/idlewan/jade-nim"
  },
  {
    "name": "gh_nimrod_doc_pages",
    "url": "https://github.com/Araq/gh_nimrod_doc_pages",
    "method": "git",
    "tags": [
      "commandline",
      "web",
      "automation",
      "documentation"
    ],
    "description": "Generates a GitHub documentation website for Nim projects.",
    "license": "MIT",
    "web": "https://github.com/Araq/gh_nimrod_doc_pages"
  },
  {
    "name": "midnight_dynamite",
    "url": "https://github.com/Araq/midnight_dynamite",
    "method": "git",
    "tags": [
      "wrapper",
      "library",
      "html",
      "markdown",
      "md"
    ],
    "description": "Wrapper for the markdown rendering hoedown library",
    "license": "MIT",
    "web": "https://github.com/Araq/midnight_dynamite"
  },
  {
    "name": "rsvg",
    "url": "https://github.com/def-/rsvg",
    "method": "git",
    "tags": [
      "wrapper",
      "library",
      "graphics"
    ],
    "description": "Wrapper for librsvg, a Scalable Vector Graphics (SVG) rendering library",
    "license": "MIT",
    "web": "https://github.com/def-/rsvg"
  },
  {
    "name": "emerald",
    "url": "https://github.com/flyx/emerald",
    "method": "git",
    "tags": [
      "dsl",
      "html",
      "template",
      "web"
    ],
    "description": "macro-based HTML templating engine",
    "license": "WTFPL",
    "web": "https://flyx.github.io/emerald/"
  },
  {
    "name": "niminst",
    "url": "https://github.com/nim-lang/niminst",
    "method": "git",
    "tags": [
      "app",
      "binary",
      "tool",
      "installation",
      "generator"
    ],
    "description": "tool to generate installers for Nim programs",
    "license": "MIT",
    "web": "https://github.com/nim-lang/niminst"
  },
  {
    "name": "redis",
    "url": "https://github.com/nim-lang/redis",
    "method": "git",
    "tags": [
      "redis",
      "client",
      "library"
    ],
    "description": "official redis client for Nim",
    "license": "MIT",
    "web": "https://github.com/nim-lang/redis"
  },
  {
    "name": "dialogs",
    "url": "https://github.com/nim-lang/dialogs",
    "method": "git",
    "tags": [
      "library",
      "ui",
      "gui",
      "dialog",
      "file"
    ],
    "description": "wraps GTK+ or Windows' open file dialogs",
    "license": "MIT",
    "web": "https://github.com/nim-lang/dialogs"
  },
  {
    "name": "vectors",
    "url": "https://github.com/blamestross/nimrod-vectors",
    "method": "git",
    "tags": [
      "math",
      "vectors",
      "library"
    ],
    "description": "Simple multidimensional vector math",
    "license": "MIT",
    "web": "https://github.com/blamestross/nimrod-vectors"
  },
  {
    "name": "bitarray",
    "url": "https://github.com/onecodex/nim-bitarray",
    "method": "git",
    "tags": [
      "Bit arrays",
      "Bit sets",
      "Bit vectors",
      "Data structures"
    ],
    "description": "mmap-backed bitarray implementation in Nim.",
    "license": "MIT",
    "web": "https://www.github.com/onecodex/nim-bitarray"
  },
  {
    "name": "appdirs",
    "url": "https://github.com/MrJohz/appdirs",
    "method": "git",
    "tags": [
      "utility",
      "filesystem"
    ],
    "description": "A utility library to find the directory you need to app in.",
    "license": "MIT",
    "web": "https://github.com/MrJohz/appdirs"
  },
  {
    "name": "sndfile",
    "url": "https://github.com/julienaubert/nim-sndfile",
    "method": "git",
    "tags": [
      "audio",
      "wav",
      "wrapper",
      "libsndfile"
    ],
    "description": "A wrapper of libsndfile",
    "license": "MIT",
    "web": "https://github.com/julienaubert/nim-sndfile"
  },
  {
    "name": "nim-sndfile",
    "alias": "sndfile"
  },
  {
    "name": "bigints",
    "url": "https://github.com/def-/bigints",
    "method": "git",
    "tags": [
      "math",
      "library",
      "numbers"
    ],
    "description": "Arbitrary-precision integers",
    "license": "MIT",
    "web": "https://github.com/def-/bigints"
  },
  {
    "name": "iterutils",
    "url": "https://github.com/def-/iterutils",
    "method": "git",
    "tags": [
      "library",
      "iterators"
    ],
    "description": "Functional operations for iterators and slices, similar to sequtils",
    "license": "MIT",
    "web": "https://github.com/def-/iterutils"
  },
  {
    "name": "hastyscribe",
    "url": "https://github.com/h3rald/hastyscribe",
    "method": "git",
    "tags": [
      "markdown",
      "html",
      "publishing"
    ],
    "description": "Self-contained markdown compiler generating self-contained HTML documents",
    "license": "MIT",
    "web": "https://h3rald.com/hastyscribe"
  },
  {
    "name": "nanomsg",
    "url": "https://github.com/def-/nim-nanomsg",
    "method": "git",
    "tags": [
      "library",
      "wrapper",
      "networking"
    ],
    "description": "Wrapper for the nanomsg socket library that provides several common communication patterns",
    "license": "MIT",
    "web": "https://github.com/def-/nim-nanomsg"
  },
  {
    "name": "directnimrod",
    "url": "https://bitbucket.org/barcharcraz/directnimrod",
    "method": "git",
    "tags": [
      "library",
      "wrapper",
      "graphics",
      "windows"
    ],
    "description": "Wrapper for microsoft's DirectX libraries",
    "license": "MS-PL",
    "web": "https://bitbucket.org/barcharcraz/directnimrod"
  },
  {
    "name": "imghdr",
    "url": "https://github.com/achesak/nim-imghdr",
    "method": "git",
    "tags": [
      "image",
      "formats",
      "files"
    ],
    "description": "Library for detecting the format of an image",
    "license": "MIT",
    "web": "https://github.com/achesak/nim-imghdr"
  },
  {
    "name": "csv2json",
    "url": "https://github.com/achesak/nim-csv2json",
    "method": "git",
    "tags": [
      "csv",
      "json"
    ],
    "description": "Convert CSV files to JSON",
    "license": "MIT",
    "web": "https://github.com/achesak/nim-csv2json"
  },
  {
    "name": "vecmath",
    "url": "https://github.com/barcharcraz/vecmath",
    "method": "git",
    "tags": [
      "library",
      "math",
      "vector"
    ],
    "description": "various vector maths utils for nimrod",
    "license": "MIT",
    "web": "https://github.com/barcharcraz/vecmath"
  },
  {
    "name": "lazy_rest",
    "url": "https://github.com/Araq/lazy_rest",
    "method": "git",
    "tags": [
      "library",
      "rst",
      "rest",
      "text",
      "html"
    ],
    "description": "Simple reST HTML generation with some extras.",
    "license": "MIT",
    "web": "https://github.com/Araq/lazy_rest"
  },
  {
    "name": "Phosphor",
    "url": "https://github.com/barcharcraz/Phosphor",
    "method": "git",
    "tags": [
      "library",
      "opengl",
      "graphics"
    ],
    "description": "eaiser use of OpenGL and GLSL shaders",
    "license": "MIT",
    "web": "https://github.com/barcharcraz/Phosphor"
  },
  {
    "name": "colorsys",
    "url": "https://github.com/achesak/nim-colorsys",
    "method": "git",
    "tags": [
      "library",
      "colors",
      "rgb",
      "yiq",
      "hls",
      "hsv"
    ],
    "description": "Convert between RGB, YIQ, HLS, and HSV color systems.",
    "license": "MIT",
    "web": "https://github.com/achesak/nim-colorsys"
  },
  {
    "name": "pythonfile",
    "url": "https://github.com/achesak/nim-pythonfile",
    "method": "git",
    "tags": [
      "library",
      "python",
      "files",
      "file"
    ],
    "description": "Wrapper of the file procedures to provide an interface as similar as possible to that of Python",
    "license": "MIT",
    "web": "https://github.com/achesak/nim-pythonfile"
  },
  {
    "name": "sndhdr",
    "url": "https://github.com/achesak/nim-sndhdr",
    "method": "git",
    "tags": [
      "library",
      "formats",
      "files",
      "sound",
      "audio"
    ],
    "description": "Library for detecting the format of a sound file",
    "license": "MIT",
    "web": "https://github.com/achesak/nim-sndhdr"
  },
  {
    "name": "irc",
    "url": "https://github.com/nim-lang/irc",
    "method": "git",
    "tags": [
      "library",
      "irc",
      "network"
    ],
    "description": "Implements a simple IRC client.",
    "license": "MIT",
    "web": "https://github.com/nim-lang/irc"
  },
  {
    "name": "random",
    "url": "https://github.com/oprypin/nim-random",
    "method": "git",
    "tags": [
      "library",
      "algorithms",
      "random"
    ],
    "description": "Pseudo-random number generation library inspired by Python",
    "license": "MIT",
    "web": "https://github.com/oprypin/nim-random"
  },
  {
    "name": "zmq",
    "url": "https://github.com/nim-lang/nim-zmq",
    "method": "git",
    "tags": [
      "library",
      "wrapper",
      "zeromq",
      "messaging",
      "queue"
    ],
    "description": "ZeroMQ 4 wrapper",
    "license": "MIT",
    "web": "https://github.com/nim-lang/nim-zmq"
  },
  {
    "name": "uuid",
    "url": "https://github.com/idlewan/nim-uuid",
    "method": "git",
    "tags": [
      "library",
      "wrapper",
      "uuid"
    ],
    "description": "UUID wrapper",
    "license": "MIT",
    "web": "https://github.com/idlewan/nim-uuid"
  },
  {
    "name": "robotparser",
    "url": "https://github.com/achesak/nim-robotparser",
    "method": "git",
    "tags": [
      "library",
      "useragent",
      "robots",
      "robot.txt"
    ],
    "description": "Determine if a useragent can access a URL using robots.txt",
    "license": "MIT",
    "web": "https://github.com/achesak/nim-robotparser"
  },
  {
    "name": "epub",
    "url": "https://github.com/achesak/nim-epub",
    "method": "git",
    "tags": [
      "library",
      "epub",
      "e-book"
    ],
    "description": "Module for working with EPUB e-book files",
    "license": "MIT",
    "web": "https://github.com/achesak/nim-epub"
  },
  {
    "name": "hashids",
    "url": "https://github.com/achesak/nim-hashids",
    "method": "git",
    "tags": [
      "library",
      "hashids"
    ],
    "description": "Nim implementation of Hashids",
    "license": "MIT",
    "web": "https://github.com/achesak/nim-hashids"
  },
  {
    "name": "openssl_evp",
    "url": "https://github.com/cowboy-coders/nim-openssl-evp",
    "method": "git",
    "tags": [
      "library",
      "crypto",
      "openssl"
    ],
    "description": "Wrapper for OpenSSL's EVP interface",
    "license": "OpenSSL License and SSLeay License",
    "web": "https://github.com/cowboy-coders/nim-openssl-evp"
  },
  {
    "name": "monad",
    "alias": "maybe"
  },
  {
    "name": "maybe",
    "url": "https://github.com/superfunc/maybe",
    "method": "git",
    "tags": [
      "library",
      "functional",
      "optional",
      "monad"
    ],
    "description": "basic monadic maybe type for Nim",
    "license": "BSD3",
    "web": "https://github.com/superfunc/maybe"
  },
  {
    "name": "eternity",
    "url": "https://github.com/hiteshjasani/nim-eternity",
    "method": "git",
    "tags": [
      "library",
      "time",
      "format"
    ],
    "description": "Humanize elapsed time",
    "license": "MIT",
    "web": "https://github.com/hiteshjasani/nim-eternity"
  },
  {
    "name": "gmp",
    "url": "https://github.com/subsetpark/nim-gmp",
    "method": "git",
    "tags": [
      "library",
      "bignum",
      "numbers",
      "math"
    ],
    "description": "wrapper for the GNU multiple precision arithmetic library (GMP)",
    "license": "LGPLv3 or GPLv2",
    "web": "https://github.com/subsetpark/nim-gmp"
  },
  {
    "name": "ludens",
    "url": "https://github.com/rnentjes/nim-ludens",
    "method": "git",
    "tags": [
      "library",
      "game",
      "opengl",
      "sfml"
    ],
    "description": "Little game library using opengl and sfml",
    "license": "MIT",
    "web": "https://github.com/rnentjes/nim-ludens"
  },
  {
    "name": "ffbookmarks",
    "url": "https://github.com/achesak/nim-ffbookmarks",
    "method": "git",
    "tags": [
      "firefox",
      "bookmarks",
      "library"
    ],
    "description": "Nim module for working with Firefox bookmarks",
    "license": "MIT",
    "web": "https://github.com/achesak/nim-ffbookmarks"
  },
  {
    "name": "moustachu",
    "url": "https://github.com/fenekku/moustachu.git",
    "method": "git",
    "tags": [
      "web",
      "html",
      "template",
      "mustache"
    ],
    "description": "Mustache templating for Nim.",
    "license": "MIT",
    "web": "https://github.com/fenekku/moustachu"
  },
  {
    "name": "easy-bcrypt",
    "url": "https://github.com/flaviut/easy-bcrypt.git",
    "method": "git",
    "tags": [
      "hash",
      "crypto",
      "password",
      "bcrypt"
    ],
    "description": "simple wrapper providing a convenient interface for the bcrypt password hashing algorithm",
    "license": "CC0",
    "web": "https://github.com/flaviut/easy-bcrypt/blob/master/easy-bcrypt.nimble"
  },
  {
    "name": "libclang",
    "url": "https://github.com/cowboy-coders/nim-libclang.git",
    "method": "git",
    "tags": [
      "wrapper",
      "bindings",
      "clang"
    ],
    "description": "wrapper for libclang (the C-interface of the clang LLVM frontend)",
    "license": "MIT",
    "web": "https://github.com/cowboy-coders/nim-libclang"
  },
  {
    "name": "nim-libclang",
    "url": "https://github.com/cowboy-coders/nim-libclang.git",
    "method": "git",
    "tags": [
      "wrapper",
      "bindings",
      "clang"
    ],
    "description": "Please use libclang instead.",
    "license": "MIT",
    "web": "https://github.com/cowboy-coders/nim-libclang"
  },
  {
    "name": "nimqml",
    "url": "https://github.com/filcuc/nimqml",
    "method": "git",
    "tags": [
      "Qt",
      "Qml",
      "UI",
      "GUI"
    ],
    "description": "Qt Qml bindings",
    "license": "GPLv3",
    "web": "https://github.com/filcuc/nimqml"
  },
  {
    "name": "XPLM-Nim",
    "url": "https://github.com/jpoirier/XPLM-Nim",
    "method": "git",
    "tags": [
      "X-Plane",
      "XPLM",
      "Plugin",
      "SDK"
    ],
    "description": "X-Plane XPLM SDK wrapper",
    "license": "BSD",
    "web": "https://github.com/jpoirier/XPLM-Nim"
  },
  {
    "name": "csfml",
    "url": "https://github.com/oprypin/nim-csfml",
    "method": "git",
    "tags": [
      "sfml",
      "binding",
      "game",
      "media",
      "library",
      "opengl"
    ],
    "description": "Bindings for Simple and Fast Multimedia Library (through CSFML)",
    "license": "zlib",
    "web": "https://github.com/oprypin/nim-csfml"
  },
  {
    "name": "optional_t",
    "url": "https://github.com/flaviut/optional_t",
    "method": "git",
    "tags": [
      "option",
      "functional"
    ],
    "description": "Basic Option[T] library",
    "license": "MIT",
    "web": "https://github.com/flaviut/optional_t"
  },
  {
    "name": "nimrtlsdr",
    "url": "https://github.com/jpoirier/nimrtlsdr",
    "method": "git",
    "tags": [
      "rtl-sdr",
      "wrapper",
      "bindings",
      "rtlsdr"
    ],
    "description": "A Nim wrapper for librtlsdr",
    "license": "BSD",
    "web": "https://github.com/jpoirier/nimrtlsdr"
  },
  {
    "name": "lapp",
    "url": "https://gitlab.3dicc.com/gokr/lapp.git",
    "method": "git",
    "tags": [
      "args",
      "cmd",
      "opt",
      "parse",
      "parsing"
    ],
    "description": "Opt parser using synopsis as specification, ported from Lua.",
    "license": "MIT",
    "web": "https://gitlab.3dicc.com/gokr/lapp"
  },
  {
    "name": "blimp",
    "url": "https://gitlab.3dicc.com/gokr/blimp.git",
    "method": "git",
    "tags": [
      "app",
      "binary",
      "utility",
      "git",
      "git-fat"
    ],
    "description": "Utility that helps with big files in git, very similar to git-fat, s3annnex etc.",
    "license": "MIT",
    "web": "https://gitlab.3dicc.com/gokr/blimp"
  },
  {
    "name": "parsetoml",
    "url": "https://github.com/NimParsers/parsetoml.git",
    "method": "git",
    "tags": [
      "library",
      "parse"
    ],
    "description": "Library for parsing TOML files.",
    "license": "MIT",
    "web": "https://github.com/NimParsers/parsetoml"
  },
  {
    "name": "compiler",
    "url": "https://github.com/nim-lang/Nim.git",
    "method": "git",
    "tags": [
      "library"
    ],
    "description": "Compiler package providing the compiler sources as a library.",
    "license": "MIT",
    "web": "https://github.com/nim-lang/Nim"
  },
  {
    "name": "nre",
    "url": "https://github.com/flaviut/nre.git",
    "method": "git",
    "tags": [
      "library",
      "pcre",
      "regex"
    ],
    "description": "A better regular expression library",
    "license": "MIT",
    "web": "https://github.com/flaviut/nre"
  },
  {
    "name": "docopt",
    "url": "https://github.com/docopt/docopt.nim",
    "method": "git",
    "tags": [
      "commandline",
      "arguments",
      "parsing",
      "library"
    ],
    "description": "Command-line args parser based on Usage message",
    "license": "MIT",
    "web": "https://github.com/docopt/docopt.nim"
  },
  {
    "name": "bpg",
    "url": "https://github.com/def-/nim-bpg.git",
    "method": "git",
    "tags": [
      "image",
      "library",
      "wrapper"
    ],
    "description": "BPG (Better Portable Graphics) for Nim",
    "license": "MIT",
    "web": "https://github.com/def-/nim-bpg"
  },
  {
    "name": "io-spacenav",
    "url": "https://github.com/nimious/io-spacenav.git",
    "method": "git",
    "tags": [
      "binding",
      "3dx",
      "3dconnexion",
      "libspnav",
      "spacenav",
      "spacemouse",
      "spacepilot",
      "spacenavigator"
    ],
    "description": "Obsolete - please use spacenav instead!",
    "license": "MIT",
    "web": "https://github.com/nimious/io-spacenav"
  },
  {
    "name": "optionals",
    "url": "https://github.com/MasonMcGill/optionals.git",
    "method": "git",
    "tags": [
      "library",
      "option",
      "optional",
      "maybe"
    ],
    "description": "Option types",
    "license": "MIT",
    "web": "https://github.com/MasonMcGill/optionals"
  },
  {
    "name": "tuples",
    "url": "https://github.com/MasonMcGill/tuples.git",
    "method": "git",
    "tags": [
      "library",
      "tuple",
      "metaprogramming"
    ],
    "description": "Tuple manipulation utilities",
    "license": "MIT",
    "web": "https://github.com/MasonMcGill/tuples"
  },
  {
    "name": "fuse",
    "url": "https://github.com/akiradeveloper/nim-fuse.git",
    "method": "git",
    "tags": [
      "fuse",
      "library",
      "wrapper"
    ],
    "description": "A FUSE binding for Nim",
    "license": "MIT",
    "web": "https://github.com/akiradeveloper/nim-fuse"
  },
  {
    "name": "brainfuck",
    "url": "https://github.com/def-/nim-brainfuck.git",
    "method": "git",
    "tags": [
      "library",
      "binary",
      "app",
      "interpreter",
      "compiler",
      "language"
    ],
    "description": "A brainfuck interpreter and compiler",
    "license": "MIT",
    "web": "https://github.com/def-/nim-brainfuck"
  },
  {
    "name": "nimsuggest",
    "url": "https://github.com/nim-lang/nimsuggest.git",
    "method": "git",
    "tags": [
      "binary",
      "app",
      "suggest",
      "compiler",
      "autocomplete"
    ],
    "description": "Tool for providing auto completion data for Nim source code.",
    "license": "MIT",
    "web": "https://github.com/nim-lang/nimsuggest"
  },
  {
    "name": "jwt",
    "url": "https://github.com/yglukhov/nim-jwt.git",
    "method": "git",
    "tags": [
      "library",
      "crypto",
      "hash"
    ],
    "description": "JSON Web Tokens for Nim",
    "license": "MIT",
    "web": "https://github.com/yglukhov/nim-jwt"
  },
  {
    "name": "pythonpathlib",
    "url": "https://github.com/achesak/nim-pythonpathlib.git",
    "method": "git",
    "tags": [
      "path",
      "directory",
      "python",
      "library"
    ],
    "description": "Module for working with paths that is as similar as possible to Python's pathlib",
    "license": "MIT",
    "web": "https://github.com/achesak/nim-pythonpathlib"
  },
  {
    "name": "RingBuffer",
    "url": "git@github.com:megawac/RingBuffer.nim.git",
    "method": "git",
    "tags": [
      "sequence",
      "seq",
      "circular",
      "ring",
      "buffer"
    ],
    "description": "Circular buffer implementation",
    "license": "MIT",
    "web": "https://github.com/megawac/RingBuffer.nim"
  },
  {
    "name": "nimrat",
    "url": "https://github.com/apense/nimrat",
    "method": "git",
    "tags": [
      "library",
      "math",
      "numbers"
    ],
    "description": "Module for working with rational numbers (fractions)",
    "license": "MIT",
    "web": "https://github.com/apense/nimrat"
  },
  {
    "name": "io-isense",
    "url": "https://github.com/nimious/io-isense.git",
    "method": "git",
    "tags": [
      "binding",
      "isense",
      "intersense",
      "inertiacube",
      "intertrax",
      "microtrax",
      "thales",
      "tracking",
      "sensor"
    ],
    "description": "Obsolete - please use isense instead!",
    "license": "MIT",
    "web": "https://github.com/nimious/io-isense"
  },
  {
    "name": "io-usb",
    "url": "https://github.com/nimious/io-usb.git",
    "method": "git",
    "tags": [
      "binding",
      "usb",
      "libusb"
    ],
    "description": "Obsolete - please use libusb instead!",
    "license": "MIT",
    "web": "https://github.com/nimious/io-usb"
  },
  {
    "name": "nimcfitsio",
    "url": "https://github.com/ziotom78/nimcfitsio.git",
    "method": "git",
    "tags": [
      "library",
      "binding",
      "cfitsio",
      "fits",
      "io"
    ],
    "description": "Bindings for CFITSIO, a library to read/write FITSIO images and tables.",
    "license": "MIT",
    "web": "https://github.com/ziotom78/nimcfitsio"
  },
  {
    "name": "glossolalia",
    "url": "https://github.com/fowlmouth/glossolalia",
    "method": "git",
    "tags": [
      "parser",
      "peg"
    ],
    "description": "A DSL for quickly writing parsers",
    "license": "CC0",
    "web": "https://github.com/fowlmouth/glossolalia"
  },
  {
    "name": "entoody",
    "url": "https://bitbucket.org/fowlmouth/entoody",
    "method": "git",
    "tags": [
      "component",
      "entity",
      "composition"
    ],
    "description": "A component/entity system",
    "license": "CC0",
    "web": "https://bitbucket.org/fowlmouth/entoody"
  },
  {
    "name": "msgpack",
    "url": "https://github.com/akiradeveloper/msgpack-nim.git",
    "method": "git",
    "tags": [
      "msgpack",
      "library",
      "serialization"
    ],
    "description": "A MessagePack binding for Nim",
    "license": "MIT",
    "web": "https://github.com/akiradeveloper/msgpack-nim"
  },
  {
    "name": "osinfo",
    "url": "https://github.com/nim-lang/osinfo.git",
    "method": "git",
    "tags": [
      "os",
      "library",
      "info"
    ],
    "description": "Modules providing information about the OS.",
    "license": "MIT",
    "web": "https://github.com/nim-lang/osinfo"
  },
  {
    "name": "io-myo",
    "url": "https://github.com/nimious/io-myo.git",
    "method": "git",
    "tags": [
      "binding",
      "myo",
      "thalmic",
      "armband",
      "gesture"
    ],
    "description": "Obsolete - please use myo instead!",
    "license": "MIT",
    "web": "https://github.com/nimious/io-myo"
  },
  {
    "name": "io-oculus",
    "url": "https://github.com/nimious/io-oculus.git",
    "method": "git",
    "tags": [
      "binding",
      "oculus",
      "rift",
      "vr",
      "libovr",
      "ovr",
      "dk1",
      "dk2",
      "gearvr"
    ],
    "description": "Obsolete - please use oculus instead!",
    "license": "MIT",
    "web": "https://github.com/nimious/io-oculus"
  },
  {
    "name": "closure_compiler",
    "url": "https://github.com/yglukhov/closure_compiler.git",
    "method": "git",
    "tags": [
      "binding",
      "closure",
      "compiler",
      "javascript"
    ],
    "description": "Bindings for Closure Compiler web API.",
    "license": "MIT",
    "web": "https://github.com/yglukhov/closure_compiler"
  },
  {
    "name": "io-serialport",
    "url": "https://github.com/nimious/io-serialport.git",
    "method": "git",
    "tags": [
      "binding",
      "libserialport",
      "serial",
      "communication"
    ],
    "description": "Obsolete - please use serialport instead!",
    "license": "MIT",
    "web": "https://github.com/nimious/io-serialport"
  },
  {
    "name": "beanstalkd",
    "url": "https://github.com/tormaroe/beanstalkd.nim.git",
    "method": "git",
    "tags": [
      "library",
      "queue",
      "messaging"
    ],
    "description": "A beanstalkd work queue client library.",
    "license": "MIT",
    "web": "https://github.com/tormaroe/beanstalkd.nim"
  },
  {
    "name": "wiki2text",
    "url": "https://github.com/rspeer/wiki2text.git",
    "method": "git",
    "tags": [
      "nlp",
      "wiki",
      "xml",
      "text"
    ],
    "description": "Quickly extracts natural-language text from a MediaWiki XML file.",
    "license": "MIT",
    "web": "https://github.com/rspeer/wiki2text"
  },
  {
    "name": "qt5_qtsql",
    "url": "https://github.com/philip-wernersbach/nim-qt5_qtsql.git",
    "method": "git",
    "tags": [
      "library",
      "wrapper",
      "database",
      "qt",
      "qt5",
      "qtsql",
      "sqlite",
      "postgres",
      "mysql"
    ],
    "description": "Binding for Qt 5's Qt SQL library that integrates with the features of the Nim language. Uses one API for multiple database engines.",
    "license": "MIT",
    "web": "https://github.com/philip-wernersbach/nim-qt5_qtsql"
  },
  {
    "name": "orient",
    "url": "https://github.com/philip-wernersbach/nim-orient",
    "method": "git",
    "tags": [
      "library",
      "wrapper",
      "database",
      "orientdb",
      "pure"
    ],
    "description": "OrientDB driver written in pure Nim, uses the OrientDB 2.0 Binary Protocol with Binary Serialization.",
    "license": "MPL",
    "web": "https://github.com/philip-wernersbach/nim-orient"
  },
  {
    "name": "syslog",
    "url": "https://github.com/FedericoCeratto/nim-syslog",
    "method": "git",
    "tags": [
      "library",
      "pure"
    ],
    "description": "Syslog module.",
    "license": "LGPLv3",
    "web": "https://github.com/FedericoCeratto/nim-syslog"
  },
  {
    "name": "nimes",
    "url": "https://github.com/def-/nimes",
    "method": "git",
    "tags": [
      "emulator",
      "nes",
      "game",
      "sdl",
      "javascript"
    ],
    "description": "NES emulator using SDL2, also compiles to JavaScript with emscripten.",
    "license": "MPL",
    "web": "https://github.com/def-/nimes"
  },
  {
    "name": "syscall",
    "url": "https://github.com/def-/nim-syscall",
    "method": "git",
    "tags": [
      "library"
    ],
    "description": "Raw system calls for Nim",
    "license": "MPL",
    "web": "https://github.com/def-/nim-syscall"
  },
  {
    "name": "jnim",
    "url": "https://github.com/yglukhov/jnim",
    "method": "git",
    "tags": [
      "library",
      "java",
      "jvm",
      "bridge",
      "bindings"
    ],
    "description": "Nim - Java bridge",
    "license": "MIT",
    "web": "https://github.com/yglukhov/jnim"
  },
  {
    "name": "nimPDF",
    "url": "https://github.com/jangko/nimpdf",
    "method": "git",
    "tags": [
      "library",
      "PDF",
      "document"
    ],
    "description": "library for generating PDF files",
    "license": "MIT",
    "web": "https://github.com/jangko/nimpdf"
  },
  {
    "name": "LLVM",
    "url": "https://github.com/FedeOmoto/llvm",
    "method": "git",
    "tags": [
      "LLVM",
      "bindings",
      "wrapper"
    ],
    "description": "LLVM bindings for the Nim language.",
    "license": "MIT",
    "web": "https://github.com/FedeOmoto/llvm"
  },
  {
    "name": "nshout",
    "url": "https://github.com/Senketsu/nshout",
    "method": "git",
    "tags": [
      "library",
      "shouter",
      "libshout",
      "wrapper",
      "bindings",
      "audio",
      "web"
    ],
    "description": "Nim bindings for libshout",
    "license": "MIT",
    "web": "https://github.com/Senketsu/nshout"
  },
  {
    "name": "nsu",
    "url": "https://github.com/Senketsu/nsu",
    "method": "git",
    "tags": [
      "library",
      "tool",
      "utility",
      "screenshot"
    ],
    "description": "Simple screenshot library & cli tool made in Nim",
    "license": "MIT",
    "web": "https://github.com/Senketsu/nsu"
  },
  {
    "name": "nuuid",
    "url": "https://github.com/yglukhov/nim-only-uuid",
    "method": "git",
    "tags": [
      "library",
      "uuid",
      "guid"
    ],
    "description": "A Nim source only UUID generator",
    "license": "MIT",
    "web": "https://github.com/yglukhov/nim-only-uuid"
  },
  {
    "name": "fftw3",
    "url": "https://github.com/ziotom78/nimfftw3",
    "method": "git",
    "tags": [
      "library",
      "math",
      "fft"
    ],
    "description": "Bindings to the FFTW library",
    "license": "MIT",
    "web": "https://github.com/ziotom78/nimfftw3"
  },
  {
    "name": "nrpl",
    "url": "https://github.com/vegansk/nrpl",
    "method": "git",
    "tags": [
      "REPL",
      "application"
    ],
    "description": "A rudimentary Nim REPL",
    "license": "MIT",
    "web": "https://github.com/vegansk/nrpl"
  },
  {
    "name": "nim-geocoding",
    "url": "https://github.com/saratchandra92/nim-geocoding",
    "method": "git",
    "tags": [
      "library",
      "geocoding",
      "maps"
    ],
    "description": "A simple library for Google Maps Geocoding API",
    "license": "MIT",
    "web": "https://github.com/saratchandra92/nim-geocoding"
  },
  {
    "name": "io-gles",
    "url": "https://github.com/nimious/io-gles.git",
    "method": "git",
    "tags": [
      "binding",
      "khronos",
      "gles",
      "opengl es"
    ],
    "description": "Obsolete - please use gles instead!",
    "license": "MIT",
    "web": "https://github.com/nimious/io-gles"
  },
  {
    "name": "io-egl",
    "url": "https://github.com/nimious/io-egl.git",
    "method": "git",
    "tags": [
      "binding",
      "khronos",
      "egl",
      "opengl",
      "opengl es",
      "openvg"
    ],
    "description": "Obsolete - please use egl instead!",
    "license": "MIT",
    "web": "https://github.com/nimious/io-egl"
  },
  {
    "name": "io-sixense",
    "url": "https://github.com/nimious/io-sixense.git",
    "method": "git",
    "tags": [
      "binding",
      "sixense",
      "razer hydra",
      "stem system",
      "vr"
    ],
    "description": "Obsolete - please use sixense instead!",
    "license": "MIT",
    "web": "https://github.com/nimious/io-sixense"
  },
  {
    "name": "tnetstring",
    "url": "https://mahlon@bitbucket.org/mahlon/nim-tnetstring",
    "method": "hg",
    "tags": [
      "tnetstring",
      "library",
      "serialization"
    ],
    "description": "Parsing and serializing for the TNetstring format.",
    "license": "MIT",
    "web": "http://bitbucket.org/mahlon/nim-tnetstring"
  },
  {
    "name": "msgpack4nim",
    "url": "https://github.com/jangko/msgpack4nim",
    "method": "git",
    "tags": [
      "msgpack",
      "library",
      "serialization",
      "deserialization"
    ],
    "description": "Another MessagePack implementation written in pure nim",
    "license": "MIT",
    "web": "https://github.com/jangko/msgpack4nim"
  },
  {
    "name": "binaryheap",
    "url": "https://github.com/bluenote10/nim-heap",
    "method": "git",
    "tags": [
      "heap",
      "priority queue"
    ],
    "description": "Simple binary heap implementation",
    "license": "MIT",
    "web": "https://github.com/bluenote10/nim-heap"
  },
  {
    "name": "stringinterpolation",
    "url": "https://github.com/bluenote10/nim-stringinterpolation",
    "method": "git",
    "tags": [
      "string formatting",
      "string interpolation"
    ],
    "description": "String interpolation with printf syntax",
    "license": "MIT",
    "web": "https://github.com/bluenote10/nim-stringinterpolation"
  },
  {
    "name": "libovr",
    "url": "https://github.com/bluenote10/nim-ovr",
    "method": "git",
    "tags": [
      "Oculus Rift",
      "virtual reality"
    ],
    "description": "Nim bindings for libOVR (Oculus Rift)",
    "license": "MIT",
    "web": "https://github.com/bluenote10/nim-ovr"
  },
  {
    "name": "delaunay",
    "url": "https://github.com/Nycto/DelaunayNim",
    "method": "git",
    "tags": [
      "delaunay",
      "library",
      "algorithms",
      "graph"
    ],
    "description": "2D Delaunay triangulations",
    "license": "MIT",
    "web": "https://github.com/Nycto/DelaunayNim"
  },
  {
    "name": "linenoise",
    "url": "https://github.com/fallingduck/linenoise-nim",
    "method": "git",
    "tags": [
      "linenoise",
      "library",
      "wrapper",
      "commandline"
    ],
    "description": "Wrapper for linenoise, a free, self-contained alternative to GNU readline.",
    "license": "BSD",
    "web": "https://github.com/fallingduck/linenoise-nim"
  },
  {
    "name": "struct",
    "url": "https://github.com/OpenSystemsLab/struct.nim",
    "method": "git",
    "tags": [
      "struct",
      "library",
      "python",
      "pack",
      "unpack"
    ],
    "description": "Python-like 'struct' for Nim",
    "license": "MIT",
    "web": "https://github.com/OpenSystemsLab/struct.nim"
  },
  {
    "name": "uri2",
    "url": "https://github.com/achesak/nim-uri2",
    "method": "git",
    "tags": [
      "uri",
      "url",
      "library"
    ],
    "description": "Nim module for better URI handling",
    "license": "MIT",
    "web": "https://github.com/achesak/nim-uri2"
  },
  {
    "name": "hmac",
    "url": "https://github.com/OpenSystemsLab/hmac.nim",
    "method": "git",
    "tags": [
      "hmac",
      "authentication",
      "hash",
      "sha1",
      "md5"
    ],
    "description": "HMAC-SHA1 and HMAC-MD5 hashing in Nim",
    "license": "MIT",
    "web": "https://github.com/OpenSystemsLab/hmac.nim"
  },
  {
    "name": "mongrel2",
    "url": "https://mahlon@bitbucket.org/mahlon/nim-mongrel2",
    "method": "hg",
    "tags": [
      "mongrel2",
      "library",
      "www"
    ],
    "description": "Handler framework for the Mongrel2 web server.",
    "license": "MIT",
    "web": "http://bitbucket.org/mahlon/nim-mongrel2"
  },
  {
    "name": "shimsham",
    "url": "https://github.com/apense/shimsham",
    "method": "git",
    "tags": [
      "crypto",
      "hash",
      "hashing",
      "digest"
    ],
    "description": "Hashing/Digest collection in pure Nim",
    "license": "MIT",
    "web": "https://github.com/apense/shimsham"
  },
  {
    "name": "base32",
    "url": "https://github.com/OpenSystemsLab/base32.nim",
    "method": "git",
    "tags": [
      "base32",
      "encode",
      "decode"
    ],
    "description": "Base32 library for Nim",
    "license": "MIT",
    "web": "https://github.com/OpenSystemsLab/base32.nim"
  },
  {
    "name": "otp",
    "url": "https://github.com/OpenSystemsLab/otp.nim",
    "method": "git",
    "tags": [
      "otp",
      "hotp",
      "totp",
      "time",
      "password",
      "one",
      "google",
      "authenticator"
    ],
    "description": "One Time Password library for Nim",
    "license": "MIT",
    "web": "https://github.com/OpenSystemsLab/otp.nim"
  },
  {
    "name": "q",
    "url": "https://github.com/OpenSystemsLab/q.nim",
    "method": "git",
    "tags": [
      "css",
      "selector",
      "query",
      "match",
      "find",
      "html",
      "xml",
      "jquery"
    ],
    "description": "Simple package for query HTML/XML elements using a CSS3 or jQuery-like selector syntax",
    "license": "MIT",
    "web": "https://github.com/OpenSystemsLab/q.nim"
  },
  {
    "name": "bignum",
    "url": "https://github.com/FedeOmoto/bignum",
    "method": "git",
    "tags": [
      "bignum",
      "gmp",
      "wrapper"
    ],
    "description": "Wrapper around the GMP bindings for the Nim language.",
    "license": "MIT",
    "web": "https://github.com/FedeOmoto/bignum"
  },
  {
    "name": "rbtree",
    "url": "https://github.com/Nycto/RBTreeNim",
    "method": "git",
    "tags": [
      "tree",
      "binary search tree",
      "rbtree",
      "red black tree"
    ],
    "description": "Red/Black Trees",
    "license": "MIT",
    "web": "https://github.com/Nycto/RBTreeNim"
  },
  {
    "name": "anybar",
    "url": "https://github.com/ba0f3/anybar.nim",
    "method": "git",
    "tags": [
      "anybar",
      "menubar",
      "status",
      "indicator"
    ],
    "description": "Control AnyBar instances with Nim",
    "license": "MIT",
    "web": "https://github.com/ba0f3/anybar.nim"
  },
  {
    "name": "astar",
    "url": "https://github.com/Nycto/AStarNim",
    "method": "git",
    "tags": [
      "astar",
      "A*",
      "pathfinding",
      "algorithm"
    ],
    "description": "A* Pathfinding",
    "license": "MIT",
    "web": "https://github.com/Nycto/AStarNim"
  },
  {
    "name": "lazy",
    "url": "https://github.com/petermora/nimLazy/",
    "method": "git",
    "tags": [
      "library",
      "iterator",
      "lazy list"
    ],
    "description": "Iterator library for Nim",
    "license": "MIT",
    "web": "https://github.com/petermora/nimLazy"
  },
  {
    "name": "asyncpythonfile",
    "url": "https://github.com/fallingduck/asyncpythonfile-nim",
    "method": "git",
    "tags": [
      "async",
      "asynchronous",
      "library",
      "python",
      "file",
      "files"
    ],
    "description": "High level, asynchronous file API mimicking Python's file interface.",
    "license": "ISC",
    "web": "https://github.com/fallingduck/asyncpythonfile-nim"
  },
  {
    "name": "nimfuzz",
    "url": "https://github.com/apense/nimfuzz",
    "method": "git",
    "tags": [
      "fuzzing",
      "testing",
      "hacking",
      "security"
    ],
    "description": "Simple and compact fuzzing",
    "license": "Apache License 2.0",
    "web": "https://apense.github.io/nimfuzz"
  },
  {
    "name": "linalg",
    "url": "https://github.com/unicredit/linear-algebra",
    "method": "git",
    "tags": [
      "vector",
      "matrix",
      "linear-algebra",
      "BLAS",
      "LAPACK"
    ],
    "description": "Linear algebra for Nim",
    "license": "Apache License 2.0",
    "web": "https://github.com/unicredit/linear-algebra"
  },
  {
    "name": "sequester",
    "url": "https://github.com/fallingduck/sequester",
    "method": "git",
    "tags": [
      "library",
      "seq",
      "sequence",
      "strings",
      "iterators",
      "php"
    ],
    "description": "Library for converting sequences to strings. Also has PHP-inspired explode and implode procs.",
    "license": "ISC",
    "web": "https://github.com/fallingduck/sequester"
  },
  {
    "name": "options",
    "url": "https://github.com/fallingduck/options-nim",
    "method": "git",
    "tags": [
      "library",
      "option",
      "optionals",
      "maybe"
    ],
    "description": "Temporary package to fix broken code in 0.11.2 stable.",
    "license": "MIT",
    "web": "https://github.com/fallingduck/options-nim"
  },
  {
    "name": "oldwinapi",
    "url": "https://github.com/nim-lang/oldwinapi",
    "method": "git",
    "tags": [
      "library",
      "windows",
      "api"
    ],
    "description": "Old Win API library for Nim",
    "license": "LGPL with static linking exception",
    "web": "https://github.com/nim-lang/oldwinapi"
  },
  {
    "name": "nimx",
    "url": "https://github.com/yglukhov/nimx",
    "method": "git",
    "tags": [
      "gui",
      "ui",
      "library"
    ],
    "description": "Cross-platform GUI framework",
    "license": "MIT",
    "web": "https://github.com/yglukhov/nimx"
  },
  {
    "name": "webview",
    "url": "https://github.com/oskca/webview",
    "method": "git",
    "tags": [
      "gui",
      "ui",
      "webview",
      "cross",
      "web",
      "library"
    ],
    "description": "Nim bindings for https://github.com/zserge/webview, a cross platform single header webview library",
    "license": "MIT",
    "web": "https://github.com/oskca/webview"
  },
  {
    "name": "memo",
    "url": "https://github.com/andreaferretti/memo",
    "method": "git",
    "tags": [
      "memo",
      "memoization",
      "memoize",
      "cache"
    ],
    "description": "Memoize Nim functions",
    "license": "Apache License 2.0",
    "web": "https://github.com/andreaferretti/memo"
  },
  {
    "name": "base62",
    "url": "https://github.com/singularperturbation/base62-encode",
    "method": "git",
    "tags": [
      "base62",
      "encode",
      "decode"
    ],
    "description": "Arbitrary base encoding-decoding functions, defaulting to Base-62.",
    "license": "MIT",
    "web": "https://github.com/singularperturbation/base62-encode"
  },
  {
    "name": "telebot",
    "url": "https://github.com/ba0f3/telebot.nim",
    "method": "git",
    "tags": [
      "telebot",
      "telegram",
      "bot",
      "api",
      "client",
      "async"
    ],
    "description": "Async Telegram Bot API Client",
    "license": "MIT",
    "web": "https://github.com/ba0f3/telebot.nim"
  },
  {
    "name": "tempfile",
    "url": "https://github.com/OpenSystemsLab/tempfile.nim",
    "method": "git",
    "tags": [
      "temp",
      "mktemp",
      "make",
      "mk",
      "mkstemp",
      "mkdtemp"
    ],
    "description": "Temporary files and directories",
    "license": "MIT",
    "web": "https://github.com/OpenSystemsLab/tempfile.nim"
  },
  {
    "name": "AstroNimy",
    "url": "https://github.com/super-massive-black-holes/AstroNimy",
    "method": "git",
    "tags": [
      "science",
      "astronomy",
      "library"
    ],
    "description": "Astronomical library for Nim",
    "license": "MIT",
    "web": "https://github.com/super-massive-black-holes/AstroNimy"
  },
  {
    "name": "patty",
    "url": "https://github.com/andreaferretti/patty",
    "method": "git",
    "tags": [
      "pattern",
      "adt",
      "variant",
      "pattern matching",
      "algebraic data type"
    ],
    "description": "Algebraic data types and pattern matching",
    "license": "Apache License 2.0",
    "web": "https://github.com/andreaferretti/patty"
  },
  {
    "name": "einheit",
    "url": "https://github.com/jyapayne/einheit",
    "method": "git",
    "tags": [
      "unit",
      "tests",
      "unittest",
      "unit tests",
      "unit test macro"
    ],
    "description": "Pretty looking, full featured, Python-inspired unit test library.",
    "license": "MIT",
    "web": "https://github.com/jyapayne/einheit"
  },
  {
    "name": "plists",
    "url": "https://github.com/yglukhov/plists",
    "method": "git",
    "tags": [
      "plist",
      "property",
      "list"
    ],
    "description": "Generate and parse Mac OS X .plist files in Nim.",
    "license": "MIT",
    "web": "https://github.com/yglukhov/plists"
  },
  {
    "name": "ncurses",
    "url": "https://github.com/rnowley/nim-ncurses/",
    "method": "git",
    "tags": [
      "library",
      "terminal",
      "graphics",
      "wrapper"
    ],
    "description": "A wrapper for NCurses",
    "license": "MIT",
    "web": "https://github.com/rnowley/nim-ncurses"
  },
  {
    "name": "nanovg.nim",
    "url": "https://github.com/fowlmouth/nanovg.nim",
    "method": "git",
    "tags": [
      "wrapper",
      "GUI",
      "vector graphics",
      "opengl"
    ],
    "description": "A wrapper for NanoVG vector graphics rendering",
    "license": "MIT",
    "web": "https://github.com/fowlmouth/nanovg.nim"
  },
  {
    "name": "pwd",
    "url": "https://github.com/achesak/nim-pwd",
    "method": "git",
    "tags": [
      "library",
      "unix",
      "pwd",
      "password"
    ],
    "description": "Nim port of Python's pwd module for working with the UNIX password file",
    "license": "MIT",
    "web": "https://github.com/achesak/nim-pwd"
  },
  {
    "name": "spwd",
    "url": "https://github.com/achesak/nim-spwd",
    "method": "git",
    "tags": [
      "library",
      "unix",
      "spwd",
      "password",
      "shadow"
    ],
    "description": "Nim port of Python's spwd module for working with the UNIX shadow password file",
    "license": "MIT",
    "web": "https://github.com/achesak/nim-spwd"
  },
  {
    "name": "grp",
    "url": "https://github.com/achesak/nim-grp",
    "method": "git",
    "tags": [
      "library",
      "unix",
      "grp",
      "group"
    ],
    "description": "Nim port of Python's grp module for working with the UNIX group database file",
    "license": "MIT",
    "web": "https://github.com/achesak/nim-grp"
  },
  {
    "name": "stopwatch",
    "url": "https://gitlab.com/define-private-public/stopwatch",
    "method": "git",
    "tags": [
      "timer",
      "timing",
      "benchmarking",
      "watch",
      "clock"
    ],
    "description": "A simple timing library for benchmarking code and other things.",
    "license": "MIT",
    "web": "https://gitlab.com/define-private-public/stopwatch"
  },
  {
    "name": "nimFinLib",
    "url": "https://github.com/qqtop/NimFinLib",
    "method": "git",
    "tags": [
      "financial"
    ],
    "description": "Financial Library for Nim",
    "license": "MIT",
    "web": "https://github.com/qqtop/NimFinLib"
  },
  {
    "name": "libssh2",
    "url": "https://github.com/ba0f3/libssh2.nim",
    "method": "git",
    "tags": [
      "lib",
      "ssh",
      "ssh2",
      "openssh",
      "client",
      "sftp",
      "scp"
    ],
    "description": "Nim wrapper for libssh2",
    "license": "MIT",
    "web": "https://github.com/ba0f3/libssh2.nim"
  },
  {
    "name": "rethinkdb",
    "url": "https://github.com/OpenSystemsLab/rethinkdb.nim",
    "method": "git",
    "tags": [
      "rethinkdb",
      "driver",
      "client",
      "json"
    ],
    "description": "RethinkDB driver for Nim",
    "license": "MIT",
    "web": "https://github.com/OpenSystemsLab/rethinkdb.nim"
  },
  {
    "name": "dbus",
    "url": "https://github.com/zielmicha/nim-dbus",
    "method": "git",
    "tags": [
      "dbus"
    ],
    "description": "dbus bindings for Nim",
    "license": "MIT",
    "web": "https://github.com/zielmicha/nim-dbus"
  },
  {
    "name": "lmdb",
    "url": "https://github.com/fowlmouth/lmdb.nim",
    "method": "git",
    "tags": [
      "wrapper",
      "lmdb"
    ],
    "description": "A wrapper for LMDB the Lightning Memory-Mapped Database",
    "license": "MIT",
    "web": "https://github.com/fowlmouth/lmdb.nim"
  },
  {
    "name": "zip",
    "url": "https://github.com/nim-lang/zip",
    "method": "git",
    "tags": [
      "wrapper",
      "zip"
    ],
    "description": "A wrapper for the zip library",
    "license": "MIT",
    "web": "https://github.com/nim-lang/zip"
  },
  {
    "name": "csvtools",
    "url": "https://github.com/unicredit/csvtools",
    "method": "git",
    "tags": [
      "CSV",
      "comma separated values",
      "TSV"
    ],
    "description": "Manage CSV files",
    "license": "Apache License 2.0",
    "web": "https://github.com/unicredit/csvtools"
  },
  {
    "name": "httpform",
    "url": "https://github.com/tulayang/httpform",
    "method": "git",
    "tags": [
      "request parser",
      "upload",
      "html5 file"
    ],
    "description": "Http request form parser",
    "license": "MIT",
    "web": "https://github.com/tulayang/httpform"
  },
  {
    "name": "vardene",
    "url": "https://github.com/Xe/vardene",
    "method": "git",
    "tags": [
      "command line",
      "tool",
      "compiler"
    ],
    "description": "A simple tool to manage multiple installs of Nim.",
    "license": "MIT",
    "web": "https://christine.website/projects/Vardene"
  },
  {
    "name": "quadtree",
    "url": "https://github.com/Nycto/QuadtreeNim",
    "method": "git",
    "tags": [
      "quadtree",
      "algorithm"
    ],
    "description": "A Quadtree implementation",
    "license": "MIT",
    "web": "https://github.com/Nycto/QuadtreeNim"
  },
  {
    "name": "expat",
    "url": "https://github.com/nim-lang/expat",
    "method": "git",
    "tags": [
      "expat",
      "xml",
      "parsing"
    ],
    "description": "Expat wrapper for Nim",
    "license": "MIT",
    "web": "https://github.com/nim-lang/expat"
  },
  {
    "name": "sphinx",
    "url": "https://github.com/Araq/sphinx",
    "method": "git",
    "tags": [
      "sphinx",
      "wrapper",
      "search",
      "engine"
    ],
    "description": "Sphinx wrapper for Nim",
    "license": "LGPL",
    "web": "https://github.com/Araq/sphinx"
  },
  {
    "name": "sdl1",
    "url": "https://github.com/nim-lang/sdl1",
    "method": "git",
    "tags": [
      "graphics",
      "library",
      "multi-media",
      "input",
      "sound",
      "joystick"
    ],
    "description": "SDL 1.2 wrapper for Nim.",
    "license": "LGPL",
    "web": "https://github.com/nim-lang/sdl1"
  },
  {
    "name": "graphics",
    "url": "https://github.com/nim-lang/graphics",
    "method": "git",
    "tags": [
      "library",
      "SDL"
    ],
    "description": "Graphics module for Nim.",
    "license": "MIT",
    "web": "https://github.com/nim-lang/graphics"
  },
  {
    "name": "libffi",
    "url": "https://github.com/Araq/libffi",
    "method": "git",
    "tags": [
      "ffi",
      "library",
      "C",
      "calling",
      "convention"
    ],
    "description": "libffi wrapper for Nim.",
    "license": "MIT",
    "web": "https://github.com/Araq/libffi"
  },
  {
    "name": "libcurl",
    "url": "https://github.com/Araq/libcurl",
    "method": "git",
    "tags": [
      "curl",
      "web",
      "http",
      "download"
    ],
    "description": "Nim wrapper for libcurl.",
    "license": "MIT",
    "web": "https://github.com/Araq/libcurl"
  },
  {
    "name": "perlin",
    "url": "https://github.com/Nycto/PerlinNim",
    "method": "git",
    "tags": [
      "perlin",
      "simplex",
      "noise"
    ],
    "description": "Perlin noise and Simplex noise generation",
    "license": "MIT",
    "web": "https://github.com/Nycto/PerlinNim"
  },
  {
    "name": "pfring",
    "url": "https://github.com/ba0f3/pfring.nim",
    "method": "git",
    "tags": [
      "pf_ring",
      "packet",
      "sniff",
      "pcap",
      "pfring",
      "network",
      "capture",
      "socket"
    ],
    "description": "PF_RING wrapper for Nim",
    "license": "MIT",
    "web": "https://github.com/ba0f3/pfring.nim"
  },
  {
    "name": "xxtea",
    "url": "https://github.com/xxtea/xxtea-nim",
    "method": "git",
    "tags": [
      "xxtea",
      "encrypt",
      "decrypt",
      "crypto"
    ],
    "description": "XXTEA encryption algorithm library written in pure Nim.",
    "license": "MIT",
    "web": "https://github.com/xxtea/xxtea-nim"
  },
  {
    "name": "xxhash",
    "url": "https://github.com/OpenSystemsLab/xxhash.nim",
    "method": "git",
    "tags": [
      "fast",
      "hash",
      "algorithm"
    ],
    "description": "xxhash wrapper for Nim",
    "license": "MIT",
    "web": "https://github.com/OpenSystemsLab/xxhash.nim"
  },
  {
    "name": "libipset",
    "url": "https://github.com/ba0f3/libipset.nim",
    "method": "git",
    "tags": [
      "ipset",
      "firewall",
      "netfilter",
      "mac",
      "ip",
      "network",
      "collection",
      "rule",
      "set"
    ],
    "description": "libipset wrapper for Nim",
    "license": "MIT",
    "web": "https://github.com/ba0f3/libipset.nim"
  },
  {
    "name": "pop3",
    "url": "https://github.com/FedericoCeratto/nim-pop3",
    "method": "git",
    "tags": [
      "network",
      "pop3",
      "email"
    ],
    "description": "POP3 client library",
    "license": "LGPLv3",
    "web": "https://github.com/FedericoCeratto/nim-pop3"
  },
  {
    "name": "nimrpc",
    "url": "https://github.com/rogercloud/nim-rpc",
    "method": "git",
    "tags": [
      "msgpack",
      "library",
      "rpc",
      "nimrpc"
    ],
    "description": "RPC implementation for Nim based on msgpack4nim",
    "license": "MIT",
    "web": "https://github.com/rogercloud/nim-rpc"
  },
  {
    "name": "nimrpc_milis",
    "url": "https://github.com/milisarge/nimrpc_milis",
    "method": "git",
    "tags": [
      "msgpack",
      "library",
      "rpc",
      "nimrpc"
    ],
    "description": "RPC implementation for Nim based on msgpack4nim",
    "license": "MIT",
    "web": "https://github.com/milisarge/nimrpc_milis"
  },
  {
    "name": "asyncevents",
    "url": "https://github.com/tulayang/asyncevents",
    "method": "git",
    "tags": [
      "event",
      "future",
      "asyncdispatch"
    ],
    "description": "Asynchronous event loop for progaming with MVC",
    "license": "MIT",
    "web": "https://github.com/tulayang/asyncevents"
  },
  {
    "name": "nimSHA2",
    "url": "https://github.com/jangko/nimSHA2",
    "method": "git",
    "tags": [
      "hash",
      "crypto",
      "library",
      "sha256",
      "sha224",
      "sha384",
      "sha512"
    ],
    "description": "Secure Hash Algorithm - 2, [224, 256, 384, and 512 bits]",
    "license": "MIT",
    "web": "https://github.com/jangko/nimSHA2"
  },
  {
    "name": "nimAES",
    "url": "https://github.com/jangko/nimAES",
    "method": "git",
    "tags": [
      "crypto",
      "library",
      "aes",
      "encryption",
      "rijndael"
    ],
    "description": "Advanced Encryption Standard, Rijndael Algorithm",
    "license": "MIT",
    "web": "https://github.com/jangko/nimAES"
  },
  {
    "name": "nimeverything",
    "url": "https://github.com/xland/nimeverything/",
    "method": "git",
    "tags": [
      "everything",
      "voidtools",
      "Everything Search Engine"
    ],
    "description": "everything  search engine wrapper",
    "license": "MIT",
    "web": "https://github.com/xland/nimeverything"
  },
  {
    "name": "vidhdr",
    "url": "https://github.com/achesak/nim-vidhdr",
    "method": "git",
    "tags": [
      "video",
      "formats",
      "file"
    ],
    "description": "Library for detecting the format of an video file",
    "license": "MIT",
    "web": "https://github.com/achesak/nim-vidhdr"
  },
  {
    "name": "gitapi",
    "url": "https://github.com/achesak/nim-gitapi",
    "method": "git",
    "tags": [
      "git",
      "version control",
      "library"
    ],
    "description": "Nim wrapper around the git version control software",
    "license": "MIT",
    "web": "https://github.com/achesak/nim-gitapi"
  },
  {
    "name": "ptrace",
    "url": "https://github.com/ba0f3/ptrace.nim",
    "method": "git",
    "tags": [
      "ptrace",
      "trace",
      "process",
      "syscal",
      "system",
      "call"
    ],
    "description": "ptrace wrapper for Nim",
    "license": "MIT",
    "web": "https://github.com/ba0f3/ptrace.nim"
  },
  {
    "name": "ndbex",
    "url": "https://github.com/Senketsu/nim-db-ex",
    "method": "git",
    "tags": [
      "extension",
      "database",
      "convenience",
      "db",
      "mysql",
      "postgres",
      "sqlite"
    ],
    "description": "extension modules for Nim's 'db_*' modules",
    "license": "MIT",
    "web": "https://github.com/Senketsu/nim-db-ex"
  },
  {
    "name": "spry",
    "url": "https://github.com/gokr/spry",
    "method": "git",
    "tags": [
      "language",
      "library",
      "scripting"
    ],
    "description": "A Smalltalk and Rebol inspired language implemented as an AST interpreter",
    "license": "MIT",
    "web": "https://github.com/gokr/spry"
  },
  {
    "name": "nimBMP",
    "url": "https://github.com/jangko/nimBMP",
    "method": "git",
    "tags": [
      "graphics",
      "library",
      "BMP"
    ],
    "description": "BMP encoder and decoder",
    "license": "MIT",
    "web": "https://github.com/jangko/nimBMP"
  },
  {
    "name": "nimPNG",
    "url": "https://github.com/jangko/nimPNG",
    "method": "git",
    "tags": [
      "graphics",
      "library",
      "PNG"
    ],
    "description": "PNG(Portable Network Graphics) encoder and decoder",
    "license": "MIT",
    "web": "https://github.com/jangko/nimPNG"
  },
  {
    "name": "litestore",
    "url": "https://github.com/h3rald/litestore",
    "method": "git",
    "tags": [
      "database",
      "rest",
      "sqlite"
    ],
    "description": "A lightweight, self-contained, RESTful, searchable, multi-format NoSQL document store",
    "license": "MIT",
    "web": "https://h3rald.com/litestore"
  },
  {
    "name": "parseFixed",
    "url": "https://github.com/jlp765/parsefixed",
    "method": "git",
    "tags": [
      "parse",
      "fixed",
      "width",
      "parser",
      "text"
    ],
    "description": "Parse fixed-width fields within lines of text (complementary to parsecsv)",
    "license": "MIT",
    "web": "https://github.com/jlp765/parsefixed"
  },
  {
    "name": "playlists",
    "url": "https://github.com/achesak/nim-playlists",
    "method": "git",
    "tags": [
      "library",
      "playlists",
      "M3U",
      "PLS",
      "XSPF"
    ],
    "description": "Nim library for parsing PLS, M3U, and XSPF playlist files",
    "license": "MIT",
    "web": "https://github.com/achesak/nim-playlists"
  },
  {
    "name": "seqmath",
    "url": "https://github.com/jlp765/seqmath",
    "method": "git",
    "tags": [
      "math",
      "seq",
      "sequence",
      "array",
      "nested",
      "algebra",
      "statistics",
      "lifted",
      "financial"
    ],
    "description": "Nim math library for sequences and nested sequences (extends math library)",
    "license": "MIT",
    "web": "https://github.com/jlp765/seqmath"
  },
  {
    "name": "daemonize",
    "url": "https://github.com/OpenSystemsLab/daemonize.nim",
    "method": "git",
    "tags": [
      "daemonize",
      "background",
      "fork",
      "unix",
      "linux",
      "process"
    ],
    "description": "This library makes your code run as a daemon process on Unix-like systems",
    "license": "MIT",
    "web": "https://github.com/OpenSystemsLab/daemonize.nim"
  },
  {
    "name": "tnim",
    "url": "https://github.com/jlp765/tnim",
    "method": "git",
    "tags": [
      "REPL",
      "sandbox",
      "interactive",
      "compiler",
      "code",
      "language"
    ],
    "description": "tnim is a Nim REPL - an interactive sandbox for testing Nim code",
    "license": "MIT",
    "web": "https://github.com/jlp765/tnim"
  },
  {
    "name": "ris",
    "url": "https://github.com/achesak/nim-ris",
    "method": "git",
    "tags": [
      "RIS",
      "citation",
      "library"
    ],
    "description": "Module for working with RIS citation files",
    "license": "MIT",
    "web": "https://github.com/achesak/nim-ris"
  },
  {
    "name": "geoip",
    "url": "https://github.com/achesak/nim-geoip",
    "method": "git",
    "tags": [
      "IP",
      "address",
      "location",
      "geolocation"
    ],
    "description": "Retrieve info about a location from an IP address",
    "license": "MIT",
    "web": "https://github.com/achesak/nim-geoip"
  },
  {
    "name": "freegeoip",
    "url": "https://github.com/achesak/nim-freegeoip",
    "method": "git",
    "tags": [
      "IP",
      "address",
      "location",
      "geolocation"
    ],
    "description": "Retrieve info about a location from an IP address",
    "license": "MIT",
    "web": "https://github.com/achesak/nim-freegeoip"
  },
  {
    "name": "nimroutine",
    "url": "https://github.com/rogercloud/nim-routine",
    "method": "git",
    "tags": [
      "goroutine",
      "routine",
      "lightweight",
      "thread"
    ],
    "description": "A go routine like nim implementation",
    "license": "MIT",
    "web": "https://github.com/rogercloud/nim-routine"
  },
  {
    "name": "coverage",
    "url": "https://github.com/yglukhov/coverage",
    "method": "git",
    "tags": [
      "code",
      "coverage"
    ],
    "description": "Code coverage library",
    "license": "MIT",
    "web": "https://github.com/yglukhov/coverage"
  },
  {
    "name": "golib",
    "url": "https://github.com/stefantalpalaru/golib-nim",
    "method": "git",
    "tags": [
      "library",
      "wrapper"
    ],
    "description": "Bindings for golib - a library that (ab)uses gccgo to bring Go's channels and goroutines to the rest of the world",
    "license": "BSD",
    "web": "https://github.com/stefantalpalaru/golib-nim"
  },
  {
    "name": "libnotify",
    "url": "https://github.com/FedericoCeratto/nim-libnotify.git",
    "method": "git",
    "tags": [
      "library",
      "wrapper",
      "desktop"
    ],
    "description": "Minimalistic libnotify wrapper for desktop notifications",
    "license": "LGPLv3",
    "web": "https://github.com/FedericoCeratto/nim-libnotify"
  },
  {
    "name": "nimcat",
    "url": "https://github.com/shakna-israel/nimcat",
    "method": "git",
    "tags": [
      "cat",
      "cli"
    ],
    "description": "An implementation of cat in Nim",
    "license": "MIT",
    "web": "https://github.com/shakna-israel/nimcat"
  },
  {
    "name": "sections",
    "url": "https://github.com/c0ffeeartc/nim-sections",
    "method": "git",
    "tags": [
      "BDD",
      "test"
    ],
    "description": "`Section` macro with BDD aliases for testing",
    "license": "MIT",
    "web": "https://github.com/c0ffeeartc/nim-sections"
  },
  {
    "name": "nimfp",
    "url": "https://github.com/vegansk/nimfp",
    "method": "git",
    "tags": [
      "functional",
      "library"
    ],
    "description": "Nim functional programming library",
    "license": "MIT",
    "web": "https://github.com/vegansk/nimfp"
  },
  {
    "name": "nhsl",
    "url": "https://github.com/twist-vector/nhsl.git",
    "method": "git",
    "tags": [
      "library",
      "serialization",
      "pure"
    ],
    "description": "Nim Hessian Serialization Library encodes/decodes data into the Hessian binary protocol",
    "license": "LGPL",
    "web": "https://github.com/twist-vector/nhsl"
  },
  {
    "name": "nimstopwatch",
    "url": "https://github.com/twist-vector/nim-stopwatch.git",
    "method": "git",
    "tags": [
      "app",
      "timer"
    ],
    "description": "A Nim-based, non-graphical application designed to measure the amount of time elapsed from its activation to deactivation, includes total elapsed time, lap, and split times.",
    "license": "LGPL",
    "web": "https://github.com/twist-vector/nim-stopwatch"
  },
  {
    "name": "playground",
    "url": "https://github.com/theduke/nim-playground",
    "method": "git",
    "tags": [
      "webapp",
      "execution",
      "code",
      "sandbox"
    ],
    "description": "Web-based playground for testing Nim code.",
    "license": "MIT",
    "web": "https://github.com/theduke/nim-playground"
  },
  {
    "name": "nimsl",
    "url": "https://github.com/yglukhov/nimsl",
    "method": "git",
    "tags": [
      "shader",
      "opengl",
      "glsl"
    ],
    "description": "Shaders in Nim.",
    "license": "MIT",
    "web": "https://github.com/yglukhov/nimsl"
  },
  {
    "name": "omnilog",
    "url": "https://github.com/nim-appkit/omnilog",
    "method": "git",
    "tags": [
      "library",
      "logging",
      "logs"
    ],
    "description": "Advanced logging library for Nim with structured logging, formatters, filters and writers.",
    "license": "MIT",
    "web": "https://github.com/nim-appkit/omnilog"
  },
  {
    "name": "values",
    "url": "https://github.com/nim-appkit/values",
    "method": "git",
    "tags": [
      "library",
      "values",
      "datastructures"
    ],
    "description": "Library for working with arbitrary values + a map data structure.",
    "license": "MIT",
    "web": "https://github.com/nim-appkit/values"
  },
  {
    "name": "geohash",
    "url": "https://github.com/twist-vector/nim-geohash.git",
    "method": "git",
    "tags": [
      "library",
      "geocoding",
      "pure"
    ],
    "description": "Nim implementation of the geohash latitude/longitude geocode system",
    "license": "Apache License 2.0",
    "web": "https://github.com/twist-vector/nim-geohash"
  },
  {
    "name": "bped",
    "url": "https://github.com/twist-vector/nim-bped.git",
    "method": "git",
    "tags": [
      "library",
      "serialization",
      "pure"
    ],
    "description": "Nim implementation of the Bittorrent ascii serialization protocol",
    "license": "Apache License 2.0",
    "web": "https://github.com/twist-vector/nim-bped"
  },
  {
    "name": "ctrulib",
    "url": "https://github.com/skyforce77/ctrulib-nim.git",
    "method": "git",
    "tags": [
      "library",
      "nintendo",
      "3ds"
    ],
    "description": "ctrulib wrapper",
    "license": "GPLv2",
    "web": "https://github.com/skyforce77/ctrulib-nim"
  },
  {
    "name": "nimrdkafka",
    "url": "https://github.com/dfdeshom/nimrdkafka.git",
    "method": "git",
    "tags": [
      "library",
      "wrapper",
      "kafka"
    ],
    "description": "Nim wrapper for librdkafka",
    "license": "Apache License 2.0",
    "web": "https://github.com/dfdeshom/nimrdkafka"
  },
  {
    "name": "utils",
    "url": "https://github.com/nim-appkit/utils",
    "method": "git",
    "tags": [
      "library",
      "utilities"
    ],
    "description": "Collection of string, parsing, pointer, ... utilities.",
    "license": "MIT",
    "web": "https://github.com/nim-appkit/utils"
  },
  {
    "name": "pymod",
    "url": "https://github.com/jboy/nim-pymod",
    "method": "git",
    "tags": [
      "wrapper",
      "python",
      "module",
      "numpy",
      "array",
      "matrix",
      "ndarray",
      "pyobject",
      "pyarrayobject",
      "iterator",
      "iterators",
      "docstring"
    ],
    "description": "Auto-generate a Python module that wraps a Nim module.",
    "license": "MIT",
    "web": "https://github.com/jboy/nim-pymod"
  },
  {
    "name": "db",
    "url": "https://github.com/jlp765/db",
    "method": "git",
    "tags": [
      "wrapper",
      "database",
      "module",
      "sqlite",
      "mysql",
      "postgres",
      "db_sqlite",
      "db_mysql",
      "db_postgres"
    ],
    "description": "Unified db access module, providing a single library module to access the db_sqlite, db_mysql and db_postgres modules.",
    "license": "MIT",
    "web": "https://github.com/jlp765/db"
  },
  {
    "name": "nimsnappy",
    "url": "https://github.com/dfdeshom/nimsnappy.git",
    "method": "git",
    "tags": [
      "wrapper",
      "compression"
    ],
    "description": "Nim wrapper for the snappy compression library. there is also a high-level API for easy use",
    "license": "BSD",
    "web": "https://github.com/dfdeshom/nimsnappy"
  },
  {
    "name": "nimLUA",
    "url": "https://github.com/jangko/nimLUA",
    "method": "git",
    "tags": [
      "lua",
      "library",
      "bind",
      "glue",
      "macros"
    ],
    "description": "glue code generator to bind Nim and Lua together using Nim's powerful macro",
    "license": "MIT",
    "web": "https://github.com/jangko/nimLUA"
  },
  {
    "name": "sound",
    "url": "https://github.com/yglukhov/sound.git",
    "method": "git",
    "tags": [
      "sound",
      "ogg"
    ],
    "description": "Cross-platform sound mixer library",
    "license": "MIT",
    "web": "https://github.com/yglukhov/sound"
  },
  {
    "name": "nimi3status",
    "url": "https://github.com/FedericoCeratto/nimi3status",
    "method": "git",
    "tags": [
      "i3",
      "i3status"
    ],
    "description": "Lightweight i3 status bar.",
    "license": "GPLv3",
    "web": "https://github.com/FedericoCeratto/nimi3status"
  },
  {
    "name": "native_dialogs",
    "url": "https://github.com/SSPkrolik/nim-native-dialogs.git",
    "method": "git",
    "tags": [
      "ui",
      "gui",
      "cross-platform",
      "library"
    ],
    "description": "Implements framework-agnostic native operating system dialogs calls",
    "license": "MIT",
    "web": "https://github.com/SSPkrolik/nim-native-dialogs"
  },
  {
    "name": "variant",
    "url": "https://github.com/yglukhov/variant.git",
    "method": "git",
    "tags": [
      "variant"
    ],
    "description": "Variant type and type matching",
    "license": "MIT",
    "web": "https://github.com/yglukhov/variant"
  },
  {
    "name": "pythonmath",
    "url": "https://github.com/achesak/nim-pythonmath",
    "method": "git",
    "tags": [
      "library",
      "python",
      "math"
    ],
    "description": "Module to provide an interface as similar as possible to Python's math libary",
    "license": "MIT",
    "web": "https://github.com/achesak/nim-pythonmath"
  },
  {
    "name": "nimlz4",
    "url": "https://github.com/dfdeshom/nimlz4.git",
    "method": "git",
    "tags": [
      "wrapper",
      "compression",
      "lzo",
      "lz4"
    ],
    "description": "Nim wrapper for the LZ4 library. There is also a high-level API for easy use",
    "license": "BSD",
    "web": "https://github.com/dfdeshom/nimlz4"
  },
  {
    "name": "pythonize",
    "url": "https://github.com/marcoapintoo/nim-pythonize.git",
    "method": "git",
    "tags": [
      "python",
      "wrapper"
    ],
    "description": "A higher-level wrapper for the Python Programing Language",
    "license": "MIT",
    "web": "https://github.com/marcoapintoo/nim-pythonize"
  },
  {
    "name": "cligen",
    "url": "https://github.com/c-blake/cligen.git",
    "method": "git",
    "tags": [
      "library",
      "commandline",
      "arguments",
      "switches",
      "parsing",
      "options"
    ],
    "description": "Infer & generate command-line interace/option/argument parsers",
    "license": "MIT",
    "web": "https://github.com/c-blake/cligen"
  },
  {
    "name": "fnmatch",
    "url": "https://github.com/achesak/nim-fnmatch",
    "method": "git",
    "tags": [
      "library",
      "unix",
      "files",
      "matching"
    ],
    "description": "Nim module for filename matching with UNIX shell patterns",
    "license": "MIT",
    "web": "https://github.com/achesak/nim-fnmatch"
  },
  {
    "name": "shorturl",
    "url": "https://github.com/achesak/nim-shorturl",
    "method": "git",
    "tags": [
      "library",
      "url",
      "uid"
    ],
    "description": "Nim module for generating URL identifiers for Tiny URL and bit.ly-like URLs",
    "license": "MIT",
    "web": "https://github.com/achesak/nim-shorturl"
  },
  {
    "name": "teafiles",
    "url": "git@github.com:unicredit/nim-teafiles.git",
    "method": "git",
    "tags": [
      "teafiles",
      "mmap",
      "timeseries"
    ],
    "description": "TeaFiles provide fast read/write access to time series data",
    "license": "Apache2",
    "web": "https://github.com/unicredit/nim-teafiles"
  },
  {
    "name": "emmy",
    "url": "git@github.com:unicredit/emmy.git",
    "method": "git",
    "tags": [
      "algebra",
      "polynomials",
      "primes",
      "ring",
      "quotients"
    ],
    "description": "Algebraic structures and related operations for Nim",
    "license": "Apache2",
    "web": "https://github.com/unicredit/emmy"
  },
  {
    "name": "impulse_engine",
    "url": "https://github.com/matkuki/Nim-Impulse-Engine",
    "method": "git",
    "tags": [
      "physics",
      "engine",
      "2D"
    ],
    "description": "Nim port of a simple 2D physics engine",
    "license": "zlib",
    "web": "https://github.com/matkuki/Nim-Impulse-Engine"
  },
  {
    "name": "notifications",
    "url": "https://github.com/dom96/notifications",
    "method": "git",
    "tags": [
      "notifications",
      "alerts",
      "gui",
      "toasts",
      "macosx",
      "cocoa"
    ],
    "description": "Library for displaying notifications on the desktop",
    "license": "MIT",
    "web": "https://github.com/dom96/notifications"
  },
  {
    "name": "reactor",
    "url": "https://github.com/zielmicha/reactor.nim",
    "method": "git",
    "tags": [
      "async",
      "libuv",
      "http",
      "tcp"
    ],
    "description": "Asynchronous networking engine for Nim",
    "license": "MIT",
    "web": "https://networkos.net/nim/reactor.nim"
  },
  {
    "name": "asynctools",
    "url": "https://github.com/cheatfate/asynctools",
    "method": "git",
    "tags": [
      "async",
      "pipes",
      "processes",
      "ipc",
      "synchronization",
      "dns",
      "pty"
    ],
    "description": "Various asynchronous tools for Nim",
    "license": "MIT",
    "web": "https://github.com/cheatfate/asynctools"
  },
  {
    "name": "nimcrypto",
    "url": "https://github.com/cheatfate/nimcrypto",
    "method": "git",
    "tags": [
      "crypto",
      "hashes",
      "ciphers",
      "keccak",
      "sha3",
      "blowfish",
      "twofish",
      "rijndael",
      "csprng",
      "hmac",
      "ripemd"
    ],
    "description": "Nim cryptographic library",
    "license": "MIT",
    "web": "https://github.com/cheatfate/nimcrypto"
  },
  {
    "name": "collections",
    "url": "https://github.com/zielmicha/collections.nim",
    "method": "git",
    "tags": [
      "iterator",
      "functional"
    ],
    "description": "Various collections and utilities",
    "license": "MIT",
    "web": "https://github.com/zielmicha/collections.nim"
  },
  {
    "name": "capnp",
    "url": "https://github.com/zielmicha/capnp.nim",
    "method": "git",
    "tags": [
      "capnp",
      "serialization",
      "protocol",
      "rpc"
    ],
    "description": "Cap'n Proto implementation for Nim",
    "license": "MIT",
    "web": "https://github.com/zielmicha/capnp.nim"
  },
  {
    "name": "biscuits",
    "url": "https://github.com/achesak/nim-biscuits",
    "method": "git",
    "tags": [
      "cookie",
      "persistence"
    ],
    "description": "better cookie handling",
    "license": "MIT",
    "web": "https://github.com/achesak/nim-biscuits"
  },
  {
    "name": "pari",
    "url": "https://github.com/lompik/pari.nim",
    "method": "git",
    "tags": [
      "number theory",
      "computer algebra system"
    ],
    "description": "Pari/GP C library wrapper",
    "license": "MIT",
    "web": "https://github.com/lompik/pari.nim"
  },
  {
    "name": "spacenav",
    "url": "https://github.com/nimious/spacenav.git",
    "method": "git",
    "tags": [
      "binding",
      "3dx",
      "3dconnexion",
      "libspnav",
      "spacenav",
      "spacemouse",
      "spacepilot",
      "spacenavigator"
    ],
    "description": "Bindings for libspnav, the free 3Dconnexion device driver",
    "license": "MIT",
    "web": "https://github.com/nimious/spacenav"
  },
  {
    "name": "isense",
    "url": "https://github.com/nimious/isense.git",
    "method": "git",
    "tags": [
      "binding",
      "isense",
      "intersense",
      "inertiacube",
      "intertrax",
      "microtrax",
      "thales",
      "tracking",
      "sensor"
    ],
    "description": "Bindings for the InterSense SDK",
    "license": "MIT",
    "web": "https://github.com/nimious/isense"
  },
  {
    "name": "libusb",
    "url": "https://github.com/nimious/libusb.git",
    "method": "git",
    "tags": [
      "binding",
      "usb",
      "libusb"
    ],
    "description": "Bindings for libusb, the cross-platform user library to access USB devices.",
    "license": "MIT",
    "web": "https://github.com/nimious/libusb"
  },
  {
    "name": "myo",
    "url": "https://github.com/nimious/myo.git",
    "method": "git",
    "tags": [
      "binding",
      "myo",
      "thalmic",
      "armband",
      "gesture"
    ],
    "description": "Bindings for the Thalmic Labs Myo gesture control armband SDK.",
    "license": "MIT",
    "web": "https://github.com/nimious/myo"
  },
  {
    "name": "oculus",
    "url": "https://github.com/nimious/oculus.git",
    "method": "git",
    "tags": [
      "binding",
      "oculus",
      "rift",
      "vr",
      "libovr",
      "ovr",
      "dk1",
      "dk2",
      "gearvr"
    ],
    "description": "Bindings for the Oculus VR SDK.",
    "license": "MIT",
    "web": "https://github.com/nimious/oculus"
  },
  {
    "name": "serialport",
    "url": "https://github.com/nimious/serialport.git",
    "method": "git",
    "tags": [
      "binding",
      "libserialport",
      "serial",
      "communication"
    ],
    "description": "Bindings for libserialport, the cross-platform serial communication library.",
    "license": "MIT",
    "web": "https://github.com/nimious/serialport"
  },
  {
    "name": "gles",
    "url": "https://github.com/nimious/gles.git",
    "method": "git",
    "tags": [
      "binding",
      "khronos",
      "gles",
      "opengl es"
    ],
    "description": "Bindings for OpenGL ES, the embedded 3D graphics library.",
    "license": "MIT",
    "web": "https://github.com/nimious/gles"
  },
  {
    "name": "egl",
    "url": "https://github.com/nimious/egl.git",
    "method": "git",
    "tags": [
      "binding",
      "khronos",
      "egl",
      "opengl",
      "opengl es",
      "openvg"
    ],
    "description": "Bindings for EGL, the native platform interface for rendering APIs.",
    "license": "MIT",
    "web": "https://github.com/nimious/egl"
  },
  {
    "name": "sixense",
    "url": "https://github.com/nimious/sixense.git",
    "method": "git",
    "tags": [
      "binding",
      "sixense",
      "razer hydra",
      "stem system",
      "vr"
    ],
    "description": "Bindings for the Sixense Core API.",
    "license": "MIT",
    "web": "https://github.com/nimious/sixense"
  },
  {
    "name": "listsv",
    "url": "https://github.com/srwiley/listsv.git",
    "method": "git",
    "tags": [
      "singly linked list",
      "doubly linked list"
    ],
    "description": "Basic operations on singly and doubly linked lists.",
    "license": "MIT",
    "web": "https://github.com/srwiley/listsv"
  },
  {
    "name": "kissfft",
    "url": "https://github.com/m13253/nim-kissfft",
    "method": "git",
    "tags": [
      "fft",
      "dsp",
      "signal"
    ],
    "description": "Nim binding for KissFFT Fast Fourier Transform library",
    "license": "BSD",
    "web": "https://github.com/m13253/nim-kissfft"
  },
  {
    "name": "nimbench",
    "url": "https://github.com/ivankoster/nimbench.git",
    "method": "git",
    "tags": [
      "benchmark",
      "micro benchmark",
      "timer"
    ],
    "description": "Micro benchmarking tool to measure speed of code, with the goal of optimizing it.",
    "license": "Apache License, Version 2.0",
    "web": "https://github.com/ivankoster/nimbench"
  },
  {
    "name": "nest",
    "url": "https://github.com/kedean/nest.git",
    "method": "git",
    "tags": [
      "library",
      "api",
      "router",
      "web"
    ],
    "description": "RESTful URI router",
    "license": "MIT",
    "web": "https://github.com/kedean/nest"
  },
  {
    "name": "nimbluez",
    "url": "https://github.com/Electric-Blue/NimBluez.git",
    "method": "git",
    "tags": [
      "bluetooth",
      "library",
      "wrapper",
      "sockets"
    ],
    "description": "Nim modules for access to system Bluetooth resources.",
    "license": "BSD",
    "web": "https://github.com/Electric-Blue/NimBluez"
  },
  {
    "name": "yaml",
    "url": "https://github.com/flyx/NimYAML",
    "method": "git",
    "tags": [
      "serialization",
      "parsing",
      "library",
      "yaml"
    ],
    "description": "YAML 1.2 implementation for Nim",
    "license": "MIT",
    "web": "http://flyx.github.io/NimYAML/"
  },
  {
    "name": "nimyaml",
    "url": "https://github.com/flyx/NimYAML",
    "method": "git",
    "tags": [
      "serialization",
      "parsing",
      "library",
      "yaml"
    ],
    "description": "YAML 1.2 implementation for Nim",
    "license": "MIT",
    "web": "http://flyx.github.io/NimYAML/"
  },
  {
    "name": "jsmn",
    "url": "https://github.com/OpenSystemsLab/jsmn.nim",
    "method": "git",
    "tags": [
      "json",
      "token",
      "tokenizer",
      "parser",
      "jsmn"
    ],
    "description": "Jsmn - a world fastest JSON parser - in pure Nim",
    "license": "MIT",
    "web": "https://github.com/OpenSystemsLab/jsmn.nim"
  },
  {
    "name": "mangle",
    "url": "https://github.com/baabelfish/mangle",
    "method": "git",
    "tags": [
      "functional",
      "iterators",
      "lazy",
      "library"
    ],
    "description": "Yet another iterator library",
    "license": "MIT",
    "web": "https://github.com/baabelfish/mangle"
  },
  {
    "name": "nimshell",
    "url": "https://github.com/vegansk/nimshell",
    "method": "git",
    "tags": [
      "shell",
      "utility"
    ],
    "description": "Library for shell scripting in nim",
    "license": "MIT",
    "web": "https://github.com/vegansk/nimshell"
  },
  {
    "name": "rosencrantz",
    "url": "https://github.com/andreaferretti/rosencrantz",
    "method": "git",
    "tags": [
      "web",
      "server",
      "DSL",
      "combinators"
    ],
    "description": "A web DSL for Nim",
    "license": "MIT",
    "web": "https://github.com/andreaferretti/rosencrantz"
  },
  {
    "name": "sam",
    "url": "https://github.com/OpenSystemsLab/sam.nim",
    "method": "git",
    "tags": [
      "json",
      "binding",
      "map",
      "dump",
      "load"
    ],
    "description": "Fast and just works JSON-Binding for Nim",
    "license": "MIT",
    "web": "https://github.com/OpenSystemsLab/sam.nim"
  },
  {
    "name": "twitter",
    "url": "https://github.com/kubo39/twitter",
    "method": "git",
    "tags": [
      "library",
      "wrapper",
      "twitter"
    ],
    "description": "Low-level twitter API wrapper library for Nim.",
    "license": "MIT",
    "web": "https://github.com/kubo39/twitter"
  },
  {
    "name": "stomp",
    "url": "https://bitbucket.org/mahlon/nim-stomp",
    "method": "hg",
    "tags": [
      "stomp",
      "library",
      "messaging",
      "events"
    ],
    "description": "A pure-nim implementation of the STOMP protocol for machine messaging.",
    "license": "MIT",
    "web": "http://bitbucket.org/mahlon/nim-stomp"
  },
  {
    "name": "srt",
    "url": "https://github.com/achesak/nim-srt",
    "method": "git",
    "tags": [
      "srt",
      "subrip",
      "subtitle"
    ],
    "description": "Nim module for parsing SRT (SubRip) subtitle files",
    "license": "MIT",
    "web": "https://github.com/achesak/nim-srt"
  },
  {
    "name": "subviewer",
    "url": "https://github.com/achesak/nim-subviewer",
    "method": "git",
    "tags": [
      "subviewer",
      "subtitle"
    ],
    "description": "Nim module for parsing SubViewer subtitle files",
    "license": "MIT",
    "web": "https://github.com/achesak/nim-subviewer"
  },
  {
    "name": "Kinto",
    "url": "https://github.com/OpenSystemsLab/kinto.nim",
    "method": "git",
    "tags": [
      "mozilla",
      "kinto",
      "json",
      "storage",
      "server",
      "client"
    ],
    "description": "Kinto Client for Nim",
    "license": "MIT",
    "web": "https://github.com/OpenSystemsLab/kinto.nim"
  },
  {
    "name": "xmltools",
    "url": "https://github.com/vegansk/xmltools",
    "method": "git",
    "tags": [
      "xml",
      "functional",
      "library",
      "parsing"
    ],
    "description": "High level xml library for Nim",
    "license": "MIT",
    "web": "https://github.com/vegansk/xmltools"
  },
  {
    "name": "nimongo",
    "url": "https://github.com/SSPkrolik/nimongo",
    "method": "git",
    "tags": [
      "mongo",
      "mongodb",
      "database",
      "server",
      "driver",
      "storage"
    ],
    "description": "MongoDB driver in pure Nim language with synchronous and asynchronous I/O support",
    "license": "MIT",
    "web": "https://github.com/SSPkrolik/nimongo"
  },
  {
    "name": "nimboost",
    "url": "https://github.com/vegansk/nimboost",
    "method": "git",
    "tags": [
      "stdlib",
      "library",
      "utility"
    ],
    "description": "Additions to the Nim's standard library, like boost for C++",
    "license": "MIT",
    "web": "http://vegansk.github.io/nimboost/"
  },
  {
    "name": "asyncdocker",
    "url": "https://github.com/tulayang/asyncdocker",
    "method": "git",
    "tags": [
      "async",
      "docker"
    ],
    "description": "Asynchronous docker client written by Nim-lang",
    "license": "MIT",
    "web": "http://tulayang.github.io/asyncdocker.html"
  },
  {
    "name": "python3",
    "url": "https://github.com/matkuki/python3",
    "method": "git",
    "tags": [
      "python",
      "wrapper"
    ],
    "description": "Wrapper to interface with the Python 3 interpreter",
    "license": "MIT",
    "web": "https://github.com/matkuki/python3"
  },
  {
    "name": "jser",
    "url": "https://github.com/niv/jser.nim",
    "method": "git",
    "tags": [
      "json",
      "serialize",
      "tuple"
    ],
    "description": "json de/serializer for tuples and more",
    "license": "MIT",
    "web": "https://github.com/niv/jser.nim"
  },
  {
    "name": "pledge",
    "url": "https://github.com/euantorano/pledge.nim",
    "method": "git",
    "tags": [
      "pledge",
      "openbsd"
    ],
    "description": "OpenBSDs pledge(2) for Nim.",
    "license": "BSD3",
    "web": "https://github.com/euantorano/pledge.nim"
  },
  {
    "name": "sophia",
    "url": "https://github.com/gokr/nim-sophia",
    "method": "git",
    "tags": [
      "library",
      "wrapper",
      "database"
    ],
    "description": "Nim wrapper of the Sophia key/value store",
    "license": "MIT",
    "web": "https://github.com/gokr/nim-sophia"
  },
  {
    "name": "progress",
    "url": "https://github.com/euantorano/progress.nim",
    "method": "git",
    "tags": [
      "progress",
      "bar",
      "terminal",
      "ui"
    ],
    "description": "A simple progress bar for Nim.",
    "license": "BSD3",
    "web": "https://github.com/euantorano/progress.nim"
  },
  {
    "name": "websocket",
    "url": "https://github.com/niv/websocket.nim",
    "method": "git",
    "tags": [
      "http",
      "websockets",
      "async",
      "client",
      "server"
    ],
    "description": "websockets for nim",
    "license": "MIT",
    "web": "https://github.com/niv/websocket.nim"
  },
  {
    "name": "cucumber",
    "url": "https://github.com/shaunc/cucumber_nim",
    "method": "git",
    "tags": [
      "testing",
      "cucumber",
      "bdd"
    ],
    "description": "implements the cucumber BDD framework in the nim language",
    "license": "MIT",
    "web": "https://github.com/shaunc/cucumber_nim"
  },
  {
    "name": "libmpdclient",
    "url": "https://github.com/lompik/libmpdclient.nim",
    "method": "git",
    "tags": [
      "MPD",
      "Music Player Daemon"
    ],
    "description": "Bindings for the Music Player Daemon C client library",
    "license": "BSD",
    "web": "https://github.com/lompik/libmpdclient.nim"
  },
  {
    "name": "awk",
    "url": "https://github.com/greencardamom/awk",
    "method": "git",
    "tags": [
      "awk"
    ],
    "description": "Nim for awk programmers",
    "license": "MIT",
    "web": "https://github.com/greencardamom/awk"
  },
  {
    "name": "dotenv",
    "url": "https://github.com/euantorano/dotenv.nim",
    "method": "git",
    "tags": [
      "env",
      "dotenv",
      "configuration",
      "environment"
    ],
    "description": "Loads environment variables from `.env`.",
    "license": "BSD3",
    "web": "https://github.com/euantorano/dotenv.nim"
  },
  {
    "name": "sph",
    "url": "https://github.com/aidansteele/sph",
    "method": "git",
    "tags": [
      "crypto",
      "hashes",
      "md5",
      "sha"
    ],
    "description": "Large number of cryptographic hashes for Nim",
    "license": "MIT",
    "web": "https://github.com/aidansteele/sph"
  },
  {
    "name": "libsodium",
    "url": "https://github.com/FedericoCeratto/nim-libsodium",
    "method": "git",
    "tags": [
      "wrapper",
      "library",
      "security",
      "crypto"
    ],
    "description": "libsodium wrapper",
    "license": "LGPLv3",
    "web": "https://github.com/FedericoCeratto/nim-libsodium"
  },
  {
    "name": "aws_sdk",
    "url": "https://github.com/aidansteele/aws_sdk.nim",
    "method": "git",
    "tags": [
      "aws",
      "amazon"
    ],
    "description": "Library for interacting with Amazon Web Services (AWS)",
    "license": "MIT",
    "web": "https://github.com/aidansteele/aws_sdk.nim"
  },
  {
    "name": "i18n",
    "url": "https://github.com/Parashurama/nim-i18n",
    "method": "git",
    "tags": [
      "gettext",
      "i18n",
      "internationalisation"
    ],
    "description": "Bring a gettext-like internationalisation module to Nim",
    "license": "MIT",
    "web": "https://github.com/Parashurama/nim-i18n"
  },
  {
    "name": "persistent_enums",
    "url": "https://github.com/yglukhov/persistent_enums",
    "method": "git",
    "tags": [
      "enum",
      "binary",
      "protocol"
    ],
    "description": "Define enums which values preserve their binary representation upon inserting or reordering",
    "license": "MIT",
    "web": "https://github.com/yglukhov/persistent_enums"
  },
  {
    "name": "nimcl",
    "url": "https://github.com/unicredit/nimcl",
    "method": "git",
    "tags": [
      "OpenCL",
      "GPU"
    ],
    "description": "High level wrapper over OpenCL",
    "license": "Apache License 2.0",
    "web": "https://github.com/unicredit/nimcl"
  },
  {
    "name": "nimblas",
    "url": "https://github.com/unicredit/nimblas",
    "method": "git",
    "tags": [
      "BLAS",
      "linear algebra",
      "vector",
      "matrix"
    ],
    "description": "BLAS for Nim",
    "license": "Apache License 2.0",
    "web": "https://github.com/unicredit/nimblas"
  },
  {
    "name": "fixmath",
    "url": "https://github.com/Jeff-Ciesielski/fixmath",
    "method": "git",
    "tags": [
      "math"
    ],
    "description": "LibFixMath 16:16 fixed point support for nim",
    "license": "MIT",
    "web": "https://github.com/Jeff-Ciesielski/fixmath"
  },
  {
    "name": "nimzend",
    "url": "https://github.com/metatexx/nimzend",
    "method": "git",
    "tags": [
      "zend",
      "php",
      "binding",
      "extension"
    ],
    "description": "Native Nim Zend API glue for easy PHP extension development.",
    "license": "MIT",
    "web": "https://github.com/metatexx/nimzend"
  },
  {
    "name": "spills",
    "url": "https://github.com/andreaferretti/spills",
    "method": "git",
    "tags": [
      "disk-based",
      "sequence",
      "memory-mapping"
    ],
    "description": "Disk-based sequences",
    "license": "Apache License 2.0",
    "web": "https://github.com/andreaferretti/spills"
  },
  {
    "name": "platformer",
    "url": "https://github.com/def-/nim-platformer",
    "method": "git",
    "tags": [
      "game",
      "sdl",
      "2d"
    ],
    "description": "Writing a 2D Platform Game in Nim with SDL2",
    "license": "MIT",
    "web": "https://github.com/def-/nim-platformer"
  },
  {
    "name": "nimCEF",
    "url": "https://github.com/jangko/nimCEF",
    "method": "git",
    "tags": [
      "chromium",
      "embedded",
      "framework",
      "cef",
      "wrapper"
    ],
    "description": "Nim wrapper for the Chromium Embedded Framework",
    "license": "MIT",
    "web": "https://github.com/jangko/nimCEF"
  },
  {
    "name": "migrate",
    "url": "https://github.com/euantorano/migrate.nim",
    "method": "git",
    "tags": [
      "migrate",
      "database",
      "db"
    ],
    "description": "A simple database migration utility for Nim.",
    "license": "BSD3",
    "web": "https://github.com/euantorano/migrate.nim"
  },
  {
    "name": "subfield",
    "url": "https://github.com/jyapayne/subfield",
    "method": "git",
    "tags": [
      "subfield",
      "macros"
    ],
    "description": "Override the dot operator to access nested subfields of a Nim object.",
    "license": "MIT",
    "web": "https://github.com/jyapayne/subfield"
  },
  {
    "name": "semver",
    "url": "https://github.com/euantorano/semver.nim",
    "method": "git",
    "tags": [
      "semver",
      "version",
      "parser"
    ],
    "description": "Semantic versioning parser for Nim. Allows the parsing of version strings into objects and the comparing of version objects.",
    "license": "BSD3",
    "web": "https://github.com/euantorano/semver.nim"
  },
  {
    "name": "ad",
    "tags": [
      "calculator",
      "rpn"
    ],
    "method": "git",
    "license": "MIT",
    "web": "https://github.com/subsetpark/ad",
    "url": "https://github.com/subsetpark/ad",
    "description": "A simple RPN calculator"
  },
  {
    "name": "asyncpg",
    "url": "https://github.com/cheatfate/asyncpg",
    "method": "git",
    "tags": [
      "async",
      "database",
      "postgres",
      "postgresql",
      "asyncdispatch",
      "asynchronous",
      "library"
    ],
    "description": "Asynchronous PostgreSQL driver for Nim Language.",
    "license": "MIT",
    "web": "https://github.com/cheatfate/asyncpg"
  },
  {
    "name": "winregistry",
    "description": "Deal with Windows Registry from Nim.",
    "tags": [
      "registry",
      "windows",
      "library"
    ],
    "url": "https://github.com/miere43/nim-registry",
    "web": "https://github.com/miere43/nim-registry",
    "license": "MIT",
    "method": "git"
  },
  {
    "name": "luna",
    "description": "Lua convenience library for nim",
    "tags": [
      "lua",
      "scripting"
    ],
    "url": "https://github.com/smallfx/luna.nim",
    "web": "https://github.com/smallfx/luna.nim",
    "license": "MIT",
    "method": "git"
  },
  {
    "name": "qrcode",
    "description": "module for creating and reading QR codes using http://goqr.me/",
    "tags": [
      "qr",
      "qrcode",
      "api"
    ],
    "url": "https://github.com/achesak/nim-qrcode",
    "web": "https://github.com/achesak/nim-qrcode",
    "license": "MIT",
    "method": "git"
  },
  {
    "name": "circleci_client",
    "tags": [
      "circleci",
      "client"
    ],
    "method": "git",
    "license": "LGPLv3",
    "web": "https://github.com/FedericoCeratto/nim-circleci",
    "url": "https://github.com/FedericoCeratto/nim-circleci",
    "description": "CircleCI API client"
  },
  {
    "name": "iup",
    "description": "Bindings for the IUP widget toolkit",
    "tags": [
      "GUI",
      "IUP"
    ],
    "url": "https://github.com/nim-lang/iup",
    "web": "https://github.com/nim-lang/iup",
    "license": "MIT",
    "method": "git"
  },
  {
    "name": "barbarus",
    "tags": [
      "i18n",
      "internationalization"
    ],
    "method": "git",
    "license": "MIT",
    "web": "https://github.com/cjxgm/barbarus",
    "url": "https://github.com/cjxgm/barbarus",
    "description": "A simple extensible i18n engine."
  },
  {
    "name": "jsonob",
    "tags": [
      "json",
      "object",
      "marshal"
    ],
    "method": "git",
    "license": "MIT",
    "web": "https://github.com/cjxgm/jsonob",
    "url": "https://github.com/cjxgm/jsonob",
    "description": "JSON / Object mapper"
  },
  {
    "name": "autome",
    "description": "Write GUI automation scripts with Nim",
    "tags": [
      "gui",
      "automation",
      "windows"
    ],
    "license": "MIT",
    "web": "https://github.com/miere43/autome",
    "url": "https://github.com/miere43/autome",
    "method": "git"
  },
  {
    "name": "wox",
    "description": "Helper library for writing Wox plugins in Nim",
    "tags": [
      "wox",
      "plugins"
    ],
    "license": "MIT",
    "web": "https://github.com/roose/nim-wox",
    "url": "https://github.com/roose/nim-wox",
    "method": "git"
  },
  {
    "name": "seccomp",
    "description": "Linux Seccomp sandbox library",
    "tags": [
      "linux",
      "security",
      "sandbox",
      "seccomp"
    ],
    "license": "LGPLv2.1",
    "web": "https://github.com/FedericoCeratto/nim-seccomp",
    "url": "https://github.com/FedericoCeratto/nim-seccomp",
    "method": "git"
  },
  {
    "name": "AntTweakBar",
    "tags": [
      "gui",
      "opengl",
      "rendering"
    ],
    "method": "git",
    "license": "MIT",
    "web": "https://github.com/krux02/nimAntTweakBar",
    "url": "https://github.com/krux02/nimAntTweakBar",
    "description": "nim wrapper around the AntTweakBar c library"
  },
  {
    "name": "slimdown",
    "tags": [
      "markdown",
      "parser",
      "library"
    ],
    "method": "git",
    "license": "MIT",
    "web": "https://github.com/ruivieira/nim-slimdown",
    "url": "https://github.com/ruivieira/nim-slimdown",
    "description": "Nim module that converts Markdown text to HTML using only regular expressions. Based on jbroadway's Slimdown."
  },
  {
    "name": "taglib",
    "description": "TagLib Audio Meta-Data Library wrapper",
    "license": "MIT",
    "tags": [
      "audio",
      "metadata",
      "tags",
      "library",
      "wrapper"
    ],
    "url": "https://github.com/alex-laskin/nim-taglib",
    "web": "https://github.com/alex-laskin/nim-taglib",
    "method": "git"
  },
  {
    "name": "des",
    "description": "3DES native library for Nim",
    "tags": [
      "library",
      "encryption",
      "crypto"
    ],
    "license": "MIT",
    "web": "https://github.com/LucaWolf/des.nim",
    "url": "https://github.com/LucaWolf/des.nim",
    "method": "git"
  },
  {
    "name": "bgfx",
    "url": "https://github.com/Halsys/nim-bgfx",
    "method": "git",
    "tags": [
      "wrapper",
      "media",
      "graphics",
      "3d",
      "rendering",
      "opengl"
    ],
    "description": "BGFX wrapper for the nim programming language.",
    "license": "BSD2",
    "web": "https://github.com/Halsys/nim-bgfx"
  },
  {
    "name": "json_builder",
    "tags": [
      "json",
      "generator",
      "builder"
    ],
    "method": "git",
    "license": "MIT",
    "web": "https://github.com/undecided/json_builder",
    "url": "https://github.com/undecided/json_builder",
    "description": "Easy and fast generator for valid json in nim"
  },
  {
    "name": "mapbits",
    "tags": [
      "map",
      "bits",
      "byte",
      "word",
      "binary"
    ],
    "method": "git",
    "license": "MIT",
    "description": "Access bit mapped portions of bytes in binary data as int variables",
    "web": "https://github.com/jlp765/mapbits",
    "url": "https://github.com/jlp765/mapbits"
  },
  {
    "name": "faststack",
    "tags": [
      "collection"
    ],
    "method": "git",
    "license": "MIT",
    "description": "Dynamically resizable data structure optimized for fast iteration.",
    "web": "https://github.com/Vladar4/FastStack",
    "url": "https://github.com/Vladar4/FastStack"
  },
  {
    "name": "gpx",
    "tags": [
      "GPX",
      "GPS",
      "waypoint",
      "route"
    ],
    "method": "git",
    "license": "MIT",
    "description": "Nim module for parsing GPX (GPS Exchange format) files",
    "web": "https://github.com/achesak/nim-gpx",
    "url": "https://github.com/achesak/nim-gpx"
  },
  {
    "name": "itn",
    "tags": [
      "GPS",
      "intinerary",
      "tomtom",
      "ITN"
    ],
    "method": "git",
    "license": "MIT",
    "description": "Nim module for parsing ITN (TomTom intinerary) files",
    "web": "https://github.com/achesak/nim-itn",
    "url": "https://github.com/achesak/nim-itn"
  },
  {
    "name": "foliant",
    "tags": [
      "foliant",
      "docs",
      "pdf",
      "docx",
      "word",
      "latex",
      "tex",
      "pandoc",
      "markdown",
      "md",
      "restream"
    ],
    "method": "git",
    "license": "MIT",
    "web": "https://github.com/foliant-docs/foliant-nim",
    "url": "https://github.com/foliant-docs/foliant-nim",
    "description": "Documentation generator that produces pdf and docx from Markdown. Uses Pandoc and LaTeX behind the scenes."
  },
  {
    "name": "gemf",
    "url": "https://bitbucket.org/abudden/gemf.nim",
    "method": "hg",
    "license": "MIT",
    "description": "Library for reading GEMF map tile stores",
    "web": "http://www.cgtk.co.uk/gemf",
    "tags": [
      "maps",
      "gemf",
      "parser"
    ]
  },
  {
    "name": "Remotery",
    "url": "https://github.com/Halsys/Nim-Remotery",
    "method": "git",
    "tags": [
      "wrapper",
      "opengl",
      "direct3d",
      "cuda",
      "profiler"
    ],
    "description": "Nim wrapper for (and with) Celtoys's Remotery",
    "license": "Apache License 2.0",
    "web": "https://github.com/Halsys/Nim-Remotery"
  },
  {
    "name": "picohttpparser",
    "tags": [
      "web",
      "http"
    ],
    "method": "git",
    "license": "MIT",
    "description": "Bindings for picohttpparser.",
    "web": "https://github.com/philip-wernersbach/nim-picohttpparser",
    "url": "https://github.com/philip-wernersbach/nim-picohttpparser"
  },
  {
    "name": "microasynchttpserver",
    "tags": [
      "web",
      "http",
      "async",
      "server"
    ],
    "method": "git",
    "license": "MIT",
    "description": "A thin asynchronous HTTP server library, API compatible with Nim's built-in asynchttpserver.",
    "web": "https://github.com/philip-wernersbach/microasynchttpserver",
    "url": "https://github.com/philip-wernersbach/microasynchttpserver"
  },
  {
    "name": "react",
    "url": "https://github.com/andreaferretti/react.nim",
    "method": "git",
    "tags": [
      "js",
      "react",
      "frontend",
      "ui",
      "single page application"
    ],
    "description": "React.js bindings for Nim",
    "license": "Apache License 2.0",
    "web": "https://github.com/andreaferretti/react.nim"
  },
  {
    "name": "oauth",
    "url": "https://github.com/CORDEA/oauth",
    "method": "git",
    "tags": [
      "library",
      "oauth",
      "oauth2",
      "authorization"
    ],
    "description": "OAuth library for nim",
    "license": "Apache License 2.0",
    "web": "http://cordea.github.io/oauth"
  },
  {
    "name": "jsbind",
    "url": "https://github.com/yglukhov/jsbind",
    "method": "git",
    "tags": [
      "bindings",
      "emscripten",
      "javascript"
    ],
    "description": "Define bindings to JavaScript and Emscripten",
    "license": "MIT",
    "web": "https://github.com/yglukhov/jsbind"
  },
  {
    "name": "uuids",
    "url": "https://github.com/pragmagic/uuids/",
    "method": "git",
    "tags": [
      "library",
      "uuid",
      "id"
    ],
    "description": "UUID library for Nim",
    "license": "MIT",
    "web": "https://github.com/pragmagic/uuids/"
  },
  {
    "name": "isaac",
    "url": "https://github.com/pragmagic/isaac/",
    "method": "git",
    "tags": [
      "library",
      "algorithms",
      "random",
      "crypto"
    ],
    "description": "ISAAC PRNG implementation on Nim",
    "license": "MIT",
    "web": "https://github.com/pragmagic/isaac/"
  },
  {
    "name": "SDF",
    "url": "https://github.com/Halsys/SDF.nim",
    "method": "git",
    "tags": [
      "sdf",
      "text",
      "contour",
      "texture",
      "signed",
      "distance",
      "transform"
    ],
    "description": "Signed Distance Field builder for contour texturing in Nim",
    "license": "MIT",
    "web": "https://github.com/Halsys/SDF.nim"
  },
  {
    "name": "WebGL",
    "url": "https://github.com/stisa/webgl",
    "method": "git",
    "tags": [
      "webgl",
      "graphic",
      "js",
      "javascript",
      "wrapper",
      "3D",
      "2D"
    ],
    "description": "Experimental wrapper to webgl for Nim",
    "license": "MIT",
    "web": "http://stisa.space/webgl/"
  },
  {
    "name": "fileinput",
    "url": "https://github.com/achesak/nim-fileinput",
    "method": "git",
    "tags": [
      "file",
      "io",
      "input"
    ],
    "description": "iterate through files and lines",
    "license": "MIT",
    "web": "https://github.com/achesak/nim-fileinput"
  },
  {
    "name": "classy",
    "url": "https://github.com/nigredo-tori/classy",
    "method": "git",
    "tags": [
      "library",
      "typeclasses",
      "macros"
    ],
    "description": "typeclasses for Nim",
    "license": "Unlicense",
    "web": "https://github.com/nigredo-tori/classy"
  },
  {
    "name": "MiNiM",
    "url": "https://github.com/h3rald/minim",
    "method": "git",
    "tags": [
      "concatenative",
      "language",
      "shell"
    ],
    "description": "A tiny concatenative programming language and shell.",
    "license": "MIT",
    "web": "https://h3rald.com/minim"
  },
  {
    "name": "boneIO",
    "url": "https://github.com/xyz32/boneIO",
    "method": "git",
    "tags": [
      "library",
      "GPIO",
      "BeagleBone"
    ],
    "description": "A low level GPIO library for the BeagleBone board family",
    "license": "MIT",
    "web": "https://github.com/xyz32/boneIO"
  },
  {
    "name": "ui",
    "url": "https://github.com/nim-lang/ui",
    "method": "git",
    "tags": [
      "library",
      "GUI",
      "libui",
      "toolkit"
    ],
    "description": "A wrapper for libui",
    "license": "MIT",
    "web": "https://github.com/nim-lang/ui"
  },
  {
    "name": "mmgeoip",
    "url": "https://github.com/FedericoCeratto/nim-mmgeoip",
    "method": "git",
    "tags": [
      "geoip"
    ],
    "description": "MaxMind GeoIP library",
    "license": "LGPLv2.1",
    "web": "https://github.com/FedericoCeratto/nim-mmgeoip"
  },
  {
    "name": "libjwt",
    "url": "https://github.com/nimscale/nim-libjwt",
    "method": "git",
    "tags": [
      "jwt",
      "libjwt"
    ],
    "description": "Bindings for libjwt",
    "license": "LGPLv2.1",
    "web": "https://github.com/nimscale/nim-libjwt"
  },
  {
    "name": "forestdb",
    "url": "https://github.com/nimscale/forestdb",
    "method": "git",
    "tags": [
      "library",
      "bTree",
      "HB+-Trie",
      "db",
      "forestdb"
    ],
    "description": "ForestDB is fast key-value storage engine that is based on a Hierarchical B+-Tree based Trie, or HB+-Trie.",
    "license": "Apache License 2.0",
    "web": "https://github.com/nimscale/forestdb"
  },
  {
    "name": "nimbox",
    "url": "https://github.com/dom96/nimbox",
    "method": "git",
    "tags": [
      "library",
      "wrapper",
      "termbox",
      "commandline",
      "ui",
      "tui",
      "gui"
    ],
    "description": "A Rustbox-inspired termbox wrapper",
    "license": "MIT",
    "web": "https://github.com/dom96/nimbox"
  },
  {
    "name": "psutil",
    "url": "https://github.com/juancarlospaco/psutil-nim",
    "method": "git",
    "tags": [
      "psutil",
      "process",
      "network",
      "system",
      "disk",
      "cpu"
    ],
    "description": "psutil is a cross-platform library for retrieving information on running processes and system utilization (CPU, memory, disks, network). Since 2018 maintained by Juan Carlos because was abandoned.",
    "license": "BSD",
    "web": "https://github.com/johnscillieri/psutil-nim"
  },
  {
    "name": "gapbuffer",
    "url": "https://notabug.org/vktec/nim-gapbuffer.git",
    "method": "git",
    "tags": [
      "buffer",
      "seq",
      "sequence",
      "string",
      "gapbuffer"
    ],
    "description": "A simple gap buffer implementation",
    "license": "MIT",
    "web": "https://notabug.org/vktec/nim-gapbuffer"
  },
  {
    "name": "pudge",
    "url": "https://github.com/recoilme/pudge.git",
    "method": "git",
    "tags": [
      "wrapper",
      "database",
      "sophia"
    ],
    "description": "Pudge Db - it's modern key/value storage with memcached protocol support. Pudge Db implements a high-level cross-platform sockets interface to sophia db.",
    "license": "MIT",
    "web": "https://github.com/recoilme/pudge"
  },
  {
    "name": "etcd_client",
    "url": "https://github.com/FedericoCeratto/nim-etcd-client",
    "method": "git",
    "tags": [
      "library",
      "etcd"
    ],
    "description": "etcd client library",
    "license": "LGPLv3",
    "web": "https://github.com/FedericoCeratto/nim-etcd-client"
  },
  {
    "name": "ranges",
    "url": "https://github.com/status-im/nim-ranges",
    "method": "git",
    "tags": [
      "library",
      "ranges"
    ],
    "description": "Exploration of various implementations of memory range types",
    "license": "Apache License 2.0",
    "web": "https://github.com/status-im/nim-ranges"
  },
  {
    "name": "json_rpc",
    "url": "https://github.com/status-im/nim-json-rpc",
    "method": "git",
    "tags": [
      "library",
      "json-rpc",
      "server",
      "client",
      "rpc",
      "json"
    ],
    "description": "Nim library for implementing JSON-RPC clients and servers",
    "license": "Apache License 2.0",
    "web": "https://github.com/status-im/nim-json-rpc"
  },
  {
    "name": "asyncdispatch2",
    "url": "https://github.com/status-im/nim-asyncdispatch2",
    "method": "git",
    "tags": [
      "library",
      "networking",
      "async",
      "asynchronous",
      "eventloop",
      "timers",
      "sendfile",
      "tcp",
      "udp"
    ],
    "description": "Experimental fork of Nim's asyncdispatch",
    "license": "Apache License 2.0",
    "web": "https://github.com/status-im/nim-asyncdispatch2"
  },
  {
    "name": "rlp",
    "url": "https://github.com/status-im/nim-rlp",
    "method": "git",
    "tags": [
      "library",
      "ethereum",
      "rlp"
    ],
    "description": "RLP serialization library for Nim",
    "license": "Apache License 2.0",
    "web": "https://github.com/status-im/nim-rlp"
  },
  {
    "name": "eth_keys",
    "url": "https://github.com/status-im/nim-eth-keys",
    "method": "git",
    "tags": [
      "library",
      "ethereum",
      "cryptography"
    ],
    "description": "A reimplementation in pure Nim of eth-keys, the common API for Ethereum key operations.",
    "license": "Apache License 2.0",
    "web": "https://github.com/status-im/nim-eth-keys"
  },
  {
    "name": "eth_common",
    "url": "https://github.com/status-im/nim-eth-common",
    "method": "git",
    "tags": [
      "library",
      "ethereum"
    ],
    "description": "Definitions of various data structures used in the Ethereum eco-system",
    "license": "Apache License 2.0",
    "web": "https://github.com/status-im/nim-eth-common"
  },
  {
    "name": "ethash",
    "url": "https://github.com/status-im/nim-ethash",
    "method": "git",
    "tags": [
      "library",
      "ethereum",
      "ethash",
      "cryptography",
      "proof-of-work"
    ],
    "description": "A Nim implementation of Ethash, the ethereum proof-of-work hashing function",
    "license": "Apache License 2.0",
    "web": "https://github.com/status-im/nim-ethash"
  },
  {
    "name": "eth_bloom",
    "url": "https://github.com/status-im/nim-eth-bloom",
    "method": "git",
    "tags": [
      "library",
      "ethereum",
      "bloom",
      "bloom-filter"
    ],
    "description": "Ethereum bloom filter",
    "license": "Apache License 2.0",
    "web": "https://github.com/status-im/nim-eth-bloom"
  },
  {
    "name": "evmjit",
    "url": "https://github.com/status-im/nim-evmjit",
    "method": "git",
    "tags": [
      "library",
      "ethereum",
      "evm",
      "jit",
      "wrapper"
    ],
    "description": "A wrapper for the The Ethereum EVM JIT library",
    "license": "Apache License 2.0",
    "web": "https://github.com/status-im/nim-evmjit"
  },
  {
    "name": "keccak_tiny",
    "url": "https://github.com/status-im/nim-keccak-tiny",
    "method": "git",
    "tags": [
      "library",
      "sha3",
      "keccak",
      "cryptography"
    ],
    "description": "A wrapper for the keccak-tiny C library",
    "license": "Apache License 2.0",
    "web": "https://github.com/status-im/nim-keccak-tiny"
  },
  {
    "name": "httputils",
    "url": "https://github.com/status-im/nim-http-utils",
    "method": "git",
    "tags": [
      "http",
      "parsers",
      "protocols"
    ],
    "description": "Common utilities for implementing HTTP servers",
    "license": "Apache License 2.0",
    "web": "https://github.com/status-im/nim-http-utils"
  },
  {
    "name": "rocksdb",
    "url": "https://github.com/status-im/nim-rocksdb",
    "method": "git",
    "tags": [
      "library",
      "wrapper",
      "database"
    ],
    "description": "A wrapper for Facebook's RocksDB, an embeddable, persistent key-value store for fast storage",
    "license": "Apache License 2.0 or GPLv2",
    "web": "https://github.com/status-im/nim-rocksdb"
  },
  {
    "name": "secp256k1",
    "url": "https://github.com/status-im/nim-secp256k1",
    "method": "git",
    "tags": [
      "library",
      "cryptography",
      "secp256k1"
    ],
    "description": "A wrapper for the libsecp256k1 C library",
    "license": "Apache License 2.0",
    "web": "https://github.com/status-im/nim-secp256k1"
  },
  {
    "name": "eth_trie",
    "url": "https://github.com/status-im/nim-eth-trie",
    "method": "git",
    "tags": [
      "library",
      "ethereum",
      "trie",
      "patricia-trie"
    ],
    "description": "Merkle Patricia Tries as specified by Ethereum",
    "license": "Apache License 2.0",
    "web": "https://github.com/status-im/nim-eth-trie"
  },
  {
    "name": "eth_p2p",
    "url": "https://github.com/status-im/nim-eth-p2p",
    "method": "git",
    "tags": [
      "library",
      "ethereum",
      "p2p",
      "devp2p",
      "rplx",
      "networking",
      "whisper",
      "swarm"
    ],
    "description": "Implementation of the Ethereum suite of P2P protocols",
    "license": "Apache License 2.0",
    "web": "https://github.com/status-im/nim-eth-p2p"
  },
  {
    "name": "eth_keyfile",
    "url": "https://github.com/status-im/nim-eth-keyfile",
    "method": "git",
    "tags": [
      "library",
      "ethereum",
      "keyfile",
      "wallet"
    ],
    "description": "Library for handling Ethereum private keys and wallets",
    "license": "Apache License 2.0",
    "web": "https://github.com/status-im/nim-eth-keyfile"
  },
  {
    "name": "byteutils",
    "url": "https://github.com/status-im/nim-byteutils",
    "method": "git",
    "tags": [
      "library",
      "blobs",
      "hex-dump"
    ],
    "description": "Useful utilities for manipulating and visualizing byte blobs",
    "license": "Apache License 2.0",
    "web": "https://github.com/status-im/nim-byteutils"
  },
  {
    "name": "ttmath",
    "url": "https://github.com/status-im/nim-ttmath",
    "method": "git",
    "tags": [
      "library",
      "math",
      "numbers"
    ],
    "description": "A Nim wrapper for ttmath: big numbers with fixed size",
    "license": "Apache License 2.0",
    "web": "https://github.com/status-im/nim-ttmath"
  },
  {
    "name": "nimbus",
    "url": "https://github.com/status-im/nimbus",
    "method": "git",
    "tags": [
      "ethereum"
    ],
    "description": "An Ethereum 2.0 Sharding Client for Resource-Restricted Devices",
    "license": "Apache License 2.0",
    "web": "https://github.com/status-im/nimbus"
  },
  {
    "name": "stint",
    "url": "https://github.com/status-im/nim-stint",
    "method": "git",
    "tags": [
      "library",
      "math",
      "numbers"
    ],
    "description": "Stack-based arbitrary-precision integers - Fast and portable with natural syntax for resource-restricted devices",
    "license": "Apache License 2.0",
    "web": "https://github.com/status-im/nim-stint"
  },
  {
    "name": "daemon",
    "url": "https://github.com/status-im/nim-daemon",
    "method": "git",
    "tags": [
      "servers",
      "daemonization"
    ],
    "description": "Cross-platform process daemonization library",
    "license": "Apache License 2.0",
    "web": "https://github.com/status-im/nim-daemon"
  },
  {
    "name": "chronicles",
    "url": "https://github.com/status-im/nim-chronicles",
    "method": "git",
    "tags": [
      "logging",
      "json"
    ],
    "description": "A crafty implementation of structured logging for Nim",
    "license": "Apache License 2.0",
    "web": "https://github.com/status-im/nim-chronicles"
  },
  {
    "name": "stb_image",
    "url": "https://gitlab.com/define-private-public/stb_image-Nim",
    "method": "git",
    "tags": [
      "stb",
      "image",
      "graphics",
      "io",
      "wrapper"
    ],
    "description": "A wrapper for stb_image and stb_image_write.",
    "license": "Unlicense (Public Domain)",
    "web": "https://gitlab.com/define-private-public/stb_image-Nim"
  },
  {
    "name": "mutableseqs",
    "url": "https://github.com/iourinski/mutableseqs",
    "method": "git",
    "tags": [
      "sequences",
      "mapreduce"
    ],
    "description": "utilities for transforming sequences",
    "license": "MIT",
    "web": "https://github.com/iourinski/mutableseqs"
  },
  {
    "name": "stor",
    "url": "https://github.com/nimscale/stor",
    "method": "git",
    "tags": [
      "storage",
      "io"
    ],
    "description": "Efficient object storage system",
    "license": "MIT",
    "web": "https://github.com/nimscale/stor"
  },
  {
    "name": "linuxfb",
    "url": "https://github.com/luked99/linuxfb.nim",
    "method": "git",
    "tags": [
      "wrapper",
      "graphics",
      "linux"
    ],
    "description": "Wrapper around the Linux framebuffer driver ioctl API",
    "license": "MIT",
    "web": "https://github.com/luked99/linuxfb.nim"
  },
  {
    "name": "nimactors",
    "url": "https://github.com/vegansk/nimactors",
    "method": "git",
    "tags": [
      "actors",
      "library"
    ],
    "description": "Actors library for Nim inspired by akka-actors",
    "license": "MIT",
    "web": "https://github.com/vegansk/nimactors"
  },
  {
    "name": "porter",
    "url": "https://github.com/iourinski/porter",
    "method": "git",
    "tags": [
      "stemmer",
      "multilanguage",
      "snowball"
    ],
    "description": "Simple extensible implementation of Porter stemmer algorithm",
    "license": "MIT",
    "web": "https://github.com/iourinski/porter"
  },
  {
    "name": "kiwi",
    "url": "https://github.com/yglukhov/kiwi",
    "method": "git",
    "tags": [
      "cassowary",
      "constraint",
      "solving"
    ],
    "description": "Cassowary constraint solving",
    "license": "MIT",
    "web": "https://github.com/yglukhov/kiwi"
  },
  {
    "name": "ArrayFireNim",
    "url": "https://github.com/bitstormGER/ArrayFire-Nim",
    "method": "git",
    "tags": [
      "array",
      "linear",
      "algebra",
      "scientific",
      "computing"
    ],
    "description": "A nim wrapper for ArrayFire",
    "license": "BSD",
    "web": "https://github.com/bitstormGER/ArrayFire-Nim"
  },
  {
    "name": "statsd_client",
    "url": "https://github.com/FedericoCeratto/nim-statsd-client",
    "method": "git",
    "tags": [
      "library",
      "statsd",
      "client",
      "statistics",
      "metrics"
    ],
    "description": "A simple, stateless StatsD client library",
    "license": "LGPLv3",
    "web": "https://github.com/FedericoCeratto/nim-statsd-client"
  },
  {
    "name": "html5_canvas",
    "url": "https://gitlab.com/define-private-public/HTML5-Canvas-Nim",
    "method": "git",
    "tags": [
      "html5",
      "canvas",
      "drawing",
      "graphics",
      "rendering",
      "browser",
      "javascript"
    ],
    "description": "HTML5 Canvas and drawing for the JavaScript backend.",
    "license": "MIT",
    "web": "https://gitlab.com/define-private-public/HTML5-Canvas-Nim"
  },
  {
    "name": "alea",
    "url": "https://github.com/unicredit/alea",
    "method": "git",
    "tags": [
      "random variables",
      "distributions",
      "probability",
      "gaussian",
      "sampling"
    ],
    "description": "Define and compose random variables",
    "license": "Apache License 2.0",
    "web": "https://github.com/unicredit/alea"
  },
  {
    "name": "winim",
    "url": "https://github.com/khchen/winim",
    "method": "git",
    "tags": [
      "library",
      "windows",
      "api",
      "com"
    ],
    "description": "Nim's Windows API and COM Library",
    "license": "MIT",
    "web": "https://github.com/khchen/winim"
  },
  {
    "name": "ed25519",
    "url": "https://github.com/niv/ed25519.nim",
    "method": "git",
    "tags": [
      "ed25519",
      "cryptography",
      "crypto",
      "publickey",
      "privatekey",
      "signing",
      "keyexchange",
      "native"
    ],
    "description": "ed25519 key crypto bindings",
    "license": "MIT",
    "web": "https://github.com/niv/ed25519.nim"
  },
  {
    "name": "libevdev",
    "url": "https://github.com/luked99/libevdev.nim",
    "method": "git",
    "tags": [
      "wrapper",
      "os",
      "linux"
    ],
    "description": "Wrapper for libevdev, Linux input device processing library",
    "license": "MIT",
    "web": "https://github.com/luked99/libevdev.nim"
  },
  {
    "name": "nesm",
    "url": "https://gitlab.com/xomachine/NESM.git",
    "method": "git",
    "tags": [
      "metaprogramming",
      "parser",
      "pure",
      "serialization"
    ],
    "description": "A macro for generating [de]serializers for given objects",
    "license": "MIT",
    "web": "https://xomachine.gitlab.io/NESM/"
  },
  {
    "name": "sdnotify",
    "url": "https://github.com/FedericoCeratto/nim-sdnotify",
    "method": "git",
    "tags": [
      "os",
      "linux",
      "systemd",
      "sdnotify"
    ],
    "description": "Systemd service notification helper",
    "license": "MIT",
    "web": "https://github.com/FedericoCeratto/nim-sdnotify"
  },
  {
    "name": "cmd",
    "url": "https://github.com/samdmarshall/cmd.nim",
    "method": "git",
    "tags": [
      "cmd",
      "command",
      "prompt",
      "interactive"
    ],
    "description": "interactive command prompt",
    "license": "BSD 3-Clause",
    "web": "https://github.com/samdmarshall/cmd.nim"
  },
  {
    "name": "csvtable",
    "url": "https://github.com/apahl/csvtable",
    "method": "git",
    "tags": [
      "csv",
      "table"
    ],
    "description": "tools for handling CSV files (comma or tab-separated) with an API similar to Python's CSVDictReader and -Writer.",
    "license": "MIT",
    "web": "https://github.com/apahl/csvtable"
  },
  {
    "name": "plotly",
    "url": "https://github.com/brentp/nim-plotly",
    "method": "git",
    "tags": [
      "plot",
      "graphing",
      "chart",
      "data"
    ],
    "description": "Nim interface to plotly",
    "license": "MIT",
    "web": "https://github.com/brentp/nim-plotly"
  },
  {
    "name": "gnuplot",
    "url": "https://github.com/dvolk/gnuplot.nim",
    "method": "git",
    "tags": [
      "plot",
      "graphing",
      "data"
    ],
    "description": "Nim interface to gnuplot",
    "license": "MIT",
    "web": "https://github.com/dvolk/gnuplot.nim"
  },
  {
    "name": "ustring",
    "url": "https://github.com/rokups/nim-ustring",
    "method": "git",
    "tags": [
      "string",
      "text",
      "unicode",
      "uft8",
      "utf-8"
    ],
    "description": "utf-8 string",
    "license": "MIT",
    "web": "https://github.com/rokups/nim-ustring"
  },
  {
    "name": "imap",
    "url": "https://github.com/ehmry/imap",
    "method": "git",
    "tags": [
      "imap",
      "email"
    ],
    "description": "IMAP client library",
    "license": "GPL2",
    "web": "https://github.com/ehmry/imap"
  },
  {
    "name": "isa",
    "url": "https://github.com/nimscale/isa",
    "method": "git",
    "tags": [
      "erasure",
      "hash",
      "crypto",
      "compression"
    ],
    "description": "Binding for Intel Storage Acceleration library",
    "license": "Apache License 2.0",
    "web": "https://github.com/nimscale/isa"
  },
  {
    "name": "untar",
    "url": "https://github.com/dom96/untar",
    "method": "git",
    "tags": [
      "library",
      "tar",
      "gz",
      "compression",
      "archive",
      "decompression"
    ],
    "description": "Library for decompressing tar.gz files.",
    "license": "MIT",
    "web": "https://github.com/dom96/untar"
  },
  {
    "name": "nimcx",
    "url": "https://github.com/qqtop/nimcx",
    "method": "git",
    "tags": [
      "library",
      "linux"
    ],
    "description": "Color and utilities library for linux terminal.",
    "license": "MIT",
    "web": "https://github.com/qqtop/nimcx"
  },
  {
    "name": "dpdk",
    "url": "https://github.com/nimscale/dpdk",
    "method": "git",
    "tags": [
      "library",
      "dpdk",
      "packet",
      "processing"
    ],
    "description": "Library for fast packet processing",
    "license": "Apache License 2.0",
    "web": "http://dpdk.org/"
  },
  {
    "name": "libserialport",
    "alias": "serial"
  },
  {
    "name": "serial",
    "url": "https://github.com/euantorano/serial.nim",
    "method": "git",
    "tags": [
      "serial",
      "rs232",
      "io",
      "serialport"
    ],
    "description": "A library to operate serial ports using pure Nim.",
    "license": "BSD3",
    "web": "https://github.com/euantorano/serial.nim"
  },
  {
    "name": "spdk",
    "url": "https://github.com/nimscale/spdk.git",
    "method": "git",
    "tags": [
      "library",
      "SSD",
      "NVME",
      "io",
      "storage"
    ],
    "description": "The Storage Performance Development Kit(SPDK) provides a set of tools and libraries for writing high performance, scalable, user-mode storage applications.",
    "license": "MIT",
    "web": "https://github.com/nimscale/spdk.git"
  },
  {
    "name": "NimData",
    "url": "https://github.com/bluenote10/NimData",
    "method": "git",
    "tags": [
      "library",
      "dataframe"
    ],
    "description": "DataFrame API enabling fast out-of-core data analytics",
    "license": "MIT",
    "web": "https://github.com/bluenote10/NimData"
  },
  {
    "name": "testrunner",
    "url": "https://github.com/FedericoCeratto/nim-testrunner",
    "method": "git",
    "tags": [
      "test",
      "tests",
      "unittest",
      "utility",
      "tdd"
    ],
    "description": "Test runner with file monitoring and desktop notification capabilities",
    "license": "GPLv3",
    "web": "https://github.com/FedericoCeratto/nim-testrunner"
  },
  {
    "name": "reactorfuse",
    "url": "https://github.com/zielmicha/reactorfuse",
    "method": "git",
    "tags": [
      "filesystem",
      "fuse"
    ],
    "description": "Filesystem in userspace (FUSE) for Nim (for reactor.nim library)",
    "license": "MIT",
    "web": "https://github.com/zielmicha/reactorfuse"
  },
  {
    "name": "nimr",
    "url": "https://github.com/Jeff-Ciesielski/nimr",
    "method": "git",
    "tags": [
      "script",
      "utils"
    ],
    "description": "Helper to run nim code like a script",
    "license": "MIT",
    "web": "https://github.com/Jeff-Ciesielski/nimr"
  },
  {
    "name": "neverwinter",
    "url": "https://github.com/niv/neverwinter.nim",
    "method": "git",
    "tags": [
      "nwn",
      "neverwinternights",
      "neverwinter",
      "game",
      "bioware",
      "fileformats",
      "reader",
      "writer"
    ],
    "description": "Neverwinter Nights 1 data accessor library",
    "license": "MIT",
    "web": "https://github.com/niv/neverwinter.nim"
  },
  {
    "name": "snail",
    "url": "https://github.com/stisa/snail",
    "method": "git",
    "tags": [
      "js",
      "matrix",
      "linear algebra"
    ],
    "description": "Simple linear algebra for nim. Js too.",
    "license": "MIT",
    "web": "http://stisa.space/snail/"
  },
  {
    "name": "jswebsockets",
    "url": "https://github.com/stisa/jswebsockets",
    "method": "git",
    "tags": [
      "js",
      "javascripts",
      "ws",
      "websockets"
    ],
    "description": "Websockets wrapper for nim js backend.",
    "license": "MIT",
    "web": "http://stisa.space/jswebsockets/"
  },
  {
    "name": "morelogging",
    "url": "https://github.com/FedericoCeratto/nim-morelogging",
    "method": "git",
    "tags": [
      "log",
      "logging",
      "library",
      "systemd",
      "journald"
    ],
    "description": "Logging library with support for async IO, multithreading, Journald.",
    "license": "LGPLv3",
    "web": "https://github.com/FedericoCeratto/nim-morelogging"
  },
  {
    "name": "ajax",
    "url": "https://github.com/stisa/ajax",
    "method": "git",
    "tags": [
      "js",
      "javascripts",
      "ajax",
      "xmlhttprequest"
    ],
    "description": "AJAX wrapper for nim js backend.",
    "license": "MIT",
    "web": "http://stisa.space/ajax/"
  },
  {
    "name": "recaptcha",
    "url": "https://github.com/euantorano/recaptcha.nim",
    "method": "git",
    "tags": [
      "recaptcha",
      "captcha"
    ],
    "description": "reCAPTCHA support for Nim, supporting rendering a capctcha and verifying a user's response.",
    "license": "BSD3",
    "web": "https://github.com/euantorano/recaptcha.nim"
  },
  {
    "name": "influx",
    "url": "https://github.com/samdmarshall/influx.nim",
    "method": "git",
    "tags": [
      "influx",
      "influxdb"
    ],
    "description": "wrapper for communicating with InfluxDB over the REST interface",
    "license": "BSD 3-Clause",
    "web": "https://github.com/samdmarshall/influx.nim"
  },
  {
    "name": "gamelight",
    "url": "https://github.com/dom96/gamelight",
    "method": "git",
    "tags": [
      "js",
      "library",
      "graphics",
      "collision",
      "2d"
    ],
    "description": "A set of simple modules for writing a JavaScript 2D game.",
    "license": "MIT",
    "web": "https://github.com/dom96/gamelight"
  },
  {
    "name": "storage",
    "url": "https://bitbucket.org/moigagoo/storage/",
    "method": "hg",
    "tags": [
      "JavaScript",
      "Storage",
      "localStorage",
      "sessionStorage"
    ],
    "description": "Storage, localStorage, and sessionStorage bindigs for Nim's JavaScript backend.",
    "license": "MIT",
    "web": "https://bitbucket.org/moigagoo/storage/"
  },
  {
    "name": "fontconfig",
    "url": "https://github.com/Parashurama/fontconfig",
    "method": "git",
    "tags": [
      "fontconfig",
      "font"
    ],
    "description": "Low level wrapper for the fontconfig library.",
    "license": "Fontconfig License",
    "web": "https://github.com/Parashurama/fontconfig"
  },
  {
    "name": "sysrandom",
    "url": "https://github.com/euantorano/sysrandom.nim",
    "method": "git",
    "tags": [
      "random",
      "RNG",
      "PRNG"
    ],
    "description": "A simple library to generate random data, using the system's PRNG.",
    "license": "BSD3",
    "web": "https://github.com/euantorano/sysrandom.nim"
  },
  {
    "name": "colorize",
    "url": "https://github.com/molnarmark/colorize",
    "method": "git",
    "tags": [
      "color",
      "colors",
      "colorize"
    ],
    "description": "A simple and lightweight terminal coloring library.",
    "license": "MIT",
    "web": "https://github.com/molnarmark/colorize"
  },
  {
    "name": "cello",
    "url": "https://github.com/unicredit/cello",
    "method": "git",
    "tags": [
      "string",
      "succinct-data-structure",
      "rank",
      "select",
      "Burrows-Wheeler",
      "FM-index",
      "wavelet-tree"
    ],
    "description": "String algorithms with succinct data structures",
    "license": "Apache2",
    "web": "https://unicredit.github.io/cello/"
  },
  {
    "name": "notmuch",
    "url": "https://github.com/samdmarshall/notmuch.nim",
    "method": "git",
    "tags": [
      "notmuch",
      "wrapper",
      "email",
      "tagging"
    ],
    "description": "wrapper for the notmuch mail library",
    "license": "BSD 3-Clause",
    "web": "https://github.com/samdmarshall/notmuch.nim"
  },
  {
    "name": "pluginmanager",
    "url": "https://github.com/samdmarshall/plugin-manager",
    "method": "git",
    "tags": [
      "plugin",
      "dylib",
      "manager"
    ],
    "description": "Simple plugin implementation",
    "license": "BSD 3-Clause",
    "web": "https://github.com/samdmarshall/plugin-manager"
  },
  {
    "name": "node",
    "url": "https://github.com/tulayang/nimnode",
    "method": "git",
    "tags": [
      "async",
      "io",
      "socket",
      "net",
      "tcp",
      "http",
      "libuv"
    ],
    "description": "Library for async programming and communication. This Library uses a future/promise, non-blocking I/O model based on libuv.",
    "license": "MIT",
    "web": "http://tulayang.github.io/node/"
  },
  {
    "name": "tempdir",
    "url": "https://github.com/euantorano/tempdir.nim",
    "method": "git",
    "tags": [
      "temp",
      "io",
      "tmp"
    ],
    "description": "A Nim library to create and manage temporary directories.",
    "license": "BSD3",
    "web": "https://github.com/euantorano/tempdir.nim"
  },
  {
    "name": "mathexpr",
    "url": "https://github.com/Yardanico/nim-mathexpr",
    "method": "git",
    "tags": [
      "math",
      "mathparser",
      "tinyexpr"
    ],
    "description": "MathExpr - pure-Nim mathematical expression evaluator library",
    "license": "MIT",
    "web": "https://github.com/Yardanico/nim-mathexpr"
  },
  {
    "name": "frag",
    "url": "https://github.com/fragworks/frag",
    "method": "git",
    "tags": [
      "game",
      "game-dev",
      "2d",
      "3d"
    ],
    "description": "A 2D|3D game engine",
    "license": "MIT",
    "web": "https://github.com/fragworks/frag"
  },
  {
    "name": "freetype",
    "url": "https://github.com/jangko/freetype",
    "method": "git",
    "tags": [
      "font",
      "renderint",
      "library"
    ],
    "description": "wrapper for FreeType2 library",
    "license": "MIT",
    "web": "https://github.com/jangko/freetype"
  },
  {
    "name": "polyBool",
    "url": "https://github.com/jangko/polyBool",
    "method": "git",
    "tags": [
      "polygon",
      "clipper",
      "library"
    ],
    "description": "Polygon Clipper Library (Martinez Algorithm)",
    "license": "MIT",
    "web": "https://github.com/jangko/polyBool"
  },
  {
    "name": "nimAGG",
    "url": "https://github.com/jangko/nimAGG",
    "method": "git",
    "tags": [
      "renderer",
      "rasterizer",
      "library",
      "2D",
      "graphics"
    ],
    "description": "Hi Fidelity Rendering Engine",
    "license": "MIT",
    "web": "https://github.com/jangko/nimAGG"
  },
  {
    "name": "primme",
    "url": "https://github.com/jxy/primme",
    "method": "git",
    "tags": [
      "library",
      "eigenvalues",
      "high-performance",
      "singular-value-decomposition"
    ],
    "description": "Nim interface for PRIMME: PReconditioned Iterative MultiMethod Eigensolver",
    "license": "MIT",
    "web": "https://github.com/jxy/primme"
  },
  {
    "name": "sitmo",
    "url": "https://github.com/jxy/sitmo",
    "method": "git",
    "tags": [
      "RNG",
      "Sitmo",
      "high-performance",
      "random"
    ],
    "description": "Sitmo parallel random number generator in Nim",
    "license": "MIT",
    "web": "https://github.com/jxy/sitmo"
  },
  {
    "name": "webaudio",
    "url": "https://github.com/ftsf/nim-webaudio",
    "method": "git",
    "tags": [
      "javascript",
      "js",
      "web",
      "audio",
      "sound",
      "music"
    ],
    "description": "API for Web Audio (JS)",
    "license": "MIT",
    "web": "https://github.com/ftsf/nim-webaudio"
  },
  {
    "name": "nimcuda",
    "url": "https://github.com/unicredit/nimcuda",
    "method": "git",
    "tags": [
      "CUDA",
      "GPU"
    ],
    "description": "CUDA bindings",
    "license": "Apache2",
    "web": "https://github.com/unicredit/nimcuda"
  },
  {
    "name": "gifwriter",
    "url": "https://github.com/rxi/gifwriter",
    "method": "git",
    "tags": [
      "gif",
      "image",
      "library"
    ],
    "description": "Animated GIF writing library based on jo_gif",
    "license": "MIT",
    "web": "https://github.com/rxi/gifwriter"
  },
  {
    "name": "libplist",
    "url": "https://github.com/samdmarshall/libplist.nim",
    "method": "git",
    "tags": [
      "libplist",
      "property",
      "list",
      "property-list",
      "parsing",
      "binary",
      "xml",
      "format"
    ],
    "description": "wrapper around libplist https://github.com/libimobiledevice/libplist",
    "license": "MIT",
    "web": "https://github.com/samdmarshall/libplist.nim"
  },
  {
    "name": "getch",
    "url": "https://github.com/6A/getch",
    "method": "git",
    "tags": [
      "getch",
      "char"
    ],
    "description": "getch() for Windows and Unix",
    "license": "MIT",
    "web": "https://github.com/6A/getch"
  },
  {
    "name": "gifenc",
    "url": "https://github.com/ftsf/gifenc",
    "method": "git",
    "tags": [
      "gif",
      "encoder"
    ],
    "description": "Gif Encoder",
    "license": "Public Domain",
    "web": "https://github.com/ftsf/gifenc"
  },
  {
    "name": "nimlapack",
    "url": "https://github.com/unicredit/nimlapack",
    "method": "git",
    "tags": [
      "LAPACK",
      "linear-algebra"
    ],
    "description": "LAPACK bindings",
    "license": "Apache2",
    "web": "https://github.com/unicredit/nimlapack"
  },
  {
    "name": "jack",
    "url": "https://github.com/Skrylar/nim-jack",
    "method": "git",
    "tags": [
      "jack",
      "audio",
      "binding",
      "wrapper"
    ],
    "description": "Shiny bindings to the JACK Audio Connection Kit.",
    "license": "MIT",
    "web": "https://github.com/Skrylar/nim-jack"
  },
  {
    "name": "serializetools",
    "url": "https://github.com/JeffersonLab/serializetools",
    "method": "git",
    "tags": [
      "serialization",
      "xml"
    ],
    "description": "Support for serialization of objects",
    "license": "MIT",
    "web": "https://github.com/JeffersonLab/serializetools"
  },
  {
    "name": "neo",
    "url": "https://github.com/unicredit/neo",
    "method": "git",
    "tags": [
      "vector",
      "matrix",
      "linear-algebra",
      "BLAS",
      "LAPACK",
      "CUDA"
    ],
    "description": "Linear algebra for Nim",
    "license": "Apache License 2.0",
    "web": "https://unicredit.github.io/neo/"
  },
  {
    "name": "httpkit",
    "url": "https://github.com/tulayang/httpkit",
    "method": "git",
    "tags": [
      "http",
      "request",
      "response",
      "stream",
      "bigfile",
      "async"
    ],
    "description": "An efficient HTTP tool suite written in pure nim. Help you to write HTTP services or clients via TCP, UDP, or even Unix Domain socket, etc.",
    "license": "MIT",
    "web": "https://github.com/tulayang/httpkit"
  },
  {
    "name": "ulid",
    "url": "https://github.com/adelq/ulid",
    "method": "git",
    "tags": [
      "library",
      "id",
      "ulid",
      "uuid",
      "guid"
    ],
    "description": "Universally Unique Lexicographically Sortable Identifier",
    "license": "MIT",
    "web": "https://github.com/adelq/ulid"
  },
  {
    "name": "osureplay",
    "url": "https://github.com/Yardanico/nim-osureplay",
    "method": "git",
    "tags": [
      "library",
      "osu!",
      "parser",
      "osugame",
      "replay"
    ],
    "description": "osu! replay parser",
    "license": "MIT",
    "web": "https://github.com/Yardanico/nim-osureplay"
  },
  {
    "name": "tiger",
    "url": "https://github.com/ehmry/tiger",
    "method": "git",
    "tags": [
      "hash"
    ],
    "description": "Tiger hash function",
    "license": "MIT",
    "web": "https://github.com/ehmry/tiger"
  },
  {
    "name": "pipe",
    "url": "https://github.com/5paceToast/pipe",
    "method": "git",
    "tags": [
      "pipe",
      "macro",
      "operator",
      "functional"
    ],
    "description": "Pipe operator for nim.",
    "license": "MIT",
    "web": "https://github.com/5paceToast/pipe"
  },
  {
    "name": "flatdb",
    "url": "https://github.com/enthus1ast/flatdb",
    "method": "git",
    "tags": [
      "database",
      "json",
      "pure"
    ],
    "description": "small/tiny, flatfile, jsonl based, inprogress database for nim",
    "license": "MIT",
    "web": "https://github.com/enthus1ast/flatdb"
  },
  {
    "name": "nwt",
    "url": "https://github.com/enthus1ast/nimWebTemplates",
    "method": "git",
    "tags": [
      "template",
      "html",
      "pure",
      "jinja"
    ],
    "description": "experiment to build a jinja like template parser",
    "license": "MIT",
    "web": "https://github.com/enthus1ast/nimWebTemplates"
  },
  {
    "name": "cmixer",
    "url": "https://github.com/rxi/cmixer-nim",
    "method": "git",
    "tags": [
      "library",
      "audio",
      "mixer",
      "sound",
      "wav",
      "ogg"
    ],
    "description": "Lightweight audio mixer for games",
    "license": "MIT",
    "web": "https://github.com/rxi/cmixer-nim"
  },
  {
    "name": "cmixer_sdl2",
    "url": "https://github.com/rxi/cmixer_sdl2-nim",
    "method": "git",
    "tags": [
      "library",
      "audio",
      "mixer",
      "sound",
      "wav",
      "ogg"
    ],
    "description": "Lightweight audio mixer for SDL2",
    "license": "MIT",
    "web": "https://github.com/rxi/cmixer_sdl2-nim"
  },
  {
    "name": "chebyshev",
    "url": "https://github.com/jxy/chebyshev",
    "method": "git",
    "tags": [
      "math",
      "approximation",
      "numerical"
    ],
    "description": "Chebyshev approximation.",
    "license": "MIT",
    "web": "https://github.com/jxy/chebyshev"
  },
  {
    "name": "scram",
    "url": "https://github.com/rgv151/scram",
    "method": "git",
    "tags": [
      "scram",
      "sasl",
      "authentication",
      "salted",
      "challenge",
      "response"
    ],
    "description": "Salted Challenge Response Authentication Mechanism (SCRAM) ",
    "license": "MIT",
    "web": "https://github.com/rgv151/scram"
  },
  {
    "name": "blake2",
    "url": "https://bitbucket.org/mihailp/blake2/",
    "method": "hg",
    "tags": [
      "crypto",
      "cryptography",
      "hash",
      "security"
    ],
    "description": "blake2 - cryptographic hash function",
    "license": "CC0",
    "web": "https://bitbucket.org/mihailp/blake2/"
  },
  {
    "name": "spinny",
    "url": "https://github.com/molnarmark/spinny",
    "method": "git",
    "tags": [
      "terminal",
      "spinner",
      "spinny",
      "load"
    ],
    "description": "Spinny is a tiny terminal spinner package for the Nim Programming Language.",
    "license": "MIT",
    "web": "https://github.com/molnarmark/spinny"
  },
  {
    "name": "nigui",
    "url": "https://github.com/trustable-code/NiGui",
    "method": "git",
    "tags": [
      "gui",
      "windows",
      "gtk"
    ],
    "description": "NiGui is a cross-platform, desktop GUI toolkit using native widgets.",
    "license": "MIT",
    "web": "https://github.com/trustable-code/NiGui"
  },
  {
    "name": "nimcalcal",
    "url": "https://github.com/skilchen/nimcalcal",
    "method": "git",
    "tags": [
      "calendar",
      "library"
    ],
    "description": "nimcalcal - PyCalCal translated to Nim, Calendrical Calculations from Reingold/Dershowitz",
    "license": "MIT",
    "web": "http://www3.cs.stonybrook.edu/~algorith/implement/reingold/implement.shtml"
  },
  {
    "name": "currying",
    "url": "https://github.com/t8m8/currying",
    "method": "git",
    "tags": [
      "library",
      "functional",
      "currying"
    ],
    "description": "Currying library for Nim",
    "license": "MIT",
    "web": "https://github.com/t8m8/currying"
  },
  {
    "name": "rect_packer",
    "url": "https://github.com/yglukhov/rect_packer",
    "method": "git",
    "tags": [
      "library",
      "geometry",
      "packing"
    ],
    "description": "Pack rects into bigger rect",
    "license": "MIT",
    "web": "https://github.com/yglukhov/rect_packer"
  },
  {
    "name": "gintro",
    "url": "https://github.com/stefansalewski/gintro",
    "method": "git",
    "tags": [
      "library",
      "gtk",
      "wrapper",
      "gui"
    ],
    "description": "High level GObject-Introspection based GTK3 bindings",
    "license": "MIT",
    "web": "https://github.com/stefansalewski/gintro"
  },
  {
    "name": "arraymancer",
    "url": "https://github.com/mratsim/Arraymancer",
    "method": "git",
    "tags": [
      "vector",
      "matrix",
      "array",
      "ndarray",
      "multidimensional-array",
      "linear-algebra",
      "tensor"
    ],
    "description": "A tensor (multidimensional array) library for Nim",
    "license": "Apache License 2.0",
    "web": "https://mratsim.github.io/Arraymancer/"
  },
  {
    "name": "sha3",
    "url": "https://bitbucket.org/mihailp/sha3/",
    "method": "hg",
    "tags": [
      "crypto",
      "cryptography",
      "hash",
      "security"
    ],
    "description": "sha3 - cryptographic hash function",
    "license": "CC0",
    "web": "https://bitbucket.org/mihailp/sha3/"
  },
  {
    "name": "coalesce",
    "url": "https://github.com/piedar/coalesce",
    "method": "git",
    "tags": [
      "nil",
      "null",
      "options",
      "operator"
    ],
    "description": "A nil coalescing operator ?? for Nim",
    "license": "MIT",
    "web": "https://github.com/piedar/coalesce"
  },
  {
    "name": "asyncmysql",
    "url": "https://github.com/tulayang/asyncmysql",
    "method": "git",
    "tags": [
      "mysql",
      "async",
      "asynchronous"
    ],
    "description": "Asynchronous MySQL connector written in pure Nim",
    "license": "MIT",
    "web": "https://github.com/tulayang/asyncmysql"
  },
  {
    "name": "cassandra",
    "url": "https://github.com/yglukhov/cassandra",
    "method": "git",
    "tags": [
      "cassandra",
      "database",
      "wrapper",
      "bindings",
      "driver"
    ],
    "description": "Bindings to Cassandra DB driver",
    "license": "MIT",
    "web": "https://github.com/yglukhov/cassandra"
  },
  {
    "name": "tf2plug",
    "url": "https://gitlab.com/waylon531/tf2plug",
    "method": "git",
    "tags": [
      "app",
      "binary",
      "tool",
      "tf2"
    ],
    "description": "A mod manager for TF2",
    "license": "GPLv3",
    "web": "https://gitlab.com/waylon531/tf2plug"
  },
  {
    "name": "oldgtk3",
    "url": "https://github.com/stefansalewski/oldgtk3",
    "method": "git",
    "tags": [
      "library",
      "gtk",
      "wrapper",
      "gui"
    ],
    "description": "Low level bindings for GTK3 related libraries",
    "license": "MIT",
    "web": "https://github.com/stefansalewski/oldgtk3"
  },
  {
    "name": "godot",
    "url": "https://github.com/pragmagic/godot-nim",
    "method": "git",
    "tags": [
      "game",
      "engine",
      "2d",
      "3d"
    ],
    "description": "Nim bindings for Godot Engine",
    "license": "MIT",
    "web": "https://github.com/pragmagic/godot-nim"
  },
  {
    "name": "vkapi",
    "url": "https://github.com/Yardanico/nimvkapi",
    "method": "git",
    "tags": [
      "wrapper",
      "vkontakte",
      "vk",
      "library",
      "api"
    ],
    "description": "A wrapper for the vk.com API (russian social network)",
    "license": "MIT",
    "web": "https://github.com/Yardanico/nimvkapi"
  },
  {
    "name": "slacklib",
    "url": "https://github.com/ThomasTJdev/nim_slacklib",
    "method": "git",
    "tags": [
      "library",
      "wrapper",
      "slack",
      "slackapp",
      "api"
    ],
    "description": "Library for working with a slack app or sending messages to a slack channel (slack.com)",
    "license": "MIT",
    "web": "https://github.com/ThomasTJdev/nim_slacklib"
  },
  {
    "name": "calendar",
    "url": "https://github.com/skilchen/calendar",
    "method": "git",
    "tags": [
      "calendar",
      "dates",
      "library"
    ],
    "description": "calendar.py from Pythons stdlib translated to Nim",
    "license": "MIT",
    "web": "https://docs.python.org/2/library/calendar.html"
  },
  {
    "name": "wiringPiNim",
    "url": "https://github.com/ThomasTJdev/nim_wiringPiNim",
    "method": "git",
    "tags": [
      "wrapper",
      "raspberry",
      "rpi",
      "wiringpi",
      "pi"
    ],
    "description": "Wrapper that implements some of wiringPi's function for controlling a Raspberry Pi",
    "license": "MIT",
    "web": "https://github.com/ThomasTJdev/nim_wiringPiNim"
  },
  {
    "name": "redux",
    "url": "https://github.com/pragmagic/redux.nim",
    "method": "git",
    "tags": [
      "redux"
    ],
    "description": "Predictable state container.",
    "license": "MIT",
    "web": "https://github.com/pragmagic/redux.nim"
  },
  {
    "name": "skEasing",
    "url": "https://github.com/Skrylar/skEasing",
    "method": "git",
    "tags": [
      "math",
      "curves",
      "animation"
    ],
    "description": "A collection of easing curves for animation purposes.",
    "license": "BSD",
    "web": "https://github.com/Skrylar/skEasing"
  },
  {
    "name": "nimquery",
    "url": "https://github.com/GULPF/nimquery",
    "method": "git",
    "tags": [
      "html",
      "scraping",
      "web"
    ],
    "description": "Library for querying HTML using CSS-selectors, like JavaScripts document.querySelector",
    "license": "MIT",
    "web": "https://github.com/GULPF/nimquery"
  },
  {
    "name": "usha",
    "url": "https://github.com/subsetpark/untitled-shell-history-application",
    "method": "git",
    "tags": [
      "shell",
      "utility"
    ],
    "description": "untitled shell history application",
    "license": "MIT",
    "web": "https://github.com/subsetpark/untitled-shell-history-application"
  },
  {
    "name": "libgit2",
    "url": "https://github.com/barcharcraz/libgit2-nim",
    "method": "git",
    "tags": [
      "git",
      "libgit",
      "libgit2",
      "vcs",
      "wrapper"
    ],
    "description": "Libgit2 low level wrapper",
    "license": "MIT",
    "web": "https://github.com/barcharcraz/libgit2-nim"
  },
  {
    "name": "multicast",
    "url": "https://github.com/enthus1ast/nimMulticast",
    "method": "git",
    "tags": [
      "multicast",
      "udp",
      "socket",
      "net"
    ],
    "description": "proc to join (and leave) a multicast group",
    "license": "MIT",
    "web": "https://github.com/enthus1ast/nimMulticast"
  },
  {
    "name": "mysqlparser",
    "url": "https://github.com/tulayang/mysqlparser.git",
    "method": "git",
    "tags": [
      "mysql",
      "protocol",
      "parser"
    ],
    "description": "An efficient packet parser for MySQL Client/Server Protocol. Help you to write Mysql communication in either BLOCKIONG-IO or NON-BLOCKING-IO.",
    "license": "MIT",
    "web": "https://github.com/tulayang/mysqlparser"
  },
  {
    "name": "fugitive",
    "url": "https://github.com/citycide/fugitive",
    "method": "git",
    "tags": [
      "git",
      "github",
      "cli",
      "extras",
      "utility",
      "tool"
    ],
    "description": "Simple command line tool to make git more intuitive, along with useful GitHub addons.",
    "license": "MIT",
    "web": "https://github.com/citycide/fugitive"
  },
  {
    "name": "dbg",
    "url": "https://github.com/enthus1ast/nimDbg",
    "method": "git",
    "tags": [
      "template",
      "echo",
      "dbg",
      "debug"
    ],
    "description": "dbg template; in debug echo",
    "license": "MIT",
    "web": "https://github.com/enthus1ast/nimDbg"
  },
  {
    "name": "pylib",
    "url": "https://github.com/Yardanico/nimpylib",
    "method": "git",
    "tags": [
      "python",
      "compatibility",
      "library",
      "pure"
    ],
    "description": "Nim library with python-like functions and operators",
    "license": "MIT",
    "web": "https://github.com/Yardanico/nimpylib"
  },
  {
    "name": "graphemes",
    "url": "https://github.com/nitely/nim-graphemes",
    "method": "git",
    "tags": [
      "graphemes",
      "grapheme-cluster",
      "unicode"
    ],
    "description": "Grapheme aware string handling (Unicode tr29)",
    "license": "MIT",
    "web": "https://github.com/nitely/nim-graphemes"
  },
  {
    "name": "rfc3339",
    "url": "https://github.com/Skrylar/rfc3339",
    "method": "git",
    "tags": [
      "rfc3339",
      "datetime"
    ],
    "description": "RFC3339 (dates and times) implementation for Nim.",
    "license": "BSD",
    "web": "https://github.com/Skrylar/rfc3339"
  },
  {
    "name": "db_presto",
    "url": "https://github.com/Bennyelg/nimPresto",
    "method": "git",
    "tags": [
      "prestodb",
      "connector",
      "database"
    ],
    "description": "prestodb simple connector",
    "license": "MIT",
    "web": "https://github.com/Bennyelg/nimPresto"
  },
  {
    "name": "nimbomb",
    "url": "https://github.com/Tyler-Yocolano/nimbomb",
    "method": "git",
    "tags": [
      "giant",
      "bomb",
      "wiki",
      "api"
    ],
    "description": "A GiantBomb-wiki wrapper for nim",
    "license": "MIT",
    "web": "https://github.com/Tyler-Yocolano/nimbomb"
  },
  {
    "name": "csvql",
    "url": "https://github.com/Bennyelg/csvql",
    "method": "git",
    "tags": [
      "csv",
      "read",
      "ansisql",
      "query",
      "database",
      "files"
    ],
    "description": "csvql.",
    "license": "MIT",
    "web": "https://github.com/Bennyelg/csvql"
  },
  {
    "name": "contracts",
    "url": "https://github.com/Udiknedormin/NimContracts",
    "method": "git",
    "tags": [
      "library",
      "pure",
      "contract",
      "contracts",
      "DbC",
      "utility",
      "automation",
      "documentation",
      "safety",
      "test",
      "tests",
      "testing",
      "unittest"
    ],
    "description": "Design by Contract (DbC) library with minimal runtime.",
    "license": "MIT",
    "web": "https://github.com/Udiknedormin/NimContracts"
  },
  {
    "name": "syphus",
    "url": "https://github.com/makingspace/syphus",
    "method": "git",
    "tags": [
      "optimization",
      "tabu"
    ],
    "description": "An implementation of the tabu search heuristic in Nim.",
    "license": "BSD-3",
    "web": "https://github.com/makingspace/syphus-nim"
  },
  {
    "name": "analytics",
    "url": "https://github.com/dom96/analytics",
    "method": "git",
    "tags": [
      "google",
      "telemetry",
      "statistics"
    ],
    "description": "Allows statistics to be sent to and recorded in Google Analytics.",
    "license": "MIT",
    "web": "https://github.com/dom96/analytics"
  },
  {
    "name": "arraymancer_vision",
    "url": "https://github.com/edubart/arraymancer-vision",
    "method": "git",
    "tags": [
      "arraymancer",
      "image",
      "vision"
    ],
    "description": "Image transformation and visualization utilities for arraymancer",
    "license": "Apache License 2.0",
    "web": "https://github.com/edubart/arraymancer-vision"
  },
  {
    "name": "genoiser",
    "url": "https://github.com/brentp/genoiser",
    "method": "git",
    "tags": [
      "bam",
      "cram",
      "vcf",
      "genomics"
    ],
    "description": "functions to tracks for genomics data files",
    "license": "MIT"
  },
  {
    "name": "hts",
    "url": "https://github.com/brentp/hts-nim",
    "method": "git",
    "tags": [
      "kmer",
      "dna",
      "sequence",
      "bam",
      "vcf",
      "genomics"
    ],
    "description": "htslib wrapper for nim",
    "license": "MIT",
    "web": "https://brentp.github.io/hts-nim/"
  },
  {
    "name": "kmer",
    "url": "https://github.com/brentp/nim-kmer",
    "method": "git",
    "tags": [
      "kmer",
      "dna",
      "sequence"
    ],
    "description": "encoded kmer library for fast operations on kmers up to 31",
    "license": "MIT",
    "web": "https://github.com/brentp/nim-kmer"
  },
  {
    "name": "kexpr",
    "url": "https://github.com/brentp/kexpr-nim",
    "method": "git",
    "tags": [
      "math",
      "expression",
      "evalute"
    ],
    "description": "wrapper for kexpr math expression evaluation library",
    "license": "MIT",
    "web": "https://github.com/brentp/kexpr-nim"
  },
  {
    "name": "lapper",
    "url": "https://github.com/brentp/nim-lapper",
    "method": "git",
    "tags": [
      "interval"
    ],
    "description": "fast interval overlaps",
    "license": "MIT",
    "web": "https://github.com/brentp/nim-lapper"
  },
  {
    "name": "gplay",
    "url": "https://github.com/yglukhov/gplay",
    "method": "git",
    "tags": [
      "google",
      "play",
      "apk",
      "publish",
      "upload"
    ],
    "description": "Google Play APK Uploader",
    "license": "MIT",
    "web": "https://github.com/yglukhov/gplay"
  },
  {
    "name": "huenim",
    "url": "https://github.com/IoTone/huenim",
    "method": "git",
    "tags": [
      "hue",
      "iot",
      "lighting",
      "philips",
      "library"
    ],
    "description": "Huenim",
    "license": "MIT",
    "web": "https://github.com/IoTone/huenim"
  },
  {
    "name": "drand48",
    "url": "https://github.com/JeffersonLab/drand48",
    "method": "git",
    "tags": [
      "random",
      "number",
      "generator"
    ],
    "description": "Nim implementation of the standard unix drand48 pseudo random number generator",
    "license": "BSD3",
    "web": "https://github.com/JeffersonLab/drand48"
  },
  {
    "name": "ensem",
    "url": "https://github.com/JeffersonLab/ensem",
    "method": "git",
    "tags": [
      "jackknife",
      "statistics"
    ],
    "description": "Support for ensemble file format and arithmetic using jackknife/bootstrap propagation of errors",
    "license": "BSD3",
    "web": "https://github.com/JeffersonLab/ensem"
  },
  {
    "name": "basic2d",
    "url": "https://github.com/nim-lang/basic2d",
    "method": "git",
    "tags": [
      "deprecated",
      "vector",
      "stdlib",
      "library"
    ],
    "description": "Deprecated module for vector/matrices operations.",
    "license": "MIT",
    "web": "https://github.com/nim-lang/basic2d"
  },
  {
    "name": "basic3d",
    "url": "https://github.com/nim-lang/basic3d",
    "method": "git",
    "tags": [
      "deprecated",
      "vector",
      "stdlib",
      "library"
    ],
    "description": "Deprecated module for vector/matrices operations.",
    "license": "MIT",
    "web": "https://github.com/nim-lang/basic3d"
  },
  {
    "name": "shiori",
    "url": "https://github.com/Narazaka/shiori-nim",
    "method": "git",
    "tags": [
      "ukagaka",
      "shiori",
      "protocol"
    ],
    "description": "SHIORI Protocol Parser/Builder",
    "license": "MIT",
    "web": "https://github.com/Narazaka/shiori-nim"
  },
  {
    "name": "shioridll",
    "url": "https://github.com/Narazaka/shioridll-nim",
    "method": "git",
    "tags": [
      "shiori",
      "ukagaka"
    ],
    "description": "The SHIORI DLL interface",
    "license": "MIT",
    "web": "https://github.com/Narazaka/shioridll-nim"
  },
  {
    "name": "httpauth",
    "url": "https://github.com/FedericoCeratto/nim-httpauth",
    "method": "git",
    "tags": [
      "http",
      "authentication",
      "authorization",
      "library",
      "security"
    ],
    "description": "HTTP Authentication and Authorization",
    "license": "LGPLv3",
    "web": "https://github.com/FedericoCeratto/nim-httpauth"
  },
  {
    "name": "cbor",
    "url": "https://github.com/ehmry/nim-cbor",
    "method": "git",
    "tags": [
      "library",
      "cbor",
      "binary",
      "encoding"
    ],
    "description": "Concise Binary Object Representation decoder (RFC7049).",
    "license": "MIT",
    "web": "https://github.com/ehmry/nim-cbor"
  },
  {
    "name": "base58",
    "url": "https://github.com/ehmry/nim-base58",
    "method": "git",
    "tags": [
      "base58",
      "bitcoin",
      "cryptonote",
      "monero",
      "encoding",
      "library"
    ],
    "description": "Base58 encoders and decoders for Bitcoin and CryptoNote addresses.",
    "license": "MIT",
    "web": "https://github.com/ehmry/nim-base58"
  },
  {
    "name": "webdriver",
    "url": "https://github.com/dom96/webdriver",
    "method": "git",
    "tags": [
      "webdriver",
      "selenium",
      "library",
      "firefox"
    ],
    "description": "Implementation of the WebDriver w3c spec.",
    "license": "MIT",
    "web": "https://github.com/dom96/webdriver"
  },
  {
    "name": "interfaced",
    "url": "https://github.com/andreaferretti/interfaced",
    "method": "git",
    "tags": [
      "interface"
    ],
    "description": "Go-like interfaces",
    "license": "Apache License 2.0",
    "web": "https://github.com/andreaferretti/interfaced"
  },
  {
    "name": "vla",
    "url": "https://github.com/bpr/vla",
    "method": "git",
    "tags": [
      "vla",
      "alloca"
    ],
    "description": "Variable length arrays for Nim",
    "license": "MIT",
    "web": "https://github.com/bpr/vla"
  },
  {
    "name": "metatools",
    "url": "https://github.com/jxy/metatools",
    "method": "git",
    "tags": [
      "macros",
      "metaprogramming"
    ],
    "description": "Metaprogramming tools for Nim",
    "license": "MIT",
    "web": "https://github.com/jxy/metatools"
  },
  {
    "name": "pdcurses",
    "url": "https://github.com/lcrees/pdcurses",
    "method": "git",
    "tags": [
      "pdcurses",
      "curses",
      "console",
      "gui"
    ],
    "description": "Nim wrapper for PDCurses",
    "license": "MIT",
    "web": "https://github.com/lcrees/pdcurses"
  },
  {
    "name": "libuv",
    "url": "https://github.com/lcrees/libuv",
    "method": "git",
    "tags": [
      "libuv",
      "wrapper",
      "node",
      "networking"
    ],
    "description": "libuv bindings for Nim",
    "license": "MIT",
    "web": "https://github.com/lcrees/libuv"
  },
  {
    "name": "romans",
    "url": "https://github.com/lcrees/romans",
    "method": "git",
    "tags": [
      "roman",
      "numerals"
    ],
    "description": "Conversion between integers and Roman numerals",
    "license": "MIT",
    "web": "https://github.com/lcrees/romans"
  },
  {
    "name": "simpleAST",
    "url": "https://github.com/lguzzon/simpleAST",
    "method": "git",
    "tags": [
      "ast"
    ],
    "description": "Simple AST in NIM",
    "license": "MIT",
    "web": "https://github.com/lguzzon/simpleAST"
  },
  {
    "name": "timerpool",
    "url": "https://github.com/mikra01/timerpool/",
    "method": "git",
    "tags": [
      "timer",
      "pool",
      "events",
      "thread"
    ],
    "description": "threadsafe timerpool implementation for event purpose",
    "license": "MIT",
    "web": "https://github.com/mikra01/timerpool"
  },
  {
    "name": "zero_functional",
    "url": "https://github.com/zero-functional/zero-functional",
    "method": "git",
    "tags": [
      "functional",
      "dsl",
      "chaining",
      "seq"
    ],
    "description": "A library providing zero-cost chaining for functional abstractions in Nim",
    "license": "MIT",
    "web": "https://github.com/zero-functional/zero-functional"
  },
  {
    "name": "ormin",
    "url": "https://github.com/Araq/ormin",
    "method": "git",
    "tags": [
      "ORM",
      "SQL",
      "db",
      "database"
    ],
    "description": "Prepared SQL statement generator. A lightweight ORM.",
    "license": "MIT",
    "web": "https://github.com/Araq/ormin"
  },
  {
    "name": "karax",
    "url": "https://github.com/pragmagic/karax",
    "method": "git",
    "tags": [
      "browser",
      "DOM",
      "virtual-DOM",
      "UI"
    ],
    "description": "Karax is a framework for developing single page applications in Nim.",
    "license": "MIT",
    "web": "https://github.com/pragmagic/karax"
  },
  {
    "name": "cascade",
    "url": "https://github.com/citycide/cascade",
    "method": "git",
    "tags": [
      "macro",
      "cascade",
      "operator",
      "dart",
      "with"
    ],
    "description": "Method & assignment cascades for Nim, inspired by Smalltalk & Dart.",
    "license": "MIT",
    "web": "https://github.com/citycide/cascade"
  },
  {
    "name": "chrono",
    "url": "https://github.com/treeform/chrono",
    "method": "git",
    "tags": [
      "library",
      "timestamp",
      "calendar",
      "timezone"
    ],
    "description": "Calendars, Timestamps and Timezones utilities.",
    "license": "MIT",
    "web": "https://github.com/treeform/chrono"
  },
  {
    "name": "dbschema",
    "url": "https://github.com/vegansk/dbschema",
    "method": "git",
    "tags": [
      "library",
      "database",
      "db"
    ],
    "description": "Database schema migration library for Nim language.",
    "license": "MIT",
    "web": "https://github.com/vegansk/dbschema"
  },
  {
    "name": "gentabs",
    "url": "https://github.com/lcrees/gentabs",
    "method": "git",
    "tags": [
      "table",
      "string",
      "key",
      "value"
    ],
    "description": "Efficient hash table that is a key-value mapping (removed from stdlib)",
    "license": "MIT",
    "web": "https://github.com/lcrees/gentabs"
  },
  {
    "name": "libgraph",
    "url": "https://github.com/Mnenmenth/libgraphnim",
    "method": "git",
    "tags": [
      "graph",
      "math",
      "conversion",
      "pixels",
      "coordinates"
    ],
    "description": "Converts 2D linear graph coordinates to pixels on screen",
    "license": "MIT",
    "web": "https://github.com/Mnenmenth/libgraphnim"
  },
  {
    "name": "polynumeric",
    "url": "https://github.com/lcrees/polynumeric",
    "method": "git",
    "tags": [
      "polynomial",
      "numeric"
    ],
    "description": "Polynomial operations",
    "license": "MIT",
    "web": "https://github.com/lcrees/polynumeric"
  },
  {
    "name": "unicodedb",
    "url": "https://github.com/nitely/nim-unicodedb",
    "method": "git",
    "tags": [
      "unicode",
      "UCD",
      "unicodedata"
    ],
    "description": "Unicode Character Database (UCD) access for Nim",
    "license": "MIT",
    "web": "https://github.com/nitely/nim-unicodedb"
  },
  {
    "name": "normalize",
    "url": "https://github.com/nitely/nim-normalize",
    "method": "git",
    "tags": [
      "unicode",
      "normalization",
      "nfc",
      "nfd"
    ],
    "description": "Unicode normalization forms (tr15)",
    "license": "MIT",
    "web": "https://github.com/nitely/nim-normalize"
  },
  {
    "name": "nico",
    "url": "https://github.com/ftsf/nico",
    "method": "git",
    "tags": [
      "pico-8",
      "game",
      "library",
      "ludum",
      "dare"
    ],
    "description": "Nico game engine",
    "license": "MIT",
    "web": "https://github.com/ftsf/nico"
  },
  {
    "name": "os_files",
    "url": "https://github.com/tormund/os_files",
    "method": "git",
    "tags": [
      "dialogs",
      "file",
      "icon"
    ],
    "description": "Crossplatform (x11, windows, osx) native file dialogs; sytem file/folder icons in any resolution; open file with default application",
    "license": "MIT",
    "web": "https://github.com/tormund/os_files"
  },
  {
    "name": "sprymicro",
    "url": "https://github.com/gokr/sprymicro",
    "method": "git",
    "tags": [
      "spry",
      "demo"
    ],
    "description": "Small demo Spry interpreters",
    "license": "MIT",
    "web": "https://github.com/gokr/sprymicro"
  },
  {
    "name": "spryvm",
    "url": "https://github.com/gokr/spryvm",
    "method": "git",
    "tags": [
      "interpreter",
      "language",
      "spry"
    ],
    "description": "Homoiconic dynamic language interpreter in Nim",
    "license": "MIT",
    "web": "https://github.com/gokr/spryvm"
  },
  {
    "name": "netpbm",
    "url": "https://github.com/barcharcraz/nim-netpbm",
    "method": "git",
    "tags": [
      "pbm",
      "image",
      "wrapper",
      "netpbm"
    ],
    "description": "Wrapper for libnetpbm",
    "license": "MIT",
    "web": "https://github.com/barcharcraz/nim-netpbm"
  },
  {
    "name": "nimgen",
    "url": "https://github.com/genotrance/nimgen",
    "method": "git",
    "tags": [
      "c2nim",
      "library",
      "wrapper",
      "c",
      "c++"
    ],
    "description": "C2nim helper to simplify and automate wrapping C libraries",
    "license": "MIT",
    "web": "https://github.com/genotrance/nimgen"
  },
  {
    "name": "sksbox",
    "url": "https://github.com/Skrylar/sksbox",
    "method": "git",
    "tags": [
      "sbox",
      "binary",
      "binaryformat",
      "nothings",
      "container"
    ],
    "description": "A native-nim implementaton of the sBOX generic container format.",
    "license": "MIT",
    "web": "https://github.com/Skrylar/sksbox"
  },
  {
    "name": "avbin",
    "url": "https://github.com/Vladar4/avbin",
    "method": "git",
    "tags": [
      "audio",
      "video",
      "media",
      "library",
      "wrapper"
    ],
    "description": "Wrapper of the AVbin library for the Nim language.",
    "license": "LGPL",
    "web": "https://github.com/Vladar4/avbin"
  },
  {
    "name": "fsm",
    "url": "https://github.com/ba0f3/fsm.nim",
    "method": "git",
    "tags": [
      "fsm",
      "finite",
      "state",
      "machine"
    ],
    "description": "A simple finite-state machine for @nim-lang",
    "license": "MIT",
    "web": "https://github.com/ba0f3/fsm.nim"
  },
  {
    "name": "timezones",
    "url": "https://github.com/GULPF/timezones",
    "method": "git",
    "tags": [
      "timezone",
      "time",
      "tzdata"
    ],
    "description": "Timezone library compatible with the standard library. ",
    "license": "MIT",
    "web": "https://github.com/GULPF/timezones"
  },
  {
    "name": "ndf",
    "url": "https://github.com/rustomax/ndf",
    "method": "git",
    "tags": [
      "app",
      "binary",
      "duplicates",
      "utility",
      "filesystem"
    ],
    "description": "Duplicate files finder",
    "license": "MIT",
    "web": "https://github.com/rustomax/ndf"
  },
  {
    "name": "unicodeplus",
    "url": "https://github.com/nitely/nim-unicodeplus",
    "method": "git",
    "tags": [
      "unicode",
      "isdigit",
      "isalpha"
    ],
    "description": "Common unicode operations",
    "license": "MIT",
    "web": "https://github.com/nitely/nim-unicodeplus"
  },
  {
    "name": "libsvm",
    "url": "https://github.com/genotrance/libsvm",
    "method": "git",
    "tags": [
      "scientific",
      "svm",
      "vector"
    ],
    "description": "libsvm wrapper for Nim",
    "license": "MIT",
    "web": "https://github.com/genotrance/libsvm"
  },
  {
    "name": "lilt",
    "url": "https://github.com/quelklef/lilt",
    "method": "git",
    "tags": [
      "language",
      "parser",
      "parsing"
    ],
    "description": "Parsing language",
    "license": "MIT",
    "web": "https://github.com/quelklef/lilt"
  },
  {
    "name": "shiori_charset_convert",
    "url": "https://github.com/Narazaka/shiori_charset_convert-nim",
    "method": "git",
    "tags": [
      "shiori",
      "ukagaka"
    ],
    "description": "The SHIORI Message charset convert utility",
    "license": "MIT",
    "web": "https://github.com/Narazaka/shiori_charset_convert-nim"
  },
  {
    "name": "grafanim",
    "url": "https://github.com/jamesalbert/grafanim",
    "method": "git",
    "tags": [
      "library",
      "grafana",
      "dashboards"
    ],
    "description": "Grafana module for Nim",
    "license": "GPL",
    "web": "https://github.com/jamesalbert/grafanim"
  },
  {
    "name": "nimpy",
    "url": "https://github.com/yglukhov/nimpy",
    "method": "git",
    "tags": [
      "python",
      "bridge"
    ],
    "description": "Nim - Python bridge",
    "license": "MIT",
    "web": "https://github.com/yglukhov/nimpy"
  },
  {
    "name": "simple_graph",
    "url": "https://github.com/erhlee-bird/simple_graph",
    "method": "git",
    "tags": [
      "datastructures",
      "library"
    ],
    "description": "Simple Graph Library",
    "license": "MIT",
    "web": "https://github.com/erhlee-bird/simple_graph"
  },
  {
    "name": "controlStructures",
    "url": "https://github.com/TakeYourFreedom/Additional-Control-Structures-for-Nim",
    "method": "git",
    "tags": [
      "library",
      "control",
      "structure"
    ],
    "description": "Additional control structures",
    "license": "MIT",
    "web": "http://htmlpreview.github.io/?https://github.com/TakeYourFreedom/Additional-Control-Structures-for-Nim/blob/master/controlStructures.html"
  },
  {
    "name": "notetxt",
    "url": "https://github.com/mrshu/nim-notetxt",
    "method": "git",
    "tags": [
      "notetxt,",
      "note",
      "taking"
    ],
    "description": "A library that implements the note.txt specification for note taking.",
    "license": "MIT",
    "web": "https://github.com/mrshu/nim-notetxt"
  },
  {
    "name": "breeze",
    "url": "https://github.com/alehander42/breeze",
    "method": "git",
    "tags": [
      "dsl",
      "macro",
      "metaprogramming"
    ],
    "description": "A dsl for writing macros in Nim",
    "license": "MIT",
    "web": "https://github.com/alehander42/breeze"
  },
  {
    "name": "joyent_http_parser",
    "url": "https://github.com/nim-lang/joyent_http_parser",
    "method": "git",
    "tags": [
      "wrapper",
      "library",
      "parsing"
    ],
    "description": "Wrapper for high performance HTTP parsing library.",
    "license": "MIT",
    "web": "https://github.com/nim-lang/joyent_http_parser"
  },
  {
    "name": "libsvm_legacy",
    "url": "https://github.com/nim-lang/libsvm_legacy",
    "method": "git",
    "tags": [
      "wrapper",
      "library",
      "scientific"
    ],
    "description": "Wrapper for libsvm.",
    "license": "MIT",
    "web": "https://github.com/nim-lang/libsvm_legacy"
  },
  {
    "name": "clblast",
    "url": "https://github.com/numforge/nim-clblast",
    "method": "git",
    "tags": [
      "BLAS",
      "linear",
      "algebra",
      "vector",
      "matrix",
      "opencl",
      "high",
      "performance",
      "computing",
      "GPU",
      "wrapper"
    ],
    "description": "Wrapper for CLBlast, an OpenCL BLAS library",
    "license": "Apache License 2.0",
    "web": "https://github.com/numforge/nim-clblast"
  },
  {
    "name": "nimp5",
    "url": "https://github.com/Foldover/nim-p5",
    "method": "git",
    "tags": [
      "p5",
      "javascript",
      "creative",
      "coding",
      "processing",
      "library"
    ],
    "description": "Nim bindings for p5.js.",
    "license": "MIT",
    "web": "https://github.com/Foldover/nim-p5"
  },
  {
    "name": "names",
    "url": "https://github.com/pragmagic/names",
    "method": "git",
    "tags": [
      "strings"
    ],
    "description": "String interning library",
    "license": "MIT",
    "web": "https://github.com/pragmagic/names"
  },
  {
    "name": "sha1ext",
    "url": "https://github.com/CORDEA/sha1ext",
    "method": "git",
    "tags": [
      "sha1",
      "extension"
    ],
    "description": "std / sha1 extension",
    "license": "Apache License 2.0",
    "web": "https://github.com/CORDEA/sha1ext"
  },
  {
    "name": "libsha",
    "url": "https://github.com/forlan-ua/nim-libsha",
    "method": "git",
    "tags": [
      "sha1",
      "sha224",
      "sha256",
      "sha384",
      "sha512"
    ],
    "description": "Sha1 and Sha2 implementations",
    "license": "MIT",
    "web": "https://github.com/forlan-ua/nim-libsha"
  },
  {
    "name": "pwned",
    "url": "https://github.com/dom96/pwned",
    "method": "git",
    "tags": [
      "application",
      "passwords",
      "security",
      "binary"
    ],
    "description": "A client for the Pwned passwords API.",
    "license": "MIT",
    "web": "https://github.com/dom96/pwned"
  },
  {
    "name": "suffer",
    "url": "https://github.com/emekoi/suffer",
    "method": "git",
    "tags": [
      "graphics",
      "font",
      "software"
    ],
    "description": "a nim library for drawing 2d shapes, text, and images to 32bit software pixel buffers",
    "license": "MIT",
    "web": "https://github.com/emekoi/suffer"
  },
  {
    "name": "metric",
    "url": "https://github.com/mjendrusch/metric",
    "method": "git",
    "tags": [
      "library",
      "units",
      "scientific",
      "dimensional-analysis"
    ],
    "description": "Dimensionful types and dimensional analysis.",
    "license": "MIT",
    "web": "https://github.com/mjendrusch/metric"
  },
  {
    "name": "useragents",
    "url": "https://github.com/treeform/useragents",
    "method": "git",
    "tags": [
      "library",
      "useragent"
    ],
    "description": "User Agent parser for nim.",
    "license": "MIT",
    "web": "https://github.com/treeform/useragents"
  },
  {
    "name": "nimna",
    "url": "https://github.com/mjendrusch/nimna",
    "method": "git",
    "tags": [
      "library",
      "nucleic-acid-folding",
      "scientific",
      "biology"
    ],
    "description": "Nucleic acid folding and design.",
    "license": "MIT",
    "web": "https://github.com/mjendrusch/nimna"
  },
  {
    "name": "bencode",
    "url": "https://github.com/FedericoCeratto/nim-bencode",
    "method": "git",
    "tags": [
      "library",
      "bencode"
    ],
    "description": "Bencode serialization/deserialization library",
    "license": "LGPLv3",
    "web": "https://github.com/FedericoCeratto/nim-bencode"
  },
  {
    "name": "i3ipc",
    "url": "https://github.com/FedericoCeratto/nim-i3ipc",
    "method": "git",
    "tags": [
      "library",
      "i3"
    ],
    "description": "i3 IPC client library",
    "license": "LGPLv3",
    "web": "https://github.com/FedericoCeratto/nim-i3ipc"
  },
  {
    "name": "chroma",
    "url": "https://github.com/treeform/chroma",
    "method": "git",
    "tags": [
      "colors",
      "cmyk",
      "hsl",
      "hsv"
    ],
    "description": "Everything you want to do with colors.",
    "license": "MIT",
    "web": "https://github.com/treeform/chroma"
  },
  {
    "name": "nimrax",
    "url": "https://github.com/genotrance/nimrax",
    "method": "git",
    "tags": [
      "rax",
      "radix",
      "tree",
      "data",
      "structure"
    ],
    "description": "Radix tree wrapper for Nim",
    "license": "MIT",
    "web": "https://github.com/genotrance/nimrax"
  },
  {
    "name": "nimbass",
    "url": "https://github.com/genotrance/nimbass",
    "method": "git",
    "tags": [
      "bass",
      "audio",
      "wrapper"
    ],
    "description": "Bass wrapper for Nim",
    "license": "MIT",
    "web": "https://github.com/genotrance/nimbass"
  },
  {
    "name": "nimkerberos",
    "url": "https://github.com/genotrance/nimkerberos",
    "method": "git",
    "tags": [
      "kerberos",
      "ntlm",
      "authentication",
      "auth",
      "sspi"
    ],
    "description": "WinKerberos wrapper for Nim",
    "license": "MIT",
    "web": "https://github.com/genotrance/nimkerberos"
  },
  {
    "name": "nimssh2",
    "url": "https://github.com/genotrance/nimssh2",
    "method": "git",
    "tags": [
      "ssh",
      "library",
      "wrapper"
    ],
    "description": "libssh2 wrapper for Nim",
    "license": "MIT",
    "web": "https://github.com/genotrance/nimssh2"
  },
  {
    "name": "nimssl",
    "url": "https://github.com/genotrance/nimssl",
    "method": "git",
    "tags": [
      "openssl",
      "sha",
      "sha1",
      "hash",
      "sha256",
      "sha512"
    ],
    "description": "OpenSSL wrapper for Nim",
    "license": "MIT",
    "web": "https://github.com/genotrance/nimssl"
  },
  {
    "name": "snip",
    "url": "https://github.com/genotrance/snip",
    "method": "git",
    "tags": [
      "console",
      "editor",
      "text",
      "cli"
    ],
    "description": "Text editor to speed up testing code snippets",
    "license": "MIT",
    "web": "https://github.com/genotrance/snip"
  },
  {
    "name": "moduleinit",
    "url": "https://github.com/skunkiferous/moduleinit",
    "method": "git",
    "tags": [
      "library",
      "parallelism",
      "threads"
    ],
    "description": "Nim module/thread initialisation ordering library",
    "license": "MIT",
    "web": "https://github.com/skunkiferous/moduleinit"
  },
  {
    "name": "mofuw",
    "url": "https://github.com/2vg/mofuw",
    "method": "git",
    "tags": [
      "web",
      "http",
      "framework"
    ],
    "description": "mofuw is *MO*re *F*aster, *U*ltra *W*ebserver",
    "license": "MIT",
    "web": "https://github.com/2vg/mofuw"
  },
  {
    "name": "scnim",
    "url": "https://github.com/capocasa/scnim",
    "method": "git",
    "tags": [
      "music",
      "synthesizer",
      "realtime",
      "supercollider",
      "ugen",
      "plugin",
      "binding",
      "audio"
    ],
    "description": "Develop SuperCollider UGens in Nim",
    "license": "MIT",
    "web": "https://github.com/capocasa/scnim"
  },
  {
    "name": "nimgl",
    "url": "https://github.com/cavariux/nimgl",
    "method": "git",
    "tags": [
      "glfw",
      "glew",
      "math",
      "opengl",
      "bindings",
      "gl"
    ],
    "description": "Nim Game Library",
    "license": "MIT",
    "web": "https://github.com/cavariux/nimgl"
  },
  {
    "name": "inim",
    "url": "https://github.com/AndreiRegiani/INim",
    "method": "git",
    "tags": [
      "repl",
      "playground",
      "shell"
    ],
    "description": "Interactive Nim Shell",
    "license": "MIT",
    "web": "https://github.com/AndreiRegiani/INim"
  },
  {
    "name": "nimbigwig",
    "url": "https://github.com/genotrance/nimbigwig",
    "method": "git",
    "tags": [
      "bigwig",
      "bigbend",
      "genome"
    ],
    "description": "libBigWig wrapper for Nim",
    "license": "MIT",
    "web": "https://github.com/genotrance/nimbigwig"
  },
  {
    "name": "regex",
    "url": "https://github.com/nitely/nim-regex",
    "method": "git",
    "tags": [
      "regex"
    ],
    "description": "Linear time regex matching",
    "license": "MIT",
    "web": "https://github.com/nitely/nim-regex"
  },
  {
    "name": "tsundoku",
    "url": "https://github.com/FedericoCeratto/tsundoku",
    "method": "git",
    "tags": [
      "OPDS",
      "ebook",
      "server"
    ],
    "description": "Simple and lightweight OPDS ebook server",
    "license": "GPLv3",
    "web": "https://github.com/FedericoCeratto/tsundoku"
  },
  {
    "name": "nim_exodus",
    "url": "https://github.com/shinriyo/nim_exodus",
    "method": "git",
    "tags": [
      "web",
      "html",
      "template"
    ],
    "description": "Template generator for gester",
    "license": "MIT",
    "web": "https://github.com/shinriyo/nim_exodus"
  },
  {
    "name": "nimlibxlsxwriter",
    "url": "https://github.com/KeepCoolWithCoolidge/nimlibxlsxwriter",
    "method": "git",
    "tags": [
      "Excel",
      "wrapper",
      "nim",
      "xlsx"
    ],
    "description": "libxslxwriter wrapper for Nim",
    "license": "MIT",
    "web": "https://github.com/KeepCoolWithCoolidge/nimlibxlsxwriter"
  },
  {
    "name": "msqueue",
    "url": "https://github.com/2vg/MSQueue",
    "method": "git",
    "tags": [
      "algorithm",
      "queue",
      "MichaelScott",
      "fast",
      "concurrent"
    ],
    "description": "Michael-Scott queue implemented in Nim",
    "license": "MIT",
    "web": "https://github.com/2vg/MSQueue"
  },
  {
    "name": "nimclutter",
    "url": "https://github.com/KeepCoolWithCoolidge/nimclutter",
    "method": "git",
    "tags": [
      "clutter",
      "gtk",
      "gui"
    ],
    "description": "Nim bindings for Clutter toolkit.",
    "license": "LGPLv2.1",
    "web": "https://github.com/KeepCoolWithCoolidge/nimclutter"
  },
  {
    "name": "nimhdf5",
    "url": "https://github.com/Vindaar/nimhdf5",
    "method": "git",
    "tags": [
      "library",
      "wrapper",
      "binding",
      "libhdf5",
      "hdf5",
      "ndarray",
      "storage"
    ],
    "description": "Bindings for the HDF5 data format C library",
    "license": "MIT",
    "web": "https://github.com/Vindaar/nimhdf5"
  },
  {
    "name": "mpfit",
    "url": "https://github.com/Vindaar/nim-mpfit",
    "method": "git",
    "tags": [
      "library",
      "wrapper",
      "binding",
      "nonlinear",
      "least-squares",
      "fitting",
      "levenberg-marquardt",
      "regression"
    ],
    "description": "A wrapper for the cMPFIT non-linear least squares fitting library",
    "license": "MIT",
    "web": "https://github.com/Vindaar/nim-mpfit"
  },
  {
    "name": "nlopt",
    "url": "https://github.com/Vindaar/nimnlopt",
    "method": "git",
    "tags": [
      "library",
      "wrapper",
      "binding",
      "nonlinear-optimization"
    ],
    "description": "A wrapper for the non-linear optimization C library Nlopt",
    "license": "MIT",
    "web": "https://github.com/Vindaar/nimnlopt"
  },
  {
    "name": "itertools",
    "url": "https://github.com/narimiran/itertools",
    "method": "git",
    "tags": [
      "itertools",
      "python",
      "iterators"
    ],
    "description": "Itertools for Nim",
    "license": "MIT",
    "web": "https://github.com/narimiran/itertools"
  },
  {
    "name": "typelists",
    "url": "https://github.com/yglukhov/typelists",
    "method": "git",
    "tags": [
      "metaprogramming"
    ],
    "description": "Typelists in Nim",
    "license": "MIT",
    "web": "https://github.com/yglukhov/typelists"
  },
  {
    "name": "sol",
    "url": "https://github.com/davidgarland/sol",
    "method": "git",
    "tags": [
      "c99",
      "c11",
      "c",
      "vector",
      "simd",
      "avx",
      "avx2",
      "neon"
    ],
    "description": "A SIMD-accelerated vector library written in C99 with Nim bindings.",
    "license": "MIT",
    "web": "https://github.com/davidgarland/sol"
  },
  {
    "name": "simdX86",
    "url": "https://github.com/nimlibs/simdX86",
    "method": "git",
    "tags": [
      "simd"
    ],
    "description": "Wrappers for X86 SIMD intrinsics",
    "license": "MIT",
    "web": "https://github.com/nimlibs/simdX86"
  },
  {
    "name": "loopfusion",
    "url": "https://github.com/numforge/loopfusion",
    "method": "git",
    "tags": [
      "loop",
      "iterator",
      "zip",
      "forEach",
      "variadic"
    ],
    "description": "Loop efficiently over a variadic number of containers",
    "license": "MIT or Apache License 2.0",
    "web": "https://github.com/numforge/loopfusion"
  },
  {
    "name": "tinamou",
    "url": "https://github.com/Double-oxygeN/tinamou",
    "method": "git",
    "tags": [
      "game",
      "sdl2"
    ],
    "description": "Game Library in Nim with SDL2",
    "license": "MIT",
    "web": "https://github.com/Double-oxygeN/tinamou"
  },
  {
    "name": "cittadino",
    "url": "https://github.com/makingspace/cittadino",
    "method": "git",
    "tags": [
      "pubsub",
      "stomp",
      "rabbitmq",
      "amqp"
    ],
    "description": "A simple PubSub framework using STOMP.",
    "license": "BSD2",
    "web": "https://github.com/makingspace/cittadino"
  },
  {
    "name": "consul",
    "url": "https://github.com/makingspace/nim_consul",
    "method": "git",
    "tags": [
      "consul"
    ],
    "description": "A simple interface to a running Consul agent.",
    "license": "BSD2",
    "web": "https://github.com/makingspace/nim_consul"
  },
  {
    "name": "keystone",
    "url": "https://github.com/6A/Keystone.nim",
    "method": "git",
    "tags": [
      "binding",
      "keystone",
      "asm",
      "assembler",
      "x86",
      "arm"
    ],
    "description": "Bindings to the Keystone Assembler.",
    "license": "MIT",
    "web": "https://github.com/6A/Keystone.nim"
  },
  {
    "name": "units",
    "url": "https://github.com/Udiknedormin/NimUnits",
    "method": "git",
    "tags": [
      "library",
      "pure",
      "units",
      "physics",
      "science",
      "documentation",
      "safety"
    ],
    "description": " Statically-typed quantity units.",
    "license": "MIT",
    "web": "https://github.com/Udiknedormin/NimUnits"
  },
  {
    "name": "ast_pattern_matching",
    "url": "https://github.com/krux02/ast-pattern-matching",
    "method": "git",
    "tags": [
      "macros",
      "pattern-matching",
      "ast"
    ],
    "description": "a general ast pattern matching library with a focus on correctness and good error messages",
    "license": "MIT",
    "web": "https://github.com/krux02/ast-pattern-matching"
  },
  {
    "name": "tissue",
    "url": "https://github.com/genotrance/tissue",
    "method": "git",
    "tags": [
      "github",
      "issue",
      "debug",
      "test",
      "testament"
    ],
    "description": "Test failing snippets from Nim's issues",
    "license": "MIT",
    "web": "https://github.com/genotrance/tissue"
  },
  {
    "name": "sphincs",
    "url": "https://github.com/ehmry/nim-sphincs",
    "method": "git",
    "tags": [
      "crypto",
      "pqcrypto",
      "signing"
    ],
    "description": "SPHINCS⁺ stateless hash-based signature scheme",
    "license": "MIT",
    "web": "https://github.com/ehmry/nim-sphincs"
  },
  {
    "name": "nimpb",
    "url": "https://github.com/oswjk/nimpb",
    "method": "git",
    "tags": [
      "serialization",
      "protocol-buffers",
      "protobuf",
      "library"
    ],
    "description": "A Protocol Buffers library for Nim",
    "license": "MIT",
    "web": "https://github.com/oswjk/nimpb"
  },
  {
    "name": "nimpb_protoc",
    "url": "https://github.com/oswjk/nimpb_protoc",
    "method": "git",
    "tags": [
      "serialization",
      "protocol-buffers",
      "protobuf"
    ],
    "description": "Protocol Buffers compiler support package for nimpb",
    "license": "MIT",
    "web": "https://github.com/oswjk/nimpb_protoc"
  },
  {
    "name": "strunicode",
    "url": "https://github.com/nitely/nim-strunicode",
    "method": "git",
    "tags": [
      "string",
      "unicode",
      "grapheme"
    ],
    "description": "Swift-like unicode string handling",
    "license": "MIT",
    "web": "https://github.com/nitely/nim-strunicode"
  },
  {
    "name": "turn_based_game",
    "url": "https://github.com/JohnAD/turn_based_game",
    "method": "git",
    "tags": [
      "rules-engine",
      "game",
      "turn-based"
    ],
    "description": "Game rules engine for simulating or playing turn-based games",
    "license": "MIT",
    "web": "https://github.com/JohnAD/turn_based_game/wiki"
  },
  {
    "name": "negamax",
    "url": "https://github.com/JohnAD/negamax",
    "method": "git",
    "tags": [
      "negamax",
      "minimax",
      "game",
      "ai",
      "turn-based"
    ],
    "description": "Negamax AI search-tree algorithm for two player games",
    "license": "MIT",
    "web": "https://github.com/JohnAD/negamax"
  },
  {
    "name": "translation",
    "url": "https://github.com/juancarlospaco/nim-tinyslation",
    "method": "git",
    "tags": [
      "translation",
      "tinyslation",
      "api",
      "strings",
      "minimalism"
    ],
    "description": "Text string translation from free online crowdsourced API. Tinyslation a tiny translation.",
    "license": "LGPLv3",
    "web": "https://github.com/juancarlospaco/nim-tinyslation"
  },
  {
    "name": "magic",
    "url": "https://github.com/xmonader/nim-magic",
    "method": "git",
    "tags": [
      "libmagic",
      "magic",
      "guessfile"
    ],
    "description": "libmagic for nim",
    "license": "MIT",
    "web": "https://github.com/xmonader/nim-magic"
  },
  {
    "name": "configparser",
    "url": "https://github.com/xmonader/nim-configparser",
    "method": "git",
    "tags": [
      "configparser",
      "ini",
      "parser"
    ],
    "description": "pure Ini configurations parser",
    "license": "MIT",
    "web": "https://github.com/xmonader/nim-configparser"
  },
  {
    "name": "random_font_color",
    "url": "https://github.com/juancarlospaco/nim-random-font-color",
    "method": "git",
    "tags": [
      "fonts",
      "colors",
      "pastel",
      "design",
      "random"
    ],
    "description": "Random curated Fonts and pastel Colors for your UI/UX design, design for non-designers.",
    "license": "LGPLv3",
    "web": "https://github.com/juancarlospaco/nim-random-font-color"
  },
  {
    "name": "bytes2human",
    "url": "https://github.com/juancarlospaco/nim-bytes2human",
    "method": "git",
    "tags": [
      "bytes",
      "human",
      "minimalism",
      "size"
    ],
    "description": "Convert bytes to kilobytes, megabytes, gigabytes, etc.",
    "license": "LGPLv3",
    "web": "https://github.com/juancarlospaco/nim-bytes2human"
  },
  {
    "name": "nimhttpd",
    "url": "https://github.com/h3rald/nimhttpd",
    "method": "git",
    "tags": [
      "web-server",
      "static-file-server",
      "server",
      "http"
    ],
    "description": "A tiny static file web server.",
    "license": "MIT",
    "web": "https://github.com/h3rald/nimhttpd"
  },
  {
    "name": "crc32",
    "url": "https://github.com/juancarlospaco/nim-crc32",
    "method": "git",
    "tags": [
      "crc32",
      "checksum",
      "minimalism"
    ],
    "description": "CRC32, 2 proc, copied from RosettaCode.",
    "license": "MIT",
    "web": "https://github.com/juancarlospaco/nim-crc32"
  },
  {
    "name": "httpbeast",
    "url": "https://github.com/dom96/httpbeast",
    "method": "git",
    "tags": [
      "http",
      "server",
      "parallel",
      "linux",
      "unix"
    ],
    "description": "A performant and scalable HTTP server.",
    "license": "MIT",
    "web": "https://github.com/dom96/httpbeast"
  },
  {
    "name": "datetime2human",
    "url": "https://github.com/juancarlospaco/nim-datetime2human",
    "method": "git",
    "tags": [
      "date",
      "time",
      "datetime",
      "ISO-8601",
      "human",
      "minimalism"
    ],
    "description": "Human friendly DateTime string representations, seconds to millenniums.",
    "license": "LGPLv3",
    "web": "https://github.com/juancarlospaco/nim-datetime2human"
  },
  {
    "name": "sass",
    "url": "https://github.com/dom96/sass",
    "method": "git",
    "tags": [
      "css",
      "compiler",
      "wrapper",
      "library",
      "scss",
      "web"
    ],
    "description": "A wrapper for the libsass library.",
    "license": "MIT",
    "web": "https://github.com/dom96/sass"
  },
  {
    "name": "osutil",
    "url": "https://github.com/juancarlospaco/nim-osutil",
    "method": "git",
    "tags": [
      "utils",
      "helpers",
      "minimalism",
      "process",
      "mobile",
      "battery"
    ],
    "description": "OS Utils for Nim, simple tiny but useful procs for OS. Turn Display OFF and set Process Name.",
    "license": "LGPLv3",
    "web": "https://github.com/juancarlospaco/nim-osutil"
  },
  {
    "name": "binance",
    "url": "https://github.com/Imperator26/binance",
    "method": "git",
    "tags": [
      "library",
      "api",
      "binance"
    ],
    "description": "A Nim library to access the Binance API.",
    "license": "Apache License 2.0",
    "web": "https://github.com/Imperator26/binance"
  },
  {
    "name": "jdec",
    "tags": [
      "json",
      "marshal",
      "helper",
      "utils"
    ],
    "method": "git",
    "license": "MIT",
    "web": "https://github.com/diegogub/jdec",
    "url": "https://github.com/diegogub/jdec",
    "description": "Flexible JSON manshal/unmarshal library for nim"
  },
  {
    "name": "nimsnappyc",
    "url": "https://github.com/NimCompression/nimsnappyc",
    "method": "git",
    "tags": [
      "snappy",
      "compression",
      "wrapper",
      "library"
    ],
    "description": "Wrapper for the Snappy-C compression library",
    "license": "MIT",
    "web": "https://github.com/NimCompression/nimsnappyc"
  },
  {
    "name": "websitecreator",
    "alias": "nimwc"
  },
  {
    "name": "nimwc",
    "url": "https://github.com/ThomasTJdev/nim_websitecreator",
    "method": "git",
    "tags": [
      "website",
      "webpage",
      "blog",
      "binary"
    ],
    "description": "A website management tool. Run the file and access your webpage.",
    "license": "GPLv3",
    "web": "https://nimwc.org/"
  },
  {
    "name": "shaname",
    "url": "https://github.com/Torro/nimble-packages?subdir=shaname",
    "method": "git",
    "tags": [
      "sha1",
      "commandline",
      "utilities"
    ],
    "description": "Rename files to their sha1sums",
    "license": "BSD",
    "web": "https://github.com/Torro/nimble-packages/tree/master/shaname"
  },
  {
    "name": "about",
    "url": "https://github.com/aleandros/about",
    "method": "git",
    "tags": [
      "cli",
      "tool"
    ],
    "description": "Executable for finding information about programs in PATH",
    "license": "MIT",
    "web": "https://github.com/aleandros/about"
  },
  {
    "name": "findtests",
    "url": "https://github.com/jackvandrunen/findtests",
    "method": "git",
    "tags": [
      "test",
      "tests",
      "testing",
      "unit"
    ],
    "description": "A helper module for writing unit tests in Nim with nake or similar build system.",
    "license": "ISC",
    "web": "https://github.com/jackvandrunen/findtests"
  },
  {
    "name": "packedjson",
    "url": "https://github.com/Araq/packedjson",
    "method": "git",
    "tags": [
      "json"
    ],
    "description": "packedjson is an alternative Nim implementation for JSON. The JSON is essentially kept as a single string in order to save memory over a more traditional tree representation.",
    "license": "MIT",
    "web": "https://github.com/Araq/packedjson"
  },
  {
    "name": "unicode_numbers",
    "url": "https://github.com/Aearnus/unicode_numbers",
    "method": "git",
    "tags": [
      "library",
      "string",
      "format",
      "unicode"
    ],
    "description": "Converts a number into a specially formatted Unicode string",
    "license": "MIT",
    "web": "https://github.com/Aearnus/unicode_numbers"
  },
  {
    "name": "glob",
    "url": "https://github.com/citycide/glob",
    "method": "git",
    "tags": [
      "glob",
      "pattern",
      "match",
      "walk",
      "filesystem",
      "pure"
    ],
    "description": "Pure library for matching file paths against Unix style glob patterns.",
    "license": "MIT",
    "web": "https://github.com/citycide/glob"
  },
  {
    "name": "lda",
    "url": "https://github.com/unicredit/lda",
    "method": "git",
    "tags": [
      "LDA",
      "topic-modeling",
      "text-clustering",
      "NLP"
    ],
    "description": "Latent Dirichlet Allocation",
    "license": "Apache License 2.0",
    "web": "https://github.com/unicredit/lda"
  },
  {
    "name": "mdevolve",
    "url": "https://github.com/jxy/MDevolve",
    "method": "git",
    "tags": [
      "MD",
      "integrator",
      "numerical",
      "evolution"
    ],
    "description": "Integrator framework for Molecular Dynamic evolutions",
    "license": "MIT",
    "web": "https://github.com/jxy/MDevolve"
  },
  {
    "name": "sctp",
    "url": "https://github.com/metacontainer/sctp.nim",
    "method": "git",
    "tags": [
      "sctp",
      "networking",
      "userspace"
    ],
    "description": "Userspace SCTP bindings",
    "license": "BSD",
    "web": "https://github.com/metacontainer/sctp.nim"
  },
  {
    "name": "sodium",
    "url": "https://github.com/zielmicha/libsodium.nim",
    "method": "git",
    "tags": [
      "crypto",
      "security",
      "sodium"
    ],
    "description": "High-level libsodium bindings",
    "license": "MIT",
    "web": "https://github.com/zielmicha/libsodium.nim"
  },
  {
    "name": "db_clickhouse",
    "url": "https://github.com/leonardoce/nim-clickhouse",
    "method": "git",
    "tags": [
      "wrapper",
      "database",
      "clickhouse"
    ],
    "description": "ClickHouse Nim interface",
    "license": "MIT",
    "web": "https://github.com/leonardoce/nim-clickhouse"
  },
  {
    "name": "webterminal",
    "url": "https://github.com/JohnAD/webterminal",
    "method": "git",
    "tags": [
      "javascript",
      "terminal",
      "tty"
    ],
    "description": "Very simple browser Javascript TTY web terminal",
    "license": "MIT",
    "web": "https://github.com/JohnAD/webterminal"
  },
  {
    "name": "hpack",
    "url": "https://github.com/nitely/nim-hpack",
    "method": "git",
    "tags": [
      "http2",
      "hpack"
    ],
    "description": "HPACK (Header Compression for HTTP/2)",
    "license": "MIT",
    "web": "https://github.com/nitely/nim-hpack"
  },
  {
    "name": "cobs",
    "url": "https://github.com/keyme/nim_cobs",
    "method": "git",
    "tags": [
      "serialization",
      "encoding",
      "wireline",
      "framing",
      "cobs"
    ],
    "description": "Consistent Overhead Byte Stuffing for Nim",
    "license": "MIT",
    "web": "https://github.com/keyme/nim_cobs"
  },
  {
    "name": "bitvec",
    "url": "https://github.com/keyme/nim_bitvec",
    "method": "git",
    "tags": [
      "serialization",
      "encoding",
      "wireline"
    ],
    "description": "Extensible bit vector integer encoding library",
    "license": "MIT",
    "web": "https://github.com/keyme/nim_bitvec"
  },
  {
    "name": "nimsvg",
    "url": "https://github.com/bluenote10/NimSvg",
    "method": "git",
    "tags": [
      "svg"
    ],
    "description": "Nim-based DSL allowing to generate SVG files and GIF animations.",
    "license": "MIT",
    "web": "https://github.com/bluenote10/NimSvg"
  },
  {
    "name": "validation",
    "url": "https://github.com/captainbland/nim-validation",
    "method": "git",
    "tags": [
      "validation",
      "library"
    ],
    "description": "Nim object validation using type field pragmas",
    "license": "GPLv3",
    "web": "https://github.com/captainbland/nim-validation"
  },
  {
    "name": "nimgraphviz",
    "url": "https://github.com/QuinnFreedman/nimgraphviz",
    "method": "git",
    "tags": [
      "graph",
      "viz",
      "graphviz",
      "dot",
      "pygraphviz"
    ],
    "description": "Nim bindings for the GraphViz tool and the DOT graph language",
    "license": "MIT",
    "web": "https://github.com/QuinnFreedman/nimgraphviz"
  },
  {
    "name": "fab",
    "url": "https://github.com/icyphox/fab",
    "method": "git",
    "tags": [
      "colors",
      "terminal",
      "formatting",
      "text",
      "fun"
    ],
    "description": "Print fabulously in your terminal",
    "license": "MIT",
    "web": "https://github.com/icyphox/fab"
  },
  {
    "name": "kdialog",
    "url": "https://github.com/juancarlospaco/nim-kdialog",
    "method": "git",
    "tags": [
      "kdialog",
      "qt5",
      "kde",
      "gui",
      "easy",
      "qt"
    ],
    "description": "KDialog Qt5 Wrapper, easy API, KISS design",
    "license": "LGPLv3",
    "web": "https://github.com/juancarlospaco/nim-kdialog"
  },
  {
    "name": "nim7z",
    "url": "https://github.com/genotrance/nim7z",
    "method": "git",
    "tags": [
      "7zip",
      "7z",
      "extract",
      "archive"
    ],
    "description": "7z extraction for Nim",
    "license": "MIT",
    "web": "https://github.com/genotrance/nim7z"
  },
  {
    "name": "nimarchive",
    "url": "https://github.com/genotrance/nimarchive",
    "method": "git",
    "tags": [
      "7z",
      "zip",
      "tar",
      "rar",
      "gz",
      "libarchive",
      "compress",
      "extract",
      "archive"
    ],
    "description": "libarchive wrapper for Nim",
    "license": "MIT",
    "web": "https://github.com/genotrance/nimarchive"
  },
  {
    "name": "nimpcre",
    "url": "https://github.com/genotrance/nimpcre",
    "method": "git",
    "tags": [
      "pcre",
      "regex"
    ],
    "description": "PCRE wrapper for Nim",
    "license": "MIT",
    "web": "https://github.com/genotrance/nimpcre"
  },
  {
    "name": "nimdeps",
    "url": "https://github.com/genotrance/nimdeps",
    "method": "git",
    "tags": [
      "dependency",
      "bundle",
      "installer",
      "package"
    ],
    "description": "Nim library to bundle dependency files into executable",
    "license": "MIT",
    "web": "https://github.com/genotrance/nimdeps"
  },
  {
    "name": "intel_hex",
    "url": "https://github.com/keyme/nim_intel_hex",
    "method": "git",
    "tags": [
      "utils",
      "parsing",
      "hex"
    ],
    "description": "Intel hex file utility library",
    "license": "MIT",
    "web": "https://github.com/keyme/nim_intel_hex"
  },
  {
    "name": "nimha",
    "url": "https://github.com/ThomasTJdev/nim_homeassistant",
    "method": "git",
    "tags": [
      "smarthome",
      "automation",
      "mqtt",
      "xiaomi"
    ],
    "description": "Nim Home Assistant (NimHA) is a hub for combining multiple home automation devices and automating jobs",
    "license": "GPLv3",
    "web": "https://github.com/ThomasTJdev/nim_homeassistant"
  },
  {
    "name": "fmod",
    "url": "https://github.com/johnnovak/nim-fmod",
    "method": "git",
    "tags": [
      "library",
      "fmod",
      "audio",
      "game",
      "sound"
    ],
    "description": "Nim wrapper for the FMOD Low Level C API",
    "license": "MIT",
    "web": "https://github.com/johnnovak/nim-fmod"
  },
  {
    "name": "figures",
    "url": "https://github.com/cavariux/figures",
    "method": "git",
    "tags": [
      "unicode",
      "cli",
      "figures"
    ],
    "description": "unicode symbols",
    "license": "MIT",
    "web": "https://github.com/cavariux/figures"
  },
  {
    "name": "ur",
    "url": "https://github.com/JohnAD/ur",
    "method": "git",
    "tags": [
      "library",
      "universal",
      "result",
      "return"
    ],
    "description": "A Universal Result macro/object that normalizes the information returned from a procedure",
    "license": "MIT",
    "web": "https://github.com/JohnAD/ur",
    "doc": "https://github.com/JohnAD/ur/blob/master/docs/ur.rst"
  },
  {
    "name": "blosc",
    "url": "https://github.com/Skrylar/nblosc",
    "method": "git",
    "tags": [
      "blosc",
      "wrapper",
      "compression"
    ],
    "description": "Bit Shuffling Block Compressor (C-Blosc)",
    "license": "BSD",
    "web": "https://github.com/Skrylar/nblosc"
  },
  {
    "name": "fltk",
    "url": "https://github.com/Skrylar/nfltk",
    "method": "git",
    "tags": [
      "gui",
      "fltk",
      "wrapper",
      "c++"
    ],
    "description": "The Fast-Light Tool Kit",
    "license": "LGPL",
    "web": "https://github.com/Skrylar/nfltk"
  },
  {
    "name": "nim_cexc",
    "url": "https://github.com/metasyn/nim-cexc-splunk",
    "method": "git",
    "tags": [
      "splunk",
      "command",
      "cexc",
      "chunked"
    ],
    "description": "A simple chunked external protocol interface for Splunk custom search commands.",
    "license": "Apache2",
    "web": "https://github.com/metasyn/nim-cexc-splunk"
  },
  {
    "name": "nimclipboard",
    "url": "https://github.com/genotrance/nimclipboard",
    "method": "git",
    "tags": [
      "clipboard",
      "wrapper",
      "clip",
      "copy",
      "paste",
      "nimgen"
    ],
    "description": "Nim wrapper for libclipboard",
    "license": "MIT",
    "web": "https://github.com/genotrance/nimclipboard"
  },
  {
    "name": "skinterpolate",
    "url": "https://github.com/Skrylar/skInterpolate",
    "method": "git",
    "tags": [
      "interpolation",
      "animation"
    ],
    "description": "Interpolation routines for data and animation.",
    "license": "MIT",
    "web": "https://github.com/Skrylar/skInterpolate"
  },
  {
    "name": "nimspice",
    "url": "https://github.com/CodeDoes/nimspice",
    "method": "git",
    "tags": [
      "macro",
      "template",
      "class",
      "collection"
    ],
    "description": "A bunch of macros. sugar if you would",
    "license": "MIT",
    "web": "https://github.com/CodeDoes/nimspice"
  },
  {
    "name": "BN",
    "url": "https://github.com/EmberCrypto/BN",
    "method": "git",
    "tags": [
      "bignumber",
      "multiprecision",
      "imath"
    ],
    "description": "A Nim Wrapper of the imath BigNumber library.",
    "license": "MIT"
  },
  {
    "name": "nimbioseq",
    "url": "https://github.com/jhbadger/nimbioseq",
    "method": "git",
    "tags": [
      "bioinformatics",
      "fasta",
      "fastq"
    ],
    "description": "Nim Library for sequence (protein/nucleotide) bioinformatics",
    "license": "BSD-3",
    "web": "https://github.com/jhbadger/nimbioseq"
  },
  {
    "name": "subhook",
    "url": "https://github.com/ba0f3/subhook.nim",
    "method": "git",
    "tags": [
      "hook",
      "hooking",
      "subhook",
      "x86",
      "windows",
      "linux",
      "unix",
      ""
    ],
    "description": "subhook wrapper",
    "license": "BSD2",
    "web": "https://github.com/ba0f3/subhook.nim"
  },
  {
    "name": "timecop",
    "url": "https://github.com/ba0f3/timecop.nim",
    "method": "git",
    "tags": [
      "time",
      "travel",
      "timecop"
    ],
    "description": "Time travelling for Nim",
    "license": "MIT",
    "web": "https://github.com/ba0f3/timecop.nim"
  },
  {
    "name": "openexchangerates",
    "url": "https://github.com/juancarlospaco/nim-openexchangerates",
    "method": "git",
    "tags": [
      "money",
      "exchange",
      "openexchangerates",
      "bitcoin",
      "gold",
      "dollar",
      "euro",
      "prices"
    ],
    "description": "OpenExchangeRates API Client for Nim. Works with/without SSL. Partially works with/without Free API Key.",
    "license": "MIT",
    "web": "https://github.com/juancarlospaco/nim-openexchangerates"
  },
  {
    "name": "clr",
    "url": "https://github.com/Calinou/clr",
    "method": "git",
    "tags": [
      "commandline",
      "color",
      "rgb",
      "hsl",
      "hsv"
    ],
    "description": "Get information about colors and convert them in the command line",
    "license": "MIT",
    "web": "https://github.com/Calinou/clr"
  },
  {
    "name": "duktape",
    "url": "https://github.com/manguluka/duktape-nim",
    "method": "git",
    "tags": [
      "js",
      "javascript",
      "scripting",
      "language",
      "interpreter"
    ],
    "description": "wrapper for the Duktape embeddable Javascript engine",
    "license": "MIT",
    "web": "https://github.com/manguluka/duktape-nim"
  },
  {
    "name": "polypbren",
    "url": "https://github.com/guibar64/polypbren",
    "method": "git",
    "tags": [
      "science",
      "equation"
    ],
    "description": "Renormalization of colloidal charges of polydipserse dispersions using the Poisson-Boltzmann equation",
    "license": "MIT",
    "web": "https://github.com/guibar64/polypbren"
  },
  {
    "name": "spdx_licenses",
    "url": "https://github.com/euantorano/spdx_licenses.nim",
    "method": "git",
    "tags": [
      "spdx",
      "license"
    ],
    "description": "A library to retrieve the list of commonly used licenses from the SPDX License List.",
    "license": "BSD3",
    "web": "https://github.com/euantorano/spdx_licenses.nim"
  },
  {
    "name": "texttospeech",
    "url": "https://github.com/dom96/texttospeech",
    "method": "git",
    "tags": [
      "tts",
      "text-to-speech",
      "google-cloud",
      "gcloud",
      "api"
    ],
    "description": "A client for the Google Cloud Text to Speech API.",
    "license": "MIT",
    "web": "https://github.com/dom96/texttospeech"
  },
  {
    "name": "nim_tiled",
    "url": "https://github.com/SkyVault/nim-tiled",
    "method": "git",
    "tags": [
      "tiled",
      "gamedev",
      "tmx",
      "indie"
    ],
    "description": "Tiled map loader for the Nim programming language",
    "license": "MIT",
    "web": "https://github.com/SkyVault/nim-tiled"
  },
  {
    "name": "fragments",
    "url": "https://github.com/fragcolor-xyz/fragments",
    "method": "git",
    "tags": [
      "ffi",
      "math",
      "threading",
      "dsl",
      "memory",
      "serialization",
      "cpp",
      "utilities"
    ],
    "description": "Our very personal collection of utilities",
    "license": "MIT",
    "web": "https://github.com/fragcolor-xyz/fragments"
  },
  {
    "name": "nim_telegram_bot",
    "url": "https://github.com/juancarlospaco/nim-telegram-bot",
    "method": "git",
    "tags": [
      "telegram",
      "bot",
      "telebot",
      "async",
      "multipurpose",
      "chat"
    ],
    "description": "Generic Configurable Telegram Bot for Nim, with builtin basic functionality and Plugins",
    "license": "MIT",
    "web": "https://github.com/juancarlospaco/nim-telegram-bot"
  },
  {
    "name": "xiaomi",
    "url": "https://github.com/ThomasTJdev/nim_xiaomi.git",
    "method": "git",
    "tags": [
      "xiaomi",
      "iot"
    ],
    "description": "Read and write to Xiaomi IOT devices.",
    "license": "MIT",
    "web": "https://github.com/ThomasTJdev/nim_xiaomi"
  },
  {
    "name": "vecio",
    "url": "https://github.com/emekoi/vecio.nim",
    "method": "git",
    "tags": [
      "writev",
      "readv",
      "scatter",
      "gather",
      "vectored",
      "vector",
      "io",
      "networking"
    ],
    "description": "vectored io for nim",
    "license": "MIT",
    "web": "https://github.com/emekoi/vecio.nim"
  },
  {
    "name": "nmiline",
    "url": "https://github.com/mzteruru52/NmiLine",
    "method": "git",
    "tags": [
      "graph"
    ],
    "description": "Plotting tool using NiGui",
    "license": "MIT",
    "web": "https://github.com/mzteruru52/NmiLine"
  },
  {
    "name": "c_alikes",
    "url": "https://github.com/ReneSac/c_alikes",
    "method": "git",
    "tags": [
      "library",
      "bitwise",
      "bitops",
      "pointers",
      "shallowCopy",
      "C"
    ],
    "description": "Operators, commands and functions more c-like, plus a few other utilities",
    "license": "MIT",
    "web": "https://github.com/ReneSac/c_alikes"
  },
  {
    "name": "memviews",
    "url": "https://github.com/ReneSac/memviews",
    "method": "git",
    "tags": [
      "library",
      "slice",
      "slicing",
      "shallow",
      "array",
      "vector"
    ],
    "description": "Unsafe in-place slicing",
    "license": "MIT",
    "web": "https://github.com/ReneSac/memviews"
  },
  {
    "name": "espeak",
    "url": "https://github.com/juancarlospaco/nim-espeak",
    "method": "git",
    "tags": [
      "espeak",
      "voice",
      "texttospeech"
    ],
    "description": "Nim Espeak NG wrapper, for super easy Voice and Text-To-Speech",
    "license": "MIT",
    "web": "https://github.com/juancarlospaco/nim-espeak"
  },
  {
    "name": "wstp",
    "url": "https://github.com/oskca/nim-wstp",
    "method": "git",
    "tags": [
      "wolfram",
      "mathematica",
      "bindings",
      "wstp"
    ],
    "description": "Nim bindings for WSTP",
    "license": "MIT",
    "web": "https://github.com/oskca/nim-wstp"
  },
  {
    "name": "uibuilder",
    "url": "https://github.com/ba0f3/uibuilder.nim",
    "method": "git",
    "tags": [
      "ui",
      "builder",
      "libui",
      "designer",
      "gtk",
      "gnome",
      "glade",
      "interface",
      "gui",
      "linux",
      "windows",
      "osx",
      "mac",
      "native",
      "generator"
    ],
    "description": "UI building with Gnome's Glade",
    "license": "MIT",
    "web": "https://github.com/ba0f3/uibuilder.nim"
  },
  {
    "name": "webp",
    "url": "https://github.com/juancarlospaco/nim-webp",
    "method": "git",
    "tags": [
      "webp"
    ],
    "description": "WebP Tools wrapper for Nim",
    "license": "MIT",
    "web": "https://github.com/juancarlospaco/nim-webp"
  },
  {
    "name": "print",
    "url": "https://github.com/treeform/print.git",
    "method": "git",
    "tags": [
      "pretty"
    ],
    "description": "Print is a set of pretty print macros, useful for print-debugging.",
    "license": "MIT",
    "web": "https://github.com/treeform/print"
  },
  {
    "name": "vmath",
    "url": "https://github.com/treeform/vmath.git",
    "method": "git",
    "tags": [
      "math",
      "graphics",
      "2d",
      "3d"
    ],
    "description": "Collection of math routines for 2d and 3d graphics.",
    "license": "MIT",
    "web": "https://github.com/treeform/vmath"
  },
  {
    "name": "flippy",
    "url": "https://github.com/treeform/flippy.git",
    "method": "git",
    "tags": [
      "image",
      "graphics",
      "2d"
    ],
    "description": "Flippy is a simple 2d image and drawing library.",
    "license": "MIT",
    "web": "https://github.com/treeform/flippy"
  },
  {
    "name": "typography",
    "url": "https://github.com/treeform/typography.git",
    "method": "git",
    "tags": [
      "font",
      "text",
      "2d"
    ],
    "description": "Fonts, Typesetting and Rasterization.",
    "license": "MIT",
    "web": "https://github.com/treeform/typography"
  },
  {
    "name": "xdo",
    "url": "https://github.com/juancarlospaco/nim-xdo",
    "method": "git",
    "tags": [
      "automation",
      "linux",
      "gui",
      "keyboard",
      "mouse",
      "typing",
      "clicker"
    ],
    "description": "Nim GUI Automation Linux, simulate user interaction, mouse and keyboard.",
    "license": "MIT",
    "web": "https://github.com/juancarlospaco/nim-xdo"
  },
  {
    "name": "nimblegui",
    "url": "https://github.com/ThomasTJdev/nim_nimble_gui",
    "method": "git",
    "tags": [
      "nimble",
      "gui",
      "packages"
    ],
    "description": "A simple GUI front for Nimble.",
    "license": "MIT",
    "web": "https://github.com/ThomasTJdev/nim_nimble_gui"
  },
  {
    "name": "xml",
    "url": "https://github.com/ba0f3/xml.nim",
    "method": "git",
    "tags": [
      "xml",
      "parser",
      "compile",
      "tokenizer",
      "nim",
      "html",
      "cdata"
    ],
    "description": "Pure Nim XML parser",
    "license": "MIT",
    "web": "https://github.com/ba0f3/xml.nim"
  },
  {
    "name": "soundio",
    "url": "https://github.com/ul/soundio",
    "method": "git",
    "tags": [
      "library",
      "wrapper",
      "binding",
      "audio",
      "sound",
      "media",
      "io"
    ],
    "description": "Bindings for libsoundio",
    "license": "MIT"
  },
  {
    "name": "miniz",
    "url": "https://github.com/treeform/miniz",
    "method": "git",
    "tags": [
      "zlib",
      "zip",
      "wrapper",
      "compression"
    ],
    "description": "Bindings for Miniz lib.",
    "license": "MIT"
  },
  {
    "name": "nim_cjson",
    "url": "https://github.com/muxueqz/nim_cjson",
    "method": "git",
    "tags": [
      "cjson",
      "json"
    ],
    "description": "cjson wrapper for Nim",
    "license": "MIT",
    "web": "https://github.com/muxueqz/nim_cjson"
  },
  {
    "name": "nimobserver",
    "url": "https://github.com/Tangdongle/nimobserver",
    "method": "git",
    "tags": [
      "observer",
      "patterns",
      "library"
    ],
    "description": "An implementation of the observer pattern",
    "license": "MIT",
    "web": "https://github.com/Tangdongle/nimobserver"
  },
  {
    "name": "nominatim",
    "url": "https://github.com/juancarlospaco/nim-nominatim",
    "method": "git",
    "tags": [
      "openstreetmap",
      "nominatim",
      "multisync",
      "async"
    ],
    "description": "OpenStreetMap Nominatim API Lib for Nim",
    "license": "MIT",
    "web": "https://github.com/juancarlospaco/nim-nominatim"
  },
  {
    "name": "systimes",
    "url": "https://github.com/GULPF/systimes",
    "method": "git",
    "tags": [
      "time",
      "timezone",
      "datetime"
    ],
    "description": "An alternative DateTime implementation",
    "license": "MIT",
    "web": "https://github.com/GULPF/systimes"
  },
  {
    "name": "overpass",
    "url": "https://github.com/juancarlospaco/nim-overpass",
    "method": "git",
    "tags": [
      "openstreetmap",
      "overpass",
      "multisync",
      "async"
    ],
    "description": "OpenStreetMap Overpass API Lib",
    "license": "MIT",
    "web": "https://github.com/juancarlospaco/nim-overpass"
  },
  {
    "name": "openstreetmap",
    "url": "https://github.com/juancarlospaco/nim-openstreetmap",
    "method": "git",
    "tags": [
      "openstreetmap",
      "multisync",
      "async",
      "geo",
      "map"
    ],
    "description": "OpenStreetMap API Lib for Nim",
    "license": "MIT",
    "web": "https://github.com/juancarlospaco/nim-openstreetmap"
  },
  {
    "name": "daemonim",
    "url": "https://github.com/bung87/daemon",
    "method": "git",
    "tags": [
      "unix",
      "library"
    ],
    "description": "daemonizer for Unix, Linux and OS X",
    "license": "MIT",
    "web": "https://github.com/bung87/daemon"
  },
  {
    "name": "nimtorch",
    "alias": "torch"
  },
  {
    "name": "torch",
    "url": "https://github.com/fragcolor-xyz/nimtorch",
    "method": "git",
    "tags": [
      "machine-learning",
      "nn",
      "neural",
      "networks",
      "cuda",
      "wasm",
      "pytorch",
      "torch"
    ],
    "description": "A nim flavor of pytorch",
    "license": "MIT",
    "web": "https://github.com/fragcolor-xyz/nimtorch"
  },
  {
    "name": "openweathermap",
    "url": "https://github.com/juancarlospaco/nim-openweathermap",
    "method": "git",
    "tags": [
      "OpenWeatherMap",
      "weather",
      "CreativeCommons",
      "OpenData",
      "multisync"
    ],
    "description": "OpenWeatherMap API Lib for Nim, Free world wide Creative Commons & Open Data Licensed Weather data",
    "license": "MIT",
    "web": "https://github.com/juancarlospaco/nim-openweathermap"
  },
  {
    "name": "finalseg",
    "url": "https://github.com/bung87/finalseg",
    "method": "git",
    "tags": [
      "library",
      "chinese",
      "words"
    ],
    "description": "jieba's finalseg port to nim",
    "license": "MIT",
    "web": "https://github.com/bung87/finalseg"
  },
  {
    "name": "openal",
    "url": "https://github.com/treeform/openal",
    "method": "git",
    "tags": [
      "sound",
      "OpenAL",
      "wrapper"
    ],
    "description": "An OpenAL wrapper.",
    "license": "MIT"
  },
  {
    "name": "ec_events",
    "url": "https://github.com/EmberCrypto/ec_events",
    "method": "git",
    "tags": [
      "events",
      "emitter"
    ],
    "description": "Event Based Programming for Nim.",
    "license": "MIT"
  },
  {
    "name": "wNim",
    "url": "https://github.com/khchen/wNim",
    "method": "git",
    "tags": [
      "library",
      "windows",
      "gui",
      "ui"
    ],
    "description": "Nim's Windows GUI Framework.",
    "license": "MIT",
    "web": "https://github.com/khchen/wNim",
    "doc": "https://khchen.github.io/wNim/wNim.html"
  },
  {
    "name": "redisparser",
    "url": "https://github.com/xmonader/nim-redisparser",
    "method": "git",
    "tags": [
      "redis",
      "resp",
      "parser",
      "protocol"
    ],
    "description": "RESP(REdis Serialization Protocol) Serialization for Nim",
    "license": "Apache2",
    "web": "https://github.com/xmonader/nim-redisparser"
  },
  {
    "name": "redisclient",
    "url": "https://github.com/xmonader/nim-redisclient",
    "method": "git",
    "tags": [
      "redis",
      "client",
      "protocol",
      "resp"
    ],
    "description": "Redis client for Nim",
    "license": "Apache2",
    "web": "https://github.com/xmonader/nim-redisclient"
  },
  {
    "name": "hackpad",
    "url": "https://github.com/juancarlospaco/nim-hackpad",
    "method": "git",
    "tags": [
      "web",
      "jester",
      "lan",
      "wifi",
      "hackathon",
      "hackatton",
      "pastebin",
      "crosscompilation",
      "teaching",
      "zip"
    ],
    "description": "Hackathon Web Scratchpad for teaching Nim on events using Wifi with limited or no Internet",
    "license": "MIT",
    "web": "https://github.com/juancarlospaco/nim-hackpad"
  },
  {
    "name": "redux_nim",
    "url": "https://github.com/M4RC3L05/redux-nim",
    "method": "git",
    "tags": [
      "",
      ""
    ],
    "description": "Redux Implementation in nim",
    "license": "MIT",
    "web": "https://github.com/M4RC3L05/redux-nim"
  },
  {
    "name": "simpledecimal",
    "url": "https://github.com/pigmej/nim-simple-decimal",
    "method": "git",
    "tags": [
      "decimal",
      "library"
    ],
    "description": "A simple decimal library",
    "license": "MIT",
    "web": "https://github.com/pigmej/nim-simple-decimal"
  },
  {
    "name": "calibre",
    "url": "https://github.com/juancarlospaco/nim-calibre",
    "method": "git",
    "tags": [
      "calibre",
      "ebook",
      "database"
    ],
    "description": "Calibre Database Lib for Nim",
    "license": "MIT",
    "web": "https://github.com/juancarlospaco/nim-calibre"
  },
  {
    "name": "nimcb",
    "url": "https://github.com/AdrianV/nimcb",
    "method": "git",
    "tags": [
      "c++-builder",
      "msbuild"
    ],
    "description": "Integrate nim projects in the C++Builder build process",
    "license": "MIT",
    "web": "https://github.com/AdrianV/nimcb"
  },
  {
    "name": "finals",
    "url": "https://github.com/quelklef/nim-finals",
    "method": "git",
    "tags": [
      "types"
    ],
    "description": "Transparently declare single-set attributes on types.",
    "license": "MIT",
    "web": "https://github.com/Quelklef/nim-finals"
  },
  {
    "name": "printdebug",
    "url": "https://github.com/juancarlospaco/nim-printdebug",
    "method": "git",
    "tags": [
      "debug",
      "print",
      "helper",
      "util"
    ],
    "description": "Print Debug for Nim, tiny 3 lines Lib, C Target",
    "license": "MIT",
    "web": "https://github.com/juancarlospaco/nim-printdebug"
  },
  {
    "name": "tinyfiledialogs",
    "url": "https://github.com/juancarlospaco/nim-tinyfiledialogs",
    "method": "git",
    "tags": [
      "gui",
      "wrapper",
      "gtk",
      "qt",
      "linux",
      "windows",
      "mac",
      "osx"
    ],
    "description": "TinyFileDialogs for Nim.",
    "license": "MIT",
    "web": "https://github.com/juancarlospaco/nim-tinyfiledialogs"
  },
  {
    "name": "spotify",
    "url": "https://github.com/CORDEA/spotify",
    "method": "git",
    "tags": [
      "spotify"
    ],
    "description": "A Nim wrapper for the Spotify Web API",
    "license": "Apache License 2.0",
    "web": "https://github.com/CORDEA/spotify"
  },
  {
    "name": "noise",
    "url": "https://github.com/jangko/nim-noise",
    "method": "git",
    "tags": [
      "linenoise",
      "commandline",
      "repl"
    ],
    "description": "Nim implementation of linenoise command line editor",
    "license": "MIT",
    "web": "https://github.com/jangko/nim-noise"
  },
  {
    "name": "proxyproto",
    "url": "https://github.com/ba0f3/libproxy.nim",
    "method": "git",
    "tags": [
      "proxy",
      "protocol",
      "proxy-protocol",
      "haproxy",
      "tcp",
      "ipv6",
      "ipv4",
      "linux",
      "unix",
      "hook",
      "load-balancer",
      "socket",
      "udp",
      "ipv6-support",
      "preload"
    ],
    "description": "PROXY Protocol enabler for aged programs",
    "license": "MIT",
    "web": "https://github.com/ba0f3/libproxy.nim"
  },
  {
    "name": "criterion",
    "url": "https://github.com/LemonBoy/criterion.nim",
    "method": "git",
    "tags": [
      "benchmark"
    ],
    "description": "Statistic-driven microbenchmark framework",
    "license": "MIT",
    "web": "https://github.com/LemonBoy/criterion.nim"
  },
  {
<<<<<<< HEAD
    "name": "nanoid",
    "url": "https://github.com/icyphox/nanoid.nim",
    "method": "git",
    "tags": [
      "nanoid", "random", "generator"
    ],
    "description": "The Nim implementation of NanoID",
    "license": "MIT",
    "web": "https://github.com/icyphox/nanoid.nim"
=======
    "name": "ndb",
    "url": "https://github.com/xzfc/ndb.nim",
    "method": "git",
    "tags": [
      "binding",
      "database",
      "db",
      "library",
      "sqlite"
    ],
    "description": "A db_sqlite fork with a proper typing",
    "license": "MIT",
    "web": "https://github.com/xzfc/ndb.nim"
>>>>>>> 47bfb884
  }
]<|MERGE_RESOLUTION|>--- conflicted
+++ resolved
@@ -10888,7 +10888,6 @@
     "web": "https://github.com/LemonBoy/criterion.nim"
   },
   {
-<<<<<<< HEAD
     "name": "nanoid",
     "url": "https://github.com/icyphox/nanoid.nim",
     "method": "git",
@@ -10898,7 +10897,8 @@
     "description": "The Nim implementation of NanoID",
     "license": "MIT",
     "web": "https://github.com/icyphox/nanoid.nim"
-=======
+  },
+  {
     "name": "ndb",
     "url": "https://github.com/xzfc/ndb.nim",
     "method": "git",
@@ -10912,6 +10912,5 @@
     "description": "A db_sqlite fork with a proper typing",
     "license": "MIT",
     "web": "https://github.com/xzfc/ndb.nim"
->>>>>>> 47bfb884
   }
 ]