--- conflicted
+++ resolved
@@ -10792,7 +10792,6 @@
     "web": "https://github.com/Quelklef/nim-finals"
   },
   {
-<<<<<<< HEAD
     "name": "printdebug",
     "url": "https://github.com/juancarlospaco/nim-printdebug",
     "method": "git",
@@ -10805,7 +10804,8 @@
     "description": "Print Debug for Nim, tiny 3 lines Lib, C Target",
     "license": "MIT",
     "web": "https://github.com/juancarlospaco/nim-printdebug"
-=======
+  },
+  {
     "name": "tinyfiledialogs",
     "url": "https://github.com/juancarlospaco/nim-tinyfiledialogs",
     "method": "git",
@@ -10822,6 +10822,5 @@
     "description": "TinyFileDialogs for Nim.",
     "license": "MIT",
     "web": "https://github.com/juancarlospaco/nim-tinyfiledialogs"
->>>>>>> 2782863e
   }
 ]