[
  {
    "name": "QuickJS4nim",
    "url": "https://github.com/ImVexed/quickjs4nim",
    "method": "git",
    "tags": [
      "QuickJS",
      "Javascript",
      "Runtime",
      "Wrapper"
    ],
    "description": "A QuickJS wrapper for Nim",
    "license": "MIT",
    "web": "https://github.com/ImVexed/quickjs4nim"
  },
  {
    "name": "BitVector",
    "url": "https://github.com/MarcAzar/BitVector",
    "method": "git",
    "tags": [
      "Bit",
      "Array",
      "Vector",
      "Bloom"
    ],
    "description": "A high performance Nim implementation of BitVector with base SomeUnsignedInt(i.e: uint8-64) with support for slices, and seq supported operations",
    "license": "MIT",
    "web": "https://marcazar.github.io/BitVector"
  },
  {
    "name": "RollingHash",
    "url": "https://github.com/MarcAzar/RollingHash",
    "method": "git",
    "tags": [
      "Cyclic",
      "Hash",
      "BuzHash",
      "Rolling",
      "Rabin",
      "Karp",
      "CRC",
      "Fingerprint",
      "n-gram"
    ],
    "description": "A high performance Nim implementation of a Cyclic Polynomial Hash, aka BuzHash, and the Rabin-Karp algorithm",
    "license": "MIT",
    "web": "https://marcazar.github.io/RollingHash"
  },
  {
    "name": "BipBuffer",
    "url": "https://github.com/MarcAzar/BipBuffer",
    "method": "git",
    "tags": [
      "Bip Buffer",
      "Circular",
      "Ring",
      "Buffer",
      "nim"
    ],
    "description": "A Nim implementation of Simon Cooke's Bip Buffer. A type of circular buffer ensuring contiguous blocks of memory",
    "license": "MIT",
    "web": "https://marcazar.github.io/BipBuffer"
  },
  {
    "name": "whip",
    "url": "https://github.com/mattaylor/whip",
    "method": "git",
    "tags": [
      "http",
      "rest",
      "server",
      "httpbeast",
      "nest",
      "fast"
    ],
    "description": "Whip is high performance web application server based on httpbeast a nest for redix tree based routing with some extra opmtizations.",
    "license": "MIT",
    "web": "https://github.com/mattaylor/whip"
  },
  {
    "name": "elvis",
    "url": "https://github.com/mattaylor/elvis",
    "method": "git",
    "tags": [
      "operator",
      "elvis",
      "ternary",
      "template",
      "truthy",
      "falsy",
      "exception",
      "none",
      "null",
      "nil",
      "0",
      "NaN",
      "coalesce"
    ],
    "description": "The elvis package implements a 'truthy', 'ternary' and a 'coalesce' operator to Nim as syntactic sugar for working with conditional expressions",
    "license": "MIT",
    "web": "https://github.com/mattaylor/elvis"
  },
  {
    "name": "nimrun",
    "url": "https://github.com/lee-b/nimrun",
    "method": "git",
    "tags": [
      "shebang",
      "unix",
      "linux",
      "bsd",
      "mac",
      "shell",
      "script",
      "nimble",
      "nimcr",
      "compile",
      "run",
      "standalone"
    ],
    "description": "Shebang frontend for running nim code as scripts. Does not require .nim extensions.",
    "license": "MIT",
    "web": "https://github.com/lee-b/nimrun"
  },
  {
    "name": "sequtils2",
    "url": "https://github.com/Michedev/sequtils2",
    "method": "git",
    "tags": [
      "library",
      "sequence",
      "string",
      "openArray",
      "functional"
    ],
    "description": "Additional functions for sequences that are not present in sequtils",
    "license": "MIT",
    "web": "http://htmlpreview.github.io/?https://github.com/Michedev/sequtils2/blob/master/sequtils2.html"
  },
  {
    "name": "github_api",
    "url": "https://github.com/watzon/github-api-nim",
    "method": "git",
    "tags": [
      "library",
      "api",
      "github",
      "client"
    ],
    "description": "Nim wrapper for the GitHub API",
    "license": "WTFPL",
    "web": "https://github.com/watzon/github-api-nim"
  },
  {
    "name": "extensions",
    "url": "https://github.com/jyapayne/nim-extensions",
    "method": "git",
    "tags": [
      "library",
      "extensions",
      "addons"
    ],
    "description": "A library that will add useful tools to Nim's arsenal.",
    "license": "MIT",
    "web": "https://github.com/jyapayne/nim-extensions"
  },
  {
    "name": "nimates",
    "url": "https://github.com/jamesalbert/nimates",
    "method": "git",
    "tags": [
      "library",
      "postmates",
      "delivery"
    ],
    "description": "Client library for the Postmates API",
    "license": "Apache",
    "web": "https://github.com/jamesalbert/nimates"
  },
  {
    "name": "discordnim",
    "url": "https://github.com/Krognol/discordnim",
    "method": "git",
    "tags": [
      "library",
      "discord"
    ],
    "description": "Discord library for Nim",
    "license": "MIT",
    "web": "https://github.com/Krognol/discordnim"
  },
  {
    "name": "argument_parser",
    "url": "https://github.com/Xe/argument_parser/",
    "method": "git",
    "tags": [
      "library",
      "command-line",
      "arguments",
      "switches",
      "parsing"
    ],
    "description": "Provides a complex command-line parser",
    "license": "MIT",
    "web": "https://github.com/Xe/argument_parser"
  },
  {
    "name": "genieos",
    "url": "https://github.com/Araq/genieos/",
    "method": "git",
    "tags": [
      "library",
      "command-line",
      "sound",
      "recycle",
      "os"
    ],
    "description": "Too awesome procs to be included in nimrod.os module",
    "license": "MIT",
    "web": "https://github.com/Araq/genieos/"
  },
  {
    "name": "jester",
    "url": "https://github.com/dom96/jester/",
    "method": "git",
    "tags": [
      "web",
      "http",
      "framework",
      "dsl"
    ],
    "description": "A sinatra-like web framework for Nim.",
    "license": "MIT",
    "web": "https://github.com/dom96/jester"
  },
  {
    "name": "templates",
    "url": "https://github.com/onionhammer/nim-templates.git",
    "method": "git",
    "tags": [
      "web",
      "html",
      "template"
    ],
    "description": "A simple string templating library for Nim.",
    "license": "BSD",
    "web": "https://github.com/onionhammer/nim-templates"
  },
  {
    "name": "murmur",
    "url": "https://github.com/olahol/nimrod-murmur/",
    "method": "git",
    "tags": [
      "hash",
      "murmur"
    ],
    "description": "MurmurHash in pure Nim.",
    "license": "MIT",
    "web": "https://github.com/olahol/nimrod-murmur"
  },
  {
    "name": "libtcod_nim",
    "url": "https://github.com/Vladar4/libtcod_nim/",
    "method": "git",
    "tags": [
      "roguelike",
      "game",
      "library",
      "engine",
      "sdl",
      "opengl",
      "glsl"
    ],
    "description": "Wrapper of the libtcod library for the Nim language.",
    "license": "zlib",
    "web": "https://github.com/Vladar4/libtcod_nim"
  },
  {
    "name": "nimgame",
    "url": "https://github.com/Vladar4/nimgame/",
    "method": "git",
    "tags": [
      "deprecated",
      "game",
      "engine",
      "sdl"
    ],
    "description": "A simple 2D game engine for Nim language. Deprecated, use nimgame2 instead.",
    "license": "MIT",
    "web": "https://github.com/Vladar4/nimgame"
  },
  {
    "name": "nimgame2",
    "url": "https://github.com/Vladar4/nimgame2/",
    "method": "git",
    "tags": [
      "game",
      "engine",
      "sdl",
      "sdl2"
    ],
    "description": "A simple 2D game engine for Nim language.",
    "license": "MIT",
    "web": "https://github.com/Vladar4/nimgame2"
  },
  {
    "name": "sfml",
    "url": "https://github.com/fowlmouth/nimrod-sfml/",
    "method": "git",
    "tags": [
      "game",
      "library",
      "opengl"
    ],
    "description": "High level OpenGL-based Game Library",
    "license": "MIT",
    "web": "https://github.com/fowlmouth/nimrod-sfml"
  },
  {
    "name": "enet",
    "url": "https://github.com/fowlmouth/nimrod-enet/",
    "method": "git",
    "tags": [
      "game",
      "networking",
      "udp"
    ],
    "description": "Wrapper for ENet UDP networking library",
    "license": "MIT",
    "web": "https://github.com/fowlmouth/nimrod-enet"
  },
  {
    "name": "nim-locale",
    "alias": "locale"
  },
  {
    "name": "locale",
    "url": "https://github.com/Amrykid/nim-locale/",
    "method": "git",
    "tags": [
      "library",
      "locale",
      "i18n",
      "localization",
      "localisation",
      "globalization"
    ],
    "description": "A simple library for localizing Nim applications.",
    "license": "MIT",
    "web": "https://github.com/Amrykid/nim-locale"
  },
  {
    "name": "fowltek",
    "url": "https://github.com/fowlmouth/nimlibs/",
    "method": "git",
    "tags": [
      "game",
      "opengl",
      "wrappers",
      "library",
      "assorted"
    ],
    "description": "A collection of reusable modules and wrappers.",
    "license": "MIT",
    "web": "https://github.com/fowlmouth/nimlibs"
  },
  {
    "name": "nake",
    "url": "https://github.com/fowlmouth/nake/",
    "method": "git",
    "tags": [
      "build",
      "automation",
      "sortof"
    ],
    "description": "make-like for Nim. Describe your builds as tasks!",
    "license": "MIT",
    "web": "https://github.com/fowlmouth/nake"
  },
  {
    "name": "nimrod-glfw",
    "url": "https://github.com/rafaelvasco/nimrod-glfw/",
    "method": "git",
    "tags": [
      "library",
      "glfw",
      "opengl",
      "windowing",
      "game"
    ],
    "description": "Nim bindings for GLFW library.",
    "license": "MIT",
    "web": "https://github.com/rafaelvasco/nimrod-glfw"
  },
  {
    "name": "chipmunk",
    "alias": "chipmunk6"
  },
  {
    "name": "chipmunk6",
    "url": "https://github.com/fowlmouth/nimrod-chipmunk/",
    "method": "git",
    "tags": [
      "library",
      "physics",
      "game"
    ],
    "description": "Bindings for Chipmunk2D 6.x physics library",
    "license": "MIT",
    "web": "https://github.com/fowlmouth/nimrod-chipmunk"
  },
  {
    "name": "chipmunk7_demos",
    "url": "https://github.com/matkuki/chipmunk7_demos/",
    "method": "git",
    "tags": [
      "demos",
      "physics",
      "game"
    ],
    "description": "Chipmunk7 demos for Nim",
    "license": "MIT",
    "web": "https://github.com/matkuki/chipmunk7_demos"
  },
  {
    "name": "nim-glfw",
    "alias": "glfw"
  },
  {
    "name": "glfw",
    "url": "https://github.com/ephja/nim-glfw",
    "method": "git",
    "tags": [
      "library",
      "glfw",
      "opengl",
      "windowing",
      "game"
    ],
    "description": "A high-level GLFW 3 wrapper",
    "license": "MIT",
    "web": "https://github.com/ephja/nim-glfw"
  },
  {
    "name": "nim-ao",
    "alias": "ao"
  },
  {
    "name": "ao",
    "url": "https://github.com/ephja/nim-ao",
    "method": "git",
    "tags": [
      "library",
      "audio"
    ],
    "description": "A high-level libao wrapper",
    "license": "MIT",
    "web": "https://github.com/ephja/nim-ao"
  },
  {
    "name": "termbox",
    "url": "https://github.com/fowlmouth/nim-termbox",
    "method": "git",
    "tags": [
      "library",
      "terminal",
      "io"
    ],
    "description": "Termbox wrapper.",
    "license": "MIT",
    "web": "https://github.com/fowlmouth/nim-termbox"
  },
  {
    "name": "linagl",
    "url": "https://bitbucket.org/BitPuffin/linagl",
    "method": "hg",
    "tags": [
      "library",
      "opengl",
      "math",
      "game"
    ],
    "description": "OpenGL math library",
    "license": "CC0",
    "web": "https://bitbucket.org/BitPuffin/linagl"
  },
  {
    "name": "kwin",
    "url": "https://github.com/reactormonk/nim-kwin",
    "method": "git",
    "tags": [
      "library",
      "javascript",
      "kde"
    ],
    "description": "KWin JavaScript API wrapper",
    "license": "MIT",
    "web": "https://github.com/reactormonk/nim-kwin"
  },
  {
    "name": "opencv",
    "url": "https://github.com/dom96/nim-opencv",
    "method": "git",
    "tags": [
      "library",
      "wrapper",
      "opencv",
      "image",
      "processing"
    ],
    "description": "OpenCV wrapper",
    "license": "MIT",
    "web": "https://github.com/dom96/nim-opencv"
  },
  {
    "name": "nimble",
    "url": "https://github.com/nim-lang/nimble",
    "method": "git",
    "tags": [
      "app",
      "binary",
      "package",
      "manager"
    ],
    "description": "Nimble package manager",
    "license": "BSD",
    "web": "https://github.com/nim-lang/nimble"
  },
  {
    "name": "libnx",
    "url": "https://github.com/jyapayne/nim-libnx",
    "method": "git",
    "tags": [
      "switch",
      "nintendo",
      "libnx",
      "nx"
    ],
    "description": "A port of libnx to Nim",
    "license": "Unlicense",
    "web": "https://github.com/jyapayne/nim-libnx"
  },
  {
    "name": "switch_build",
    "url": "https://github.com/jyapayne/switch-build",
    "method": "git",
    "tags": [
      "switch",
      "nintendo",
      "build",
      "builder"
    ],
    "description": "An easy way to build homebrew files for the Nintendo Switch",
    "license": "MIT",
    "web": "https://github.com/jyapayne/switch-build"
  },
  {
    "name": "aporia",
    "url": "https://github.com/nim-lang/Aporia",
    "method": "git",
    "tags": [
      "app",
      "binary",
      "ide",
      "gtk"
    ],
    "description": "A Nim IDE.",
    "license": "GPLv2",
    "web": "https://github.com/nim-lang/Aporia"
  },
  {
    "name": "c2nim",
    "url": "https://github.com/nim-lang/c2nim",
    "method": "git",
    "tags": [
      "app",
      "binary",
      "tool",
      "header",
      "C"
    ],
    "description": "c2nim is a tool to translate Ansi C code to Nim.",
    "license": "MIT",
    "web": "https://github.com/nim-lang/c2nim"
  },
  {
    "name": "pas2nim",
    "url": "https://github.com/nim-lang/pas2nim",
    "method": "git",
    "tags": [
      "app",
      "binary",
      "tool",
      "Pascal"
    ],
    "description": "pas2nim is a tool to translate Pascal code to Nim.",
    "license": "MIT",
    "web": "https://github.com/nim-lang/pas2nim"
  },
  {
    "name": "ipsumgenera",
    "url": "https://github.com/dom96/ipsumgenera",
    "method": "git",
    "tags": [
      "app",
      "binary",
      "blog",
      "static",
      "generator"
    ],
    "description": "Static blog generator ala Jekyll.",
    "license": "MIT",
    "web": "https://github.com/dom96/ipsumgenera"
  },
  {
    "name": "clibpp",
    "url": "https://github.com/onionhammer/clibpp.git",
    "method": "git",
    "tags": [
      "import",
      "C++",
      "library",
      "wrap"
    ],
    "description": "Easy way to 'Mock' C++ interface",
    "license": "MIT",
    "web": "https://github.com/onionhammer/clibpp"
  },
  {
    "name": "pastebin",
    "url": "https://github.com/achesak/nim-pastebin",
    "method": "git",
    "tags": [
      "library",
      "wrapper",
      "pastebin"
    ],
    "description": "Pastebin API wrapper",
    "license": "MIT",
    "web": "https://github.com/achesak/nim-pastebin"
  },
  {
    "name": "yahooweather",
    "url": "https://github.com/achesak/nim-yahooweather",
    "method": "git",
    "tags": [
      "library",
      "wrapper",
      "weather"
    ],
    "description": "Yahoo! Weather API wrapper",
    "license": "MIT",
    "web": "https://github.com/achesak/nim-yahooweather"
  },
  {
    "name": "noaa",
    "url": "https://github.com/achesak/nim-noaa",
    "method": "git",
    "tags": [
      "library",
      "wrapper",
      "weather"
    ],
    "description": "NOAA weather API wrapper",
    "license": "MIT",
    "web": "https://github.com/achesak/nim-noaa"
  },
  {
    "name": "rss",
    "url": "https://github.com/achesak/nim-rss",
    "method": "git",
    "tags": [
      "library",
      "rss",
      "xml",
      "syndication"
    ],
    "description": "RSS library",
    "license": "MIT",
    "web": "https://github.com/achesak/nim-rss"
  },
  {
    "name": "extmath",
    "url": "https://github.com/achesak/extmath.nim",
    "method": "git",
    "tags": [
      "library",
      "math",
      "trigonometry"
    ],
    "description": "Nim math library",
    "license": "MIT",
    "web": "https://github.com/achesak/extmath.nim"
  },
  {
    "name": "gtk2",
    "url": "https://github.com/nim-lang/gtk2",
    "method": "git",
    "tags": [
      "wrapper",
      "gui",
      "gtk"
    ],
    "description": "Wrapper for gtk2, a feature rich toolkit for creating graphical user interfaces",
    "license": "MIT",
    "web": "https://github.com/nim-lang/gtk2"
  },
  {
    "name": "cairo",
    "url": "https://github.com/nim-lang/cairo",
    "method": "git",
    "tags": [
      "wrapper"
    ],
    "description": "Wrapper for cairo, a vector graphics library with display and print output",
    "license": "MIT",
    "web": "https://github.com/nim-lang/cairo"
  },
  {
    "name": "x11",
    "url": "https://github.com/nim-lang/x11",
    "method": "git",
    "tags": [
      "wrapper"
    ],
    "description": "Wrapper for X11",
    "license": "MIT",
    "web": "https://github.com/nim-lang/x11"
  },
  {
    "name": "opengl",
    "url": "https://github.com/nim-lang/opengl",
    "method": "git",
    "tags": [
      "wrapper"
    ],
    "description": "High-level and low-level wrapper for OpenGL",
    "license": "MIT",
    "web": "https://github.com/nim-lang/opengl"
  },
  {
    "name": "lua",
    "url": "https://github.com/nim-lang/lua",
    "method": "git",
    "tags": [
      "wrapper"
    ],
    "description": "Wrapper to interface with the Lua interpreter",
    "license": "MIT",
    "web": "https://github.com/nim-lang/lua"
  },
  {
    "name": "tcl",
    "url": "https://github.com/nim-lang/tcl",
    "method": "git",
    "tags": [
      "wrapper"
    ],
    "description": "Wrapper for the TCL programming language",
    "license": "MIT",
    "web": "https://github.com/nim-lang/tcl"
  },
  {
    "name": "glm",
    "url": "https://github.com/stavenko/nim-glm",
    "method": "git",
    "tags": [
      "opengl",
      "math",
      "matrix",
      "vector",
      "glsl"
    ],
    "description": "Port of c++ glm library with shader-like syntax",
    "license": "MIT",
    "web": "https://github.com/stavenko/nim-glm"
  },
  {
    "name": "python",
    "url": "https://github.com/nim-lang/python",
    "method": "git",
    "tags": [
      "wrapper"
    ],
    "description": "Wrapper to interface with Python interpreter",
    "license": "MIT",
    "web": "https://github.com/nim-lang/python"
  },
  {
    "name": "NimBorg",
    "url": "https://github.com/micklat/NimBorg",
    "method": "git",
    "tags": [
      "wrapper"
    ],
    "description": "High-level and low-level interfaces to python and lua",
    "license": "MIT",
    "web": "https://github.com/micklat/NimBorg"
  },
  {
    "name": "sha1",
    "url": "https://github.com/onionhammer/sha1",
    "method": "git",
    "tags": [
      "port",
      "hash",
      "sha1"
    ],
    "description": "SHA-1 produces a 160-bit (20-byte) hash value from arbitrary input",
    "license": "BSD"
  },
  {
    "name": "dropbox_filename_sanitizer",
    "url": "https://github.com/Araq/dropbox_filename_sanitizer/",
    "method": "git",
    "tags": [
      "dropbox"
    ],
    "description": "Tool to clean up filenames shared on Dropbox",
    "license": "MIT",
    "web": "https://github.com/Araq/dropbox_filename_sanitizer/"
  },
  {
    "name": "csv",
    "url": "https://github.com/achesak/nim-csv",
    "method": "git",
    "tags": [
      "csv",
      "parsing",
      "stringify",
      "library"
    ],
    "description": "Library for parsing, stringifying, reading, and writing CSV (comma separated value) files",
    "license": "MIT",
    "web": "https://github.com/achesak/nim-csv"
  },
  {
    "name": "geonames",
    "url": "https://github.com/achesak/nim-geonames",
    "method": "git",
    "tags": [
      "library",
      "wrapper",
      "geography"
    ],
    "description": "GeoNames API wrapper",
    "license": "MIT",
    "web": "https://github.com/achesak/nim-geonames"
  },
  {
    "name": "gravatar",
    "url": "https://github.com/achesak/nim-gravatar",
    "method": "git",
    "tags": [
      "library",
      "wrapper",
      "gravatar"
    ],
    "description": "Gravatar API wrapper",
    "license": "MIT",
    "web": "https://github.com/achesak/nim-gravatar"
  },
  {
    "name": "coverartarchive",
    "url": "https://github.com/achesak/nim-coverartarchive",
    "method": "git",
    "tags": [
      "library",
      "wrapper",
      "cover art",
      "music",
      "metadata"
    ],
    "description": "Cover Art Archive API wrapper",
    "license": "MIT",
    "web": "https://github.com/achesak/nim-coverartarchive"
  },
  {
    "name": "nim-ogg",
    "alias": "ogg"
  },
  {
    "name": "ogg",
    "url": "https://bitbucket.org/BitPuffin/nim-ogg",
    "method": "hg",
    "tags": [
      "library",
      "wrapper",
      "binding",
      "audio",
      "sound",
      "video",
      "metadata",
      "media"
    ],
    "description": "Binding to libogg",
    "license": "CC0"
  },
  {
    "name": "nim-vorbis",
    "alias": "vorbis"
  },
  {
    "name": "vorbis",
    "url": "https://bitbucket.org/BitPuffin/nim-vorbis",
    "method": "hg",
    "tags": [
      "library",
      "wrapper",
      "binding",
      "audio",
      "sound",
      "metadata",
      "media"
    ],
    "description": "Binding to libvorbis",
    "license": "CC0"
  },
  {
    "name": "nim-portaudio",
    "alias": "portaudio"
  },
  {
    "name": "portaudio",
    "url": "https://bitbucket.org/BitPuffin/nim-portaudio",
    "method": "hg",
    "tags": [
      "library",
      "wrapper",
      "binding",
      "audio",
      "sound",
      "media",
      "io"
    ],
    "description": "Binding to portaudio",
    "license": "CC0"
  },
  {
    "name": "commandeer",
    "url": "https://github.com/fenekku/commandeer",
    "method": "git",
    "tags": [
      "library",
      "command-line",
      "arguments",
      "switches",
      "parsing",
      "options"
    ],
    "description": "Provides a small command line parsing DSL (domain specific language)",
    "license": "MIT",
    "web": "https://github.com/fenekku/commandeer"
  },
  {
    "name": "scrypt.nim",
    "url": "https://bitbucket.org/BitPuffin/scrypt.nim",
    "method": "hg",
    "tags": [
      "library",
      "wrapper",
      "binding",
      "crypto",
      "cryptography",
      "hash",
      "password",
      "security"
    ],
    "description": "Binding and utilities for scrypt",
    "license": "CC0"
  },
  {
    "name": "bloom",
    "url": "https://github.com/boydgreenfield/nimrod-bloom",
    "method": "git",
    "tags": [
      "bloom-filter",
      "bloom",
      "probabilistic",
      "data structure",
      "set membership",
      "MurmurHash",
      "MurmurHash3"
    ],
    "description": "Efficient Bloom filter implementation in Nim using MurmurHash3.",
    "license": "MIT",
    "web": "https://www.github.com/boydgreenfield/nimrod-bloom"
  },
  {
    "name": "awesome_rmdir",
    "url": "https://github.com/Araq/awesome_rmdir/",
    "method": "git",
    "tags": [
      "rmdir",
      "awesome",
      "command-line"
    ],
    "description": "Command to remove acceptably empty directories.",
    "license": "MIT",
    "web": "https://github.com/Araq/awesome_rmdir/"
  },
  {
    "name": "nimalpm",
    "url": "https://github.com/barcharcraz/nimalpm/",
    "method": "git",
    "tags": [
      "alpm",
      "wrapper",
      "binding",
      "library"
    ],
    "description": "A nimrod wrapper for libalpm",
    "license": "GPLv2",
    "web": "https://www.github.com/barcharcraz/nimalpm/"
  },
  {
    "name": "png",
    "url": "https://github.com/barcharcraz/nimlibpng",
    "method": "git",
    "tags": [
      "png",
      "wrapper",
      "library",
      "libpng",
      "image"
    ],
    "description": "Nim wrapper for the libpng library",
    "license": "libpng",
    "web": "https://github.com/barcharcraz/nimlibpng"
  },
  {
    "name": "nimlibpng",
    "alias": "png"
  },
  {
    "name": "sdl2",
    "url": "https://github.com/nim-lang/sdl2",
    "method": "git",
    "tags": [
      "wrapper",
      "media",
      "audio",
      "video"
    ],
    "description": "Wrapper for SDL 2.x",
    "license": "MIT",
    "web": "https://github.com/nim-lang/sdl2"
  },
  {
    "name": "gamelib",
    "url": "https://github.com/PMunch/SDLGamelib",
    "method": "git",
    "tags": [
      "sdl",
      "game",
      "library"
    ],
    "description": "A library of functions to make creating games using Nim and SDL2 easier. This does not intend to be a full blown engine and tries to keep all the components loosely coupled so that individual parts can be used separately.",
    "license": "MIT",
    "web": "https://github.com/PMunch/SDLGamelib"
  },
  {
    "name": "nimcr",
    "url": "https://github.com/PMunch/nimcr",
    "method": "git",
    "tags": [
      "shebang",
      "utility"
    ],
    "description": "A small program to make Nim shebang-able without the overhead of compiling each time",
    "license": "MIT",
    "web": "https://github.com/PMunch/nimcr"
  },
  {
    "name": "gtkgenui",
    "url": "https://github.com/PMunch/gtkgenui",
    "method": "git",
    "tags": [
      "gtk2",
      "utility"
    ],
    "description": "This module provides the genui macro for the Gtk2 toolkit. Genui is a way to specify graphical interfaces in a hierarchical way to more clearly show the structure of the interface as well as simplifying the code.",
    "license": "MIT",
    "web": "https://github.com/PMunch/gtkgenui"
  },
  {
    "name": "persvector",
    "url": "https://github.com/PMunch/nim-persistent-vector",
    "method": "git",
    "tags": [
      "datastructures",
      "immutable",
      "persistent"
    ],
    "description": "This is an implementation of Clojures persistent vectors in Nim.",
    "license": "MIT",
    "web": "https://github.com/PMunch/nim-persistent-vector"
  },
  {
    "name": "pcap",
    "url": "https://github.com/PMunch/nim-pcap",
    "method": "git",
    "tags": [
      "pcap",
      "fileformats"
    ],
    "description": "Tiny pure Nim library to read PCAP files used by TcpDump/WinDump/Wireshark.",
    "license": "MIT",
    "web": "https://github.com/PMunch/nim-pcap"
  },
  {
    "name": "drawille",
    "url": "https://github.com/PMunch/drawille-nim",
    "method": "git",
    "tags": [
      "drawile",
      "terminal",
      "graphics"
    ],
    "description": "Drawing in terminal with Unicode Braille characters.",
    "license": "MIT",
    "web": "https://github.com/PMunch/drawille-nim"
  },
  {
    "name": "binaryparse",
    "url": "https://github.com/PMunch/binaryparse",
    "method": "git",
    "tags": [
      "parsing",
      "binary"
    ],
    "description": "Binary parser (and writer) in pure Nim. Generates efficient parsing procedures that handle many commonly seen patterns seen in binary files and does sub-byte field reading.",
    "license": "MIT",
    "web": "https://github.com/PMunch/binaryparse"
  },
  {
    "name": "libkeepass",
    "url": "https://github.com/PMunch/libkeepass",
    "method": "git",
    "tags": [
      "keepass",
      "password",
      "library"
    ],
    "description": "Library for reading KeePass files and decrypt the passwords within it",
    "license": "MIT",
    "web": "https://github.com/PMunch/libkeepass"
  },
  {
    "name": "zhsh",
    "url": "https://github.com/PMunch/zhangshasha",
    "method": "git",
    "tags": [
      "algorithm",
      "edit-distance"
    ],
    "description": "This module is a port of the Java implementation of the Zhang-Shasha algorithm for tree edit distance",
    "license": "MIT",
    "web": "https://github.com/PMunch/zhangshasha"
  },
  {
    "name": "termstyle",
    "url": "https://github.com/PMunch/termstyle",
    "method": "git",
    "tags": [
      "terminal",
      "colour",
      "style"
    ],
    "description": "Easy to use styles for terminal output",
    "license": "MIT",
    "web": "https://github.com/PMunch/termstyle"
  },
  {
    "name": "combparser",
    "url": "https://github.com/PMunch/combparser",
    "method": "git",
    "tags": [
      "parser",
      "combinator"
    ],
    "description": "A parser combinator library for easy generation of complex parsers",
    "license": "MIT",
    "web": "https://github.com/PMunch/combparser"
  },
  {
    "name": "protobuf",
    "url": "https://github.com/PMunch/protobuf-nim",
    "method": "git",
    "tags": [
      "protobuf",
      "serialization"
    ],
    "description": "Protobuf implementation in pure Nim that leverages the power of the macro system to not depend on any external tools",
    "license": "MIT",
    "web": "https://github.com/PMunch/protobuf-nim"
  },
  {
    "name": "strslice",
    "url": "https://github.com/PMunch/strslice",
    "method": "git",
    "tags": [
      "optimization",
      "strings",
      "library"
    ],
    "description": "Simple implementation of string slices with some of the strutils ported or wrapped to work on them. String slices offer a performance enhancement when working with large amounts of slices from one base string",
    "license": "MIT",
    "web": "https://github.com/PMunch/strslice"
  },
  {
    "name": "jsonschema",
    "url": "https://github.com/PMunch/jsonschema",
    "method": "git",
    "tags": [
      "json",
      "schema",
      "library",
      "validation"
    ],
    "description": "JSON schema validation and creation.",
    "license": "MIT",
    "web": "https://github.com/PMunch/jsonschema"
  },
  {
    "name": "nimlsp",
    "url": "https://github.com/PMunch/nimlsp",
    "method": "git",
    "tags": [
      "lsp",
      "nimsuggest",
      "editor"
    ],
    "description": "Language Server Protocol implementation for Nim",
    "license": "MIT",
    "web": "https://github.com/PMunch/nimlsp"
  },
  {
    "name": "optionsutils",
    "url": "https://github.com/PMunch/nim-optionsutils",
    "method": "git",
    "tags": [
      "options",
      "library",
      "safety"
    ],
    "description": "Utility macros for easier handling of options in Nim",
    "license": "MIT",
    "web": "https://github.com/PMunch/nim-optionsutils"
  },
  {
    "name": "sdl2_nim",
    "url": "https://github.com/Vladar4/sdl2_nim",
    "method": "git",
    "tags": [
      "library",
      "wrapper",
      "sdl2",
      "game",
      "video",
      "image",
      "audio",
      "network",
      "ttf"
    ],
    "description": "Wrapper of the SDL 2 library for the Nim language.",
    "license": "zlib",
    "web": "https://github.com/Vladar4/sdl2_nim"
  },
  {
    "name": "assimp",
    "url": "https://github.com/barcharcraz/nim-assimp",
    "method": "git",
    "tags": [
      "wrapper",
      "media",
      "mesh",
      "import",
      "game"
    ],
    "description": "Wrapper for the assimp library",
    "license": "MIT",
    "web": "https://github.com/barcharcraz/nim-assimp"
  },
  {
    "name": "freeimage",
    "url": "https://github.com/barcharcraz/nim-freeimage",
    "method": "git",
    "tags": [
      "wrapper",
      "media",
      "image",
      "import",
      "game"
    ],
    "description": "Wrapper for the FreeImage library",
    "license": "MIT",
    "web": "https://github.com/barcharcraz/nim-freeimage"
  },
  {
    "name": "bcrypt",
    "url": "https://github.com/ithkuil/bcryptnim/",
    "method": "git",
    "tags": [
      "hash",
      "crypto",
      "password",
      "bcrypt",
      "library"
    ],
    "description": "Wraps the bcrypt (blowfish) library for creating encrypted hashes (useful for passwords)",
    "license": "BSD",
    "web": "https://www.github.com/ithkuil/bcryptnim/"
  },
  {
    "name": "opencl",
    "url": "https://github.com/nim-lang/opencl",
    "method": "git",
    "tags": [
      "library"
    ],
    "description": "Low-level wrapper for OpenCL",
    "license": "MIT",
    "web": "https://github.com/nim-lang/opencl"
  },
  {
    "name": "DevIL",
    "url": "https://github.com/Varriount/DevIL",
    "method": "git",
    "tags": [
      "image",
      "library",
      "graphics",
      "wrapper"
    ],
    "description": "Wrapper for the DevIL image library",
    "license": "MIT",
    "web": "https://github.com/Varriount/DevIL"
  },
  {
    "name": "signals",
    "url": "https://github.com/fowlmouth/signals.nim",
    "method": "git",
    "tags": [
      "event-based",
      "observer pattern",
      "library"
    ],
    "description": "Signals/slots library.",
    "license": "MIT",
    "web": "https://github.com/fowlmouth/signals.nim"
  },
  {
    "name": "sling",
    "url": "https://github.com/Druage/sling",
    "method": "git",
    "tags": [
      "signal",
      "slots",
      "eventloop",
      "callback"
    ],
    "description": "Signal and Slot library for Nim.",
    "license": "unlicense",
    "web": "https://github.com/Druage/sling"
  },
  {
    "name": "number_files",
    "url": "https://github.com/Araq/number_files/",
    "method": "git",
    "tags": [
      "rename",
      "filename",
      "finder"
    ],
    "description": "Command to add counter suffix/prefix to a list of files.",
    "license": "MIT",
    "web": "https://github.com/Araq/number_files/"
  },
  {
    "name": "redissessions",
    "url": "https://github.com/ithkuil/redissessions/",
    "method": "git",
    "tags": [
      "jester",
      "sessions",
      "redis"
    ],
    "description": "Redis-backed sessions for jester",
    "license": "MIT",
    "web": "https://github.com/ithkuil/redissessions/"
  },
  {
    "name": "horde3d",
    "url": "https://github.com/fowlmouth/horde3d",
    "method": "git",
    "tags": [
      "graphics",
      "3d",
      "rendering",
      "wrapper"
    ],
    "description": "Wrapper for Horde3D, a small open source 3D rendering engine.",
    "license": "WTFPL",
    "web": "https://github.com/fowlmouth/horde3d"
  },
  {
    "name": "mongo",
    "url": "https://github.com/nim-lang/mongo",
    "method": "git",
    "tags": [
      "library",
      "wrapper",
      "database"
    ],
    "description": "Bindings and a high-level interface for MongoDB",
    "license": "MIT",
    "web": "https://github.com/nim-lang/mongo"
  },
  {
    "name": "allegro5",
    "url": "https://github.com/fowlmouth/allegro5",
    "method": "git",
    "tags": [
      "wrapper",
      "graphics",
      "games",
      "opengl",
      "audio"
    ],
    "description": "Wrapper for Allegro version 5.X",
    "license": "MIT",
    "web": "https://github.com/fowlmouth/allegro5"
  },
  {
    "name": "physfs",
    "url": "https://github.com/fowlmouth/physfs",
    "method": "git",
    "tags": [
      "wrapper",
      "filesystem",
      "archives"
    ],
    "description": "A library to provide abstract access to various archives.",
    "license": "WTFPL",
    "web": "https://github.com/fowlmouth/physfs"
  },
  {
    "name": "shoco",
    "url": "https://github.com/onionhammer/shoconim.git",
    "method": "git",
    "tags": [
      "compression",
      "shoco"
    ],
    "description": "A fast compressor for short strings",
    "license": "MIT",
    "web": "https://github.com/onionhammer/shoconim"
  },
  {
    "name": "murmur3",
    "url": "https://github.com/boydgreenfield/nimrod-murmur",
    "method": "git",
    "tags": [
      "MurmurHash",
      "MurmurHash3",
      "murmur",
      "hash",
      "hashing"
    ],
    "description": "A simple MurmurHash3 wrapper for Nim",
    "license": "MIT",
    "web": "https://github.com/boydgreenfield/nimrod-murmur"
  },
  {
    "name": "hex",
    "url": "https://github.com/esbullington/nimrod-hex",
    "method": "git",
    "tags": [
      "hex",
      "encoding"
    ],
    "description": "A simple hex package for Nim",
    "license": "MIT",
    "web": "https://github.com/esbullington/nimrod-hex"
  },
  {
    "name": "strfmt",
    "url": "https://bitbucket.org/lyro/strfmt",
    "method": "hg",
    "tags": [
      "library"
    ],
    "description": "A string formatting library inspired by Python's `format`.",
    "license": "MIT",
    "web": "https://lyro.bitbucket.org/strfmt"
  },
  {
    "name": "jade-nim",
    "url": "https://github.com/idlewan/jade-nim",
    "method": "git",
    "tags": [
      "template",
      "jade",
      "web",
      "dsl",
      "html"
    ],
    "description": "Compiles jade templates to Nim procedures.",
    "license": "MIT",
    "web": "https://github.com/idlewan/jade-nim"
  },
  {
    "name": "gh_nimrod_doc_pages",
    "url": "https://github.com/Araq/gh_nimrod_doc_pages",
    "method": "git",
    "tags": [
      "command-line",
      "web",
      "automation",
      "documentation"
    ],
    "description": "Generates a GitHub documentation website for Nim projects.",
    "license": "MIT",
    "web": "https://github.com/Araq/gh_nimrod_doc_pages"
  },
  {
    "name": "midnight_dynamite",
    "url": "https://github.com/Araq/midnight_dynamite",
    "method": "git",
    "tags": [
      "wrapper",
      "library",
      "html",
      "markdown",
      "md"
    ],
    "description": "Wrapper for the markdown rendering hoedown library",
    "license": "MIT",
    "web": "https://github.com/Araq/midnight_dynamite"
  },
  {
    "name": "rsvg",
    "url": "https://github.com/def-/rsvg",
    "method": "git",
    "tags": [
      "wrapper",
      "library",
      "graphics"
    ],
    "description": "Wrapper for librsvg, a Scalable Vector Graphics (SVG) rendering library",
    "license": "MIT",
    "web": "https://github.com/def-/rsvg"
  },
  {
    "name": "emerald",
    "url": "https://github.com/flyx/emerald",
    "method": "git",
    "tags": [
      "dsl",
      "html",
      "template",
      "web"
    ],
    "description": "macro-based HTML templating engine",
    "license": "WTFPL",
    "web": "https://flyx.github.io/emerald/"
  },
  {
    "name": "niminst",
    "url": "https://github.com/nim-lang/niminst",
    "method": "git",
    "tags": [
      "app",
      "binary",
      "tool",
      "installation",
      "generator"
    ],
    "description": "tool to generate installers for Nim programs",
    "license": "MIT",
    "web": "https://github.com/nim-lang/niminst"
  },
  {
    "name": "redis",
    "url": "https://github.com/nim-lang/redis",
    "method": "git",
    "tags": [
      "redis",
      "client",
      "library"
    ],
    "description": "official redis client for Nim",
    "license": "MIT",
    "web": "https://github.com/nim-lang/redis"
  },
  {
    "name": "dialogs",
    "url": "https://github.com/nim-lang/dialogs",
    "method": "git",
    "tags": [
      "library",
      "ui",
      "gui",
      "dialog",
      "file"
    ],
    "description": "wraps GTK+ or Windows' open file dialogs",
    "license": "MIT",
    "web": "https://github.com/nim-lang/dialogs"
  },
  {
    "name": "vectors",
    "url": "https://github.com/blamestross/nimrod-vectors",
    "method": "git",
    "tags": [
      "math",
      "vectors",
      "library"
    ],
    "description": "Simple multidimensional vector math",
    "license": "MIT",
    "web": "https://github.com/blamestross/nimrod-vectors"
  },
  {
    "name": "bitarray",
    "url": "https://github.com/onecodex/nim-bitarray",
    "method": "git",
    "tags": [
      "Bit arrays",
      "Bit sets",
      "Bit vectors",
      "Data structures"
    ],
    "description": "mmap-backed bitarray implementation in Nim.",
    "license": "MIT",
    "web": "https://www.github.com/onecodex/nim-bitarray"
  },
  {
    "name": "appdirs",
    "url": "https://github.com/MrJohz/appdirs",
    "method": "git",
    "tags": [
      "utility",
      "filesystem"
    ],
    "description": "A utility library to find the directory you need to app in.",
    "license": "MIT",
    "web": "https://github.com/MrJohz/appdirs"
  },
  {
    "name": "sndfile",
    "url": "https://github.com/julienaubert/nim-sndfile",
    "method": "git",
    "tags": [
      "audio",
      "wav",
      "wrapper",
      "libsndfile"
    ],
    "description": "A wrapper of libsndfile",
    "license": "MIT",
    "web": "https://github.com/julienaubert/nim-sndfile"
  },
  {
    "name": "nim-sndfile",
    "alias": "sndfile"
  },
  {
    "name": "bigints",
    "url": "https://github.com/def-/bigints",
    "method": "git",
    "tags": [
      "math",
      "library",
      "numbers"
    ],
    "description": "Arbitrary-precision integers",
    "license": "MIT",
    "web": "https://github.com/def-/bigints"
  },
  {
    "name": "iterutils",
    "url": "https://github.com/def-/iterutils",
    "method": "git",
    "tags": [
      "library",
      "iterators"
    ],
    "description": "Functional operations for iterators and slices, similar to sequtils",
    "license": "MIT",
    "web": "https://github.com/def-/iterutils"
  },
  {
    "name": "hastyscribe",
    "url": "https://github.com/h3rald/hastyscribe",
    "method": "git",
    "tags": [
      "markdown",
      "html",
      "publishing"
    ],
    "description": "Self-contained markdown compiler generating self-contained HTML documents",
    "license": "MIT",
    "web": "https://h3rald.com/hastyscribe"
  },
  {
    "name": "nanomsg",
    "url": "https://github.com/def-/nim-nanomsg",
    "method": "git",
    "tags": [
      "library",
      "wrapper",
      "networking"
    ],
    "description": "Wrapper for the nanomsg socket library that provides several common communication patterns",
    "license": "MIT",
    "web": "https://github.com/def-/nim-nanomsg"
  },
  {
    "name": "directnimrod",
    "url": "https://bitbucket.org/barcharcraz/directnimrod",
    "method": "git",
    "tags": [
      "library",
      "wrapper",
      "graphics",
      "windows"
    ],
    "description": "Wrapper for microsoft's DirectX libraries",
    "license": "MS-PL",
    "web": "https://bitbucket.org/barcharcraz/directnimrod"
  },
  {
    "name": "imghdr",
    "url": "https://github.com/achesak/nim-imghdr",
    "method": "git",
    "tags": [
      "image",
      "formats",
      "files"
    ],
    "description": "Library for detecting the format of an image",
    "license": "MIT",
    "web": "https://github.com/achesak/nim-imghdr"
  },
  {
    "name": "csv2json",
    "url": "https://github.com/achesak/nim-csv2json",
    "method": "git",
    "tags": [
      "csv",
      "json"
    ],
    "description": "Convert CSV files to JSON",
    "license": "MIT",
    "web": "https://github.com/achesak/nim-csv2json"
  },
  {
    "name": "vecmath",
    "url": "https://github.com/barcharcraz/vecmath",
    "method": "git",
    "tags": [
      "library",
      "math",
      "vector"
    ],
    "description": "various vector maths utils for nimrod",
    "license": "MIT",
    "web": "https://github.com/barcharcraz/vecmath"
  },
  {
    "name": "lazy_rest",
    "url": "https://github.com/Araq/lazy_rest",
    "method": "git",
    "tags": [
      "library",
      "rst",
      "rest",
      "text",
      "html"
    ],
    "description": "Simple reST HTML generation with some extras.",
    "license": "MIT",
    "web": "https://github.com/Araq/lazy_rest"
  },
  {
    "name": "Phosphor",
    "url": "https://github.com/barcharcraz/Phosphor",
    "method": "git",
    "tags": [
      "library",
      "opengl",
      "graphics"
    ],
    "description": "eaiser use of OpenGL and GLSL shaders",
    "license": "MIT",
    "web": "https://github.com/barcharcraz/Phosphor"
  },
  {
    "name": "colorsys",
    "url": "https://github.com/achesak/nim-colorsys",
    "method": "git",
    "tags": [
      "library",
      "colors",
      "rgb",
      "yiq",
      "hls",
      "hsv"
    ],
    "description": "Convert between RGB, YIQ, HLS, and HSV color systems.",
    "license": "MIT",
    "web": "https://github.com/achesak/nim-colorsys"
  },
  {
    "name": "pythonfile",
    "url": "https://github.com/achesak/nim-pythonfile",
    "method": "git",
    "tags": [
      "library",
      "python",
      "files",
      "file"
    ],
    "description": "Wrapper of the file procedures to provide an interface as similar as possible to that of Python",
    "license": "MIT",
    "web": "https://github.com/achesak/nim-pythonfile"
  },
  {
    "name": "sndhdr",
    "url": "https://github.com/achesak/nim-sndhdr",
    "method": "git",
    "tags": [
      "library",
      "formats",
      "files",
      "sound",
      "audio"
    ],
    "description": "Library for detecting the format of a sound file",
    "license": "MIT",
    "web": "https://github.com/achesak/nim-sndhdr"
  },
  {
    "name": "irc",
    "url": "https://github.com/nim-lang/irc",
    "method": "git",
    "tags": [
      "library",
      "irc",
      "network"
    ],
    "description": "Implements a simple IRC client.",
    "license": "MIT",
    "web": "https://github.com/nim-lang/irc"
  },
  {
    "name": "random",
    "url": "https://github.com/oprypin/nim-random",
    "method": "git",
    "tags": [
      "library",
      "algorithms",
      "random"
    ],
    "description": "Pseudo-random number generation library inspired by Python",
    "license": "MIT",
    "web": "https://github.com/oprypin/nim-random"
  },
  {
    "name": "zmq",
    "url": "https://github.com/nim-lang/nim-zmq",
    "method": "git",
    "tags": [
      "library",
      "wrapper",
      "zeromq",
      "messaging",
      "queue"
    ],
    "description": "ZeroMQ 4 wrapper",
    "license": "MIT",
    "web": "https://github.com/nim-lang/nim-zmq"
  },
  {
    "name": "uuid",
    "url": "https://github.com/idlewan/nim-uuid",
    "method": "git",
    "tags": [
      "library",
      "wrapper",
      "uuid"
    ],
    "description": "UUID wrapper",
    "license": "MIT",
    "web": "https://github.com/idlewan/nim-uuid"
  },
  {
    "name": "robotparser",
    "url": "https://github.com/achesak/nim-robotparser",
    "method": "git",
    "tags": [
      "library",
      "useragent",
      "robots",
      "robot.txt"
    ],
    "description": "Determine if a useragent can access a URL using robots.txt",
    "license": "MIT",
    "web": "https://github.com/achesak/nim-robotparser"
  },
  {
    "name": "epub",
    "url": "https://github.com/achesak/nim-epub",
    "method": "git",
    "tags": [
      "library",
      "epub",
      "e-book"
    ],
    "description": "Module for working with EPUB e-book files",
    "license": "MIT",
    "web": "https://github.com/achesak/nim-epub"
  },
  {
    "name": "hashids",
    "url": "https://github.com/achesak/nim-hashids",
    "method": "git",
    "tags": [
      "library",
      "hashids"
    ],
    "description": "Nim implementation of Hashids",
    "license": "MIT",
    "web": "https://github.com/achesak/nim-hashids"
  },
  {
    "name": "openssl_evp",
    "url": "https://github.com/cowboy-coders/nim-openssl-evp",
    "method": "git",
    "tags": [
      "library",
      "crypto",
      "openssl"
    ],
    "description": "Wrapper for OpenSSL's EVP interface",
    "license": "OpenSSL and SSLeay",
    "web": "https://github.com/cowboy-coders/nim-openssl-evp"
  },
  {
    "name": "monad",
    "alias": "maybe"
  },
  {
    "name": "maybe",
    "url": "https://github.com/superfunc/maybe",
    "method": "git",
    "tags": [
      "library",
      "functional",
      "optional",
      "monad"
    ],
    "description": "basic monadic maybe type for Nim",
    "license": "BSD3",
    "web": "https://github.com/superfunc/maybe"
  },
  {
    "name": "eternity",
    "url": "https://github.com/hiteshjasani/nim-eternity",
    "method": "git",
    "tags": [
      "library",
      "time",
      "format"
    ],
    "description": "Humanize elapsed time",
    "license": "MIT",
    "web": "https://github.com/hiteshjasani/nim-eternity"
  },
  {
    "name": "gmp",
    "url": "https://github.com/subsetpark/nim-gmp",
    "method": "git",
    "tags": [
      "library",
      "bignum",
      "numbers",
      "math"
    ],
    "description": "wrapper for the GNU multiple precision arithmetic library (GMP)",
    "license": "LGPLv3 or GPLv2",
    "web": "https://github.com/subsetpark/nim-gmp"
  },
  {
    "name": "ludens",
    "url": "https://github.com/rnentjes/nim-ludens",
    "method": "git",
    "tags": [
      "library",
      "game",
      "opengl",
      "sfml"
    ],
    "description": "Little game library using opengl and sfml",
    "license": "MIT",
    "web": "https://github.com/rnentjes/nim-ludens"
  },
  {
    "name": "ffbookmarks",
    "url": "https://github.com/achesak/nim-ffbookmarks",
    "method": "git",
    "tags": [
      "firefox",
      "bookmarks",
      "library"
    ],
    "description": "Nim module for working with Firefox bookmarks",
    "license": "MIT",
    "web": "https://github.com/achesak/nim-ffbookmarks"
  },
  {
    "name": "moustachu",
    "url": "https://github.com/fenekku/moustachu.git",
    "method": "git",
    "tags": [
      "web",
      "html",
      "template",
      "mustache"
    ],
    "description": "Mustache templating for Nim.",
    "license": "MIT",
    "web": "https://github.com/fenekku/moustachu"
  },
  {
    "name": "easy_bcrypt",
    "url": "https://github.com/Akito13/easy-bcrypt.git",
    "method": "git",
    "tags": [
      "hash",
      "crypto",
      "password",
      "bcrypt"
    ],
    "description": "A simple wrapper providing a convenient reentrant interface for the bcrypt password hashing algorithm.",
    "license": "CC0"
  },
  {
    "name": "libclang",
    "url": "https://github.com/cowboy-coders/nim-libclang.git",
    "method": "git",
    "tags": [
      "wrapper",
      "bindings",
      "clang"
    ],
    "description": "wrapper for libclang (the C-interface of the clang LLVM frontend)",
    "license": "MIT",
    "web": "https://github.com/cowboy-coders/nim-libclang"
  },
  {
    "name": "nim-libclang",
    "alias": "libclang"
  },
  {
    "name": "nimqml",
    "url": "https://github.com/filcuc/nimqml",
    "method": "git",
    "tags": [
      "Qt",
      "Qml",
      "UI",
      "GUI"
    ],
    "description": "Qt Qml bindings",
    "license": "GPLv3",
    "web": "https://github.com/filcuc/nimqml"
  },
  {
    "name": "XPLM-Nim",
    "url": "https://github.com/jpoirier/XPLM-Nim",
    "method": "git",
    "tags": [
      "X-Plane",
      "XPLM",
      "Plugin",
      "SDK"
    ],
    "description": "X-Plane XPLM SDK wrapper",
    "license": "BSD",
    "web": "https://github.com/jpoirier/XPLM-Nim"
  },
  {
    "name": "csfml",
    "url": "https://github.com/oprypin/nim-csfml",
    "method": "git",
    "tags": [
      "sfml",
      "binding",
      "game",
      "media",
      "library",
      "opengl"
    ],
    "description": "Bindings for Simple and Fast Multimedia Library (through CSFML)",
    "license": "zlib",
    "web": "https://github.com/oprypin/nim-csfml"
  },
  {
    "name": "optional_t",
    "url": "https://github.com/flaviut/optional_t",
    "method": "git",
    "tags": [
      "option",
      "functional"
    ],
    "description": "Basic Option[T] library",
    "license": "MIT",
    "web": "https://github.com/flaviut/optional_t"
  },
  {
    "name": "nimrtlsdr",
    "url": "https://github.com/jpoirier/nimrtlsdr",
    "method": "git",
    "tags": [
      "rtl-sdr",
      "wrapper",
      "bindings",
      "rtlsdr"
    ],
    "description": "A Nim wrapper for librtlsdr",
    "license": "BSD",
    "web": "https://github.com/jpoirier/nimrtlsdr"
  },
  {
    "name": "lapp",
    "url": "https://gitlab.3dicc.com/gokr/lapp.git",
    "method": "git",
    "tags": [
      "args",
      "cmd",
      "opt",
      "parse",
      "parsing"
    ],
    "description": "Opt parser using synopsis as specification, ported from Lua.",
    "license": "MIT",
    "web": "https://gitlab.3dicc.com/gokr/lapp"
  },
  {
    "name": "blimp",
    "url": "https://gitlab.3dicc.com/gokr/blimp.git",
    "method": "git",
    "tags": [
      "app",
      "binary",
      "utility",
      "git",
      "git-fat"
    ],
    "description": "Utility that helps with big files in git, very similar to git-fat, s3annnex etc.",
    "license": "MIT",
    "web": "https://gitlab.3dicc.com/gokr/blimp"
  },
  {
    "name": "parsetoml",
    "url": "https://github.com/NimParsers/parsetoml.git",
    "method": "git",
    "tags": [
      "library",
      "parse"
    ],
    "description": "Library for parsing TOML files.",
    "license": "MIT",
    "web": "https://github.com/NimParsers/parsetoml"
  },
  {
    "name": "compiler",
    "url": "https://github.com/nim-lang/Nim.git",
    "method": "git",
    "tags": [
      "library"
    ],
    "description": "Compiler package providing the compiler sources as a library.",
    "license": "MIT",
    "web": "https://github.com/nim-lang/Nim"
  },
  {
    "name": "nre",
    "url": "https://github.com/flaviut/nre.git",
    "method": "git",
    "tags": [
      "library",
      "pcre",
      "regex"
    ],
    "description": "A better regular expression library",
    "license": "MIT",
    "web": "https://github.com/flaviut/nre"
  },
  {
    "name": "docopt",
    "url": "https://github.com/docopt/docopt.nim",
    "method": "git",
    "tags": [
      "command-line",
      "arguments",
      "parsing",
      "library"
    ],
    "description": "Command-line args parser based on Usage message",
    "license": "MIT",
    "web": "https://github.com/docopt/docopt.nim"
  },
  {
    "name": "bpg",
    "url": "https://github.com/def-/nim-bpg.git",
    "method": "git",
    "tags": [
      "image",
      "library",
      "wrapper"
    ],
    "description": "BPG (Better Portable Graphics) for Nim",
    "license": "MIT",
    "web": "https://github.com/def-/nim-bpg"
  },
  {
    "name": "io-spacenav",
    "url": "https://github.com/nimious/io-spacenav.git",
    "method": "git",
    "tags": [
      "binding",
      "3dx",
      "3dconnexion",
      "libspnav",
      "spacenav",
      "spacemouse",
      "spacepilot",
      "spacenavigator"
    ],
    "description": "Obsolete - please use spacenav instead!",
    "license": "MIT",
    "web": "https://github.com/nimious/io-spacenav"
  },
  {
    "name": "optionals",
    "url": "https://github.com/MasonMcGill/optionals.git",
    "method": "git",
    "tags": [
      "library",
      "option",
      "optional",
      "maybe"
    ],
    "description": "Option types",
    "license": "MIT",
    "web": "https://github.com/MasonMcGill/optionals"
  },
  {
    "name": "tuples",
    "url": "https://github.com/MasonMcGill/tuples.git",
    "method": "git",
    "tags": [
      "library",
      "tuple",
      "metaprogramming"
    ],
    "description": "Tuple manipulation utilities",
    "license": "MIT",
    "web": "https://github.com/MasonMcGill/tuples"
  },
  {
    "name": "fuse",
    "url": "https://github.com/akiradeveloper/nim-fuse.git",
    "method": "git",
    "tags": [
      "fuse",
      "library",
      "wrapper"
    ],
    "description": "A FUSE binding for Nim",
    "license": "MIT",
    "web": "https://github.com/akiradeveloper/nim-fuse"
  },
  {
    "name": "brainfuck",
    "url": "https://github.com/def-/nim-brainfuck.git",
    "method": "git",
    "tags": [
      "library",
      "binary",
      "app",
      "interpreter",
      "compiler",
      "language"
    ],
    "description": "A brainfuck interpreter and compiler",
    "license": "MIT",
    "web": "https://github.com/def-/nim-brainfuck"
  },
  {
    "name": "nimsuggest",
    "url": "https://github.com/nim-lang/nimsuggest.git",
    "method": "git",
    "tags": [
      "binary",
      "app",
      "suggest",
      "compiler",
      "autocomplete"
    ],
    "description": "Tool for providing auto completion data for Nim source code.",
    "license": "MIT",
    "web": "https://github.com/nim-lang/nimsuggest"
  },
  {
    "name": "jwt",
    "url": "https://github.com/yglukhov/nim-jwt.git",
    "method": "git",
    "tags": [
      "library",
      "crypto",
      "hash"
    ],
    "description": "JSON Web Tokens for Nim",
    "license": "MIT",
    "web": "https://github.com/yglukhov/nim-jwt"
  },
  {
    "name": "pythonpathlib",
    "url": "https://github.com/achesak/nim-pythonpathlib.git",
    "method": "git",
    "tags": [
      "path",
      "directory",
      "python",
      "library"
    ],
    "description": "Module for working with paths that is as similar as possible to Python's pathlib",
    "license": "MIT",
    "web": "https://github.com/achesak/nim-pythonpathlib"
  },
  {
    "name": "RingBuffer",
    "url": "git@github.com:megawac/RingBuffer.nim.git",
    "method": "git",
    "tags": [
      "sequence",
      "seq",
      "circular",
      "ring",
      "buffer"
    ],
    "description": "Circular buffer implementation",
    "license": "MIT",
    "web": "https://github.com/megawac/RingBuffer.nim"
  },
  {
    "name": "nimrat",
    "url": "https://github.com/apense/nimrat",
    "method": "git",
    "tags": [
      "library",
      "math",
      "numbers"
    ],
    "description": "Module for working with rational numbers (fractions)",
    "license": "MIT",
    "web": "https://github.com/apense/nimrat"
  },
  {
    "name": "io-isense",
    "url": "https://github.com/nimious/io-isense.git",
    "method": "git",
    "tags": [
      "binding",
      "isense",
      "intersense",
      "inertiacube",
      "intertrax",
      "microtrax",
      "thales",
      "tracking",
      "sensor"
    ],
    "description": "Obsolete - please use isense instead!",
    "license": "MIT",
    "web": "https://github.com/nimious/io-isense"
  },
  {
    "name": "io-usb",
    "url": "https://github.com/nimious/io-usb.git",
    "method": "git",
    "tags": [
      "binding",
      "usb",
      "libusb"
    ],
    "description": "Obsolete - please use libusb instead!",
    "license": "MIT",
    "web": "https://github.com/nimious/io-usb"
  },
  {
    "name": "nimcfitsio",
    "url": "https://github.com/ziotom78/nimcfitsio.git",
    "method": "git",
    "tags": [
      "library",
      "binding",
      "cfitsio",
      "fits",
      "io"
    ],
    "description": "Bindings for CFITSIO, a library to read/write FITSIO images and tables.",
    "license": "MIT",
    "web": "https://github.com/ziotom78/nimcfitsio"
  },
  {
    "name": "glossolalia",
    "url": "https://github.com/fowlmouth/glossolalia",
    "method": "git",
    "tags": [
      "parser",
      "peg"
    ],
    "description": "A DSL for quickly writing parsers",
    "license": "CC0",
    "web": "https://github.com/fowlmouth/glossolalia"
  },
  {
    "name": "entoody",
    "url": "https://bitbucket.org/fowlmouth/entoody",
    "method": "git",
    "tags": [
      "component",
      "entity",
      "composition"
    ],
    "description": "A component/entity system",
    "license": "CC0",
    "web": "https://bitbucket.org/fowlmouth/entoody"
  },
  {
    "name": "msgpack",
    "url": "https://github.com/akiradeveloper/msgpack-nim.git",
    "method": "git",
    "tags": [
      "msgpack",
      "library",
      "serialization"
    ],
    "description": "A MessagePack binding for Nim",
    "license": "MIT",
    "web": "https://github.com/akiradeveloper/msgpack-nim"
  },
  {
    "name": "osinfo",
    "url": "https://github.com/nim-lang/osinfo.git",
    "method": "git",
    "tags": [
      "os",
      "library",
      "info"
    ],
    "description": "Modules providing information about the OS.",
    "license": "MIT",
    "web": "https://github.com/nim-lang/osinfo"
  },
  {
    "name": "io-myo",
    "url": "https://github.com/nimious/io-myo.git",
    "method": "git",
    "tags": [
      "binding",
      "myo",
      "thalmic",
      "armband",
      "gesture"
    ],
    "description": "Obsolete - please use myo instead!",
    "license": "MIT",
    "web": "https://github.com/nimious/io-myo"
  },
  {
    "name": "io-oculus",
    "url": "https://github.com/nimious/io-oculus.git",
    "method": "git",
    "tags": [
      "binding",
      "oculus",
      "rift",
      "vr",
      "libovr",
      "ovr",
      "dk1",
      "dk2",
      "gearvr"
    ],
    "description": "Obsolete - please use oculus instead!",
    "license": "MIT",
    "web": "https://github.com/nimious/io-oculus"
  },
  {
    "name": "closure_compiler",
    "url": "https://github.com/yglukhov/closure_compiler.git",
    "method": "git",
    "tags": [
      "binding",
      "closure",
      "compiler",
      "javascript"
    ],
    "description": "Bindings for Closure Compiler web API.",
    "license": "MIT",
    "web": "https://github.com/yglukhov/closure_compiler"
  },
  {
    "name": "io-serialport",
    "url": "https://github.com/nimious/io-serialport.git",
    "method": "git",
    "tags": [
      "binding",
      "libserialport",
      "serial",
      "communication"
    ],
    "description": "Obsolete - please use serialport instead!",
    "license": "MIT",
    "web": "https://github.com/nimious/io-serialport"
  },
  {
    "name": "beanstalkd",
    "url": "https://github.com/tormaroe/beanstalkd.nim.git",
    "method": "git",
    "tags": [
      "library",
      "queue",
      "messaging"
    ],
    "description": "A beanstalkd work queue client library.",
    "license": "MIT",
    "web": "https://github.com/tormaroe/beanstalkd.nim"
  },
  {
    "name": "wiki2text",
    "url": "https://github.com/rspeer/wiki2text.git",
    "method": "git",
    "tags": [
      "nlp",
      "wiki",
      "xml",
      "text"
    ],
    "description": "Quickly extracts natural-language text from a MediaWiki XML file.",
    "license": "MIT",
    "web": "https://github.com/rspeer/wiki2text"
  },
  {
    "name": "qt5_qtsql",
    "url": "https://github.com/philip-wernersbach/nim-qt5_qtsql.git",
    "method": "git",
    "tags": [
      "library",
      "wrapper",
      "database",
      "qt",
      "qt5",
      "qtsql",
      "sqlite",
      "postgres",
      "mysql"
    ],
    "description": "Binding for Qt 5's Qt SQL library that integrates with the features of the Nim language. Uses one API for multiple database engines.",
    "license": "MIT",
    "web": "https://github.com/philip-wernersbach/nim-qt5_qtsql"
  },
  {
    "name": "orient",
    "url": "https://github.com/philip-wernersbach/nim-orient",
    "method": "git",
    "tags": [
      "library",
      "wrapper",
      "database",
      "orientdb",
      "pure"
    ],
    "description": "OrientDB driver written in pure Nim, uses the OrientDB 2.0 Binary Protocol with Binary Serialization.",
    "license": "MPL",
    "web": "https://github.com/philip-wernersbach/nim-orient"
  },
  {
    "name": "syslog",
    "url": "https://github.com/FedericoCeratto/nim-syslog",
    "method": "git",
    "tags": [
      "library",
      "pure"
    ],
    "description": "Syslog module.",
    "license": "LGPLv3",
    "web": "https://github.com/FedericoCeratto/nim-syslog"
  },
  {
    "name": "nimes",
    "url": "https://github.com/def-/nimes",
    "method": "git",
    "tags": [
      "emulator",
      "nes",
      "game",
      "sdl",
      "javascript"
    ],
    "description": "NES emulator using SDL2, also compiles to JavaScript with emscripten.",
    "license": "MPL",
    "web": "https://github.com/def-/nimes"
  },
  {
    "name": "syscall",
    "url": "https://github.com/def-/nim-syscall",
    "method": "git",
    "tags": [
      "library"
    ],
    "description": "Raw system calls for Nim",
    "license": "MPL",
    "web": "https://github.com/def-/nim-syscall"
  },
  {
    "name": "jnim",
    "url": "https://github.com/yglukhov/jnim",
    "method": "git",
    "tags": [
      "library",
      "java",
      "jvm",
      "bridge",
      "bindings"
    ],
    "description": "Nim - Java bridge",
    "license": "MIT",
    "web": "https://github.com/yglukhov/jnim"
  },
  {
    "name": "nimPDF",
    "url": "https://github.com/jangko/nimpdf",
    "method": "git",
    "tags": [
      "library",
      "PDF",
      "document"
    ],
    "description": "library for generating PDF files",
    "license": "MIT",
    "web": "https://github.com/jangko/nimpdf"
  },
  {
    "name": "LLVM",
    "url": "https://github.com/FedeOmoto/llvm",
    "method": "git",
    "tags": [
      "LLVM",
      "bindings",
      "wrapper"
    ],
    "description": "LLVM bindings for the Nim language.",
    "license": "MIT",
    "web": "https://github.com/FedeOmoto/llvm"
  },
  {
    "name": "nshout",
    "url": "https://github.com/Senketsu/nshout",
    "method": "git",
    "tags": [
      "library",
      "shouter",
      "libshout",
      "wrapper",
      "bindings",
      "audio",
      "web"
    ],
    "description": "Nim bindings for libshout",
    "license": "MIT",
    "web": "https://github.com/Senketsu/nshout"
  },
  {
    "name": "nsu",
    "url": "https://github.com/Senketsu/nsu",
    "method": "git",
    "tags": [
      "library",
      "tool",
      "utility",
      "screenshot"
    ],
    "description": "Simple screenshot library & cli tool made in Nim",
    "license": "MIT",
    "web": "https://github.com/Senketsu/nsu"
  },
  {
    "name": "nuuid",
    "url": "https://github.com/yglukhov/nim-only-uuid",
    "method": "git",
    "tags": [
      "library",
      "uuid",
      "guid"
    ],
    "description": "A Nim source only UUID generator",
    "license": "MIT",
    "web": "https://github.com/yglukhov/nim-only-uuid"
  },
  {
    "name": "fftw3",
    "url": "https://github.com/ziotom78/nimfftw3",
    "method": "git",
    "tags": [
      "library",
      "math",
      "fft"
    ],
    "description": "Bindings to the FFTW library",
    "license": "MIT",
    "web": "https://github.com/ziotom78/nimfftw3"
  },
  {
    "name": "nrpl",
    "url": "https://github.com/vegansk/nrpl",
    "method": "git",
    "tags": [
      "REPL",
      "application"
    ],
    "description": "A rudimentary Nim REPL",
    "license": "MIT",
    "web": "https://github.com/vegansk/nrpl"
  },
  {
    "name": "nim-geocoding",
    "alias": "geocoding"
  },
  {
    "name": "geocoding",
    "url": "https://github.com/saratchandra92/nim-geocoding",
    "method": "git",
    "tags": [
      "library",
      "geocoding",
      "maps"
    ],
    "description": "A simple library for Google Maps Geocoding API",
    "license": "MIT",
    "web": "https://github.com/saratchandra92/nim-geocoding"
  },
  {
    "name": "io-gles",
    "url": "https://github.com/nimious/io-gles.git",
    "method": "git",
    "tags": [
      "binding",
      "khronos",
      "gles",
      "opengl es"
    ],
    "description": "Obsolete - please use gles instead!",
    "license": "MIT",
    "web": "https://github.com/nimious/io-gles"
  },
  {
    "name": "io-egl",
    "url": "https://github.com/nimious/io-egl.git",
    "method": "git",
    "tags": [
      "binding",
      "khronos",
      "egl",
      "opengl",
      "opengl es",
      "openvg"
    ],
    "description": "Obsolete - please use egl instead!",
    "license": "MIT",
    "web": "https://github.com/nimious/io-egl"
  },
  {
    "name": "io-sixense",
    "url": "https://github.com/nimious/io-sixense.git",
    "method": "git",
    "tags": [
      "binding",
      "sixense",
      "razer hydra",
      "stem system",
      "vr"
    ],
    "description": "Obsolete - please use sixense instead!",
    "license": "MIT",
    "web": "https://github.com/nimious/io-sixense"
  },
  {
    "name": "tnetstring",
    "url": "https://mahlon@bitbucket.org/mahlon/nim-tnetstring",
    "method": "hg",
    "tags": [
      "tnetstring",
      "library",
      "serialization"
    ],
    "description": "Parsing and serializing for the TNetstring format.",
    "license": "MIT",
    "web": "http://bitbucket.org/mahlon/nim-tnetstring"
  },
  {
    "name": "msgpack4nim",
    "url": "https://github.com/jangko/msgpack4nim",
    "method": "git",
    "tags": [
      "msgpack",
      "library",
      "serialization",
      "deserialization"
    ],
    "description": "Another MessagePack implementation written in pure nim",
    "license": "MIT",
    "web": "https://github.com/jangko/msgpack4nim"
  },
  {
    "name": "binaryheap",
    "url": "https://github.com/bluenote10/nim-heap",
    "method": "git",
    "tags": [
      "heap",
      "priority queue"
    ],
    "description": "Simple binary heap implementation",
    "license": "MIT",
    "web": "https://github.com/bluenote10/nim-heap"
  },
  {
    "name": "stringinterpolation",
    "url": "https://github.com/bluenote10/nim-stringinterpolation",
    "method": "git",
    "tags": [
      "string formatting",
      "string interpolation"
    ],
    "description": "String interpolation with printf syntax",
    "license": "MIT",
    "web": "https://github.com/bluenote10/nim-stringinterpolation"
  },
  {
    "name": "libovr",
    "url": "https://github.com/bluenote10/nim-ovr",
    "method": "git",
    "tags": [
      "Oculus Rift",
      "virtual reality"
    ],
    "description": "Nim bindings for libOVR (Oculus Rift)",
    "license": "MIT",
    "web": "https://github.com/bluenote10/nim-ovr"
  },
  {
    "name": "delaunay",
    "url": "https://github.com/Nycto/DelaunayNim",
    "method": "git",
    "tags": [
      "delaunay",
      "library",
      "algorithms",
      "graph"
    ],
    "description": "2D Delaunay triangulations",
    "license": "MIT",
    "web": "https://github.com/Nycto/DelaunayNim"
  },
  {
    "name": "linenoise",
    "url": "https://github.com/fallingduck/linenoise-nim",
    "method": "git",
    "tags": [
      "linenoise",
      "readline",
      "library",
      "wrapper",
      "command-line"
    ],
    "description": "Wrapper for linenoise, a free, self-contained alternative to GNU readline.",
    "license": "BSD",
    "web": "https://github.com/fallingduck/linenoise-nim"
  },
  {
    "name": "struct",
    "url": "https://github.com/OpenSystemsLab/struct.nim",
    "method": "git",
    "tags": [
      "struct",
      "library",
      "python",
      "pack",
      "unpack"
    ],
    "description": "Python-like 'struct' for Nim",
    "license": "MIT",
    "web": "https://github.com/OpenSystemsLab/struct.nim"
  },
  {
    "name": "uri2",
    "url": "https://github.com/achesak/nim-uri2",
    "method": "git",
    "tags": [
      "uri",
      "url",
      "library"
    ],
    "description": "Nim module for better URI handling",
    "license": "MIT",
    "web": "https://github.com/achesak/nim-uri2"
  },
  {
    "name": "hmac",
    "url": "https://github.com/OpenSystemsLab/hmac.nim",
    "method": "git",
    "tags": [
      "hmac",
      "authentication",
      "hash",
      "sha1",
      "md5"
    ],
    "description": "HMAC-SHA1 and HMAC-MD5 hashing in Nim",
    "license": "MIT",
    "web": "https://github.com/OpenSystemsLab/hmac.nim"
  },
  {
    "name": "mongrel2",
    "url": "https://mahlon@bitbucket.org/mahlon/nim-mongrel2",
    "method": "hg",
    "tags": [
      "mongrel2",
      "library",
      "www"
    ],
    "description": "Handler framework for the Mongrel2 web server.",
    "license": "MIT",
    "web": "http://bitbucket.org/mahlon/nim-mongrel2"
  },
  {
    "name": "shimsham",
    "url": "https://github.com/apense/shimsham",
    "method": "git",
    "tags": [
      "crypto",
      "hash",
      "hashing",
      "digest"
    ],
    "description": "Hashing/Digest collection in pure Nim",
    "license": "MIT",
    "web": "https://github.com/apense/shimsham"
  },
  {
    "name": "base32",
    "url": "https://github.com/OpenSystemsLab/base32.nim",
    "method": "git",
    "tags": [
      "base32",
      "encode",
      "decode"
    ],
    "description": "Base32 library for Nim",
    "license": "MIT",
    "web": "https://github.com/OpenSystemsLab/base32.nim"
  },
  {
    "name": "otp",
    "url": "https://github.com/OpenSystemsLab/otp.nim",
    "method": "git",
    "tags": [
      "otp",
      "hotp",
      "totp",
      "time",
      "password",
      "one",
      "google",
      "authenticator"
    ],
    "description": "One Time Password library for Nim",
    "license": "MIT",
    "web": "https://github.com/OpenSystemsLab/otp.nim"
  },
  {
    "name": "q",
    "url": "https://github.com/OpenSystemsLab/q.nim",
    "method": "git",
    "tags": [
      "css",
      "selector",
      "query",
      "match",
      "find",
      "html",
      "xml",
      "jquery"
    ],
    "description": "Simple package for query HTML/XML elements using a CSS3 or jQuery-like selector syntax",
    "license": "MIT",
    "web": "https://github.com/OpenSystemsLab/q.nim"
  },
  {
    "name": "bignum",
    "url": "https://github.com/kaushalmodi/bignum",
    "method": "git",
    "tags": [
      "bignum",
      "gmp",
      "wrapper"
    ],
    "description": "Wrapper around the GMP bindings for the Nim language.",
    "license": "MIT",
    "web": "https://github.com/kaushalmodi/bignum"
  },
  {
    "name": "rbtree",
    "url": "https://github.com/Nycto/RBTreeNim",
    "method": "git",
    "tags": [
      "tree",
      "binary search tree",
      "rbtree",
      "red black tree"
    ],
    "description": "Red/Black Trees",
    "license": "MIT",
    "web": "https://github.com/Nycto/RBTreeNim"
  },
  {
    "name": "anybar",
    "url": "https://github.com/ba0f3/anybar.nim",
    "method": "git",
    "tags": [
      "anybar",
      "menubar",
      "status",
      "indicator"
    ],
    "description": "Control AnyBar instances with Nim",
    "license": "MIT",
    "web": "https://github.com/ba0f3/anybar.nim"
  },
  {
    "name": "astar",
    "url": "https://github.com/Nycto/AStarNim",
    "method": "git",
    "tags": [
      "astar",
      "A*",
      "pathfinding",
      "algorithm"
    ],
    "description": "A* Pathfinding",
    "license": "MIT",
    "web": "https://github.com/Nycto/AStarNim"
  },
  {
    "name": "lazy",
    "url": "https://github.com/petermora/nimLazy/",
    "method": "git",
    "tags": [
      "library",
      "iterator",
      "lazy list"
    ],
    "description": "Iterator library for Nim",
    "license": "MIT",
    "web": "https://github.com/petermora/nimLazy"
  },
  {
    "name": "asyncpythonfile",
    "url": "https://github.com/fallingduck/asyncpythonfile-nim",
    "method": "git",
    "tags": [
      "async",
      "asynchronous",
      "library",
      "python",
      "file",
      "files"
    ],
    "description": "High level, asynchronous file API mimicking Python's file interface.",
    "license": "ISC",
    "web": "https://github.com/fallingduck/asyncpythonfile-nim"
  },
  {
    "name": "nimfuzz",
    "url": "https://github.com/apense/nimfuzz",
    "method": "git",
    "tags": [
      "fuzzing",
      "testing",
      "hacking",
      "security"
    ],
    "description": "Simple and compact fuzzing",
    "license": "Apache License 2.0",
    "web": "https://apense.github.io/nimfuzz"
  },
  {
    "name": "linalg",
    "url": "https://github.com/unicredit/linear-algebra",
    "method": "git",
    "tags": [
      "vector",
      "matrix",
      "linear-algebra",
      "BLAS",
      "LAPACK"
    ],
    "description": "Linear algebra for Nim",
    "license": "Apache License 2.0",
    "web": "https://github.com/unicredit/linear-algebra"
  },
  {
    "name": "sequester",
    "url": "https://github.com/fallingduck/sequester",
    "method": "git",
    "tags": [
      "library",
      "seq",
      "sequence",
      "strings",
      "iterators",
      "php"
    ],
    "description": "Library for converting sequences to strings. Also has PHP-inspired explode and implode procs.",
    "license": "ISC",
    "web": "https://github.com/fallingduck/sequester"
  },
  {
    "name": "options",
    "url": "https://github.com/fallingduck/options-nim",
    "method": "git",
    "tags": [
      "library",
      "option",
      "optionals",
      "maybe"
    ],
    "description": "Temporary package to fix broken code in 0.11.2 stable.",
    "license": "MIT",
    "web": "https://github.com/fallingduck/options-nim"
  },
  {
    "name": "oldwinapi",
    "url": "https://github.com/nim-lang/oldwinapi",
    "method": "git",
    "tags": [
      "library",
      "windows",
      "api"
    ],
    "description": "Old Win API library for Nim",
    "license": "LGPL with static linking exception",
    "web": "https://github.com/nim-lang/oldwinapi"
  },
  {
    "name": "nimx",
    "url": "https://github.com/yglukhov/nimx",
    "method": "git",
    "tags": [
      "gui",
      "ui",
      "library"
    ],
    "description": "Cross-platform GUI framework",
    "license": "MIT",
    "web": "https://github.com/yglukhov/nimx"
  },
  {
    "name": "webview",
    "url": "https://github.com/oskca/webview",
    "method": "git",
    "tags": [
      "gui",
      "ui",
      "webview",
      "cross",
      "web",
      "library"
    ],
    "description": "Nim bindings for https://github.com/zserge/webview, a cross platform single header webview library",
    "license": "MIT",
    "web": "https://github.com/oskca/webview"
  },
  {
    "name": "memo",
    "url": "https://github.com/andreaferretti/memo",
    "method": "git",
    "tags": [
      "memo",
      "memoization",
      "memoize",
      "cache"
    ],
    "description": "Memoize Nim functions",
    "license": "Apache License 2.0",
    "web": "https://github.com/andreaferretti/memo"
  },
  {
    "name": "base62",
    "url": "https://github.com/singularperturbation/base62-encode",
    "method": "git",
    "tags": [
      "base62",
      "encode",
      "decode"
    ],
    "description": "Arbitrary base encoding-decoding functions, defaulting to Base-62.",
    "license": "MIT",
    "web": "https://github.com/singularperturbation/base62-encode"
  },
  {
    "name": "telebot",
    "url": "https://github.com/ba0f3/telebot.nim",
    "method": "git",
    "tags": [
      "telebot",
      "telegram",
      "bot",
      "api",
      "client",
      "async"
    ],
    "description": "Async Telegram Bot API Client",
    "license": "MIT",
    "web": "https://github.com/ba0f3/telebot.nim"
  },
  {
    "name": "tempfile",
    "url": "https://github.com/OpenSystemsLab/tempfile.nim",
    "method": "git",
    "tags": [
      "temp",
      "mktemp",
      "make",
      "mk",
      "mkstemp",
      "mkdtemp"
    ],
    "description": "Temporary files and directories",
    "license": "MIT",
    "web": "https://github.com/OpenSystemsLab/tempfile.nim"
  },
  {
    "name": "AstroNimy",
    "url": "https://github.com/super-massive-black-holes/AstroNimy",
    "method": "git",
    "tags": [
      "science",
      "astronomy",
      "library"
    ],
    "description": "Astronomical library for Nim",
    "license": "MIT",
    "web": "https://github.com/super-massive-black-holes/AstroNimy"
  },
  {
    "name": "patty",
    "url": "https://github.com/andreaferretti/patty",
    "method": "git",
    "tags": [
      "pattern",
      "adt",
      "variant",
      "pattern matching",
      "algebraic data type"
    ],
    "description": "Algebraic data types and pattern matching",
    "license": "Apache License 2.0",
    "web": "https://github.com/andreaferretti/patty"
  },
  {
    "name": "einheit",
    "url": "https://github.com/jyapayne/einheit",
    "method": "git",
    "tags": [
      "unit",
      "tests",
      "unittest",
      "unit tests",
      "unit test macro"
    ],
    "description": "Pretty looking, full featured, Python-inspired unit test library.",
    "license": "MIT",
    "web": "https://github.com/jyapayne/einheit"
  },
  {
    "name": "plists",
    "url": "https://github.com/yglukhov/plists",
    "method": "git",
    "tags": [
      "plist",
      "property",
      "list"
    ],
    "description": "Generate and parse Mac OS X .plist files in Nim.",
    "license": "MIT",
    "web": "https://github.com/yglukhov/plists"
  },
  {
    "name": "ncurses",
    "url": "https://github.com/rnowley/nim-ncurses/",
    "method": "git",
    "tags": [
      "library",
      "terminal",
      "graphics",
      "wrapper"
    ],
    "description": "A wrapper for NCurses",
    "license": "MIT",
    "web": "https://github.com/rnowley/nim-ncurses"
  },
  {
    "name": "nanovg.nim",
    "url": "https://github.com/fowlmouth/nanovg.nim",
    "method": "git",
    "tags": [
      "wrapper",
      "GUI",
      "vector graphics",
      "opengl"
    ],
    "description": "A wrapper for NanoVG vector graphics rendering",
    "license": "MIT",
    "web": "https://github.com/fowlmouth/nanovg.nim"
  },
  {
    "name": "pwd",
    "url": "https://github.com/achesak/nim-pwd",
    "method": "git",
    "tags": [
      "library",
      "unix",
      "pwd",
      "password"
    ],
    "description": "Nim port of Python's pwd module for working with the UNIX password file",
    "license": "MIT",
    "web": "https://github.com/achesak/nim-pwd"
  },
  {
    "name": "spwd",
    "url": "https://github.com/achesak/nim-spwd",
    "method": "git",
    "tags": [
      "library",
      "unix",
      "spwd",
      "password",
      "shadow"
    ],
    "description": "Nim port of Python's spwd module for working with the UNIX shadow password file",
    "license": "MIT",
    "web": "https://github.com/achesak/nim-spwd"
  },
  {
    "name": "grp",
    "url": "https://github.com/achesak/nim-grp",
    "method": "git",
    "tags": [
      "library",
      "unix",
      "grp",
      "group"
    ],
    "description": "Nim port of Python's grp module for working with the UNIX group database file",
    "license": "MIT",
    "web": "https://github.com/achesak/nim-grp"
  },
  {
    "name": "stopwatch",
    "url": "https://gitlab.com/define-private-public/stopwatch",
    "method": "git",
    "tags": [
      "timer",
      "timing",
      "benchmarking",
      "watch",
      "clock"
    ],
    "description": "A simple timing library for benchmarking code and other things.",
    "license": "MIT",
    "web": "https://gitlab.com/define-private-public/stopwatch"
  },
  {
    "name": "nimFinLib",
    "url": "https://github.com/qqtop/NimFinLib",
    "method": "git",
    "tags": [
      "financial"
    ],
    "description": "Financial Library for Nim",
    "license": "MIT",
    "web": "https://github.com/qqtop/NimFinLib"
  },
  {
    "name": "libssh2",
    "url": "https://github.com/ba0f3/libssh2.nim",
    "method": "git",
    "tags": [
      "lib",
      "ssh",
      "ssh2",
      "openssh",
      "client",
      "sftp",
      "scp"
    ],
    "description": "Nim wrapper for libssh2",
    "license": "MIT",
    "web": "https://github.com/ba0f3/libssh2.nim"
  },
  {
    "name": "rethinkdb",
    "url": "https://github.com/OpenSystemsLab/rethinkdb.nim",
    "method": "git",
    "tags": [
      "rethinkdb",
      "driver",
      "client",
      "json"
    ],
    "description": "RethinkDB driver for Nim",
    "license": "MIT",
    "web": "https://github.com/OpenSystemsLab/rethinkdb.nim"
  },
  {
    "name": "dbus",
    "url": "https://github.com/zielmicha/nim-dbus",
    "method": "git",
    "tags": [
      "dbus"
    ],
    "description": "dbus bindings for Nim",
    "license": "MIT",
    "web": "https://github.com/zielmicha/nim-dbus"
  },
  {
    "name": "lmdb",
    "url": "https://github.com/FedericoCeratto/nim-lmdb",
    "method": "git",
    "tags": [
      "wrapper",
      "lmdb",
      "key-value"
    ],
    "description": "A wrapper for LMDB the Lightning Memory-Mapped Database",
    "license": "OpenLDAP",
    "web": "https://github.com/FedericoCeratto/nim-lmdb"
  },
  {
    "name": "zip",
    "url": "https://github.com/nim-lang/zip",
    "method": "git",
    "tags": [
      "wrapper",
      "zip"
    ],
    "description": "A wrapper for the zip library",
    "license": "MIT",
    "web": "https://github.com/nim-lang/zip"
  },
  {
    "name": "csvtools",
    "url": "https://github.com/unicredit/csvtools",
    "method": "git",
    "tags": [
      "CSV",
      "comma separated values",
      "TSV"
    ],
    "description": "Manage CSV files",
    "license": "Apache License 2.0",
    "web": "https://github.com/unicredit/csvtools"
  },
  {
    "name": "httpform",
    "url": "https://github.com/tulayang/httpform",
    "method": "git",
    "tags": [
      "request parser",
      "upload",
      "html5 file"
    ],
    "description": "Http request form parser",
    "license": "MIT",
    "web": "https://github.com/tulayang/httpform"
  },
  {
    "name": "quadtree",
    "url": "https://github.com/Nycto/QuadtreeNim",
    "method": "git",
    "tags": [
      "quadtree",
      "algorithm"
    ],
    "description": "A Quadtree implementation",
    "license": "MIT",
    "web": "https://github.com/Nycto/QuadtreeNim"
  },
  {
    "name": "expat",
    "url": "https://github.com/nim-lang/expat",
    "method": "git",
    "tags": [
      "expat",
      "xml",
      "parsing"
    ],
    "description": "Expat wrapper for Nim",
    "license": "MIT",
    "web": "https://github.com/nim-lang/expat"
  },
  {
    "name": "sphinx",
    "url": "https://github.com/Araq/sphinx",
    "method": "git",
    "tags": [
      "sphinx",
      "wrapper",
      "search",
      "engine"
    ],
    "description": "Sphinx wrapper for Nim",
    "license": "LGPL",
    "web": "https://github.com/Araq/sphinx"
  },
  {
    "name": "sdl1",
    "url": "https://github.com/nim-lang/sdl1",
    "method": "git",
    "tags": [
      "graphics",
      "library",
      "multi-media",
      "input",
      "sound",
      "joystick"
    ],
    "description": "SDL 1.2 wrapper for Nim.",
    "license": "LGPL",
    "web": "https://github.com/nim-lang/sdl1"
  },
  {
    "name": "graphics",
    "url": "https://github.com/nim-lang/graphics",
    "method": "git",
    "tags": [
      "library",
      "SDL"
    ],
    "description": "Graphics module for Nim.",
    "license": "MIT",
    "web": "https://github.com/nim-lang/graphics"
  },
  {
    "name": "libffi",
    "url": "https://github.com/Araq/libffi",
    "method": "git",
    "tags": [
      "ffi",
      "library",
      "C",
      "calling",
      "convention"
    ],
    "description": "libffi wrapper for Nim.",
    "license": "MIT",
    "web": "https://github.com/Araq/libffi"
  },
  {
    "name": "libcurl",
    "url": "https://github.com/Araq/libcurl",
    "method": "git",
    "tags": [
      "curl",
      "web",
      "http",
      "download"
    ],
    "description": "Nim wrapper for libcurl.",
    "license": "MIT",
    "web": "https://github.com/Araq/libcurl"
  },
  {
    "name": "perlin",
    "url": "https://github.com/Nycto/PerlinNim",
    "method": "git",
    "tags": [
      "perlin",
      "simplex",
      "noise"
    ],
    "description": "Perlin noise and Simplex noise generation",
    "license": "MIT",
    "web": "https://github.com/Nycto/PerlinNim"
  },
  {
    "name": "pfring",
    "url": "https://github.com/ba0f3/pfring.nim",
    "method": "git",
    "tags": [
      "pf_ring",
      "packet",
      "sniff",
      "pcap",
      "pfring",
      "network",
      "capture",
      "socket"
    ],
    "description": "PF_RING wrapper for Nim",
    "license": "MIT",
    "web": "https://github.com/ba0f3/pfring.nim"
  },
  {
    "name": "xxtea",
    "url": "https://github.com/xxtea/xxtea-nim",
    "method": "git",
    "tags": [
      "xxtea",
      "encrypt",
      "decrypt",
      "crypto"
    ],
    "description": "XXTEA encryption algorithm library written in pure Nim.",
    "license": "MIT",
    "web": "https://github.com/xxtea/xxtea-nim"
  },
  {
    "name": "xxhash",
    "url": "https://github.com/OpenSystemsLab/xxhash.nim",
    "method": "git",
    "tags": [
      "fast",
      "hash",
      "algorithm"
    ],
    "description": "xxhash wrapper for Nim",
    "license": "MIT",
    "web": "https://github.com/OpenSystemsLab/xxhash.nim"
  },
  {
    "name": "libipset",
    "url": "https://github.com/ba0f3/libipset.nim",
    "method": "git",
    "tags": [
      "ipset",
      "firewall",
      "netfilter",
      "mac",
      "ip",
      "network",
      "collection",
      "rule",
      "set"
    ],
    "description": "libipset wrapper for Nim",
    "license": "MIT",
    "web": "https://github.com/ba0f3/libipset.nim"
  },
  {
    "name": "pop3",
    "url": "https://github.com/FedericoCeratto/nim-pop3",
    "method": "git",
    "tags": [
      "network",
      "pop3",
      "email"
    ],
    "description": "POP3 client library",
    "license": "LGPLv3",
    "web": "https://github.com/FedericoCeratto/nim-pop3"
  },
  {
    "name": "nimrpc",
    "url": "https://github.com/rogercloud/nim-rpc",
    "method": "git",
    "tags": [
      "msgpack",
      "library",
      "rpc",
      "nimrpc"
    ],
    "description": "RPC implementation for Nim based on msgpack4nim",
    "license": "MIT",
    "web": "https://github.com/rogercloud/nim-rpc"
  },
  {
    "name": "nimrpc_milis",
    "url": "https://github.com/milisarge/nimrpc_milis",
    "method": "git",
    "tags": [
      "msgpack",
      "library",
      "rpc",
      "nimrpc"
    ],
    "description": "RPC implementation for Nim based on msgpack4nim",
    "license": "MIT",
    "web": "https://github.com/milisarge/nimrpc_milis"
  },
  {
    "name": "asyncevents",
    "url": "https://github.com/tulayang/asyncevents",
    "method": "git",
    "tags": [
      "event",
      "future",
      "asyncdispatch"
    ],
    "description": "Asynchronous event loop for progaming with MVC",
    "license": "MIT",
    "web": "https://github.com/tulayang/asyncevents"
  },
  {
    "name": "nimSHA2",
    "url": "https://github.com/jangko/nimSHA2",
    "method": "git",
    "tags": [
      "hash",
      "crypto",
      "library",
      "sha256",
      "sha224",
      "sha384",
      "sha512"
    ],
    "description": "Secure Hash Algorithm - 2, [224, 256, 384, and 512 bits]",
    "license": "MIT",
    "web": "https://github.com/jangko/nimSHA2"
  },
  {
    "name": "nimAES",
    "url": "https://github.com/jangko/nimAES",
    "method": "git",
    "tags": [
      "crypto",
      "library",
      "aes",
      "encryption",
      "rijndael"
    ],
    "description": "Advanced Encryption Standard, Rijndael Algorithm",
    "license": "MIT",
    "web": "https://github.com/jangko/nimAES"
  },
  {
    "name": "nimeverything",
    "url": "https://github.com/xland/nimeverything/",
    "method": "git",
    "tags": [
      "everything",
      "voidtools",
      "Everything Search Engine"
    ],
    "description": "everything  search engine wrapper",
    "license": "MIT",
    "web": "https://github.com/xland/nimeverything"
  },
  {
    "name": "vidhdr",
    "url": "https://github.com/achesak/nim-vidhdr",
    "method": "git",
    "tags": [
      "video",
      "formats",
      "file"
    ],
    "description": "Library for detecting the format of an video file",
    "license": "MIT",
    "web": "https://github.com/achesak/nim-vidhdr"
  },
  {
    "name": "gitapi",
    "url": "https://github.com/achesak/nim-gitapi",
    "method": "git",
    "tags": [
      "git",
      "version control",
      "library"
    ],
    "description": "Nim wrapper around the git version control software",
    "license": "MIT",
    "web": "https://github.com/achesak/nim-gitapi"
  },
  {
    "name": "ptrace",
    "url": "https://github.com/ba0f3/ptrace.nim",
    "method": "git",
    "tags": [
      "ptrace",
      "trace",
      "process",
      "syscal",
      "system",
      "call"
    ],
    "description": "ptrace wrapper for Nim",
    "license": "MIT",
    "web": "https://github.com/ba0f3/ptrace.nim"
  },
  {
    "name": "ndbex",
    "url": "https://github.com/Senketsu/nim-db-ex",
    "method": "git",
    "tags": [
      "extension",
      "database",
      "convenience",
      "db",
      "mysql",
      "postgres",
      "sqlite"
    ],
    "description": "extension modules for Nim's 'db_*' modules",
    "license": "MIT",
    "web": "https://github.com/Senketsu/nim-db-ex"
  },
  {
    "name": "spry",
    "url": "https://github.com/gokr/spry",
    "method": "git",
    "tags": [
      "language",
      "library",
      "scripting"
    ],
    "description": "A Smalltalk and Rebol inspired language implemented as an AST interpreter",
    "license": "MIT",
    "web": "https://github.com/gokr/spry"
  },
  {
    "name": "nimBMP",
    "url": "https://github.com/jangko/nimBMP",
    "method": "git",
    "tags": [
      "graphics",
      "library",
      "BMP"
    ],
    "description": "BMP encoder and decoder",
    "license": "MIT",
    "web": "https://github.com/jangko/nimBMP"
  },
  {
    "name": "nimPNG",
    "url": "https://github.com/jangko/nimPNG",
    "method": "git",
    "tags": [
      "graphics",
      "library",
      "PNG"
    ],
    "description": "PNG(Portable Network Graphics) encoder and decoder",
    "license": "MIT",
    "web": "https://github.com/jangko/nimPNG"
  },
  {
    "name": "litestore",
    "url": "https://github.com/h3rald/litestore",
    "method": "git",
    "tags": [
      "database",
      "rest",
      "sqlite"
    ],
    "description": "A lightweight, self-contained, RESTful, searchable, multi-format NoSQL document store",
    "license": "MIT",
    "web": "https://h3rald.com/litestore"
  },
  {
    "name": "parseFixed",
    "url": "https://github.com/jlp765/parsefixed",
    "method": "git",
    "tags": [
      "parse",
      "fixed",
      "width",
      "parser",
      "text"
    ],
    "description": "Parse fixed-width fields within lines of text (complementary to parsecsv)",
    "license": "MIT",
    "web": "https://github.com/jlp765/parsefixed"
  },
  {
    "name": "playlists",
    "url": "https://github.com/achesak/nim-playlists",
    "method": "git",
    "tags": [
      "library",
      "playlists",
      "M3U",
      "PLS",
      "XSPF"
    ],
    "description": "Nim library for parsing PLS, M3U, and XSPF playlist files",
    "license": "MIT",
    "web": "https://github.com/achesak/nim-playlists"
  },
  {
    "name": "seqmath",
    "url": "https://github.com/jlp765/seqmath",
    "method": "git",
    "tags": [
      "math",
      "seq",
      "sequence",
      "array",
      "nested",
      "algebra",
      "statistics",
      "lifted",
      "financial"
    ],
    "description": "Nim math library for sequences and nested sequences (extends math library)",
    "license": "MIT",
    "web": "https://github.com/jlp765/seqmath"
  },
  {
    "name": "daemonize",
    "url": "https://github.com/OpenSystemsLab/daemonize.nim",
    "method": "git",
    "tags": [
      "daemonize",
      "background",
      "fork",
      "unix",
      "linux",
      "process"
    ],
    "description": "This library makes your code run as a daemon process on Unix-like systems",
    "license": "MIT",
    "web": "https://github.com/OpenSystemsLab/daemonize.nim"
  },
  {
    "name": "tnim",
    "url": "https://github.com/jlp765/tnim",
    "method": "git",
    "tags": [
      "REPL",
      "sandbox",
      "interactive",
      "compiler",
      "code",
      "language"
    ],
    "description": "tnim is a Nim REPL - an interactive sandbox for testing Nim code",
    "license": "MIT",
    "web": "https://github.com/jlp765/tnim"
  },
  {
    "name": "ris",
    "url": "https://github.com/achesak/nim-ris",
    "method": "git",
    "tags": [
      "RIS",
      "citation",
      "library"
    ],
    "description": "Module for working with RIS citation files",
    "license": "MIT",
    "web": "https://github.com/achesak/nim-ris"
  },
  {
    "name": "geoip",
    "url": "https://github.com/achesak/nim-geoip",
    "method": "git",
    "tags": [
      "IP",
      "address",
      "location",
      "geolocation"
    ],
    "description": "Retrieve info about a location from an IP address",
    "license": "MIT",
    "web": "https://github.com/achesak/nim-geoip"
  },
  {
    "name": "freegeoip",
    "url": "https://github.com/achesak/nim-freegeoip",
    "method": "git",
    "tags": [
      "IP",
      "address",
      "location",
      "geolocation"
    ],
    "description": "Retrieve info about a location from an IP address",
    "license": "MIT",
    "web": "https://github.com/achesak/nim-freegeoip"
  },
  {
    "name": "nimroutine",
    "url": "https://github.com/rogercloud/nim-routine",
    "method": "git",
    "tags": [
      "goroutine",
      "routine",
      "lightweight",
      "thread"
    ],
    "description": "A go routine like nim implementation",
    "license": "MIT",
    "web": "https://github.com/rogercloud/nim-routine"
  },
  {
    "name": "coverage",
    "url": "https://github.com/yglukhov/coverage",
    "method": "git",
    "tags": [
      "code",
      "coverage"
    ],
    "description": "Code coverage library",
    "license": "MIT",
    "web": "https://github.com/yglukhov/coverage"
  },
  {
    "name": "golib",
    "url": "https://github.com/stefantalpalaru/golib-nim",
    "method": "git",
    "tags": [
      "library",
      "wrapper"
    ],
    "description": "Bindings for golib - a library that (ab)uses gccgo to bring Go's channels and goroutines to the rest of the world",
    "license": "BSD",
    "web": "https://github.com/stefantalpalaru/golib-nim"
  },
  {
    "name": "libnotify",
    "url": "https://github.com/FedericoCeratto/nim-libnotify.git",
    "method": "git",
    "tags": [
      "library",
      "wrapper",
      "desktop"
    ],
    "description": "Minimalistic libnotify wrapper for desktop notifications",
    "license": "LGPLv3",
    "web": "https://github.com/FedericoCeratto/nim-libnotify"
  },
  {
    "name": "nimcat",
    "url": "https://github.com/shakna-israel/nimcat",
    "method": "git",
    "tags": [
      "cat",
      "cli"
    ],
    "description": "An implementation of cat in Nim",
    "license": "MIT",
    "web": "https://github.com/shakna-israel/nimcat"
  },
  {
    "name": "sections",
    "url": "https://github.com/c0ffeeartc/nim-sections",
    "method": "git",
    "tags": [
      "BDD",
      "test"
    ],
    "description": "`Section` macro with BDD aliases for testing",
    "license": "MIT",
    "web": "https://github.com/c0ffeeartc/nim-sections"
  },
  {
    "name": "nimfp",
    "url": "https://github.com/vegansk/nimfp",
    "method": "git",
    "tags": [
      "functional",
      "library"
    ],
    "description": "Nim functional programming library",
    "license": "MIT",
    "web": "https://github.com/vegansk/nimfp"
  },
  {
    "name": "nhsl",
    "url": "https://github.com/twist-vector/nhsl.git",
    "method": "git",
    "tags": [
      "library",
      "serialization",
      "pure"
    ],
    "description": "Nim Hessian Serialization Library encodes/decodes data into the Hessian binary protocol",
    "license": "LGPL",
    "web": "https://github.com/twist-vector/nhsl"
  },
  {
    "name": "nimstopwatch",
    "url": "https://github.com/twist-vector/nim-stopwatch.git",
    "method": "git",
    "tags": [
      "app",
      "timer"
    ],
    "description": "A Nim-based, non-graphical application designed to measure the amount of time elapsed from its activation to deactivation, includes total elapsed time, lap, and split times.",
    "license": "LGPL",
    "web": "https://github.com/twist-vector/nim-stopwatch"
  },
  {
    "name": "playground",
    "url": "https://github.com/theduke/nim-playground",
    "method": "git",
    "tags": [
      "webapp",
      "execution",
      "code",
      "sandbox"
    ],
    "description": "Web-based playground for testing Nim code.",
    "license": "MIT",
    "web": "https://github.com/theduke/nim-playground"
  },
  {
    "name": "nimsl",
    "url": "https://github.com/yglukhov/nimsl",
    "method": "git",
    "tags": [
      "shader",
      "opengl",
      "glsl"
    ],
    "description": "Shaders in Nim.",
    "license": "MIT",
    "web": "https://github.com/yglukhov/nimsl"
  },
  {
    "name": "omnilog",
    "url": "https://github.com/nim-appkit/omnilog",
    "method": "git",
    "tags": [
      "library",
      "logging",
      "logs"
    ],
    "description": "Advanced logging library for Nim with structured logging, formatters, filters and writers.",
    "license": "LGPLv3",
    "web": "https://github.com/nim-appkit/omnilog"
  },
  {
    "name": "values",
    "url": "https://github.com/nim-appkit/values",
    "method": "git",
    "tags": [
      "library",
      "values",
      "datastructures"
    ],
    "description": "Library for working with arbitrary values + a map data structure.",
    "license": "MIT",
    "web": "https://github.com/nim-appkit/values"
  },
  {
    "name": "geohash",
    "url": "https://github.com/twist-vector/nim-geohash.git",
    "method": "git",
    "tags": [
      "library",
      "geocoding",
      "pure"
    ],
    "description": "Nim implementation of the geohash latitude/longitude geocode system",
    "license": "Apache License 2.0",
    "web": "https://github.com/twist-vector/nim-geohash"
  },
  {
    "name": "bped",
    "url": "https://github.com/twist-vector/nim-bped.git",
    "method": "git",
    "tags": [
      "library",
      "serialization",
      "pure"
    ],
    "description": "Nim implementation of the Bittorrent ascii serialization protocol",
    "license": "Apache License 2.0",
    "web": "https://github.com/twist-vector/nim-bped"
  },
  {
    "name": "ctrulib",
    "url": "https://github.com/skyforce77/ctrulib-nim.git",
    "method": "git",
    "tags": [
      "library",
      "nintendo",
      "3ds"
    ],
    "description": "ctrulib wrapper",
    "license": "GPLv2",
    "web": "https://github.com/skyforce77/ctrulib-nim"
  },
  {
    "name": "nimrdkafka",
    "url": "https://github.com/dfdeshom/nimrdkafka.git",
    "method": "git",
    "tags": [
      "library",
      "wrapper",
      "kafka"
    ],
    "description": "Nim wrapper for librdkafka",
    "license": "Apache License 2.0",
    "web": "https://github.com/dfdeshom/nimrdkafka"
  },
  {
    "name": "utils",
    "url": "https://github.com/nim-appkit/utils",
    "method": "git",
    "tags": [
      "library",
      "utilities"
    ],
    "description": "Collection of string, parsing, pointer, ... utilities.",
    "license": "MIT",
    "web": "https://github.com/nim-appkit/utils"
  },
  {
    "name": "pymod",
    "url": "https://github.com/jboy/nim-pymod",
    "method": "git",
    "tags": [
      "wrapper",
      "python",
      "module",
      "numpy",
      "array",
      "matrix",
      "ndarray",
      "pyobject",
      "pyarrayobject",
      "iterator",
      "iterators",
      "docstring"
    ],
    "description": "Auto-generate a Python module that wraps a Nim module.",
    "license": "MIT",
    "web": "https://github.com/jboy/nim-pymod"
  },
  {
    "name": "db",
    "url": "https://github.com/jlp765/db",
    "method": "git",
    "tags": [
      "wrapper",
      "database",
      "module",
      "sqlite",
      "mysql",
      "postgres",
      "db_sqlite",
      "db_mysql",
      "db_postgres"
    ],
    "description": "Unified db access module, providing a single library module to access the db_sqlite, db_mysql and db_postgres modules.",
    "license": "MIT",
    "web": "https://github.com/jlp765/db"
  },
  {
    "name": "nimsnappy",
    "url": "https://github.com/dfdeshom/nimsnappy.git",
    "method": "git",
    "tags": [
      "wrapper",
      "compression"
    ],
    "description": "Nim wrapper for the snappy compression library. there is also a high-level API for easy use",
    "license": "BSD",
    "web": "https://github.com/dfdeshom/nimsnappy"
  },
  {
    "name": "nimLUA",
    "url": "https://github.com/jangko/nimLUA",
    "method": "git",
    "tags": [
      "lua",
      "library",
      "bind",
      "glue",
      "macros"
    ],
    "description": "glue code generator to bind Nim and Lua together using Nim's powerful macro",
    "license": "MIT",
    "web": "https://github.com/jangko/nimLUA"
  },
  {
    "name": "sound",
    "url": "https://github.com/yglukhov/sound.git",
    "method": "git",
    "tags": [
      "sound",
      "ogg"
    ],
    "description": "Cross-platform sound mixer library",
    "license": "MIT",
    "web": "https://github.com/yglukhov/sound"
  },
  {
    "name": "nimi3status",
    "url": "https://github.com/FedericoCeratto/nimi3status",
    "method": "git",
    "tags": [
      "i3",
      "i3status"
    ],
    "description": "Lightweight i3 status bar.",
    "license": "GPLv3",
    "web": "https://github.com/FedericoCeratto/nimi3status"
  },
  {
    "name": "native_dialogs",
    "url": "https://github.com/SSPkrolik/nim-native-dialogs.git",
    "method": "git",
    "tags": [
      "ui",
      "gui",
      "cross-platform",
      "library"
    ],
    "description": "Implements framework-agnostic native operating system dialogs calls",
    "license": "MIT",
    "web": "https://github.com/SSPkrolik/nim-native-dialogs"
  },
  {
    "name": "variant",
    "url": "https://github.com/yglukhov/variant.git",
    "method": "git",
    "tags": [
      "variant"
    ],
    "description": "Variant type and type matching",
    "license": "MIT",
    "web": "https://github.com/yglukhov/variant"
  },
  {
    "name": "pythonmath",
    "url": "https://github.com/achesak/nim-pythonmath",
    "method": "git",
    "tags": [
      "library",
      "python",
      "math"
    ],
    "description": "Module to provide an interface as similar as possible to Python's math libary",
    "license": "MIT",
    "web": "https://github.com/achesak/nim-pythonmath"
  },
  {
    "name": "nimlz4",
    "url": "https://github.com/dfdeshom/nimlz4.git",
    "method": "git",
    "tags": [
      "wrapper",
      "compression",
      "lzo",
      "lz4"
    ],
    "description": "Nim wrapper for the LZ4 library. There is also a high-level API for easy use",
    "license": "BSD",
    "web": "https://github.com/dfdeshom/nimlz4"
  },
  {
    "name": "pythonize",
    "url": "https://github.com/marcoapintoo/nim-pythonize.git",
    "method": "git",
    "tags": [
      "python",
      "wrapper"
    ],
    "description": "A higher-level wrapper for the Python Programing Language",
    "license": "MIT",
    "web": "https://github.com/marcoapintoo/nim-pythonize"
  },
  {
    "name": "cligen",
    "url": "https://github.com/c-blake/cligen.git",
    "method": "git",
    "tags": [
      "library",
      "command-line",
      "arguments",
      "switches",
      "parsing",
      "options"
    ],
    "description": "Infer & generate command-line interace/option/argument parsers",
    "license": "MIT",
    "web": "https://github.com/c-blake/cligen"
  },
  {
    "name": "fnmatch",
    "url": "https://github.com/achesak/nim-fnmatch",
    "method": "git",
    "tags": [
      "library",
      "unix",
      "files",
      "matching"
    ],
    "description": "Nim module for filename matching with UNIX shell patterns",
    "license": "MIT",
    "web": "https://github.com/achesak/nim-fnmatch"
  },
  {
    "name": "shorturl",
    "url": "https://github.com/achesak/nim-shorturl",
    "method": "git",
    "tags": [
      "library",
      "url",
      "uid"
    ],
    "description": "Nim module for generating URL identifiers for Tiny URL and bit.ly-like URLs",
    "license": "MIT",
    "web": "https://github.com/achesak/nim-shorturl"
  },
  {
    "name": "teafiles",
    "url": "git@github.com:unicredit/nim-teafiles.git",
    "method": "git",
    "tags": [
      "teafiles",
      "mmap",
      "timeseries"
    ],
    "description": "TeaFiles provide fast read/write access to time series data",
    "license": "Apache2",
    "web": "https://github.com/unicredit/nim-teafiles"
  },
  {
    "name": "emmy",
    "url": "git@github.com:unicredit/emmy.git",
    "method": "git",
    "tags": [
      "algebra",
      "polynomials",
      "primes",
      "ring",
      "quotients"
    ],
    "description": "Algebraic structures and related operations for Nim",
    "license": "Apache2",
    "web": "https://github.com/unicredit/emmy"
  },
  {
    "name": "impulse_engine",
    "url": "https://github.com/matkuki/Nim-Impulse-Engine",
    "method": "git",
    "tags": [
      "physics",
      "engine",
      "2D"
    ],
    "description": "Nim port of a simple 2D physics engine",
    "license": "zlib",
    "web": "https://github.com/matkuki/Nim-Impulse-Engine"
  },
  {
    "name": "notifications",
    "url": "https://github.com/dom96/notifications",
    "method": "git",
    "tags": [
      "notifications",
      "alerts",
      "gui",
      "toasts",
      "macosx",
      "cocoa"
    ],
    "description": "Library for displaying notifications on the desktop",
    "license": "MIT",
    "web": "https://github.com/dom96/notifications"
  },
  {
    "name": "reactor",
    "url": "https://github.com/zielmicha/reactor.nim",
    "method": "git",
    "tags": [
      "async",
      "libuv",
      "http",
      "tcp"
    ],
    "description": "Asynchronous networking engine for Nim",
    "license": "MIT",
    "web": "https://networkos.net/nim/reactor.nim"
  },
  {
    "name": "asynctools",
    "url": "https://github.com/cheatfate/asynctools",
    "method": "git",
    "tags": [
      "async",
      "pipes",
      "processes",
      "ipc",
      "synchronization",
      "dns",
      "pty"
    ],
    "description": "Various asynchronous tools for Nim",
    "license": "MIT",
    "web": "https://github.com/cheatfate/asynctools"
  },
  {
    "name": "nimcrypto",
    "url": "https://github.com/cheatfate/nimcrypto",
    "method": "git",
    "tags": [
      "crypto",
      "hashes",
      "ciphers",
      "keccak",
      "sha3",
      "blowfish",
      "twofish",
      "rijndael",
      "csprng",
      "hmac",
      "ripemd"
    ],
    "description": "Nim cryptographic library",
    "license": "MIT",
    "web": "https://github.com/cheatfate/nimcrypto"
  },
  {
    "name": "collections",
    "url": "https://github.com/zielmicha/collections.nim",
    "method": "git",
    "tags": [
      "iterator",
      "functional"
    ],
    "description": "Various collections and utilities",
    "license": "MIT",
    "web": "https://github.com/zielmicha/collections.nim"
  },
  {
    "name": "capnp",
    "url": "https://github.com/zielmicha/capnp.nim",
    "method": "git",
    "tags": [
      "capnp",
      "serialization",
      "protocol",
      "rpc"
    ],
    "description": "Cap'n Proto implementation for Nim",
    "license": "MIT",
    "web": "https://github.com/zielmicha/capnp.nim"
  },
  {
    "name": "biscuits",
    "url": "https://github.com/achesak/nim-biscuits",
    "method": "git",
    "tags": [
      "cookie",
      "persistence"
    ],
    "description": "better cookie handling",
    "license": "MIT",
    "web": "https://github.com/achesak/nim-biscuits"
  },
  {
    "name": "pari",
    "url": "https://github.com/lompik/pari.nim",
    "method": "git",
    "tags": [
      "number theory",
      "computer algebra system"
    ],
    "description": "Pari/GP C library wrapper",
    "license": "MIT",
    "web": "https://github.com/lompik/pari.nim"
  },
  {
    "name": "spacenav",
    "url": "https://github.com/nimious/spacenav.git",
    "method": "git",
    "tags": [
      "binding",
      "3dx",
      "3dconnexion",
      "libspnav",
      "spacenav",
      "spacemouse",
      "spacepilot",
      "spacenavigator"
    ],
    "description": "Bindings for libspnav, the free 3Dconnexion device driver",
    "license": "MIT",
    "web": "https://github.com/nimious/spacenav"
  },
  {
    "name": "isense",
    "url": "https://github.com/nimious/isense.git",
    "method": "git",
    "tags": [
      "binding",
      "isense",
      "intersense",
      "inertiacube",
      "intertrax",
      "microtrax",
      "thales",
      "tracking",
      "sensor"
    ],
    "description": "Bindings for the InterSense SDK",
    "license": "MIT",
    "web": "https://github.com/nimious/isense"
  },
  {
    "name": "libusb",
    "url": "https://github.com/nimious/libusb.git",
    "method": "git",
    "tags": [
      "binding",
      "usb",
      "libusb"
    ],
    "description": "Bindings for libusb, the cross-platform user library to access USB devices.",
    "license": "MIT",
    "web": "https://github.com/nimious/libusb"
  },
  {
    "name": "myo",
    "url": "https://github.com/nimious/myo.git",
    "method": "git",
    "tags": [
      "binding",
      "myo",
      "thalmic",
      "armband",
      "gesture"
    ],
    "description": "Bindings for the Thalmic Labs Myo gesture control armband SDK.",
    "license": "MIT",
    "web": "https://github.com/nimious/myo"
  },
  {
    "name": "oculus",
    "url": "https://github.com/nimious/oculus.git",
    "method": "git",
    "tags": [
      "binding",
      "oculus",
      "rift",
      "vr",
      "libovr",
      "ovr",
      "dk1",
      "dk2",
      "gearvr"
    ],
    "description": "Bindings for the Oculus VR SDK.",
    "license": "MIT",
    "web": "https://github.com/nimious/oculus"
  },
  {
    "name": "serialport",
    "url": "https://github.com/nimious/serialport.git",
    "method": "git",
    "tags": [
      "binding",
      "libserialport",
      "serial",
      "communication"
    ],
    "description": "Bindings for libserialport, the cross-platform serial communication library.",
    "license": "MIT",
    "web": "https://github.com/nimious/serialport"
  },
  {
    "name": "gles",
    "url": "https://github.com/nimious/gles.git",
    "method": "git",
    "tags": [
      "binding",
      "khronos",
      "gles",
      "opengl es"
    ],
    "description": "Bindings for OpenGL ES, the embedded 3D graphics library.",
    "license": "MIT",
    "web": "https://github.com/nimious/gles"
  },
  {
    "name": "egl",
    "url": "https://github.com/nimious/egl.git",
    "method": "git",
    "tags": [
      "binding",
      "khronos",
      "egl",
      "opengl",
      "opengl es",
      "openvg"
    ],
    "description": "Bindings for EGL, the native platform interface for rendering APIs.",
    "license": "MIT",
    "web": "https://github.com/nimious/egl"
  },
  {
    "name": "sixense",
    "url": "https://github.com/nimious/sixense.git",
    "method": "git",
    "tags": [
      "binding",
      "sixense",
      "razer hydra",
      "stem system",
      "vr"
    ],
    "description": "Bindings for the Sixense Core API.",
    "license": "MIT",
    "web": "https://github.com/nimious/sixense"
  },
  {
    "name": "listsv",
    "url": "https://github.com/srwiley/listsv.git",
    "method": "git",
    "tags": [
      "singly linked list",
      "doubly linked list"
    ],
    "description": "Basic operations on singly and doubly linked lists.",
    "license": "MIT",
    "web": "https://github.com/srwiley/listsv"
  },
  {
    "name": "kissfft",
    "url": "https://github.com/m13253/nim-kissfft",
    "method": "git",
    "tags": [
      "fft",
      "dsp",
      "signal"
    ],
    "description": "Nim binding for KissFFT Fast Fourier Transform library",
    "license": "BSD",
    "web": "https://github.com/m13253/nim-kissfft"
  },
  {
    "name": "nimbench",
    "url": "https://github.com/ivankoster/nimbench.git",
    "method": "git",
    "tags": [
      "benchmark",
      "micro benchmark",
      "timer"
    ],
    "description": "Micro benchmarking tool to measure speed of code, with the goal of optimizing it.",
    "license": "Apache Version 2.0",
    "web": "https://github.com/ivankoster/nimbench"
  },
  {
    "name": "nest",
    "url": "https://github.com/kedean/nest.git",
    "method": "git",
    "tags": [
      "library",
      "api",
      "router",
      "web"
    ],
    "description": "RESTful URI router",
    "license": "MIT",
    "web": "https://github.com/kedean/nest"
  },
  {
    "name": "nimbluez",
    "url": "https://github.com/Electric-Blue/NimBluez.git",
    "method": "git",
    "tags": [
      "bluetooth",
      "library",
      "wrapper",
      "sockets"
    ],
    "description": "Nim modules for access to system Bluetooth resources.",
    "license": "BSD",
    "web": "https://github.com/Electric-Blue/NimBluez"
  },
  {
    "name": "yaml",
    "url": "https://github.com/flyx/NimYAML",
    "method": "git",
    "tags": [
      "serialization",
      "parsing",
      "library",
      "yaml"
    ],
    "description": "YAML 1.2 implementation for Nim",
    "license": "MIT",
    "web": "http://flyx.github.io/NimYAML/"
  },
  {
    "name": "nimyaml",
    "alias": "yaml"
  },
  {
    "name": "jsmn",
    "url": "https://github.com/OpenSystemsLab/jsmn.nim",
    "method": "git",
    "tags": [
      "json",
      "token",
      "tokenizer",
      "parser",
      "jsmn"
    ],
    "description": "Jsmn - a world fastest JSON parser - in pure Nim",
    "license": "MIT",
    "web": "https://github.com/OpenSystemsLab/jsmn.nim"
  },
  {
    "name": "mangle",
    "url": "https://github.com/baabelfish/mangle",
    "method": "git",
    "tags": [
      "functional",
      "iterators",
      "lazy",
      "library"
    ],
    "description": "Yet another iterator library",
    "license": "MIT",
    "web": "https://github.com/baabelfish/mangle"
  },
  {
    "name": "nimshell",
    "url": "https://github.com/vegansk/nimshell",
    "method": "git",
    "tags": [
      "shell",
      "utility"
    ],
    "description": "Library for shell scripting in nim",
    "license": "MIT",
    "web": "https://github.com/vegansk/nimshell"
  },
  {
    "name": "rosencrantz",
    "url": "https://github.com/andreaferretti/rosencrantz",
    "method": "git",
    "tags": [
      "web",
      "server",
      "DSL",
      "combinators"
    ],
    "description": "A web DSL for Nim",
    "license": "MIT",
    "web": "https://github.com/andreaferretti/rosencrantz"
  },
  {
    "name": "sam",
    "url": "https://github.com/OpenSystemsLab/sam.nim",
    "method": "git",
    "tags": [
      "json",
      "binding",
      "map",
      "dump",
      "load"
    ],
    "description": "Fast and just works JSON-Binding for Nim",
    "license": "MIT",
    "web": "https://github.com/OpenSystemsLab/sam.nim"
  },
  {
    "name": "twitter",
    "url": "https://github.com/dchem/twitter.nim",
    "method": "git",
    "tags": [
      "library",
      "wrapper",
      "twitter"
    ],
    "description": "Low-level twitter API wrapper library for Nim.",
    "license": "MIT",
    "web": "https://github.com/dchem/twitter.nim"
  },
  {
    "name": "stomp",
    "url": "https://bitbucket.org/mahlon/nim-stomp",
    "method": "hg",
    "tags": [
      "stomp",
      "library",
      "messaging",
      "events"
    ],
    "description": "A pure-nim implementation of the STOMP protocol for machine messaging.",
    "license": "MIT",
    "web": "http://bitbucket.org/mahlon/nim-stomp"
  },
  {
    "name": "srt",
    "url": "https://github.com/achesak/nim-srt",
    "method": "git",
    "tags": [
      "srt",
      "subrip",
      "subtitle"
    ],
    "description": "Nim module for parsing SRT (SubRip) subtitle files",
    "license": "MIT",
    "web": "https://github.com/achesak/nim-srt"
  },
  {
    "name": "subviewer",
    "url": "https://github.com/achesak/nim-subviewer",
    "method": "git",
    "tags": [
      "subviewer",
      "subtitle"
    ],
    "description": "Nim module for parsing SubViewer subtitle files",
    "license": "MIT",
    "web": "https://github.com/achesak/nim-subviewer"
  },
  {
    "name": "Kinto",
    "url": "https://github.com/OpenSystemsLab/kinto.nim",
    "method": "git",
    "tags": [
      "mozilla",
      "kinto",
      "json",
      "storage",
      "server",
      "client"
    ],
    "description": "Kinto Client for Nim",
    "license": "MIT",
    "web": "https://github.com/OpenSystemsLab/kinto.nim"
  },
  {
    "name": "xmltools",
    "url": "https://github.com/vegansk/xmltools",
    "method": "git",
    "tags": [
      "xml",
      "functional",
      "library",
      "parsing"
    ],
    "description": "High level xml library for Nim",
    "license": "MIT",
    "web": "https://github.com/vegansk/xmltools"
  },
  {
    "name": "nimongo",
    "url": "https://github.com/SSPkrolik/nimongo",
    "method": "git",
    "tags": [
      "mongo",
      "mongodb",
      "database",
      "server",
      "driver",
      "storage"
    ],
    "description": "MongoDB driver in pure Nim language with synchronous and asynchronous I/O support",
    "license": "MIT",
    "web": "https://github.com/SSPkrolik/nimongo"
  },
  {
    "name": "nimboost",
    "url": "https://github.com/vegansk/nimboost",
    "method": "git",
    "tags": [
      "stdlib",
      "library",
      "utility"
    ],
    "description": "Additions to the Nim's standard library, like boost for C++",
    "license": "MIT",
    "web": "http://vegansk.github.io/nimboost/"
  },
  {
    "name": "asyncdocker",
    "url": "https://github.com/tulayang/asyncdocker",
    "method": "git",
    "tags": [
      "async",
      "docker"
    ],
    "description": "Asynchronous docker client written by Nim-lang",
    "license": "MIT",
    "web": "http://tulayang.github.io/asyncdocker.html"
  },
  {
    "name": "python3",
    "url": "https://github.com/matkuki/python3",
    "method": "git",
    "tags": [
      "python",
      "wrapper"
    ],
    "description": "Wrapper to interface with the Python 3 interpreter",
    "license": "MIT",
    "web": "https://github.com/matkuki/python3"
  },
  {
    "name": "jser",
    "url": "https://github.com/niv/jser.nim",
    "method": "git",
    "tags": [
      "json",
      "serialize",
      "tuple"
    ],
    "description": "json de/serializer for tuples and more",
    "license": "MIT",
    "web": "https://github.com/niv/jser.nim"
  },
  {
    "name": "pledge",
    "url": "https://github.com/euantorano/pledge.nim",
    "method": "git",
    "tags": [
      "pledge",
      "openbsd"
    ],
    "description": "OpenBSDs pledge(2) for Nim.",
    "license": "BSD3",
    "web": "https://github.com/euantorano/pledge.nim"
  },
  {
    "name": "sophia",
    "url": "https://github.com/gokr/nim-sophia",
    "method": "git",
    "tags": [
      "library",
      "wrapper",
      "database"
    ],
    "description": "Nim wrapper of the Sophia key/value store",
    "license": "MIT",
    "web": "https://github.com/gokr/nim-sophia"
  },
  {
    "name": "progress",
    "url": "https://github.com/euantorano/progress.nim",
    "method": "git",
    "tags": [
      "progress",
      "bar",
      "terminal",
      "ui"
    ],
    "description": "A simple progress bar for Nim.",
    "license": "BSD3",
    "web": "https://github.com/euantorano/progress.nim"
  },
  {
    "name": "websocket",
    "url": "https://github.com/niv/websocket.nim",
    "method": "git",
    "tags": [
      "http",
      "websockets",
      "async",
      "client",
      "server"
    ],
    "description": "websockets for nim",
    "license": "MIT",
    "web": "https://github.com/niv/websocket.nim"
  },
  {
    "name": "cucumber",
    "url": "https://github.com/shaunc/cucumber_nim",
    "method": "git",
    "tags": [
      "testing",
      "cucumber",
      "bdd"
    ],
    "description": "implements the cucumber BDD framework in the nim language",
    "license": "MIT",
    "web": "https://github.com/shaunc/cucumber_nim"
  },
  {
    "name": "libmpdclient",
    "url": "https://github.com/lompik/libmpdclient.nim",
    "method": "git",
    "tags": [
      "MPD",
      "Music Player Daemon"
    ],
    "description": "Bindings for the Music Player Daemon C client library",
    "license": "BSD",
    "web": "https://github.com/lompik/libmpdclient.nim"
  },
  {
    "name": "awk",
    "url": "https://github.com/greencardamom/awk",
    "method": "git",
    "tags": [
      "awk"
    ],
    "description": "Nim for awk programmers",
    "license": "MIT",
    "web": "https://github.com/greencardamom/awk"
  },
  {
    "name": "dotenv",
    "url": "https://github.com/euantorano/dotenv.nim",
    "method": "git",
    "tags": [
      "env",
      "dotenv",
      "configuration",
      "environment"
    ],
    "description": "Loads environment variables from `.env`.",
    "license": "BSD3",
    "web": "https://github.com/euantorano/dotenv.nim"
  },
  {
    "name": "sph",
    "url": "https://github.com/aidansteele/sph",
    "method": "git",
    "tags": [
      "crypto",
      "hashes",
      "md5",
      "sha"
    ],
    "description": "Large number of cryptographic hashes for Nim",
    "license": "MIT",
    "web": "https://github.com/aidansteele/sph"
  },
  {
    "name": "libsodium",
    "url": "https://github.com/FedericoCeratto/nim-libsodium",
    "method": "git",
    "tags": [
      "wrapper",
      "library",
      "security",
      "crypto"
    ],
    "description": "libsodium wrapper",
    "license": "LGPLv3",
    "web": "https://github.com/FedericoCeratto/nim-libsodium"
  },
  {
    "name": "aws_sdk",
    "url": "https://github.com/aidansteele/aws_sdk.nim",
    "method": "git",
    "tags": [
      "aws",
      "amazon"
    ],
    "description": "Library for interacting with Amazon Web Services (AWS)",
    "license": "MIT",
    "web": "https://github.com/aidansteele/aws_sdk.nim"
  },
  {
    "name": "i18n",
    "url": "https://github.com/Parashurama/nim-i18n",
    "method": "git",
    "tags": [
      "gettext",
      "i18n",
      "internationalisation"
    ],
    "description": "Bring a gettext-like internationalisation module to Nim",
    "license": "MIT",
    "web": "https://github.com/Parashurama/nim-i18n"
  },
  {
    "name": "persistent_enums",
    "url": "https://github.com/yglukhov/persistent_enums",
    "method": "git",
    "tags": [
      "enum",
      "binary",
      "protocol"
    ],
    "description": "Define enums which values preserve their binary representation upon inserting or reordering",
    "license": "MIT",
    "web": "https://github.com/yglukhov/persistent_enums"
  },
  {
    "name": "nimcl",
    "url": "https://github.com/unicredit/nimcl",
    "method": "git",
    "tags": [
      "OpenCL",
      "GPU"
    ],
    "description": "High level wrapper over OpenCL",
    "license": "Apache License 2.0",
    "web": "https://github.com/unicredit/nimcl"
  },
  {
    "name": "nimblas",
    "url": "https://github.com/unicredit/nimblas",
    "method": "git",
    "tags": [
      "BLAS",
      "linear algebra",
      "vector",
      "matrix"
    ],
    "description": "BLAS for Nim",
    "license": "Apache License 2.0",
    "web": "https://github.com/unicredit/nimblas"
  },
  {
    "name": "fixmath",
    "url": "https://github.com/Jeff-Ciesielski/fixmath",
    "method": "git",
    "tags": [
      "math"
    ],
    "description": "LibFixMath 16:16 fixed point support for nim",
    "license": "MIT",
    "web": "https://github.com/Jeff-Ciesielski/fixmath"
  },
  {
    "name": "nimzend",
    "url": "https://github.com/metatexx/nimzend",
    "method": "git",
    "tags": [
      "zend",
      "php",
      "binding",
      "extension"
    ],
    "description": "Native Nim Zend API glue for easy PHP extension development.",
    "license": "MIT",
    "web": "https://github.com/metatexx/nimzend"
  },
  {
    "name": "spills",
    "url": "https://github.com/andreaferretti/spills",
    "method": "git",
    "tags": [
      "disk-based",
      "sequence",
      "memory-mapping"
    ],
    "description": "Disk-based sequences",
    "license": "Apache License 2.0",
    "web": "https://github.com/andreaferretti/spills"
  },
  {
    "name": "platformer",
    "url": "https://github.com/def-/nim-platformer",
    "method": "git",
    "tags": [
      "game",
      "sdl",
      "2d"
    ],
    "description": "Writing a 2D Platform Game in Nim with SDL2",
    "license": "MIT",
    "web": "https://github.com/def-/nim-platformer"
  },
  {
    "name": "nimCEF",
    "url": "https://github.com/jangko/nimCEF",
    "method": "git",
    "tags": [
      "chromium",
      "embedded",
      "framework",
      "cef",
      "wrapper"
    ],
    "description": "Nim wrapper for the Chromium Embedded Framework",
    "license": "MIT",
    "web": "https://github.com/jangko/nimCEF"
  },
  {
    "name": "migrate",
    "url": "https://github.com/euantorano/migrate.nim",
    "method": "git",
    "tags": [
      "migrate",
      "database",
      "db"
    ],
    "description": "A simple database migration utility for Nim.",
    "license": "BSD3",
    "web": "https://github.com/euantorano/migrate.nim"
  },
  {
    "name": "subfield",
    "url": "https://github.com/jyapayne/subfield",
    "method": "git",
    "tags": [
      "subfield",
      "macros"
    ],
    "description": "Override the dot operator to access nested subfields of a Nim object.",
    "license": "MIT",
    "web": "https://github.com/jyapayne/subfield"
  },
  {
    "name": "semver",
    "url": "https://github.com/euantorano/semver.nim",
    "method": "git",
    "tags": [
      "semver",
      "version",
      "parser"
    ],
    "description": "Semantic versioning parser for Nim. Allows the parsing of version strings into objects and the comparing of version objects.",
    "license": "BSD3",
    "web": "https://github.com/euantorano/semver.nim"
  },
  {
    "name": "ad",
    "tags": [
      "calculator",
      "rpn"
    ],
    "method": "git",
    "license": "MIT",
    "web": "https://github.com/subsetpark/ad",
    "url": "https://github.com/subsetpark/ad",
    "description": "A simple RPN calculator"
  },
  {
    "name": "asyncpg",
    "url": "https://github.com/cheatfate/asyncpg",
    "method": "git",
    "tags": [
      "async",
      "database",
      "postgres",
      "postgresql",
      "asyncdispatch",
      "asynchronous",
      "library"
    ],
    "description": "Asynchronous PostgreSQL driver for Nim Language.",
    "license": "MIT",
    "web": "https://github.com/cheatfate/asyncpg"
  },
  {
    "name": "winregistry",
    "description": "Deal with Windows Registry from Nim.",
    "tags": [
      "registry",
      "windows",
      "library"
    ],
    "url": "https://github.com/miere43/nim-registry",
    "web": "https://github.com/miere43/nim-registry",
    "license": "MIT",
    "method": "git"
  },
  {
    "name": "luna",
    "description": "Lua convenience library for nim",
    "tags": [
      "lua",
      "scripting"
    ],
    "url": "https://github.com/smallfx/luna.nim",
    "web": "https://github.com/smallfx/luna.nim",
    "license": "MIT",
    "method": "git"
  },
  {
    "name": "qrcode",
    "description": "module for creating and reading QR codes using http://goqr.me/",
    "tags": [
      "qr",
      "qrcode",
      "api"
    ],
    "url": "https://github.com/achesak/nim-qrcode",
    "web": "https://github.com/achesak/nim-qrcode",
    "license": "MIT",
    "method": "git"
  },
  {
    "name": "circleci_client",
    "tags": [
      "circleci",
      "client"
    ],
    "method": "git",
    "license": "LGPLv3",
    "web": "https://github.com/FedericoCeratto/nim-circleci",
    "url": "https://github.com/FedericoCeratto/nim-circleci",
    "description": "CircleCI API client"
  },
  {
    "name": "iup",
    "description": "Bindings for the IUP widget toolkit",
    "tags": [
      "GUI",
      "IUP"
    ],
    "url": "https://github.com/nim-lang/iup",
    "web": "https://github.com/nim-lang/iup",
    "license": "MIT",
    "method": "git"
  },
  {
    "name": "barbarus",
    "tags": [
      "i18n",
      "internationalization"
    ],
    "method": "git",
    "license": "MIT",
    "web": "https://github.com/cjxgm/barbarus",
    "url": "https://github.com/cjxgm/barbarus",
    "description": "A simple extensible i18n engine."
  },
  {
    "name": "jsonob",
    "tags": [
      "json",
      "object",
      "marshal"
    ],
    "method": "git",
    "license": "MIT",
    "web": "https://github.com/cjxgm/jsonob",
    "url": "https://github.com/cjxgm/jsonob",
    "description": "JSON / Object mapper"
  },
  {
    "name": "autome",
    "description": "Write GUI automation scripts with Nim",
    "tags": [
      "gui",
      "automation",
      "windows"
    ],
    "license": "MIT",
    "web": "https://github.com/miere43/autome",
    "url": "https://github.com/miere43/autome",
    "method": "git"
  },
  {
    "name": "wox",
    "description": "Helper library for writing Wox plugins in Nim",
    "tags": [
      "wox",
      "plugins"
    ],
    "license": "MIT",
    "web": "https://github.com/roose/nim-wox",
    "url": "https://github.com/roose/nim-wox",
    "method": "git"
  },
  {
    "name": "seccomp",
    "description": "Linux Seccomp sandbox library",
    "tags": [
      "linux",
      "security",
      "sandbox",
      "seccomp"
    ],
    "license": "LGPLv2.1",
    "web": "https://github.com/FedericoCeratto/nim-seccomp",
    "url": "https://github.com/FedericoCeratto/nim-seccomp",
    "method": "git"
  },
  {
    "name": "AntTweakBar",
    "tags": [
      "gui",
      "opengl",
      "rendering"
    ],
    "method": "git",
    "license": "MIT",
    "web": "https://github.com/krux02/nimAntTweakBar",
    "url": "https://github.com/krux02/nimAntTweakBar",
    "description": "nim wrapper around the AntTweakBar c library"
  },
  {
    "name": "slimdown",
    "tags": [
      "markdown",
      "parser",
      "library"
    ],
    "method": "git",
    "license": "MIT",
    "web": "https://github.com/ruivieira/nim-slimdown",
    "url": "https://github.com/ruivieira/nim-slimdown",
    "description": "Nim module that converts Markdown text to HTML using only regular expressions. Based on jbroadway's Slimdown."
  },
  {
    "name": "taglib",
    "description": "TagLib Audio Meta-Data Library wrapper",
    "license": "MIT",
    "tags": [
      "audio",
      "metadata",
      "tags",
      "library",
      "wrapper"
    ],
    "url": "https://github.com/alex-laskin/nim-taglib",
    "web": "https://github.com/alex-laskin/nim-taglib",
    "method": "git"
  },
  {
    "name": "des",
    "description": "3DES native library for Nim",
    "tags": [
      "library",
      "encryption",
      "crypto"
    ],
    "license": "MIT",
    "web": "https://github.com/LucaWolf/des.nim",
    "url": "https://github.com/LucaWolf/des.nim",
    "method": "git"
  },
  {
    "name": "bgfx",
    "url": "https://github.com/Halsys/nim-bgfx",
    "method": "git",
    "tags": [
      "wrapper",
      "media",
      "graphics",
      "3d",
      "rendering",
      "opengl"
    ],
    "description": "BGFX wrapper for the nim programming language.",
    "license": "BSD2",
    "web": "https://github.com/Halsys/nim-bgfx"
  },
  {
    "name": "json_builder",
    "tags": [
      "json",
      "generator",
      "builder"
    ],
    "method": "git",
    "license": "MIT",
    "web": "https://github.com/undecided/json_builder",
    "url": "https://github.com/undecided/json_builder",
    "description": "Easy and fast generator for valid json in nim"
  },
  {
    "name": "mapbits",
    "tags": [
      "map",
      "bits",
      "byte",
      "word",
      "binary"
    ],
    "method": "git",
    "license": "MIT",
    "description": "Access bit mapped portions of bytes in binary data as int variables",
    "web": "https://github.com/jlp765/mapbits",
    "url": "https://github.com/jlp765/mapbits"
  },
  {
    "name": "faststack",
    "tags": [
      "collection"
    ],
    "method": "git",
    "license": "MIT",
    "description": "Dynamically resizable data structure optimized for fast iteration.",
    "web": "https://github.com/Vladar4/FastStack",
    "url": "https://github.com/Vladar4/FastStack"
  },
  {
    "name": "gpx",
    "tags": [
      "GPX",
      "GPS",
      "waypoint",
      "route"
    ],
    "method": "git",
    "license": "MIT",
    "description": "Nim module for parsing GPX (GPS Exchange format) files",
    "web": "https://github.com/achesak/nim-gpx",
    "url": "https://github.com/achesak/nim-gpx"
  },
  {
    "name": "itn",
    "tags": [
      "GPS",
      "intinerary",
      "tomtom",
      "ITN"
    ],
    "method": "git",
    "license": "MIT",
    "description": "Nim module for parsing ITN (TomTom intinerary) files",
    "web": "https://github.com/achesak/nim-itn",
    "url": "https://github.com/achesak/nim-itn"
  },
  {
    "name": "foliant",
    "tags": [
      "foliant",
      "docs",
      "pdf",
      "docx",
      "word",
      "latex",
      "tex",
      "pandoc",
      "markdown",
      "md",
      "restream"
    ],
    "method": "git",
    "license": "MIT",
    "web": "https://github.com/foliant-docs/foliant-nim",
    "url": "https://github.com/foliant-docs/foliant-nim",
    "description": "Documentation generator that produces pdf and docx from Markdown. Uses Pandoc and LaTeX behind the scenes."
  },
  {
    "name": "gemf",
    "url": "https://bitbucket.org/abudden/gemf.nim",
    "method": "hg",
    "license": "MIT",
    "description": "Library for reading GEMF map tile stores",
    "web": "http://www.cgtk.co.uk/gemf",
    "tags": [
      "maps",
      "gemf",
      "parser"
    ]
  },
  {
    "name": "Remotery",
    "url": "https://github.com/Halsys/Nim-Remotery",
    "method": "git",
    "tags": [
      "wrapper",
      "opengl",
      "direct3d",
      "cuda",
      "profiler"
    ],
    "description": "Nim wrapper for (and with) Celtoys's Remotery",
    "license": "Apache License 2.0",
    "web": "https://github.com/Halsys/Nim-Remotery"
  },
  {
    "name": "picohttpparser",
    "tags": [
      "web",
      "http"
    ],
    "method": "git",
    "license": "MIT",
    "description": "Bindings for picohttpparser.",
    "web": "https://github.com/philip-wernersbach/nim-picohttpparser",
    "url": "https://github.com/philip-wernersbach/nim-picohttpparser"
  },
  {
    "name": "microasynchttpserver",
    "tags": [
      "web",
      "http",
      "async",
      "server"
    ],
    "method": "git",
    "license": "MIT",
    "description": "A thin asynchronous HTTP server library, API compatible with Nim's built-in asynchttpserver.",
    "web": "https://github.com/philip-wernersbach/microasynchttpserver",
    "url": "https://github.com/philip-wernersbach/microasynchttpserver"
  },
  {
    "name": "react",
    "url": "https://github.com/andreaferretti/react.nim",
    "method": "git",
    "tags": [
      "js",
      "react",
      "frontend",
      "ui",
      "single page application"
    ],
    "description": "React.js bindings for Nim",
    "license": "Apache License 2.0",
    "web": "https://github.com/andreaferretti/react.nim"
  },
  {
    "name": "oauth",
    "url": "https://github.com/CORDEA/oauth",
    "method": "git",
    "tags": [
      "library",
      "oauth",
      "oauth2",
      "authorization"
    ],
    "description": "OAuth library for nim",
    "license": "Apache License 2.0",
    "web": "http://cordea.github.io/oauth"
  },
  {
    "name": "jsbind",
    "url": "https://github.com/yglukhov/jsbind",
    "method": "git",
    "tags": [
      "bindings",
      "emscripten",
      "javascript"
    ],
    "description": "Define bindings to JavaScript and Emscripten",
    "license": "MIT",
    "web": "https://github.com/yglukhov/jsbind"
  },
  {
    "name": "uuids",
    "url": "https://github.com/pragmagic/uuids/",
    "method": "git",
    "tags": [
      "library",
      "uuid",
      "id"
    ],
    "description": "UUID library for Nim",
    "license": "MIT",
    "web": "https://github.com/pragmagic/uuids/"
  },
  {
    "name": "isaac",
    "url": "https://github.com/pragmagic/isaac/",
    "method": "git",
    "tags": [
      "library",
      "algorithms",
      "random",
      "crypto"
    ],
    "description": "ISAAC PRNG implementation on Nim",
    "license": "MIT",
    "web": "https://github.com/pragmagic/isaac/"
  },
  {
    "name": "SDF",
    "url": "https://github.com/Halsys/SDF.nim",
    "method": "git",
    "tags": [
      "sdf",
      "text",
      "contour",
      "texture",
      "signed",
      "distance",
      "transform"
    ],
    "description": "Signed Distance Field builder for contour texturing in Nim",
    "license": "MIT",
    "web": "https://github.com/Halsys/SDF.nim"
  },
  {
    "name": "WebGL",
    "url": "https://github.com/stisa/webgl",
    "method": "git",
    "tags": [
      "webgl",
      "graphic",
      "js",
      "javascript",
      "wrapper",
      "3D",
      "2D"
    ],
    "description": "Experimental wrapper to webgl for Nim",
    "license": "MIT",
    "web": "http://stisa.space/webgl/"
  },
  {
    "name": "fileinput",
    "url": "https://github.com/achesak/nim-fileinput",
    "method": "git",
    "tags": [
      "file",
      "io",
      "input"
    ],
    "description": "iterate through files and lines",
    "license": "MIT",
    "web": "https://github.com/achesak/nim-fileinput"
  },
  {
    "name": "classy",
    "url": "https://github.com/nigredo-tori/classy",
    "method": "git",
    "tags": [
      "library",
      "typeclasses",
      "macros"
    ],
    "description": "typeclasses for Nim",
    "license": "Unlicense",
    "web": "https://github.com/nigredo-tori/classy"
  },
  {
    "name": "MiNiM",
    "url": "https://github.com/h3rald/minim",
    "method": "git",
    "tags": [
      "concatenative",
      "language",
      "shell"
    ],
    "description": "A tiny concatenative programming language and shell.",
    "license": "MIT",
    "web": "https://h3rald.com/minim"
  },
  {
    "name": "boneIO",
    "url": "https://github.com/xyz32/boneIO",
    "method": "git",
    "tags": [
      "library",
      "GPIO",
      "BeagleBone"
    ],
    "description": "A low level GPIO library for the BeagleBone board family",
    "license": "MIT",
    "web": "https://github.com/xyz32/boneIO"
  },
  {
    "name": "ui",
    "url": "https://github.com/nim-lang/ui",
    "method": "git",
    "tags": [
      "library",
      "GUI",
      "libui",
      "toolkit"
    ],
    "description": "A wrapper for libui",
    "license": "MIT",
    "web": "https://github.com/nim-lang/ui"
  },
  {
    "name": "mmgeoip",
    "url": "https://github.com/FedericoCeratto/nim-mmgeoip",
    "method": "git",
    "tags": [
      "geoip"
    ],
    "description": "MaxMind GeoIP library",
    "license": "LGPLv2.1",
    "web": "https://github.com/FedericoCeratto/nim-mmgeoip"
  },
  {
    "name": "libjwt",
    "url": "https://github.com/nimscale/nim-libjwt",
    "method": "git",
    "tags": [
      "jwt",
      "libjwt"
    ],
    "description": "Bindings for libjwt",
    "license": "LGPLv2.1",
    "web": "https://github.com/nimscale/nim-libjwt"
  },
  {
    "name": "forestdb",
    "url": "https://github.com/nimscale/forestdb",
    "method": "git",
    "tags": [
      "library",
      "bTree",
      "HB+-Trie",
      "db",
      "forestdb"
    ],
    "description": "ForestDB is fast key-value storage engine that is based on a Hierarchical B+-Tree based Trie, or HB+-Trie.",
    "license": "Apache License 2.0",
    "web": "https://github.com/nimscale/forestdb"
  },
  {
    "name": "nimbox",
    "url": "https://github.com/dom96/nimbox",
    "method": "git",
    "tags": [
      "library",
      "wrapper",
      "termbox",
      "command-line",
      "ui",
      "tui",
      "gui"
    ],
    "description": "A Rustbox-inspired termbox wrapper",
    "license": "MIT",
    "web": "https://github.com/dom96/nimbox"
  },
  {
    "name": "psutil",
    "url": "https://github.com/juancarlospaco/psutil-nim",
    "method": "git",
    "tags": [
      "psutil",
      "process",
      "network",
      "system",
      "disk",
      "cpu"
    ],
    "description": "psutil is a cross-platform library for retrieving information on running processes and system utilization (CPU, memory, disks, network). Since 2018 maintained by Juan Carlos because was abandoned.",
    "license": "BSD",
    "web": "https://github.com/johnscillieri/psutil-nim"
  },
  {
    "name": "gapbuffer",
    "url": "https://notabug.org/vktec/nim-gapbuffer.git",
    "method": "git",
    "tags": [
      "buffer",
      "seq",
      "sequence",
      "string",
      "gapbuffer"
    ],
    "description": "A simple gap buffer implementation",
    "license": "MIT",
    "web": "https://notabug.org/vktec/nim-gapbuffer"
  },
  {
    "name": "pudge",
    "url": "https://github.com/recoilme/pudge.git",
    "method": "git",
    "tags": [
      "wrapper",
      "database",
      "sophia"
    ],
    "description": "Pudge Db - it's modern key/value storage with memcached protocol support. Pudge Db implements a high-level cross-platform sockets interface to sophia db.",
    "license": "MIT",
    "web": "https://github.com/recoilme/pudge"
  },
  {
    "name": "etcd_client",
    "url": "https://github.com/FedericoCeratto/nim-etcd-client",
    "method": "git",
    "tags": [
      "library",
      "etcd"
    ],
    "description": "etcd client library",
    "license": "LGPLv3",
    "web": "https://github.com/FedericoCeratto/nim-etcd-client"
  },
  {
    "name": "package_visible_types",
    "url": "https://github.com/zah/nim-package-visible-types",
    "method": "git",
    "tags": [
      "library",
      "packages",
      "visibility"
    ],
    "description": "A hacky helper lib for authoring Nim packages with package-level visiblity",
    "license": "MIT",
    "web": "https://github.com/zah/nim-package-visible-types"
  },
  {
    "name": "ranges",
    "url": "https://github.com/status-im/nim-ranges",
    "method": "git",
    "tags": [
      "library",
      "ranges"
    ],
    "description": "Exploration of various implementations of memory range types",
    "license": "Apache License 2.0",
    "web": "https://github.com/status-im/nim-ranges"
  },
  {
    "name": "json_rpc",
    "url": "https://github.com/status-im/nim-json-rpc",
    "method": "git",
    "tags": [
      "library",
      "json-rpc",
      "server",
      "client",
      "rpc",
      "json"
    ],
    "description": "Nim library for implementing JSON-RPC clients and servers",
    "license": "Apache License 2.0",
    "web": "https://github.com/status-im/nim-json-rpc"
  },
  {
    "name": "chronos",
    "url": "https://github.com/status-im/nim-chronos",
    "method": "git",
    "tags": [
      "library",
      "networking",
      "async",
      "asynchronous",
      "eventloop",
      "timers",
      "sendfile",
      "tcp",
      "udp"
    ],
    "description": "An efficient library for asynchronous programming",
    "license": "Apache License 2.0",
    "web": "https://github.com/status-im/nim-chronos"
  },
  {
    "name": "asyncdispatch2",
    "alias": "chronos"
  },
  {
    "name": "serialization",
    "url": "https://github.com/status-im/nim-serialization",
    "method": "git",
    "tags": [
      "library",
      "serialization"
    ],
    "description": "A modern and extensible serialization framework for Nim",
    "license": "Apache License 2.0",
    "web": "https://github.com/status-im/nim-serialization"
  },
  {
    "name": "json_serialization",
    "url": "https://github.com/status-im/nim-json-serialization",
    "method": "git",
    "tags": [
      "library",
      "json",
      "serialization"
    ],
    "description": "Flexible JSON serialization not relying on run-time type information",
    "license": "Apache License 2.0",
    "web": "https://github.com/status-im/nim-json-serialization"
  },
  {
    "name": "confutils",
    "url": "https://github.com/status-im/nim-confutils",
    "method": "git",
    "tags": [
      "library",
      "configuration"
    ],
    "description": "Simplified handling of command line options and config files",
    "license": "Apache License 2.0",
    "web": "https://github.com/status-im/nim-confutils"
  },
  {
    "name": "std_shims",
    "url": "https://github.com/status-im/nim-std-shims",
    "method": "git",
    "tags": [
      "library",
      "backports",
      "shims"
    ],
    "description": "APIs available in the latests version of Nim, backported to older stable releases",
    "license": "Apache License 2.0",
    "web": "https://github.com/status-im/nim-std-shims"
  },
  {
    "name": "stew",
    "url": "https://github.com/status-im/nim-stew",
    "method": "git",
    "tags": [
      "library",
      "backports",
      "shims",
      "ranges",
      "bitwise",
      "bitops",
      "endianness",
      "bytes",
      "blobs",
      "pointer-arithmetic"
    ],
    "description": "stew is collection of utilities, std library extensions and budding libraries that are frequently used at Status, but are too small to deserve their own git repository.",
    "license": "Apache License 2.0",
    "web": "https://github.com/status-im/nim-stew"
  },
  {
    "name": "faststreams",
    "url": "https://github.com/status-im/nim-faststreams",
    "method": "git",
    "tags": [
      "library",
      "I/O",
      "memory-mapping",
      "streams"
    ],
    "description": "Nearly zero-overhead input/output streams for Nim",
    "license": "Apache License 2.0",
    "web": "https://github.com/status-im/nim-faststreams"
  },
  {
    "name": "bncurve",
    "url": "https://github.com/status-im/nim-bncurve",
    "method": "git",
    "tags": [
      "library",
      "cryptography",
      "barreto-naehrig",
      "eliptic-curves",
      "pairing"
    ],
    "description": "Nim Barreto-Naehrig pairing-friendly elliptic curve implementation",
    "license": "Apache License 2.0",
    "web": "https://github.com/status-im/nim-bncurve"
  },
  {
    "name": "eth",
    "url": "https://github.com/status-im/nim-eth",
    "method": "git",
    "tags": [
      "library",
      "ethereum",
      "p2p",
      "devp2p",
      "rplx",
      "networking",
      "whisper",
      "swarm",
      "rlp",
      "cryptography",
      "trie",
      "patricia-trie",
      "keyfile",
      "wallet",
      "bloom",
      "bloom-filter"
    ],
    "description": "A collection of Ethereum related libraries",
    "license": "Apache License 2.0",
    "web": "https://github.com/status-im/nim-eth"
  },
  {
    "name": "metrics",
    "url": "https://github.com/status-im/nim-metrics",
    "method": "git",
    "tags": [
      "library",
      "metrics",
      "prometheus",
      "statsd"
    ],
    "description": "Nim metrics client library supporting the Prometheus monitoring toolkit",
    "license": "Apache License 2.0",
    "web": "https://github.com/status-im/nim-metrics"
  },
  {
    "name": "blscurve",
    "url": "https://github.com/status-im/nim-blscurve",
    "method": "git",
    "tags": [
      "library",
      "cryptography",
      "bls",
      "aggregated-signatures"
    ],
    "description": "Nim implementation of  Barreto-Lynn-Scott (BLS) curve BLS12-381.",
    "license": "Apache License 2.0",
    "web": "https://github.com/status-im/nim-blscurve"
  },
  {
    "name": "libp2p",
    "url": "https://github.com/status-im/nim-libp2p",
    "method": "git",
    "tags": [
      "library",
      "networking",
      "libp2p",
      "ipfs",
      "ethereum"
    ],
    "description": "libp2p implementation in Nim",
    "license": "Apache License 2.0",
    "web": "https://github.com/status-im/nim-libp2p"
  },
  {
    "name": "rlp",
    "url": "https://github.com/status-im/nim-rlp",
    "method": "git",
    "tags": [
      "deprecated"
    ],
    "description": "Deprecated RLP serialization library for Nim (now part of the 'eth' module)",
    "license": "Apache License 2.0",
    "web": "https://github.com/status-im/nim-rlp"
  },
  {
    "name": "eth_keys",
    "url": "https://github.com/status-im/nim-eth-keys",
    "method": "git",
    "tags": [
      "deprecated"
    ],
    "description": "A deprecated reimplementation in pure Nim of eth-keys, the common API for Ethereum key operations (now part of the 'eth' package).",
    "license": "Apache License 2.0",
    "web": "https://github.com/status-im/nim-eth-keys"
  },
  {
    "name": "eth_common",
    "url": "https://github.com/status-im/nim-eth-common",
    "method": "git",
    "tags": [
      "library",
      "ethereum"
    ],
    "description": "Definitions of various data structures used in the Ethereum eco-system",
    "license": "Apache License 2.0",
    "web": "https://github.com/status-im/nim-eth-common"
  },
  {
    "name": "ethash",
    "url": "https://github.com/status-im/nim-ethash",
    "method": "git",
    "tags": [
      "library",
      "ethereum",
      "ethash",
      "cryptography",
      "proof-of-work"
    ],
    "description": "A Nim implementation of Ethash, the ethereum proof-of-work hashing function",
    "license": "Apache License 2.0",
    "web": "https://github.com/status-im/nim-ethash"
  },
  {
    "name": "eth_bloom",
    "url": "https://github.com/status-im/nim-eth-bloom",
    "method": "git",
    "tags": [
      "deprecated"
    ],
    "description": "Ethereum bloom filter (deprecated, now part of the 'eth' package)",
    "license": "Apache License 2.0",
    "web": "https://github.com/status-im/nim-eth-bloom"
  },
  {
    "name": "evmjit",
    "url": "https://github.com/status-im/nim-evmjit",
    "method": "git",
    "tags": [
      "library",
      "ethereum",
      "evm",
      "jit",
      "wrapper"
    ],
    "description": "A wrapper for the The Ethereum EVM JIT library",
    "license": "Apache License 2.0",
    "web": "https://github.com/status-im/nim-evmjit"
  },
  {
    "name": "keccak_tiny",
    "url": "https://github.com/status-im/nim-keccak-tiny",
    "method": "git",
    "tags": [
      "library",
      "sha3",
      "keccak",
      "cryptography"
    ],
    "description": "A wrapper for the keccak-tiny C library",
    "license": "Apache License 2.0",
    "web": "https://github.com/status-im/nim-keccak-tiny"
  },
  {
    "name": "httputils",
    "url": "https://github.com/status-im/nim-http-utils",
    "method": "git",
    "tags": [
      "http",
      "parsers",
      "protocols"
    ],
    "description": "Common utilities for implementing HTTP servers",
    "license": "Apache License 2.0",
    "web": "https://github.com/status-im/nim-http-utils"
  },
  {
    "name": "rocksdb",
    "url": "https://github.com/status-im/nim-rocksdb",
    "method": "git",
    "tags": [
      "library",
      "wrapper",
      "database"
    ],
    "description": "A wrapper for Facebook's RocksDB, an embeddable, persistent key-value store for fast storage",
    "license": "Apache 2.0 or GPLv2",
    "web": "https://github.com/status-im/nim-rocksdb"
  },
  {
    "name": "secp256k1",
    "url": "https://github.com/status-im/nim-secp256k1",
    "method": "git",
    "tags": [
      "library",
      "cryptography",
      "secp256k1"
    ],
    "description": "A wrapper for the libsecp256k1 C library",
    "license": "Apache License 2.0",
    "web": "https://github.com/status-im/nim-secp256k1"
  },
  {
    "name": "eth_trie",
    "url": "https://github.com/status-im/nim-eth-trie",
    "method": "git",
    "tags": [
      "deprecated"
    ],
    "description": "Merkle Patricia Tries as specified by Ethereum (deprecated, now part of the 'eth' package)",
    "license": "Apache License 2.0",
    "web": "https://github.com/status-im/nim-eth-trie"
  },
  {
    "name": "eth_p2p",
    "url": "https://github.com/status-im/nim-eth-p2p",
    "method": "git",
    "tags": [
      "deprecated",
      "library",
      "ethereum",
      "p2p",
      "devp2p",
      "rplx",
      "networking",
      "whisper",
      "swarm"
    ],
    "description": "Deprecated implementation of the Ethereum suite of P2P protocols (now part of the 'eth' package)",
    "license": "Apache License 2.0",
    "web": "https://github.com/status-im/nim-eth-p2p"
  },
  {
    "name": "eth_keyfile",
    "url": "https://github.com/status-im/nim-eth-keyfile",
    "method": "git",
    "tags": [
      "deprecated"
    ],
    "description": "A deprecated library for handling Ethereum private keys and wallets (now part of the 'eth' package)",
    "license": "Apache License 2.0",
    "web": "https://github.com/status-im/nim-eth-keyfile"
  },
  {
    "name": "byteutils",
    "url": "https://github.com/status-im/nim-byteutils",
    "method": "git",
    "tags": [
      "library",
      "blobs",
      "hex-dump"
    ],
    "description": "Useful utilities for manipulating and visualizing byte blobs",
    "license": "Apache License 2.0",
    "web": "https://github.com/status-im/nim-byteutils"
  },
  {
    "name": "ttmath",
    "url": "https://github.com/status-im/nim-ttmath",
    "method": "git",
    "tags": [
      "library",
      "math",
      "numbers"
    ],
    "description": "A Nim wrapper for ttmath: big numbers with fixed size",
    "license": "Apache License 2.0",
    "web": "https://github.com/status-im/nim-ttmath"
  },
  {
    "name": "nimbus",
    "url": "https://github.com/status-im/nimbus",
    "method": "git",
    "tags": [
      "ethereum"
    ],
    "description": "An Ethereum 2.0 Sharding Client for Resource-Restricted Devices",
    "license": "Apache License 2.0",
    "web": "https://github.com/status-im/nimbus"
  },
  {
    "name": "stint",
    "url": "https://github.com/status-im/nim-stint",
    "method": "git",
    "tags": [
      "library",
      "math",
      "numbers"
    ],
    "description": "Stack-based arbitrary-precision integers - Fast and portable with natural syntax for resource-restricted devices",
    "license": "Apache License 2.0",
    "web": "https://github.com/status-im/nim-stint"
  },
  {
    "name": "daemon",
    "url": "https://github.com/status-im/nim-daemon",
    "method": "git",
    "tags": [
      "servers",
      "daemonization"
    ],
    "description": "Cross-platform process daemonization library",
    "license": "Apache License 2.0",
    "web": "https://github.com/status-im/nim-daemon"
  },
  {
    "name": "chronicles",
    "url": "https://github.com/status-im/nim-chronicles",
    "method": "git",
    "tags": [
      "logging",
      "json"
    ],
    "description": "A crafty implementation of structured logging for Nim",
    "license": "Apache License 2.0",
    "web": "https://github.com/status-im/nim-chronicles"
  },
  {
    "name": "stb_image",
    "url": "https://gitlab.com/define-private-public/stb_image-Nim",
    "method": "git",
    "tags": [
      "stb",
      "image",
      "graphics",
      "io",
      "wrapper"
    ],
    "description": "A wrapper for stb_image and stb_image_write.",
    "license": "Unlicense",
    "web": "https://gitlab.com/define-private-public/stb_image-Nim"
  },
  {
    "name": "mutableseqs",
    "url": "https://github.com/iourinski/mutableseqs",
    "method": "git",
    "tags": [
      "sequences",
      "mapreduce"
    ],
    "description": "utilities for transforming sequences",
    "license": "MIT",
    "web": "https://github.com/iourinski/mutableseqs"
  },
  {
    "name": "stor",
    "url": "https://github.com/nimscale/stor",
    "method": "git",
    "tags": [
      "storage",
      "io"
    ],
    "description": "Efficient object storage system",
    "license": "MIT",
    "web": "https://github.com/nimscale/stor"
  },
  {
    "name": "linuxfb",
    "url": "https://github.com/luked99/linuxfb.nim",
    "method": "git",
    "tags": [
      "wrapper",
      "graphics",
      "linux"
    ],
    "description": "Wrapper around the Linux framebuffer driver ioctl API",
    "license": "MIT",
    "web": "https://github.com/luked99/linuxfb.nim"
  },
  {
    "name": "nimactors",
    "url": "https://github.com/vegansk/nimactors",
    "method": "git",
    "tags": [
      "actors",
      "library"
    ],
    "description": "Actors library for Nim inspired by akka-actors",
    "license": "MIT",
    "web": "https://github.com/vegansk/nimactors"
  },
  {
    "name": "porter",
    "url": "https://github.com/iourinski/porter",
    "method": "git",
    "tags": [
      "stemmer",
      "multilanguage",
      "snowball"
    ],
    "description": "Simple extensible implementation of Porter stemmer algorithm",
    "license": "MIT",
    "web": "https://github.com/iourinski/porter"
  },
  {
    "name": "kiwi",
    "url": "https://github.com/yglukhov/kiwi",
    "method": "git",
    "tags": [
      "cassowary",
      "constraint",
      "solving"
    ],
    "description": "Cassowary constraint solving",
    "license": "MIT",
    "web": "https://github.com/yglukhov/kiwi"
  },
  {
    "name": "ArrayFireNim",
    "url": "https://github.com/bitstormGER/ArrayFire-Nim",
    "method": "git",
    "tags": [
      "array",
      "linear",
      "algebra",
      "scientific",
      "computing"
    ],
    "description": "A nim wrapper for ArrayFire",
    "license": "BSD",
    "web": "https://github.com/bitstormGER/ArrayFire-Nim"
  },
  {
    "name": "statsd_client",
    "url": "https://github.com/FedericoCeratto/nim-statsd-client",
    "method": "git",
    "tags": [
      "library",
      "statsd",
      "client",
      "statistics",
      "metrics"
    ],
    "description": "A simple, stateless StatsD client library",
    "license": "LGPLv3",
    "web": "https://github.com/FedericoCeratto/nim-statsd-client"
  },
  {
    "name": "html5_canvas",
    "url": "https://gitlab.com/define-private-public/HTML5-Canvas-Nim",
    "method": "git",
    "tags": [
      "html5",
      "canvas",
      "drawing",
      "graphics",
      "rendering",
      "browser",
      "javascript"
    ],
    "description": "HTML5 Canvas and drawing for the JavaScript backend.",
    "license": "MIT",
    "web": "https://gitlab.com/define-private-public/HTML5-Canvas-Nim"
  },
  {
    "name": "alea",
    "url": "https://github.com/unicredit/alea",
    "method": "git",
    "tags": [
      "random variables",
      "distributions",
      "probability",
      "gaussian",
      "sampling"
    ],
    "description": "Define and compose random variables",
    "license": "Apache License 2.0",
    "web": "https://github.com/unicredit/alea"
  },
  {
    "name": "winim",
    "url": "https://github.com/khchen/winim",
    "method": "git",
    "tags": [
      "library",
      "windows",
      "api",
      "com"
    ],
    "description": "Nim's Windows API and COM Library",
    "license": "MIT",
    "web": "https://github.com/khchen/winim"
  },
  {
    "name": "ed25519",
    "url": "https://github.com/niv/ed25519.nim",
    "method": "git",
    "tags": [
      "ed25519",
      "cryptography",
      "crypto",
      "publickey",
      "privatekey",
      "signing",
      "keyexchange",
      "native"
    ],
    "description": "ed25519 key crypto bindings",
    "license": "MIT",
    "web": "https://github.com/niv/ed25519.nim"
  },
  {
    "name": "libevdev",
    "url": "https://github.com/luked99/libevdev.nim",
    "method": "git",
    "tags": [
      "wrapper",
      "os",
      "linux"
    ],
    "description": "Wrapper for libevdev, Linux input device processing library",
    "license": "MIT",
    "web": "https://github.com/luked99/libevdev.nim"
  },
  {
    "name": "nesm",
    "url": "https://gitlab.com/xomachine/NESM.git",
    "method": "git",
    "tags": [
      "metaprogramming",
      "parser",
      "pure",
      "serialization"
    ],
    "description": "A macro for generating [de]serializers for given objects",
    "license": "MIT",
    "web": "https://xomachine.gitlab.io/NESM/"
  },
  {
    "name": "sdnotify",
    "url": "https://github.com/FedericoCeratto/nim-sdnotify",
    "method": "git",
    "tags": [
      "os",
      "linux",
      "systemd",
      "sdnotify"
    ],
    "description": "Systemd service notification helper",
    "license": "MIT",
    "web": "https://github.com/FedericoCeratto/nim-sdnotify"
  },
  {
    "name": "cmd",
    "url": "https://github.com/samdmarshall/cmd.nim",
    "method": "git",
    "tags": [
      "cmd",
      "command-line",
      "prompt",
      "interactive"
    ],
    "description": "interactive command prompt",
    "license": "BSD 3-Clause",
    "web": "https://github.com/samdmarshall/cmd.nim"
  },
  {
    "name": "csvtable",
    "url": "https://github.com/apahl/csvtable",
    "method": "git",
    "tags": [
      "csv",
      "table"
    ],
    "description": "tools for handling CSV files (comma or tab-separated) with an API similar to Python's CSVDictReader and -Writer.",
    "license": "MIT",
    "web": "https://github.com/apahl/csvtable"
  },
  {
    "name": "plotly",
    "url": "https://github.com/brentp/nim-plotly",
    "method": "git",
    "tags": [
      "plot",
      "graphing",
      "chart",
      "data"
    ],
    "description": "Nim interface to plotly",
    "license": "MIT",
    "web": "https://github.com/brentp/nim-plotly"
  },
  {
    "name": "gnuplot",
    "url": "https://github.com/dvolk/gnuplot.nim",
    "method": "git",
    "tags": [
      "plot",
      "graphing",
      "data"
    ],
    "description": "Nim interface to gnuplot",
    "license": "MIT",
    "web": "https://github.com/dvolk/gnuplot.nim"
  },
  {
    "name": "ustring",
    "url": "https://github.com/rokups/nim-ustring",
    "method": "git",
    "tags": [
      "string",
      "text",
      "unicode",
      "uft8",
      "utf-8"
    ],
    "description": "utf-8 string",
    "license": "MIT",
    "web": "https://github.com/rokups/nim-ustring"
  },
  {
    "name": "imap",
    "url": "https://github.com/ehmry/imap",
    "method": "git",
    "tags": [
      "imap",
      "email"
    ],
    "description": "IMAP client library",
    "license": "GPL2",
    "web": "https://github.com/ehmry/imap"
  },
  {
    "name": "isa",
    "url": "https://github.com/nimscale/isa",
    "method": "git",
    "tags": [
      "erasure",
      "hash",
      "crypto",
      "compression"
    ],
    "description": "Binding for Intel Storage Acceleration library",
    "license": "Apache License 2.0",
    "web": "https://github.com/nimscale/isa"
  },
  {
    "name": "untar",
    "url": "https://github.com/dom96/untar",
    "method": "git",
    "tags": [
      "library",
      "tar",
      "gz",
      "compression",
      "archive",
      "decompression"
    ],
    "description": "Library for decompressing tar.gz files.",
    "license": "MIT",
    "web": "https://github.com/dom96/untar"
  },
  {
    "name": "nimcx",
    "url": "https://github.com/qqtop/nimcx",
    "method": "git",
    "tags": [
      "library",
      "linux"
    ],
    "description": "Color and utilities library for linux terminal.",
    "license": "MIT",
    "web": "https://github.com/qqtop/nimcx"
  },
  {
    "name": "dpdk",
    "url": "https://github.com/nimscale/dpdk",
    "method": "git",
    "tags": [
      "library",
      "dpdk",
      "packet",
      "processing"
    ],
    "description": "Library for fast packet processing",
    "license": "Apache License 2.0",
    "web": "http://dpdk.org/"
  },
  {
    "name": "libserialport",
    "alias": "serial"
  },
  {
    "name": "serial",
    "url": "https://github.com/euantorano/serial.nim",
    "method": "git",
    "tags": [
      "serial",
      "rs232",
      "io",
      "serialport"
    ],
    "description": "A library to operate serial ports using pure Nim.",
    "license": "BSD3",
    "web": "https://github.com/euantorano/serial.nim"
  },
  {
    "name": "spdk",
    "url": "https://github.com/nimscale/spdk.git",
    "method": "git",
    "tags": [
      "library",
      "SSD",
      "NVME",
      "io",
      "storage"
    ],
    "description": "The Storage Performance Development Kit(SPDK) provides a set of tools and libraries for writing high performance, scalable, user-mode storage applications.",
    "license": "MIT",
    "web": "https://github.com/nimscale/spdk.git"
  },
  {
    "name": "NimData",
    "url": "https://github.com/bluenote10/NimData",
    "method": "git",
    "tags": [
      "library",
      "dataframe"
    ],
    "description": "DataFrame API enabling fast out-of-core data analytics",
    "license": "MIT",
    "web": "https://github.com/bluenote10/NimData"
  },
  {
    "name": "testrunner",
    "url": "https://github.com/FedericoCeratto/nim-testrunner",
    "method": "git",
    "tags": [
      "test",
      "tests",
      "unittest",
      "utility",
      "tdd"
    ],
    "description": "Test runner with file monitoring and desktop notification capabilities",
    "license": "GPLv3",
    "web": "https://github.com/FedericoCeratto/nim-testrunner"
  },
  {
    "name": "reactorfuse",
    "url": "https://github.com/zielmicha/reactorfuse",
    "method": "git",
    "tags": [
      "filesystem",
      "fuse"
    ],
    "description": "Filesystem in userspace (FUSE) for Nim (for reactor.nim library)",
    "license": "MIT",
    "web": "https://github.com/zielmicha/reactorfuse"
  },
  {
    "name": "nimr",
    "url": "https://github.com/Jeff-Ciesielski/nimr",
    "method": "git",
    "tags": [
      "script",
      "utils"
    ],
    "description": "Helper to run nim code like a script",
    "license": "MIT",
    "web": "https://github.com/Jeff-Ciesielski/nimr"
  },
  {
    "name": "neverwinter",
    "url": "https://github.com/niv/neverwinter.nim",
    "method": "git",
    "tags": [
      "nwn",
      "neverwinternights",
      "neverwinter",
      "game",
      "bioware",
      "fileformats",
      "reader",
      "writer"
    ],
    "description": "Neverwinter Nights 1 data accessor library",
    "license": "MIT",
    "web": "https://github.com/niv/neverwinter.nim"
  },
  {
    "name": "snail",
    "url": "https://github.com/stisa/snail",
    "method": "git",
    "tags": [
      "js",
      "matrix",
      "linear algebra"
    ],
    "description": "Simple linear algebra for nim. Js too.",
    "license": "MIT",
    "web": "http://stisa.space/snail/"
  },
  {
    "name": "jswebsockets",
    "url": "https://github.com/stisa/jswebsockets",
    "method": "git",
    "tags": [
      "js",
      "javascripts",
      "ws",
      "websockets"
    ],
    "description": "Websockets wrapper for nim js backend.",
    "license": "MIT",
    "web": "http://stisa.space/jswebsockets/"
  },
  {
    "name": "morelogging",
    "url": "https://github.com/FedericoCeratto/nim-morelogging",
    "method": "git",
    "tags": [
      "log",
      "logging",
      "library",
      "systemd",
      "journald"
    ],
    "description": "Logging library with support for async IO, multithreading, Journald.",
    "license": "LGPLv3",
    "web": "https://github.com/FedericoCeratto/nim-morelogging"
  },
  {
    "name": "ajax",
    "url": "https://github.com/stisa/ajax",
    "method": "git",
    "tags": [
      "js",
      "javascripts",
      "ajax",
      "xmlhttprequest"
    ],
    "description": "AJAX wrapper for nim js backend.",
    "license": "MIT",
    "web": "http://stisa.space/ajax/"
  },
  {
    "name": "recaptcha",
    "url": "https://github.com/euantorano/recaptcha.nim",
    "method": "git",
    "tags": [
      "recaptcha",
      "captcha"
    ],
    "description": "reCAPTCHA support for Nim, supporting rendering a capctcha and verifying a user's response.",
    "license": "BSD3",
    "web": "https://github.com/euantorano/recaptcha.nim"
  },
  {
    "name": "influx",
    "url": "https://github.com/samdmarshall/influx.nim",
    "method": "git",
    "tags": [
      "influx",
      "influxdb"
    ],
    "description": "wrapper for communicating with InfluxDB over the REST interface",
    "license": "BSD 3-Clause",
    "web": "https://github.com/samdmarshall/influx.nim"
  },
  {
    "name": "gamelight",
    "url": "https://github.com/dom96/gamelight",
    "method": "git",
    "tags": [
      "js",
      "library",
      "graphics",
      "collision",
      "2d"
    ],
    "description": "A set of simple modules for writing a JavaScript 2D game.",
    "license": "MIT",
    "web": "https://github.com/dom96/gamelight"
  },
  {
    "name": "storage",
    "url": "https://bitbucket.org/moigagoo/storage/",
    "method": "hg",
    "tags": [
      "JavaScript",
      "Storage",
      "localStorage",
      "sessionStorage"
    ],
    "description": "Storage, localStorage, and sessionStorage bindigs for Nim's JavaScript backend.",
    "license": "MIT",
    "web": "https://bitbucket.org/moigagoo/storage/"
  },
  {
    "name": "fontconfig",
    "url": "https://github.com/Parashurama/fontconfig",
    "method": "git",
    "tags": [
      "fontconfig",
      "font"
    ],
    "description": "Low level wrapper for the fontconfig library.",
    "license": "Fontconfig",
    "web": "https://github.com/Parashurama/fontconfig"
  },
  {
    "name": "sysrandom",
    "url": "https://github.com/euantorano/sysrandom.nim",
    "method": "git",
    "tags": [
      "random",
      "RNG",
      "PRNG"
    ],
    "description": "A simple library to generate random data, using the system's PRNG.",
    "license": "BSD3",
    "web": "https://github.com/euantorano/sysrandom.nim"
  },
  {
    "name": "colorize",
    "url": "https://github.com/molnarmark/colorize",
    "method": "git",
    "tags": [
      "color",
      "colors",
      "colorize"
    ],
    "description": "A simple and lightweight terminal coloring library.",
    "license": "MIT",
    "web": "https://github.com/molnarmark/colorize"
  },
  {
    "name": "cello",
    "url": "https://github.com/unicredit/cello",
    "method": "git",
    "tags": [
      "string",
      "succinct-data-structure",
      "rank",
      "select",
      "Burrows-Wheeler",
      "FM-index",
      "wavelet-tree"
    ],
    "description": "String algorithms with succinct data structures",
    "license": "Apache2",
    "web": "https://unicredit.github.io/cello/"
  },
  {
    "name": "notmuch",
    "url": "https://github.com/samdmarshall/notmuch.nim",
    "method": "git",
    "tags": [
      "notmuch",
      "wrapper",
      "email",
      "tagging"
    ],
    "description": "wrapper for the notmuch mail library",
    "license": "BSD 3-Clause",
    "web": "https://github.com/samdmarshall/notmuch.nim"
  },
  {
    "name": "pluginmanager",
    "url": "https://github.com/samdmarshall/plugin-manager",
    "method": "git",
    "tags": [
      "plugin",
      "dylib",
      "manager"
    ],
    "description": "Simple plugin implementation",
    "license": "BSD 3-Clause",
    "web": "https://github.com/samdmarshall/plugin-manager"
  },
  {
    "name": "node",
    "url": "https://github.com/tulayang/nimnode",
    "method": "git",
    "tags": [
      "async",
      "io",
      "socket",
      "net",
      "tcp",
      "http",
      "libuv"
    ],
    "description": "Library for async programming and communication. This Library uses a future/promise, non-blocking I/O model based on libuv.",
    "license": "MIT",
    "web": "http://tulayang.github.io/node/"
  },
  {
    "name": "tempdir",
    "url": "https://github.com/euantorano/tempdir.nim",
    "method": "git",
    "tags": [
      "temp",
      "io",
      "tmp"
    ],
    "description": "A Nim library to create and manage temporary directories.",
    "license": "BSD3",
    "web": "https://github.com/euantorano/tempdir.nim"
  },
  {
    "name": "mathexpr",
    "url": "https://github.com/Yardanico/nim-mathexpr",
    "method": "git",
    "tags": [
      "math",
      "mathparser",
      "tinyexpr"
    ],
    "description": "MathExpr - pure-Nim mathematical expression evaluator library",
    "license": "MIT",
    "web": "https://github.com/Yardanico/nim-mathexpr"
  },
  {
    "name": "frag",
    "url": "https://github.com/fragworks/frag",
    "method": "git",
    "tags": [
      "game",
      "game-dev",
      "2d",
      "3d"
    ],
    "description": "A 2D|3D game engine",
    "license": "MIT",
    "web": "https://github.com/fragworks/frag"
  },
  {
    "name": "freetype",
    "url": "https://github.com/jangko/freetype",
    "method": "git",
    "tags": [
      "font",
      "renderint",
      "library"
    ],
    "description": "wrapper for FreeType2 library",
    "license": "MIT",
    "web": "https://github.com/jangko/freetype"
  },
  {
    "name": "polyBool",
    "url": "https://github.com/jangko/polyBool",
    "method": "git",
    "tags": [
      "polygon",
      "clipper",
      "library"
    ],
    "description": "Polygon Clipper Library (Martinez Algorithm)",
    "license": "MIT",
    "web": "https://github.com/jangko/polyBool"
  },
  {
    "name": "nimAGG",
    "url": "https://github.com/jangko/nimAGG",
    "method": "git",
    "tags": [
      "renderer",
      "rasterizer",
      "library",
      "2D",
      "graphics"
    ],
    "description": "Hi Fidelity Rendering Engine",
    "license": "MIT",
    "web": "https://github.com/jangko/nimAGG"
  },
  {
    "name": "primme",
    "url": "https://github.com/jxy/primme",
    "method": "git",
    "tags": [
      "library",
      "eigenvalues",
      "high-performance",
      "singular-value-decomposition"
    ],
    "description": "Nim interface for PRIMME: PReconditioned Iterative MultiMethod Eigensolver",
    "license": "MIT",
    "web": "https://github.com/jxy/primme"
  },
  {
    "name": "sitmo",
    "url": "https://github.com/jxy/sitmo",
    "method": "git",
    "tags": [
      "RNG",
      "Sitmo",
      "high-performance",
      "random"
    ],
    "description": "Sitmo parallel random number generator in Nim",
    "license": "MIT",
    "web": "https://github.com/jxy/sitmo"
  },
  {
    "name": "webaudio",
    "url": "https://github.com/ftsf/nim-webaudio",
    "method": "git",
    "tags": [
      "javascript",
      "js",
      "web",
      "audio",
      "sound",
      "music"
    ],
    "description": "API for Web Audio (JS)",
    "license": "MIT",
    "web": "https://github.com/ftsf/nim-webaudio"
  },
  {
    "name": "nimcuda",
    "url": "https://github.com/unicredit/nimcuda",
    "method": "git",
    "tags": [
      "CUDA",
      "GPU"
    ],
    "description": "CUDA bindings",
    "license": "Apache2",
    "web": "https://github.com/unicredit/nimcuda"
  },
  {
    "name": "gifwriter",
    "url": "https://github.com/rxi/gifwriter",
    "method": "git",
    "tags": [
      "gif",
      "image",
      "library"
    ],
    "description": "Animated GIF writing library based on jo_gif",
    "license": "MIT",
    "web": "https://github.com/rxi/gifwriter"
  },
  {
    "name": "libplist",
    "url": "https://github.com/samdmarshall/libplist.nim",
    "method": "git",
    "tags": [
      "libplist",
      "property",
      "list",
      "property-list",
      "parsing",
      "binary",
      "xml",
      "format"
    ],
    "description": "wrapper around libplist https://github.com/libimobiledevice/libplist",
    "license": "MIT",
    "web": "https://github.com/samdmarshall/libplist.nim"
  },
  {
    "name": "getch",
    "url": "https://github.com/6A/getch",
    "method": "git",
    "tags": [
      "getch",
      "char"
    ],
    "description": "getch() for Windows and Unix",
    "license": "MIT",
    "web": "https://github.com/6A/getch"
  },
  {
    "name": "gifenc",
    "url": "https://github.com/ftsf/gifenc",
    "method": "git",
    "tags": [
      "gif",
      "encoder"
    ],
    "description": "Gif Encoder",
    "license": "Public Domain",
    "web": "https://github.com/ftsf/gifenc"
  },
  {
    "name": "nimlapack",
    "url": "https://github.com/unicredit/nimlapack",
    "method": "git",
    "tags": [
      "LAPACK",
      "linear-algebra"
    ],
    "description": "LAPACK bindings",
    "license": "Apache2",
    "web": "https://github.com/unicredit/nimlapack"
  },
  {
    "name": "jack",
    "url": "https://github.com/Skrylar/nim-jack",
    "method": "git",
    "tags": [
      "jack",
      "audio",
      "binding",
      "wrapper"
    ],
    "description": "Shiny bindings to the JACK Audio Connection Kit.",
    "license": "MIT",
    "web": "https://github.com/Skrylar/nim-jack"
  },
  {
    "name": "serializetools",
    "url": "https://github.com/JeffersonLab/serializetools",
    "method": "git",
    "tags": [
      "serialization",
      "xml"
    ],
    "description": "Support for serialization of objects",
    "license": "MIT",
    "web": "https://github.com/JeffersonLab/serializetools"
  },
  {
    "name": "neo",
    "url": "https://github.com/unicredit/neo",
    "method": "git",
    "tags": [
      "vector",
      "matrix",
      "linear-algebra",
      "BLAS",
      "LAPACK",
      "CUDA"
    ],
    "description": "Linear algebra for Nim",
    "license": "Apache License 2.0",
    "web": "https://unicredit.github.io/neo/"
  },
  {
    "name": "httpkit",
    "url": "https://github.com/tulayang/httpkit",
    "method": "git",
    "tags": [
      "http",
      "request",
      "response",
      "stream",
      "bigfile",
      "async"
    ],
    "description": "An efficient HTTP tool suite written in pure nim. Help you to write HTTP services or clients via TCP, UDP, or even Unix Domain socket, etc.",
    "license": "MIT",
    "web": "https://github.com/tulayang/httpkit"
  },
  {
    "name": "ulid",
    "url": "https://github.com/adelq/ulid",
    "method": "git",
    "tags": [
      "library",
      "id",
      "ulid",
      "uuid",
      "guid"
    ],
    "description": "Universally Unique Lexicographically Sortable Identifier",
    "license": "MIT",
    "web": "https://github.com/adelq/ulid"
  },
  {
    "name": "osureplay",
    "url": "https://github.com/Yardanico/nim-osureplay",
    "method": "git",
    "tags": [
      "library",
      "osu!",
      "parser",
      "osugame",
      "replay"
    ],
    "description": "osu! replay parser",
    "license": "MIT",
    "web": "https://github.com/Yardanico/nim-osureplay"
  },
  {
    "name": "tiger",
    "url": "https://github.com/ehmry/tiger",
    "method": "git",
    "tags": [
      "hash"
    ],
    "description": "Tiger hash function",
    "license": "MIT",
    "web": "https://github.com/ehmry/tiger"
  },
  {
    "name": "pipe",
    "url": "https://github.com/5paceToast/pipe",
    "method": "git",
    "tags": [
      "pipe",
      "macro",
      "operator",
      "functional"
    ],
    "description": "Pipe operator for nim.",
    "license": "MIT",
    "web": "https://github.com/5paceToast/pipe"
  },
  {
    "name": "flatdb",
    "url": "https://github.com/enthus1ast/flatdb",
    "method": "git",
    "tags": [
      "database",
      "json",
      "pure"
    ],
    "description": "small/tiny, flatfile, jsonl based, inprogress database for nim",
    "license": "MIT",
    "web": "https://github.com/enthus1ast/flatdb"
  },
  {
    "name": "nwt",
    "url": "https://github.com/enthus1ast/nimWebTemplates",
    "method": "git",
    "tags": [
      "template",
      "html",
      "pure",
      "jinja"
    ],
    "description": "experiment to build a jinja like template parser",
    "license": "MIT",
    "web": "https://github.com/enthus1ast/nimWebTemplates"
  },
  {
    "name": "cmixer",
    "url": "https://github.com/rxi/cmixer-nim",
    "method": "git",
    "tags": [
      "library",
      "audio",
      "mixer",
      "sound",
      "wav",
      "ogg"
    ],
    "description": "Lightweight audio mixer for games",
    "license": "MIT",
    "web": "https://github.com/rxi/cmixer-nim"
  },
  {
    "name": "cmixer_sdl2",
    "url": "https://github.com/rxi/cmixer_sdl2-nim",
    "method": "git",
    "tags": [
      "library",
      "audio",
      "mixer",
      "sound",
      "wav",
      "ogg"
    ],
    "description": "Lightweight audio mixer for SDL2",
    "license": "MIT",
    "web": "https://github.com/rxi/cmixer_sdl2-nim"
  },
  {
    "name": "chebyshev",
    "url": "https://github.com/jxy/chebyshev",
    "method": "git",
    "tags": [
      "math",
      "approximation",
      "numerical"
    ],
    "description": "Chebyshev approximation.",
    "license": "MIT",
    "web": "https://github.com/jxy/chebyshev"
  },
  {
    "name": "scram",
    "url": "https://github.com/rgv151/scram",
    "method": "git",
    "tags": [
      "scram",
      "sasl",
      "authentication",
      "salted",
      "challenge",
      "response"
    ],
    "description": "Salted Challenge Response Authentication Mechanism (SCRAM) ",
    "license": "MIT",
    "web": "https://github.com/rgv151/scram"
  },
  {
    "name": "blake2",
    "url": "https://github.com/narimiran/blake2",
    "method": "git",
    "tags": [
      "crypto",
      "cryptography",
      "hash",
      "security"
    ],
    "description": "blake2 - cryptographic hash function",
    "license": "CC0",
    "web": "https://github.com/narimiran/blake2"
  },
  {
    "name": "spinny",
    "url": "https://github.com/molnarmark/spinny",
    "method": "git",
    "tags": [
      "terminal",
      "spinner",
      "spinny",
      "load"
    ],
    "description": "Spinny is a tiny terminal spinner package for the Nim Programming Language.",
    "license": "MIT",
    "web": "https://github.com/molnarmark/spinny"
  },
  {
    "name": "nigui",
    "url": "https://github.com/trustable-code/NiGui",
    "method": "git",
    "tags": [
      "gui",
      "windows",
      "gtk"
    ],
    "description": "NiGui is a cross-platform, desktop GUI toolkit using native widgets.",
    "license": "MIT",
    "web": "https://github.com/trustable-code/NiGui"
  },
  {
    "name": "currying",
    "url": "https://github.com/t8m8/currying",
    "method": "git",
    "tags": [
      "library",
      "functional",
      "currying"
    ],
    "description": "Currying library for Nim",
    "license": "MIT",
    "web": "https://github.com/t8m8/currying"
  },
  {
    "name": "rect_packer",
    "url": "https://github.com/yglukhov/rect_packer",
    "method": "git",
    "tags": [
      "library",
      "geometry",
      "packing"
    ],
    "description": "Pack rects into bigger rect",
    "license": "MIT",
    "web": "https://github.com/yglukhov/rect_packer"
  },
  {
    "name": "gintro",
    "url": "https://github.com/stefansalewski/gintro",
    "method": "git",
    "tags": [
      "library",
      "gtk",
      "wrapper",
      "gui"
    ],
    "description": "High level GObject-Introspection based GTK3 bindings",
    "license": "MIT",
    "web": "https://github.com/stefansalewski/gintro"
  },
  {
    "name": "arraymancer",
    "url": "https://github.com/mratsim/Arraymancer",
    "method": "git",
    "tags": [
      "vector",
      "matrix",
      "array",
      "ndarray",
      "multidimensional-array",
      "linear-algebra",
      "tensor"
    ],
    "description": "A tensor (multidimensional array) library for Nim",
    "license": "Apache License 2.0",
    "web": "https://mratsim.github.io/Arraymancer/"
  },
  {
    "name": "sha3",
    "url": "https://github.com/narimiran/sha3",
    "method": "git",
    "tags": [
      "crypto",
      "cryptography",
      "hash",
      "security"
    ],
    "description": "sha3 - cryptographic hash function",
    "license": "CC0",
    "web": "https://github.com/narimiran/sha3"
  },
  {
    "name": "coalesce",
    "url": "https://github.com/piedar/coalesce",
    "method": "git",
    "tags": [
      "nil",
      "null",
      "options",
      "operator"
    ],
    "description": "A nil coalescing operator ?? for Nim",
    "license": "MIT",
    "web": "https://github.com/piedar/coalesce"
  },
  {
    "name": "asyncmysql",
    "url": "https://github.com/tulayang/asyncmysql",
    "method": "git",
    "tags": [
      "mysql",
      "async",
      "asynchronous"
    ],
    "description": "Asynchronous MySQL connector written in pure Nim",
    "license": "MIT",
    "web": "https://github.com/tulayang/asyncmysql"
  },
  {
    "name": "cassandra",
    "url": "https://github.com/yglukhov/cassandra",
    "method": "git",
    "tags": [
      "cassandra",
      "database",
      "wrapper",
      "bindings",
      "driver"
    ],
    "description": "Bindings to Cassandra DB driver",
    "license": "MIT",
    "web": "https://github.com/yglukhov/cassandra"
  },
  {
    "name": "tf2plug",
    "url": "https://gitlab.com/waylon531/tf2plug",
    "method": "git",
    "tags": [
      "app",
      "binary",
      "tool",
      "tf2"
    ],
    "description": "A mod manager for TF2",
    "license": "GPLv3",
    "web": "https://gitlab.com/waylon531/tf2plug"
  },
  {
    "name": "oldgtk3",
    "url": "https://github.com/stefansalewski/oldgtk3",
    "method": "git",
    "tags": [
      "library",
      "gtk",
      "wrapper",
      "gui"
    ],
    "description": "Low level bindings for GTK3 related libraries",
    "license": "MIT",
    "web": "https://github.com/stefansalewski/oldgtk3"
  },
  {
    "name": "godot",
    "url": "https://github.com/pragmagic/godot-nim",
    "method": "git",
    "tags": [
      "game",
      "engine",
      "2d",
      "3d"
    ],
    "description": "Nim bindings for Godot Engine",
    "license": "MIT",
    "web": "https://github.com/pragmagic/godot-nim"
  },
  {
    "name": "vkapi",
    "url": "https://github.com/Yardanico/nimvkapi",
    "method": "git",
    "tags": [
      "wrapper",
      "vkontakte",
      "vk",
      "library",
      "api"
    ],
    "description": "A wrapper for the vk.com API (russian social network)",
    "license": "MIT",
    "web": "https://github.com/Yardanico/nimvkapi"
  },
  {
    "name": "slacklib",
    "url": "https://github.com/ThomasTJdev/nim_slacklib",
    "method": "git",
    "tags": [
      "library",
      "wrapper",
      "slack",
      "slackapp",
      "api"
    ],
    "description": "Library for working with a slack app or sending messages to a slack channel (slack.com)",
    "license": "MIT",
    "web": "https://github.com/ThomasTJdev/nim_slacklib"
  },
  {
    "name": "wiringPiNim",
    "url": "https://github.com/ThomasTJdev/nim_wiringPiNim",
    "method": "git",
    "tags": [
      "wrapper",
      "raspberry",
      "rpi",
      "wiringpi",
      "pi"
    ],
    "description": "Wrapper that implements some of wiringPi's function for controlling a Raspberry Pi",
    "license": "MIT",
    "web": "https://github.com/ThomasTJdev/nim_wiringPiNim"
  },
  {
    "name": "redux",
    "url": "https://github.com/pragmagic/redux.nim",
    "method": "git",
    "tags": [
      "redux"
    ],
    "description": "Predictable state container.",
    "license": "MIT",
    "web": "https://github.com/pragmagic/redux.nim"
  },
  {
    "name": "skEasing",
    "url": "https://github.com/Skrylar/skEasing",
    "method": "git",
    "tags": [
      "math",
      "curves",
      "animation"
    ],
    "description": "A collection of easing curves for animation purposes.",
    "license": "BSD",
    "web": "https://github.com/Skrylar/skEasing"
  },
  {
    "name": "nimquery",
    "url": "https://github.com/GULPF/nimquery",
    "method": "git",
    "tags": [
      "html",
      "scraping",
      "web"
    ],
    "description": "Library for querying HTML using CSS-selectors, like JavaScripts document.querySelector",
    "license": "MIT",
    "web": "https://github.com/GULPF/nimquery"
  },
  {
    "name": "usha",
    "url": "https://github.com/subsetpark/untitled-shell-history-application",
    "method": "git",
    "tags": [
      "shell",
      "utility"
    ],
    "description": "untitled shell history application",
    "license": "MIT",
    "web": "https://github.com/subsetpark/untitled-shell-history-application"
  },
  {
    "name": "libgit2",
    "url": "https://github.com/barcharcraz/libgit2-nim",
    "method": "git",
    "tags": [
      "git",
      "libgit",
      "libgit2",
      "vcs",
      "wrapper"
    ],
    "description": "Libgit2 low level wrapper",
    "license": "MIT",
    "web": "https://github.com/barcharcraz/libgit2-nim"
  },
  {
    "name": "multicast",
    "url": "https://github.com/enthus1ast/nimMulticast",
    "method": "git",
    "tags": [
      "multicast",
      "udp",
      "socket",
      "net"
    ],
    "description": "proc to join (and leave) a multicast group",
    "license": "MIT",
    "web": "https://github.com/enthus1ast/nimMulticast"
  },
  {
    "name": "mysqlparser",
    "url": "https://github.com/tulayang/mysqlparser.git",
    "method": "git",
    "tags": [
      "mysql",
      "protocol",
      "parser"
    ],
    "description": "An efficient packet parser for MySQL Client/Server Protocol. Help you to write Mysql communication in either BLOCKIONG-IO or NON-BLOCKING-IO.",
    "license": "MIT",
    "web": "https://github.com/tulayang/mysqlparser"
  },
  {
    "name": "fugitive",
    "url": "https://github.com/citycide/fugitive",
    "method": "git",
    "tags": [
      "git",
      "github",
      "cli",
      "extras",
      "utility",
      "tool"
    ],
    "description": "Simple command line tool to make git more intuitive, along with useful GitHub addons.",
    "license": "MIT",
    "web": "https://github.com/citycide/fugitive"
  },
  {
    "name": "dbg",
    "url": "https://github.com/enthus1ast/nimDbg",
    "method": "git",
    "tags": [
      "template",
      "echo",
      "dbg",
      "debug"
    ],
    "description": "dbg template; in debug echo",
    "license": "MIT",
    "web": "https://github.com/enthus1ast/nimDbg"
  },
  {
    "name": "pylib",
    "url": "https://github.com/Yardanico/nimpylib",
    "method": "git",
    "tags": [
      "python",
      "compatibility",
      "library",
      "pure"
    ],
    "description": "Nim library with python-like functions and operators",
    "license": "MIT",
    "web": "https://github.com/Yardanico/nimpylib"
  },
  {
    "name": "graphemes",
    "url": "https://github.com/nitely/nim-graphemes",
    "method": "git",
    "tags": [
      "graphemes",
      "grapheme-cluster",
      "unicode"
    ],
    "description": "Grapheme aware string handling (Unicode tr29)",
    "license": "MIT",
    "web": "https://github.com/nitely/nim-graphemes"
  },
  {
    "name": "rfc3339",
    "url": "https://github.com/Skrylar/rfc3339",
    "method": "git",
    "tags": [
      "rfc3339",
      "datetime"
    ],
    "description": "RFC3339 (dates and times) implementation for Nim.",
    "license": "BSD",
    "web": "https://github.com/Skrylar/rfc3339"
  },
  {
    "name": "db_presto",
    "url": "https://github.com/Bennyelg/nimPresto",
    "method": "git",
    "tags": [
      "prestodb",
      "connector",
      "database"
    ],
    "description": "prestodb simple connector",
    "license": "MIT",
    "web": "https://github.com/Bennyelg/nimPresto"
  },
  {
    "name": "nimbomb",
    "url": "https://github.com/Tyler-Yocolano/nimbomb",
    "method": "git",
    "tags": [
      "giant",
      "bomb",
      "wiki",
      "api"
    ],
    "description": "A GiantBomb-wiki wrapper for nim",
    "license": "MIT",
    "web": "https://github.com/Tyler-Yocolano/nimbomb"
  },
  {
    "name": "csvql",
    "url": "https://github.com/Bennyelg/csvql",
    "method": "git",
    "tags": [
      "csv",
      "read",
      "ansisql",
      "query",
      "database",
      "files"
    ],
    "description": "csvql.",
    "license": "MIT",
    "web": "https://github.com/Bennyelg/csvql"
  },
  {
    "name": "contracts",
    "url": "https://github.com/Udiknedormin/NimContracts",
    "method": "git",
    "tags": [
      "library",
      "pure",
      "contract",
      "contracts",
      "DbC",
      "utility",
      "automation",
      "documentation",
      "safety",
      "test",
      "tests",
      "testing",
      "unittest"
    ],
    "description": "Design by Contract (DbC) library with minimal runtime.",
    "license": "MIT",
    "web": "https://github.com/Udiknedormin/NimContracts"
  },
  {
    "name": "syphus",
    "url": "https://github.com/makingspace/syphus",
    "method": "git",
    "tags": [
      "optimization",
      "tabu"
    ],
    "description": "An implementation of the tabu search heuristic in Nim.",
    "license": "BSD-3",
    "web": "https://github.com/makingspace/syphus-nim"
  },
  {
    "name": "analytics",
    "url": "https://github.com/dom96/analytics",
    "method": "git",
    "tags": [
      "google",
      "telemetry",
      "statistics"
    ],
    "description": "Allows statistics to be sent to and recorded in Google Analytics.",
    "license": "MIT",
    "web": "https://github.com/dom96/analytics"
  },
  {
    "name": "arraymancer_vision",
    "url": "https://github.com/edubart/arraymancer-vision",
    "method": "git",
    "tags": [
      "arraymancer",
      "image",
      "vision"
    ],
    "description": "Image transformation and visualization utilities for arraymancer",
    "license": "Apache License 2.0",
    "web": "https://github.com/edubart/arraymancer-vision"
  },
  {
    "name": "variantkey",
    "url": "https://github.com/brentp/variantkey-nim",
    "method": "git",
    "tags": [
      "vcf",
      "variant",
      "genomics"
    ],
    "description": "encode/decode variants to/from uint64",
    "license": "MIT"
  },
  {
    "name": "genoiser",
    "url": "https://github.com/brentp/genoiser",
    "method": "git",
    "tags": [
      "bam",
      "cram",
      "vcf",
      "genomics"
    ],
    "description": "functions to tracks for genomics data files",
    "license": "MIT"
  },
  {
    "name": "hts",
    "url": "https://github.com/brentp/hts-nim",
    "method": "git",
    "tags": [
      "kmer",
      "dna",
      "sequence",
      "bam",
      "vcf",
      "genomics"
    ],
    "description": "htslib wrapper for nim",
    "license": "MIT",
    "web": "https://brentp.github.io/hts-nim/"
  },
  {
    "name": "falas",
    "url": "https://github.com/brentp/falas",
    "method": "git",
    "tags": [
      "assembly",
      "dna",
      "sequence",
      "genomics"
    ],
    "description": "fragment-aware assembler for short reads",
    "license": "MIT",
    "web": "https://brentp.github.io/falas/falas.html"
  },
  {
    "name": "kmer",
    "url": "https://github.com/brentp/nim-kmer",
    "method": "git",
    "tags": [
      "kmer",
      "dna",
      "sequence"
    ],
    "description": "encoded kmer library for fast operations on kmers up to 31",
    "license": "MIT",
    "web": "https://github.com/brentp/nim-kmer"
  },
  {
    "name": "kexpr",
    "url": "https://github.com/brentp/kexpr-nim",
    "method": "git",
    "tags": [
      "math",
      "expression",
      "evalute"
    ],
    "description": "wrapper for kexpr math expression evaluation library",
    "license": "MIT",
    "web": "https://github.com/brentp/kexpr-nim"
  },
  {
    "name": "lapper",
    "url": "https://github.com/brentp/nim-lapper",
    "method": "git",
    "tags": [
      "interval"
    ],
    "description": "fast interval overlaps",
    "license": "MIT",
    "web": "https://github.com/brentp/nim-lapper"
  },
  {
    "name": "gplay",
    "url": "https://github.com/yglukhov/gplay",
    "method": "git",
    "tags": [
      "google",
      "play",
      "apk",
      "publish",
      "upload"
    ],
    "description": "Google Play APK Uploader",
    "license": "MIT",
    "web": "https://github.com/yglukhov/gplay"
  },
  {
    "name": "huenim",
    "url": "https://github.com/IoTone/huenim",
    "method": "git",
    "tags": [
      "hue",
      "iot",
      "lighting",
      "philips",
      "library"
    ],
    "description": "Huenim",
    "license": "MIT",
    "web": "https://github.com/IoTone/huenim"
  },
  {
    "name": "drand48",
    "url": "https://github.com/JeffersonLab/drand48",
    "method": "git",
    "tags": [
      "random",
      "number",
      "generator"
    ],
    "description": "Nim implementation of the standard unix drand48 pseudo random number generator",
    "license": "BSD3",
    "web": "https://github.com/JeffersonLab/drand48"
  },
  {
    "name": "ensem",
    "url": "https://github.com/JeffersonLab/ensem",
    "method": "git",
    "tags": [
      "jackknife",
      "statistics"
    ],
    "description": "Support for ensemble file format and arithmetic using jackknife/bootstrap propagation of errors",
    "license": "BSD3",
    "web": "https://github.com/JeffersonLab/ensem"
  },
  {
    "name": "basic2d",
    "url": "https://github.com/nim-lang/basic2d",
    "method": "git",
    "tags": [
      "deprecated",
      "vector",
      "stdlib",
      "library"
    ],
    "description": "Deprecated module for vector/matrices operations.",
    "license": "MIT",
    "web": "https://github.com/nim-lang/basic2d"
  },
  {
    "name": "basic3d",
    "url": "https://github.com/nim-lang/basic3d",
    "method": "git",
    "tags": [
      "deprecated",
      "vector",
      "stdlib",
      "library"
    ],
    "description": "Deprecated module for vector/matrices operations.",
    "license": "MIT",
    "web": "https://github.com/nim-lang/basic3d"
  },
  {
    "name": "shiori",
    "url": "https://github.com/Narazaka/shiori-nim",
    "method": "git",
    "tags": [
      "ukagaka",
      "shiori",
      "protocol"
    ],
    "description": "SHIORI Protocol Parser/Builder",
    "license": "MIT",
    "web": "https://github.com/Narazaka/shiori-nim"
  },
  {
    "name": "shioridll",
    "url": "https://github.com/Narazaka/shioridll-nim",
    "method": "git",
    "tags": [
      "shiori",
      "ukagaka"
    ],
    "description": "The SHIORI DLL interface",
    "license": "MIT",
    "web": "https://github.com/Narazaka/shioridll-nim"
  },
  {
    "name": "httpauth",
    "url": "https://github.com/FedericoCeratto/nim-httpauth",
    "method": "git",
    "tags": [
      "http",
      "authentication",
      "authorization",
      "library",
      "security"
    ],
    "description": "HTTP Authentication and Authorization",
    "license": "LGPLv3",
    "web": "https://github.com/FedericoCeratto/nim-httpauth"
  },
  {
    "name": "cbor",
    "url": "https://github.com/ehmry/nim-cbor",
    "method": "git",
    "tags": [
      "library",
      "cbor",
      "binary",
      "encoding"
    ],
    "description": "Concise Binary Object Representation decoder (RFC7049).",
    "license": "MIT",
    "web": "https://github.com/ehmry/nim-cbor"
  },
  {
    "name": "base58",
    "url": "https://github.com/ehmry/nim-base58",
    "method": "git",
    "tags": [
      "base58",
      "bitcoin",
      "cryptonote",
      "monero",
      "encoding",
      "library"
    ],
    "description": "Base58 encoders and decoders for Bitcoin and CryptoNote addresses.",
    "license": "MIT",
    "web": "https://github.com/ehmry/nim-base58"
  },
  {
    "name": "webdriver",
    "url": "https://github.com/dom96/webdriver",
    "method": "git",
    "tags": [
      "webdriver",
      "selenium",
      "library",
      "firefox"
    ],
    "description": "Implementation of the WebDriver w3c spec.",
    "license": "MIT",
    "web": "https://github.com/dom96/webdriver"
  },
  {
    "name": "interfaced",
    "url": "https://github.com/andreaferretti/interfaced",
    "method": "git",
    "tags": [
      "interface"
    ],
    "description": "Go-like interfaces",
    "license": "Apache License 2.0",
    "web": "https://github.com/andreaferretti/interfaced"
  },
  {
    "name": "vla",
    "url": "https://github.com/bpr/vla",
    "method": "git",
    "tags": [
      "vla",
      "alloca"
    ],
    "description": "Variable length arrays for Nim",
    "license": "MIT",
    "web": "https://github.com/bpr/vla"
  },
  {
    "name": "metatools",
    "url": "https://github.com/jxy/metatools",
    "method": "git",
    "tags": [
      "macros",
      "metaprogramming"
    ],
    "description": "Metaprogramming tools for Nim",
    "license": "MIT",
    "web": "https://github.com/jxy/metatools"
  },
  {
    "name": "pdcurses",
    "url": "https://github.com/lcrees/pdcurses",
    "method": "git",
    "tags": [
      "pdcurses",
      "curses",
      "console",
      "gui"
    ],
    "description": "Nim wrapper for PDCurses",
    "license": "MIT",
    "web": "https://github.com/lcrees/pdcurses"
  },
  {
    "name": "libuv",
    "url": "https://github.com/lcrees/libuv",
    "method": "git",
    "tags": [
      "libuv",
      "wrapper",
      "node",
      "networking"
    ],
    "description": "libuv bindings for Nim",
    "license": "MIT",
    "web": "https://github.com/lcrees/libuv"
  },
  {
    "name": "romans",
    "url": "https://github.com/lcrees/romans",
    "method": "git",
    "tags": [
      "roman",
      "numerals"
    ],
    "description": "Conversion between integers and Roman numerals",
    "license": "MIT",
    "web": "https://github.com/lcrees/romans"
  },
  {
    "name": "simpleAST",
    "url": "https://github.com/lguzzon-NIM/simpleAST",
    "method": "git",
    "tags": [
      "ast"
    ],
    "description": "Simple AST in NIM",
    "license": "MIT",
    "web": "https://github.com/lguzzon-NIM/simpleAST"
  },
  {
    "name": "timerpool",
    "url": "https://github.com/mikra01/timerpool/",
    "method": "git",
    "tags": [
      "timer",
      "pool",
      "events",
      "thread"
    ],
    "description": "threadsafe timerpool implementation for event purpose",
    "license": "MIT",
    "web": "https://github.com/mikra01/timerpool"
  },
  {
    "name": "zero_functional",
    "url": "https://github.com/zero-functional/zero-functional",
    "method": "git",
    "tags": [
      "functional",
      "dsl",
      "chaining",
      "seq"
    ],
    "description": "A library providing zero-cost chaining for functional abstractions in Nim",
    "license": "MIT",
    "web": "https://github.com/zero-functional/zero-functional"
  },
  {
    "name": "ormin",
    "url": "https://github.com/Araq/ormin",
    "method": "git",
    "tags": [
      "ORM",
      "SQL",
      "db",
      "database"
    ],
    "description": "Prepared SQL statement generator. A lightweight ORM.",
    "license": "MIT",
    "web": "https://github.com/Araq/ormin"
  },
  {
    "name": "karax",
    "url": "https://github.com/pragmagic/karax",
    "method": "git",
    "tags": [
      "browser",
      "DOM",
      "virtual-DOM",
      "UI"
    ],
    "description": "Karax is a framework for developing single page applications in Nim.",
    "license": "MIT",
    "web": "https://github.com/pragmagic/karax"
  },
  {
    "name": "cascade",
    "url": "https://github.com/citycide/cascade",
    "method": "git",
    "tags": [
      "macro",
      "cascade",
      "operator",
      "dart",
      "with"
    ],
    "description": "Method & assignment cascades for Nim, inspired by Smalltalk & Dart.",
    "license": "MIT",
    "web": "https://github.com/citycide/cascade"
  },
  {
    "name": "chrono",
    "url": "https://github.com/treeform/chrono",
    "method": "git",
    "tags": [
      "library",
      "timestamp",
      "calendar",
      "timezone"
    ],
    "description": "Calendars, Timestamps and Timezones utilities.",
    "license": "MIT",
    "web": "https://github.com/treeform/chrono"
  },
  {
    "name": "dbschema",
    "url": "https://github.com/vegansk/dbschema",
    "method": "git",
    "tags": [
      "library",
      "database",
      "db"
    ],
    "description": "Database schema migration library for Nim language.",
    "license": "MIT",
    "web": "https://github.com/vegansk/dbschema"
  },
  {
    "name": "gentabs",
    "url": "https://github.com/lcrees/gentabs",
    "method": "git",
    "tags": [
      "table",
      "string",
      "key",
      "value"
    ],
    "description": "Efficient hash table that is a key-value mapping (removed from stdlib)",
    "license": "MIT",
    "web": "https://github.com/lcrees/gentabs"
  },
  {
    "name": "libgraph",
    "url": "https://github.com/Mnenmenth/libgraphnim",
    "method": "git",
    "tags": [
      "graph",
      "math",
      "conversion",
      "pixels",
      "coordinates"
    ],
    "description": "Converts 2D linear graph coordinates to pixels on screen",
    "license": "MIT",
    "web": "https://github.com/Mnenmenth/libgraphnim"
  },
  {
    "name": "polynumeric",
    "url": "https://github.com/lcrees/polynumeric",
    "method": "git",
    "tags": [
      "polynomial",
      "numeric"
    ],
    "description": "Polynomial operations",
    "license": "MIT",
    "web": "https://github.com/lcrees/polynumeric"
  },
  {
    "name": "unicodedb",
    "url": "https://github.com/nitely/nim-unicodedb",
    "method": "git",
    "tags": [
      "unicode",
      "UCD",
      "unicodedata"
    ],
    "description": "Unicode Character Database (UCD) access for Nim",
    "license": "MIT",
    "web": "https://github.com/nitely/nim-unicodedb"
  },
  {
    "name": "normalize",
    "url": "https://github.com/nitely/nim-normalize",
    "method": "git",
    "tags": [
      "unicode",
      "normalization",
      "nfc",
      "nfd"
    ],
    "description": "Unicode normalization forms (tr15)",
    "license": "MIT",
    "web": "https://github.com/nitely/nim-normalize"
  },
  {
    "name": "nico",
    "url": "https://github.com/ftsf/nico",
    "method": "git",
    "tags": [
      "pico-8",
      "game",
      "library",
      "ludum",
      "dare"
    ],
    "description": "Nico game engine",
    "license": "MIT",
    "web": "https://github.com/ftsf/nico"
  },
  {
    "name": "os_files",
    "url": "https://github.com/tormund/os_files",
    "method": "git",
    "tags": [
      "dialogs",
      "file",
      "icon"
    ],
    "description": "Crossplatform (x11, windows, osx) native file dialogs; sytem file/folder icons in any resolution; open file with default application",
    "license": "MIT",
    "web": "https://github.com/tormund/os_files"
  },
  {
    "name": "sprymicro",
    "url": "https://github.com/gokr/sprymicro",
    "method": "git",
    "tags": [
      "spry",
      "demo"
    ],
    "description": "Small demo Spry interpreters",
    "license": "MIT",
    "web": "https://github.com/gokr/sprymicro"
  },
  {
    "name": "spryvm",
    "url": "https://github.com/gokr/spryvm",
    "method": "git",
    "tags": [
      "interpreter",
      "language",
      "spry"
    ],
    "description": "Homoiconic dynamic language interpreter in Nim",
    "license": "MIT",
    "web": "https://github.com/gokr/spryvm"
  },
  {
    "name": "netpbm",
    "url": "https://github.com/barcharcraz/nim-netpbm",
    "method": "git",
    "tags": [
      "pbm",
      "image",
      "wrapper",
      "netpbm"
    ],
    "description": "Wrapper for libnetpbm",
    "license": "MIT",
    "web": "https://github.com/barcharcraz/nim-netpbm"
  },
  {
    "name": "nimgen",
    "url": "https://github.com/genotrance/nimgen",
    "method": "git",
    "tags": [
      "c2nim",
      "library",
      "wrapper",
      "c",
      "c++"
    ],
    "description": "C2nim helper to simplify and automate wrapping C libraries",
    "license": "MIT",
    "web": "https://github.com/genotrance/nimgen"
  },
  {
    "name": "sksbox",
    "url": "https://github.com/Skrylar/sksbox",
    "method": "git",
    "tags": [
      "sbox",
      "binary",
      "binaryformat",
      "nothings",
      "container"
    ],
    "description": "A native-nim implementaton of the sBOX generic container format.",
    "license": "MIT",
    "web": "https://github.com/Skrylar/sksbox"
  },
  {
    "name": "avbin",
    "url": "https://github.com/Vladar4/avbin",
    "method": "git",
    "tags": [
      "audio",
      "video",
      "media",
      "library",
      "wrapper"
    ],
    "description": "Wrapper of the AVbin library for the Nim language.",
    "license": "LGPL",
    "web": "https://github.com/Vladar4/avbin"
  },
  {
    "name": "fsm",
    "url": "https://github.com/ba0f3/fsm.nim",
    "method": "git",
    "tags": [
      "fsm",
      "finite",
      "state",
      "machine"
    ],
    "description": "A simple finite-state machine for @nim-lang",
    "license": "MIT",
    "web": "https://github.com/ba0f3/fsm.nim"
  },
  {
    "name": "timezones",
    "url": "https://github.com/GULPF/timezones",
    "method": "git",
    "tags": [
      "timezone",
      "time",
      "tzdata"
    ],
    "description": "Timezone library compatible with the standard library. ",
    "license": "MIT",
    "web": "https://github.com/GULPF/timezones"
  },
  {
    "name": "ndf",
    "url": "https://github.com/rustomax/ndf",
    "method": "git",
    "tags": [
      "app",
      "binary",
      "duplicates",
      "utility",
      "filesystem"
    ],
    "description": "Duplicate files finder",
    "license": "MIT",
    "web": "https://github.com/rustomax/ndf"
  },
  {
    "name": "unicodeplus",
    "url": "https://github.com/nitely/nim-unicodeplus",
    "method": "git",
    "tags": [
      "unicode",
      "isdigit",
      "isalpha"
    ],
    "description": "Common unicode operations",
    "license": "MIT",
    "web": "https://github.com/nitely/nim-unicodeplus"
  },
  {
    "name": "libsvm",
    "url": "https://github.com/genotrance/libsvm",
    "method": "git",
    "tags": [
      "scientific",
      "svm",
      "vector"
    ],
    "description": "libsvm wrapper for Nim",
    "license": "MIT",
    "web": "https://github.com/genotrance/libsvm"
  },
  {
    "name": "lilt",
    "url": "https://github.com/quelklef/lilt",
    "method": "git",
    "tags": [
      "language",
      "parser",
      "parsing"
    ],
    "description": "Parsing language",
    "license": "MIT",
    "web": "https://github.com/quelklef/lilt"
  },
  {
    "name": "shiori_charset_convert",
    "url": "https://github.com/Narazaka/shiori_charset_convert-nim",
    "method": "git",
    "tags": [
      "shiori",
      "ukagaka"
    ],
    "description": "The SHIORI Message charset convert utility",
    "license": "MIT",
    "web": "https://github.com/Narazaka/shiori_charset_convert-nim"
  },
  {
    "name": "grafanim",
    "url": "https://github.com/jamesalbert/grafanim",
    "method": "git",
    "tags": [
      "library",
      "grafana",
      "dashboards"
    ],
    "description": "Grafana module for Nim",
    "license": "GPL",
    "web": "https://github.com/jamesalbert/grafanim"
  },
  {
    "name": "nimpy",
    "url": "https://github.com/yglukhov/nimpy",
    "method": "git",
    "tags": [
      "python",
      "bridge"
    ],
    "description": "Nim - Python bridge",
    "license": "MIT",
    "web": "https://github.com/yglukhov/nimpy"
  },
  {
    "name": "simple_graph",
    "url": "https://github.com/erhlee-bird/simple_graph",
    "method": "git",
    "tags": [
      "datastructures",
      "library"
    ],
    "description": "Simple Graph Library",
    "license": "MIT",
    "web": "https://github.com/erhlee-bird/simple_graph"
  },
  {
    "name": "controlStructures",
    "url": "https://github.com/TakeYourFreedom/Additional-Control-Structures-for-Nim",
    "method": "git",
    "tags": [
      "library",
      "control",
      "structure"
    ],
    "description": "Additional control structures",
    "license": "MIT",
    "web": "http://htmlpreview.github.io/?https://github.com/TakeYourFreedom/Additional-Control-Structures-for-Nim/blob/master/controlStructures.html"
  },
  {
    "name": "notetxt",
    "url": "https://github.com/mrshu/nim-notetxt",
    "method": "git",
    "tags": [
      "notetxt,",
      "note",
      "taking"
    ],
    "description": "A library that implements the note.txt specification for note taking.",
    "license": "MIT",
    "web": "https://github.com/mrshu/nim-notetxt"
  },
  {
    "name": "breeze",
    "url": "https://github.com/alehander42/breeze",
    "method": "git",
    "tags": [
      "dsl",
      "macro",
      "metaprogramming"
    ],
    "description": "A dsl for writing macros in Nim",
    "license": "MIT",
    "web": "https://github.com/alehander42/breeze"
  },
  {
    "name": "joyent_http_parser",
    "url": "https://github.com/nim-lang/joyent_http_parser",
    "method": "git",
    "tags": [
      "wrapper",
      "library",
      "parsing"
    ],
    "description": "Wrapper for high performance HTTP parsing library.",
    "license": "MIT",
    "web": "https://github.com/nim-lang/joyent_http_parser"
  },
  {
    "name": "libsvm_legacy",
    "url": "https://github.com/nim-lang/libsvm_legacy",
    "method": "git",
    "tags": [
      "wrapper",
      "library",
      "scientific"
    ],
    "description": "Wrapper for libsvm.",
    "license": "MIT",
    "web": "https://github.com/nim-lang/libsvm_legacy"
  },
  {
    "name": "clblast",
    "url": "https://github.com/numforge/nim-clblast",
    "method": "git",
    "tags": [
      "BLAS",
      "linear",
      "algebra",
      "vector",
      "matrix",
      "opencl",
      "high",
      "performance",
      "computing",
      "GPU",
      "wrapper"
    ],
    "description": "Wrapper for CLBlast, an OpenCL BLAS library",
    "license": "Apache License 2.0",
    "web": "https://github.com/numforge/nim-clblast"
  },
  {
    "name": "nimp5",
    "url": "https://github.com/Foldover/nim-p5",
    "method": "git",
    "tags": [
      "p5",
      "javascript",
      "creative",
      "coding",
      "processing",
      "library"
    ],
    "description": "Nim bindings for p5.js.",
    "license": "MIT",
    "web": "https://github.com/Foldover/nim-p5"
  },
  {
    "name": "names",
    "url": "https://github.com/pragmagic/names",
    "method": "git",
    "tags": [
      "strings"
    ],
    "description": "String interning library",
    "license": "MIT",
    "web": "https://github.com/pragmagic/names"
  },
  {
    "name": "sha1ext",
    "url": "https://github.com/CORDEA/sha1ext",
    "method": "git",
    "tags": [
      "sha1",
      "extension"
    ],
    "description": "std / sha1 extension",
    "license": "Apache License 2.0",
    "web": "https://github.com/CORDEA/sha1ext"
  },
  {
    "name": "libsha",
    "url": "https://github.com/forlan-ua/nim-libsha",
    "method": "git",
    "tags": [
      "sha1",
      "sha224",
      "sha256",
      "sha384",
      "sha512"
    ],
    "description": "Sha1 and Sha2 implementations",
    "license": "MIT",
    "web": "https://github.com/forlan-ua/nim-libsha"
  },
  {
    "name": "pwned",
    "url": "https://github.com/dom96/pwned",
    "method": "git",
    "tags": [
      "application",
      "passwords",
      "security",
      "binary"
    ],
    "description": "A client for the Pwned passwords API.",
    "license": "MIT",
    "web": "https://github.com/dom96/pwned"
  },
  {
    "name": "suffer",
    "url": "https://github.com/emekoi/suffer",
    "method": "git",
    "tags": [
      "graphics",
      "font",
      "software"
    ],
    "description": "a nim library for drawing 2d shapes, text, and images to 32bit software pixel buffers",
    "license": "MIT",
    "web": "https://github.com/emekoi/suffer"
  },
  {
    "name": "metric",
    "url": "https://github.com/mjendrusch/metric",
    "method": "git",
    "tags": [
      "library",
      "units",
      "scientific",
      "dimensional-analysis"
    ],
    "description": "Dimensionful types and dimensional analysis.",
    "license": "MIT",
    "web": "https://github.com/mjendrusch/metric"
  },
  {
    "name": "useragents",
    "url": "https://github.com/treeform/useragents",
    "method": "git",
    "tags": [
      "library",
      "useragent"
    ],
    "description": "User Agent parser for nim.",
    "license": "MIT",
    "web": "https://github.com/treeform/useragents"
  },
  {
    "name": "nimna",
    "url": "https://github.com/mjendrusch/nimna",
    "method": "git",
    "tags": [
      "library",
      "nucleic-acid-folding",
      "scientific",
      "biology"
    ],
    "description": "Nucleic acid folding and design.",
    "license": "MIT",
    "web": "https://github.com/mjendrusch/nimna"
  },
  {
    "name": "bencode",
    "url": "https://github.com/FedericoCeratto/nim-bencode",
    "method": "git",
    "tags": [
      "library",
      "bencode"
    ],
    "description": "Bencode serialization/deserialization library",
    "license": "LGPLv3",
    "web": "https://github.com/FedericoCeratto/nim-bencode"
  },
  {
    "name": "i3ipc",
    "url": "https://github.com/FedericoCeratto/nim-i3ipc",
    "method": "git",
    "tags": [
      "library",
      "i3"
    ],
    "description": "i3 IPC client library",
    "license": "LGPLv3",
    "web": "https://github.com/FedericoCeratto/nim-i3ipc"
  },
  {
    "name": "chroma",
    "url": "https://github.com/treeform/chroma",
    "method": "git",
    "tags": [
      "colors",
      "cmyk",
      "hsl",
      "hsv"
    ],
    "description": "Everything you want to do with colors.",
    "license": "MIT",
    "web": "https://github.com/treeform/chroma"
  },
  {
    "name": "nimrax",
    "url": "https://github.com/genotrance/nimrax",
    "method": "git",
    "tags": [
      "rax",
      "radix",
      "tree",
      "data",
      "structure"
    ],
    "description": "Radix tree wrapper for Nim",
    "license": "MIT",
    "web": "https://github.com/genotrance/nimrax"
  },
  {
    "name": "nimbass",
    "url": "https://github.com/genotrance/nimbass",
    "method": "git",
    "tags": [
      "bass",
      "audio",
      "wrapper"
    ],
    "description": "Bass wrapper for Nim",
    "license": "MIT",
    "web": "https://github.com/genotrance/nimbass"
  },
  {
    "name": "nimkerberos",
    "url": "https://github.com/genotrance/nimkerberos",
    "method": "git",
    "tags": [
      "kerberos",
      "ntlm",
      "authentication",
      "auth",
      "sspi"
    ],
    "description": "WinKerberos wrapper for Nim",
    "license": "MIT",
    "web": "https://github.com/genotrance/nimkerberos"
  },
  {
    "name": "nimssh2",
    "url": "https://github.com/genotrance/nimssh2",
    "method": "git",
    "tags": [
      "ssh",
      "library",
      "wrapper"
    ],
    "description": "libssh2 wrapper for Nim",
    "license": "MIT",
    "web": "https://github.com/genotrance/nimssh2"
  },
  {
    "name": "nimssl",
    "url": "https://github.com/genotrance/nimssl",
    "method": "git",
    "tags": [
      "openssl",
      "sha",
      "sha1",
      "hash",
      "sha256",
      "sha512"
    ],
    "description": "OpenSSL wrapper for Nim",
    "license": "MIT",
    "web": "https://github.com/genotrance/nimssl"
  },
  {
    "name": "snip",
    "url": "https://github.com/genotrance/snip",
    "method": "git",
    "tags": [
      "console",
      "editor",
      "text",
      "cli"
    ],
    "description": "Text editor to speed up testing code snippets",
    "license": "MIT",
    "web": "https://github.com/genotrance/snip"
  },
  {
    "name": "moduleinit",
    "url": "https://github.com/skunkiferous/moduleinit",
    "method": "git",
    "tags": [
      "library",
      "parallelism",
      "threads"
    ],
    "description": "Nim module/thread initialisation ordering library",
    "license": "MIT",
    "web": "https://github.com/skunkiferous/moduleinit"
  },
  {
    "name": "mofuw",
    "url": "https://github.com/2vg/mofuw",
    "method": "git",
    "tags": [
      "web",
      "http",
      "framework",
      "abandoned"
    ],
    "description": "mofuw is *MO*re *F*aster, *U*ltra *W*ebserver",
    "license": "MIT",
    "web": "https://github.com/2vg/mofuw"
  },
  {
    "name": "scnim",
    "url": "https://github.com/capocasa/scnim",
    "method": "git",
    "tags": [
      "music",
      "synthesizer",
      "realtime",
      "supercollider",
      "ugen",
      "plugin",
      "binding",
      "audio"
    ],
    "description": "Develop SuperCollider UGens in Nim",
    "license": "MIT",
    "web": "https://github.com/capocasa/scnim"
  },
  {
    "name": "nimgl",
    "url": "https://github.com/nimgl/nimgl",
    "method": "git",
    "tags": [
      "glfw",
      "imgui",
      "opengl",
      "bindings",
      "gl",
      "graphics"
    ],
    "description": "Nim Game Library",
    "license": "MIT",
    "web": "https://github.com/lmariscal/nimgl"
  },
  {
    "name": "inim",
    "url": "https://github.com/AndreiRegiani/INim",
    "method": "git",
    "tags": [
      "repl",
      "playground",
      "shell"
    ],
    "description": "Interactive Nim Shell",
    "license": "MIT",
    "web": "https://github.com/AndreiRegiani/INim"
  },
  {
    "name": "nimbigwig",
    "url": "https://github.com/genotrance/nimbigwig",
    "method": "git",
    "tags": [
      "bigwig",
      "bigbend",
      "genome"
    ],
    "description": "libBigWig wrapper for Nim",
    "license": "MIT",
    "web": "https://github.com/genotrance/nimbigwig"
  },
  {
    "name": "regex",
    "url": "https://github.com/nitely/nim-regex",
    "method": "git",
    "tags": [
      "regex"
    ],
    "description": "Linear time regex matching",
    "license": "MIT",
    "web": "https://github.com/nitely/nim-regex"
  },
  {
    "name": "tsundoku",
    "url": "https://github.com/FedericoCeratto/tsundoku",
    "method": "git",
    "tags": [
      "OPDS",
      "ebook",
      "server"
    ],
    "description": "Simple and lightweight OPDS ebook server",
    "license": "GPLv3",
    "web": "https://github.com/FedericoCeratto/tsundoku"
  },
  {
    "name": "nim_exodus",
    "url": "https://github.com/shinriyo/nim_exodus",
    "method": "git",
    "tags": [
      "web",
      "html",
      "template"
    ],
    "description": "Template generator for gester",
    "license": "MIT",
    "web": "https://github.com/shinriyo/nim_exodus"
  },
  {
    "name": "nimlibxlsxwriter",
    "url": "https://github.com/KeepCoolWithCoolidge/nimlibxlsxwriter",
    "method": "git",
    "tags": [
      "Excel",
      "wrapper",
      "xlsx"
    ],
    "description": "libxslxwriter wrapper for Nim",
    "license": "MIT",
    "web": "https://github.com/KeepCoolWithCoolidge/nimlibxlsxwriter"
  },
  {
    "name": "nimclutter",
    "url": "https://github.com/KeepCoolWithCoolidge/nimclutter",
    "method": "git",
    "tags": [
      "clutter",
      "gtk",
      "gui"
    ],
    "description": "Nim bindings for Clutter toolkit.",
    "license": "LGPLv2.1",
    "web": "https://github.com/KeepCoolWithCoolidge/nimclutter"
  },
  {
    "name": "nimhdf5",
    "url": "https://github.com/Vindaar/nimhdf5",
    "method": "git",
    "tags": [
      "library",
      "wrapper",
      "binding",
      "libhdf5",
      "hdf5",
      "ndarray",
      "storage"
    ],
    "description": "Bindings for the HDF5 data format C library",
    "license": "MIT",
    "web": "https://github.com/Vindaar/nimhdf5"
  },
  {
    "name": "mpfit",
    "url": "https://github.com/Vindaar/nim-mpfit",
    "method": "git",
    "tags": [
      "library",
      "wrapper",
      "binding",
      "nonlinear",
      "least-squares",
      "fitting",
      "levenberg-marquardt",
      "regression"
    ],
    "description": "A wrapper for the cMPFIT non-linear least squares fitting library",
    "license": "MIT",
    "web": "https://github.com/Vindaar/nim-mpfit"
  },
  {
    "name": "nlopt",
    "url": "https://github.com/Vindaar/nimnlopt",
    "method": "git",
    "tags": [
      "library",
      "wrapper",
      "binding",
      "nonlinear-optimization"
    ],
    "description": "A wrapper for the non-linear optimization C library Nlopt",
    "license": "MIT",
    "web": "https://github.com/Vindaar/nimnlopt"
  },
  {
    "name": "itertools",
    "url": "https://github.com/narimiran/itertools",
    "method": "git",
    "tags": [
      "itertools",
      "iterutils",
      "python",
      "iter",
      "iterator",
      "iterators"
    ],
    "description": "Itertools for Nim",
    "license": "MIT",
    "web": "https://github.com/narimiran/itertools"
  },
  {
    "name": "typelists",
    "url": "https://github.com/yglukhov/typelists",
    "method": "git",
    "tags": [
      "metaprogramming"
    ],
    "description": "Typelists in Nim",
    "license": "MIT",
    "web": "https://github.com/yglukhov/typelists"
  },
  {
    "name": "sol",
    "url": "https://github.com/davidgarland/sol",
    "method": "git",
    "tags": [
      "c99",
      "c11",
      "c",
      "vector",
      "simd",
      "avx",
      "avx2",
      "neon"
    ],
    "description": "A SIMD-accelerated vector library written in C99 with Nim bindings.",
    "license": "MIT",
    "web": "https://github.com/davidgarland/sol"
  },
  {
    "name": "simdX86",
    "url": "https://github.com/nimlibs/simdX86",
    "method": "git",
    "tags": [
      "simd"
    ],
    "description": "Wrappers for X86 SIMD intrinsics",
    "license": "MIT",
    "web": "https://github.com/nimlibs/simdX86"
  },
  {
    "name": "loopfusion",
    "url": "https://github.com/numforge/loopfusion",
    "method": "git",
    "tags": [
      "loop",
      "iterator",
      "zip",
      "forEach",
      "variadic"
    ],
    "description": "Loop efficiently over a variadic number of containers",
    "license": "MIT or Apache 2.0",
    "web": "https://github.com/numforge/loopfusion"
  },
  {
    "name": "tinamou",
    "url": "https://github.com/Double-oxygeN/tinamou",
    "method": "git",
    "tags": [
      "game",
      "sdl2"
    ],
    "description": "Game Library in Nim with SDL2",
    "license": "MIT",
    "web": "https://github.com/Double-oxygeN/tinamou"
  },
  {
    "name": "cittadino",
    "url": "https://github.com/makingspace/cittadino",
    "method": "git",
    "tags": [
      "pubsub",
      "stomp",
      "rabbitmq",
      "amqp"
    ],
    "description": "A simple PubSub framework using STOMP.",
    "license": "BSD2",
    "web": "https://github.com/makingspace/cittadino"
  },
  {
    "name": "consul",
    "url": "https://github.com/makingspace/nim_consul",
    "method": "git",
    "tags": [
      "consul"
    ],
    "description": "A simple interface to a running Consul agent.",
    "license": "BSD2",
    "web": "https://github.com/makingspace/nim_consul"
  },
  {
    "name": "keystone",
    "url": "https://github.com/6A/Keystone.nim",
    "method": "git",
    "tags": [
      "binding",
      "keystone",
      "asm",
      "assembler",
      "x86",
      "arm"
    ],
    "description": "Bindings to the Keystone Assembler.",
    "license": "MIT",
    "web": "https://github.com/6A/Keystone.nim"
  },
  {
    "name": "units",
    "url": "https://github.com/Udiknedormin/NimUnits",
    "method": "git",
    "tags": [
      "library",
      "pure",
      "units",
      "physics",
      "science",
      "documentation",
      "safety"
    ],
    "description": " Statically-typed quantity units.",
    "license": "MIT",
    "web": "https://github.com/Udiknedormin/NimUnits"
  },
  {
    "name": "ast_pattern_matching",
    "url": "https://github.com/krux02/ast-pattern-matching",
    "method": "git",
    "tags": [
      "macros",
      "pattern-matching",
      "ast"
    ],
    "description": "a general ast pattern matching library with a focus on correctness and good error messages",
    "license": "MIT",
    "web": "https://github.com/krux02/ast-pattern-matching"
  },
  {
    "name": "tissue",
    "url": "https://github.com/genotrance/tissue",
    "method": "git",
    "tags": [
      "github",
      "issue",
      "debug",
      "test",
      "testament"
    ],
    "description": "Test failing snippets from Nim's issues",
    "license": "MIT",
    "web": "https://github.com/genotrance/tissue"
  },
  {
    "name": "sphincs",
    "url": "https://github.com/ehmry/nim-sphincs",
    "method": "git",
    "tags": [
      "crypto",
      "pqcrypto",
      "signing"
    ],
    "description": "SPHINCS⁺ stateless hash-based signature scheme",
    "license": "MIT",
    "web": "https://github.com/ehmry/nim-sphincs"
  },
  {
    "name": "nimpb",
    "url": "https://github.com/oswjk/nimpb",
    "method": "git",
    "tags": [
      "serialization",
      "protocol-buffers",
      "protobuf",
      "library"
    ],
    "description": "A Protocol Buffers library for Nim",
    "license": "MIT",
    "web": "https://github.com/oswjk/nimpb"
  },
  {
    "name": "nimpb_protoc",
    "url": "https://github.com/oswjk/nimpb_protoc",
    "method": "git",
    "tags": [
      "serialization",
      "protocol-buffers",
      "protobuf"
    ],
    "description": "Protocol Buffers compiler support package for nimpb",
    "license": "MIT",
    "web": "https://github.com/oswjk/nimpb_protoc"
  },
  {
    "name": "strunicode",
    "url": "https://github.com/nitely/nim-strunicode",
    "method": "git",
    "tags": [
      "string",
      "unicode",
      "grapheme"
    ],
    "description": "Swift-like unicode string handling",
    "license": "MIT",
    "web": "https://github.com/nitely/nim-strunicode"
  },
  {
    "name": "turn_based_game",
    "url": "https://github.com/JohnAD/turn_based_game",
    "method": "git",
    "tags": [
      "rules-engine",
      "game",
      "turn-based"
    ],
    "description": "Game rules engine for simulating or playing turn-based games",
    "license": "MIT",
    "web": "https://github.com/JohnAD/turn_based_game/wiki"
  },
  {
    "name": "negamax",
    "url": "https://github.com/JohnAD/negamax",
    "method": "git",
    "tags": [
      "negamax",
      "minimax",
      "game",
      "ai",
      "turn-based"
    ],
    "description": "Negamax AI search-tree algorithm for two player games",
    "license": "MIT",
    "web": "https://github.com/JohnAD/negamax"
  },
  {
    "name": "translation",
    "url": "https://github.com/juancarlospaco/nim-tinyslation",
    "method": "git",
    "tags": [
      "translation",
      "tinyslation",
      "api",
      "strings",
      "minimalism"
    ],
    "description": "Text string translation from free online crowdsourced API. Tinyslation a tiny translation.",
    "license": "LGPLv3",
    "web": "https://github.com/juancarlospaco/nim-tinyslation"
  },
  {
    "name": "magic",
    "url": "https://github.com/xmonader/nim-magic",
    "method": "git",
    "tags": [
      "libmagic",
      "magic",
      "guessfile"
    ],
    "description": "libmagic for nim",
    "license": "MIT",
    "web": "https://github.com/xmonader/nim-magic"
  },
  {
    "name": "configparser",
    "url": "https://github.com/xmonader/nim-configparser",
    "method": "git",
    "tags": [
      "configparser",
      "ini",
      "parser"
    ],
    "description": "pure Ini configurations parser",
    "license": "MIT",
    "web": "https://github.com/xmonader/nim-configparser"
  },
  {
    "name": "random_font_color",
    "url": "https://github.com/juancarlospaco/nim-random-font-color",
    "method": "git",
    "tags": [
      "fonts",
      "colors",
      "pastel",
      "design",
      "random"
    ],
    "description": "Random curated Fonts and pastel Colors for your UI/UX design, design for non-designers.",
    "license": "LGPLv3",
    "web": "https://github.com/juancarlospaco/nim-random-font-color"
  },
  {
    "name": "bytes2human",
    "url": "https://github.com/juancarlospaco/nim-bytes2human",
    "method": "git",
    "tags": [
      "bytes",
      "human",
      "minimalism",
      "size"
    ],
    "description": "Convert bytes to kilobytes, megabytes, gigabytes, etc.",
    "license": "LGPLv3",
    "web": "https://github.com/juancarlospaco/nim-bytes2human"
  },
  {
    "name": "nimhttpd",
    "url": "https://github.com/h3rald/nimhttpd",
    "method": "git",
    "tags": [
      "web-server",
      "static-file-server",
      "server",
      "http"
    ],
    "description": "A tiny static file web server.",
    "license": "MIT",
    "web": "https://github.com/h3rald/nimhttpd"
  },
  {
    "name": "crc32",
    "url": "https://github.com/juancarlospaco/nim-crc32",
    "method": "git",
    "tags": [
      "crc32",
      "checksum",
      "minimalism"
    ],
    "description": "CRC32, 2 proc, copied from RosettaCode.",
    "license": "MIT",
    "web": "https://github.com/juancarlospaco/nim-crc32"
  },
  {
    "name": "httpbeast",
    "url": "https://github.com/dom96/httpbeast",
    "method": "git",
    "tags": [
      "http",
      "server",
      "parallel",
      "linux",
      "unix"
    ],
    "description": "A performant and scalable HTTP server.",
    "license": "MIT",
    "web": "https://github.com/dom96/httpbeast"
  },
  {
    "name": "datetime2human",
    "url": "https://github.com/juancarlospaco/nim-datetime2human",
    "method": "git",
    "tags": [
      "date",
      "time",
      "datetime",
      "ISO-8601",
      "human",
      "minimalism"
    ],
    "description": "Human friendly DateTime string representations, seconds to millenniums.",
    "license": "LGPLv3",
    "web": "https://github.com/juancarlospaco/nim-datetime2human"
  },
  {
    "name": "sass",
    "url": "https://github.com/dom96/sass",
    "method": "git",
    "tags": [
      "css",
      "compiler",
      "wrapper",
      "library",
      "scss",
      "web"
    ],
    "description": "A wrapper for the libsass library.",
    "license": "MIT",
    "web": "https://github.com/dom96/sass"
  },
  {
    "name": "osutil",
    "url": "https://github.com/juancarlospaco/nim-osutil",
    "method": "git",
    "tags": [
      "utils",
      "helpers",
      "minimalism",
      "process",
      "mobile",
      "battery"
    ],
    "description": "OS Utils for Nim, simple tiny but useful procs for OS. Turn Display OFF and set Process Name.",
    "license": "LGPLv3",
    "web": "https://github.com/juancarlospaco/nim-osutil"
  },
  {
    "name": "binance",
    "url": "https://github.com/Imperator26/binance",
    "method": "git",
    "tags": [
      "library",
      "api",
      "binance"
    ],
    "description": "A Nim library to access the Binance API.",
    "license": "Apache License 2.0",
    "web": "https://github.com/Imperator26/binance"
  },
  {
    "name": "jdec",
    "tags": [
      "json",
      "marshal",
      "helper",
      "utils"
    ],
    "method": "git",
    "license": "MIT",
    "web": "https://github.com/diegogub/jdec",
    "url": "https://github.com/diegogub/jdec",
    "description": "Flexible JSON manshal/unmarshal library for nim"
  },
  {
    "name": "nimsnappyc",
    "url": "https://github.com/NimCompression/nimsnappyc",
    "method": "git",
    "tags": [
      "snappy",
      "compression",
      "wrapper",
      "library"
    ],
    "description": "Wrapper for the Snappy-C compression library",
    "license": "MIT",
    "web": "https://github.com/NimCompression/nimsnappyc"
  },
  {
    "name": "websitecreator",
    "alias": "nimwc"
  },
  {
    "name": "nimwc",
    "url": "https://github.com/ThomasTJdev/nim_websitecreator",
    "method": "git",
    "tags": [
      "website",
      "webpage",
      "blog",
      "binary"
    ],
    "description": "A website management tool. Run the file and access your webpage.",
    "license": "PPL",
    "web": "https://nimwc.org/"
  },
  {
    "name": "shaname",
    "url": "https://github.com/Torro/nimble-packages?subdir=shaname",
    "method": "git",
    "tags": [
      "sha1",
      "command-line",
      "utilities"
    ],
    "description": "Rename files to their sha1sums",
    "license": "BSD",
    "web": "https://github.com/Torro/nimble-packages/tree/master/shaname"
  },
  {
    "name": "about",
    "url": "https://github.com/aleandros/about",
    "method": "git",
    "tags": [
      "cli",
      "tool"
    ],
    "description": "Executable for finding information about programs in PATH",
    "license": "MIT",
    "web": "https://github.com/aleandros/about"
  },
  {
    "name": "findtests",
    "url": "https://github.com/jackvandrunen/findtests",
    "method": "git",
    "tags": [
      "test",
      "tests",
      "testing",
      "unit"
    ],
    "description": "A helper module for writing unit tests in Nim with nake or similar build system.",
    "license": "ISC",
    "web": "https://github.com/jackvandrunen/findtests"
  },
  {
    "name": "packedjson",
    "url": "https://github.com/Araq/packedjson",
    "method": "git",
    "tags": [
      "json"
    ],
    "description": "packedjson is an alternative Nim implementation for JSON. The JSON is essentially kept as a single string in order to save memory over a more traditional tree representation.",
    "license": "MIT",
    "web": "https://github.com/Araq/packedjson"
  },
  {
    "name": "unicode_numbers",
    "url": "https://github.com/Aearnus/unicode_numbers",
    "method": "git",
    "tags": [
      "library",
      "string",
      "format",
      "unicode"
    ],
    "description": "Converts a number into a specially formatted Unicode string",
    "license": "MIT",
    "web": "https://github.com/Aearnus/unicode_numbers"
  },
  {
    "name": "glob",
    "url": "https://github.com/citycide/glob",
    "method": "git",
    "tags": [
      "glob",
      "pattern",
      "match",
      "walk",
      "filesystem",
      "pure"
    ],
    "description": "Pure library for matching file paths against Unix style glob patterns.",
    "license": "MIT",
    "web": "https://github.com/citycide/glob"
  },
  {
    "name": "lda",
    "url": "https://github.com/unicredit/lda",
    "method": "git",
    "tags": [
      "LDA",
      "topic-modeling",
      "text-clustering",
      "NLP"
    ],
    "description": "Latent Dirichlet Allocation",
    "license": "Apache License 2.0",
    "web": "https://github.com/unicredit/lda"
  },
  {
    "name": "mdevolve",
    "url": "https://github.com/jxy/MDevolve",
    "method": "git",
    "tags": [
      "MD",
      "integrator",
      "numerical",
      "evolution"
    ],
    "description": "Integrator framework for Molecular Dynamic evolutions",
    "license": "MIT",
    "web": "https://github.com/jxy/MDevolve"
  },
  {
    "name": "sctp",
    "url": "https://github.com/metacontainer/sctp.nim",
    "method": "git",
    "tags": [
      "sctp",
      "networking",
      "userspace"
    ],
    "description": "Userspace SCTP bindings",
    "license": "BSD",
    "web": "https://github.com/metacontainer/sctp.nim"
  },
  {
    "name": "sodium",
    "url": "https://github.com/zielmicha/libsodium.nim",
    "method": "git",
    "tags": [
      "crypto",
      "security",
      "sodium"
    ],
    "description": "High-level libsodium bindings",
    "license": "MIT",
    "web": "https://github.com/zielmicha/libsodium.nim"
  },
  {
    "name": "db_clickhouse",
    "url": "https://github.com/leonardoce/nim-clickhouse",
    "method": "git",
    "tags": [
      "wrapper",
      "database",
      "clickhouse"
    ],
    "description": "ClickHouse Nim interface",
    "license": "MIT",
    "web": "https://github.com/leonardoce/nim-clickhouse"
  },
  {
    "name": "webterminal",
    "url": "https://github.com/JohnAD/webterminal",
    "method": "git",
    "tags": [
      "javascript",
      "terminal",
      "tty"
    ],
    "description": "Very simple browser Javascript TTY web terminal",
    "license": "MIT",
    "web": "https://github.com/JohnAD/webterminal"
  },
  {
    "name": "hpack",
    "url": "https://github.com/nitely/nim-hpack",
    "method": "git",
    "tags": [
      "http2",
      "hpack"
    ],
    "description": "HPACK (Header Compression for HTTP/2)",
    "license": "MIT",
    "web": "https://github.com/nitely/nim-hpack"
  },
  {
    "name": "cobs",
    "url": "https://github.com/keyme/nim_cobs",
    "method": "git",
    "tags": [
      "serialization",
      "encoding",
      "wireline",
      "framing",
      "cobs"
    ],
    "description": "Consistent Overhead Byte Stuffing for Nim",
    "license": "MIT",
    "web": "https://github.com/keyme/nim_cobs"
  },
  {
    "name": "bitvec",
    "url": "https://github.com/keyme/nim_bitvec",
    "method": "git",
    "tags": [
      "serialization",
      "encoding",
      "wireline"
    ],
    "description": "Extensible bit vector integer encoding library",
    "license": "MIT",
    "web": "https://github.com/keyme/nim_bitvec"
  },
  {
    "name": "nimsvg",
    "url": "https://github.com/bluenote10/NimSvg",
    "method": "git",
    "tags": [
      "svg"
    ],
    "description": "Nim-based DSL allowing to generate SVG files and GIF animations.",
    "license": "MIT",
    "web": "https://github.com/bluenote10/NimSvg"
  },
  {
    "name": "validation",
    "url": "https://github.com/captainbland/nim-validation",
    "method": "git",
    "tags": [
      "validation",
      "library"
    ],
    "description": "Nim object validation using type field pragmas",
    "license": "GPLv3",
    "web": "https://github.com/captainbland/nim-validation"
  },
  {
    "name": "nimgraphviz",
    "url": "https://github.com/QuinnFreedman/nimgraphviz",
    "method": "git",
    "tags": [
      "graph",
      "viz",
      "graphviz",
      "dot",
      "pygraphviz"
    ],
    "description": "Nim bindings for the GraphViz tool and the DOT graph language",
    "license": "MIT",
    "web": "https://github.com/QuinnFreedman/nimgraphviz"
  },
  {
    "name": "fab",
    "url": "https://github.com/icyphox/fab",
    "method": "git",
    "tags": [
      "colors",
      "terminal",
      "formatting",
      "text",
      "fun"
    ],
    "description": "Print fabulously in your terminal",
    "license": "MIT",
    "web": "https://github.com/icyphox/fab"
  },
  {
    "name": "kdialog",
    "url": "https://github.com/juancarlospaco/nim-kdialog",
    "method": "git",
    "tags": [
      "kdialog",
      "qt5",
      "kde",
      "gui",
      "easy",
      "qt"
    ],
    "description": "KDialog Qt5 Wrapper, easy API, KISS design",
    "license": "LGPLv3",
    "web": "https://github.com/juancarlospaco/nim-kdialog"
  },
  {
    "name": "nim7z",
    "url": "https://github.com/genotrance/nim7z",
    "method": "git",
    "tags": [
      "7zip",
      "7z",
      "extract",
      "archive"
    ],
    "description": "7z extraction for Nim",
    "license": "MIT",
    "web": "https://github.com/genotrance/nim7z"
  },
  {
    "name": "nimarchive",
    "url": "https://github.com/genotrance/nimarchive",
    "method": "git",
    "tags": [
      "7z",
      "zip",
      "tar",
      "rar",
      "gz",
      "libarchive",
      "compress",
      "extract",
      "archive"
    ],
    "description": "libarchive wrapper for Nim",
    "license": "MIT",
    "web": "https://github.com/genotrance/nimarchive"
  },
  {
    "name": "nimpcre",
    "url": "https://github.com/genotrance/nimpcre",
    "method": "git",
    "tags": [
      "pcre",
      "regex"
    ],
    "description": "PCRE wrapper for Nim",
    "license": "MIT",
    "web": "https://github.com/genotrance/nimpcre"
  },
  {
    "name": "nimdeps",
    "url": "https://github.com/genotrance/nimdeps",
    "method": "git",
    "tags": [
      "dependency",
      "bundle",
      "installer",
      "package"
    ],
    "description": "Nim library to bundle dependency files into executable",
    "license": "MIT",
    "web": "https://github.com/genotrance/nimdeps"
  },
  {
    "name": "intel_hex",
    "url": "https://github.com/keyme/nim_intel_hex",
    "method": "git",
    "tags": [
      "utils",
      "parsing",
      "hex"
    ],
    "description": "Intel hex file utility library",
    "license": "MIT",
    "web": "https://github.com/keyme/nim_intel_hex"
  },
  {
    "name": "nimha",
    "url": "https://github.com/ThomasTJdev/nim_homeassistant",
    "method": "git",
    "tags": [
      "smarthome",
      "automation",
      "mqtt",
      "xiaomi"
    ],
    "description": "Nim Home Assistant (NimHA) is a hub for combining multiple home automation devices and automating jobs",
    "license": "GPLv3",
    "web": "https://github.com/ThomasTJdev/nim_homeassistant"
  },
  {
    "name": "fmod",
    "url": "https://github.com/johnnovak/nim-fmod",
    "method": "git",
    "tags": [
      "library",
      "fmod",
      "audio",
      "game",
      "sound"
    ],
    "description": "Nim wrapper for the FMOD Low Level C API",
    "license": "MIT",
    "web": "https://github.com/johnnovak/nim-fmod"
  },
  {
    "name": "figures",
    "url": "https://github.com/lmariscal/figures",
    "method": "git",
    "tags": [
      "unicode",
      "cli",
      "figures"
    ],
    "description": "unicode symbols",
    "license": "MIT",
    "web": "https://github.com/lmariscal/figures"
  },
  {
    "name": "ur",
    "url": "https://github.com/JohnAD/ur",
    "method": "git",
    "tags": [
      "library",
      "universal",
      "result",
      "return"
    ],
    "description": "A Universal Result macro/object that normalizes the information returned from a procedure",
    "license": "MIT",
    "web": "https://github.com/JohnAD/ur",
    "doc": "https://github.com/JohnAD/ur/blob/master/docs/ur.rst"
  },
  {
    "name": "blosc",
    "url": "https://github.com/Skrylar/nblosc",
    "method": "git",
    "tags": [
      "blosc",
      "wrapper",
      "compression"
    ],
    "description": "Bit Shuffling Block Compressor (C-Blosc)",
    "license": "BSD",
    "web": "https://github.com/Skrylar/nblosc"
  },
  {
    "name": "fltk",
    "url": "https://github.com/Skrylar/nfltk",
    "method": "git",
    "tags": [
      "gui",
      "fltk",
      "wrapper",
      "c++"
    ],
    "description": "The Fast-Light Tool Kit",
    "license": "LGPL",
    "web": "https://github.com/Skrylar/nfltk"
  },
  {
    "name": "nim_cexc",
    "url": "https://github.com/metasyn/nim-cexc-splunk",
    "method": "git",
    "tags": [
      "splunk",
      "command",
      "cexc",
      "chunked"
    ],
    "description": "A simple chunked external protocol interface for Splunk custom search commands.",
    "license": "Apache2",
    "web": "https://github.com/metasyn/nim-cexc-splunk"
  },
  {
    "name": "nimclipboard",
    "url": "https://github.com/genotrance/nimclipboard",
    "method": "git",
    "tags": [
      "clipboard",
      "wrapper",
      "clip",
      "copy",
      "paste",
      "nimgen"
    ],
    "description": "Nim wrapper for libclipboard",
    "license": "MIT",
    "web": "https://github.com/genotrance/nimclipboard"
  },
  {
    "name": "skinterpolate",
    "url": "https://github.com/Skrylar/skInterpolate",
    "method": "git",
    "tags": [
      "interpolation",
      "animation"
    ],
    "description": "Interpolation routines for data and animation.",
    "license": "MIT",
    "web": "https://github.com/Skrylar/skInterpolate"
  },
  {
    "name": "nimspice",
    "url": "https://github.com/CodeDoes/nimspice",
    "method": "git",
    "tags": [
      "macro",
      "template",
      "class",
      "collection"
    ],
    "description": "A bunch of macros. sugar if you would",
    "license": "MIT",
    "web": "https://github.com/CodeDoes/nimspice"
  },
  {
    "name": "BN",
    "url": "https://github.com/MerosCrypto/BN",
    "method": "git",
    "tags": [
      "bignumber",
      "multiprecision",
      "imath"
    ],
    "description": "A Nim Wrapper of the imath BigNumber library.",
    "license": "MIT"
  },
  {
    "name": "nimbioseq",
    "url": "https://github.com/jhbadger/nimbioseq",
    "method": "git",
    "tags": [
      "bioinformatics",
      "fasta",
      "fastq"
    ],
    "description": "Nim Library for sequence (protein/nucleotide) bioinformatics",
    "license": "BSD-3",
    "web": "https://github.com/jhbadger/nimbioseq"
  },
  {
    "name": "subhook",
    "url": "https://github.com/ba0f3/subhook.nim",
    "method": "git",
    "tags": [
      "hook",
      "hooking",
      "subhook",
      "x86",
      "windows",
      "linux",
      "unix"
    ],
    "description": "subhook wrapper",
    "license": "BSD2",
    "web": "https://github.com/ba0f3/subhook.nim"
  },
  {
    "name": "timecop",
    "url": "https://github.com/ba0f3/timecop.nim",
    "method": "git",
    "tags": [
      "time",
      "travel",
      "timecop"
    ],
    "description": "Time travelling for Nim",
    "license": "MIT",
    "web": "https://github.com/ba0f3/timecop.nim"
  },
  {
    "name": "openexchangerates",
    "url": "https://github.com/juancarlospaco/nim-openexchangerates",
    "method": "git",
    "tags": [
      "money",
      "exchange",
      "openexchangerates",
      "bitcoin",
      "gold",
      "dollar",
      "euro",
      "prices"
    ],
    "description": "OpenExchangeRates API Client for Nim. Works with/without SSL. Partially works with/without Free API Key.",
    "license": "MIT",
    "web": "https://github.com/juancarlospaco/nim-openexchangerates"
  },
  {
    "name": "clr",
    "url": "https://github.com/Calinou/clr",
    "method": "git",
    "tags": [
      "command-line",
      "color",
      "rgb",
      "hsl",
      "hsv"
    ],
    "description": "Get information about colors and convert them in the command line",
    "license": "MIT",
    "web": "https://github.com/Calinou/clr"
  },
  {
    "name": "duktape",
    "url": "https://github.com/manguluka/duktape-nim",
    "method": "git",
    "tags": [
      "js",
      "javascript",
      "scripting",
      "language",
      "interpreter"
    ],
    "description": "wrapper for the Duktape embeddable Javascript engine",
    "license": "MIT",
    "web": "https://github.com/manguluka/duktape-nim"
  },
  {
    "name": "polypbren",
    "url": "https://github.com/guibar64/polypbren",
    "method": "git",
    "tags": [
      "science",
      "equation"
    ],
    "description": "Renormalization of colloidal charges of polydipserse dispersions using the Poisson-Boltzmann equation",
    "license": "MIT",
    "web": "https://github.com/guibar64/polypbren"
  },
  {
    "name": "spdx_licenses",
    "url": "https://github.com/euantorano/spdx_licenses.nim",
    "method": "git",
    "tags": [
      "spdx",
      "license"
    ],
    "description": "A library to retrieve the list of commonly used licenses from the SPDX License List.",
    "license": "BSD3",
    "web": "https://github.com/euantorano/spdx_licenses.nim"
  },
  {
    "name": "texttospeech",
    "url": "https://github.com/dom96/texttospeech",
    "method": "git",
    "tags": [
      "tts",
      "text-to-speech",
      "google-cloud",
      "gcloud",
      "api"
    ],
    "description": "A client for the Google Cloud Text to Speech API.",
    "license": "MIT",
    "web": "https://github.com/dom96/texttospeech"
  },
  {
    "name": "nim_tiled",
    "url": "https://github.com/SkyVault/nim-tiled",
    "method": "git",
    "tags": [
      "tiled",
      "gamedev",
      "tmx",
      "indie"
    ],
    "description": "Tiled map loader for the Nim programming language",
    "license": "MIT",
    "web": "https://github.com/SkyVault/nim-tiled"
  },
  {
    "name": "fragments",
    "url": "https://github.com/fragcolor-xyz/fragments",
    "method": "git",
    "tags": [
      "ffi",
      "math",
      "threading",
      "dsl",
      "memory",
      "serialization",
      "cpp",
      "utilities"
    ],
    "description": "Our very personal collection of utilities",
    "license": "MIT",
    "web": "https://github.com/fragcolor-xyz/fragments"
  },
  {
    "name": "nimline",
    "url": "https://github.com/fragcolor-xyz/nimline",
    "method": "git",
    "tags": [
      "c",
      "c++",
      "interop",
      "ffi",
      "wrappers"
    ],
    "description": "Wrapper-less C/C++ interop for Nim",
    "license": "MIT",
    "web": "https://github.com/fragcolor-xyz/nimline"
  },
  {
    "name": "nim_telegram_bot",
    "url": "https://github.com/juancarlospaco/nim-telegram-bot",
    "method": "git",
    "tags": [
      "telegram",
      "bot",
      "telebot",
      "async",
      "multipurpose",
      "chat"
    ],
    "description": "Generic Configurable Telegram Bot for Nim, with builtin basic functionality and Plugins",
    "license": "MIT",
    "web": "https://github.com/juancarlospaco/nim-telegram-bot"
  },
  {
    "name": "xiaomi",
    "url": "https://github.com/ThomasTJdev/nim_xiaomi.git",
    "method": "git",
    "tags": [
      "xiaomi",
      "iot"
    ],
    "description": "Read and write to Xiaomi IOT devices.",
    "license": "MIT",
    "web": "https://github.com/ThomasTJdev/nim_xiaomi"
  },
  {
    "name": "vecio",
    "url": "https://github.com/emekoi/vecio.nim",
    "method": "git",
    "tags": [
      "writev",
      "readv",
      "scatter",
      "gather",
      "vectored",
      "vector",
      "io",
      "networking"
    ],
    "description": "vectored io for nim",
    "license": "MIT",
    "web": "https://github.com/emekoi/vecio.nim"
  },
  {
    "name": "nmiline",
    "url": "https://github.com/mzteruru52/NmiLine",
    "method": "git",
    "tags": [
      "graph"
    ],
    "description": "Plotting tool using NiGui",
    "license": "MIT",
    "web": "https://github.com/mzteruru52/NmiLine"
  },
  {
    "name": "c_alikes",
    "url": "https://github.com/ReneSac/c_alikes",
    "method": "git",
    "tags": [
      "library",
      "bitwise",
      "bitops",
      "pointers",
      "shallowCopy",
      "C"
    ],
    "description": "Operators, commands and functions more c-like, plus a few other utilities",
    "license": "MIT",
    "web": "https://github.com/ReneSac/c_alikes"
  },
  {
    "name": "memviews",
    "url": "https://github.com/ReneSac/memviews",
    "method": "git",
    "tags": [
      "library",
      "slice",
      "slicing",
      "shallow",
      "array",
      "vector"
    ],
    "description": "Unsafe in-place slicing",
    "license": "MIT",
    "web": "https://github.com/ReneSac/memviews"
  },
  {
    "name": "espeak",
    "url": "https://github.com/juancarlospaco/nim-espeak",
    "method": "git",
    "tags": [
      "espeak",
      "voice",
      "texttospeech"
    ],
    "description": "Nim Espeak NG wrapper, for super easy Voice and Text-To-Speech",
    "license": "MIT",
    "web": "https://github.com/juancarlospaco/nim-espeak"
  },
  {
    "name": "wstp",
    "url": "https://github.com/oskca/nim-wstp",
    "method": "git",
    "tags": [
      "wolfram",
      "mathematica",
      "bindings",
      "wstp"
    ],
    "description": "Nim bindings for WSTP",
    "license": "MIT",
    "web": "https://github.com/oskca/nim-wstp"
  },
  {
    "name": "uibuilder",
    "url": "https://github.com/ba0f3/uibuilder.nim",
    "method": "git",
    "tags": [
      "ui",
      "builder",
      "libui",
      "designer",
      "gtk",
      "gnome",
      "glade",
      "interface",
      "gui",
      "linux",
      "windows",
      "osx",
      "mac",
      "native",
      "generator"
    ],
    "description": "UI building with Gnome's Glade",
    "license": "MIT",
    "web": "https://github.com/ba0f3/uibuilder.nim"
  },
  {
    "name": "webp",
    "url": "https://github.com/juancarlospaco/nim-webp",
    "method": "git",
    "tags": [
      "webp"
    ],
    "description": "WebP Tools wrapper for Nim",
    "license": "MIT",
    "web": "https://github.com/juancarlospaco/nim-webp"
  },
  {
    "name": "print",
    "url": "https://github.com/treeform/print.git",
    "method": "git",
    "tags": [
      "pretty"
    ],
    "description": "Print is a set of pretty print macros, useful for print-debugging.",
    "license": "MIT",
    "web": "https://github.com/treeform/print"
  },
  {
    "name": "vmath",
    "url": "https://github.com/treeform/vmath.git",
    "method": "git",
    "tags": [
      "math",
      "graphics",
      "2d",
      "3d"
    ],
    "description": "Collection of math routines for 2d and 3d graphics.",
    "license": "MIT",
    "web": "https://github.com/treeform/vmath"
  },
  {
    "name": "flippy",
    "url": "https://github.com/treeform/flippy.git",
    "method": "git",
    "tags": [
      "image",
      "graphics",
      "2d"
    ],
    "description": "Flippy is a simple 2d image and drawing library.",
    "license": "MIT",
    "web": "https://github.com/treeform/flippy"
  },
  {
    "name": "typography",
    "url": "https://github.com/treeform/typography.git",
    "method": "git",
    "tags": [
      "font",
      "text",
      "2d"
    ],
    "description": "Fonts, Typesetting and Rasterization.",
    "license": "MIT",
    "web": "https://github.com/treeform/typography"
  },
  {
    "name": "xdo",
    "url": "https://github.com/juancarlospaco/nim-xdo",
    "method": "git",
    "tags": [
      "automation",
      "linux",
      "gui",
      "keyboard",
      "mouse",
      "typing",
      "clicker"
    ],
    "description": "Nim GUI Automation Linux, simulate user interaction, mouse and keyboard.",
    "license": "MIT",
    "web": "https://github.com/juancarlospaco/nim-xdo"
  },
  {
    "name": "nimblegui",
    "url": "https://github.com/ThomasTJdev/nim_nimble_gui",
    "method": "git",
    "tags": [
      "nimble",
      "gui",
      "packages"
    ],
    "description": "A simple GUI front for Nimble.",
    "license": "MIT",
    "web": "https://github.com/ThomasTJdev/nim_nimble_gui"
  },
  {
    "name": "xml",
    "url": "https://github.com/ba0f3/xml.nim",
    "method": "git",
    "tags": [
      "xml",
      "parser",
      "compile",
      "tokenizer",
      "html",
      "cdata"
    ],
    "description": "Pure Nim XML parser",
    "license": "MIT",
    "web": "https://github.com/ba0f3/xml.nim"
  },
  {
    "name": "soundio",
    "url": "https://github.com/ul/soundio",
    "method": "git",
    "tags": [
      "library",
      "wrapper",
      "binding",
      "audio",
      "sound",
      "media",
      "io"
    ],
    "description": "Bindings for libsoundio",
    "license": "MIT"
  },
  {
    "name": "miniz",
    "url": "https://github.com/treeform/miniz",
    "method": "git",
    "tags": [
      "zlib",
      "zip",
      "wrapper",
      "compression"
    ],
    "description": "Bindings for Miniz lib.",
    "license": "MIT"
  },
  {
    "name": "nim_cjson",
    "url": "https://github.com/muxueqz/nim_cjson",
    "method": "git",
    "tags": [
      "cjson",
      "json"
    ],
    "description": "cjson wrapper for Nim",
    "license": "MIT",
    "web": "https://github.com/muxueqz/nim_cjson"
  },
  {
    "name": "nimobserver",
    "url": "https://github.com/Tangdongle/nimobserver",
    "method": "git",
    "tags": [
      "observer",
      "patterns",
      "library"
    ],
    "description": "An implementation of the observer pattern",
    "license": "MIT",
    "web": "https://github.com/Tangdongle/nimobserver"
  },
  {
    "name": "nominatim",
    "url": "https://github.com/juancarlospaco/nim-nominatim",
    "method": "git",
    "tags": [
      "openstreetmap",
      "nominatim",
      "multisync",
      "async"
    ],
    "description": "OpenStreetMap Nominatim API Lib for Nim",
    "license": "MIT",
    "web": "https://github.com/juancarlospaco/nim-nominatim"
  },
  {
    "name": "systimes",
    "url": "https://github.com/GULPF/systimes",
    "method": "git",
    "tags": [
      "time",
      "timezone",
      "datetime"
    ],
    "description": "An alternative DateTime implementation",
    "license": "MIT",
    "web": "https://github.com/GULPF/systimes"
  },
  {
    "name": "overpass",
    "url": "https://github.com/juancarlospaco/nim-overpass",
    "method": "git",
    "tags": [
      "openstreetmap",
      "overpass",
      "multisync",
      "async"
    ],
    "description": "OpenStreetMap Overpass API Lib",
    "license": "MIT",
    "web": "https://github.com/juancarlospaco/nim-overpass"
  },
  {
    "name": "openstreetmap",
    "url": "https://github.com/juancarlospaco/nim-openstreetmap",
    "method": "git",
    "tags": [
      "openstreetmap",
      "multisync",
      "async",
      "geo",
      "map"
    ],
    "description": "OpenStreetMap API Lib for Nim",
    "license": "MIT",
    "web": "https://github.com/juancarlospaco/nim-openstreetmap"
  },
  {
    "name": "daemonim",
    "url": "https://github.com/bung87/daemon",
    "method": "git",
    "tags": [
      "unix",
      "library"
    ],
    "description": "daemonizer for Unix, Linux and OS X",
    "license": "MIT",
    "web": "https://github.com/bung87/daemon"
  },
  {
    "name": "nimtorch",
    "alias": "torch"
  },
  {
    "name": "torch",
    "url": "https://github.com/fragcolor-xyz/nimtorch",
    "method": "git",
    "tags": [
      "machine-learning",
      "nn",
      "neural",
      "networks",
      "cuda",
      "wasm",
      "pytorch",
      "torch"
    ],
    "description": "A nim flavor of pytorch",
    "license": "MIT",
    "web": "https://github.com/fragcolor-xyz/nimtorch"
  },
  {
    "name": "openweathermap",
    "url": "https://github.com/juancarlospaco/nim-openweathermap",
    "method": "git",
    "tags": [
      "OpenWeatherMap",
      "weather",
      "CreativeCommons",
      "OpenData",
      "multisync"
    ],
    "description": "OpenWeatherMap API Lib for Nim, Free world wide Creative Commons & Open Data Licensed Weather data",
    "license": "MIT",
    "web": "https://github.com/juancarlospaco/nim-openweathermap"
  },
  {
    "name": "finalseg",
    "url": "https://github.com/bung87/finalseg",
    "method": "git",
    "tags": [
      "library",
      "chinese",
      "words"
    ],
    "description": "jieba's finalseg port to nim",
    "license": "MIT",
    "web": "https://github.com/bung87/finalseg"
  },
  {
    "name": "openal",
    "url": "https://github.com/treeform/openal",
    "method": "git",
    "tags": [
      "sound",
      "OpenAL",
      "wrapper"
    ],
    "description": "An OpenAL wrapper.",
    "license": "MIT"
  },
  {
    "name": "ec_events",
    "alias": "mc_events"
  },
  {
    "name": "mc_events",
    "url": "https://github.com/MerosCrypto/mc_events",
    "method": "git",
    "tags": [
      "events",
      "emitter"
    ],
    "description": "Event Based Programming for Nim.",
    "license": "MIT"
  },
  {
    "name": "wNim",
    "url": "https://github.com/khchen/wNim",
    "method": "git",
    "tags": [
      "library",
      "windows",
      "gui",
      "ui"
    ],
    "description": "Nim's Windows GUI Framework.",
    "license": "MIT",
    "web": "https://github.com/khchen/wNim",
    "doc": "https://khchen.github.io/wNim/wNim.html"
  },
  {
    "name": "redisparser",
    "url": "https://github.com/xmonader/nim-redisparser",
    "method": "git",
    "tags": [
      "redis",
      "resp",
      "parser",
      "protocol"
    ],
    "description": "RESP(REdis Serialization Protocol) Serialization for Nim",
    "license": "Apache2",
    "web": "https://github.com/xmonader/nim-redisparser"
  },
  {
    "name": "redisclient",
    "url": "https://github.com/xmonader/nim-redisclient",
    "method": "git",
    "tags": [
      "redis",
      "client",
      "protocol",
      "resp"
    ],
    "description": "Redis client for Nim",
    "license": "Apache2",
    "web": "https://github.com/xmonader/nim-redisclient"
  },
  {
    "name": "hackpad",
    "url": "https://github.com/juancarlospaco/nim-hackpad",
    "method": "git",
    "tags": [
      "web",
      "jester",
      "lan",
      "wifi",
      "hackathon",
      "hackatton",
      "pastebin",
      "crosscompilation",
      "teaching",
      "zip"
    ],
    "description": "Hackathon Web Scratchpad for teaching Nim on events using Wifi with limited or no Internet",
    "license": "MIT",
    "web": "https://github.com/juancarlospaco/nim-hackpad"
  },
  {
    "name": "redux_nim",
    "url": "https://github.com/M4RC3L05/redux-nim",
    "method": "git",
    "tags": [
      "redux"
    ],
    "description": "Redux Implementation in nim",
    "license": "MIT",
    "web": "https://github.com/M4RC3L05/redux-nim"
  },
  {
    "name": "simpledecimal",
    "url": "https://github.com/pigmej/nim-simple-decimal",
    "method": "git",
    "tags": [
      "decimal",
      "library"
    ],
    "description": "A simple decimal library",
    "license": "MIT",
    "web": "https://github.com/pigmej/nim-simple-decimal"
  },
  {
    "name": "calibre",
    "url": "https://github.com/juancarlospaco/nim-calibre",
    "method": "git",
    "tags": [
      "calibre",
      "ebook",
      "database"
    ],
    "description": "Calibre Database Lib for Nim",
    "license": "MIT",
    "web": "https://github.com/juancarlospaco/nim-calibre"
  },
  {
    "name": "nimcb",
    "url": "https://github.com/AdrianV/nimcb",
    "method": "git",
    "tags": [
      "c++-builder",
      "msbuild"
    ],
    "description": "Integrate nim projects in the C++Builder build process",
    "license": "MIT",
    "web": "https://github.com/AdrianV/nimcb"
  },
  {
    "name": "finals",
    "url": "https://github.com/quelklef/nim-finals",
    "method": "git",
    "tags": [
      "types"
    ],
    "description": "Transparently declare single-set attributes on types.",
    "license": "MIT",
    "web": "https://github.com/Quelklef/nim-finals"
  },
  {
    "name": "printdebug",
    "url": "https://github.com/juancarlospaco/nim-printdebug",
    "method": "git",
    "tags": [
      "debug",
      "print",
      "helper",
      "util"
    ],
    "description": "Print Debug for Nim, tiny 3 lines Lib, C Target",
    "license": "MIT",
    "web": "https://github.com/juancarlospaco/nim-printdebug"
  },
  {
    "name": "tinyfiledialogs",
    "url": "https://github.com/juancarlospaco/nim-tinyfiledialogs",
    "method": "git",
    "tags": [
      "gui",
      "wrapper",
      "gtk",
      "qt",
      "linux",
      "windows",
      "mac",
      "osx"
    ],
    "description": "TinyFileDialogs for Nim.",
    "license": "MIT",
    "web": "https://github.com/juancarlospaco/nim-tinyfiledialogs"
  },
  {
    "name": "spotify",
    "url": "https://github.com/CORDEA/spotify",
    "method": "git",
    "tags": [
      "spotify"
    ],
    "description": "A Nim wrapper for the Spotify Web API",
    "license": "Apache License 2.0",
    "web": "https://github.com/CORDEA/spotify"
  },
  {
    "name": "noise",
    "url": "https://github.com/jangko/nim-noise",
    "method": "git",
    "tags": [
      "linenoise",
      "readline",
      "command-line",
      "repl"
    ],
    "description": "Nim implementation of linenoise command line editor",
    "license": "MIT",
    "web": "https://github.com/jangko/nim-noise"
  },
  {
    "name": "prompt",
    "url": "https://github.com/surf1nb1rd/nim-prompt",
    "method": "git",
    "tags": [
      "command-line",
      "readline",
      "repl"
    ],
    "description": "Feature-rich readline replacement",
    "license": "BSD2",
    "web": "https://github.com/surf1nb1rd/nim-prompt"
  },
  {
    "name": "proxyproto",
    "url": "https://github.com/ba0f3/libproxy.nim",
    "method": "git",
    "tags": [
      "proxy",
      "protocol",
      "proxy-protocol",
      "haproxy",
      "tcp",
      "ipv6",
      "ipv4",
      "linux",
      "unix",
      "hook",
      "load-balancer",
      "socket",
      "udp",
      "ipv6-support",
      "preload"
    ],
    "description": "PROXY Protocol enabler for aged programs",
    "license": "MIT",
    "web": "https://github.com/ba0f3/libproxy.nim"
  },
  {
    "name": "criterion",
    "url": "https://github.com/LemonBoy/criterion.nim",
    "method": "git",
    "tags": [
      "benchmark"
    ],
    "description": "Statistic-driven microbenchmark framework",
    "license": "MIT",
    "web": "https://github.com/LemonBoy/criterion.nim"
  },
  {
    "name": "nanoid",
    "url": "https://github.com/icyphox/nanoid.nim",
    "method": "git",
    "tags": [
      "nanoid",
      "random",
      "generator"
    ],
    "description": "The Nim implementation of NanoID",
    "license": "MIT",
    "web": "https://github.com/icyphox/nanoid.nim"
  },
  {
    "name": "ndb",
    "url": "https://github.com/xzfc/ndb.nim",
    "method": "git",
    "tags": [
      "binding",
      "database",
      "db",
      "library",
      "sqlite"
    ],
    "description": "A db_sqlite fork with a proper typing",
    "license": "MIT",
    "web": "https://github.com/xzfc/ndb.nim"
  },
  {
    "name": "github_release",
    "url": "https://github.com/kdheepak/github-release",
    "method": "git",
    "tags": [
      "github",
      "release",
      "upload",
      "create",
      "delete"
    ],
    "description": "github-release package",
    "license": "MIT",
    "web": "https://github.com/kdheepak/github-release"
  },
  {
    "name": "nimmonocypher",
    "url": "https://github.com/genotrance/nimmonocypher",
    "method": "git",
    "tags": [
      "monocypher",
      "crypto",
      "crypt",
      "hash",
      "sha512",
      "wrapper"
    ],
    "description": "monocypher wrapper for Nim",
    "license": "MIT",
    "web": "https://github.com/genotrance/nimmonocypher"
  },
  {
    "name": "dtoa",
    "url": "https://github.com/LemonBoy/dtoa.nim",
    "method": "git",
    "tags": [
      "algorithms",
      "serialization",
      "fast",
      "grisu",
      "dtoa",
      "double",
      "float",
      "string"
    ],
    "description": "Port of Milo Yip's fast dtoa() implementation",
    "license": "MIT",
    "web": "https://github.com/LemonBoy/dtoa.nim"
  },
  {
    "name": "ntangle",
    "url": "https://github.com/OrgTangle/ntangle",
    "method": "git",
    "tags": [
      "literate-programming",
      "org-mode",
      "org",
      "tangling",
      "emacs"
    ],
    "description": "Command-line utility for Tangling of Org mode documents",
    "license": "MIT",
    "web": "https://github.com/OrgTangle/ntangle"
  },
  {
    "name": "nimtess2",
    "url": "https://github.com/genotrance/nimtess2",
    "method": "git",
    "tags": [
      "glu",
      "tesselator",
      "libtess2",
      "opengl"
    ],
    "description": "Nim wrapper for libtess2",
    "license": "MIT",
    "web": "https://github.com/genotrance/nimtess2"
  },
  {
    "name": "sequoia",
    "url": "https://github.com/ba0f3/sequoia.nim",
    "method": "git",
    "tags": [
      "sequoia",
      "pgp",
      "openpgp",
      "wrapper"
    ],
    "description": "Sequoia PGP wrapper for Nim",
    "license": "GPLv3",
    "web": "https://github.com/ba0f3/sequoia.nim"
  },
  {
    "name": "pykot",
    "url": "https://github.com/jabbalaci/nimpykot",
    "method": "git",
    "tags": [
      "library",
      "python",
      "kotlin"
    ],
    "description": "Porting some Python / Kotlin features to Nim",
    "license": "MIT",
    "web": "https://github.com/jabbalaci/nimpykot"
  },
  {
    "name": "witai",
    "url": "https://github.com/xmonader/witai-nim",
    "method": "git",
    "tags": [
      "witai",
      "wit.ai",
      "client",
      "speech",
      "freetext",
      "voice"
    ],
    "description": "wit.ai client",
    "license": "MIT",
    "web": "https://github.com/xmonader/witai-nim"
  },
  {
    "name": "xmldom",
    "url": "https://github.com/nim-lang/graveyard?subdir=xmldom",
    "method": "git",
    "tags": [
      "graveyard",
      "xml",
      "dom"
    ],
    "description": "Implementation of XML DOM Level 2 Core specification (http://www.w3.org/TR/2000/REC-DOM-Level-2-Core-20001113/core.html)",
    "license": "MIT",
    "web": "https://github.com/nim-lang/graveyard/tree/master/xmldom"
  },
  {
    "name": "xmldomparser",
    "url": "https://github.com/nim-lang/graveyard?subdir=xmldomparser",
    "method": "git",
    "tags": [
      "graveyard",
      "xml",
      "dom",
      "parser"
    ],
    "description": "Parses an XML Document into a XML DOM Document representation.",
    "license": "MIT",
    "web": "https://github.com/nim-lang/graveyard/tree/master/xmldomparser"
  },
  {
    "name": "result",
    "url": "https://github.com/arnetheduck/nim-result",
    "method": "git",
    "tags": [
      "library",
      "result",
      "errors",
      "functional"
    ],
    "description": "Friendly, exception-free value-or-error returns, similar to Option[T]",
    "license": "MIT",
    "web": "https://github.com/arnetheduck/nim-result"
  },
  {
    "name": "asciigraph",
    "url": "https://github.com/KeepCoolWithCoolidge/asciigraph",
    "method": "git",
    "tags": [
      "graph",
      "plot",
      "terminal",
      "io"
    ],
    "description": "Console ascii line charts in pure nim",
    "license": "MIT",
    "web": "https://github.com/KeepCoolWithCoolidge/asciigraph"
  },
  {
    "name": "bearlibterminal",
    "url": "https://github.com/irskep/BearLibTerminal-Nim",
    "method": "git",
    "tags": [
      "roguelike",
      "terminal",
      "bearlibterminal",
      "tcod",
      "libtcod",
      "tdl"
    ],
    "description": "Wrapper for the C[++] library BearLibTerminal",
    "license": "MIT",
    "web": "https://github.com/irskep/BearLibTerminal-Nim"
  },
  {
    "name": "rexpaint",
    "url": "https://github.com/irskep/rexpaint_nim",
    "method": "git",
    "tags": [
      "rexpaint",
      "roguelike",
      "xp"
    ],
    "description": "REXPaint .xp parser",
    "license": "MIT",
    "web": "https://github.com/irskep/rexpaint_nim"
  },
  {
    "name": "crosscompile",
    "url": "https://github.com/juancarlospaco/nim-crosscompile",
    "method": "git",
    "tags": [
      "crosscompile",
      "compile"
    ],
    "description": "Crosscompile Nim source code into multiple targets on Linux with this proc.",
    "license": "MIT",
    "web": "https://github.com/juancarlospaco/nim-crosscompile"
  },
  {
    "name": "rodcli",
    "url": "https://github.com/jabbalaci/NimCliHelper",
    "method": "git",
    "tags": [
      "cli",
      "compile",
      "run",
      "command-line",
      "init",
      "project",
      "skeleton"
    ],
    "description": "making Nim development easier in the command-line",
    "license": "MIT",
    "web": "https://github.com/jabbalaci/NimCliHelper"
  },
  {
    "name": "ngxcmod",
    "url": "https://github.com/ba0f3/ngxcmod.nim",
    "method": "git",
    "tags": [
      "nginx",
      "module",
      "nginx-c-function",
      "wrapper"
    ],
    "description": "High level wrapper for build nginx module w/ nginx-c-function",
    "license": "MIT",
    "web": "https://github.com/ba0f3/ngxcmod.nim"
  },
  {
    "name": "usagov",
    "url": "https://github.com/juancarlospaco/nim-usagov",
    "method": "git",
    "tags": [
      "gov",
      "opendata"
    ],
    "description": "USA Code.Gov MultiSync API Client for Nim",
    "license": "MIT",
    "web": "https://github.com/juancarlospaco/nim-usagov"
  },
  {
    "name": "argparse",
    "url": "https://github.com/iffy/nim-argparse",
    "method": "git",
    "tags": [
      "cli",
      "argparse",
      "optparse"
    ],
    "description": "WIP strongly-typed argument parser with sub command support",
    "license": "MIT",
    "doc": "https://www.iffycan.com/nim-argparse/argparse.html"
  },
  {
    "name": "markdown",
    "url": "https://github.com/soasme/nim-markdown",
    "method": "git",
    "tags": [
      "markdown",
      "md",
      "docs",
      "html"
    ],
    "description": "A Beautiful Markdown Parser in the Nim World.",
    "license": "MIT",
    "web": "https://github.com/soasme/nim-markdown"
  },
  {
    "name": "nimtomd",
    "url": "https://github.com/ThomasTJdev/nimtomd",
    "method": "git",
    "tags": [
      "markdown",
      "md"
    ],
    "description": "Convert a Nim file or string to Markdown",
    "license": "MIT",
    "web": "https://github.com/ThomasTJdev/nimtomd"
  },
  {
    "name": "nifty",
    "url": "https://github.com/h3rald/nifty",
    "method": "git",
    "tags": [
      "package-manager",
      "script-runner"
    ],
    "description": "A decentralized (pseudo) package manager and script runner.",
    "license": "MIT",
    "web": "https://github.com/h3rald/nifty"
  },
  {
    "name": "urlshortener",
    "url": "https://github.com/jabbalaci/UrlShortener",
    "method": "git",
    "tags": [
      "url",
      "shorten",
      "shortener",
      "bitly",
      "cli",
      "shrink",
      "shrinker"
    ],
    "description": "A URL shortener cli app. using bit.ly",
    "license": "MIT",
    "web": "https://github.com/jabbalaci/UrlShortener"
  },
  {
    "name": "seriesdetiempoar",
    "url": "https://github.com/juancarlospaco/nim-seriesdetiempoar",
    "method": "git",
    "tags": [
      "async",
      "multisync",
      "gov",
      "opendata"
    ],
    "description": "Series de Tiempo de Argentina Government MultiSync API Client for Nim",
    "license": "MIT",
    "web": "https://github.com/juancarlospaco/nim-seriesdetiempoar"
  },
  {
    "name": "usigar",
    "url": "https://github.com/juancarlospaco/nim-usigar",
    "method": "git",
    "tags": [
      "geo",
      "opendata",
      "openstreemap",
      "multisync",
      "async"
    ],
    "description": "USIG Argentina Government MultiSync API Client for Nim",
    "license": "MIT",
    "web": "https://github.com/juancarlospaco/nim-usigar"
  },
  {
    "name": "georefar",
    "url": "https://github.com/juancarlospaco/nim-georefar",
    "method": "git",
    "tags": [
      "geo",
      "openstreetmap",
      "async",
      "multisync",
      "opendata",
      "gov"
    ],
    "description": "GeoRef Argentina Government MultiSync API Client for Nim",
    "license": "MIT",
    "web": "https://github.com/juancarlospaco/nim-georefar"
  },
  {
    "name": "sugerror",
    "url": "https://github.com/quelklef/nim-sugerror",
    "method": "git",
    "tags": [
      "errors",
      "expr"
    ],
    "description": "Terse and composable error handling.",
    "license": "MIT",
    "web": "https://github.com/quelklef/nim-sugerror"
  },
  {
    "name": "sermon",
    "url": "https://github.com/ThomasTJdev/nim_sermon",
    "method": "git",
    "tags": [
      "monitor",
      "storage",
      "memory",
      "process"
    ],
    "description": "Monitor the state and memory of processes and URL response.",
    "license": "MIT",
    "web": "https://github.com/ThomasTJdev/nim_sermon"
  },
  {
    "name": "vmvc",
    "url": "https://github.com/kobi2187/vmvc",
    "method": "git",
    "tags": [
      "vmvc",
      "dci"
    ],
    "description": "a skeleton/structure for a variation on the mvc pattern, similar to dci. For command line and gui programs. it's a middle ground between rapid application development and handling software complexity.",
    "license": "MIT",
    "web": "https://github.com/kobi2187/vmvc"
  },
  {
    "name": "arksys",
    "url": "https://github.com/wolfadex/arksys",
    "method": "git",
    "tags": [
      "ECS",
      "library"
    ],
    "description": "An entity component system package",
    "license": "MIT",
    "web": "https://github.com/wolfadex/arksys"
  },
  {
    "name": "coco",
    "url": "https://github.com/samuelroy/coco",
    "method": "git",
    "tags": [
      "code",
      "coverage",
      "test"
    ],
    "description": "Code coverage CLI + library for Nim using LCOV",
    "license": "MIT",
    "web": "https://github.com/samuelroy/coco",
    "doc": "https://samuelroy.github.io/coco/"
  },
  {
    "name": "nimetry",
    "url": "https://github.com/ijneb/nimetry",
    "method": "git",
    "tags": [
      "plot",
      "graph",
      "chart"
    ],
    "description": "Plotting module in pure nim",
    "license": "CC0",
    "web": "https://github.com/ijneb/nimetry",
    "doc": "https://ijneb.github.io/nimetry"
  },
  {
    "name": "snappy",
    "url": "https://github.com/jangko/snappy",
    "method": "git",
    "tags": [
      "compression",
      "snappy",
      "lzw"
    ],
    "description": "Nim implementation of Snappy compression algorithm",
    "license": "MIT",
    "web": "https://github.com/jangko/snappy"
  },
  {
    "name": "loadenv",
    "url": "https://github.com/xmonader/nim-loadenv",
    "method": "git",
    "tags": [
      "environment",
      "variables",
      "env"
    ],
    "description": "load .env variables",
    "license": "MIT",
    "web": "https://github.com/xmonader/nim-loadenv"
  },
  {
    "name": "osrm",
    "url": "https://github.com/juancarlospaco/nim-osrm",
    "method": "git",
    "tags": [
      "openstreetmap",
      "geo",
      "gis",
      "opendata",
      "routing",
      "async",
      "multisync"
    ],
    "description": "Open Source Routing Machine for OpenStreetMap API Lib and App",
    "license": "MIT",
    "web": "https://github.com/juancarlospaco/nim-osrm"
  },
  {
    "name": "sharedmempool",
    "url": "https://github.com/mikra01/sharedmempool",
    "method": "git",
    "tags": [
      "pool",
      "memory",
      "thread"
    ],
    "description": "threadsafe memory pool ",
    "license": "MIT",
    "web": "https://github.com/mikra01/sharedmempool"
  },
  {
    "name": "css_html_minify",
    "url": "https://github.com/juancarlospaco/nim-css-html-minify",
    "method": "git",
    "tags": [
      "css",
      "html",
      "minify"
    ],
    "description": "HTML & CSS Minify Lib & App based on Regexes & parallel MultiReplaces",
    "license": "MIT",
    "web": "https://github.com/juancarlospaco/nim-css-html-minify"
  },
  {
    "name": "crap",
    "url": "https://github.com/icyphox/crap",
    "method": "git",
    "tags": [
      "rm",
      "delete",
      "trash",
      "files"
    ],
    "description": "`rm` files without fear",
    "license": "MIT",
    "web": "https://github.com/icyphox/crap"
  },
  {
    "name": "algebra",
    "url": "https://github.com/ijneb/nim-algebra",
    "method": "git",
    "tags": [
      "algebra",
      "parse",
      "evaluate",
      "mathematics"
    ],
    "description": "Algebraic expression parser and evaluator",
    "license": "CC0",
    "web": "https://github.com/ijneb/nim-algebra"
  },
  {
    "name": "biblioteca_guarrilla",
    "url": "https://github.com/juancarlospaco/biblioteca-guarrilla",
    "method": "git",
    "tags": [
      "books",
      "calibre",
      "jester"
    ],
    "description": "Simple web to share books, Calibre, Jester, Spectre CSS, No JavaScript, WebP & ZIP to reduce bandwidth",
    "license": "GPL",
    "web": "https://github.com/juancarlospaco/biblioteca-guarrilla"
  },
  {
    "name": "nimzbar",
    "url": "https://github.com/genotrance/nimzbar",
    "method": "git",
    "tags": [
      "zbar",
      "barcode",
      "bar",
      "code"
    ],
    "description": "zbar wrapper for Nim",
    "license": "MIT",
    "web": "https://github.com/genotrance/nimzbar"
  },
  {
    "name": "nicy",
    "url": "https://github.com/icyphox/nicy",
    "method": "git",
    "tags": [
      "zsh",
      "shell",
      "prompt",
      "git"
    ],
    "description": "A nice and icy ZSH prompt in Nim",
    "license": "MIT",
    "web": "https://github.com/icyphox/nicy"
  },
  {
    "name": "replim",
    "url": "https://github.com/gmshiba/replim",
    "method": "git",
    "tags": [
      "repl",
      "binary",
      "program"
    ],
    "description": "most quick REPL of nim",
    "license": "MIT",
    "web": "https://github.com/gmshiba/replim"
  },
  {
    "name": "nish",
    "url": "https://github.com/owlinux1000/nish",
    "method": "git",
    "tags": [
      "nish",
      "shell"
    ],
    "description": "A Toy Shell Application",
    "license": "MIT",
    "web": "https://github.com/owlinux1000/nish"
  },
  {
    "name": "backoff",
    "url": "https://github.com/CORDEA/backoff",
    "method": "git",
    "tags": [
      "exponential-backoff",
      "backoff"
    ],
    "description": "Implementation of exponential backoff for nim",
    "license": "Apache License 2.0",
    "web": "https://github.com/CORDEA/backoff"
  },
  {
    "name": "asciitables",
    "url": "https://github.com/xmonader/nim-asciitables",
    "method": "git",
    "tags": [
      "ascii",
      "terminal",
      "tables",
      "cli"
    ],
    "description": "terminal ascii tables for nim",
    "license": "BSD-3-Clause",
    "web": "https://github.com/xmonader/nim-asciitables"
  },
  {
    "name": "open_elevation",
    "url": "https://github.com/juancarlospaco/nim-open-elevation",
    "method": "git",
    "tags": [
      "openstreetmap",
      "geo",
      "elevation",
      "multisync",
      "async"
    ],
    "description": "OpenStreetMap Elevation API MultiSync Client for Nim",
    "license": "MIT",
    "web": "https://github.com/juancarlospaco/nim-open-elevation"
  },
  {
    "name": "gara",
    "url": "https://github.com/alehander42/gara",
    "method": "git",
    "tags": [
      "nim",
      "pattern"
    ],
    "description": "A pattern matching library",
    "license": "MIT",
    "web": "https://github.com/alehander42/gara"
  },
  {
    "name": "ws",
    "url": "https://github.com/treeform/ws",
    "method": "git",
    "tags": [
      "websocket"
    ],
    "description": "Simple WebSocket library for nim.",
    "license": "MIT",
    "web": "https://github.com/treeform/ws"
  },
  {
    "name": "pg",
    "url": "https://github.com/treeform/pg",
    "method": "git",
    "tags": [
      "postgresql",
      "db"
    ],
    "description": "Very simple PostgreSQL async api for nim.",
    "license": "MIT",
    "web": "https://github.com/treeform/pg"
  },
  {
    "name": "bgfxdotnim",
    "url": "https://github.com/zacharycarter/bgfx.nim",
    "method": "git",
    "tags": [
      "bgfx",
      "3d",
      "vulkan",
      "opengl",
      "metal",
      "directx"
    ],
    "description": "bindings to bgfx c99 api",
    "license": "MIT",
    "web": "https://github.com/zacharycarter/bgfx.nim"
  },
  {
    "name": "niledb",
    "url": "https://github.com/JeffersonLab/niledb.git",
    "method": "git",
    "tags": [
      "db"
    ],
    "description": "Key/Value storage into a fast file-hash",
    "license": "MIT",
    "web": "https://github.com/JeffersonLab/niledb.git"
  },
  {
    "name": "siphash",
    "url": "https://github.com/ehmry/nim-siphash",
    "method": "git",
    "tags": [
      "hash",
      "siphash"
    ],
    "description": "SipHash, a pseudorandom function optimized for short messages.",
    "license": "GPLv3",
    "web": "https://github.com/ehmry/nim-siphash"
  },
  {
    "name": "haraka",
    "url": "https://github.com/ehmry/nim-haraka",
    "method": "git",
    "tags": [
      "hash",
      "haraka"
    ],
    "description": "Haraka v2 short-input hash function",
    "license": "MIT",
    "web": "https://github.com/ehmry/nim-haraka"
  },
  {
    "name": "genode",
    "url": "https://github.com/ehmry/nim-genode",
    "method": "git",
    "tags": [
      "genode",
      "system"
    ],
    "description": "System libraries for the Genode Operating System Framework",
    "license": "AGPLv3",
    "web": "https://github.com/ehmry/nim-genode"
  },
  {
    "name": "moe",
    "url": "https://github.com/fox0430/moe",
    "method": "git",
    "tags": [
      "console",
      "command-line",
      "editor",
      "text",
      "cli"
    ],
    "description": "A command lined based text editor",
    "license": "GPLv3",
    "web": "https://github.com/fox0430/moe"
  },
  {
    "name": "gatabase",
    "url": "https://github.com/juancarlospaco/nim-gatabase",
    "method": "git",
    "tags": [
      "database",
      "orm",
      "postgres",
      "sql"
    ],
    "description": "Postgres Database ORM for Nim",
    "license": "MIT",
    "web": "https://github.com/juancarlospaco/nim-gatabase"
  },
  {
    "name": "timespec_get",
    "url": "https://github.com/Matceporial/nim-timespec_get",
    "method": "git",
    "tags": [
      "time",
      "timespec_get"
    ],
    "description": "Nanosecond-percision time using timespec_get",
    "license": "0BSD",
    "web": "https://github.com/Matceporial/nim-timespec_get"
  },
  {
    "name": "urand",
    "url": "https://github.com/Matceporial/nim-urand",
    "method": "git",
    "tags": [
      "random",
      "urandom",
      "crypto"
    ],
    "description": "Simple method of obtaining secure random numbers from the OS",
    "license": "MIT",
    "web": "https://github.com/Matceporial/nim-urand"
  },
  {
    "name": "awslambda",
    "url": "https://github.com/lambci/awslambda.nim",
    "method": "git",
    "tags": [
      "aws",
      "lambda"
    ],
    "description": "A package to compile nim functions for AWS Lambda",
    "license": "MIT",
    "web": "https://github.com/lambci/awslambda.nim"
  },
  {
    "name": "vec",
    "url": "https://github.com/dom96/vec",
    "method": "git",
    "tags": [
      "vector",
      "library",
      "simple"
    ],
    "description": "A very simple vector library",
    "license": "MIT",
    "web": "https://github.com/dom96/vec"
  },
  {
    "name": "nimgui",
    "url": "https://github.com/zacharycarter/nimgui",
    "method": "git",
    "tags": [
      "imgui",
      "gui",
      "game"
    ],
    "description": "bindings to cimgui - https://github.com/cimgui/cimgui",
    "license": "MIT",
    "web": "https://github.com/zacharycarter/nimgui"
  },
  {
    "name": "unpack",
    "url": "https://github.com/technicallyagd/unpack",
    "method": "git",
    "tags": [
      "unpack",
      "seq",
      "array",
      "object",
      "destructuring",
      "destructure",
      "unpacking"
    ],
    "description": "Array/Sequence/Object destructuring/unpacking macro",
    "license": "MIT",
    "web": "https://github.com/technicallyagd/unpack"
  },
  {
    "name": "nsh",
    "url": "https://github.com/gmshiba/nish",
    "method": "git",
    "tags": [
      "shell",
      "repl"
    ],
    "description": "nsh: Nim SHell(cross platform)",
    "license": "MIT",
    "web": "https://github.com/gmshiba/nish"
  },
  {
    "name": "nimfastText",
    "url": "https://github.com/genotrance/nimfastText",
    "method": "git",
    "tags": [
      "fasttext",
      "classification",
      "text",
      "wrapper"
    ],
    "description": "fastText wrapper for Nim",
    "license": "MIT",
    "web": "https://github.com/genotrance/nimfastText"
  },
  {
    "name": "treesitter",
    "url": "https://github.com/genotrance/nimtreesitter?subdir=treesitter",
    "method": "git",
    "tags": [
      "tree-sitter",
      "parser",
      "language",
      "code"
    ],
    "description": "Nim wrapper of the tree-sitter incremental parsing library",
    "license": "MIT",
    "web": "https://github.com/genotrance/nimtreesitter"
  },
  {
    "name": "treesitter_agda",
    "url": "https://github.com/genotrance/nimtreesitter?subdir=treesitter_agda",
    "method": "git",
    "tags": [
      "tree-sitter",
      "agda",
      "parser",
      "language",
      "code"
    ],
    "description": "Nim wrapper for Agda language support within tree-sitter",
    "license": "MIT",
    "web": "https://github.com/genotrance/nimtreesitter"
  },
  {
    "name": "treesitter_bash",
    "url": "https://github.com/genotrance/nimtreesitter?subdir=treesitter_bash",
    "method": "git",
    "tags": [
      "tree-sitter",
      "bash",
      "parser",
      "language",
      "code"
    ],
    "description": "Nim wrapper for Bash language support within tree-sitter",
    "license": "MIT",
    "web": "https://github.com/genotrance/nimtreesitter"
  },
  {
    "name": "treesitter_c",
    "url": "https://github.com/genotrance/nimtreesitter?subdir=treesitter_c",
    "method": "git",
    "tags": [
      "tree-sitter",
      "c",
      "parser",
      "language",
      "code"
    ],
    "description": "Nim wrapper for C language support within tree-sitter",
    "license": "MIT",
    "web": "https://github.com/genotrance/nimtreesitter"
  },
  {
    "name": "treesitter_c_sharp",
    "url": "https://github.com/genotrance/nimtreesitter?subdir=treesitter_c_sharp",
    "method": "git",
    "tags": [
      "tree-sitter",
      "C#",
      "parser",
      "language",
      "code"
    ],
    "description": "Nim wrapper for C# language support within tree-sitter",
    "license": "MIT",
    "web": "https://github.com/genotrance/nimtreesitter"
  },
  {
    "name": "treesitter_cpp",
    "url": "https://github.com/genotrance/nimtreesitter?subdir=treesitter_cpp",
    "method": "git",
    "tags": [
      "tree-sitter",
      "cpp",
      "parser",
      "language",
      "code"
    ],
    "description": "Nim wrapper for C++ language support within tree-sitter",
    "license": "MIT",
    "web": "https://github.com/genotrance/nimtreesitter"
  },
  {
    "name": "treesitter_css",
    "url": "https://github.com/genotrance/nimtreesitter?subdir=treesitter_css",
    "method": "git",
    "tags": [
      "tree-sitter",
      "css",
      "parser",
      "language",
      "code"
    ],
    "description": "Nim wrapper for CSS language support within tree-sitter",
    "license": "MIT",
    "web": "https://github.com/genotrance/nimtreesitter"
  },
  {
    "name": "treesitter_go",
    "url": "https://github.com/genotrance/nimtreesitter?subdir=treesitter_go",
    "method": "git",
    "tags": [
      "tree-sitter",
      "go",
      "parser",
      "language",
      "code"
    ],
    "description": "Nim wrapper for Go language support within tree-sitter",
    "license": "MIT",
    "web": "https://github.com/genotrance/nimtreesitter"
  },
  {
    "name": "treesitter_haskell",
    "url": "https://github.com/genotrance/nimtreesitter?subdir=treesitter_haskell",
    "method": "git",
    "tags": [
      "tree-sitter",
      "haskell",
      "parser",
      "language",
      "code"
    ],
    "description": "Nim wrapper for Haskell language support within tree-sitter",
    "license": "MIT",
    "web": "https://github.com/genotrance/nimtreesitter"
  },
  {
    "name": "treesitter_html",
    "url": "https://github.com/genotrance/nimtreesitter?subdir=treesitter_html",
    "method": "git",
    "tags": [
      "tree-sitter",
      "html",
      "parser",
      "language",
      "code"
    ],
    "description": "Nim wrapper for HTML language support within tree-sitter",
    "license": "MIT",
    "web": "https://github.com/genotrance/nimtreesitter"
  },
  {
    "name": "treesitter_java",
    "url": "https://github.com/genotrance/nimtreesitter?subdir=treesitter_java",
    "method": "git",
    "tags": [
      "tree-sitter",
      "java",
      "parser",
      "language",
      "code"
    ],
    "description": "Nim wrapper for Java language support within tree-sitter",
    "license": "MIT",
    "web": "https://github.com/genotrance/nimtreesitter"
  },
  {
    "name": "treesitter_javascript",
    "url": "https://github.com/genotrance/nimtreesitter?subdir=treesitter_javascript",
    "method": "git",
    "tags": [
      "tree-sitter",
      "javascript",
      "parser",
      "language",
      "code"
    ],
    "description": "Nim wrapper for Javascript language support within tree-sitter",
    "license": "MIT",
    "web": "https://github.com/genotrance/nimtreesitter"
  },
  {
    "name": "treesitter_ocaml",
    "url": "https://github.com/genotrance/nimtreesitter?subdir=treesitter_ocaml",
    "method": "git",
    "tags": [
      "tree-sitter",
      "ocaml",
      "parser",
      "language",
      "code"
    ],
    "description": "Nim wrapper for OCaml language support within tree-sitter",
    "license": "MIT",
    "web": "https://github.com/genotrance/nimtreesitter"
  },
  {
    "name": "treesitter_php",
    "url": "https://github.com/genotrance/nimtreesitter?subdir=treesitter_php",
    "method": "git",
    "tags": [
      "tree-sitter",
      "php",
      "parser",
      "language",
      "code"
    ],
    "description": "Nim wrapper for PHP language support within tree-sitter",
    "license": "MIT",
    "web": "https://github.com/genotrance/nimtreesitter"
  },
  {
    "name": "treesitter_python",
    "url": "https://github.com/genotrance/nimtreesitter?subdir=treesitter_python",
    "method": "git",
    "tags": [
      "tree-sitter",
      "python",
      "parser",
      "language",
      "code"
    ],
    "description": "Nim wrapper for Python language support within tree-sitter",
    "license": "MIT",
    "web": "https://github.com/genotrance/nimtreesitter"
  },
  {
    "name": "treesitter_ruby",
    "url": "https://github.com/genotrance/nimtreesitter?subdir=treesitter_ruby",
    "method": "git",
    "tags": [
      "tree-sitter",
      "ruby",
      "parser",
      "language",
      "code"
    ],
    "description": "Nim wrapper for Ruby language support within tree-sitter",
    "license": "MIT",
    "web": "https://github.com/genotrance/nimtreesitter"
  },
  {
    "name": "treesitter_rust",
    "url": "https://github.com/genotrance/nimtreesitter?subdir=treesitter_rust",
    "method": "git",
    "tags": [
      "tree-sitter",
      "rust",
      "parser",
      "language",
      "code"
    ],
    "description": "Nim wrapper for Rust language support within tree-sitter",
    "license": "MIT",
    "web": "https://github.com/genotrance/nimtreesitter"
  },
  {
    "name": "treesitter_scala",
    "url": "https://github.com/genotrance/nimtreesitter?subdir=treesitter_scala",
    "method": "git",
    "tags": [
      "tree-sitter",
      "scala",
      "parser",
      "language",
      "code"
    ],
    "description": "Nim wrapper for Scala language support within tree-sitter",
    "license": "MIT",
    "web": "https://github.com/genotrance/nimtreesitter"
  },
  {
    "name": "treesitter_typescript",
    "url": "https://github.com/genotrance/nimtreesitter?subdir=treesitter_typescript",
    "method": "git",
    "tags": [
      "tree-sitter",
      "typescript",
      "parser",
      "language",
      "code"
    ],
    "description": "Nim wrapper for Typescript language support within tree-sitter",
    "license": "MIT",
    "web": "https://github.com/genotrance/nimtreesitter"
  },
  {
    "name": "nimterop",
    "url": "https://github.com/genotrance/nimterop",
    "method": "git",
    "tags": [
      "c",
      "c++",
      "c2nim",
      "interop",
      "parser",
      "language",
      "code"
    ],
    "description": "Nimterop makes C/C++ interop within Nim seamless",
    "license": "MIT",
    "web": "https://github.com/genotrance/nimtreesitter"
  },
  {
    "name": "ringDeque",
    "url": "https://github.com/technicallyagd/ringDeque",
    "method": "git",
    "tags": [
      "deque",
      "DoublyLinkedRing",
      "utility",
      "python"
    ],
    "description": "deque implementatoin using DoublyLinkedRing",
    "license": "MIT",
    "web": "https://github.com/technicallyagd/ringDeque"
  },
  {
    "name": "nimfuzzy",
    "url": "https://github.com/genotrance/nimfuzzy",
    "method": "git",
    "tags": [
      "fuzzy",
      "search",
      "match",
      "fts"
    ],
    "description": "Fuzzy search wrapper for Nim",
    "license": "MIT",
    "web": "https://github.com/genotrance/nimfuzzy"
  },
  {
    "name": "nimassets",
    "url": "https://github.com/xmonader/nimassets",
    "method": "git",
    "tags": [
      "assets",
      "bundle",
      "go-bindata",
      "resources"
    ],
    "description": "bundle your assets to a nim",
    "license": "MIT",
    "web": "https://github.com/xmonader/nimassets"
  },
  {
    "name": "loco",
    "url": "https://github.com/moigagoo/loco",
    "method": "git",
    "tags": [
      "localization",
      "translation",
      "internationalization",
      "i18n"
    ],
    "description": "Localization package for Nim.",
    "license": "MIT",
    "web": "https://github.com/moigagoo/loco"
  },
  {
    "name": "nim_miniz",
    "url": "https://github.com/h3rald/nim-miniz",
    "method": "git",
    "tags": [
      "zip",
      "compression",
      "wrapper",
      "miniz"
    ],
    "description": "Nim wrapper for miniz",
    "license": "MIT",
    "web": "https://github.com/h3rald/nim-miniz"
  },
  {
    "name": "unsplash",
    "url": "https://github.com/juancarlospaco/nim-unsplash",
    "method": "git",
    "tags": [
      "unsplash",
      "photos",
      "images",
      "async",
      "multisync",
      "photography"
    ],
    "description": "Unsplash API Client for Nim",
    "license": "MIT",
    "web": "https://github.com/juancarlospaco/nim-unsplash"
  },
  {
    "name": "steam",
    "url": "https://github.com/juancarlospaco/nim-steam",
    "method": "git",
    "tags": [
      "steam",
      "game",
      "gaming",
      "async",
      "multisync"
    ],
    "description": "Steam API Client for Nim",
    "license": "MIT",
    "web": "https://github.com/juancarlospaco/nim-steam"
  },
  {
    "name": "itchio",
    "url": "https://github.com/juancarlospaco/nim-itchio",
    "method": "git",
    "tags": [
      "itchio",
      "game",
      "gaming",
      "async",
      "multisync"
    ],
    "description": "itch.io API Client for Nim",
    "license": "MIT",
    "web": "https://github.com/juancarlospaco/nim-itchio"
  },
  {
    "name": "suggest",
    "url": "https://github.com/c-blake/suggest.git",
    "method": "git",
    "tags": [
      "library",
      "spell-check",
      "edit-distance"
    ],
    "description": "mmap-persistent SymSpell spell checking algorithm",
    "license": "MIT",
    "web": "https://github.com/c-blake/suggest.git"
  },
  {
    "name": "gurl",
    "url": "https://github.com/MaxUNof/gurl",
    "method": "git",
    "tags": [
      "tags",
      "http",
      "generating",
      "url"
    ],
    "description": "A little lib for generating URL with args.",
    "license": "MIT",
    "web": "https://github.com/MaxUNof/gurl"
  },
  {
    "name": "wren",
    "url": "https://github.com/geotre/wren",
    "method": "git",
    "tags": [
      "wren",
      "scripting",
      "interpreter"
    ],
    "description": "A nim wrapper for Wren, an embedded scripting language",
    "license": "MIT",
    "web": "https://github.com/geotre/wren"
  },
  {
    "name": "tiny_sqlite",
    "url": "https://github.com/GULPF/tiny_sqlite",
    "method": "git",
    "tags": [
      "database",
      "sqlite"
    ],
    "description": "A thin SQLite wrapper with proper type safety",
    "license": "MIT",
    "web": "https://github.com/GULPF/tiny_sqlite"
  },
  {
    "name": "sqlbuilder",
    "url": "https://github.com/ThomasTJdev/nim_sqlbuilder",
    "method": "git",
    "tags": [
      "sql",
      "sqlbuilder"
    ],
    "description": "A SQLbuilder with support for NULL values",
    "license": "MIT",
    "web": "https://github.com/ThomasTJdev/nim_sqlbuilder"
  },
  {
    "name": "subexes",
    "url": "https://github.com/nim-lang/graveyard?subdir=subexes",
    "method": "git",
    "tags": [
      "graveyard",
      "subexes",
      "substitution expression"
    ],
    "description": "Nim support for substitution expressions",
    "license": "MIT",
    "web": "https://github.com/nim-lang/graveyard/tree/master/subexes"
  },
  {
    "name": "complex",
    "url": "https://github.com/nim-lang/graveyard?subdir=complex",
    "method": "git",
    "tags": [
      "graveyard",
      "complex",
      "math"
    ],
    "description": "The ex-stdlib module complex.",
    "license": "MIT",
    "web": "https://github.com/nim-lang/graveyard/tree/master/complex"
  },
  {
    "name": "fsmonitor",
    "url": "https://github.com/nim-lang/graveyard?subdir=fsmonitor",
    "method": "git",
    "tags": [
      "graveyard",
      "fsmonitor",
      "asyncio"
    ],
    "description": "The ex-stdlib module fsmonitor.",
    "license": "MIT",
    "web": "https://github.com/nim-lang/graveyard/tree/master/fsmonitor"
  },
  {
    "name": "scgi",
    "url": "https://github.com/nim-lang/graveyard?subdir=scgi",
    "method": "git",
    "tags": [
      "graveyard",
      "scgi",
      "cgi"
    ],
    "description": "Helper procs for SCGI applications",
    "license": "MIT",
    "web": "https://github.com/nim-lang/graveyard/tree/master/scgi"
  },
  {
    "name": "cppstl",
    "url": "https://github.com/BigEpsilon/nim-cppstl",
    "method": "git",
    "tags": [
      "c++",
      "stl",
      "bindings"
    ],
    "description": "Bindings for the C++ Standard Template Library (STL)",
    "license": "MIT",
    "web": "https://github.com/BigEpsilon/nim-cppstl"
  },
  {
    "name": "pipelines",
    "url": "https://github.com/calebwin/pipelines",
    "method": "git",
    "tags": [
      "python",
      "pipeline",
      "pipelines",
      "data",
      "parallel"
    ],
    "description": "A tiny framework & language for crafting massively parallel data pipelines",
    "license": "MIT",
    "web": "https://github.com/calebwin/pipelines",
    "doc": "https://github.com/calebwin/pipelines"
  },
  {
    "name": "nimhq",
    "url": "https://github.com/sillibird/nimhq",
    "method": "git",
    "tags": [
      "library",
      "api",
      "client"
    ],
    "description": "HQ Trivia API wrapper for Nim",
    "license": "MIT",
    "web": "https://github.com/sillibird/nimhq"
  },
  {
    "name": "binio",
    "url": "https://github.com/Riderfighter/binio",
    "method": "git",
    "tags": [
      "structured",
      "byte",
      "data"
    ],
    "description": "Package for packing and unpacking byte data",
    "license": "MIT",
    "web": "https://github.com/Riderfighter/binio"
  },
  {
    "name": "ladder",
    "url": "https://gitlab.com/ryukoposting/nim-ladder",
    "method": "git",
    "tags": [
      "ladder",
      "logic",
      "PLC",
      "state",
      "machine",
      "ryukoposting"
    ],
    "description": "Ladder logic macros for Nim",
    "license": "Apache-2.0",
    "web": "https://gitlab.com/ryukoposting/nim-ladder"
  },
  {
    "name": "cassette",
    "url": "https://github.com/LemonBoy/cassette",
    "method": "git",
    "tags": [
      "http",
      "network",
      "test",
      "mock",
      "requests"
    ],
    "description": "Record and replay your HTTP sessions!",
    "license": "MIT",
    "web": "https://github.com/LemonBoy/cassette"
  },
  {
    "name": "nimterlingua",
    "url": "https://github.com/juancarlospaco/nim-internimgua",
    "method": "git",
    "tags": [
      "internationalization",
      "i18n",
      "localization",
      "translation"
    ],
    "description": "Internationalization at Compile Time for Nim. Macro to translate unmodified code from 1 INI file. NimScript compatible.",
    "license": "MIT",
    "web": "https://github.com/juancarlospaco/nim-internimgua"
  },
  {
    "name": "with",
    "url": "https://github.com/zevv/with",
    "method": "git",
    "tags": [
      "with",
      "macro"
    ],
    "description": "Simple 'with' macro for Nim",
    "license": "MIT",
    "web": "https://github.com/zevv/with"
  },
  {
    "name": "lastfm",
    "url": "https://gitlab.com/ryukoposting/lastfm-nim",
    "method": "git",
    "tags": [
      "last.fm",
      "lastfm",
      "music",
      "metadata",
      "api",
      "async",
      "ryukoposting"
    ],
    "description": "Last.FM API breakouts (documentation: http://ryuk.ooo/nimdocs/lastfm/lastfm.html)",
    "license": "Apache-2.0",
    "web": "https://gitlab.com/ryukoposting/lastfm-nim"
  },
  {
    "name": "firejail",
    "url": "https://github.com/juancarlospaco/nim-firejail",
    "method": "git",
    "tags": [
      "firejail",
      "security",
      "linux",
      "isolation",
      "container",
      "infosec",
      "hardened",
      "sandbox",
      "docker"
    ],
    "description": "Firejail wrapper for Nim, Isolate your Production App before its too late!",
    "license": "MIT",
    "web": "https://github.com/juancarlospaco/nim-firejail"
  },
  {
    "name": "jstin",
    "url": "https://github.com/LemonBoy/jstin",
    "method": "git",
    "tags": [
      "json",
      "serialize",
      "deserialize",
      "easy",
      "simple"
    ],
    "description": "JS {de,}serialization as it says on the tin",
    "license": "MIT",
    "web": "https://github.com/LemonBoy/jstin"
  },
  {
    "name": "compactdict",
    "url": "https://github.com/LemonBoy/compactdict",
    "method": "git",
    "tags": [
      "dictionary",
      "hashtable",
      "data-structure",
      "hash",
      "compact"
    ],
    "description": "A compact dictionary implementation",
    "license": "MIT",
    "web": "https://github.com/LemonBoy/compactdict"
  },
  {
    "name": "z3",
    "url": "https://github.com/zevv/nimz3",
    "method": "git",
    "tags": [
      "Z3",
      "sat",
      "smt",
      "theorem",
      "prover",
      "solver",
      "optimization"
    ],
    "description": "Nim Z3 theorem prover bindings",
    "license": "MIT",
    "web": "https://github.com/zevv/nimz3"
  },
  {
    "name": "remarker_light",
    "url": "https://github.com/muxueqz/remarker_light",
    "method": "git",
    "tags": [
      "remark",
      "slideshow",
      "markdown"
    ],
    "description": "remarker_light is a command line tool for building a remark-based slideshow page very easily.",
    "license": "GPL-2.0",
    "web": "https://github.com/muxueqz/remarker_light"
  },
  {
    "name": "nim-nmap",
    "url": "https://github.com/blmvxer/nim-nmap",
    "method": "git",
    "tags": [
      "nmap",
      "networking",
      "network mapper",
      "blmvxer"
    ],
    "description": "A pure implementaion of nmap for nim.",
    "license": "MIT",
    "web": "https://github.com/blmvxer/nim-nmap"
  },
  {
    "name": "fancygl",
    "url": "https://github.com/krux02/opengl-sandbox",
    "method": "git",
    "tags": [
      "opengl",
      "rendering",
      "dsl"
    ],
    "description": "nice way of handling render code",
    "license": "MIT",
    "web": "https://github.com/krux02/opengl-sandbox"
  },
  {
    "name": "libravatar",
    "url": "https://github.com/juancarlospaco/nim-libravatar",
    "method": "git",
    "tags": [
      "libravatar",
      "gravatar",
      "avatar",
      "federated"
    ],
    "description": "Libravatar library for Nim, Gravatar alternative. Libravatar is an open source free federated avatar api & service.",
    "license": "PPL",
    "web": "https://github.com/juancarlospaco/nim-libravatar"
  },
  {
    "name": "norm",
    "url": "https://github.com/moigagoo/norm",
    "method": "git",
    "tags": [
      "orm",
      "db",
      "database"
    ],
    "description": "Nim ORM.",
    "license": "MIT",
    "web": "https://github.com/moigagoo/norm"
  },
  {
    "name": "simple_vector",
    "url": "https://github.com/Ephiiz/simple_vector",
    "method": "git",
    "tags": [
      "vector",
      "simple_vector"
    ],
    "description": "Simple vector library for nim-lang.",
    "license": "GNU Lesser General Public License v2.1",
    "web": "https://github.com/Ephiiz/simple_vector"
  },
  {
    "name": "netpipe",
    "url": "https://github.com/treeform/netpipe/",
    "method": "git",
    "tags": [
      "networking",
      "udp"
    ],
    "description": "Netpipe is a reliable UDP connection for Nim.",
    "license": "MIT",
    "web": "https://github.com/treeform/netpipe/"
  },
  {
    "name": "fnv",
    "url": "https://gitlab.com/ryukoposting/nim-fnv",
    "method": "git",
    "tags": [
      "fnv",
      "fnv1a",
      "fnv1",
      "fnv-1a",
      "fnv-1",
      "fnv0",
      "fnv-0",
      "ryukoposting"
    ],
    "description": "FNV-1 and FNV-1a non-cryptographic hash functions (documentation hosted at: http://ryuk.ooo/nimdocs/fnv/fnv.html)",
    "license": "Apache-2.0",
    "web": "https://gitlab.com/ryukoposting/nim-fnv"
  },
  {
    "name": "notify",
    "url": "https://github.com/xbello/notify-nim",
    "method": "git",
    "tags": [
      "notify",
      "libnotify",
      "library"
    ],
    "description": "A wrapper to notification libraries",
    "license": "MIT",
    "web": "https://github.com/xbello/notify-nim"
  },
  {
    "name": "minmaxheap",
    "url": "https://github.com/stefansalewski/minmaxheap",
    "method": "git",
    "tags": [
      "minmaxheap",
      "heap",
      "priorityqueue"
    ],
    "description": "MinMaxHeap",
    "license": "MIT",
    "web": "https://github.com/stefansalewski/minmaxheap"
  },
  {
    "name": "dashing",
    "url": "https://github.com/FedericoCeratto/nim-dashing",
    "method": "git",
    "tags": [
      "library",
      "pure",
      "terminal"
    ],
    "description": "Terminal dashboards.",
    "license": "LGPLv3",
    "web": "https://github.com/FedericoCeratto/nim-dashing"
  },
  {
    "name": "html_tools",
    "url": "https://github.com/juancarlospaco/nim-html-tools",
    "method": "git",
    "tags": [
      "html",
      "validation",
      "frontend"
    ],
    "description": "HTML5 Tools for Nim, all Templates, No CSS, No Libs, No JS Framework",
    "license": "MIT",
    "web": "https://github.com/juancarlospaco/nim-html-tools"
  },
  {
    "name": "npeg",
    "url": "https://github.com/zevv/npeg",
    "method": "git",
    "tags": [
      "PEG",
      "parser",
      "parsing",
      "regexp",
      "regular",
      "grammar",
      "lexer",
      "lexing",
      "pattern",
      "matching"
    ],
    "description": "PEG (Parsing Expression Grammars) string matching library for Nim",
    "license": "MIT",
    "web": "https://github.com/zevv/npeg"
  },
  {
    "name": "pinggraph",
    "url": "https://github.com/SolitudeSF/pinggraph",
    "method": "git",
    "tags": [
      "ping",
      "terminal"
    ],
    "description": "Simple terminal ping graph",
    "license": "MIT",
    "web": "https://github.com/SolitudeSF/pinggraph"
  },
  {
    "name": "nimcdl",
    "url": "https://gitlab.com/endes123321/nimcdl",
    "method": "git",
    "tags": [
      "circuit",
      "HDL",
      "PCB",
      "DSL"
    ],
    "description": "Circuit Design language made in Nim",
    "license": "GPLv3",
    "web": "https://gitlab.com/endes123321/nimcdl"
  },
  {
    "name": "easymail",
    "url": "https://github.com/coocheenin/easymail",
    "method": "git",
    "tags": [
      "email",
      "sendmail",
      "net",
      "mail"
    ],
    "description": "wrapper for the sendmail command",
    "license": "MIT",
    "web": "https://github.com/coocheenin/easymail"
  },
  {
    "name": "luhncheck",
    "url": "https://github.com/sillibird/luhncheck",
    "method": "git",
    "tags": [
      "library",
      "algorithm"
    ],
    "description": "Implementation of Luhn algorithm in nim.",
    "license": "MIT",
    "web": "https://github.com/sillibird/luhncheck"
  },
  {
    "name": "nim-libgd",
    "url": "https://github.com/mrhdias/nim-libgd",
    "method": "git",
    "tags": [
      "image",
      "graphics",
      "wrapper",
      "libgd",
      "2d"
    ],
    "description": "Nim Wrapper for LibGD 2.x",
    "license": "MIT",
    "web": "https://github.com/mrhdias/nim-libgd"
  },
  {
    "name": "closure_methods",
    "alias": "oop_utils"
  },
  {
    "name": "oop_utils",
    "url": "https://github.com/bluenote10/oop_utils",
    "method": "git",
    "tags": [
      "macro",
      "class",
      "inheritance",
      "oop",
      "closure",
      "methods"
    ],
    "description": "Macro for building OOP class hierarchies based on closure methods.",
    "license": "MIT",
    "web": "https://github.com/bluenote10/closure_methods"
  },
  {
    "name": "nim_curry",
    "url": "https://github.com/zer0-star/nim-curry",
    "method": "git",
    "tags": [
      "library",
      "functional",
      "macro",
      "currying"
    ],
    "description": "Provides a macro to curry function",
    "license": "MIT",
    "web": "https://github.com/zer0-star/nim-curry"
  },
  {
    "name": "eastasianwidth",
    "url": "https://github.com/jiro4989/eastasianwidth",
    "method": "git",
    "tags": [
      "library",
      "text",
      "east_asian_width"
    ],
    "description": "eastasianwidth is library for EastAsianWidth.",
    "license": "MIT",
    "web": "https://github.com/jiro4989/eastasianwidth"
  },
  {
    "name": "colorcol",
    "url": "https://github.com/SolitudeSF/colorcol",
    "method": "git",
    "tags": [
      "kakoune",
      "plugin",
      "color",
      "preview"
    ],
    "description": "Kakoune plugin for color preview",
    "license": "MIT",
    "web": "https://github.com/SolitudeSF/colorcol"
  },
  {
    "name": "nimly",
    "url": "https://github.com/loloiccl/nimly",
    "method": "git",
    "tags": [
      "BNF",
      "EBNF",
      "lexer",
      "parser",
      "lexer-generator",
      "parser-generator"
    ],
    "description": "A lexer generator and parser generator package work in Nim.",
    "license": "GPL-3.0",
    "web": "https://github.com/loloiccl/nimly"
  },
  {
    "name": "fswatch",
    "url": "https://github.com/FedericoCeratto/nim-fswatch",
    "method": "git",
    "tags": [
      "fswatch",
      "fsmonitor",
      "libfswatch",
      "filesystem"
    ],
    "description": "Wrapper for the fswatch library.",
    "license": "GPL-3.0",
    "web": "https://github.com/FedericoCeratto/nim-fswatch"
  },
  {
    "name": "parseini",
    "url": "https://github.com/lihf8515/parseini",
    "method": "git",
    "tags": [
      "parseini",
      "nim"
    ],
    "description": "A high-performance ini parse library for nim.",
    "license": "MIT",
    "web": "https://github.com/lihf8515/parseini"
  },
  {
    "name": "sonic",
    "url": "https://github.com/xmonader/nim-sonic-client",
    "method": "git",
    "tags": [
      "sonic",
      "search",
      "backend",
      "index",
      "client"
    ],
    "description": "client for sonic search backend",
    "license": "MIT",
    "web": "https://github.com/xmonader/nim-sonic-client"
  },
  {
    "name": "science",
    "url": "https://github.com/ruivieira/nim-science",
    "method": "git",
    "tags": [
      "science",
      "algebra",
      "statistics",
      "math"
    ],
    "description": "A library for scientific computations in pure Nim",
    "license": "Apache License 2.0",
    "web": "https://github.com/ruivieira/nim-science"
  },
  {
    "name": "gameoflife",
    "url": "https://github.com/jiro4989/gameoflife",
    "method": "git",
    "tags": [
      "gameoflife",
      "library"
    ],
    "description": "gameoflife is library for Game of Life.",
    "license": "MIT",
    "web": "https://github.com/jiro4989/gameoflife"
  },
  {
    "name": "conio",
    "url": "https://github.com/guevara-chan/conio",
    "method": "git",
    "tags": [
      "console",
      "terminal",
      "io"
    ],
    "description": ".NET-inspired lightweight terminal library",
    "license": "MIT",
    "web": "https://github.com/guevara-chan/conio"
  },
  {
    "name": "nat_traversal",
    "url": "https://github.com/status-im/nim-nat-traversal",
    "method": "git",
    "tags": [
      "library",
      "wrapper"
    ],
    "description": "miniupnpc and libnatpmp wrapper",
    "license": "Apache License 2.0 or MIT",
    "web": "https://github.com/status-im/nim-nat-traversal"
  },
  {
    "name": "jsutils",
    "url": "https://github.com/kidandcat/jsutils",
    "method": "git",
    "tags": [
      "library",
      "javascript"
    ],
    "description": "Utils to work with javascript",
    "license": "MIT",
    "web": "https://github.com/kidandcat/jsutils"
  },
  {
    "name": "getr",
    "url": "https://github.com/jrfondren/getr-nim",
    "method": "git",
    "tags": [
      "benchmark",
      "utility"
    ],
    "description": "Benchmarking wrapper around getrusage()",
    "license": "MIT",
    "web": "https://github.com/jrfondren/getr-nim"
  },
  {
    "name": "pnm",
    "url": "https://github.com/jiro4989/pnm",
    "method": "git",
    "tags": [
      "pnm",
      "image",
      "library"
    ],
    "description": "pnm is library for PNM (Portable AnyMap).",
    "license": "MIT",
    "web": "https://github.com/jiro4989/pnm"
  },
  {
    "name": "ski",
    "url": "https://github.com/jiro4989/ski",
    "method": "git",
    "tags": [
      "ski",
      "combinator",
      "library"
    ],
    "description": "ski is library for SKI combinator.",
    "license": "MIT",
    "web": "https://github.com/jiro4989/ski"
  },
  {
    "name": "imageman",
    "url": "https://github.com/SolitudeSF/imageman",
    "method": "git",
    "tags": [
      "image",
      "graphics",
      "processing",
      "manipulation"
    ],
    "description": "Image manipulation library",
    "license": "MIT",
    "web": "https://github.com/SolitudeSF/imageman"
  },
  {
    "name": "matplotnim",
    "url": "https://github.com/ruivieira/matplotnim",
    "method": "git",
    "tags": [
      "science",
      "plotting",
      "graphics",
      "wrapper",
      "library"
    ],
    "description": "A Nim wrapper for Python's matplotlib",
    "license": "Apache License 2.0",
    "web": "https://github.com/ruivieira/matplotnim"
  },
  {
    "name": "cliptomania",
    "url": "https://github.com/Guevara-chan/Cliptomania",
    "method": "git",
    "tags": [
      "clip",
      "clipboard"
    ],
    "description": ".NET-inspired lightweight clipboard library",
    "license": "MIT",
    "web": "https://github.com/Guevara-chan/Cliptomania"
  },
  {
    "name": "mpdclient",
    "url": "https://github.com/SolitudeSF/mpdclient",
    "method": "git",
    "tags": [
      "mpd",
      "music",
      "player",
      "client"
    ],
    "description": "MPD client library",
    "license": "MIT",
    "web": "https://github.com/SolitudeSF/mpdclient"
  },
  {
    "name": "mentat",
    "url": "https://github.com/ruivieira/nim-mentat",
    "method": "git",
    "tags": [
      "science",
      "machine-learning",
      "data-science",
      "statistics",
      "math",
      "library"
    ],
    "description": "A Nim library for data science and machine learning",
    "license": "Apache License 2.0",
    "web": "https://github.com/ruivieira/nim-mentat"
  },
  {
    "name": "svdpi",
    "url": "https://github.com/kaushalmodi/nim-svdpi",
    "method": "git",
    "tags": [
      "dpi-c",
      "systemverilog",
      "foreign-function",
      "interface"
    ],
    "description": "Small wrapper for SystemVerilog DPI-C header svdpi.h",
    "license": "MIT",
    "web": "https://github.com/kaushalmodi/nim-svdpi"
  },
  {
    "name": "shlex",
    "url": "https://github.com/SolitudeSF/shlex",
    "method": "git",
    "tags": [
      "shlex",
      "shell",
      "parse",
      "split"
    ],
    "description": "Library for splitting a string into shell words",
    "license": "MIT",
    "web": "https://github.com/SolitudeSF/shlex"
  },
  {
    "name": "prometheus",
    "url": "https://github.com/dom96/prometheus",
    "method": "git",
    "tags": [
      "metrics",
      "logging",
      "graphs"
    ],
    "description": "Library for exposing metrics to Prometheus",
    "license": "MIT",
    "web": "https://github.com/dom96/prometheus"
  },
  {
    "name": "feednim",
    "url": "https://github.com/johnconway/feed-nim",
    "method": "git",
    "tags": [
      "yes"
    ],
    "description": "An Atom, RSS, and JSONfeed parser",
    "license": "MIT",
    "web": "https://github.com/johnconway/feed-nim"
  },
  {
    "name": "simplepng",
    "url": "https://github.com/jrenner/nim-simplepng",
    "method": "git",
    "tags": [
      "png",
      "image"
    ],
    "description": "high level simple way to write PNGs",
    "license": "MIT",
    "web": "https://github.com/jrenner/nim-simplepng"
  },
  {
    "name": "dali",
    "url": "https://github.com/akavel/dali",
    "method": "git",
    "tags": [
      "android",
      "apk",
      "dalvik",
      "dex",
      "assembler"
    ],
    "description": "Indie assembler/linker for Android's Dalvik VM .dex & .apk files",
    "license": "AGPL-3.0",
    "web": "https://github.com/akavel/dali"
  },
  {
    "name": "rect",
    "url": "https://github.com/jiro4989/rect",
    "method": "git",
    "tags": [
      "cli",
      "tool",
      "text",
      "rectangle"
    ],
    "description": "rect is a command to crop/paste rectangle text.",
    "license": "MIT",
    "web": "https://github.com/jiro4989/rect"
  },
  {
    "name": "p4ztag_to_json",
    "url": "https://github.com/kaushalmodi/p4ztag_to_json",
    "method": "git",
    "tags": [
      "perforce",
      "p4",
      "ztag",
      "serialization-format",
      "json"
    ],
    "description": "Convert Helix Version Control / Perforce (p4) -ztag output to JSON",
    "license": "MIT",
    "web": "https://github.com/kaushalmodi/p4ztag_to_json"
  },
  {
    "name": "terminaltables",
    "url": "https://github.com/xmonader/nim-terminaltables",
    "method": "git",
    "tags": [
      "terminal",
      "tables",
      "ascii",
      "unicode"
    ],
    "description": "terminal tables",
    "license": "BSD-3-Clause",
    "web": "https://github.com/xmonader/nim-terminaltables"
  },
  {
    "name": "alignment",
    "url": "https://github.com/jiro4989/alignment",
    "method": "git",
    "tags": [
      "library",
      "text",
      "align",
      "string",
      "strutils"
    ],
    "description": "alignment is a library to align strings.",
    "license": "MIT",
    "web": "https://github.com/jiro4989/alignment"
  },
  {
    "name": "niup",
    "url": "https://github.com/dariolah/niup",
    "method": "git",
    "tags": [
      "iup",
      "gui",
      "nim"
    ],
    "description": "IUP FFI bindings",
    "license": "MIT",
    "web": "https://github.com/dariolah/niup"
  },
  {
    "name": "libgcrypt",
    "url": "https://github.com/FedericoCeratto/nim-libgcrypt",
    "method": "git",
    "tags": [
      "wrapper",
      "library",
      "security",
      "crypto"
    ],
    "description": "libgcrypt wrapper",
    "license": "LGPLv2.1",
    "web": "https://github.com/FedericoCeratto/nim-libgcrypt"
  },
  {
    "name": "masterpassword",
    "url": "https://github.com/SolitudeSF/masterpassword",
    "method": "git",
    "tags": [
      "masterpassword",
      "password",
      "stateless"
    ],
    "description": "Master Password algorith implementation",
    "license": "MIT",
    "web": "https://github.com/SolitudeSF/masterpassword"
  },
  {
    "name": "mpwc",
    "url": "https://github.com/SolitudeSF/mpwc",
    "method": "git",
    "tags": [
      "masterpassword",
      "password",
      "manager",
      "stateless"
    ],
    "description": "Master Password command line utility",
    "license": "MIT",
    "web": "https://github.com/SolitudeSF/mpwc"
  },
  {
    "name": "toxcore",
    "url": "https://github.com/ehmry/nim_tox",
    "method": "git",
    "tags": [
      "tox",
      "chat",
      "wrapper"
    ],
    "description": "C Tox core wrapper",
    "license": "GPL-3.0",
    "web": "https://github.com/ehmry/nim_tox"
  },
  {
    "name": "rapid",
    "url": "https://github.com/liquid600pgm/rapid",
    "method": "git",
    "tags": [
      "game",
      "engine",
      "2d",
      "graphics",
      "audio"
    ],
    "description": "A game engine for rapid development and easy prototyping",
    "license": "MIT",
    "web": "https://github.com/liquid600pgm/rapid"
  },
  {
    "name": "gnutls",
    "url": "https://github.com/FedericoCeratto/nim-gnutls",
    "method": "git",
    "tags": [
      "wrapper",
      "library",
      "security",
      "crypto"
    ],
    "description": "GnuTLS wrapper",
    "license": "LGPLv2.1",
    "web": "https://github.com/FedericoCeratto/nim-gnutls"
  },
  {
    "name": "news",
    "url": "https://github.com/tormund/news",
    "method": "git",
    "tags": [
      "websocket",
      "chronos"
    ],
    "description": "Easy websocket with chronos support",
    "license": "MIT",
    "web": "https://github.com/tormund/news"
  },
  {
    "name": "tor",
    "url": "https://github.com/FedericoCeratto/nim-tor",
    "method": "git",
    "tags": [
      "library",
      "security",
      "crypto",
      "tor",
      "onion"
    ],
    "description": "Tor helper library",
    "license": "LGPLv3",
    "web": "https://github.com/FedericoCeratto/nim-tor"
  },
  {
    "name": "nimjson",
    "url": "https://github.com/jiro4989/nimjson",
    "method": "git",
    "tags": [
      "lib",
      "cli",
      "command",
      "json",
      "library"
    ],
    "description": "nimjson generates nim object definitions from json documents.",
    "license": "MIT",
    "web": "https://github.com/jiro4989/nimjson"
  },
  {
    "name": "nerve",
    "url": "https://github.com/nepeckman/nerve-rpc",
    "method": "git",
    "tags": [
      "rpc",
      "framework",
      "web",
      "json",
      "api",
      "library"
    ],
    "description": "A RPC framework for building web APIs",
    "license": "MIT",
    "web": "https://github.com/nepeckman/nerve-rpc"
  },
  {
    "name": "lolcat",
    "url": "https://github.com/OHermesJunior/lolcat.nim",
    "method": "git",
    "tags": [
      "lolcat",
      "binary",
      "tool",
      "colors",
      "fun"
    ],
    "description": "lolcat implementation in Nim",
    "license": "MIT",
    "web": "https://github.com/OHermesJunior/lolcat.nim"
  },
  {
    "name": "dnsclient",
    "url": "https://github.com/ba0f3/dnsclient.nim",
    "method": "git",
    "tags": [
      "dns",
      "dnsclient"
    ],
    "description": "Simple DNS Client & Library",
    "license": "MIT",
    "web": "https://github.com/ba0f3/dnsclient.nim"
  },
  {
    "name": "rain",
    "url": "https://github.com/OHermesJunior/rain.nim",
    "method": "git",
    "tags": [
      "rain",
      "simulation",
      "terminal",
      "fun"
    ],
    "description": "Rain simulation in your terminal",
    "license": "MIT",
    "web": "https://github.com/OHermesJunior/rain.nim"
  },
  {
    "name": "kmod",
    "url": "https://github.com/alaviss/kmod",
    "method": "git",
    "tags": [
      "kmod",
      "wrapper"
    ],
    "description": "High-level wrapper for Linux's kmod library",
    "license": "ISC",
    "web": "https://github.com/alaviss/kmod"
  },
  {
    "name": "validateip",
    "url": "https://github.com/Akito13/nim-validateip",
    "method": "git",
    "tags": [
      "ip",
      "ipaddress",
      "ipv4",
      "ip4",
      "checker",
      "check"
    ],
    "description": "Checks if a provided string is actually a correct IP address. Supports detection of Class A to D of IPv4 addresses.",
    "license": "GPLv3+"
  },
  {
    "name": "RC4",
    "url": "https://github.com/OHermesJunior/nimRC4",
    "method": "git",
    "tags": [
      "RC4",
      "encryption",
      "library",
      "crypto",
      "simple"
    ],
    "description": "RC4 library implementation",
    "license": "MIT",
    "web": "https://github.com/OHermesJunior/nimRC4"
  },
  {
    "name": "contra",
    "url": "https://github.com/juancarlospaco/nim-contra",
    "method": "git",
    "tags": [
      "contract",
      "nimscript",
      "javascript",
      "compiletime"
    ],
    "description": "Lightweight Contract Programming, Design by Contract, on 9 LoC, NimScript, JavaScript, compile-time.",
    "license": "MIT",
    "web": "https://github.com/juancarlospaco/nim-contra"
  },
  {
    "name": "wings",
    "url": "https://github.com/binhonglee/wings",
    "method": "git",
    "tags": [
      "library",
      "binary",
      "codegen",
      "struct",
      "enum"
    ],
    "description": "A simple cross language struct and enum file generator.",
    "license": "MIT",
    "web": "https://github.com/binhonglee/wings"
  },
  {
    "name": "lc",
    "url": "https://github.com/c-blake/lc",
    "method": "git",
    "tags": [
      "terminal",
      "cli",
      "binary",
      "linux",
      "unix",
      "bsd"
    ],
    "description": "A post-modern, \"multi-dimensional\" configurable ls/file lister",
    "license": "MIT",
    "web": "https://github.com/c-blake/lc"
  },
  {
    "name": "nasher",
    "url": "https://github.com/squattingmonk/nasher.nim",
    "method": "git",
    "tags": [
      "nwn",
      "neverwinternights",
      "neverwinter",
      "game",
      "bioware",
      "build"
    ],
    "description": "A build tool for Neverwinter Nights projects",
    "license": "MIT",
    "web": "https://github.com/squattingmonk/nasher.nim"
  },
  {
    "name": "illwill",
    "url": "https://github.com/johnnovak/illwill",
    "method": "git",
    "tags": [
      "terminal",
      "console",
      "curses",
      "ui"
    ],
    "description": "A curses inspired simple cross-platform console library for Nim",
    "license": "WTFPL",
    "web": "https://github.com/johnnovak/illwill"
  },
  {
    "name": "shared",
    "url": "https://github.com/genotrance/shared",
    "method": "git",
    "tags": [
      "shared",
      "seq",
      "string",
      "threads"
    ],
    "description": "Nim library for shared types",
    "license": "MIT",
    "web": "https://github.com/genotrance/shared"
  },
  {
    "name": "nimmm",
    "url": "https://github.com/joachimschmidt557/nimmm",
    "method": "git",
    "tags": [
      "nimmm",
      "terminal",
      "nimbox",
      "tui"
    ],
    "description": "A terminal file manager written in nim",
    "license": "GPL-3.0",
    "web": "https://github.com/joachimschmidt557/nimmm"
  },
  {
    "name": "fastx_reader",
    "url": "https://github.com/ahcm/fastx_reader",
    "method": "git",
    "tags": [
      "bioinformatics,",
      "fasta,",
      "fastq"
    ],
    "description": "FastQ and Fasta readers for NIM",
    "license": "LGPL-3.0",
    "web": "https://github.com/ahcm/fastx_reader"
  },
  {
    "name": "d3",
    "url": "https://github.com/hiteshjasani/nim-d3",
    "method": "git",
    "tags": [
      "d3",
      "javascript",
      "library",
      "wrapper"
    ],
    "description": "A D3.js wrapper for Nim",
    "license": "MIT",
    "web": "https://github.com/hiteshjasani/nim-d3"
  },
  {
    "name": "baker",
    "url": "https://github.com/jasonrbriggs/baker",
    "method": "git",
    "tags": [
      "html",
      "template",
      "static",
      "blog"
    ],
    "description": "Static website generation",
    "license": "Apache-2.0",
    "web": "https://github.com/jasonrbriggs/baker"
  },
  {
    "name": "web3",
    "url": "https://github.com/status-im/nim-web3",
    "method": "git",
    "tags": [
      "web3",
      "ethereum",
      "rpc"
    ],
    "description": "Ethereum Web3 API",
    "license": "Apache License 2.0",
    "web": "https://github.com/status-im/nim-web3"
  },
  {
    "name": "skybook",
    "url": "https://github.com/muxueqz/skybook",
    "method": "git",
    "tags": [
      "bookmark-manager",
      "bookmark"
    ],
    "description": "Light weight bookmark manager(delicious alternative)",
    "license": "GPL-2.0",
    "web": "https://github.com/muxueqz/skybook"
  },
  {
    "name": "rbac",
    "url": "https://github.com/ba0f3/rbac.nim",
    "method": "git",
    "tags": [
      "rbac",
      "acl",
      "role-based-access-control",
      "role-based",
      "access-control"
    ],
    "description": "Simple Role-based Access Control Library",
    "license": "MIT",
    "web": "https://github.com/ba0f3/rbac.nim"
  },
  {
    "name": "simpleot",
    "url": "https://github.com/markspanbroek/simpleot.nim",
    "method": "git",
    "tags": [
      "ot",
      "mpc"
    ],
    "description": "Simple OT wrapper",
    "license": "MIT",
    "web": "https://github.com/markspanbroek/simpleot.nim"
  },
  {
    "name": "blurhash",
    "url": "https://github.com/SolitudeSF/blurhash",
    "method": "git",
    "tags": [
      "image",
      "blur",
      "hash",
      "blurhash"
    ],
    "description": "Encoder/decoder for blurhash algorithm",
    "license": "MIT",
    "web": "https://github.com/SolitudeSF/blurhash"
  },
  {
    "name": "samson",
    "url": "https://github.com/GULPF/samson",
    "method": "git",
    "tags": [
      "json",
      "json5"
    ],
    "description": "Implementation of JSON5.",
    "license": "MIT",
    "web": "https://github.com/GULPF/samson"
  },
  {
    "name": "proton",
    "url": "https://github.com/jasonrbriggs/proton-nim",
    "method": "git",
    "tags": [
      "xml",
      "xhtml",
      "template"
    ],
    "description": "Proton template engine for xml and xhtml files",
    "license": "MIT",
    "web": "https://github.com/jasonrbriggs/proton-nim"
  },
  {
    "name": "lscolors",
    "url": "https://github.com/joachimschmidt557/nim-lscolors",
    "method": "git",
    "tags": [
      "lscolors",
      "posix",
      "unix",
      "linux",
      "ls",
      "terminal"
    ],
    "description": "A library for colorizing paths according to LS_COLORS",
    "license": "MIT",
    "web": "https://github.com/joachimschmidt557/nim-lscolors"
  },
  {
    "name": "shell",
    "url": "https://github.com/Vindaar/shell",
    "method": "git",
    "tags": [
      "library",
      "macro",
      "dsl",
      "shell"
    ],
    "description": "A Nim mini DSL to execute shell commands",
    "license": "MIT",
    "web": "https://github.com/Vindaar/shell"
  },
  {
    "name": "mqtt",
    "url": "https://github.com/barnybug/nim-mqtt",
    "method": "git",
    "tags": [
      "MQTT"
    ],
    "description": "MQTT wrapper for nim",
    "license": "MIT",
    "web": "https://github.com/barnybug/nim-mqtt"
  },
  {
    "name": "cal",
    "url": "https://github.com/xflywind/cal",
    "method": "git",
    "tags": [
      "calculator"
    ],
    "description": "A simple interactive calculator",
    "license": "MIT",
    "web": "https://github.com/xflywind/cal"
  },
  {
    "name": "spurdify",
    "url": "https://github.com/paradox460/spurdify",
    "method": "git",
    "tags": [
      "funny",
      "meme",
      "spurdo",
      "text-manipulation",
      "mangle"
    ],
    "description": "Spurdification library and CLI",
    "license": "MIT",
    "web": "https://github.com/paradox460/spurdify"
  },
  {
    "name": "c4",
    "url": "https://github.com/c0ntribut0r/cat-400",
    "method": "git",
    "tags": [
      "game",
      "framework",
      "2d",
      "3d"
    ],
    "description": "Game framework, modular and extensible",
    "license": "MPL-2.0",
    "web": "https://github.com/c0ntribut0r/cat-400",
    "doc": "https://github.com/c0ntribut0r/cat-400/tree/master/docs/tutorials"
  },
  {
    "name": "numericalnim",
    "url": "https://github.com/HugoGranstrom/numericalnim/",
    "method": "git",
    "tags": [
      "numerical",
      "ode",
      "integration",
      "scientific"
    ],
    "description": "A collection of numerical methods written in Nim",
    "license": "MIT",
    "web": "https://github.com/HugoGranstrom/numericalnim/"
  },
  {
    "name": "murmurhash",
    "url": "https://github.com/cwpearson/nim-murmurhash",
    "method": "git",
    "tags": [
      "murmur",
      "hash",
      "MurmurHash3",
      "MurmurHash2"
    ],
    "description": "Pure nim implementation of MurmurHash",
    "license": "MIT",
    "web": "https://github.com/cwpearson/nim-murmurhash"
  },
  {
    "name": "redneck_translator",
    "url": "https://github.com/juancarlospaco/redneck-translator",
    "method": "git",
    "tags": [
      "redneck",
      "string",
      "slang"
    ],
    "description": "Redneck Translator for Y'all",
    "license": "MIT",
    "web": "https://github.com/juancarlospaco/redneck-translator"
  },
  {
    "name": "sweetanitify",
    "url": "https://github.com/juancarlospaco/sweetanitify",
    "method": "git",
    "tags": [
      "sweet_anita",
      "tourette",
      "string"
    ],
    "description": "Sweet_Anita Translator, help spread awareness about Tourettes",
    "license": "MIT",
    "web": "https://github.com/juancarlospaco/sweetanitify"
  },
  {
    "name": "cmake",
    "url": "https://github.com/genotrance/cmake",
    "method": "git",
    "tags": [
      "cmake",
      "build",
      "tool",
      "wrapper"
    ],
    "description": "CMake for Nimble",
    "license": "MIT",
    "web": "https://github.com/genotrance/cmake"
  },
  {
    "name": "plz",
    "url": "https://github.com/juancarlospaco/nim-pypi",
    "method": "git",
    "tags": [
      "python",
      "pip",
      "nimpy"
    ],
    "description": "PLZ Python PIP alternative",
    "license": "MIT",
    "web": "https://github.com/juancarlospaco/nim-pypi"
  },
  {
    "name": "NiMPC",
    "url": "https://github.com/markspanbroek/nimpc",
    "method": "git",
    "tags": [
      "multiparty",
      "computation",
      "mpc"
    ],
    "description": "Secure multi-party computation",
    "license": "MIT",
    "web": "https://github.com/markspanbroek/nimpc"
  },
  {
    "name": "qrcodegen",
    "url": "https://github.com/bunkford/qrcodegen",
    "method": "git",
    "tags": [
      "qr",
      "barcode"
    ],
    "description": "QR Code Generator",
    "license": "MIT",
    "web": "https://github.com/bunkford/qrcodegen"
  },
  {
    "name": "cirru-parser",
    "url": "https://github.com/Cirru/parser.nim",
    "method": "git",
    "tags": [
      "parser",
      "cirru"
    ],
    "description": "Parser for Cirru syntax",
    "license": "MIT",
    "web": "https://github.com/Cirru/parser.nim"
  },
  {
    "name": "reframe",
    "url": "https://github.com/rosado/reframe.nim",
    "method": "git",
    "tags": [
      "clojurescript",
      "re-frame"
    ],
    "description": "Tools for working with re-frame ClojureScript projects",
    "license": "EPL-2.0",
    "web": "https://github.com/rosado/reframe.nim"
  },
  {
    "name": "edn",
    "url": "https://github.com/rosado/edn.nim",
    "method": "git",
    "tags": [
      "edn",
      "clojure"
    ],
    "description": "EDN and Clojure parser",
    "license": "EPL-2.0",
    "web": "https://github.com/rosado/edn.nim"
  },
  {
    "name": "easings",
    "url": "https://github.com/juancarlospaco/nim-easings",
    "method": "git",
    "tags": [
      "easings",
      "math"
    ],
    "description": "Robert Penner Easing Functions for Nim",
    "license": "MIT",
    "web": "https://github.com/juancarlospaco/nim-easings"
  },
  {
    "name": "euclidean",
    "url": "https://github.com/juancarlospaco/nim-euclidean",
    "method": "git",
    "tags": [
      "euclidean",
      "modulo",
      "division",
      "math"
    ],
    "description": "Euclidean Division & Euclidean Modulo",
    "license": "MIT",
    "web": "https://github.com/juancarlospaco/nim-euclidean"
  },
  {
    "name": "fletcher",
    "url": "https://github.com/Akito13/nim-fletcher",
    "method": "git",
    "tags": [
      "algorithm",
      "checksum",
      "hash",
      "adler",
      "crc",
      "crc32",
      "embedded"
    ],
    "description": "Implementation of the Fletcher checksum algorithm.",
    "license": "GPLv3+",
    "web": "https://github.com/Akito13/nim-fletcher"
  },
  {
    "name": "Xors3D",
    "url": "https://github.com/Guevara-chan/Xors3D-for-Nim",
    "method": "git",
    "tags": [
      "3d",
      "game",
      "engine",
      "dx9",
      "graphics"
    ],
    "description": "Blitz3D-esque DX9 engine for Nim",
    "license": "MIT",
    "web": "https://github.com/Guevara-chan/Xors3D-for-Nim"
  },
  {
    "name": "constants",
    "url": "https://github.com/juancarlospaco/nim-constants",
    "method": "git",
    "tags": [
      "math",
      "physics",
      "chemistry",
      "biology",
      "engineering",
      "science"
    ],
    "description": "Mathematical numerical named static constants useful for different disciplines",
    "license": "MIT",
    "web": "https://github.com/juancarlospaco/nim-constants"
  },
  {
    "name": "pager",
    "url": "https://git.sr.ht/~reesmichael1/nim-pager",
    "method": "git",
    "tags": [
      "pager",
      "paging",
      "less",
      "more"
    ],
    "description": "A simple library for paging, similar to less",
    "license": "GPL-3.0",
    "web": "https://git.sr.ht/~reesmichael1/nim-pager"
  },
  {
    "name": "procs",
    "url": "https://github.com/c-blake/procs",
    "method": "git",
    "tags": [
      "library",
      "terminal",
      "cli",
      "binary",
      "linux",
      "unix",
      "bsd"
    ],
    "description": "Unix process&system query&formatting library&multi-command CLI in Nim",
    "license": "MIT",
    "web": "https://github.com/c-blake/procs"
  },
  {
    "name": "laser",
    "url": "https://github.com/numforge/laser",
    "method": "git",
    "tags": [
      "parallel",
      "simd"
    ],
    "description": "High Performance Computing and Image Toolbox: SIMD, JIT Assembler, OpenMP, runtime CPU feature detection, optimised machine learning primitives",
    "license": "Apache License 2.0",
    "web": "https://github.com/numforge/laser"
  },
  {
    "name": "libssh",
    "url": "https://github.com/dariolah/libssh-nim",
    "method": "git",
    "tags": [
      "ssh",
      "libssh"
    ],
    "description": "libssh FFI bindings",
    "license": "MIT",
    "web": "https://github.com/dariolah/libssh-nim"
  },
  {
    "name": "wZeeGrid",
    "url": "https://github.com/bunkford/wZeeGrid",
    "method": "git",
    "tags": [
      "library",
      "windows",
      "gui",
      "ui",
      "wnim"
    ],
    "description": "Grid plugin for wNim.",
    "license": "MIT",
    "web": "https://github.com/bunkford/wZeeGrid",
    "doc": "https://bunkford.github.io/wZeeGrid/wZeeGrid.html"
  },
  {
    "name": "wChart",
    "url": "https://github.com/bunkford/wChart",
    "method": "git",
    "tags": [
      "library",
      "windows",
      "gui",
      "ui",
      "wnim"
    ],
    "description": "Chart plugin for wNim.",
    "license": "MIT",
    "web": "https://github.com/bunkford/wChart",
    "doc": "https://bunkford.github.io/wChart/wChart.html"
  },
  {
    "name": "stacks",
    "url": "https://github.com/rustomax/nim-stacks",
    "method": "git",
    "tags": [
      "stack",
      "data-structure"
    ],
    "description": "Pure Nim stack implementation based on sequences.",
    "license": "MIT",
    "web": "https://github.com/rustomax/nim-stacks"
  },
  {
    "name": "mustache",
    "url": "https://github.com/soasme/nim-mustache",
    "method": "git",
    "tags": [
      "mustache",
      "template"
    ],
    "description": "Mustache in Nim",
    "license": "MIT",
    "web": "https://github.com/soasme/nim-mustache"
  },
  {
    "name": "sigv4",
    "url": "https://github.com/disruptek/sigv4",
    "method": "git",
    "tags": [
      "1.0.0"
    ],
    "description": "Amazon Web Services Signature Version 4",
    "license": "MIT",
    "web": "https://github.com/disruptek/sigv4"
  },
  {
    "name": "openapi",
    "url": "https://github.com/disruptek/openapi",
    "method": "git",
    "tags": [
      "api",
      "openapi",
      "rest",
      "cloud"
    ],
    "description": "OpenAPI Code Generator",
    "license": "MIT",
    "web": "https://github.com/disruptek/openapi"
  },
  {
    "name": "atoz",
    "url": "https://github.com/disruptek/atoz",
    "method": "git",
    "tags": [
      "aws",
      "api",
      "cloud",
      "amazon"
    ],
    "description": "Amazon Web Services (AWS) APIs",
    "license": "MIT",
    "web": "https://github.com/disruptek/atoz"
  },
  {
    "name": "nimga",
    "url": "https://github.com/toshikiohnogi/nimga",
    "method": "git",
    "tags": [
      "GeneticAlgorithm",
      "nimga"
    ],
    "description": "Genetic Algorithm Library for Nim.",
    "license": "MIT",
    "web": "https://github.com/toshikiohnogi/nimga"
  },
  {
    "name": "foreach",
    "url": "https://github.com/disruptek/foreach",
    "method": "git",
    "tags": [
      "macro",
      "syntax",
      "sugar"
    ],
    "description": "A sugary for loop with syntax for typechecking loop variables",
    "license": "MIT",
    "web": "https://github.com/disruptek/foreach"
  },
  {
    "name": "monit",
    "url": "https://github.com/jiro4989/monit",
    "method": "git",
    "tags": [
      "cli",
      "task-runner",
      "developer-tools",
      "automation"
    ],
    "description": "A simple task runner. Run tasks and watch file changes with custom paths.",
    "license": "MIT",
    "web": "https://github.com/jiro4989/monit"
  },
  {
    "name": "termnovel",
    "url": "https://github.com/jiro4989/termnovel",
    "method": "git",
    "tags": [
      "cli",
      "novel",
      "tui"
    ],
    "description": "A command that to read novel on terminal",
    "license": "MIT",
    "web": "https://github.com/jiro4989/termnovel"
  },
  {
    "name": "htmlview",
    "url": "https://github.com/yuchunzhou/htmlview",
    "method": "git",
    "tags": [
      "html",
      "browser"
    ],
    "description": "View the offline or online html page in browser",
    "license": "MIT",
    "web": "https://github.com/yuchunzhou/htmlview"
  },
  {
    "name": "tcping",
    "url": "https://github.com/pdrb/tcping",
    "method": "git",
    "tags": [
      "ping,",
      "tcp,",
      "tcping"
    ],
    "description": "Ping hosts using tcp packets",
    "license": "MIT",
    "web": "https://github.com/pdrb/tcping"
  },
  {
    "name": "pcgbasic",
    "url": "https://github.com/rockcavera/pcgbasic",
    "method": "git",
    "tags": [
      "pcg",
      "rng",
      "prng",
      "random"
    ],
    "description": "Permuted Congruential Generator (PCG) Random Number Generation (RNG) for Nim.",
    "license": "MIT",
    "web": "https://github.com/rockcavera/pcgbasic"
  },
  {
    "name": "funchook",
    "url": "https://github.com/ba0f3/funchook.nim",
    "method": "git",
    "tags": [
      "hook,",
      "hooking"
    ],
    "description": "funchook wrapper",
    "license": "GPLv2",
    "web": "https://github.com/ba0f3/funchook.nim"
  },
  {
    "name": "sunvox",
    "url": "https://github.com/exelotl/nim-sunvox",
    "method": "git",
    "tags": [
      "music",
      "audio",
      "sound",
      "synthesizer"
    ],
    "description": "Bindings for SunVox modular synthesizer",
    "license": "MIT",
    "web": "https://github.com/exelotl/nim-sunvox"
  },
  {
<<<<<<< HEAD
    "name": "gcplat",
    "url": "https://github.com/disruptek/gcplat",
    "method": "git",
    "tags": [
      "google",
      "cloud",
      "platform",
=======
    "name": "bluu",
    "url": "https://github.com/disruptek/bluu",
    "method": "git",
    "tags": [
      "microsoft",
      "azure",
      "cloud",
>>>>>>> ec643740
      "api",
      "rest",
      "openapi",
      "web"
    ],
<<<<<<< HEAD
    "description": "Google Cloud Platform (GCP) APIs",
    "license": "MIT",
    "web": "https://github.com/disruptek/gcplat"
=======
    "description": "Microsoft Azure Cloud Computing Platform and Services (MAC) APIs",
    "license": "MIT",
    "web": "https://github.com/disruptek/bluu"
>>>>>>> ec643740
  }
]<|MERGE_RESOLUTION|>--- conflicted
+++ resolved
@@ -14498,7 +14498,6 @@
     "web": "https://github.com/exelotl/nim-sunvox"
   },
   {
-<<<<<<< HEAD
     "name": "gcplat",
     "url": "https://github.com/disruptek/gcplat",
     "method": "git",
@@ -14506,28 +14505,30 @@
       "google",
       "cloud",
       "platform",
-=======
-    "name": "bluu",
-    "url": "https://github.com/disruptek/bluu",
-    "method": "git",
-    "tags": [
-      "microsoft",
-      "azure",
-      "cloud",
->>>>>>> ec643740
       "api",
       "rest",
       "openapi",
       "web"
     ],
-<<<<<<< HEAD
     "description": "Google Cloud Platform (GCP) APIs",
     "license": "MIT",
     "web": "https://github.com/disruptek/gcplat"
-=======
+  },
+  {
+    "name": "bluu",
+    "url": "https://github.com/disruptek/bluu",
+    "method": "git",
+    "tags": [
+      "microsoft",
+      "azure",
+      "cloud",
+      "api",
+      "rest",
+      "openapi",
+      "web"
+    ],
     "description": "Microsoft Azure Cloud Computing Platform and Services (MAC) APIs",
     "license": "MIT",
     "web": "https://github.com/disruptek/bluu"
->>>>>>> ec643740
   }
 ]