--- conflicted
+++ resolved
@@ -19787,7 +19787,6 @@
     "web": "https://github.com/c-blake/nimp"
   },
   {
-<<<<<<< HEAD
     "name": "fpn",
     "url": "https://gitlab.com/lbartoletti/fpn",
     "method": "git",
@@ -19799,7 +19798,8 @@
     "description": "A fixed point number library in pure Nim.",
     "license": "MIT",
     "web": "https://gitlab.com/lbartoletti/fpn"
-=======
+  },
+  {
     "name": "oblivion",
     "url": "https://github.com/sealmove/oblivion",
     "method": "git",
@@ -19811,6 +19811,5 @@
     "description": "Shell command manager",
     "license": "MIT",
     "web": "https://github.com/sealmove/oblivion"
->>>>>>> 69fede0f
   }
 ]