[
  {
    "name": "arturo",
    "url": "https://github.com/arturo-lang/arturo",
    "method": "git",
    "tags": [
      "nim",
      "vm",
      "programming",
      "rebol",
      "ruby",
      "haskell",
      "functional",
      "homoiconic"
    ],
    "description": "Simple, modern and portable interpreted programming language for efficient scripting",
    "license": "MIT",
    "web": "http://arturo-lang.io/",
    "doc": "http://arturo-lang.io/"
  },
  {
    "name": "nimchromepath",
    "url": "https://github.com/felipetesc/NimChromePath",
    "method": "git",
    "tags": [
      "chrome",
      "path",
      "nim"
    ],
    "description": "Thin lib to find if chrome exists on Windows, Mac, or Linux.",
    "license": "MIT",
    "web": "https://github.com/felipetesc/NimChromePath",
    "doc": "https://github.com/felipetesc/NimChromePath"
  },
  {
    "name": "nimbitarray",
    "url": "https://github.com/YesDrX/bitarray",
    "method": "git",
    "tags": [
      "bitarray",
      "nim"
    ],
    "description": "A simple bitarray library for nim.",
    "license": "MIT",
    "web": "https://yesdrx.github.io/bitarray/",
    "doc": "https://yesdrx.github.io/bitarray/"
  },
  {
    "name": "torim",
    "url": "https://github.com/KittyTechnoProgrammer/torim",
    "method": "git",
    "tags": [
      "tor",
      "hiddenservice"
    ],
    "description": "Updated version of tor.nim from https://github.com/FedericoCeratto/nim-tor",
    "license": "GPL-3.0",
    "web": "https://github.com/KittyTechnoProgrammer/torim",
    "doc": "https://github.com/KittyTechnoProgrammer/torim"
  },
  {
    "name": "jupyternim",
    "url": "https://github.com/stisa/jupyternim",
    "method": "git",
    "tags": [
      "jupyter",
      "nteract",
      "ipython",
      "jupyter-kernel"
    ],
    "description": "A Jupyter kernel for nim.",
    "license": "MIT",
    "web": "https://github.com/stisa/jupyternim/blob/master/README.md",
    "doc": "https://github.com/stisa/jupyternim"
  },
  {
    "name": "randgen",
    "url": "https://github.com/YesDrX/randgen",
    "method": "git",
    "tags": [
      "random",
      "nim",
      "pdf",
      "cdf"
    ],
    "description": "A random variable generating library for nim.",
    "license": "MIT",
    "web": "https://yesdrx.github.io/randgen/",
    "doc": "https://yesdrx.github.io/randgen/"
  },
  {
    "name": "numnim",
    "url": "https://github.com/YesDrX/numnim",
    "method": "git",
    "tags": [
      "numnim",
      "numpy",
      "ndarray",
      "matrix",
      "pandas",
      "dataframe"
    ],
    "description": "A numpy like ndarray and dataframe library for nim-lang.",
    "license": "MIT",
    "web": "https://github.com/YesDrX/numnim",
    "doc": "https://github.com/YesDrX/numnim"
  },
  {
    "name": "filesize",
    "url": "https://github.com/sergiotapia/filesize",
    "method": "git",
    "tags": [
      "filesize",
      "size"
    ],
    "description": "A Nim package to convert filesizes into other units, and turns filesizes into human readable strings.",
    "license": "MIT",
    "web": "https://github.com/sergiotapia/filesize",
    "doc": "https://github.com/sergiotapia/filesize"
  },
  {
    "name": "argon2_bind",
    "url": "https://github.com/D-Nice/argon2_bind",
    "method": "git",
    "tags": [
      "argon2",
      "kdf",
      "hash",
      "crypto",
      "phc",
      "c",
      "ffi",
      "cryptography"
    ],
    "description": "Bindings to the high-level Argon2 C API",
    "license": "Apache-2.0",
    "web": "https://github.com/D-Nice/argon2_bind",
    "doc": "https://d-nice.github.io/argon2_bind/"
  },
  {
    "name": "nbaser",
    "url": "https://github.com/D-Nice/nbaser",
    "method": "git",
    "tags": [
      "encode",
      "decode",
      "base",
      "unicode",
      "base58",
      "base-x"
    ],
    "description": "Encode/decode arbitrary unicode bases from size 2 to 256",
    "license": "Apache-2.0",
    "web": "https://github.com/D-Nice/nbaser",
    "doc": "https://d-nice.github.io/nbaser/"
  },
  {
    "name": "nio",
    "url": "https://github.com/KayraG/nio",
    "method": "git",
    "tags": [
      "server",
      "framework",
      "express",
      "http",
      "library"
    ],
    "description": "A Mini Server Framework for Nim language",
    "license": "MIT",
    "web": "https://github.com/KayraG/nio"
  },
  {
    "name": "decisiontree",
    "url": "https://github.com/Michedev/DecisionTreeNim",
    "method": "git",
    "tags": [
      "Decision tree",
      "Machine learning",
      "Random forest",
      "CART"
    ],
    "description": "Decision tree and Random forest CART implementation in Nim",
    "license": "GPL-3.0",
    "web": "https://github.com/Michedev/DecisionTreeNim"
  },
  {
    "name": "tsv2json",
    "url": "https://github.com/hectormonacci/tsv2json",
    "method": "git",
    "tags": [
      "TSV",
      "JSON"
    ],
    "description": "Turn TSV file or stream into JSON file or stream",
    "license": "MIT",
    "web": "https://github.com/hectormonacci/tsv2json"
  },
  {
    "name": "nimler",
    "url": "https://github.com/wltsmrz/nimler",
    "method": "git",
    "tags": [
      "Erlang",
      "Elixir"
    ],
    "description": "Erlang/Elixir NIFs for nim",
    "license": "MIT",
    "web": "https://github.com/wltsmrz/nimler"
  },
  {
    "name": "zstd",
    "url": "https://github.com/wltsmrz/nim_zstd",
    "method": "git",
    "tags": [
      "zstd",
      "compression"
    ],
    "description": "Bindings for zstd",
    "license": "MIT",
    "web": "https://github.com/wltsmrz/nim_zstd"
  },
  {
    "name": "QuickJS4nim",
    "url": "https://github.com/ImVexed/quickjs4nim",
    "method": "git",
    "tags": [
      "QuickJS",
      "Javascript",
      "Runtime",
      "Wrapper"
    ],
    "description": "A QuickJS wrapper for Nim",
    "license": "MIT",
    "web": "https://github.com/ImVexed/quickjs4nim"
  },
  {
    "name": "BitVector",
    "url": "https://github.com/MarcAzar/BitVector",
    "method": "git",
    "tags": [
      "Bit",
      "Array",
      "Vector",
      "Bloom"
    ],
    "description": "A high performance Nim implementation of BitVector with base SomeUnsignedInt(i.e: uint8-64) with support for slices, and seq supported operations",
    "license": "MIT",
    "web": "https://marcazar.github.io/BitVector"
  },
  {
    "name": "RollingHash",
    "url": "https://github.com/MarcAzar/RollingHash",
    "method": "git",
    "tags": [
      "Cyclic",
      "Hash",
      "BuzHash",
      "Rolling",
      "Rabin",
      "Karp",
      "CRC",
      "Fingerprint",
      "n-gram"
    ],
    "description": "A high performance Nim implementation of a Cyclic Polynomial Hash, aka BuzHash, and the Rabin-Karp algorithm",
    "license": "MIT",
    "web": "https://marcazar.github.io/RollingHash"
  },
  {
    "name": "BipBuffer",
    "url": "https://github.com/MarcAzar/BipBuffer",
    "method": "git",
    "tags": [
      "Bip Buffer",
      "Circular",
      "Ring",
      "Buffer",
      "nim"
    ],
    "description": "A Nim implementation of Simon Cooke's Bip Buffer. A type of circular buffer ensuring contiguous blocks of memory",
    "license": "MIT",
    "web": "https://marcazar.github.io/BipBuffer"
  },
  {
    "name": "whip",
    "url": "https://github.com/mattaylor/whip",
    "method": "git",
    "tags": [
      "http",
      "rest",
      "server",
      "httpbeast",
      "nest",
      "fast"
    ],
    "description": "Whip is high performance web application server based on httpbeast a nest for redix tree based routing with some extra opmtizations.",
    "license": "MIT",
    "web": "https://github.com/mattaylor/whip"
  },
  {
    "name": "elvis",
    "url": "https://github.com/mattaylor/elvis",
    "method": "git",
    "tags": [
      "operator",
      "elvis",
      "ternary",
      "template",
      "truthy",
      "falsy",
      "exception",
      "none",
      "null",
      "nil",
      "0",
      "NaN",
      "coalesce"
    ],
    "description": "The elvis package implements a 'truthy', 'ternary' and a 'coalesce' operator to Nim as syntactic sugar for working with conditional expressions",
    "license": "MIT",
    "web": "https://github.com/mattaylor/elvis"
  },
  {
    "name": "nimrun",
    "url": "https://github.com/lee-b/nimrun",
    "method": "git",
    "tags": [
      "shebang",
      "unix",
      "linux",
      "bsd",
      "mac",
      "shell",
      "script",
      "nimble",
      "nimcr",
      "compile",
      "run",
      "standalone"
    ],
    "description": "Shebang frontend for running nim code as scripts. Does not require .nim extensions.",
    "license": "MIT",
    "web": "https://github.com/lee-b/nimrun"
  },
  {
    "name": "sequtils2",
    "url": "https://github.com/Michedev/sequtils2",
    "method": "git",
    "tags": [
      "library",
      "sequence",
      "string",
      "openArray",
      "functional"
    ],
    "description": "Additional functions for sequences that are not present in sequtils",
    "license": "MIT",
    "web": "http://htmlpreview.github.io/?https://github.com/Michedev/sequtils2/blob/master/sequtils2.html"
  },
  {
    "name": "github_api",
    "url": "https://github.com/watzon/github-api-nim",
    "method": "git",
    "tags": [
      "library",
      "api",
      "github",
      "client"
    ],
    "description": "Nim wrapper for the GitHub API",
    "license": "WTFPL",
    "web": "https://github.com/watzon/github-api-nim"
  },
  {
    "name": "extensions",
    "url": "https://github.com/jyapayne/nim-extensions",
    "method": "git",
    "tags": [
      "library",
      "extensions",
      "addons"
    ],
    "description": "A library that will add useful tools to Nim's arsenal.",
    "license": "MIT",
    "web": "https://github.com/jyapayne/nim-extensions"
  },
  {
    "name": "nimates",
    "url": "https://github.com/jamesalbert/nimates",
    "method": "git",
    "tags": [
      "library",
      "postmates",
      "delivery"
    ],
    "description": "Client library for the Postmates API",
    "license": "Apache",
    "web": "https://github.com/jamesalbert/nimates"
  },
  {
    "name": "discordnim",
    "url": "https://github.com/Krognol/discordnim",
    "method": "git",
    "tags": [
      "library",
      "discord"
    ],
    "description": "Discord library for Nim",
    "license": "MIT",
    "web": "https://github.com/Krognol/discordnim"
  },
  {
    "name": "argument_parser",
    "url": "https://github.com/Xe/argument_parser/",
    "method": "git",
    "tags": [
      "library",
      "command-line",
      "arguments",
      "switches",
      "parsing"
    ],
    "description": "Provides a complex command-line parser",
    "license": "MIT",
    "web": "https://github.com/Xe/argument_parser"
  },
  {
    "name": "genieos",
    "url": "https://github.com/Araq/genieos/",
    "method": "git",
    "tags": [
      "library",
      "command-line",
      "sound",
      "recycle",
      "os"
    ],
    "description": "Too awesome procs to be included in nimrod.os module",
    "license": "MIT",
    "web": "https://github.com/Araq/genieos/"
  },
  {
    "name": "jester",
    "url": "https://github.com/dom96/jester/",
    "method": "git",
    "tags": [
      "web",
      "http",
      "framework",
      "dsl"
    ],
    "description": "A sinatra-like web framework for Nim.",
    "license": "MIT",
    "web": "https://github.com/dom96/jester"
  },
  {
    "name": "templates",
    "url": "https://github.com/onionhammer/nim-templates.git",
    "method": "git",
    "tags": [
      "web",
      "html",
      "template"
    ],
    "description": "A simple string templating library for Nim.",
    "license": "BSD",
    "web": "https://github.com/onionhammer/nim-templates"
  },
  {
    "name": "murmur",
    "url": "https://github.com/olahol/nimrod-murmur/",
    "method": "git",
    "tags": [
      "hash",
      "murmur"
    ],
    "description": "MurmurHash in pure Nim.",
    "license": "MIT",
    "web": "https://github.com/olahol/nimrod-murmur"
  },
  {
    "name": "libtcod_nim",
    "url": "https://github.com/Vladar4/libtcod_nim/",
    "method": "git",
    "tags": [
      "roguelike",
      "game",
      "library",
      "engine",
      "sdl",
      "opengl",
      "glsl"
    ],
    "description": "Wrapper of the libtcod library for the Nim language.",
    "license": "zlib",
    "web": "https://github.com/Vladar4/libtcod_nim"
  },
  {
    "name": "nimgame",
    "url": "https://github.com/Vladar4/nimgame/",
    "method": "git",
    "tags": [
      "deprecated",
      "game",
      "engine",
      "sdl"
    ],
    "description": "A simple 2D game engine for Nim language. Deprecated, use nimgame2 instead.",
    "license": "MIT",
    "web": "https://github.com/Vladar4/nimgame"
  },
  {
    "name": "nimgame2",
    "url": "https://github.com/Vladar4/nimgame2/",
    "method": "git",
    "tags": [
      "game",
      "engine",
      "sdl",
      "sdl2"
    ],
    "description": "A simple 2D game engine for Nim language.",
    "license": "MIT",
    "web": "https://github.com/Vladar4/nimgame2"
  },
  {
    "name": "sfml",
    "url": "https://github.com/fowlmouth/nimrod-sfml/",
    "method": "git",
    "tags": [
      "game",
      "library",
      "opengl"
    ],
    "description": "High level OpenGL-based Game Library",
    "license": "MIT",
    "web": "https://github.com/fowlmouth/nimrod-sfml"
  },
  {
    "name": "enet",
    "url": "https://github.com/fowlmouth/nimrod-enet/",
    "method": "git",
    "tags": [
      "game",
      "networking",
      "udp"
    ],
    "description": "Wrapper for ENet UDP networking library",
    "license": "MIT",
    "web": "https://github.com/fowlmouth/nimrod-enet"
  },
  {
    "name": "nim-locale",
    "alias": "locale"
  },
  {
    "name": "locale",
    "url": "https://github.com/Amrykid/nim-locale/",
    "method": "git",
    "tags": [
      "library",
      "locale",
      "i18n",
      "localization",
      "localisation",
      "globalization"
    ],
    "description": "A simple library for localizing Nim applications.",
    "license": "MIT",
    "web": "https://github.com/Amrykid/nim-locale"
  },
  {
    "name": "fowltek",
    "url": "https://github.com/fowlmouth/nimlibs/",
    "method": "git",
    "tags": [
      "game",
      "opengl",
      "wrappers",
      "library",
      "assorted"
    ],
    "description": "A collection of reusable modules and wrappers.",
    "license": "MIT",
    "web": "https://github.com/fowlmouth/nimlibs"
  },
  {
    "name": "nake",
    "url": "https://github.com/fowlmouth/nake/",
    "method": "git",
    "tags": [
      "build",
      "automation",
      "sortof"
    ],
    "description": "make-like for Nim. Describe your builds as tasks!",
    "license": "MIT",
    "web": "https://github.com/fowlmouth/nake"
  },
  {
    "name": "nimrod-glfw",
    "url": "https://github.com/rafaelvasco/nimrod-glfw/",
    "method": "git",
    "tags": [
      "library",
      "glfw",
      "opengl",
      "windowing",
      "game"
    ],
    "description": "Nim bindings for GLFW library.",
    "license": "MIT",
    "web": "https://github.com/rafaelvasco/nimrod-glfw"
  },
  {
    "name": "chipmunk",
    "alias": "chipmunk6"
  },
  {
    "name": "chipmunk6",
    "url": "https://github.com/fowlmouth/nimrod-chipmunk/",
    "method": "git",
    "tags": [
      "library",
      "physics",
      "game"
    ],
    "description": "Bindings for Chipmunk2D 6.x physics library",
    "license": "MIT",
    "web": "https://github.com/fowlmouth/nimrod-chipmunk"
  },
  {
    "name": "chipmunk7_demos",
    "url": "https://github.com/matkuki/chipmunk7_demos/",
    "method": "git",
    "tags": [
      "demos",
      "physics",
      "game"
    ],
    "description": "Chipmunk7 demos for Nim",
    "license": "MIT",
    "web": "https://github.com/matkuki/chipmunk7_demos"
  },
  {
    "name": "nim-glfw",
    "alias": "glfw"
  },
  {
    "name": "glfw",
    "url": "https://github.com/johnnovak/nim-glfw",
    "method": "git",
    "tags": [
      "library",
      "glfw",
      "opengl",
      "windowing",
      "game"
    ],
    "description": "A high-level GLFW 3 wrapper",
    "license": "MIT",
    "web": "https://github.com/johnnovak/nim-glfw"
  },
  {
    "name": "nim-ao",
    "alias": "ao"
  },
  {
    "name": "ao",
    "url": "https://github.com/ephja/nim-ao",
    "method": "git",
    "tags": [
      "library",
      "audio"
    ],
    "description": "A high-level libao wrapper",
    "license": "MIT",
    "web": "https://github.com/ephja/nim-ao"
  },
  {
    "name": "termbox",
    "url": "https://github.com/fowlmouth/nim-termbox",
    "method": "git",
    "tags": [
      "library",
      "terminal",
      "io"
    ],
    "description": "Termbox wrapper.",
    "license": "MIT",
    "web": "https://github.com/fowlmouth/nim-termbox"
  },
  {
    "name": "linagl",
    "url": "https://bitbucket.org/BitPuffin/linagl",
    "method": "hg",
    "tags": [
      "library",
      "opengl",
      "math",
      "game"
    ],
    "description": "OpenGL math library",
    "license": "CC0",
    "web": "https://bitbucket.org/BitPuffin/linagl"
  },
  {
    "name": "kwin",
    "url": "https://github.com/reactormonk/nim-kwin",
    "method": "git",
    "tags": [
      "library",
      "javascript",
      "kde"
    ],
    "description": "KWin JavaScript API wrapper",
    "license": "MIT",
    "web": "https://github.com/reactormonk/nim-kwin"
  },
  {
    "name": "opencv",
    "url": "https://github.com/dom96/nim-opencv",
    "method": "git",
    "tags": [
      "library",
      "wrapper",
      "opencv",
      "image",
      "processing"
    ],
    "description": "OpenCV wrapper",
    "license": "MIT",
    "web": "https://github.com/dom96/nim-opencv"
  },
  {
    "name": "nimble",
    "url": "https://github.com/nim-lang/nimble",
    "method": "git",
    "tags": [
      "app",
      "binary",
      "package",
      "manager"
    ],
    "description": "Nimble package manager",
    "license": "BSD",
    "web": "https://github.com/nim-lang/nimble"
  },
  {
    "name": "libnx",
    "url": "https://github.com/jyapayne/nim-libnx",
    "method": "git",
    "tags": [
      "switch",
      "nintendo",
      "libnx",
      "nx"
    ],
    "description": "A port of libnx to Nim",
    "license": "Unlicense",
    "web": "https://github.com/jyapayne/nim-libnx"
  },
  {
    "name": "switch_build",
    "url": "https://github.com/jyapayne/switch-build",
    "method": "git",
    "tags": [
      "switch",
      "nintendo",
      "build",
      "builder"
    ],
    "description": "An easy way to build homebrew files for the Nintendo Switch",
    "license": "MIT",
    "web": "https://github.com/jyapayne/switch-build"
  },
  {
    "name": "aporia",
    "url": "https://github.com/nim-lang/Aporia",
    "method": "git",
    "tags": [
      "app",
      "binary",
      "ide",
      "gtk"
    ],
    "description": "A Nim IDE.",
    "license": "GPLv2",
    "web": "https://github.com/nim-lang/Aporia"
  },
  {
    "name": "c2nim",
    "url": "https://github.com/nim-lang/c2nim",
    "method": "git",
    "tags": [
      "app",
      "binary",
      "tool",
      "header",
      "C"
    ],
    "description": "c2nim is a tool to translate Ansi C code to Nim.",
    "license": "MIT",
    "web": "https://github.com/nim-lang/c2nim"
  },
  {
    "name": "pas2nim",
    "url": "https://github.com/nim-lang/pas2nim",
    "method": "git",
    "tags": [
      "app",
      "binary",
      "tool",
      "Pascal"
    ],
    "description": "pas2nim is a tool to translate Pascal code to Nim.",
    "license": "MIT",
    "web": "https://github.com/nim-lang/pas2nim"
  },
  {
    "name": "ipsumgenera",
    "url": "https://github.com/dom96/ipsumgenera",
    "method": "git",
    "tags": [
      "app",
      "binary",
      "blog",
      "static",
      "generator"
    ],
    "description": "Static blog generator ala Jekyll.",
    "license": "MIT",
    "web": "https://github.com/dom96/ipsumgenera"
  },
  {
    "name": "clibpp",
    "url": "https://github.com/onionhammer/clibpp.git",
    "method": "git",
    "tags": [
      "import",
      "C++",
      "library",
      "wrap"
    ],
    "description": "Easy way to 'Mock' C++ interface",
    "license": "MIT",
    "web": "https://github.com/onionhammer/clibpp"
  },
  {
    "name": "pastebin",
    "url": "https://github.com/achesak/nim-pastebin",
    "method": "git",
    "tags": [
      "library",
      "wrapper",
      "pastebin"
    ],
    "description": "Pastebin API wrapper",
    "license": "MIT",
    "web": "https://github.com/achesak/nim-pastebin"
  },
  {
    "name": "yahooweather",
    "url": "https://github.com/achesak/nim-yahooweather",
    "method": "git",
    "tags": [
      "library",
      "wrapper",
      "weather"
    ],
    "description": "Yahoo! Weather API wrapper",
    "license": "MIT",
    "web": "https://github.com/achesak/nim-yahooweather"
  },
  {
    "name": "noaa",
    "url": "https://github.com/achesak/nim-noaa",
    "method": "git",
    "tags": [
      "library",
      "wrapper",
      "weather"
    ],
    "description": "NOAA weather API wrapper",
    "license": "MIT",
    "web": "https://github.com/achesak/nim-noaa"
  },
  {
    "name": "rss",
    "url": "https://github.com/achesak/nim-rss",
    "method": "git",
    "tags": [
      "library",
      "rss",
      "xml",
      "syndication"
    ],
    "description": "RSS library",
    "license": "MIT",
    "web": "https://github.com/achesak/nim-rss"
  },
  {
    "name": "extmath",
    "url": "https://github.com/achesak/extmath.nim",
    "method": "git",
    "tags": [
      "library",
      "math",
      "trigonometry"
    ],
    "description": "Nim math library",
    "license": "MIT",
    "web": "https://github.com/achesak/extmath.nim"
  },
  {
    "name": "gtk2",
    "url": "https://github.com/nim-lang/gtk2",
    "method": "git",
    "tags": [
      "wrapper",
      "gui",
      "gtk"
    ],
    "description": "Wrapper for gtk2, a feature rich toolkit for creating graphical user interfaces",
    "license": "MIT",
    "web": "https://github.com/nim-lang/gtk2"
  },
  {
    "name": "cairo",
    "url": "https://github.com/nim-lang/cairo",
    "method": "git",
    "tags": [
      "wrapper"
    ],
    "description": "Wrapper for cairo, a vector graphics library with display and print output",
    "license": "MIT",
    "web": "https://github.com/nim-lang/cairo"
  },
  {
    "name": "x11",
    "url": "https://github.com/nim-lang/x11",
    "method": "git",
    "tags": [
      "wrapper"
    ],
    "description": "Wrapper for X11",
    "license": "MIT",
    "web": "https://github.com/nim-lang/x11"
  },
  {
    "name": "opengl",
    "url": "https://github.com/nim-lang/opengl",
    "method": "git",
    "tags": [
      "wrapper"
    ],
    "description": "High-level and low-level wrapper for OpenGL",
    "license": "MIT",
    "web": "https://github.com/nim-lang/opengl"
  },
  {
    "name": "lua",
    "url": "https://github.com/nim-lang/lua",
    "method": "git",
    "tags": [
      "wrapper"
    ],
    "description": "Wrapper to interface with the Lua interpreter",
    "license": "MIT",
    "web": "https://github.com/nim-lang/lua"
  },
  {
    "name": "tcl",
    "url": "https://github.com/nim-lang/tcl",
    "method": "git",
    "tags": [
      "wrapper"
    ],
    "description": "Wrapper for the TCL programming language",
    "license": "MIT",
    "web": "https://github.com/nim-lang/tcl"
  },
  {
    "name": "glm",
    "url": "https://github.com/stavenko/nim-glm",
    "method": "git",
    "tags": [
      "opengl",
      "math",
      "matrix",
      "vector",
      "glsl"
    ],
    "description": "Port of c++ glm library with shader-like syntax",
    "license": "MIT",
    "web": "https://github.com/stavenko/nim-glm"
  },
  {
    "name": "python",
    "url": "https://github.com/nim-lang/python",
    "method": "git",
    "tags": [
      "wrapper"
    ],
    "description": "Wrapper to interface with Python interpreter",
    "license": "MIT",
    "web": "https://github.com/nim-lang/python"
  },
  {
    "name": "NimBorg",
    "url": "https://github.com/micklat/NimBorg",
    "method": "git",
    "tags": [
      "wrapper"
    ],
    "description": "High-level and low-level interfaces to python and lua",
    "license": "MIT",
    "web": "https://github.com/micklat/NimBorg"
  },
  {
    "name": "sha1",
    "url": "https://github.com/onionhammer/sha1",
    "method": "git",
    "tags": [
      "port",
      "hash",
      "sha1"
    ],
    "description": "SHA-1 produces a 160-bit (20-byte) hash value from arbitrary input",
    "license": "BSD"
  },
  {
    "name": "dropbox_filename_sanitizer",
    "url": "https://github.com/Araq/dropbox_filename_sanitizer/",
    "method": "git",
    "tags": [
      "dropbox"
    ],
    "description": "Tool to clean up filenames shared on Dropbox",
    "license": "MIT",
    "web": "https://github.com/Araq/dropbox_filename_sanitizer/"
  },
  {
    "name": "csv",
    "url": "https://github.com/achesak/nim-csv",
    "method": "git",
    "tags": [
      "csv",
      "parsing",
      "stringify",
      "library"
    ],
    "description": "Library for parsing, stringifying, reading, and writing CSV (comma separated value) files",
    "license": "MIT",
    "web": "https://github.com/achesak/nim-csv"
  },
  {
    "name": "geonames",
    "url": "https://github.com/achesak/nim-geonames",
    "method": "git",
    "tags": [
      "library",
      "wrapper",
      "geography"
    ],
    "description": "GeoNames API wrapper",
    "license": "MIT",
    "web": "https://github.com/achesak/nim-geonames"
  },
  {
    "name": "gravatar",
    "url": "https://github.com/achesak/nim-gravatar",
    "method": "git",
    "tags": [
      "library",
      "wrapper",
      "gravatar"
    ],
    "description": "Gravatar API wrapper",
    "license": "MIT",
    "web": "https://github.com/achesak/nim-gravatar"
  },
  {
    "name": "coverartarchive",
    "url": "https://github.com/achesak/nim-coverartarchive",
    "method": "git",
    "tags": [
      "library",
      "wrapper",
      "cover art",
      "music",
      "metadata"
    ],
    "description": "Cover Art Archive API wrapper",
    "license": "MIT",
    "web": "https://github.com/achesak/nim-coverartarchive"
  },
  {
    "name": "nim-ogg",
    "alias": "ogg"
  },
  {
    "name": "ogg",
    "url": "https://bitbucket.org/BitPuffin/nim-ogg",
    "method": "hg",
    "tags": [
      "library",
      "wrapper",
      "binding",
      "audio",
      "sound",
      "video",
      "metadata",
      "media"
    ],
    "description": "Binding to libogg",
    "license": "CC0"
  },
  {
    "name": "nim-vorbis",
    "alias": "vorbis"
  },
  {
    "name": "vorbis",
    "url": "https://bitbucket.org/BitPuffin/nim-vorbis",
    "method": "hg",
    "tags": [
      "library",
      "wrapper",
      "binding",
      "audio",
      "sound",
      "metadata",
      "media"
    ],
    "description": "Binding to libvorbis",
    "license": "CC0"
  },
  {
    "name": "nim-portaudio",
    "alias": "portaudio"
  },
  {
    "name": "portaudio",
    "url": "https://bitbucket.org/BitPuffin/nim-portaudio",
    "method": "hg",
    "tags": [
      "library",
      "wrapper",
      "binding",
      "audio",
      "sound",
      "media",
      "io"
    ],
    "description": "Binding to portaudio",
    "license": "CC0"
  },
  {
    "name": "commandeer",
    "url": "https://github.com/fenekku/commandeer",
    "method": "git",
    "tags": [
      "library",
      "command-line",
      "arguments",
      "switches",
      "parsing",
      "options"
    ],
    "description": "Provides a small command line parsing DSL (domain specific language)",
    "license": "MIT",
    "web": "https://github.com/fenekku/commandeer"
  },
  {
    "name": "scrypt.nim",
    "url": "https://bitbucket.org/BitPuffin/scrypt.nim",
    "method": "hg",
    "tags": [
      "library",
      "wrapper",
      "binding",
      "crypto",
      "cryptography",
      "hash",
      "password",
      "security"
    ],
    "description": "Binding and utilities for scrypt",
    "license": "CC0"
  },
  {
    "name": "bloom",
    "url": "https://github.com/boydgreenfield/nimrod-bloom",
    "method": "git",
    "tags": [
      "bloom-filter",
      "bloom",
      "probabilistic",
      "data structure",
      "set membership",
      "MurmurHash",
      "MurmurHash3"
    ],
    "description": "Efficient Bloom filter implementation in Nim using MurmurHash3.",
    "license": "MIT",
    "web": "https://www.github.com/boydgreenfield/nimrod-bloom"
  },
  {
    "name": "awesome_rmdir",
    "url": "https://github.com/Araq/awesome_rmdir/",
    "method": "git",
    "tags": [
      "rmdir",
      "awesome",
      "command-line"
    ],
    "description": "Command to remove acceptably empty directories.",
    "license": "MIT",
    "web": "https://github.com/Araq/awesome_rmdir/"
  },
  {
    "name": "nimalpm",
    "url": "https://github.com/barcharcraz/nimalpm/",
    "method": "git",
    "tags": [
      "alpm",
      "wrapper",
      "binding",
      "library"
    ],
    "description": "A nimrod wrapper for libalpm",
    "license": "GPLv2",
    "web": "https://www.github.com/barcharcraz/nimalpm/"
  },
  {
    "name": "png",
    "url": "https://github.com/barcharcraz/nimlibpng",
    "method": "git",
    "tags": [
      "png",
      "wrapper",
      "library",
      "libpng",
      "image"
    ],
    "description": "Nim wrapper for the libpng library",
    "license": "libpng",
    "web": "https://github.com/barcharcraz/nimlibpng"
  },
  {
    "name": "nimlibpng",
    "alias": "png"
  },
  {
    "name": "sdl2",
    "url": "https://github.com/nim-lang/sdl2",
    "method": "git",
    "tags": [
      "wrapper",
      "media",
      "audio",
      "video"
    ],
    "description": "Wrapper for SDL 2.x",
    "license": "MIT",
    "web": "https://github.com/nim-lang/sdl2"
  },
  {
    "name": "gamelib",
    "url": "https://github.com/PMunch/SDLGamelib",
    "method": "git",
    "tags": [
      "sdl",
      "game",
      "library"
    ],
    "description": "A library of functions to make creating games using Nim and SDL2 easier. This does not intend to be a full blown engine and tries to keep all the components loosely coupled so that individual parts can be used separately.",
    "license": "MIT",
    "web": "https://github.com/PMunch/SDLGamelib"
  },
  {
    "name": "nimcr",
    "url": "https://github.com/PMunch/nimcr",
    "method": "git",
    "tags": [
      "shebang",
      "utility"
    ],
    "description": "A small program to make Nim shebang-able without the overhead of compiling each time",
    "license": "MIT",
    "web": "https://github.com/PMunch/nimcr"
  },
  {
    "name": "gtkgenui",
    "url": "https://github.com/PMunch/gtkgenui",
    "method": "git",
    "tags": [
      "gtk2",
      "utility"
    ],
    "description": "This module provides the genui macro for the Gtk2 toolkit. Genui is a way to specify graphical interfaces in a hierarchical way to more clearly show the structure of the interface as well as simplifying the code.",
    "license": "MIT",
    "web": "https://github.com/PMunch/gtkgenui"
  },
  {
    "name": "persvector",
    "url": "https://github.com/PMunch/nim-persistent-vector",
    "method": "git",
    "tags": [
      "datastructures",
      "immutable",
      "persistent"
    ],
    "description": "This is an implementation of Clojures persistent vectors in Nim.",
    "license": "MIT",
    "web": "https://github.com/PMunch/nim-persistent-vector"
  },
  {
    "name": "pcap",
    "url": "https://github.com/PMunch/nim-pcap",
    "method": "git",
    "tags": [
      "pcap",
      "fileformats"
    ],
    "description": "Tiny pure Nim library to read PCAP files used by TcpDump/WinDump/Wireshark.",
    "license": "MIT",
    "web": "https://github.com/PMunch/nim-pcap"
  },
  {
    "name": "drawille",
    "url": "https://github.com/PMunch/drawille-nim",
    "method": "git",
    "tags": [
      "drawile",
      "terminal",
      "graphics"
    ],
    "description": "Drawing in terminal with Unicode Braille characters.",
    "license": "MIT",
    "web": "https://github.com/PMunch/drawille-nim"
  },
  {
    "name": "binaryparse",
    "url": "https://github.com/PMunch/binaryparse",
    "method": "git",
    "tags": [
      "parsing",
      "binary"
    ],
    "description": "Binary parser (and writer) in pure Nim. Generates efficient parsing procedures that handle many commonly seen patterns seen in binary files and does sub-byte field reading.",
    "license": "MIT",
    "web": "https://github.com/PMunch/binaryparse"
  },
  {
    "name": "libkeepass",
    "url": "https://github.com/PMunch/libkeepass",
    "method": "git",
    "tags": [
      "keepass",
      "password",
      "library"
    ],
    "description": "Library for reading KeePass files and decrypt the passwords within it",
    "license": "MIT",
    "web": "https://github.com/PMunch/libkeepass"
  },
  {
    "name": "zhsh",
    "url": "https://github.com/PMunch/zhangshasha",
    "method": "git",
    "tags": [
      "algorithm",
      "edit-distance"
    ],
    "description": "This module is a port of the Java implementation of the Zhang-Shasha algorithm for tree edit distance",
    "license": "MIT",
    "web": "https://github.com/PMunch/zhangshasha"
  },
  {
    "name": "termstyle",
    "url": "https://github.com/PMunch/termstyle",
    "method": "git",
    "tags": [
      "terminal",
      "colour",
      "style"
    ],
    "description": "Easy to use styles for terminal output",
    "license": "MIT",
    "web": "https://github.com/PMunch/termstyle"
  },
  {
    "name": "combparser",
    "url": "https://github.com/PMunch/combparser",
    "method": "git",
    "tags": [
      "parser",
      "combinator"
    ],
    "description": "A parser combinator library for easy generation of complex parsers",
    "license": "MIT",
    "web": "https://github.com/PMunch/combparser"
  },
  {
    "name": "protobuf",
    "url": "https://github.com/PMunch/protobuf-nim",
    "method": "git",
    "tags": [
      "protobuf",
      "serialization"
    ],
    "description": "Protobuf implementation in pure Nim that leverages the power of the macro system to not depend on any external tools",
    "license": "MIT",
    "web": "https://github.com/PMunch/protobuf-nim"
  },
  {
    "name": "strslice",
    "url": "https://github.com/PMunch/strslice",
    "method": "git",
    "tags": [
      "optimization",
      "strings",
      "library"
    ],
    "description": "Simple implementation of string slices with some of the strutils ported or wrapped to work on them. String slices offer a performance enhancement when working with large amounts of slices from one base string",
    "license": "MIT",
    "web": "https://github.com/PMunch/strslice"
  },
  {
    "name": "jsonschema",
    "url": "https://github.com/PMunch/jsonschema",
    "method": "git",
    "tags": [
      "json",
      "schema",
      "library",
      "validation"
    ],
    "description": "JSON schema validation and creation.",
    "license": "MIT",
    "web": "https://github.com/PMunch/jsonschema"
  },
  {
    "name": "nimlsp",
    "url": "https://github.com/PMunch/nimlsp",
    "method": "git",
    "tags": [
      "lsp",
      "nimsuggest",
      "editor"
    ],
    "description": "Language Server Protocol implementation for Nim",
    "license": "MIT",
    "web": "https://github.com/PMunch/nimlsp"
  },
  {
    "name": "optionsutils",
    "url": "https://github.com/PMunch/nim-optionsutils",
    "method": "git",
    "tags": [
      "options",
      "library",
      "safety"
    ],
    "description": "Utility macros for easier handling of options in Nim",
    "license": "MIT",
    "web": "https://github.com/PMunch/nim-optionsutils"
  },
  {
    "name": "getmac",
    "url": "https://github.com/PMunch/getmac",
    "method": "git",
    "tags": [
      "network",
      "mac",
      "ip"
    ],
    "description": "A package to get the MAC address of a local IP address",
    "license": "MIT",
    "web": "https://github.com/PMunch/getmac"
  },
  {
    "name": "macroutils",
    "url": "https://github.com/PMunch/macroutils",
    "method": "git",
    "tags": [
      "macros",
      "ast",
      "metaprogramming",
      "library",
      "utility"
    ],
    "description": "A package that makes creating macros easier",
    "license": "MIT",
    "web": "https://github.com/PMunch/macroutils"
  },
  {
    "name": "ansiparse",
    "url": "https://github.com/PMunch/ansiparse",
    "method": "git",
    "tags": [
      "ansi",
      "library",
      "parsing"
    ],
    "description": "Library to parse ANSI escape codes",
    "license": "MIT",
    "web": "https://github.com/PMunch/ansiparse"
  },
  {
    "name": "ansitohtml",
    "url": "https://github.com/PMunch/ansitohtml",
    "method": "git",
    "tags": [
      "ansi",
      "library",
      "html"
    ],
    "description": "Converts ANSI colour codes to HTML span tags with style tags",
    "license": "MIT",
    "web": "https://github.com/PMunch/ansitohtml"
  },
  {
    "name": "xevloop",
    "url": "https://github.com/PMunch/xevloop",
    "method": "git",
    "tags": [
      "x11",
      "library",
      "events"
    ],
    "description": "Library to more easily create X11 event loops",
    "license": "MIT",
    "web": "https://github.com/PMunch/xevloop"
  },
  {
    "name": "nancy",
    "url": "https://github.com/PMunch/nancy",
    "method": "git",
    "tags": [
      "ansi",
      "library",
      "terminal",
      "table"
    ],
    "description": "Nancy - Nim fancy ANSI tables",
    "license": "MIT",
    "web": "https://github.com/PMunch/nancy"
  },
  {
    "name": "imlib2",
    "url": "https://github.com/PMunch/Imlib2",
    "method": "git",
    "tags": [
      "library",
      "wrapper",
      "graphics",
      "imlib2"
    ],
    "description": "Simple wrapper of the Imlib2 library",
    "license": "MIT",
    "web": "https://github.com/PMunch/Imlib2"
  },
  {
    "name": "notificatcher",
    "url": "https://github.com/PMunch/notificatcher",
    "method": "git",
    "tags": [
      "binary",
      "freedesktop",
      "notifications",
      "dbus"
    ],
    "description": "Small program to grab notifications from freedesktop and output them according to a format",
    "license": "MIT",
    "web": "https://github.com/PMunch/notificatcher"
  },
  {
    "name": "sdl2_nim",
    "url": "https://github.com/Vladar4/sdl2_nim",
    "method": "git",
    "tags": [
      "library",
      "wrapper",
      "sdl2",
      "game",
      "video",
      "image",
      "audio",
      "network",
      "ttf"
    ],
    "description": "Wrapper of the SDL 2 library for the Nim language.",
    "license": "zlib",
    "web": "https://github.com/Vladar4/sdl2_nim"
  },
  {
    "name": "assimp",
    "url": "https://github.com/barcharcraz/nim-assimp",
    "method": "git",
    "tags": [
      "wrapper",
      "media",
      "mesh",
      "import",
      "game"
    ],
    "description": "Wrapper for the assimp library",
    "license": "MIT",
    "web": "https://github.com/barcharcraz/nim-assimp"
  },
  {
    "name": "freeimage",
    "url": "https://github.com/barcharcraz/nim-freeimage",
    "method": "git",
    "tags": [
      "wrapper",
      "media",
      "image",
      "import",
      "game"
    ],
    "description": "Wrapper for the FreeImage library",
    "license": "MIT",
    "web": "https://github.com/barcharcraz/nim-freeimage"
  },
  {
    "name": "bcrypt",
    "url": "https://github.com/ithkuil/bcryptnim/",
    "method": "git",
    "tags": [
      "hash",
      "crypto",
      "password",
      "bcrypt",
      "library"
    ],
    "description": "Wraps the bcrypt (blowfish) library for creating encrypted hashes (useful for passwords)",
    "license": "BSD",
    "web": "https://www.github.com/ithkuil/bcryptnim/"
  },
  {
    "name": "opencl",
    "url": "https://github.com/nim-lang/opencl",
    "method": "git",
    "tags": [
      "library"
    ],
    "description": "Low-level wrapper for OpenCL",
    "license": "MIT",
    "web": "https://github.com/nim-lang/opencl"
  },
  {
    "name": "DevIL",
    "url": "https://github.com/Varriount/DevIL",
    "method": "git",
    "tags": [
      "image",
      "library",
      "graphics",
      "wrapper"
    ],
    "description": "Wrapper for the DevIL image library",
    "license": "MIT",
    "web": "https://github.com/Varriount/DevIL"
  },
  {
    "name": "signals",
    "url": "https://github.com/fowlmouth/signals.nim",
    "method": "git",
    "tags": [
      "event-based",
      "observer pattern",
      "library"
    ],
    "description": "Signals/slots library.",
    "license": "MIT",
    "web": "https://github.com/fowlmouth/signals.nim"
  },
  {
    "name": "sling",
    "url": "https://github.com/Druage/sling",
    "method": "git",
    "tags": [
      "signal",
      "slots",
      "eventloop",
      "callback"
    ],
    "description": "Signal and Slot library for Nim.",
    "license": "unlicense",
    "web": "https://github.com/Druage/sling"
  },
  {
    "name": "number_files",
    "url": "https://github.com/Araq/number_files/",
    "method": "git",
    "tags": [
      "rename",
      "filename",
      "finder"
    ],
    "description": "Command to add counter suffix/prefix to a list of files.",
    "license": "MIT",
    "web": "https://github.com/Araq/number_files/"
  },
  {
    "name": "redissessions",
    "url": "https://github.com/ithkuil/redissessions/",
    "method": "git",
    "tags": [
      "jester",
      "sessions",
      "redis"
    ],
    "description": "Redis-backed sessions for jester",
    "license": "MIT",
    "web": "https://github.com/ithkuil/redissessions/"
  },
  {
    "name": "horde3d",
    "url": "https://github.com/fowlmouth/horde3d",
    "method": "git",
    "tags": [
      "graphics",
      "3d",
      "rendering",
      "wrapper"
    ],
    "description": "Wrapper for Horde3D, a small open source 3D rendering engine.",
    "license": "WTFPL",
    "web": "https://github.com/fowlmouth/horde3d"
  },
  {
    "name": "mongo",
    "url": "https://github.com/nim-lang/mongo",
    "method": "git",
    "tags": [
      "library",
      "wrapper",
      "database"
    ],
    "description": "Bindings and a high-level interface for MongoDB",
    "license": "MIT",
    "web": "https://github.com/nim-lang/mongo"
  },
  {
    "name": "allegro5",
    "url": "https://github.com/fowlmouth/allegro5",
    "method": "git",
    "tags": [
      "wrapper",
      "graphics",
      "games",
      "opengl",
      "audio"
    ],
    "description": "Wrapper for Allegro version 5.X",
    "license": "MIT",
    "web": "https://github.com/fowlmouth/allegro5"
  },
  {
    "name": "physfs",
    "url": "https://github.com/fowlmouth/physfs",
    "method": "git",
    "tags": [
      "wrapper",
      "filesystem",
      "archives"
    ],
    "description": "A library to provide abstract access to various archives.",
    "license": "WTFPL",
    "web": "https://github.com/fowlmouth/physfs"
  },
  {
    "name": "shoco",
    "url": "https://github.com/onionhammer/shoconim.git",
    "method": "git",
    "tags": [
      "compression",
      "shoco"
    ],
    "description": "A fast compressor for short strings",
    "license": "MIT",
    "web": "https://github.com/onionhammer/shoconim"
  },
  {
    "name": "murmur3",
    "url": "https://github.com/boydgreenfield/nimrod-murmur",
    "method": "git",
    "tags": [
      "MurmurHash",
      "MurmurHash3",
      "murmur",
      "hash",
      "hashing"
    ],
    "description": "A simple MurmurHash3 wrapper for Nim",
    "license": "MIT",
    "web": "https://github.com/boydgreenfield/nimrod-murmur"
  },
  {
    "name": "hex",
    "url": "https://github.com/esbullington/nimrod-hex",
    "method": "git",
    "tags": [
      "hex",
      "encoding"
    ],
    "description": "A simple hex package for Nim",
    "license": "MIT",
    "web": "https://github.com/esbullington/nimrod-hex"
  },
  {
    "name": "strfmt",
    "url": "https://github.com/bio-nim/nim-strfmt",
    "method": "git",
    "tags": [
      "library"
    ],
    "description": "A string formatting library inspired by Python's `format`.",
    "license": "MIT",
    "web": "https://github.com/bio-nim/nim-strfmt"
  },
  {
    "name": "jade-nim",
    "url": "https://github.com/idlewan/jade-nim",
    "method": "git",
    "tags": [
      "template",
      "jade",
      "web",
      "dsl",
      "html"
    ],
    "description": "Compiles jade templates to Nim procedures.",
    "license": "MIT",
    "web": "https://github.com/idlewan/jade-nim"
  },
  {
    "name": "gh_nimrod_doc_pages",
    "url": "https://github.com/Araq/gh_nimrod_doc_pages",
    "method": "git",
    "tags": [
      "command-line",
      "web",
      "automation",
      "documentation"
    ],
    "description": "Generates a GitHub documentation website for Nim projects.",
    "license": "MIT",
    "web": "https://github.com/Araq/gh_nimrod_doc_pages"
  },
  {
    "name": "midnight_dynamite",
    "url": "https://github.com/Araq/midnight_dynamite",
    "method": "git",
    "tags": [
      "wrapper",
      "library",
      "html",
      "markdown",
      "md"
    ],
    "description": "Wrapper for the markdown rendering hoedown library",
    "license": "MIT",
    "web": "https://github.com/Araq/midnight_dynamite"
  },
  {
    "name": "rsvg",
    "url": "https://github.com/def-/rsvg",
    "method": "git",
    "tags": [
      "wrapper",
      "library",
      "graphics"
    ],
    "description": "Wrapper for librsvg, a Scalable Vector Graphics (SVG) rendering library",
    "license": "MIT",
    "web": "https://github.com/def-/rsvg"
  },
  {
    "name": "emerald",
    "url": "https://github.com/flyx/emerald",
    "method": "git",
    "tags": [
      "dsl",
      "html",
      "template",
      "web"
    ],
    "description": "macro-based HTML templating engine",
    "license": "WTFPL",
    "web": "https://flyx.github.io/emerald/"
  },
  {
    "name": "niminst",
    "url": "https://github.com/nim-lang/niminst",
    "method": "git",
    "tags": [
      "app",
      "binary",
      "tool",
      "installation",
      "generator"
    ],
    "description": "tool to generate installers for Nim programs",
    "license": "MIT",
    "web": "https://github.com/nim-lang/niminst"
  },
  {
    "name": "redis",
    "url": "https://github.com/nim-lang/redis",
    "method": "git",
    "tags": [
      "redis",
      "client",
      "library"
    ],
    "description": "official redis client for Nim",
    "license": "MIT",
    "web": "https://github.com/nim-lang/redis"
  },
  {
    "name": "dialogs",
    "url": "https://github.com/nim-lang/dialogs",
    "method": "git",
    "tags": [
      "library",
      "ui",
      "gui",
      "dialog",
      "file"
    ],
    "description": "wraps GTK+ or Windows' open file dialogs",
    "license": "MIT",
    "web": "https://github.com/nim-lang/dialogs"
  },
  {
    "name": "vectors",
    "url": "https://github.com/blamestross/nimrod-vectors",
    "method": "git",
    "tags": [
      "math",
      "vectors",
      "library"
    ],
    "description": "Simple multidimensional vector math",
    "license": "MIT",
    "web": "https://github.com/blamestross/nimrod-vectors"
  },
  {
    "name": "bitarray",
    "url": "https://github.com/onecodex/nim-bitarray",
    "method": "git",
    "tags": [
      "Bit arrays",
      "Bit sets",
      "Bit vectors",
      "Data structures"
    ],
    "description": "mmap-backed bitarray implementation in Nim.",
    "license": "MIT",
    "web": "https://www.github.com/onecodex/nim-bitarray"
  },
  {
    "name": "appdirs",
    "url": "https://github.com/MrJohz/appdirs",
    "method": "git",
    "tags": [
      "utility",
      "filesystem"
    ],
    "description": "A utility library to find the directory you need to app in.",
    "license": "MIT",
    "web": "https://github.com/MrJohz/appdirs"
  },
  {
    "name": "sndfile",
    "url": "https://github.com/julienaubert/nim-sndfile",
    "method": "git",
    "tags": [
      "audio",
      "wav",
      "wrapper",
      "libsndfile"
    ],
    "description": "A wrapper of libsndfile",
    "license": "MIT",
    "web": "https://github.com/julienaubert/nim-sndfile"
  },
  {
    "name": "nim-sndfile",
    "alias": "sndfile"
  },
  {
    "name": "bigints",
    "url": "https://github.com/def-/bigints",
    "method": "git",
    "tags": [
      "math",
      "library",
      "numbers"
    ],
    "description": "Arbitrary-precision integers",
    "license": "MIT",
    "web": "https://github.com/def-/bigints"
  },
  {
    "name": "iterutils",
    "url": "https://github.com/def-/iterutils",
    "method": "git",
    "tags": [
      "library",
      "iterators"
    ],
    "description": "Functional operations for iterators and slices, similar to sequtils",
    "license": "MIT",
    "web": "https://github.com/def-/iterutils"
  },
  {
    "name": "hastyscribe",
    "url": "https://github.com/h3rald/hastyscribe",
    "method": "git",
    "tags": [
      "markdown",
      "html",
      "publishing"
    ],
    "description": "Self-contained markdown compiler generating self-contained HTML documents",
    "license": "MIT",
    "web": "https://h3rald.com/hastyscribe"
  },
  {
    "name": "nanomsg",
    "url": "https://github.com/def-/nim-nanomsg",
    "method": "git",
    "tags": [
      "library",
      "wrapper",
      "networking"
    ],
    "description": "Wrapper for the nanomsg socket library that provides several common communication patterns",
    "license": "MIT",
    "web": "https://github.com/def-/nim-nanomsg"
  },
  {
    "name": "directnimrod",
    "url": "https://bitbucket.org/barcharcraz/directnimrod",
    "method": "git",
    "tags": [
      "library",
      "wrapper",
      "graphics",
      "windows"
    ],
    "description": "Wrapper for microsoft's DirectX libraries",
    "license": "MS-PL",
    "web": "https://bitbucket.org/barcharcraz/directnimrod"
  },
  {
    "name": "imghdr",
    "url": "https://github.com/achesak/nim-imghdr",
    "method": "git",
    "tags": [
      "image",
      "formats",
      "files"
    ],
    "description": "Library for detecting the format of an image",
    "license": "MIT",
    "web": "https://github.com/achesak/nim-imghdr"
  },
  {
    "name": "csv2json",
    "url": "https://github.com/achesak/nim-csv2json",
    "method": "git",
    "tags": [
      "csv",
      "json"
    ],
    "description": "Convert CSV files to JSON",
    "license": "MIT",
    "web": "https://github.com/achesak/nim-csv2json"
  },
  {
    "name": "vecmath",
    "url": "https://github.com/barcharcraz/vecmath",
    "method": "git",
    "tags": [
      "library",
      "math",
      "vector"
    ],
    "description": "various vector maths utils for nimrod",
    "license": "MIT",
    "web": "https://github.com/barcharcraz/vecmath"
  },
  {
    "name": "lazy_rest",
    "url": "https://github.com/Araq/lazy_rest",
    "method": "git",
    "tags": [
      "library",
      "rst",
      "rest",
      "text",
      "html"
    ],
    "description": "Simple reST HTML generation with some extras.",
    "license": "MIT",
    "web": "https://github.com/Araq/lazy_rest"
  },
  {
    "name": "Phosphor",
    "url": "https://github.com/barcharcraz/Phosphor",
    "method": "git",
    "tags": [
      "library",
      "opengl",
      "graphics"
    ],
    "description": "eaiser use of OpenGL and GLSL shaders",
    "license": "MIT",
    "web": "https://github.com/barcharcraz/Phosphor"
  },
  {
    "name": "colorsys",
    "url": "https://github.com/achesak/nim-colorsys",
    "method": "git",
    "tags": [
      "library",
      "colors",
      "rgb",
      "yiq",
      "hls",
      "hsv"
    ],
    "description": "Convert between RGB, YIQ, HLS, and HSV color systems.",
    "license": "MIT",
    "web": "https://github.com/achesak/nim-colorsys"
  },
  {
    "name": "pythonfile",
    "url": "https://github.com/achesak/nim-pythonfile",
    "method": "git",
    "tags": [
      "library",
      "python",
      "files",
      "file"
    ],
    "description": "Wrapper of the file procedures to provide an interface as similar as possible to that of Python",
    "license": "MIT",
    "web": "https://github.com/achesak/nim-pythonfile"
  },
  {
    "name": "sndhdr",
    "url": "https://github.com/achesak/nim-sndhdr",
    "method": "git",
    "tags": [
      "library",
      "formats",
      "files",
      "sound",
      "audio"
    ],
    "description": "Library for detecting the format of a sound file",
    "license": "MIT",
    "web": "https://github.com/achesak/nim-sndhdr"
  },
  {
    "name": "irc",
    "url": "https://github.com/nim-lang/irc",
    "method": "git",
    "tags": [
      "library",
      "irc",
      "network"
    ],
    "description": "Implements a simple IRC client.",
    "license": "MIT",
    "web": "https://github.com/nim-lang/irc"
  },
  {
    "name": "random",
    "url": "https://github.com/oprypin/nim-random",
    "method": "git",
    "tags": [
      "library",
      "algorithms",
      "random"
    ],
    "description": "Pseudo-random number generation library inspired by Python",
    "license": "MIT",
    "web": "https://github.com/oprypin/nim-random"
  },
  {
    "name": "zmq",
    "url": "https://github.com/nim-lang/nim-zmq",
    "method": "git",
    "tags": [
      "library",
      "wrapper",
      "zeromq",
      "messaging",
      "queue"
    ],
    "description": "ZeroMQ 4 wrapper",
    "license": "MIT",
    "web": "https://github.com/nim-lang/nim-zmq"
  },
  {
    "name": "uuid",
    "url": "https://github.com/idlewan/nim-uuid",
    "method": "git",
    "tags": [
      "library",
      "wrapper",
      "uuid"
    ],
    "description": "UUID wrapper",
    "license": "MIT",
    "web": "https://github.com/idlewan/nim-uuid"
  },
  {
    "name": "robotparser",
    "url": "https://github.com/achesak/nim-robotparser",
    "method": "git",
    "tags": [
      "library",
      "useragent",
      "robots",
      "robot.txt"
    ],
    "description": "Determine if a useragent can access a URL using robots.txt",
    "license": "MIT",
    "web": "https://github.com/achesak/nim-robotparser"
  },
  {
    "name": "epub",
    "url": "https://github.com/achesak/nim-epub",
    "method": "git",
    "tags": [
      "library",
      "epub",
      "e-book"
    ],
    "description": "Module for working with EPUB e-book files",
    "license": "MIT",
    "web": "https://github.com/achesak/nim-epub"
  },
  {
    "name": "hashids",
    "url": "https://github.com/achesak/nim-hashids",
    "method": "git",
    "tags": [
      "library",
      "hashids"
    ],
    "description": "Nim implementation of Hashids",
    "license": "MIT",
    "web": "https://github.com/achesak/nim-hashids"
  },
  {
    "name": "openssl_evp",
    "url": "https://github.com/cowboy-coders/nim-openssl-evp",
    "method": "git",
    "tags": [
      "library",
      "crypto",
      "openssl"
    ],
    "description": "Wrapper for OpenSSL's EVP interface",
    "license": "OpenSSL and SSLeay",
    "web": "https://github.com/cowboy-coders/nim-openssl-evp"
  },
  {
    "name": "monad",
    "alias": "maybe"
  },
  {
    "name": "maybe",
    "url": "https://github.com/superfunc/maybe",
    "method": "git",
    "tags": [
      "library",
      "functional",
      "optional",
      "monad"
    ],
    "description": "basic monadic maybe type for Nim",
    "license": "BSD3",
    "web": "https://github.com/superfunc/maybe"
  },
  {
    "name": "eternity",
    "url": "https://github.com/hiteshjasani/nim-eternity",
    "method": "git",
    "tags": [
      "library",
      "time",
      "format"
    ],
    "description": "Humanize elapsed time",
    "license": "MIT",
    "web": "https://github.com/hiteshjasani/nim-eternity"
  },
  {
    "name": "gmp",
    "url": "https://github.com/subsetpark/nim-gmp",
    "method": "git",
    "tags": [
      "library",
      "bignum",
      "numbers",
      "math"
    ],
    "description": "wrapper for the GNU multiple precision arithmetic library (GMP)",
    "license": "LGPLv3 or GPLv2",
    "web": "https://github.com/subsetpark/nim-gmp"
  },
  {
    "name": "ludens",
    "url": "https://github.com/rnentjes/nim-ludens",
    "method": "git",
    "tags": [
      "library",
      "game",
      "opengl",
      "sfml"
    ],
    "description": "Little game library using opengl and sfml",
    "license": "MIT",
    "web": "https://github.com/rnentjes/nim-ludens"
  },
  {
    "name": "ffbookmarks",
    "url": "https://github.com/achesak/nim-ffbookmarks",
    "method": "git",
    "tags": [
      "firefox",
      "bookmarks",
      "library"
    ],
    "description": "Nim module for working with Firefox bookmarks",
    "license": "MIT",
    "web": "https://github.com/achesak/nim-ffbookmarks"
  },
  {
    "name": "moustachu",
    "url": "https://github.com/fenekku/moustachu.git",
    "method": "git",
    "tags": [
      "web",
      "html",
      "template",
      "mustache"
    ],
    "description": "Mustache templating for Nim.",
    "license": "MIT",
    "web": "https://github.com/fenekku/moustachu"
  },
  {
    "name": "easy_bcrypt",
    "url": "https://github.com/Akito13/easy-bcrypt.git",
    "method": "git",
    "tags": [
      "hash",
      "crypto",
      "password",
      "bcrypt"
    ],
    "description": "A simple wrapper providing a convenient reentrant interface for the bcrypt password hashing algorithm.",
    "license": "CC0"
  },
  {
    "name": "libclang",
    "url": "https://github.com/cowboy-coders/nim-libclang.git",
    "method": "git",
    "tags": [
      "wrapper",
      "bindings",
      "clang"
    ],
    "description": "wrapper for libclang (the C-interface of the clang LLVM frontend)",
    "license": "MIT",
    "web": "https://github.com/cowboy-coders/nim-libclang"
  },
  {
    "name": "nim-libclang",
    "alias": "libclang"
  },
  {
    "name": "nimqml",
    "url": "https://github.com/filcuc/nimqml",
    "method": "git",
    "tags": [
      "Qt",
      "Qml",
      "UI",
      "GUI"
    ],
    "description": "Qt Qml bindings",
    "license": "GPLv3",
    "web": "https://github.com/filcuc/nimqml"
  },
  {
    "name": "XPLM-Nim",
    "url": "https://github.com/jpoirier/XPLM-Nim",
    "method": "git",
    "tags": [
      "X-Plane",
      "XPLM",
      "Plugin",
      "SDK"
    ],
    "description": "X-Plane XPLM SDK wrapper",
    "license": "BSD",
    "web": "https://github.com/jpoirier/XPLM-Nim"
  },
  {
    "name": "csfml",
    "url": "https://github.com/oprypin/nim-csfml",
    "method": "git",
    "tags": [
      "sfml",
      "binding",
      "game",
      "media",
      "library",
      "opengl"
    ],
    "description": "Bindings for Simple and Fast Multimedia Library (through CSFML)",
    "license": "zlib",
    "web": "https://github.com/oprypin/nim-csfml"
  },
  {
    "name": "optional_t",
    "url": "https://github.com/flaviut/optional_t",
    "method": "git",
    "tags": [
      "option",
      "functional"
    ],
    "description": "Basic Option[T] library",
    "license": "MIT",
    "web": "https://github.com/flaviut/optional_t"
  },
  {
    "name": "nimrtlsdr",
    "url": "https://github.com/jpoirier/nimrtlsdr",
    "method": "git",
    "tags": [
      "rtl-sdr",
      "wrapper",
      "bindings",
      "rtlsdr"
    ],
    "description": "A Nim wrapper for librtlsdr",
    "license": "BSD",
    "web": "https://github.com/jpoirier/nimrtlsdr"
  },
  {
    "name": "lapp",
    "url": "https://gitlab.3dicc.com/gokr/lapp.git",
    "method": "git",
    "tags": [
      "args",
      "cmd",
      "opt",
      "parse",
      "parsing"
    ],
    "description": "Opt parser using synopsis as specification, ported from Lua.",
    "license": "MIT",
    "web": "https://gitlab.3dicc.com/gokr/lapp"
  },
  {
    "name": "blimp",
    "url": "https://gitlab.3dicc.com/gokr/blimp.git",
    "method": "git",
    "tags": [
      "app",
      "binary",
      "utility",
      "git",
      "git-fat"
    ],
    "description": "Utility that helps with big files in git, very similar to git-fat, s3annnex etc.",
    "license": "MIT",
    "web": "https://gitlab.3dicc.com/gokr/blimp"
  },
  {
    "name": "parsetoml",
    "url": "https://github.com/NimParsers/parsetoml.git",
    "method": "git",
    "tags": [
      "library",
      "parse"
    ],
    "description": "Library for parsing TOML files.",
    "license": "MIT",
    "web": "https://github.com/NimParsers/parsetoml"
  },
  {
    "name": "compiler",
    "url": "https://github.com/nim-lang/Nim.git",
    "method": "git",
    "tags": [
      "library"
    ],
    "description": "Compiler package providing the compiler sources as a library.",
    "license": "MIT",
    "web": "https://github.com/nim-lang/Nim"
  },
  {
    "name": "nre",
    "url": "https://github.com/flaviut/nre.git",
    "method": "git",
    "tags": [
      "library",
      "pcre",
      "regex"
    ],
    "description": "A better regular expression library",
    "license": "MIT",
    "web": "https://github.com/flaviut/nre"
  },
  {
    "name": "docopt",
    "url": "https://github.com/docopt/docopt.nim",
    "method": "git",
    "tags": [
      "command-line",
      "arguments",
      "parsing",
      "library"
    ],
    "description": "Command-line args parser based on Usage message",
    "license": "MIT",
    "web": "https://github.com/docopt/docopt.nim"
  },
  {
    "name": "bpg",
    "url": "https://github.com/def-/nim-bpg.git",
    "method": "git",
    "tags": [
      "image",
      "library",
      "wrapper"
    ],
    "description": "BPG (Better Portable Graphics) for Nim",
    "license": "MIT",
    "web": "https://github.com/def-/nim-bpg"
  },
  {
    "name": "io-spacenav",
    "url": "https://github.com/nimious/io-spacenav.git",
    "method": "git",
    "tags": [
      "binding",
      "3dx",
      "3dconnexion",
      "libspnav",
      "spacenav",
      "spacemouse",
      "spacepilot",
      "spacenavigator"
    ],
    "description": "Obsolete - please use spacenav instead!",
    "license": "MIT",
    "web": "https://github.com/nimious/io-spacenav"
  },
  {
    "name": "optionals",
    "url": "https://github.com/MasonMcGill/optionals.git",
    "method": "git",
    "tags": [
      "library",
      "option",
      "optional",
      "maybe"
    ],
    "description": "Option types",
    "license": "MIT",
    "web": "https://github.com/MasonMcGill/optionals"
  },
  {
    "name": "tuples",
    "url": "https://github.com/MasonMcGill/tuples.git",
    "method": "git",
    "tags": [
      "library",
      "tuple",
      "metaprogramming"
    ],
    "description": "Tuple manipulation utilities",
    "license": "MIT",
    "web": "https://github.com/MasonMcGill/tuples"
  },
  {
    "name": "fuse",
    "url": "https://github.com/akiradeveloper/nim-fuse.git",
    "method": "git",
    "tags": [
      "fuse",
      "library",
      "wrapper"
    ],
    "description": "A FUSE binding for Nim",
    "license": "MIT",
    "web": "https://github.com/akiradeveloper/nim-fuse"
  },
  {
    "name": "brainfuck",
    "url": "https://github.com/def-/nim-brainfuck.git",
    "method": "git",
    "tags": [
      "library",
      "binary",
      "app",
      "interpreter",
      "compiler",
      "language"
    ],
    "description": "A brainfuck interpreter and compiler",
    "license": "MIT",
    "web": "https://github.com/def-/nim-brainfuck"
  },
  {
    "name": "jwt",
    "url": "https://github.com/yglukhov/nim-jwt.git",
    "method": "git",
    "tags": [
      "library",
      "crypto",
      "hash"
    ],
    "description": "JSON Web Tokens for Nim",
    "license": "MIT",
    "web": "https://github.com/yglukhov/nim-jwt"
  },
  {
    "name": "pythonpathlib",
    "url": "https://github.com/achesak/nim-pythonpathlib.git",
    "method": "git",
    "tags": [
      "path",
      "directory",
      "python",
      "library"
    ],
    "description": "Module for working with paths that is as similar as possible to Python's pathlib",
    "license": "MIT",
    "web": "https://github.com/achesak/nim-pythonpathlib"
  },
  {
    "name": "RingBuffer",
    "url": "git@github.com:megawac/RingBuffer.nim.git",
    "method": "git",
    "tags": [
      "sequence",
      "seq",
      "circular",
      "ring",
      "buffer"
    ],
    "description": "Circular buffer implementation",
    "license": "MIT",
    "web": "https://github.com/megawac/RingBuffer.nim"
  },
  {
    "name": "nimrat",
    "url": "https://github.com/apense/nimrat",
    "method": "git",
    "tags": [
      "library",
      "math",
      "numbers"
    ],
    "description": "Module for working with rational numbers (fractions)",
    "license": "MIT",
    "web": "https://github.com/apense/nimrat"
  },
  {
    "name": "io-isense",
    "url": "https://github.com/nimious/io-isense.git",
    "method": "git",
    "tags": [
      "binding",
      "isense",
      "intersense",
      "inertiacube",
      "intertrax",
      "microtrax",
      "thales",
      "tracking",
      "sensor"
    ],
    "description": "Obsolete - please use isense instead!",
    "license": "MIT",
    "web": "https://github.com/nimious/io-isense"
  },
  {
    "name": "io-usb",
    "url": "https://github.com/nimious/io-usb.git",
    "method": "git",
    "tags": [
      "binding",
      "usb",
      "libusb"
    ],
    "description": "Obsolete - please use libusb instead!",
    "license": "MIT",
    "web": "https://github.com/nimious/io-usb"
  },
  {
    "name": "nimcfitsio",
    "url": "https://github.com/ziotom78/nimcfitsio.git",
    "method": "git",
    "tags": [
      "library",
      "binding",
      "cfitsio",
      "fits",
      "io"
    ],
    "description": "Bindings for CFITSIO, a library to read/write FITSIO images and tables.",
    "license": "MIT",
    "web": "https://github.com/ziotom78/nimcfitsio"
  },
  {
    "name": "glossolalia",
    "url": "https://github.com/fowlmouth/glossolalia",
    "method": "git",
    "tags": [
      "parser",
      "peg"
    ],
    "description": "A DSL for quickly writing parsers",
    "license": "CC0",
    "web": "https://github.com/fowlmouth/glossolalia"
  },
  {
    "name": "entoody",
    "url": "https://bitbucket.org/fowlmouth/entoody",
    "method": "git",
    "tags": [
      "component",
      "entity",
      "composition"
    ],
    "description": "A component/entity system",
    "license": "CC0",
    "web": "https://bitbucket.org/fowlmouth/entoody"
  },
  {
    "name": "msgpack",
    "url": "https://github.com/akiradeveloper/msgpack-nim.git",
    "method": "git",
    "tags": [
      "msgpack",
      "library",
      "serialization"
    ],
    "description": "A MessagePack binding for Nim",
    "license": "MIT",
    "web": "https://github.com/akiradeveloper/msgpack-nim"
  },
  {
    "name": "osinfo",
    "url": "https://github.com/nim-lang/osinfo.git",
    "method": "git",
    "tags": [
      "os",
      "library",
      "info"
    ],
    "description": "Modules providing information about the OS.",
    "license": "MIT",
    "web": "https://github.com/nim-lang/osinfo"
  },
  {
    "name": "io-myo",
    "url": "https://github.com/nimious/io-myo.git",
    "method": "git",
    "tags": [
      "binding",
      "myo",
      "thalmic",
      "armband",
      "gesture"
    ],
    "description": "Obsolete - please use myo instead!",
    "license": "MIT",
    "web": "https://github.com/nimious/io-myo"
  },
  {
    "name": "io-oculus",
    "url": "https://github.com/nimious/io-oculus.git",
    "method": "git",
    "tags": [
      "binding",
      "oculus",
      "rift",
      "vr",
      "libovr",
      "ovr",
      "dk1",
      "dk2",
      "gearvr"
    ],
    "description": "Obsolete - please use oculus instead!",
    "license": "MIT",
    "web": "https://github.com/nimious/io-oculus"
  },
  {
    "name": "closure_compiler",
    "url": "https://github.com/yglukhov/closure_compiler.git",
    "method": "git",
    "tags": [
      "binding",
      "closure",
      "compiler",
      "javascript"
    ],
    "description": "Bindings for Closure Compiler web API.",
    "license": "MIT",
    "web": "https://github.com/yglukhov/closure_compiler"
  },
  {
    "name": "io-serialport",
    "url": "https://github.com/nimious/io-serialport.git",
    "method": "git",
    "tags": [
      "binding",
      "libserialport",
      "serial",
      "communication"
    ],
    "description": "Obsolete - please use serialport instead!",
    "license": "MIT",
    "web": "https://github.com/nimious/io-serialport"
  },
  {
    "name": "beanstalkd",
    "url": "https://github.com/tormaroe/beanstalkd.nim.git",
    "method": "git",
    "tags": [
      "library",
      "queue",
      "messaging"
    ],
    "description": "A beanstalkd work queue client library.",
    "license": "MIT",
    "web": "https://github.com/tormaroe/beanstalkd.nim"
  },
  {
    "name": "wiki2text",
    "url": "https://github.com/rspeer/wiki2text.git",
    "method": "git",
    "tags": [
      "nlp",
      "wiki",
      "xml",
      "text"
    ],
    "description": "Quickly extracts natural-language text from a MediaWiki XML file.",
    "license": "MIT",
    "web": "https://github.com/rspeer/wiki2text"
  },
  {
    "name": "qt5_qtsql",
    "url": "https://github.com/philip-wernersbach/nim-qt5_qtsql.git",
    "method": "git",
    "tags": [
      "library",
      "wrapper",
      "database",
      "qt",
      "qt5",
      "qtsql",
      "sqlite",
      "postgres",
      "mysql"
    ],
    "description": "Binding for Qt 5's Qt SQL library that integrates with the features of the Nim language. Uses one API for multiple database engines.",
    "license": "MIT",
    "web": "https://github.com/philip-wernersbach/nim-qt5_qtsql"
  },
  {
    "name": "orient",
    "url": "https://github.com/philip-wernersbach/nim-orient",
    "method": "git",
    "tags": [
      "library",
      "wrapper",
      "database",
      "orientdb",
      "pure"
    ],
    "description": "OrientDB driver written in pure Nim, uses the OrientDB 2.0 Binary Protocol with Binary Serialization.",
    "license": "MPL",
    "web": "https://github.com/philip-wernersbach/nim-orient"
  },
  {
    "name": "syslog",
    "url": "https://github.com/FedericoCeratto/nim-syslog",
    "method": "git",
    "tags": [
      "library",
      "pure"
    ],
    "description": "Syslog module.",
    "license": "LGPLv3",
    "web": "https://github.com/FedericoCeratto/nim-syslog"
  },
  {
    "name": "nimes",
    "url": "https://github.com/def-/nimes",
    "method": "git",
    "tags": [
      "emulator",
      "nes",
      "game",
      "sdl",
      "javascript"
    ],
    "description": "NES emulator using SDL2, also compiles to JavaScript with emscripten.",
    "license": "MPL",
    "web": "https://github.com/def-/nimes"
  },
  {
    "name": "syscall",
    "url": "https://github.com/def-/nim-syscall",
    "method": "git",
    "tags": [
      "library"
    ],
    "description": "Raw system calls for Nim",
    "license": "MPL",
    "web": "https://github.com/def-/nim-syscall"
  },
  {
    "name": "jnim",
    "url": "https://github.com/yglukhov/jnim",
    "method": "git",
    "tags": [
      "library",
      "java",
      "jvm",
      "bridge",
      "bindings"
    ],
    "description": "Nim - Java bridge",
    "license": "MIT",
    "web": "https://github.com/yglukhov/jnim"
  },
  {
    "name": "nimPDF",
    "url": "https://github.com/jangko/nimpdf",
    "method": "git",
    "tags": [
      "library",
      "PDF",
      "document"
    ],
    "description": "library for generating PDF files",
    "license": "MIT",
    "web": "https://github.com/jangko/nimpdf"
  },
  {
    "name": "LLVM",
    "url": "https://github.com/FedeOmoto/llvm",
    "method": "git",
    "tags": [
      "LLVM",
      "bindings",
      "wrapper"
    ],
    "description": "LLVM bindings for the Nim language.",
    "license": "MIT",
    "web": "https://github.com/FedeOmoto/llvm"
  },
  {
    "name": "nshout",
    "url": "https://github.com/Senketsu/nshout",
    "method": "git",
    "tags": [
      "library",
      "shouter",
      "libshout",
      "wrapper",
      "bindings",
      "audio",
      "web"
    ],
    "description": "Nim bindings for libshout",
    "license": "MIT",
    "web": "https://github.com/Senketsu/nshout"
  },
  {
    "name": "nsu",
    "url": "https://github.com/Senketsu/nsu",
    "method": "git",
    "tags": [
      "library",
      "tool",
      "utility",
      "screenshot"
    ],
    "description": "Simple screenshot library & cli tool made in Nim",
    "license": "MIT",
    "web": "https://github.com/Senketsu/nsu"
  },
  {
    "name": "nuuid",
    "url": "https://github.com/yglukhov/nim-only-uuid",
    "method": "git",
    "tags": [
      "library",
      "uuid",
      "guid"
    ],
    "description": "A Nim source only UUID generator",
    "license": "MIT",
    "web": "https://github.com/yglukhov/nim-only-uuid"
  },
  {
    "name": "fftw3",
    "url": "https://github.com/Clonkk/nimfftw3",
    "method": "git",
    "tags": [
      "library",
      "math",
      "fft"
    ],
    "description": "Bindings to the FFTW library",
    "license": "LGPL",
    "web": "https://github.com/Clonkk/nimfftw3"
  },
  {
    "name": "nrpl",
    "url": "https://github.com/vegansk/nrpl",
    "method": "git",
    "tags": [
      "REPL",
      "application"
    ],
    "description": "A rudimentary Nim REPL",
    "license": "MIT",
    "web": "https://github.com/vegansk/nrpl"
  },
  {
    "name": "nim-geocoding",
    "alias": "geocoding"
  },
  {
    "name": "geocoding",
    "url": "https://github.com/saratchandra92/nim-geocoding",
    "method": "git",
    "tags": [
      "library",
      "geocoding",
      "maps"
    ],
    "description": "A simple library for Google Maps Geocoding API",
    "license": "MIT",
    "web": "https://github.com/saratchandra92/nim-geocoding"
  },
  {
    "name": "io-gles",
    "url": "https://github.com/nimious/io-gles.git",
    "method": "git",
    "tags": [
      "binding",
      "khronos",
      "gles",
      "opengl es"
    ],
    "description": "Obsolete - please use gles instead!",
    "license": "MIT",
    "web": "https://github.com/nimious/io-gles"
  },
  {
    "name": "io-egl",
    "url": "https://github.com/nimious/io-egl.git",
    "method": "git",
    "tags": [
      "binding",
      "khronos",
      "egl",
      "opengl",
      "opengl es",
      "openvg"
    ],
    "description": "Obsolete - please use egl instead!",
    "license": "MIT",
    "web": "https://github.com/nimious/io-egl"
  },
  {
    "name": "io-sixense",
    "url": "https://github.com/nimious/io-sixense.git",
    "method": "git",
    "tags": [
      "binding",
      "sixense",
      "razer hydra",
      "stem system",
      "vr"
    ],
    "description": "Obsolete - please use sixense instead!",
    "license": "MIT",
    "web": "https://github.com/nimious/io-sixense"
  },
  {
    "name": "tnetstring",
    "url": "https://mahlon@bitbucket.org/mahlon/nim-tnetstring",
    "method": "hg",
    "tags": [
      "tnetstring",
      "library",
      "serialization"
    ],
    "description": "Parsing and serializing for the TNetstring format.",
    "license": "MIT",
    "web": "http://bitbucket.org/mahlon/nim-tnetstring"
  },
  {
    "name": "msgpack4nim",
    "url": "https://github.com/jangko/msgpack4nim",
    "method": "git",
    "tags": [
      "msgpack",
      "library",
      "serialization",
      "deserialization"
    ],
    "description": "Another MessagePack implementation written in pure nim",
    "license": "MIT",
    "web": "https://github.com/jangko/msgpack4nim"
  },
  {
    "name": "binaryheap",
    "url": "https://github.com/bluenote10/nim-heap",
    "method": "git",
    "tags": [
      "heap",
      "priority queue"
    ],
    "description": "Simple binary heap implementation",
    "license": "MIT",
    "web": "https://github.com/bluenote10/nim-heap"
  },
  {
    "name": "stringinterpolation",
    "url": "https://github.com/bluenote10/nim-stringinterpolation",
    "method": "git",
    "tags": [
      "string formatting",
      "string interpolation"
    ],
    "description": "String interpolation with printf syntax",
    "license": "MIT",
    "web": "https://github.com/bluenote10/nim-stringinterpolation"
  },
  {
    "name": "libovr",
    "url": "https://github.com/bluenote10/nim-ovr",
    "method": "git",
    "tags": [
      "Oculus Rift",
      "virtual reality"
    ],
    "description": "Nim bindings for libOVR (Oculus Rift)",
    "license": "MIT",
    "web": "https://github.com/bluenote10/nim-ovr"
  },
  {
    "name": "delaunay",
    "url": "https://github.com/Nycto/DelaunayNim",
    "method": "git",
    "tags": [
      "delaunay",
      "library",
      "algorithms",
      "graph"
    ],
    "description": "2D Delaunay triangulations",
    "license": "MIT",
    "web": "https://github.com/Nycto/DelaunayNim"
  },
  {
    "name": "linenoise",
    "url": "https://github.com/fallingduck/linenoise-nim",
    "method": "git",
    "tags": [
      "linenoise",
      "readline",
      "library",
      "wrapper",
      "command-line"
    ],
    "description": "Wrapper for linenoise, a free, self-contained alternative to GNU readline.",
    "license": "BSD",
    "web": "https://github.com/fallingduck/linenoise-nim"
  },
  {
    "name": "struct",
    "url": "https://github.com/OpenSystemsLab/struct.nim",
    "method": "git",
    "tags": [
      "struct",
      "library",
      "python",
      "pack",
      "unpack"
    ],
    "description": "Python-like 'struct' for Nim",
    "license": "MIT",
    "web": "https://github.com/OpenSystemsLab/struct.nim"
  },
  {
    "name": "uri2",
    "url": "https://github.com/achesak/nim-uri2",
    "method": "git",
    "tags": [
      "uri",
      "url",
      "library"
    ],
    "description": "Nim module for better URI handling",
    "license": "MIT",
    "web": "https://github.com/achesak/nim-uri2"
  },
  {
    "name": "hmac",
    "url": "https://github.com/OpenSystemsLab/hmac.nim",
    "method": "git",
    "tags": [
      "hmac",
      "authentication",
      "hash",
      "sha1",
      "md5"
    ],
    "description": "HMAC-SHA1 and HMAC-MD5 hashing in Nim",
    "license": "MIT",
    "web": "https://github.com/OpenSystemsLab/hmac.nim"
  },
  {
    "name": "mongrel2",
    "url": "https://mahlon@bitbucket.org/mahlon/nim-mongrel2",
    "method": "hg",
    "tags": [
      "mongrel2",
      "library",
      "www"
    ],
    "description": "Handler framework for the Mongrel2 web server.",
    "license": "MIT",
    "web": "http://bitbucket.org/mahlon/nim-mongrel2"
  },
  {
    "name": "shimsham",
    "url": "https://github.com/apense/shimsham",
    "method": "git",
    "tags": [
      "crypto",
      "hash",
      "hashing",
      "digest"
    ],
    "description": "Hashing/Digest collection in pure Nim",
    "license": "MIT",
    "web": "https://github.com/apense/shimsham"
  },
  {
    "name": "base32",
    "url": "https://github.com/OpenSystemsLab/base32.nim",
    "method": "git",
    "tags": [
      "base32",
      "encode",
      "decode"
    ],
    "description": "Base32 library for Nim",
    "license": "MIT",
    "web": "https://github.com/OpenSystemsLab/base32.nim"
  },
  {
    "name": "otp",
    "url": "https://github.com/OpenSystemsLab/otp.nim",
    "method": "git",
    "tags": [
      "otp",
      "hotp",
      "totp",
      "time",
      "password",
      "one",
      "google",
      "authenticator"
    ],
    "description": "One Time Password library for Nim",
    "license": "MIT",
    "web": "https://github.com/OpenSystemsLab/otp.nim"
  },
  {
    "name": "q",
    "url": "https://github.com/OpenSystemsLab/q.nim",
    "method": "git",
    "tags": [
      "css",
      "selector",
      "query",
      "match",
      "find",
      "html",
      "xml",
      "jquery"
    ],
    "description": "Simple package for query HTML/XML elements using a CSS3 or jQuery-like selector syntax",
    "license": "MIT",
    "web": "https://github.com/OpenSystemsLab/q.nim"
  },
  {
    "name": "bignum",
    "url": "https://github.com/kaushalmodi/bignum",
    "method": "git",
    "tags": [
      "bignum",
      "gmp",
      "wrapper"
    ],
    "description": "Wrapper around the GMP bindings for the Nim language.",
    "license": "MIT",
    "web": "https://github.com/kaushalmodi/bignum"
  },
  {
    "name": "rbtree",
    "url": "https://github.com/Nycto/RBTreeNim",
    "method": "git",
    "tags": [
      "tree",
      "binary search tree",
      "rbtree",
      "red black tree"
    ],
    "description": "Red/Black Trees",
    "license": "MIT",
    "web": "https://github.com/Nycto/RBTreeNim"
  },
  {
    "name": "anybar",
    "url": "https://github.com/ba0f3/anybar.nim",
    "method": "git",
    "tags": [
      "anybar",
      "menubar",
      "status",
      "indicator"
    ],
    "description": "Control AnyBar instances with Nim",
    "license": "MIT",
    "web": "https://github.com/ba0f3/anybar.nim"
  },
  {
    "name": "astar",
    "url": "https://github.com/Nycto/AStarNim",
    "method": "git",
    "tags": [
      "astar",
      "A*",
      "pathfinding",
      "algorithm"
    ],
    "description": "A* Pathfinding",
    "license": "MIT",
    "web": "https://github.com/Nycto/AStarNim"
  },
  {
    "name": "lazy",
    "url": "https://github.com/petermora/nimLazy/",
    "method": "git",
    "tags": [
      "library",
      "iterator",
      "lazy list"
    ],
    "description": "Iterator library for Nim",
    "license": "MIT",
    "web": "https://github.com/petermora/nimLazy"
  },
  {
    "name": "asyncpythonfile",
    "url": "https://github.com/fallingduck/asyncpythonfile-nim",
    "method": "git",
    "tags": [
      "async",
      "asynchronous",
      "library",
      "python",
      "file",
      "files"
    ],
    "description": "High level, asynchronous file API mimicking Python's file interface.",
    "license": "ISC",
    "web": "https://github.com/fallingduck/asyncpythonfile-nim"
  },
  {
    "name": "nimfuzz",
    "url": "https://github.com/apense/nimfuzz",
    "method": "git",
    "tags": [
      "fuzzing",
      "unit-testing",
      "hacking",
      "security"
    ],
    "description": "Simple and compact fuzzing",
    "license": "Apache License 2.0",
    "web": "https://apense.github.io/nimfuzz"
  },
  {
    "name": "linalg",
    "url": "https://github.com/unicredit/linear-algebra",
    "method": "git",
    "tags": [
      "vector",
      "matrix",
      "linear-algebra",
      "BLAS",
      "LAPACK"
    ],
    "description": "Linear algebra for Nim",
    "license": "Apache License 2.0",
    "web": "https://github.com/unicredit/linear-algebra"
  },
  {
    "name": "sequester",
    "url": "https://github.com/fallingduck/sequester",
    "method": "git",
    "tags": [
      "library",
      "seq",
      "sequence",
      "strings",
      "iterators",
      "php"
    ],
    "description": "Library for converting sequences to strings. Also has PHP-inspired explode and implode procs.",
    "license": "ISC",
    "web": "https://github.com/fallingduck/sequester"
  },
  {
    "name": "options",
    "url": "https://github.com/fallingduck/options-nim",
    "method": "git",
    "tags": [
      "library",
      "option",
      "optionals",
      "maybe"
    ],
    "description": "Temporary package to fix broken code in 0.11.2 stable.",
    "license": "MIT",
    "web": "https://github.com/fallingduck/options-nim"
  },
  {
    "name": "oldwinapi",
    "url": "https://github.com/nim-lang/oldwinapi",
    "method": "git",
    "tags": [
      "library",
      "windows",
      "api"
    ],
    "description": "Old Win API library for Nim",
    "license": "LGPL with static linking exception",
    "web": "https://github.com/nim-lang/oldwinapi"
  },
  {
    "name": "nimx",
    "url": "https://github.com/yglukhov/nimx",
    "method": "git",
    "tags": [
      "gui",
      "ui",
      "library"
    ],
    "description": "Cross-platform GUI framework",
    "license": "MIT",
    "web": "https://github.com/yglukhov/nimx"
  },
  {
    "name": "webview",
    "url": "https://github.com/oskca/webview",
    "method": "git",
    "tags": [
      "gui",
      "ui",
      "webview",
      "cross",
      "web",
      "library"
    ],
    "description": "Nim bindings for https://github.com/zserge/webview, a cross platform single header webview library",
    "license": "MIT",
    "web": "https://github.com/oskca/webview"
  },
  {
    "name": "memo",
    "url": "https://github.com/andreaferretti/memo",
    "method": "git",
    "tags": [
      "memo",
      "memoization",
      "memoize",
      "cache"
    ],
    "description": "Memoize Nim functions",
    "license": "Apache License 2.0",
    "web": "https://github.com/andreaferretti/memo"
  },
  {
    "name": "base62",
    "url": "https://github.com/singularperturbation/base62-encode",
    "method": "git",
    "tags": [
      "base62",
      "encode",
      "decode"
    ],
    "description": "Arbitrary base encoding-decoding functions, defaulting to Base-62.",
    "license": "MIT",
    "web": "https://github.com/singularperturbation/base62-encode"
  },
  {
    "name": "telebot",
    "url": "https://github.com/ba0f3/telebot.nim",
    "method": "git",
    "tags": [
      "telebot",
      "telegram",
      "bot",
      "api",
      "client",
      "async"
    ],
    "description": "Async Telegram Bot API Client",
    "license": "MIT",
    "web": "https://github.com/ba0f3/telebot.nim"
  },
  {
    "name": "tempfile",
    "url": "https://github.com/OpenSystemsLab/tempfile.nim",
    "method": "git",
    "tags": [
      "temp",
      "mktemp",
      "make",
      "mk",
      "mkstemp",
      "mkdtemp"
    ],
    "description": "Temporary files and directories",
    "license": "MIT",
    "web": "https://github.com/OpenSystemsLab/tempfile.nim"
  },
  {
    "name": "AstroNimy",
    "url": "https://github.com/super-massive-black-holes/AstroNimy",
    "method": "git",
    "tags": [
      "science",
      "astronomy",
      "library"
    ],
    "description": "Astronomical library for Nim",
    "license": "MIT",
    "web": "https://github.com/super-massive-black-holes/AstroNimy"
  },
  {
    "name": "patty",
    "url": "https://github.com/andreaferretti/patty",
    "method": "git",
    "tags": [
      "pattern",
      "adt",
      "variant",
      "pattern matching",
      "algebraic data type"
    ],
    "description": "Algebraic data types and pattern matching",
    "license": "Apache License 2.0",
    "web": "https://github.com/andreaferretti/patty"
  },
  {
    "name": "einheit",
    "url": "https://github.com/jyapayne/einheit",
    "method": "git",
    "tags": [
      "unit",
      "tests",
      "unittest",
      "unit tests",
      "unit test macro"
    ],
    "description": "Pretty looking, full featured, Python-inspired unit test library.",
    "license": "MIT",
    "web": "https://github.com/jyapayne/einheit"
  },
  {
    "name": "plists",
    "url": "https://github.com/yglukhov/plists",
    "method": "git",
    "tags": [
      "plist",
      "property",
      "list"
    ],
    "description": "Generate and parse Mac OS X .plist files in Nim.",
    "license": "MIT",
    "web": "https://github.com/yglukhov/plists"
  },
  {
    "name": "ncurses",
    "url": "https://github.com/rnowley/nim-ncurses/",
    "method": "git",
    "tags": [
      "library",
      "terminal",
      "graphics",
      "wrapper"
    ],
    "description": "A wrapper for NCurses",
    "license": "MIT",
    "web": "https://github.com/rnowley/nim-ncurses"
  },
  {
    "name": "nanovg",
    "url": "https://github.com/johnnovak/nim-nanovg",
    "method": "git",
    "tags": [
      "wrapper",
      "GUI",
      "vector graphics",
      "opengl"
    ],
    "description": "Nim wrapper for the C NanoVG antialiased vector graphics rendering library for OpenGL",
    "license": "MIT",
    "web": "https://github.com/johnnovak/nim-nanovg"
  },
  {
    "name": "pwd",
    "url": "https://github.com/achesak/nim-pwd",
    "method": "git",
    "tags": [
      "library",
      "unix",
      "pwd",
      "password"
    ],
    "description": "Nim port of Python's pwd module for working with the UNIX password file",
    "license": "MIT",
    "web": "https://github.com/achesak/nim-pwd"
  },
  {
    "name": "spwd",
    "url": "https://github.com/achesak/nim-spwd",
    "method": "git",
    "tags": [
      "library",
      "unix",
      "spwd",
      "password",
      "shadow"
    ],
    "description": "Nim port of Python's spwd module for working with the UNIX shadow password file",
    "license": "MIT",
    "web": "https://github.com/achesak/nim-spwd"
  },
  {
    "name": "grp",
    "url": "https://github.com/achesak/nim-grp",
    "method": "git",
    "tags": [
      "library",
      "unix",
      "grp",
      "group"
    ],
    "description": "Nim port of Python's grp module for working with the UNIX group database file",
    "license": "MIT",
    "web": "https://github.com/achesak/nim-grp"
  },
  {
    "name": "stopwatch",
    "url": "https://gitlab.com/define-private-public/stopwatch",
    "method": "git",
    "tags": [
      "timer",
      "timing",
      "benchmarking",
      "watch",
      "clock"
    ],
    "description": "A simple timing library for benchmarking code and other things.",
    "license": "MIT",
    "web": "https://gitlab.com/define-private-public/stopwatch"
  },
  {
    "name": "nimFinLib",
    "url": "https://github.com/qqtop/NimFinLib",
    "method": "git",
    "tags": [
      "financial"
    ],
    "description": "Financial Library for Nim",
    "license": "MIT",
    "web": "https://github.com/qqtop/NimFinLib"
  },
  {
    "name": "libssh2",
    "url": "https://github.com/ba0f3/libssh2.nim",
    "method": "git",
    "tags": [
      "lib",
      "ssh",
      "ssh2",
      "openssh",
      "client",
      "sftp",
      "scp"
    ],
    "description": "Nim wrapper for libssh2",
    "license": "MIT",
    "web": "https://github.com/ba0f3/libssh2.nim"
  },
  {
    "name": "rethinkdb",
    "url": "https://github.com/OpenSystemsLab/rethinkdb.nim",
    "method": "git",
    "tags": [
      "rethinkdb",
      "driver",
      "client",
      "json"
    ],
    "description": "RethinkDB driver for Nim",
    "license": "MIT",
    "web": "https://github.com/OpenSystemsLab/rethinkdb.nim"
  },
  {
    "name": "dbus",
    "url": "https://github.com/zielmicha/nim-dbus",
    "method": "git",
    "tags": [
      "dbus"
    ],
    "description": "dbus bindings for Nim",
    "license": "MIT",
    "web": "https://github.com/zielmicha/nim-dbus"
  },
  {
    "name": "lmdb",
    "url": "https://github.com/FedericoCeratto/nim-lmdb",
    "method": "git",
    "tags": [
      "wrapper",
      "lmdb",
      "key-value"
    ],
    "description": "A wrapper for LMDB the Lightning Memory-Mapped Database",
    "license": "OpenLDAP",
    "web": "https://github.com/FedericoCeratto/nim-lmdb"
  },
  {
    "name": "zip",
    "url": "https://github.com/nim-lang/zip",
    "method": "git",
    "tags": [
      "wrapper",
      "zip"
    ],
    "description": "A wrapper for the zip library",
    "license": "MIT",
    "web": "https://github.com/nim-lang/zip"
  },
  {
    "name": "csvtools",
    "url": "https://github.com/unicredit/csvtools",
    "method": "git",
    "tags": [
      "CSV",
      "comma separated values",
      "TSV"
    ],
    "description": "Manage CSV files",
    "license": "Apache License 2.0",
    "web": "https://github.com/unicredit/csvtools"
  },
  {
    "name": "httpform",
    "url": "https://github.com/tulayang/httpform",
    "method": "git",
    "tags": [
      "request parser",
      "upload",
      "html5 file"
    ],
    "description": "Http request form parser",
    "license": "MIT",
    "web": "https://github.com/tulayang/httpform"
  },
  {
    "name": "quadtree",
    "url": "https://github.com/Nycto/QuadtreeNim",
    "method": "git",
    "tags": [
      "quadtree",
      "algorithm"
    ],
    "description": "A Quadtree implementation",
    "license": "MIT",
    "web": "https://github.com/Nycto/QuadtreeNim"
  },
  {
    "name": "expat",
    "url": "https://github.com/nim-lang/expat",
    "method": "git",
    "tags": [
      "expat",
      "xml",
      "parsing"
    ],
    "description": "Expat wrapper for Nim",
    "license": "MIT",
    "web": "https://github.com/nim-lang/expat"
  },
  {
    "name": "sphinx",
    "url": "https://github.com/Araq/sphinx",
    "method": "git",
    "tags": [
      "sphinx",
      "wrapper",
      "search",
      "engine"
    ],
    "description": "Sphinx wrapper for Nim",
    "license": "LGPL",
    "web": "https://github.com/Araq/sphinx"
  },
  {
    "name": "sdl1",
    "url": "https://github.com/nim-lang/sdl1",
    "method": "git",
    "tags": [
      "graphics",
      "library",
      "multi-media",
      "input",
      "sound",
      "joystick"
    ],
    "description": "SDL 1.2 wrapper for Nim.",
    "license": "LGPL",
    "web": "https://github.com/nim-lang/sdl1"
  },
  {
    "name": "graphics",
    "url": "https://github.com/nim-lang/graphics",
    "method": "git",
    "tags": [
      "library",
      "SDL"
    ],
    "description": "Graphics module for Nim.",
    "license": "MIT",
    "web": "https://github.com/nim-lang/graphics"
  },
  {
    "name": "libffi",
    "url": "https://github.com/Araq/libffi",
    "method": "git",
    "tags": [
      "ffi",
      "library",
      "C",
      "calling",
      "convention"
    ],
    "description": "libffi wrapper for Nim.",
    "license": "MIT",
    "web": "https://github.com/Araq/libffi"
  },
  {
    "name": "libcurl",
    "url": "https://github.com/Araq/libcurl",
    "method": "git",
    "tags": [
      "curl",
      "web",
      "http",
      "download"
    ],
    "description": "Nim wrapper for libcurl.",
    "license": "MIT",
    "web": "https://github.com/Araq/libcurl"
  },
  {
    "name": "perlin",
    "url": "https://github.com/Nycto/PerlinNim",
    "method": "git",
    "tags": [
      "perlin",
      "simplex",
      "noise"
    ],
    "description": "Perlin noise and Simplex noise generation",
    "license": "MIT",
    "web": "https://github.com/Nycto/PerlinNim"
  },
  {
    "name": "pfring",
    "url": "https://github.com/ba0f3/pfring.nim",
    "method": "git",
    "tags": [
      "pf_ring",
      "packet",
      "sniff",
      "pcap",
      "pfring",
      "network",
      "capture",
      "socket"
    ],
    "description": "PF_RING wrapper for Nim",
    "license": "MIT",
    "web": "https://github.com/ba0f3/pfring.nim"
  },
  {
    "name": "xxtea",
    "url": "https://github.com/xxtea/xxtea-nim",
    "method": "git",
    "tags": [
      "xxtea",
      "encrypt",
      "decrypt",
      "crypto"
    ],
    "description": "XXTEA encryption algorithm library written in pure Nim.",
    "license": "MIT",
    "web": "https://github.com/xxtea/xxtea-nim"
  },
  {
    "name": "xxhash",
    "url": "https://github.com/OpenSystemsLab/xxhash.nim",
    "method": "git",
    "tags": [
      "fast",
      "hash",
      "algorithm"
    ],
    "description": "xxhash wrapper for Nim",
    "license": "MIT",
    "web": "https://github.com/OpenSystemsLab/xxhash.nim"
  },
  {
    "name": "libipset",
    "url": "https://github.com/ba0f3/libipset.nim",
    "method": "git",
    "tags": [
      "ipset",
      "firewall",
      "netfilter",
      "mac",
      "ip",
      "network",
      "collection",
      "rule",
      "set"
    ],
    "description": "libipset wrapper for Nim",
    "license": "MIT",
    "web": "https://github.com/ba0f3/libipset.nim"
  },
  {
    "name": "pop3",
    "url": "https://github.com/FedericoCeratto/nim-pop3",
    "method": "git",
    "tags": [
      "network",
      "pop3",
      "email"
    ],
    "description": "POP3 client library",
    "license": "LGPLv3",
    "web": "https://github.com/FedericoCeratto/nim-pop3"
  },
  {
    "name": "nimrpc",
    "url": "https://github.com/rogercloud/nim-rpc",
    "method": "git",
    "tags": [
      "msgpack",
      "library",
      "rpc",
      "nimrpc"
    ],
    "description": "RPC implementation for Nim based on msgpack4nim",
    "license": "MIT",
    "web": "https://github.com/rogercloud/nim-rpc"
  },
  {
    "name": "nimrpc_milis",
    "url": "https://github.com/milisarge/nimrpc_milis",
    "method": "git",
    "tags": [
      "msgpack",
      "library",
      "rpc",
      "nimrpc"
    ],
    "description": "RPC implementation for Nim based on msgpack4nim",
    "license": "MIT",
    "web": "https://github.com/milisarge/nimrpc_milis"
  },
  {
    "name": "asyncevents",
    "url": "https://github.com/tulayang/asyncevents",
    "method": "git",
    "tags": [
      "event",
      "future",
      "asyncdispatch"
    ],
    "description": "Asynchronous event loop for progaming with MVC",
    "license": "MIT",
    "web": "https://github.com/tulayang/asyncevents"
  },
  {
    "name": "nimSHA2",
    "url": "https://github.com/jangko/nimSHA2",
    "method": "git",
    "tags": [
      "hash",
      "crypto",
      "library",
      "sha256",
      "sha224",
      "sha384",
      "sha512"
    ],
    "description": "Secure Hash Algorithm - 2, [224, 256, 384, and 512 bits]",
    "license": "MIT",
    "web": "https://github.com/jangko/nimSHA2"
  },
  {
    "name": "nimAES",
    "url": "https://github.com/jangko/nimAES",
    "method": "git",
    "tags": [
      "crypto",
      "library",
      "aes",
      "encryption",
      "rijndael"
    ],
    "description": "Advanced Encryption Standard, Rijndael Algorithm",
    "license": "MIT",
    "web": "https://github.com/jangko/nimAES"
  },
  {
    "name": "nimeverything",
    "url": "https://github.com/xland/nimeverything/",
    "method": "git",
    "tags": [
      "everything",
      "voidtools",
      "Everything Search Engine"
    ],
    "description": "everything  search engine wrapper",
    "license": "MIT",
    "web": "https://github.com/xland/nimeverything"
  },
  {
    "name": "vidhdr",
    "url": "https://github.com/achesak/nim-vidhdr",
    "method": "git",
    "tags": [
      "video",
      "formats",
      "file"
    ],
    "description": "Library for detecting the format of an video file",
    "license": "MIT",
    "web": "https://github.com/achesak/nim-vidhdr"
  },
  {
    "name": "gitapi",
    "url": "https://github.com/achesak/nim-gitapi",
    "method": "git",
    "tags": [
      "git",
      "version control",
      "library"
    ],
    "description": "Nim wrapper around the git version control software",
    "license": "MIT",
    "web": "https://github.com/achesak/nim-gitapi"
  },
  {
    "name": "ptrace",
    "url": "https://github.com/ba0f3/ptrace.nim",
    "method": "git",
    "tags": [
      "ptrace",
      "trace",
      "process",
      "syscal",
      "system",
      "call"
    ],
    "description": "ptrace wrapper for Nim",
    "license": "MIT",
    "web": "https://github.com/ba0f3/ptrace.nim"
  },
  {
    "name": "ndbex",
    "url": "https://github.com/Senketsu/nim-db-ex",
    "method": "git",
    "tags": [
      "extension",
      "database",
      "convenience",
      "db",
      "mysql",
      "postgres",
      "sqlite"
    ],
    "description": "extension modules for Nim's 'db_*' modules",
    "license": "MIT",
    "web": "https://github.com/Senketsu/nim-db-ex"
  },
  {
    "name": "spry",
    "url": "https://github.com/gokr/spry",
    "method": "git",
    "tags": [
      "language",
      "library",
      "scripting"
    ],
    "description": "A Smalltalk and Rebol inspired language implemented as an AST interpreter",
    "license": "MIT",
    "web": "https://github.com/gokr/spry"
  },
  {
    "name": "nimBMP",
    "url": "https://github.com/jangko/nimBMP",
    "method": "git",
    "tags": [
      "graphics",
      "library",
      "BMP"
    ],
    "description": "BMP encoder and decoder",
    "license": "MIT",
    "web": "https://github.com/jangko/nimBMP"
  },
  {
    "name": "nimPNG",
    "url": "https://github.com/jangko/nimPNG",
    "method": "git",
    "tags": [
      "graphics",
      "library",
      "PNG"
    ],
    "description": "PNG(Portable Network Graphics) encoder and decoder",
    "license": "MIT",
    "web": "https://github.com/jangko/nimPNG"
  },
  {
    "name": "litestore",
    "url": "https://github.com/h3rald/litestore",
    "method": "git",
    "tags": [
      "database",
      "rest",
      "sqlite"
    ],
    "description": "A lightweight, self-contained, RESTful, searchable, multi-format NoSQL document store",
    "license": "MIT",
    "web": "https://h3rald.com/litestore"
  },
  {
    "name": "parseFixed",
    "url": "https://github.com/jlp765/parsefixed",
    "method": "git",
    "tags": [
      "parse",
      "fixed",
      "width",
      "parser",
      "text"
    ],
    "description": "Parse fixed-width fields within lines of text (complementary to parsecsv)",
    "license": "MIT",
    "web": "https://github.com/jlp765/parsefixed"
  },
  {
    "name": "playlists",
    "url": "https://github.com/achesak/nim-playlists",
    "method": "git",
    "tags": [
      "library",
      "playlists",
      "M3U",
      "PLS",
      "XSPF"
    ],
    "description": "Nim library for parsing PLS, M3U, and XSPF playlist files",
    "license": "MIT",
    "web": "https://github.com/achesak/nim-playlists"
  },
  {
    "name": "seqmath",
    "url": "https://github.com/jlp765/seqmath",
    "method": "git",
    "tags": [
      "math",
      "seq",
      "sequence",
      "array",
      "nested",
      "algebra",
      "statistics",
      "lifted",
      "financial"
    ],
    "description": "Nim math library for sequences and nested sequences (extends math library)",
    "license": "MIT",
    "web": "https://github.com/jlp765/seqmath"
  },
  {
    "name": "daemonize",
    "url": "https://github.com/OpenSystemsLab/daemonize.nim",
    "method": "git",
    "tags": [
      "daemonize",
      "background",
      "fork",
      "unix",
      "linux",
      "process"
    ],
    "description": "This library makes your code run as a daemon process on Unix-like systems",
    "license": "MIT",
    "web": "https://github.com/OpenSystemsLab/daemonize.nim"
  },
  {
    "name": "tnim",
    "url": "https://github.com/jlp765/tnim",
    "method": "git",
    "tags": [
      "REPL",
      "sandbox",
      "interactive",
      "compiler",
      "code",
      "language"
    ],
    "description": "tnim is a Nim REPL - an interactive sandbox for testing Nim code",
    "license": "MIT",
    "web": "https://github.com/jlp765/tnim"
  },
  {
    "name": "ris",
    "url": "https://github.com/achesak/nim-ris",
    "method": "git",
    "tags": [
      "RIS",
      "citation",
      "library"
    ],
    "description": "Module for working with RIS citation files",
    "license": "MIT",
    "web": "https://github.com/achesak/nim-ris"
  },
  {
    "name": "geoip",
    "url": "https://github.com/achesak/nim-geoip",
    "method": "git",
    "tags": [
      "IP",
      "address",
      "location",
      "geolocation"
    ],
    "description": "Retrieve info about a location from an IP address",
    "license": "MIT",
    "web": "https://github.com/achesak/nim-geoip"
  },
  {
    "name": "freegeoip",
    "url": "https://github.com/achesak/nim-freegeoip",
    "method": "git",
    "tags": [
      "IP",
      "address",
      "location",
      "geolocation"
    ],
    "description": "Retrieve info about a location from an IP address",
    "license": "MIT",
    "web": "https://github.com/achesak/nim-freegeoip"
  },
  {
    "name": "nimroutine",
    "url": "https://github.com/rogercloud/nim-routine",
    "method": "git",
    "tags": [
      "goroutine",
      "routine",
      "lightweight",
      "thread"
    ],
    "description": "A go routine like nim implementation",
    "license": "MIT",
    "web": "https://github.com/rogercloud/nim-routine"
  },
  {
    "name": "coverage",
    "url": "https://github.com/yglukhov/coverage",
    "method": "git",
    "tags": [
      "code",
      "coverage"
    ],
    "description": "Code coverage library",
    "license": "MIT",
    "web": "https://github.com/yglukhov/coverage"
  },
  {
    "name": "golib",
    "url": "https://github.com/stefantalpalaru/golib-nim",
    "method": "git",
    "tags": [
      "library",
      "wrapper"
    ],
    "description": "Bindings for golib - a library that (ab)uses gccgo to bring Go's channels and goroutines to the rest of the world",
    "license": "BSD",
    "web": "https://github.com/stefantalpalaru/golib-nim"
  },
  {
    "name": "libnotify",
    "url": "https://github.com/FedericoCeratto/nim-libnotify.git",
    "method": "git",
    "tags": [
      "library",
      "wrapper",
      "desktop"
    ],
    "description": "Minimalistic libnotify wrapper for desktop notifications",
    "license": "LGPLv3",
    "web": "https://github.com/FedericoCeratto/nim-libnotify"
  },
  {
    "name": "nimcat",
    "url": "https://github.com/shakna-israel/nimcat",
    "method": "git",
    "tags": [
      "cat",
      "cli"
    ],
    "description": "An implementation of cat in Nim",
    "license": "MIT",
    "web": "https://github.com/shakna-israel/nimcat"
  },
  {
    "name": "sections",
    "url": "https://github.com/c0ffeeartc/nim-sections",
    "method": "git",
    "tags": [
      "BDD",
      "test"
    ],
    "description": "`Section` macro with BDD aliases for testing",
    "license": "MIT",
    "web": "https://github.com/c0ffeeartc/nim-sections"
  },
  {
    "name": "nimfp",
    "url": "https://github.com/vegansk/nimfp",
    "method": "git",
    "tags": [
      "functional",
      "library"
    ],
    "description": "Nim functional programming library",
    "license": "MIT",
    "web": "https://github.com/vegansk/nimfp"
  },
  {
    "name": "nhsl",
    "url": "https://github.com/twist-vector/nhsl.git",
    "method": "git",
    "tags": [
      "library",
      "serialization",
      "pure"
    ],
    "description": "Nim Hessian Serialization Library encodes/decodes data into the Hessian binary protocol",
    "license": "LGPL",
    "web": "https://github.com/twist-vector/nhsl"
  },
  {
    "name": "nimstopwatch",
    "url": "https://github.com/twist-vector/nim-stopwatch.git",
    "method": "git",
    "tags": [
      "app",
      "timer"
    ],
    "description": "A Nim-based, non-graphical application designed to measure the amount of time elapsed from its activation to deactivation, includes total elapsed time, lap, and split times.",
    "license": "LGPL",
    "web": "https://github.com/twist-vector/nim-stopwatch"
  },
  {
    "name": "playground",
    "url": "https://github.com/theduke/nim-playground",
    "method": "git",
    "tags": [
      "webapp",
      "execution",
      "code",
      "sandbox"
    ],
    "description": "Web-based playground for testing Nim code.",
    "license": "MIT",
    "web": "https://github.com/theduke/nim-playground"
  },
  {
    "name": "nimsl",
    "url": "https://github.com/yglukhov/nimsl",
    "method": "git",
    "tags": [
      "shader",
      "opengl",
      "glsl"
    ],
    "description": "Shaders in Nim.",
    "license": "MIT",
    "web": "https://github.com/yglukhov/nimsl"
  },
  {
    "name": "omnilog",
    "url": "https://github.com/nim-appkit/omnilog",
    "method": "git",
    "tags": [
      "library",
      "logging",
      "logs"
    ],
    "description": "Advanced logging library for Nim with structured logging, formatters, filters and writers.",
    "license": "LGPLv3",
    "web": "https://github.com/nim-appkit/omnilog"
  },
  {
    "name": "values",
    "url": "https://github.com/nim-appkit/values",
    "method": "git",
    "tags": [
      "library",
      "values",
      "datastructures"
    ],
    "description": "Library for working with arbitrary values + a map data structure.",
    "license": "MIT",
    "web": "https://github.com/nim-appkit/values"
  },
  {
    "name": "geohash",
    "url": "https://github.com/twist-vector/nim-geohash.git",
    "method": "git",
    "tags": [
      "library",
      "geocoding",
      "pure"
    ],
    "description": "Nim implementation of the geohash latitude/longitude geocode system",
    "license": "Apache License 2.0",
    "web": "https://github.com/twist-vector/nim-geohash"
  },
  {
    "name": "bped",
    "url": "https://github.com/twist-vector/nim-bped.git",
    "method": "git",
    "tags": [
      "library",
      "serialization",
      "pure"
    ],
    "description": "Nim implementation of the Bittorrent ascii serialization protocol",
    "license": "Apache License 2.0",
    "web": "https://github.com/twist-vector/nim-bped"
  },
  {
    "name": "ctrulib",
    "url": "https://github.com/skyforce77/ctrulib-nim.git",
    "method": "git",
    "tags": [
      "library",
      "nintendo",
      "3ds"
    ],
    "description": "ctrulib wrapper",
    "license": "GPLv2",
    "web": "https://github.com/skyforce77/ctrulib-nim"
  },
  {
    "name": "nimrdkafka",
    "url": "https://github.com/dfdeshom/nimrdkafka.git",
    "method": "git",
    "tags": [
      "library",
      "wrapper",
      "kafka"
    ],
    "description": "Nim wrapper for librdkafka",
    "license": "Apache License 2.0",
    "web": "https://github.com/dfdeshom/nimrdkafka"
  },
  {
    "name": "utils",
    "url": "https://github.com/nim-appkit/utils",
    "method": "git",
    "tags": [
      "library",
      "utilities"
    ],
    "description": "Collection of string, parsing, pointer, ... utilities.",
    "license": "MIT",
    "web": "https://github.com/nim-appkit/utils"
  },
  {
    "name": "pymod",
    "url": "https://github.com/jboy/nim-pymod",
    "method": "git",
    "tags": [
      "wrapper",
      "python",
      "module",
      "numpy",
      "array",
      "matrix",
      "ndarray",
      "pyobject",
      "pyarrayobject",
      "iterator",
      "iterators",
      "docstring"
    ],
    "description": "Auto-generate a Python module that wraps a Nim module.",
    "license": "MIT",
    "web": "https://github.com/jboy/nim-pymod"
  },
  {
    "name": "db",
    "url": "https://github.com/jlp765/db",
    "method": "git",
    "tags": [
      "wrapper",
      "database",
      "module",
      "sqlite",
      "mysql",
      "postgres",
      "db_sqlite",
      "db_mysql",
      "db_postgres"
    ],
    "description": "Unified db access module, providing a single library module to access the db_sqlite, db_mysql and db_postgres modules.",
    "license": "MIT",
    "web": "https://github.com/jlp765/db"
  },
  {
    "name": "nimsnappy",
    "url": "https://github.com/dfdeshom/nimsnappy.git",
    "method": "git",
    "tags": [
      "wrapper",
      "compression"
    ],
    "description": "Nim wrapper for the snappy compression library. there is also a high-level API for easy use",
    "license": "BSD",
    "web": "https://github.com/dfdeshom/nimsnappy"
  },
  {
    "name": "nimLUA",
    "url": "https://github.com/jangko/nimLUA",
    "method": "git",
    "tags": [
      "lua",
      "library",
      "bind",
      "glue",
      "macros"
    ],
    "description": "glue code generator to bind Nim and Lua together using Nim's powerful macro",
    "license": "MIT",
    "web": "https://github.com/jangko/nimLUA"
  },
  {
    "name": "sound",
    "url": "https://github.com/yglukhov/sound.git",
    "method": "git",
    "tags": [
      "sound",
      "ogg"
    ],
    "description": "Cross-platform sound mixer library",
    "license": "MIT",
    "web": "https://github.com/yglukhov/sound"
  },
  {
    "name": "nimi3status",
    "url": "https://github.com/FedericoCeratto/nimi3status",
    "method": "git",
    "tags": [
      "i3",
      "i3status"
    ],
    "description": "Lightweight i3 status bar.",
    "license": "GPLv3",
    "web": "https://github.com/FedericoCeratto/nimi3status"
  },
  {
    "name": "native_dialogs",
    "url": "https://github.com/SSPkrolik/nim-native-dialogs.git",
    "method": "git",
    "tags": [
      "ui",
      "gui",
      "cross-platform",
      "library"
    ],
    "description": "Implements framework-agnostic native operating system dialogs calls",
    "license": "MIT",
    "web": "https://github.com/SSPkrolik/nim-native-dialogs"
  },
  {
    "name": "variant",
    "url": "https://github.com/yglukhov/variant.git",
    "method": "git",
    "tags": [
      "variant"
    ],
    "description": "Variant type and type matching",
    "license": "MIT",
    "web": "https://github.com/yglukhov/variant"
  },
  {
    "name": "pythonmath",
    "url": "https://github.com/achesak/nim-pythonmath",
    "method": "git",
    "tags": [
      "library",
      "python",
      "math"
    ],
    "description": "Module to provide an interface as similar as possible to Python's math libary",
    "license": "MIT",
    "web": "https://github.com/achesak/nim-pythonmath"
  },
  {
    "name": "nimlz4",
    "url": "https://github.com/dfdeshom/nimlz4.git",
    "method": "git",
    "tags": [
      "wrapper",
      "compression",
      "lzo",
      "lz4"
    ],
    "description": "Nim wrapper for the LZ4 library. There is also a high-level API for easy use",
    "license": "BSD",
    "web": "https://github.com/dfdeshom/nimlz4"
  },
  {
    "name": "pythonize",
    "url": "https://github.com/marcoapintoo/nim-pythonize.git",
    "method": "git",
    "tags": [
      "python",
      "wrapper"
    ],
    "description": "A higher-level wrapper for the Python Programing Language",
    "license": "MIT",
    "web": "https://github.com/marcoapintoo/nim-pythonize"
  },
  {
    "name": "cligen",
    "url": "https://github.com/c-blake/cligen.git",
    "method": "git",
    "tags": [
      "library",
      "command-line",
      "arguments",
      "switches",
      "parsing",
      "options"
    ],
    "description": "Infer & generate command-line interace/option/argument parsers",
    "license": "MIT",
    "web": "https://github.com/c-blake/cligen"
  },
  {
    "name": "fnmatch",
    "url": "https://github.com/achesak/nim-fnmatch",
    "method": "git",
    "tags": [
      "library",
      "unix",
      "files",
      "matching"
    ],
    "description": "Nim module for filename matching with UNIX shell patterns",
    "license": "MIT",
    "web": "https://github.com/achesak/nim-fnmatch"
  },
  {
    "name": "shorturl",
    "url": "https://github.com/achesak/nim-shorturl",
    "method": "git",
    "tags": [
      "library",
      "url",
      "uid"
    ],
    "description": "Nim module for generating URL identifiers for Tiny URL and bit.ly-like URLs",
    "license": "MIT",
    "web": "https://github.com/achesak/nim-shorturl"
  },
  {
    "name": "teafiles",
    "url": "git@github.com:unicredit/nim-teafiles.git",
    "method": "git",
    "tags": [
      "teafiles",
      "mmap",
      "timeseries"
    ],
    "description": "TeaFiles provide fast read/write access to time series data",
    "license": "Apache2",
    "web": "https://github.com/unicredit/nim-teafiles"
  },
  {
    "name": "emmy",
    "url": "git@github.com:unicredit/emmy.git",
    "method": "git",
    "tags": [
      "algebra",
      "polynomials",
      "primes",
      "ring",
      "quotients"
    ],
    "description": "Algebraic structures and related operations for Nim",
    "license": "Apache2",
    "web": "https://github.com/unicredit/emmy"
  },
  {
    "name": "impulse_engine",
    "url": "https://github.com/matkuki/Nim-Impulse-Engine",
    "method": "git",
    "tags": [
      "physics",
      "engine",
      "2D"
    ],
    "description": "Nim port of a simple 2D physics engine",
    "license": "zlib",
    "web": "https://github.com/matkuki/Nim-Impulse-Engine"
  },
  {
    "name": "notifications",
    "url": "https://github.com/dom96/notifications",
    "method": "git",
    "tags": [
      "notifications",
      "alerts",
      "gui",
      "toasts",
      "macosx",
      "cocoa"
    ],
    "description": "Library for displaying notifications on the desktop",
    "license": "MIT",
    "web": "https://github.com/dom96/notifications"
  },
  {
    "name": "reactor",
    "url": "https://github.com/zielmicha/reactor.nim",
    "method": "git",
    "tags": [
      "async",
      "libuv",
      "http",
      "tcp"
    ],
    "description": "Asynchronous networking engine for Nim",
    "license": "MIT",
    "web": "https://networkos.net/nim/reactor.nim"
  },
  {
    "name": "asynctools",
    "url": "https://github.com/cheatfate/asynctools",
    "method": "git",
    "tags": [
      "async",
      "pipes",
      "processes",
      "ipc",
      "synchronization",
      "dns",
      "pty"
    ],
    "description": "Various asynchronous tools for Nim",
    "license": "MIT",
    "web": "https://github.com/cheatfate/asynctools"
  },
  {
    "name": "nimcrypto",
    "url": "https://github.com/cheatfate/nimcrypto",
    "method": "git",
    "tags": [
      "crypto",
      "hashes",
      "ciphers",
      "keccak",
      "sha3",
      "blowfish",
      "twofish",
      "rijndael",
      "csprng",
      "hmac",
      "ripemd"
    ],
    "description": "Nim cryptographic library",
    "license": "MIT",
    "web": "https://github.com/cheatfate/nimcrypto"
  },
  {
    "name": "collections",
    "url": "https://github.com/zielmicha/collections.nim",
    "method": "git",
    "tags": [
      "iterator",
      "functional"
    ],
    "description": "Various collections and utilities",
    "license": "MIT",
    "web": "https://github.com/zielmicha/collections.nim"
  },
  {
    "name": "capnp",
    "url": "https://github.com/zielmicha/capnp.nim",
    "method": "git",
    "tags": [
      "capnp",
      "serialization",
      "protocol",
      "rpc"
    ],
    "description": "Cap'n Proto implementation for Nim",
    "license": "MIT",
    "web": "https://github.com/zielmicha/capnp.nim"
  },
  {
    "name": "biscuits",
    "url": "https://github.com/achesak/nim-biscuits",
    "method": "git",
    "tags": [
      "cookie",
      "persistence"
    ],
    "description": "better cookie handling",
    "license": "MIT",
    "web": "https://github.com/achesak/nim-biscuits"
  },
  {
    "name": "pari",
    "url": "https://github.com/lompik/pari.nim",
    "method": "git",
    "tags": [
      "number theory",
      "computer algebra system"
    ],
    "description": "Pari/GP C library wrapper",
    "license": "MIT",
    "web": "https://github.com/lompik/pari.nim"
  },
  {
    "name": "spacenav",
    "url": "https://github.com/nimious/spacenav.git",
    "method": "git",
    "tags": [
      "binding",
      "3dx",
      "3dconnexion",
      "libspnav",
      "spacenav",
      "spacemouse",
      "spacepilot",
      "spacenavigator"
    ],
    "description": "Bindings for libspnav, the free 3Dconnexion device driver",
    "license": "MIT",
    "web": "https://github.com/nimious/spacenav"
  },
  {
    "name": "isense",
    "url": "https://github.com/nimious/isense.git",
    "method": "git",
    "tags": [
      "binding",
      "isense",
      "intersense",
      "inertiacube",
      "intertrax",
      "microtrax",
      "thales",
      "tracking",
      "sensor"
    ],
    "description": "Bindings for the InterSense SDK",
    "license": "MIT",
    "web": "https://github.com/nimious/isense"
  },
  {
    "name": "libusb",
    "url": "https://github.com/nimious/libusb.git",
    "method": "git",
    "tags": [
      "binding",
      "usb",
      "libusb"
    ],
    "description": "Bindings for libusb, the cross-platform user library to access USB devices.",
    "license": "MIT",
    "web": "https://github.com/nimious/libusb"
  },
  {
    "name": "myo",
    "url": "https://github.com/nimious/myo.git",
    "method": "git",
    "tags": [
      "binding",
      "myo",
      "thalmic",
      "armband",
      "gesture"
    ],
    "description": "Bindings for the Thalmic Labs Myo gesture control armband SDK.",
    "license": "MIT",
    "web": "https://github.com/nimious/myo"
  },
  {
    "name": "oculus",
    "url": "https://github.com/nimious/oculus.git",
    "method": "git",
    "tags": [
      "binding",
      "oculus",
      "rift",
      "vr",
      "libovr",
      "ovr",
      "dk1",
      "dk2",
      "gearvr"
    ],
    "description": "Bindings for the Oculus VR SDK.",
    "license": "MIT",
    "web": "https://github.com/nimious/oculus"
  },
  {
    "name": "serialport",
    "url": "https://github.com/nimious/serialport.git",
    "method": "git",
    "tags": [
      "binding",
      "libserialport",
      "serial",
      "communication"
    ],
    "description": "Bindings for libserialport, the cross-platform serial communication library.",
    "license": "MIT",
    "web": "https://github.com/nimious/serialport"
  },
  {
    "name": "gles",
    "url": "https://github.com/nimious/gles.git",
    "method": "git",
    "tags": [
      "binding",
      "khronos",
      "gles",
      "opengl es"
    ],
    "description": "Bindings for OpenGL ES, the embedded 3D graphics library.",
    "license": "MIT",
    "web": "https://github.com/nimious/gles"
  },
  {
    "name": "egl",
    "url": "https://github.com/nimious/egl.git",
    "method": "git",
    "tags": [
      "binding",
      "khronos",
      "egl",
      "opengl",
      "opengl es",
      "openvg"
    ],
    "description": "Bindings for EGL, the native platform interface for rendering APIs.",
    "license": "MIT",
    "web": "https://github.com/nimious/egl"
  },
  {
    "name": "sixense",
    "url": "https://github.com/nimious/sixense.git",
    "method": "git",
    "tags": [
      "binding",
      "sixense",
      "razer hydra",
      "stem system",
      "vr"
    ],
    "description": "Bindings for the Sixense Core API.",
    "license": "MIT",
    "web": "https://github.com/nimious/sixense"
  },
  {
    "name": "listsv",
    "url": "https://github.com/srwiley/listsv.git",
    "method": "git",
    "tags": [
      "singly linked list",
      "doubly linked list"
    ],
    "description": "Basic operations on singly and doubly linked lists.",
    "license": "MIT",
    "web": "https://github.com/srwiley/listsv"
  },
  {
    "name": "kissfft",
    "url": "https://github.com/m13253/nim-kissfft",
    "method": "git",
    "tags": [
      "fft",
      "dsp",
      "signal"
    ],
    "description": "Nim binding for KissFFT Fast Fourier Transform library",
    "license": "BSD",
    "web": "https://github.com/m13253/nim-kissfft"
  },
  {
    "name": "nimbench",
    "url": "https://github.com/ivankoster/nimbench.git",
    "method": "git",
    "tags": [
      "benchmark",
      "micro benchmark",
      "timer"
    ],
    "description": "Micro benchmarking tool to measure speed of code, with the goal of optimizing it.",
    "license": "Apache Version 2.0",
    "web": "https://github.com/ivankoster/nimbench"
  },
  {
    "name": "nest",
    "url": "https://github.com/kedean/nest.git",
    "method": "git",
    "tags": [
      "library",
      "api",
      "router",
      "web"
    ],
    "description": "RESTful URI router",
    "license": "MIT",
    "web": "https://github.com/kedean/nest"
  },
  {
    "name": "nimbluez",
    "url": "https://github.com/Electric-Blue/NimBluez.git",
    "method": "git",
    "tags": [
      "bluetooth",
      "library",
      "wrapper",
      "sockets"
    ],
    "description": "Nim modules for access to system Bluetooth resources.",
    "license": "BSD",
    "web": "https://github.com/Electric-Blue/NimBluez"
  },
  {
    "name": "yaml",
    "url": "https://github.com/flyx/NimYAML",
    "method": "git",
    "tags": [
      "serialization",
      "parsing",
      "library",
      "yaml"
    ],
    "description": "YAML 1.2 implementation for Nim",
    "license": "MIT",
    "web": "http://flyx.github.io/NimYAML/"
  },
  {
    "name": "nimyaml",
    "alias": "yaml"
  },
  {
    "name": "jsmn",
    "url": "https://github.com/OpenSystemsLab/jsmn.nim",
    "method": "git",
    "tags": [
      "json",
      "token",
      "tokenizer",
      "parser",
      "jsmn"
    ],
    "description": "Jsmn - a world fastest JSON parser - in pure Nim",
    "license": "MIT",
    "web": "https://github.com/OpenSystemsLab/jsmn.nim"
  },
  {
    "name": "mangle",
    "url": "https://github.com/baabelfish/mangle",
    "method": "git",
    "tags": [
      "functional",
      "iterators",
      "lazy",
      "library"
    ],
    "description": "Yet another iterator library",
    "license": "MIT",
    "web": "https://github.com/baabelfish/mangle"
  },
  {
    "name": "nimshell",
    "url": "https://github.com/vegansk/nimshell",
    "method": "git",
    "tags": [
      "shell",
      "utility"
    ],
    "description": "Library for shell scripting in nim",
    "license": "MIT",
    "web": "https://github.com/vegansk/nimshell"
  },
  {
    "name": "rosencrantz",
    "url": "https://github.com/andreaferretti/rosencrantz",
    "method": "git",
    "tags": [
      "web",
      "server",
      "DSL",
      "combinators"
    ],
    "description": "A web DSL for Nim",
    "license": "MIT",
    "web": "https://github.com/andreaferretti/rosencrantz"
  },
  {
    "name": "sam",
    "url": "https://github.com/OpenSystemsLab/sam.nim",
    "method": "git",
    "tags": [
      "json",
      "binding",
      "map",
      "dump",
      "load"
    ],
    "description": "Fast and just works JSON-Binding for Nim",
    "license": "MIT",
    "web": "https://github.com/OpenSystemsLab/sam.nim"
  },
  {
    "name": "twitter",
    "url": "https://github.com/snus-kin/twitter.nim",
    "method": "git",
    "tags": [
      "library",
      "wrapper",
      "twitter"
    ],
    "description": "Low-level twitter API wrapper library for Nim.",
    "license": "MIT",
    "web": "https://github.com/snus-kin/twitter.nim"
  },
  {
    "name": "stomp",
    "url": "https://bitbucket.org/mahlon/nim-stomp",
    "method": "hg",
    "tags": [
      "stomp",
      "library",
      "messaging",
      "events"
    ],
    "description": "A pure-nim implementation of the STOMP protocol for machine messaging.",
    "license": "MIT",
    "web": "http://bitbucket.org/mahlon/nim-stomp"
  },
  {
    "name": "srt",
    "url": "https://github.com/achesak/nim-srt",
    "method": "git",
    "tags": [
      "srt",
      "subrip",
      "subtitle"
    ],
    "description": "Nim module for parsing SRT (SubRip) subtitle files",
    "license": "MIT",
    "web": "https://github.com/achesak/nim-srt"
  },
  {
    "name": "subviewer",
    "url": "https://github.com/achesak/nim-subviewer",
    "method": "git",
    "tags": [
      "subviewer",
      "subtitle"
    ],
    "description": "Nim module for parsing SubViewer subtitle files",
    "license": "MIT",
    "web": "https://github.com/achesak/nim-subviewer"
  },
  {
    "name": "Kinto",
    "url": "https://github.com/OpenSystemsLab/kinto.nim",
    "method": "git",
    "tags": [
      "mozilla",
      "kinto",
      "json",
      "storage",
      "server",
      "client"
    ],
    "description": "Kinto Client for Nim",
    "license": "MIT",
    "web": "https://github.com/OpenSystemsLab/kinto.nim"
  },
  {
    "name": "xmltools",
    "url": "https://github.com/vegansk/xmltools",
    "method": "git",
    "tags": [
      "xml",
      "functional",
      "library",
      "parsing"
    ],
    "description": "High level xml library for Nim",
    "license": "MIT",
    "web": "https://github.com/vegansk/xmltools"
  },
  {
    "name": "nimongo",
    "url": "https://github.com/SSPkrolik/nimongo",
    "method": "git",
    "tags": [
      "mongo",
      "mongodb",
      "database",
      "server",
      "driver",
      "storage"
    ],
    "description": "MongoDB driver in pure Nim language with synchronous and asynchronous I/O support",
    "license": "MIT",
    "web": "https://github.com/SSPkrolik/nimongo"
  },
  {
    "name": "nimboost",
    "url": "https://github.com/vegansk/nimboost",
    "method": "git",
    "tags": [
      "stdlib",
      "library",
      "utility"
    ],
    "description": "Additions to the Nim's standard library, like boost for C++",
    "license": "MIT",
    "web": "http://vegansk.github.io/nimboost/"
  },
  {
    "name": "asyncdocker",
    "url": "https://github.com/tulayang/asyncdocker",
    "method": "git",
    "tags": [
      "async",
      "docker"
    ],
    "description": "Asynchronous docker client written by Nim-lang",
    "license": "MIT",
    "web": "http://tulayang.github.io/asyncdocker.html"
  },
  {
    "name": "python3",
    "url": "https://github.com/matkuki/python3",
    "method": "git",
    "tags": [
      "python",
      "wrapper"
    ],
    "description": "Wrapper to interface with the Python 3 interpreter",
    "license": "MIT",
    "web": "https://github.com/matkuki/python3"
  },
  {
    "name": "jser",
    "url": "https://github.com/niv/jser.nim",
    "method": "git",
    "tags": [
      "json",
      "serialize",
      "tuple"
    ],
    "description": "json de/serializer for tuples and more",
    "license": "MIT",
    "web": "https://github.com/niv/jser.nim"
  },
  {
    "name": "pledge",
    "url": "https://github.com/euantorano/pledge.nim",
    "method": "git",
    "tags": [
      "pledge",
      "openbsd"
    ],
    "description": "OpenBSDs pledge(2) for Nim.",
    "license": "BSD3",
    "web": "https://github.com/euantorano/pledge.nim"
  },
  {
    "name": "sophia",
    "url": "https://github.com/gokr/nim-sophia",
    "method": "git",
    "tags": [
      "library",
      "wrapper",
      "database"
    ],
    "description": "Nim wrapper of the Sophia key/value store",
    "license": "MIT",
    "web": "https://github.com/gokr/nim-sophia"
  },
  {
    "name": "progress",
    "url": "https://github.com/euantorano/progress.nim",
    "method": "git",
    "tags": [
      "progress",
      "bar",
      "terminal",
      "ui"
    ],
    "description": "A simple progress bar for Nim.",
    "license": "BSD3",
    "web": "https://github.com/euantorano/progress.nim"
  },
  {
    "name": "websocket",
    "url": "https://github.com/niv/websocket.nim",
    "method": "git",
    "tags": [
      "http",
      "websockets",
      "async",
      "client",
      "server"
    ],
    "description": "websockets for nim",
    "license": "MIT",
    "web": "https://github.com/niv/websocket.nim"
  },
  {
    "name": "cucumber",
    "url": "https://github.com/shaunc/cucumber_nim",
    "method": "git",
    "tags": [
      "unit-testing",
      "cucumber",
      "bdd"
    ],
    "description": "implements the cucumber BDD framework in the nim language",
    "license": "MIT",
    "web": "https://github.com/shaunc/cucumber_nim"
  },
  {
    "name": "libmpdclient",
    "url": "https://github.com/lompik/libmpdclient.nim",
    "method": "git",
    "tags": [
      "MPD",
      "Music Player Daemon"
    ],
    "description": "Bindings for the Music Player Daemon C client library",
    "license": "BSD",
    "web": "https://github.com/lompik/libmpdclient.nim"
  },
  {
    "name": "awk",
    "url": "https://github.com/greencardamom/awk",
    "method": "git",
    "tags": [
      "awk"
    ],
    "description": "Nim for awk programmers",
    "license": "MIT",
    "web": "https://github.com/greencardamom/awk"
  },
  {
    "name": "dotenv",
    "url": "https://github.com/euantorano/dotenv.nim",
    "method": "git",
    "tags": [
      "env",
      "dotenv",
      "configuration",
      "environment"
    ],
    "description": "Loads environment variables from `.env`.",
    "license": "BSD3",
    "web": "https://github.com/euantorano/dotenv.nim"
  },
  {
    "name": "sph",
    "url": "https://github.com/aidansteele/sph",
    "method": "git",
    "tags": [
      "crypto",
      "hashes",
      "md5",
      "sha"
    ],
    "description": "Large number of cryptographic hashes for Nim",
    "license": "MIT",
    "web": "https://github.com/aidansteele/sph"
  },
  {
    "name": "libsodium",
    "url": "https://github.com/FedericoCeratto/nim-libsodium",
    "method": "git",
    "tags": [
      "wrapper",
      "library",
      "security",
      "crypto"
    ],
    "description": "libsodium wrapper",
    "license": "LGPLv3",
    "web": "https://github.com/FedericoCeratto/nim-libsodium"
  },
  {
    "name": "aws_sdk",
    "url": "https://github.com/aidansteele/aws_sdk.nim",
    "method": "git",
    "tags": [
      "aws",
      "amazon"
    ],
    "description": "Library for interacting with Amazon Web Services (AWS)",
    "license": "MIT",
    "web": "https://github.com/aidansteele/aws_sdk.nim"
  },
  {
    "name": "i18n",
    "url": "https://github.com/Parashurama/nim-i18n",
    "method": "git",
    "tags": [
      "gettext",
      "i18n",
      "internationalisation"
    ],
    "description": "Bring a gettext-like internationalisation module to Nim",
    "license": "MIT",
    "web": "https://github.com/Parashurama/nim-i18n"
  },
  {
    "name": "persistent_enums",
    "url": "https://github.com/yglukhov/persistent_enums",
    "method": "git",
    "tags": [
      "enum",
      "binary",
      "protocol"
    ],
    "description": "Define enums which values preserve their binary representation upon inserting or reordering",
    "license": "MIT",
    "web": "https://github.com/yglukhov/persistent_enums"
  },
  {
    "name": "nimcl",
    "url": "https://github.com/unicredit/nimcl",
    "method": "git",
    "tags": [
      "OpenCL",
      "GPU"
    ],
    "description": "High level wrapper over OpenCL",
    "license": "Apache License 2.0",
    "web": "https://github.com/unicredit/nimcl"
  },
  {
    "name": "nimblas",
    "url": "https://github.com/unicredit/nimblas",
    "method": "git",
    "tags": [
      "BLAS",
      "linear algebra",
      "vector",
      "matrix"
    ],
    "description": "BLAS for Nim",
    "license": "Apache License 2.0",
    "web": "https://github.com/unicredit/nimblas"
  },
  {
    "name": "fixmath",
    "url": "https://github.com/Jeff-Ciesielski/fixmath",
    "method": "git",
    "tags": [
      "math"
    ],
    "description": "LibFixMath 16:16 fixed point support for nim",
    "license": "MIT",
    "web": "https://github.com/Jeff-Ciesielski/fixmath"
  },
  {
    "name": "nimzend",
    "url": "https://github.com/metatexx/nimzend",
    "method": "git",
    "tags": [
      "zend",
      "php",
      "binding",
      "extension"
    ],
    "description": "Native Nim Zend API glue for easy PHP extension development.",
    "license": "MIT",
    "web": "https://github.com/metatexx/nimzend"
  },
  {
    "name": "spills",
    "url": "https://github.com/andreaferretti/spills",
    "method": "git",
    "tags": [
      "disk-based",
      "sequence",
      "memory-mapping"
    ],
    "description": "Disk-based sequences",
    "license": "Apache License 2.0",
    "web": "https://github.com/andreaferretti/spills"
  },
  {
    "name": "platformer",
    "url": "https://github.com/def-/nim-platformer",
    "method": "git",
    "tags": [
      "game",
      "sdl",
      "2d"
    ],
    "description": "Writing a 2D Platform Game in Nim with SDL2",
    "license": "MIT",
    "web": "https://github.com/def-/nim-platformer"
  },
  {
    "name": "nimCEF",
    "url": "https://github.com/jangko/nimCEF",
    "method": "git",
    "tags": [
      "chromium",
      "embedded",
      "framework",
      "cef",
      "wrapper"
    ],
    "description": "Nim wrapper for the Chromium Embedded Framework",
    "license": "MIT",
    "web": "https://github.com/jangko/nimCEF"
  },
  {
    "name": "migrate",
    "url": "https://github.com/euantorano/migrate.nim",
    "method": "git",
    "tags": [
      "migrate",
      "database",
      "db"
    ],
    "description": "A simple database migration utility for Nim.",
    "license": "BSD3",
    "web": "https://github.com/euantorano/migrate.nim"
  },
  {
    "name": "subfield",
    "url": "https://github.com/jyapayne/subfield",
    "method": "git",
    "tags": [
      "subfield",
      "macros"
    ],
    "description": "Override the dot operator to access nested subfields of a Nim object.",
    "license": "MIT",
    "web": "https://github.com/jyapayne/subfield"
  },
  {
    "name": "semver",
    "url": "https://github.com/euantorano/semver.nim",
    "method": "git",
    "tags": [
      "semver",
      "version",
      "parser"
    ],
    "description": "Semantic versioning parser for Nim. Allows the parsing of version strings into objects and the comparing of version objects.",
    "license": "BSD3",
    "web": "https://github.com/euantorano/semver.nim"
  },
  {
    "name": "ad",
    "tags": [
      "calculator",
      "rpn"
    ],
    "method": "git",
    "license": "MIT",
    "web": "https://github.com/subsetpark/ad",
    "url": "https://github.com/subsetpark/ad",
    "description": "A simple RPN calculator"
  },
  {
    "name": "asyncpg",
    "url": "https://github.com/cheatfate/asyncpg",
    "method": "git",
    "tags": [
      "async",
      "database",
      "postgres",
      "postgresql",
      "asyncdispatch",
      "asynchronous",
      "library"
    ],
    "description": "Asynchronous PostgreSQL driver for Nim Language.",
    "license": "MIT",
    "web": "https://github.com/cheatfate/asyncpg"
  },
  {
    "name": "winregistry",
    "description": "Deal with Windows Registry from Nim.",
    "tags": [
      "registry",
      "windows",
      "library"
    ],
    "url": "https://github.com/miere43/nim-registry",
    "web": "https://github.com/miere43/nim-registry",
    "license": "MIT",
    "method": "git"
  },
  {
    "name": "luna",
    "description": "Lua convenience library for nim",
    "tags": [
      "lua",
      "scripting"
    ],
    "url": "https://github.com/smallfx/luna.nim",
    "web": "https://github.com/smallfx/luna.nim",
    "license": "MIT",
    "method": "git"
  },
  {
    "name": "qrcode",
    "description": "module for creating and reading QR codes using http://goqr.me/",
    "tags": [
      "qr",
      "qrcode",
      "api"
    ],
    "url": "https://github.com/achesak/nim-qrcode",
    "web": "https://github.com/achesak/nim-qrcode",
    "license": "MIT",
    "method": "git"
  },
  {
    "name": "circleci_client",
    "tags": [
      "circleci",
      "client"
    ],
    "method": "git",
    "license": "LGPLv3",
    "web": "https://github.com/FedericoCeratto/nim-circleci",
    "url": "https://github.com/FedericoCeratto/nim-circleci",
    "description": "CircleCI API client"
  },
  {
    "name": "iup",
    "description": "Bindings for the IUP widget toolkit",
    "tags": [
      "GUI",
      "IUP"
    ],
    "url": "https://github.com/nim-lang/iup",
    "web": "https://github.com/nim-lang/iup",
    "license": "MIT",
    "method": "git"
  },
  {
    "name": "barbarus",
    "tags": [
      "i18n",
      "internationalization"
    ],
    "method": "git",
    "license": "MIT",
    "web": "https://github.com/cjxgm/barbarus",
    "url": "https://github.com/cjxgm/barbarus",
    "description": "A simple extensible i18n engine."
  },
  {
    "name": "jsonob",
    "tags": [
      "json",
      "object",
      "marshal"
    ],
    "method": "git",
    "license": "MIT",
    "web": "https://github.com/cjxgm/jsonob",
    "url": "https://github.com/cjxgm/jsonob",
    "description": "JSON / Object mapper"
  },
  {
    "name": "autome",
    "description": "Write GUI automation scripts with Nim",
    "tags": [
      "gui",
      "automation",
      "windows"
    ],
    "license": "MIT",
    "web": "https://github.com/miere43/autome",
    "url": "https://github.com/miere43/autome",
    "method": "git"
  },
  {
    "name": "wox",
    "description": "Helper library for writing Wox plugins in Nim",
    "tags": [
      "wox",
      "plugins"
    ],
    "license": "MIT",
    "web": "https://github.com/roose/nim-wox",
    "url": "https://github.com/roose/nim-wox",
    "method": "git"
  },
  {
    "name": "seccomp",
    "description": "Linux Seccomp sandbox library",
    "tags": [
      "linux",
      "security",
      "sandbox",
      "seccomp"
    ],
    "license": "LGPLv2.1",
    "web": "https://github.com/FedericoCeratto/nim-seccomp",
    "url": "https://github.com/FedericoCeratto/nim-seccomp",
    "method": "git"
  },
  {
    "name": "AntTweakBar",
    "tags": [
      "gui",
      "opengl",
      "rendering"
    ],
    "method": "git",
    "license": "MIT",
    "web": "https://github.com/krux02/nimAntTweakBar",
    "url": "https://github.com/krux02/nimAntTweakBar",
    "description": "nim wrapper around the AntTweakBar c library"
  },
  {
    "name": "slimdown",
    "tags": [
      "markdown",
      "parser",
      "library"
    ],
    "method": "git",
    "license": "MIT",
    "web": "https://github.com/ruivieira/nim-slimdown",
    "url": "https://github.com/ruivieira/nim-slimdown",
    "description": "Nim module that converts Markdown text to HTML using only regular expressions. Based on jbroadway's Slimdown."
  },
  {
    "name": "taglib",
    "description": "TagLib Audio Meta-Data Library wrapper",
    "license": "MIT",
    "tags": [
      "audio",
      "metadata",
      "tags",
      "library",
      "wrapper"
    ],
    "url": "https://github.com/alex-laskin/nim-taglib",
    "web": "https://github.com/alex-laskin/nim-taglib",
    "method": "git"
  },
  {
    "name": "des",
    "description": "3DES native library for Nim",
    "tags": [
      "library",
      "encryption",
      "crypto"
    ],
    "license": "MIT",
    "web": "https://github.com/LucaWolf/des.nim",
    "url": "https://github.com/LucaWolf/des.nim",
    "method": "git"
  },
  {
    "name": "bgfx",
    "url": "https://github.com/Halsys/nim-bgfx",
    "method": "git",
    "tags": [
      "wrapper",
      "media",
      "graphics",
      "3d",
      "rendering",
      "opengl"
    ],
    "description": "BGFX wrapper for the nim programming language.",
    "license": "BSD2",
    "web": "https://github.com/Halsys/nim-bgfx"
  },
  {
    "name": "json_builder",
    "tags": [
      "json",
      "generator",
      "builder"
    ],
    "method": "git",
    "license": "MIT",
    "web": "https://github.com/undecided/json_builder",
    "url": "https://github.com/undecided/json_builder",
    "description": "Easy and fast generator for valid json in nim"
  },
  {
    "name": "mapbits",
    "tags": [
      "map",
      "bits",
      "byte",
      "word",
      "binary"
    ],
    "method": "git",
    "license": "MIT",
    "description": "Access bit mapped portions of bytes in binary data as int variables",
    "web": "https://github.com/jlp765/mapbits",
    "url": "https://github.com/jlp765/mapbits"
  },
  {
    "name": "faststack",
    "tags": [
      "collection"
    ],
    "method": "git",
    "license": "MIT",
    "description": "Dynamically resizable data structure optimized for fast iteration.",
    "web": "https://github.com/Vladar4/FastStack",
    "url": "https://github.com/Vladar4/FastStack"
  },
  {
    "name": "gpx",
    "tags": [
      "GPX",
      "GPS",
      "waypoint",
      "route"
    ],
    "method": "git",
    "license": "MIT",
    "description": "Nim module for parsing GPX (GPS Exchange format) files",
    "web": "https://github.com/achesak/nim-gpx",
    "url": "https://github.com/achesak/nim-gpx"
  },
  {
    "name": "itn",
    "tags": [
      "GPS",
      "intinerary",
      "tomtom",
      "ITN"
    ],
    "method": "git",
    "license": "MIT",
    "description": "Nim module for parsing ITN (TomTom intinerary) files",
    "web": "https://github.com/achesak/nim-itn",
    "url": "https://github.com/achesak/nim-itn"
  },
  {
    "name": "foliant",
    "tags": [
      "foliant",
      "docs",
      "pdf",
      "docx",
      "word",
      "latex",
      "tex",
      "pandoc",
      "markdown",
      "md",
      "restream"
    ],
    "method": "git",
    "license": "MIT",
    "web": "https://github.com/foliant-docs/foliant-nim",
    "url": "https://github.com/foliant-docs/foliant-nim",
    "description": "Documentation generator that produces pdf and docx from Markdown. Uses Pandoc and LaTeX behind the scenes."
  },
  {
    "name": "gemf",
    "url": "https://bitbucket.org/abudden/gemf.nim",
    "method": "hg",
    "license": "MIT",
    "description": "Library for reading GEMF map tile stores",
    "web": "http://www.cgtk.co.uk/gemf",
    "tags": [
      "maps",
      "gemf",
      "parser"
    ]
  },
  {
    "name": "Remotery",
    "url": "https://github.com/Halsys/Nim-Remotery",
    "method": "git",
    "tags": [
      "wrapper",
      "opengl",
      "direct3d",
      "cuda",
      "profiler"
    ],
    "description": "Nim wrapper for (and with) Celtoys's Remotery",
    "license": "Apache License 2.0",
    "web": "https://github.com/Halsys/Nim-Remotery"
  },
  {
    "name": "picohttpparser",
    "tags": [
      "web",
      "http"
    ],
    "method": "git",
    "license": "MIT",
    "description": "Bindings for picohttpparser.",
    "web": "https://github.com/philip-wernersbach/nim-picohttpparser",
    "url": "https://github.com/philip-wernersbach/nim-picohttpparser"
  },
  {
    "name": "microasynchttpserver",
    "tags": [
      "web",
      "http",
      "async",
      "server"
    ],
    "method": "git",
    "license": "MIT",
    "description": "A thin asynchronous HTTP server library, API compatible with Nim's built-in asynchttpserver.",
    "web": "https://github.com/philip-wernersbach/microasynchttpserver",
    "url": "https://github.com/philip-wernersbach/microasynchttpserver"
  },
  {
    "name": "react",
    "url": "https://github.com/andreaferretti/react.nim",
    "method": "git",
    "tags": [
      "js",
      "react",
      "frontend",
      "ui",
      "vdom",
      "single page application"
    ],
    "description": "React.js bindings for Nim",
    "license": "Apache License 2.0",
    "web": "https://github.com/andreaferretti/react.nim"
  },
  {
    "name": "react16",
    "url": "https://github.com/kristianmandrup/react-16.nim",
    "method": "git",
    "tags": [
      "js",
      "react",
      "frontend",
      "ui",
      "vdom",
      "hooks",
      "single page application"
    ],
    "description": "React.js 16.x bindings for Nim",
    "license": "Apache License 2.0",
    "web": "https://github.com/kristianmandrup/react-16.nim"
  },
  {
    "name": "oauth",
    "url": "https://github.com/CORDEA/oauth",
    "method": "git",
    "tags": [
      "library",
      "oauth",
      "oauth2",
      "authorization"
    ],
    "description": "OAuth library for nim",
    "license": "Apache License 2.0",
    "web": "http://cordea.github.io/oauth"
  },
  {
    "name": "jsbind",
    "url": "https://github.com/yglukhov/jsbind",
    "method": "git",
    "tags": [
      "bindings",
      "emscripten",
      "javascript"
    ],
    "description": "Define bindings to JavaScript and Emscripten",
    "license": "MIT",
    "web": "https://github.com/yglukhov/jsbind"
  },
  {
    "name": "uuids",
    "url": "https://github.com/pragmagic/uuids/",
    "method": "git",
    "tags": [
      "library",
      "uuid",
      "id"
    ],
    "description": "UUID library for Nim",
    "license": "MIT",
    "web": "https://github.com/pragmagic/uuids/"
  },
  {
    "name": "isaac",
    "url": "https://github.com/pragmagic/isaac/",
    "method": "git",
    "tags": [
      "library",
      "algorithms",
      "random",
      "crypto"
    ],
    "description": "ISAAC PRNG implementation on Nim",
    "license": "MIT",
    "web": "https://github.com/pragmagic/isaac/"
  },
  {
    "name": "SDF",
    "url": "https://github.com/Halsys/SDF.nim",
    "method": "git",
    "tags": [
      "sdf",
      "text",
      "contour",
      "texture",
      "signed",
      "distance",
      "transform"
    ],
    "description": "Signed Distance Field builder for contour texturing in Nim",
    "license": "MIT",
    "web": "https://github.com/Halsys/SDF.nim"
  },
  {
    "name": "WebGL",
    "url": "https://github.com/stisa/webgl",
    "method": "git",
    "tags": [
      "webgl",
      "graphic",
      "js",
      "javascript",
      "wrapper",
      "3D",
      "2D"
    ],
    "description": "Experimental wrapper to webgl for Nim",
    "license": "MIT",
    "web": "http://stisa.space/webgl/"
  },
  {
    "name": "fileinput",
    "url": "https://github.com/achesak/nim-fileinput",
    "method": "git",
    "tags": [
      "file",
      "io",
      "input"
    ],
    "description": "iterate through files and lines",
    "license": "MIT",
    "web": "https://github.com/achesak/nim-fileinput"
  },
  {
    "name": "classy",
    "url": "https://github.com/nigredo-tori/classy",
    "method": "git",
    "tags": [
      "library",
      "typeclasses",
      "macros"
    ],
    "description": "typeclasses for Nim",
    "license": "Unlicense",
    "web": "https://github.com/nigredo-tori/classy"
  },
  {
    "name": "MiNiM",
    "url": "https://github.com/h3rald/minim",
    "method": "git",
    "tags": [
      "concatenative",
      "language",
      "shell"
    ],
    "description": "A tiny concatenative programming language and shell.",
    "license": "MIT",
    "web": "https://h3rald.com/minim"
  },
  {
    "name": "boneIO",
    "url": "https://github.com/xyz32/boneIO",
    "method": "git",
    "tags": [
      "library",
      "GPIO",
      "BeagleBone"
    ],
    "description": "A low level GPIO library for the BeagleBone board family",
    "license": "MIT",
    "web": "https://github.com/xyz32/boneIO"
  },
  {
    "name": "ui",
    "url": "https://github.com/nim-lang/ui",
    "method": "git",
    "tags": [
      "library",
      "GUI",
      "libui",
      "toolkit"
    ],
    "description": "A wrapper for libui",
    "license": "MIT",
    "web": "https://github.com/nim-lang/ui"
  },
  {
    "name": "mmgeoip",
    "url": "https://github.com/FedericoCeratto/nim-mmgeoip",
    "method": "git",
    "tags": [
      "geoip"
    ],
    "description": "MaxMind GeoIP library",
    "license": "LGPLv2.1",
    "web": "https://github.com/FedericoCeratto/nim-mmgeoip"
  },
  {
    "name": "libjwt",
    "url": "https://github.com/nimscale/nim-libjwt",
    "method": "git",
    "tags": [
      "jwt",
      "libjwt"
    ],
    "description": "Bindings for libjwt",
    "license": "LGPLv2.1",
    "web": "https://github.com/nimscale/nim-libjwt"
  },
  {
    "name": "forestdb",
    "url": "https://github.com/nimscale/forestdb",
    "method": "git",
    "tags": [
      "library",
      "bTree",
      "HB+-Trie",
      "db",
      "forestdb"
    ],
    "description": "ForestDB is fast key-value storage engine that is based on a Hierarchical B+-Tree based Trie, or HB+-Trie.",
    "license": "Apache License 2.0",
    "web": "https://github.com/nimscale/forestdb"
  },
  {
    "name": "nimbox",
    "url": "https://github.com/dom96/nimbox",
    "method": "git",
    "tags": [
      "library",
      "wrapper",
      "termbox",
      "command-line",
      "ui",
      "tui",
      "gui"
    ],
    "description": "A Rustbox-inspired termbox wrapper",
    "license": "MIT",
    "web": "https://github.com/dom96/nimbox"
  },
  {
    "name": "psutil",
    "url": "https://github.com/juancarlospaco/psutil-nim",
    "method": "git",
    "tags": [
      "psutil",
      "process",
      "network",
      "system",
      "disk",
      "cpu"
    ],
    "description": "psutil is a cross-platform library for retrieving information on running processes and system utilization (CPU, memory, disks, network). Since 2018 maintained by Juan Carlos because was abandoned.",
    "license": "BSD",
    "web": "https://github.com/johnscillieri/psutil-nim"
  },
  {
    "name": "gapbuffer",
    "url": "https://notabug.org/vktec/nim-gapbuffer.git",
    "method": "git",
    "tags": [
      "buffer",
      "seq",
      "sequence",
      "string",
      "gapbuffer"
    ],
    "description": "A simple gap buffer implementation",
    "license": "MIT",
    "web": "https://notabug.org/vktec/nim-gapbuffer"
  },
  {
    "name": "etcd_client",
    "url": "https://github.com/FedericoCeratto/nim-etcd-client",
    "method": "git",
    "tags": [
      "library",
      "etcd"
    ],
    "description": "etcd client library",
    "license": "LGPLv3",
    "web": "https://github.com/FedericoCeratto/nim-etcd-client"
  },
  {
    "name": "package_visible_types",
    "url": "https://github.com/zah/nim-package-visible-types",
    "method": "git",
    "tags": [
      "library",
      "packages",
      "visibility"
    ],
    "description": "A hacky helper lib for authoring Nim packages with package-level visiblity",
    "license": "MIT",
    "web": "https://github.com/zah/nim-package-visible-types"
  },
  {
    "name": "ranges",
    "url": "https://github.com/status-im/nim-ranges",
    "method": "git",
    "tags": [
      "library",
      "ranges"
    ],
    "description": "Exploration of various implementations of memory range types",
    "license": "Apache License 2.0",
    "web": "https://github.com/status-im/nim-ranges"
  },
  {
    "name": "json_rpc",
    "url": "https://github.com/status-im/nim-json-rpc",
    "method": "git",
    "tags": [
      "library",
      "json-rpc",
      "server",
      "client",
      "rpc",
      "json"
    ],
    "description": "Nim library for implementing JSON-RPC clients and servers",
    "license": "Apache License 2.0",
    "web": "https://github.com/status-im/nim-json-rpc"
  },
  {
    "name": "chronos",
    "url": "https://github.com/status-im/nim-chronos",
    "method": "git",
    "tags": [
      "library",
      "networking",
      "async",
      "asynchronous",
      "eventloop",
      "timers",
      "sendfile",
      "tcp",
      "udp"
    ],
    "description": "An efficient library for asynchronous programming",
    "license": "Apache License 2.0",
    "web": "https://github.com/status-im/nim-chronos"
  },
  {
    "name": "asyncdispatch2",
    "alias": "chronos"
  },
  {
    "name": "serialization",
    "url": "https://github.com/status-im/nim-serialization",
    "method": "git",
    "tags": [
      "library",
      "serialization"
    ],
    "description": "A modern and extensible serialization framework for Nim",
    "license": "Apache License 2.0",
    "web": "https://github.com/status-im/nim-serialization"
  },
  {
    "name": "json_serialization",
    "url": "https://github.com/status-im/nim-json-serialization",
    "method": "git",
    "tags": [
      "library",
      "json",
      "serialization"
    ],
    "description": "Flexible JSON serialization not relying on run-time type information",
    "license": "Apache License 2.0",
    "web": "https://github.com/status-im/nim-json-serialization"
  },
  {
    "name": "confutils",
    "url": "https://github.com/status-im/nim-confutils",
    "method": "git",
    "tags": [
      "library",
      "configuration"
    ],
    "description": "Simplified handling of command line options and config files",
    "license": "Apache License 2.0",
    "web": "https://github.com/status-im/nim-confutils"
  },
  {
    "name": "std_shims",
    "url": "https://github.com/status-im/nim-std-shims",
    "method": "git",
    "tags": [
      "library",
      "backports",
      "shims"
    ],
    "description": "APIs available in the latests version of Nim, backported to older stable releases",
    "license": "Apache License 2.0",
    "web": "https://github.com/status-im/nim-std-shims"
  },
  {
    "name": "stew",
    "url": "https://github.com/status-im/nim-stew",
    "method": "git",
    "tags": [
      "library",
      "backports",
      "shims",
      "ranges",
      "bitwise",
      "bitops",
      "endianness",
      "bytes",
      "blobs",
      "pointer-arithmetic"
    ],
    "description": "stew is collection of utilities, std library extensions and budding libraries that are frequently used at Status, but are too small to deserve their own git repository.",
    "license": "Apache License 2.0",
    "web": "https://github.com/status-im/nim-stew"
  },
  {
    "name": "faststreams",
    "url": "https://github.com/status-im/nim-faststreams",
    "method": "git",
    "tags": [
      "library",
      "I/O",
      "memory-mapping",
      "streams"
    ],
    "description": "Nearly zero-overhead input/output streams for Nim",
    "license": "Apache License 2.0",
    "web": "https://github.com/status-im/nim-faststreams"
  },
  {
    "name": "bncurve",
    "url": "https://github.com/status-im/nim-bncurve",
    "method": "git",
    "tags": [
      "library",
      "cryptography",
      "barreto-naehrig",
      "eliptic-curves",
      "pairing"
    ],
    "description": "Nim Barreto-Naehrig pairing-friendly elliptic curve implementation",
    "license": "Apache License 2.0",
    "web": "https://github.com/status-im/nim-bncurve"
  },
  {
    "name": "eth",
    "url": "https://github.com/status-im/nim-eth",
    "method": "git",
    "tags": [
      "library",
      "ethereum",
      "p2p",
      "devp2p",
      "rplx",
      "networking",
      "whisper",
      "swarm",
      "rlp",
      "cryptography",
      "trie",
      "patricia-trie",
      "keyfile",
      "wallet",
      "bloom",
      "bloom-filter"
    ],
    "description": "A collection of Ethereum related libraries",
    "license": "Apache License 2.0",
    "web": "https://github.com/status-im/nim-eth"
  },
  {
    "name": "metrics",
    "url": "https://github.com/status-im/nim-metrics",
    "method": "git",
    "tags": [
      "library",
      "metrics",
      "prometheus",
      "statsd"
    ],
    "description": "Nim metrics client library supporting the Prometheus monitoring toolkit",
    "license": "Apache License 2.0",
    "web": "https://github.com/status-im/nim-metrics"
  },
  {
    "name": "blscurve",
    "url": "https://github.com/status-im/nim-blscurve",
    "method": "git",
    "tags": [
      "library",
      "cryptography",
      "bls",
      "aggregated-signatures"
    ],
    "description": "Nim implementation of  Barreto-Lynn-Scott (BLS) curve BLS12-381.",
    "license": "Apache License 2.0",
    "web": "https://github.com/status-im/nim-blscurve"
  },
  {
    "name": "libp2p",
    "url": "https://github.com/status-im/nim-libp2p",
    "method": "git",
    "tags": [
      "library",
      "networking",
      "libp2p",
      "ipfs",
      "ethereum"
    ],
    "description": "libp2p implementation in Nim",
    "license": "Apache License 2.0",
    "web": "https://github.com/status-im/nim-libp2p"
  },
  {
    "name": "rlp",
    "url": "https://github.com/status-im/nim-rlp",
    "method": "git",
    "tags": [
      "deprecated"
    ],
    "description": "Deprecated RLP serialization library for Nim (now part of the 'eth' module)",
    "license": "Apache License 2.0",
    "web": "https://github.com/status-im/nim-rlp"
  },
  {
    "name": "eth_keys",
    "url": "https://github.com/status-im/nim-eth-keys",
    "method": "git",
    "tags": [
      "deprecated"
    ],
    "description": "A deprecated reimplementation in pure Nim of eth-keys, the common API for Ethereum key operations (now part of the 'eth' package).",
    "license": "Apache License 2.0",
    "web": "https://github.com/status-im/nim-eth-keys"
  },
  {
    "name": "eth_common",
    "url": "https://github.com/status-im/nim-eth-common",
    "method": "git",
    "tags": [
      "library",
      "ethereum"
    ],
    "description": "Definitions of various data structures used in the Ethereum eco-system",
    "license": "Apache License 2.0",
    "web": "https://github.com/status-im/nim-eth-common"
  },
  {
    "name": "ethash",
    "url": "https://github.com/status-im/nim-ethash",
    "method": "git",
    "tags": [
      "library",
      "ethereum",
      "ethash",
      "cryptography",
      "proof-of-work"
    ],
    "description": "A Nim implementation of Ethash, the ethereum proof-of-work hashing function",
    "license": "Apache License 2.0",
    "web": "https://github.com/status-im/nim-ethash"
  },
  {
    "name": "eth_bloom",
    "url": "https://github.com/status-im/nim-eth-bloom",
    "method": "git",
    "tags": [
      "deprecated"
    ],
    "description": "Ethereum bloom filter (deprecated, now part of the 'eth' package)",
    "license": "Apache License 2.0",
    "web": "https://github.com/status-im/nim-eth-bloom"
  },
  {
    "name": "evmjit",
    "alias": "evmc"
  },
  {
    "name": "evmc",
    "url": "https://github.com/status-im/nim-evmc",
    "method": "git",
    "tags": [
      "library",
      "ethereum",
      "evm",
      "jit",
      "wrapper"
    ],
    "description": "A wrapper for the The Ethereum EVMC library",
    "license": "Apache License 2.0",
    "web": "https://github.com/status-im/nim-evmc"
  },
  {
    "name": "keccak_tiny",
    "url": "https://github.com/status-im/nim-keccak-tiny",
    "method": "git",
    "tags": [
      "library",
      "sha3",
      "keccak",
      "cryptography"
    ],
    "description": "A wrapper for the keccak-tiny C library",
    "license": "Apache License 2.0",
    "web": "https://github.com/status-im/nim-keccak-tiny"
  },
  {
    "name": "httputils",
    "url": "https://github.com/status-im/nim-http-utils",
    "method": "git",
    "tags": [
      "http",
      "parsers",
      "protocols"
    ],
    "description": "Common utilities for implementing HTTP servers",
    "license": "Apache License 2.0",
    "web": "https://github.com/status-im/nim-http-utils"
  },
  {
    "name": "rocksdb",
    "url": "https://github.com/status-im/nim-rocksdb",
    "method": "git",
    "tags": [
      "library",
      "wrapper",
      "database"
    ],
    "description": "A wrapper for Facebook's RocksDB, an embeddable, persistent key-value store for fast storage",
    "license": "Apache 2.0 or GPLv2",
    "web": "https://github.com/status-im/nim-rocksdb"
  },
  {
    "name": "secp256k1",
    "url": "https://github.com/status-im/nim-secp256k1",
    "method": "git",
    "tags": [
      "library",
      "cryptography",
      "secp256k1"
    ],
    "description": "A wrapper for the libsecp256k1 C library",
    "license": "Apache License 2.0",
    "web": "https://github.com/status-im/nim-secp256k1"
  },
  {
    "name": "eth_trie",
    "url": "https://github.com/status-im/nim-eth-trie",
    "method": "git",
    "tags": [
      "deprecated"
    ],
    "description": "Merkle Patricia Tries as specified by Ethereum (deprecated, now part of the 'eth' package)",
    "license": "Apache License 2.0",
    "web": "https://github.com/status-im/nim-eth-trie"
  },
  {
    "name": "eth_p2p",
    "url": "https://github.com/status-im/nim-eth-p2p",
    "method": "git",
    "tags": [
      "deprecated",
      "library",
      "ethereum",
      "p2p",
      "devp2p",
      "rplx",
      "networking",
      "whisper",
      "swarm"
    ],
    "description": "Deprecated implementation of the Ethereum suite of P2P protocols (now part of the 'eth' package)",
    "license": "Apache License 2.0",
    "web": "https://github.com/status-im/nim-eth-p2p"
  },
  {
    "name": "eth_keyfile",
    "url": "https://github.com/status-im/nim-eth-keyfile",
    "method": "git",
    "tags": [
      "deprecated"
    ],
    "description": "A deprecated library for handling Ethereum private keys and wallets (now part of the 'eth' package)",
    "license": "Apache License 2.0",
    "web": "https://github.com/status-im/nim-eth-keyfile"
  },
  {
    "name": "byteutils",
    "url": "https://github.com/status-im/nim-byteutils",
    "method": "git",
    "tags": [
      "library",
      "blobs",
      "hex-dump"
    ],
    "description": "Useful utilities for manipulating and visualizing byte blobs",
    "license": "Apache License 2.0",
    "web": "https://github.com/status-im/nim-byteutils"
  },
  {
    "name": "ttmath",
    "url": "https://github.com/status-im/nim-ttmath",
    "method": "git",
    "tags": [
      "library",
      "math",
      "numbers"
    ],
    "description": "A Nim wrapper for ttmath: big numbers with fixed size",
    "license": "Apache License 2.0",
    "web": "https://github.com/status-im/nim-ttmath"
  },
  {
    "name": "testutils",
    "url": "https://github.com/status-im/nim-testutils",
    "method": "git",
    "tags": [
      "library",
      "tests",
      "unit-testing",
      "integration-testing",
      "compilation-tests",
      "fuzzing",
      "doctest"
    ],
    "description": "A comprehensive toolkit for all your testing needs",
    "license": "Apache License 2.0",
    "web": "https://github.com/status-im/nim-testutils"
  },
  {
    "name": "nimbus",
    "url": "https://github.com/status-im/nimbus",
    "method": "git",
    "tags": [
      "ethereum"
    ],
    "description": "An Ethereum 2.0 Sharding Client for Resource-Restricted Devices",
    "license": "Apache License 2.0",
    "web": "https://github.com/status-im/nimbus"
  },
  {
    "name": "stint",
    "url": "https://github.com/status-im/nim-stint",
    "method": "git",
    "tags": [
      "library",
      "math",
      "numbers"
    ],
    "description": "Stack-based arbitrary-precision integers - Fast and portable with natural syntax for resource-restricted devices",
    "license": "Apache License 2.0",
    "web": "https://github.com/status-im/nim-stint"
  },
  {
    "name": "daemon",
    "url": "https://github.com/status-im/nim-daemon",
    "method": "git",
    "tags": [
      "servers",
      "daemonization"
    ],
    "description": "Cross-platform process daemonization library",
    "license": "Apache License 2.0",
    "web": "https://github.com/status-im/nim-daemon"
  },
  {
    "name": "chronicles",
    "url": "https://github.com/status-im/nim-chronicles",
    "method": "git",
    "tags": [
      "logging",
      "json"
    ],
    "description": "A crafty implementation of structured logging for Nim",
    "license": "Apache License 2.0",
    "web": "https://github.com/status-im/nim-chronicles"
  },
  {
    "name": "zxcvbn",
    "url": "https://github.com/status-im/nim-zxcvbn",
    "method": "git",
    "tags": [
      "security",
      "passwords",
      "entropy"
    ],
    "description": "Nim bindings for the zxcvbn-c password strength estimation library",
    "license": "Apache License 2.0",
    "web": "https://github.com/status-im/nim-zxcvbn"
  },
  {
    "name": "stb_image",
    "url": "https://gitlab.com/define-private-public/stb_image-Nim.git",
    "method": "git",
    "tags": [
      "stb",
      "image",
      "graphics",
      "io",
      "wrapper"
    ],
    "description": "A wrapper for stb_image and stb_image_write.",
    "license": "Unlicense",
    "web": "https://gitlab.com/define-private-public/stb_image-Nim"
  },
  {
    "name": "mutableseqs",
    "url": "https://github.com/iourinski/mutableseqs",
    "method": "git",
    "tags": [
      "sequences",
      "mapreduce"
    ],
    "description": "utilities for transforming sequences",
    "license": "MIT",
    "web": "https://github.com/iourinski/mutableseqs"
  },
  {
    "name": "stor",
    "url": "https://github.com/nimscale/stor",
    "method": "git",
    "tags": [
      "storage",
      "io"
    ],
    "description": "Efficient object storage system",
    "license": "MIT",
    "web": "https://github.com/nimscale/stor"
  },
  {
    "name": "linuxfb",
    "url": "https://github.com/luked99/linuxfb.nim",
    "method": "git",
    "tags": [
      "wrapper",
      "graphics",
      "linux"
    ],
    "description": "Wrapper around the Linux framebuffer driver ioctl API",
    "license": "MIT",
    "web": "https://github.com/luked99/linuxfb.nim"
  },
  {
    "name": "nimactors",
    "url": "https://github.com/vegansk/nimactors",
    "method": "git",
    "tags": [
      "actors",
      "library"
    ],
    "description": "Actors library for Nim inspired by akka-actors",
    "license": "MIT",
    "web": "https://github.com/vegansk/nimactors"
  },
  {
    "name": "porter",
    "url": "https://github.com/iourinski/porter",
    "method": "git",
    "tags": [
      "stemmer",
      "multilanguage",
      "snowball"
    ],
    "description": "Simple extensible implementation of Porter stemmer algorithm",
    "license": "MIT",
    "web": "https://github.com/iourinski/porter"
  },
  {
    "name": "kiwi",
    "url": "https://github.com/yglukhov/kiwi",
    "method": "git",
    "tags": [
      "cassowary",
      "constraint",
      "solving"
    ],
    "description": "Cassowary constraint solving",
    "license": "MIT",
    "web": "https://github.com/yglukhov/kiwi"
  },
  {
    "name": "ArrayFireNim",
    "url": "https://github.com/bitstormGER/ArrayFire-Nim",
    "method": "git",
    "tags": [
      "array",
      "linear",
      "algebra",
      "scientific",
      "computing"
    ],
    "description": "A nim wrapper for ArrayFire",
    "license": "BSD",
    "web": "https://github.com/bitstormGER/ArrayFire-Nim"
  },
  {
    "name": "statsd_client",
    "url": "https://github.com/FedericoCeratto/nim-statsd-client",
    "method": "git",
    "tags": [
      "library",
      "statsd",
      "client",
      "statistics",
      "metrics"
    ],
    "description": "A simple, stateless StatsD client library",
    "license": "LGPLv3",
    "web": "https://github.com/FedericoCeratto/nim-statsd-client"
  },
  {
    "name": "html5_canvas",
    "url": "https://gitlab.com/define-private-public/HTML5-Canvas-Nim",
    "method": "git",
    "tags": [
      "html5",
      "canvas",
      "drawing",
      "graphics",
      "rendering",
      "browser",
      "javascript"
    ],
    "description": "HTML5 Canvas and drawing for the JavaScript backend.",
    "license": "MIT",
    "web": "https://gitlab.com/define-private-public/HTML5-Canvas-Nim"
  },
  {
    "name": "alea",
    "url": "https://github.com/unicredit/alea",
    "method": "git",
    "tags": [
      "random variables",
      "distributions",
      "probability",
      "gaussian",
      "sampling"
    ],
    "description": "Define and compose random variables",
    "license": "Apache License 2.0",
    "web": "https://github.com/unicredit/alea"
  },
  {
    "name": "winim",
    "url": "https://github.com/khchen/winim",
    "method": "git",
    "tags": [
      "library",
      "windows",
      "api",
      "com"
    ],
    "description": "Nim's Windows API and COM Library",
    "license": "MIT",
    "web": "https://github.com/khchen/winim"
  },
  {
    "name": "ed25519",
    "url": "https://github.com/niv/ed25519.nim",
    "method": "git",
    "tags": [
      "ed25519",
      "cryptography",
      "crypto",
      "publickey",
      "privatekey",
      "signing",
      "keyexchange",
      "native"
    ],
    "description": "ed25519 key crypto bindings",
    "license": "MIT",
    "web": "https://github.com/niv/ed25519.nim"
  },
  {
    "name": "libevdev",
    "url": "https://github.com/luked99/libevdev.nim",
    "method": "git",
    "tags": [
      "wrapper",
      "os",
      "linux"
    ],
    "description": "Wrapper for libevdev, Linux input device processing library",
    "license": "MIT",
    "web": "https://github.com/luked99/libevdev.nim"
  },
  {
    "name": "nesm",
    "url": "https://gitlab.com/xomachine/NESM.git",
    "method": "git",
    "tags": [
      "metaprogramming",
      "parser",
      "pure",
      "serialization"
    ],
    "description": "A macro for generating [de]serializers for given objects",
    "license": "MIT",
    "web": "https://xomachine.gitlab.io/NESM/"
  },
  {
    "name": "sdnotify",
    "url": "https://github.com/FedericoCeratto/nim-sdnotify",
    "method": "git",
    "tags": [
      "os",
      "linux",
      "systemd",
      "sdnotify"
    ],
    "description": "Systemd service notification helper",
    "license": "MIT",
    "web": "https://github.com/FedericoCeratto/nim-sdnotify"
  },
  {
    "name": "cmd",
    "url": "https://github.com/samdmarshall/cmd.nim",
    "method": "git",
    "tags": [
      "cmd",
      "command-line",
      "prompt",
      "interactive"
    ],
    "description": "interactive command prompt",
    "license": "BSD 3-Clause",
    "web": "https://github.com/samdmarshall/cmd.nim"
  },
  {
    "name": "csvtable",
    "url": "https://github.com/apahl/csvtable",
    "method": "git",
    "tags": [
      "csv",
      "table"
    ],
    "description": "tools for handling CSV files (comma or tab-separated) with an API similar to Python's CSVDictReader and -Writer.",
    "license": "MIT",
    "web": "https://github.com/apahl/csvtable"
  },
  {
    "name": "plotly",
    "url": "https://github.com/brentp/nim-plotly",
    "method": "git",
    "tags": [
      "plot",
      "graphing",
      "chart",
      "data"
    ],
    "description": "Nim interface to plotly",
    "license": "MIT",
    "web": "https://github.com/brentp/nim-plotly"
  },
  {
    "name": "gnuplot",
    "url": "https://github.com/dvolk/gnuplot.nim",
    "method": "git",
    "tags": [
      "plot",
      "graphing",
      "data"
    ],
    "description": "Nim interface to gnuplot",
    "license": "MIT",
    "web": "https://github.com/dvolk/gnuplot.nim"
  },
  {
    "name": "ustring",
    "url": "https://github.com/rokups/nim-ustring",
    "method": "git",
    "tags": [
      "string",
      "text",
      "unicode",
      "uft8",
      "utf-8"
    ],
    "description": "utf-8 string",
    "license": "MIT",
    "web": "https://github.com/rokups/nim-ustring"
  },
  {
    "name": "imap",
    "url": "https://git.sr.ht/~ehmry/nim_imap",
    "method": "git",
    "tags": [
      "imap",
      "email"
    ],
    "description": "IMAP client library",
    "license": "GPL2",
    "web": "https://git.sr.ht/~ehmry/nim_imap"
  },
  {
    "name": "isa",
    "url": "https://github.com/nimscale/isa",
    "method": "git",
    "tags": [
      "erasure",
      "hash",
      "crypto",
      "compression"
    ],
    "description": "Binding for Intel Storage Acceleration library",
    "license": "Apache License 2.0",
    "web": "https://github.com/nimscale/isa"
  },
  {
    "name": "untar",
    "url": "https://github.com/dom96/untar",
    "method": "git",
    "tags": [
      "library",
      "tar",
      "gz",
      "compression",
      "archive",
      "decompression"
    ],
    "description": "Library for decompressing tar.gz files.",
    "license": "MIT",
    "web": "https://github.com/dom96/untar"
  },
  {
    "name": "nimcx",
    "url": "https://github.com/qqtop/nimcx",
    "method": "git",
    "tags": [
      "library",
      "linux"
    ],
    "description": "Color and utilities library for linux terminal.",
    "license": "MIT",
    "web": "https://github.com/qqtop/nimcx"
  },
  {
    "name": "dpdk",
    "url": "https://github.com/nimscale/dpdk",
    "method": "git",
    "tags": [
      "library",
      "dpdk",
      "packet",
      "processing"
    ],
    "description": "Library for fast packet processing",
    "license": "Apache License 2.0",
    "web": "http://dpdk.org/"
  },
  {
    "name": "libserialport",
    "alias": "serial"
  },
  {
    "name": "serial",
    "url": "https://github.com/euantorano/serial.nim",
    "method": "git",
    "tags": [
      "serial",
      "rs232",
      "io",
      "serialport"
    ],
    "description": "A library to operate serial ports using pure Nim.",
    "license": "BSD3",
    "web": "https://github.com/euantorano/serial.nim"
  },
  {
    "name": "spdk",
    "url": "https://github.com/nimscale/spdk.git",
    "method": "git",
    "tags": [
      "library",
      "SSD",
      "NVME",
      "io",
      "storage"
    ],
    "description": "The Storage Performance Development Kit(SPDK) provides a set of tools and libraries for writing high performance, scalable, user-mode storage applications.",
    "license": "MIT",
    "web": "https://github.com/nimscale/spdk.git"
  },
  {
    "name": "NimData",
    "url": "https://github.com/bluenote10/NimData",
    "method": "git",
    "tags": [
      "library",
      "dataframe"
    ],
    "description": "DataFrame API enabling fast out-of-core data analytics",
    "license": "MIT",
    "web": "https://github.com/bluenote10/NimData"
  },
  {
    "name": "testrunner",
    "url": "https://github.com/FedericoCeratto/nim-testrunner",
    "method": "git",
    "tags": [
      "test",
      "tests",
      "unittest",
      "utility",
      "tdd"
    ],
    "description": "Test runner with file monitoring and desktop notification capabilities",
    "license": "GPLv3",
    "web": "https://github.com/FedericoCeratto/nim-testrunner"
  },
  {
    "name": "reactorfuse",
    "url": "https://github.com/zielmicha/reactorfuse",
    "method": "git",
    "tags": [
      "filesystem",
      "fuse"
    ],
    "description": "Filesystem in userspace (FUSE) for Nim (for reactor.nim library)",
    "license": "MIT",
    "web": "https://github.com/zielmicha/reactorfuse"
  },
  {
    "name": "nimr",
    "url": "https://github.com/Jeff-Ciesielski/nimr",
    "method": "git",
    "tags": [
      "script",
      "utils"
    ],
    "description": "Helper to run nim code like a script",
    "license": "MIT",
    "web": "https://github.com/Jeff-Ciesielski/nimr"
  },
  {
    "name": "neverwinter",
    "url": "https://github.com/niv/neverwinter.nim",
    "method": "git",
    "tags": [
      "nwn",
      "neverwinternights",
      "neverwinter",
      "game",
      "bioware",
      "fileformats",
      "reader",
      "writer"
    ],
    "description": "Neverwinter Nights 1 data accessor library",
    "license": "MIT",
    "web": "https://github.com/niv/neverwinter.nim"
  },
  {
    "name": "snail",
    "url": "https://github.com/stisa/snail",
    "method": "git",
    "tags": [
      "js",
      "matrix",
      "linear algebra"
    ],
    "description": "Simple linear algebra for nim. Js too.",
    "license": "MIT",
    "web": "http://stisa.space/snail/"
  },
  {
    "name": "jswebsockets",
    "url": "https://github.com/stisa/jswebsockets",
    "method": "git",
    "tags": [
      "js",
      "javascripts",
      "ws",
      "websockets"
    ],
    "description": "Websockets wrapper for nim js backend.",
    "license": "MIT",
    "web": "http://stisa.space/jswebsockets/"
  },
  {
    "name": "morelogging",
    "url": "https://github.com/FedericoCeratto/nim-morelogging",
    "method": "git",
    "tags": [
      "log",
      "logging",
      "library",
      "systemd",
      "journald"
    ],
    "description": "Logging library with support for async IO, multithreading, Journald.",
    "license": "LGPLv3",
    "web": "https://github.com/FedericoCeratto/nim-morelogging"
  },
  {
    "name": "ajax",
    "url": "https://github.com/stisa/ajax",
    "method": "git",
    "tags": [
      "js",
      "javascripts",
      "ajax",
      "xmlhttprequest"
    ],
    "description": "AJAX wrapper for nim js backend.",
    "license": "MIT",
    "web": "http://stisa.space/ajax/"
  },
  {
    "name": "recaptcha",
    "url": "https://github.com/euantorano/recaptcha.nim",
    "method": "git",
    "tags": [
      "recaptcha",
      "captcha"
    ],
    "description": "reCAPTCHA support for Nim, supporting rendering a capctcha and verifying a user's response.",
    "license": "BSD3",
    "web": "https://github.com/euantorano/recaptcha.nim"
  },
  {
    "name": "influx",
    "url": "https://github.com/samdmarshall/influx.nim",
    "method": "git",
    "tags": [
      "influx",
      "influxdb"
    ],
    "description": "wrapper for communicating with InfluxDB over the REST interface",
    "license": "BSD 3-Clause",
    "web": "https://github.com/samdmarshall/influx.nim"
  },
  {
    "name": "gamelight",
    "url": "https://github.com/dom96/gamelight",
    "method": "git",
    "tags": [
      "js",
      "library",
      "graphics",
      "collision",
      "2d"
    ],
    "description": "A set of simple modules for writing a JavaScript 2D game.",
    "license": "MIT",
    "web": "https://github.com/dom96/gamelight"
  },
  {
    "name": "storage",
    "url": "https://bitbucket.org/moigagoo/storage/",
    "method": "hg",
    "tags": [
      "JavaScript",
      "Storage",
      "localStorage",
      "sessionStorage"
    ],
    "description": "Storage, localStorage, and sessionStorage bindigs for Nim's JavaScript backend.",
    "license": "MIT",
    "web": "https://bitbucket.org/moigagoo/storage/"
  },
  {
    "name": "fontconfig",
    "url": "https://github.com/Parashurama/fontconfig",
    "method": "git",
    "tags": [
      "fontconfig",
      "font"
    ],
    "description": "Low level wrapper for the fontconfig library.",
    "license": "Fontconfig",
    "web": "https://github.com/Parashurama/fontconfig"
  },
  {
    "name": "sysrandom",
    "url": "https://github.com/euantorano/sysrandom.nim",
    "method": "git",
    "tags": [
      "random",
      "RNG",
      "PRNG"
    ],
    "description": "A simple library to generate random data, using the system's PRNG.",
    "license": "BSD3",
    "web": "https://github.com/euantorano/sysrandom.nim"
  },
  {
    "name": "colorize",
    "url": "https://github.com/molnarmark/colorize",
    "method": "git",
    "tags": [
      "color",
      "colors",
      "colorize"
    ],
    "description": "A simple and lightweight terminal coloring library.",
    "license": "MIT",
    "web": "https://github.com/molnarmark/colorize"
  },
  {
    "name": "cello",
    "url": "https://github.com/unicredit/cello",
    "method": "git",
    "tags": [
      "string",
      "succinct-data-structure",
      "rank",
      "select",
      "Burrows-Wheeler",
      "FM-index",
      "wavelet-tree"
    ],
    "description": "String algorithms with succinct data structures",
    "license": "Apache2",
    "web": "https://unicredit.github.io/cello/"
  },
  {
    "name": "notmuch",
    "url": "https://github.com/samdmarshall/notmuch.nim",
    "method": "git",
    "tags": [
      "notmuch",
      "wrapper",
      "email",
      "tagging"
    ],
    "description": "wrapper for the notmuch mail library",
    "license": "BSD 3-Clause",
    "web": "https://github.com/samdmarshall/notmuch.nim"
  },
  {
    "name": "pluginmanager",
    "url": "https://github.com/samdmarshall/plugin-manager",
    "method": "git",
    "tags": [
      "plugin",
      "dylib",
      "manager"
    ],
    "description": "Simple plugin implementation",
    "license": "BSD 3-Clause",
    "web": "https://github.com/samdmarshall/plugin-manager"
  },
  {
    "name": "node",
    "url": "https://github.com/tulayang/nimnode",
    "method": "git",
    "tags": [
      "async",
      "io",
      "socket",
      "net",
      "tcp",
      "http",
      "libuv"
    ],
    "description": "Library for async programming and communication. This Library uses a future/promise, non-blocking I/O model based on libuv.",
    "license": "MIT",
    "web": "http://tulayang.github.io/node/"
  },
  {
    "name": "tempdir",
    "url": "https://github.com/euantorano/tempdir.nim",
    "method": "git",
    "tags": [
      "temp",
      "io",
      "tmp"
    ],
    "description": "A Nim library to create and manage temporary directories.",
    "license": "BSD3",
    "web": "https://github.com/euantorano/tempdir.nim"
  },
  {
    "name": "mathexpr",
    "url": "https://github.com/Yardanico/nim-mathexpr",
    "method": "git",
    "tags": [
      "math",
      "mathparser",
      "tinyexpr"
    ],
    "description": "MathExpr - pure-Nim mathematical expression evaluator library",
    "license": "MIT",
    "web": "https://github.com/Yardanico/nim-mathexpr"
  },
  {
    "name": "frag",
    "url": "https://github.com/fragworks/frag",
    "method": "git",
    "tags": [
      "game",
      "game-dev",
      "2d",
      "3d"
    ],
    "description": "A 2D|3D game engine",
    "license": "MIT",
    "web": "https://github.com/fragworks/frag"
  },
  {
    "name": "freetype",
    "url": "https://github.com/jangko/freetype",
    "method": "git",
    "tags": [
      "font",
      "renderint",
      "library"
    ],
    "description": "wrapper for FreeType2 library",
    "license": "MIT",
    "web": "https://github.com/jangko/freetype"
  },
  {
    "name": "polyBool",
    "url": "https://github.com/jangko/polyBool",
    "method": "git",
    "tags": [
      "polygon",
      "clipper",
      "library"
    ],
    "description": "Polygon Clipper Library (Martinez Algorithm)",
    "license": "MIT",
    "web": "https://github.com/jangko/polyBool"
  },
  {
    "name": "nimAGG",
    "url": "https://github.com/jangko/nimAGG",
    "method": "git",
    "tags": [
      "renderer",
      "rasterizer",
      "library",
      "2D",
      "graphics"
    ],
    "description": "Hi Fidelity Rendering Engine",
    "license": "MIT",
    "web": "https://github.com/jangko/nimAGG"
  },
  {
    "name": "primme",
    "url": "https://github.com/jxy/primme",
    "method": "git",
    "tags": [
      "library",
      "eigenvalues",
      "high-performance",
      "singular-value-decomposition"
    ],
    "description": "Nim interface for PRIMME: PReconditioned Iterative MultiMethod Eigensolver",
    "license": "MIT",
    "web": "https://github.com/jxy/primme"
  },
  {
    "name": "sitmo",
    "url": "https://github.com/jxy/sitmo",
    "method": "git",
    "tags": [
      "RNG",
      "Sitmo",
      "high-performance",
      "random"
    ],
    "description": "Sitmo parallel random number generator in Nim",
    "license": "MIT",
    "web": "https://github.com/jxy/sitmo"
  },
  {
    "name": "webaudio",
    "url": "https://github.com/ftsf/nim-webaudio",
    "method": "git",
    "tags": [
      "javascript",
      "js",
      "web",
      "audio",
      "sound",
      "music"
    ],
    "description": "API for Web Audio (JS)",
    "license": "MIT",
    "web": "https://github.com/ftsf/nim-webaudio"
  },
  {
    "name": "nimcuda",
    "url": "https://github.com/unicredit/nimcuda",
    "method": "git",
    "tags": [
      "CUDA",
      "GPU"
    ],
    "description": "CUDA bindings",
    "license": "Apache2",
    "web": "https://github.com/unicredit/nimcuda"
  },
  {
    "name": "gifwriter",
    "url": "https://github.com/rxi/gifwriter",
    "method": "git",
    "tags": [
      "gif",
      "image",
      "library"
    ],
    "description": "Animated GIF writing library based on jo_gif",
    "license": "MIT",
    "web": "https://github.com/rxi/gifwriter"
  },
  {
    "name": "libplist",
    "url": "https://github.com/samdmarshall/libplist.nim",
    "method": "git",
    "tags": [
      "libplist",
      "property",
      "list",
      "property-list",
      "parsing",
      "binary",
      "xml",
      "format"
    ],
    "description": "wrapper around libplist https://github.com/libimobiledevice/libplist",
    "license": "MIT",
    "web": "https://github.com/samdmarshall/libplist.nim"
  },
  {
    "name": "getch",
    "url": "https://github.com/6A/getch",
    "method": "git",
    "tags": [
      "getch",
      "char"
    ],
    "description": "getch() for Windows and Unix",
    "license": "MIT",
    "web": "https://github.com/6A/getch"
  },
  {
    "name": "gifenc",
    "url": "https://github.com/ftsf/gifenc",
    "method": "git",
    "tags": [
      "gif",
      "encoder"
    ],
    "description": "Gif Encoder",
    "license": "Public Domain",
    "web": "https://github.com/ftsf/gifenc"
  },
  {
    "name": "nimlapack",
    "url": "https://github.com/unicredit/nimlapack",
    "method": "git",
    "tags": [
      "LAPACK",
      "linear-algebra"
    ],
    "description": "LAPACK bindings",
    "license": "Apache2",
    "web": "https://github.com/unicredit/nimlapack"
  },
  {
    "name": "jack",
    "url": "https://github.com/Skrylar/nim-jack",
    "method": "git",
    "tags": [
      "jack",
      "audio",
      "binding",
      "wrapper"
    ],
    "description": "Shiny bindings to the JACK Audio Connection Kit.",
    "license": "MIT",
    "web": "https://github.com/Skrylar/nim-jack"
  },
  {
    "name": "serializetools",
    "url": "https://github.com/JeffersonLab/serializetools",
    "method": "git",
    "tags": [
      "serialization",
      "xml"
    ],
    "description": "Support for serialization of objects",
    "license": "MIT",
    "web": "https://github.com/JeffersonLab/serializetools"
  },
  {
    "name": "neo",
    "url": "https://github.com/unicredit/neo",
    "method": "git",
    "tags": [
      "vector",
      "matrix",
      "linear-algebra",
      "BLAS",
      "LAPACK",
      "CUDA"
    ],
    "description": "Linear algebra for Nim",
    "license": "Apache License 2.0",
    "web": "https://unicredit.github.io/neo/"
  },
  {
    "name": "httpkit",
    "url": "https://github.com/tulayang/httpkit",
    "method": "git",
    "tags": [
      "http",
      "request",
      "response",
      "stream",
      "bigfile",
      "async"
    ],
    "description": "An efficient HTTP tool suite written in pure nim. Help you to write HTTP services or clients via TCP, UDP, or even Unix Domain socket, etc.",
    "license": "MIT",
    "web": "https://github.com/tulayang/httpkit"
  },
  {
    "name": "ulid",
    "url": "https://github.com/adelq/ulid",
    "method": "git",
    "tags": [
      "library",
      "id",
      "ulid",
      "uuid",
      "guid"
    ],
    "description": "Universally Unique Lexicographically Sortable Identifier",
    "license": "MIT",
    "web": "https://github.com/adelq/ulid"
  },
  {
    "name": "osureplay",
    "url": "https://github.com/Yardanico/nim-osureplay",
    "method": "git",
    "tags": [
      "library",
      "osu!",
      "parser",
      "osugame",
      "replay"
    ],
    "description": "osu! replay parser",
    "license": "MIT",
    "web": "https://github.com/Yardanico/nim-osureplay"
  },
  {
    "name": "tiger",
    "url": "https://git.sr.ht/~ehmry/nim_tiger",
    "method": "git",
    "tags": [
      "hash"
    ],
    "description": "Tiger hash function",
    "license": "MIT",
    "web": "https://git.sr.ht/~ehmry/nim_tiger"
  },
  {
    "name": "pipe",
    "url": "https://github.com/CosmicToast/pipe",
    "method": "git",
    "tags": [
      "pipe",
      "macro",
      "operator",
      "functional"
    ],
    "description": "Pipe operator for nim.",
    "license": "Unlicense",
    "web": "https://github.com/CosmicToast/pipe"
  },
  {
    "name": "flatdb",
    "url": "https://github.com/enthus1ast/flatdb",
    "method": "git",
    "tags": [
      "database",
      "json",
      "pure"
    ],
    "description": "small/tiny, flatfile, jsonl based, inprogress database for nim",
    "license": "MIT",
    "web": "https://github.com/enthus1ast/flatdb"
  },
  {
    "name": "nwt",
    "url": "https://github.com/enthus1ast/nimWebTemplates",
    "method": "git",
    "tags": [
      "template",
      "html",
      "pure",
      "jinja"
    ],
    "description": "experiment to build a jinja like template parser",
    "license": "MIT",
    "web": "https://github.com/enthus1ast/nimWebTemplates"
  },
  {
    "name": "cmixer",
    "url": "https://github.com/rxi/cmixer-nim",
    "method": "git",
    "tags": [
      "library",
      "audio",
      "mixer",
      "sound",
      "wav",
      "ogg"
    ],
    "description": "Lightweight audio mixer for games",
    "license": "MIT",
    "web": "https://github.com/rxi/cmixer-nim"
  },
  {
    "name": "cmixer_sdl2",
    "url": "https://github.com/rxi/cmixer_sdl2-nim",
    "method": "git",
    "tags": [
      "library",
      "audio",
      "mixer",
      "sound",
      "wav",
      "ogg"
    ],
    "description": "Lightweight audio mixer for SDL2",
    "license": "MIT",
    "web": "https://github.com/rxi/cmixer_sdl2-nim"
  },
  {
    "name": "chebyshev",
    "url": "https://github.com/jxy/chebyshev",
    "method": "git",
    "tags": [
      "math",
      "approximation",
      "numerical"
    ],
    "description": "Chebyshev approximation.",
    "license": "MIT",
    "web": "https://github.com/jxy/chebyshev"
  },
  {
    "name": "scram",
    "url": "https://github.com/rgv151/scram",
    "method": "git",
    "tags": [
      "scram",
      "sasl",
      "authentication",
      "salted",
      "challenge",
      "response"
    ],
    "description": "Salted Challenge Response Authentication Mechanism (SCRAM) ",
    "license": "MIT",
    "web": "https://github.com/rgv151/scram"
  },
  {
    "name": "blake2",
    "url": "https://github.com/narimiran/blake2",
    "method": "git",
    "tags": [
      "crypto",
      "cryptography",
      "hash",
      "security"
    ],
    "description": "blake2 - cryptographic hash function",
    "license": "CC0",
    "web": "https://github.com/narimiran/blake2"
  },
  {
    "name": "spinny",
    "url": "https://github.com/Yardanico/spinny",
    "method": "git",
    "tags": [
      "terminal",
      "spinner",
      "spinny",
      "load"
    ],
    "description": "Spinny is a tiny terminal spinner package for the Nim Programming Language.",
    "license": "MIT",
    "web": "https://github.com/Yardanico/spinny"
  },
  {
    "name": "nigui",
    "url": "https://github.com/trustable-code/NiGui",
    "method": "git",
    "tags": [
      "gui",
      "windows",
      "gtk"
    ],
    "description": "NiGui is a cross-platform, desktop GUI toolkit using native widgets.",
    "license": "MIT",
    "web": "https://github.com/trustable-code/NiGui"
  },
  {
    "name": "currying",
    "url": "https://github.com/t8m8/currying",
    "method": "git",
    "tags": [
      "library",
      "functional",
      "currying"
    ],
    "description": "Currying library for Nim",
    "license": "MIT",
    "web": "https://github.com/t8m8/currying"
  },
  {
    "name": "rect_packer",
    "url": "https://github.com/yglukhov/rect_packer",
    "method": "git",
    "tags": [
      "library",
      "geometry",
      "packing"
    ],
    "description": "Pack rects into bigger rect",
    "license": "MIT",
    "web": "https://github.com/yglukhov/rect_packer"
  },
  {
    "name": "gintro",
    "url": "https://github.com/stefansalewski/gintro",
    "method": "git",
    "tags": [
      "library",
      "gtk",
      "wrapper",
      "gui"
    ],
    "description": "High level GObject-Introspection based GTK3 bindings",
    "license": "MIT",
    "web": "https://github.com/stefansalewski/gintro"
  },
  {
    "name": "arraymancer",
    "url": "https://github.com/mratsim/Arraymancer",
    "method": "git",
    "tags": [
      "vector",
      "matrix",
      "array",
      "ndarray",
      "multidimensional-array",
      "linear-algebra",
      "tensor"
    ],
    "description": "A tensor (multidimensional array) library for Nim",
    "license": "Apache License 2.0",
    "web": "https://mratsim.github.io/Arraymancer/"
  },
  {
    "name": "sha3",
    "url": "https://github.com/narimiran/sha3",
    "method": "git",
    "tags": [
      "crypto",
      "cryptography",
      "hash",
      "security"
    ],
    "description": "sha3 - cryptographic hash function",
    "license": "CC0",
    "web": "https://github.com/narimiran/sha3"
  },
  {
    "name": "coalesce",
    "url": "https://github.com/piedar/coalesce",
    "method": "git",
    "tags": [
      "nil",
      "null",
      "options",
      "operator"
    ],
    "description": "A nil coalescing operator ?? for Nim",
    "license": "MIT",
    "web": "https://github.com/piedar/coalesce"
  },
  {
    "name": "asyncmysql",
    "url": "https://github.com/tulayang/asyncmysql",
    "method": "git",
    "tags": [
      "mysql",
      "async",
      "asynchronous"
    ],
    "description": "Asynchronous MySQL connector written in pure Nim",
    "license": "MIT",
    "web": "https://github.com/tulayang/asyncmysql"
  },
  {
    "name": "cassandra",
    "url": "https://github.com/yglukhov/cassandra",
    "method": "git",
    "tags": [
      "cassandra",
      "database",
      "wrapper",
      "bindings",
      "driver"
    ],
    "description": "Bindings to Cassandra DB driver",
    "license": "MIT",
    "web": "https://github.com/yglukhov/cassandra"
  },
  {
    "name": "tf2plug",
    "url": "https://gitlab.com/waylon531/tf2plug",
    "method": "git",
    "tags": [
      "app",
      "binary",
      "tool",
      "tf2"
    ],
    "description": "A mod manager for TF2",
    "license": "GPLv3",
    "web": "https://gitlab.com/waylon531/tf2plug"
  },
  {
    "name": "oldgtk3",
    "url": "https://github.com/stefansalewski/oldgtk3",
    "method": "git",
    "tags": [
      "library",
      "gtk",
      "wrapper",
      "gui"
    ],
    "description": "Low level bindings for GTK3 related libraries",
    "license": "MIT",
    "web": "https://github.com/stefansalewski/oldgtk3"
  },
  {
    "name": "godot",
    "url": "https://github.com/pragmagic/godot-nim",
    "method": "git",
    "tags": [
      "game",
      "engine",
      "2d",
      "3d"
    ],
    "description": "Nim bindings for Godot Engine",
    "license": "MIT",
    "web": "https://github.com/pragmagic/godot-nim"
  },
  {
    "name": "vkapi",
    "url": "https://github.com/Yardanico/nimvkapi",
    "method": "git",
    "tags": [
      "wrapper",
      "vkontakte",
      "vk",
      "library",
      "api"
    ],
    "description": "A wrapper for the vk.com API (russian social network)",
    "license": "MIT",
    "web": "https://github.com/Yardanico/nimvkapi"
  },
  {
    "name": "slacklib",
    "url": "https://github.com/ThomasTJdev/nim_slacklib",
    "method": "git",
    "tags": [
      "library",
      "wrapper",
      "slack",
      "slackapp",
      "api"
    ],
    "description": "Library for working with a slack app or sending messages to a slack channel (slack.com)",
    "license": "MIT",
    "web": "https://github.com/ThomasTJdev/nim_slacklib"
  },
  {
    "name": "wiringPiNim",
    "url": "https://github.com/ThomasTJdev/nim_wiringPiNim",
    "method": "git",
    "tags": [
      "wrapper",
      "raspberry",
      "rpi",
      "wiringpi",
      "pi"
    ],
    "description": "Wrapper that implements some of wiringPi's function for controlling a Raspberry Pi",
    "license": "MIT",
    "web": "https://github.com/ThomasTJdev/nim_wiringPiNim"
  },
  {
    "name": "redux",
    "url": "https://github.com/pragmagic/redux.nim",
    "method": "git",
    "tags": [
      "redux"
    ],
    "description": "Predictable state container.",
    "license": "MIT",
    "web": "https://github.com/pragmagic/redux.nim"
  },
  {
    "name": "skEasing",
    "url": "https://github.com/Skrylar/skEasing",
    "method": "git",
    "tags": [
      "math",
      "curves",
      "animation"
    ],
    "description": "A collection of easing curves for animation purposes.",
    "license": "BSD",
    "web": "https://github.com/Skrylar/skEasing"
  },
  {
    "name": "nimquery",
    "url": "https://github.com/GULPF/nimquery",
    "method": "git",
    "tags": [
      "html",
      "scraping",
      "web"
    ],
    "description": "Library for querying HTML using CSS-selectors, like JavaScripts document.querySelector",
    "license": "MIT",
    "web": "https://github.com/GULPF/nimquery"
  },
  {
    "name": "usha",
    "url": "https://github.com/subsetpark/untitled-shell-history-application",
    "method": "git",
    "tags": [
      "shell",
      "utility"
    ],
    "description": "untitled shell history application",
    "license": "MIT",
    "web": "https://github.com/subsetpark/untitled-shell-history-application"
  },
  {
    "name": "libgit2",
    "url": "https://github.com/barcharcraz/libgit2-nim",
    "method": "git",
    "tags": [
      "git",
      "libgit",
      "libgit2",
      "vcs",
      "wrapper"
    ],
    "description": "Libgit2 low level wrapper",
    "license": "MIT",
    "web": "https://github.com/barcharcraz/libgit2-nim"
  },
  {
    "name": "multicast",
    "url": "https://github.com/enthus1ast/nimMulticast",
    "method": "git",
    "tags": [
      "multicast",
      "udp",
      "socket",
      "net"
    ],
    "description": "proc to join (and leave) a multicast group",
    "license": "MIT",
    "web": "https://github.com/enthus1ast/nimMulticast"
  },
  {
    "name": "mysqlparser",
    "url": "https://github.com/tulayang/mysqlparser.git",
    "method": "git",
    "tags": [
      "mysql",
      "protocol",
      "parser"
    ],
    "description": "An efficient packet parser for MySQL Client/Server Protocol. Help you to write Mysql communication in either BLOCKIONG-IO or NON-BLOCKING-IO.",
    "license": "MIT",
    "web": "https://github.com/tulayang/mysqlparser"
  },
  {
    "name": "fugitive",
    "url": "https://github.com/citycide/fugitive",
    "method": "git",
    "tags": [
      "git",
      "github",
      "cli",
      "extras",
      "utility",
      "tool"
    ],
    "description": "Simple command line tool to make git more intuitive, along with useful GitHub addons.",
    "license": "MIT",
    "web": "https://github.com/citycide/fugitive"
  },
  {
    "name": "dbg",
    "url": "https://github.com/enthus1ast/nimDbg",
    "method": "git",
    "tags": [
      "template",
      "echo",
      "dbg",
      "debug"
    ],
    "description": "dbg template; in debug echo",
    "license": "MIT",
    "web": "https://github.com/enthus1ast/nimDbg"
  },
  {
    "name": "pylib",
    "url": "https://github.com/Yardanico/nimpylib",
    "method": "git",
    "tags": [
      "python",
      "compatibility",
      "library",
      "pure"
    ],
    "description": "Nim library with python-like functions and operators",
    "license": "MIT",
    "web": "https://github.com/Yardanico/nimpylib"
  },
  {
    "name": "graphemes",
    "url": "https://github.com/nitely/nim-graphemes",
    "method": "git",
    "tags": [
      "graphemes",
      "grapheme-cluster",
      "unicode"
    ],
    "description": "Grapheme aware string handling (Unicode tr29)",
    "license": "MIT",
    "web": "https://github.com/nitely/nim-graphemes"
  },
  {
    "name": "rfc3339",
    "url": "https://github.com/Skrylar/rfc3339",
    "method": "git",
    "tags": [
      "rfc3339",
      "datetime"
    ],
    "description": "RFC3339 (dates and times) implementation for Nim.",
    "license": "BSD",
    "web": "https://github.com/Skrylar/rfc3339"
  },
  {
    "name": "db_presto",
    "url": "https://github.com/Bennyelg/nimPresto",
    "method": "git",
    "tags": [
      "prestodb",
      "connector",
      "database"
    ],
    "description": "prestodb simple connector",
    "license": "MIT",
    "web": "https://github.com/Bennyelg/nimPresto"
  },
  {
    "name": "nimbomb",
    "url": "https://github.com/Tyler-Yocolano/nimbomb",
    "method": "git",
    "tags": [
      "giant",
      "bomb",
      "wiki",
      "api"
    ],
    "description": "A GiantBomb-wiki wrapper for nim",
    "license": "MIT",
    "web": "https://github.com/Tyler-Yocolano/nimbomb"
  },
  {
    "name": "csvql",
    "url": "https://github.com/Bennyelg/csvql",
    "method": "git",
    "tags": [
      "csv",
      "read",
      "ansisql",
      "query",
      "database",
      "files"
    ],
    "description": "csvql.",
    "license": "MIT",
    "web": "https://github.com/Bennyelg/csvql"
  },
  {
    "name": "contracts",
    "url": "https://github.com/Udiknedormin/NimContracts",
    "method": "git",
    "tags": [
      "library",
      "pure",
      "contract",
      "contracts",
      "DbC",
      "utility",
      "automation",
      "documentation",
      "safety",
      "test",
      "tests",
      "unit-testing"
    ],
    "description": "Design by Contract (DbC) library with minimal runtime.",
    "license": "MIT",
    "web": "https://github.com/Udiknedormin/NimContracts"
  },
  {
    "name": "syphus",
    "url": "https://github.com/makingspace/syphus",
    "method": "git",
    "tags": [
      "optimization",
      "tabu"
    ],
    "description": "An implementation of the tabu search heuristic in Nim.",
    "license": "BSD-3",
    "web": "https://github.com/makingspace/syphus-nim"
  },
  {
    "name": "analytics",
    "url": "https://github.com/dom96/analytics",
    "method": "git",
    "tags": [
      "google",
      "telemetry",
      "statistics"
    ],
    "description": "Allows statistics to be sent to and recorded in Google Analytics.",
    "license": "MIT",
    "web": "https://github.com/dom96/analytics"
  },
  {
    "name": "arraymancer_vision",
    "url": "https://github.com/edubart/arraymancer-vision",
    "method": "git",
    "tags": [
      "arraymancer",
      "image",
      "vision"
    ],
    "description": "Image transformation and visualization utilities for arraymancer",
    "license": "Apache License 2.0",
    "web": "https://github.com/edubart/arraymancer-vision"
  },
  {
    "name": "variantkey",
    "url": "https://github.com/brentp/variantkey-nim",
    "method": "git",
    "tags": [
      "vcf",
      "variant",
      "genomics"
    ],
    "description": "encode/decode variants to/from uint64",
    "license": "MIT"
  },
  {
    "name": "genoiser",
    "url": "https://github.com/brentp/genoiser",
    "method": "git",
    "tags": [
      "bam",
      "cram",
      "vcf",
      "genomics"
    ],
    "description": "functions to tracks for genomics data files",
    "license": "MIT"
  },
  {
    "name": "hts",
    "url": "https://github.com/brentp/hts-nim",
    "method": "git",
    "tags": [
      "kmer",
      "dna",
      "sequence",
      "bam",
      "vcf",
      "genomics"
    ],
    "description": "htslib wrapper for nim",
    "license": "MIT",
    "web": "https://brentp.github.io/hts-nim/"
  },
  {
    "name": "falas",
    "url": "https://github.com/brentp/falas",
    "method": "git",
    "tags": [
      "assembly",
      "dna",
      "sequence",
      "genomics"
    ],
    "description": "fragment-aware assembler for short reads",
    "license": "MIT",
    "web": "https://brentp.github.io/falas/falas.html"
  },
  {
    "name": "kmer",
    "url": "https://github.com/brentp/nim-kmer",
    "method": "git",
    "tags": [
      "kmer",
      "dna",
      "sequence"
    ],
    "description": "encoded kmer library for fast operations on kmers up to 31",
    "license": "MIT",
    "web": "https://github.com/brentp/nim-kmer"
  },
  {
    "name": "kexpr",
    "url": "https://github.com/brentp/kexpr-nim",
    "method": "git",
    "tags": [
      "math",
      "expression",
      "evalute"
    ],
    "description": "wrapper for kexpr math expression evaluation library",
    "license": "MIT",
    "web": "https://github.com/brentp/kexpr-nim"
  },
  {
    "name": "lapper",
    "url": "https://github.com/brentp/nim-lapper",
    "method": "git",
    "tags": [
      "interval"
    ],
    "description": "fast interval overlaps",
    "license": "MIT",
    "web": "https://github.com/brentp/nim-lapper"
  },
  {
    "name": "gplay",
    "url": "https://github.com/yglukhov/gplay",
    "method": "git",
    "tags": [
      "google",
      "play",
      "apk",
      "publish",
      "upload"
    ],
    "description": "Google Play APK Uploader",
    "license": "MIT",
    "web": "https://github.com/yglukhov/gplay"
  },
  {
    "name": "huenim",
    "url": "https://github.com/IoTone/huenim",
    "method": "git",
    "tags": [
      "hue",
      "iot",
      "lighting",
      "philips",
      "library"
    ],
    "description": "Huenim",
    "license": "MIT",
    "web": "https://github.com/IoTone/huenim"
  },
  {
    "name": "drand48",
    "url": "https://github.com/JeffersonLab/drand48",
    "method": "git",
    "tags": [
      "random",
      "number",
      "generator"
    ],
    "description": "Nim implementation of the standard unix drand48 pseudo random number generator",
    "license": "BSD3",
    "web": "https://github.com/JeffersonLab/drand48"
  },
  {
    "name": "ensem",
    "url": "https://github.com/JeffersonLab/ensem",
    "method": "git",
    "tags": [
      "jackknife",
      "statistics"
    ],
    "description": "Support for ensemble file format and arithmetic using jackknife/bootstrap propagation of errors",
    "license": "BSD3",
    "web": "https://github.com/JeffersonLab/ensem"
  },
  {
    "name": "basic2d",
    "url": "https://github.com/nim-lang/basic2d",
    "method": "git",
    "tags": [
      "deprecated",
      "vector",
      "stdlib",
      "library"
    ],
    "description": "Deprecated module for vector/matrices operations.",
    "license": "MIT",
    "web": "https://github.com/nim-lang/basic2d"
  },
  {
    "name": "basic3d",
    "url": "https://github.com/nim-lang/basic3d",
    "method": "git",
    "tags": [
      "deprecated",
      "vector",
      "stdlib",
      "library"
    ],
    "description": "Deprecated module for vector/matrices operations.",
    "license": "MIT",
    "web": "https://github.com/nim-lang/basic3d"
  },
  {
    "name": "shiori",
    "url": "https://github.com/Narazaka/shiori-nim",
    "method": "git",
    "tags": [
      "ukagaka",
      "shiori",
      "protocol"
    ],
    "description": "SHIORI Protocol Parser/Builder",
    "license": "MIT",
    "web": "https://github.com/Narazaka/shiori-nim"
  },
  {
    "name": "shioridll",
    "url": "https://github.com/Narazaka/shioridll-nim",
    "method": "git",
    "tags": [
      "shiori",
      "ukagaka"
    ],
    "description": "The SHIORI DLL interface",
    "license": "MIT",
    "web": "https://github.com/Narazaka/shioridll-nim"
  },
  {
    "name": "httpauth",
    "url": "https://github.com/FedericoCeratto/nim-httpauth",
    "method": "git",
    "tags": [
      "http",
      "authentication",
      "authorization",
      "library",
      "security"
    ],
    "description": "HTTP Authentication and Authorization",
    "license": "LGPLv3",
    "web": "https://github.com/FedericoCeratto/nim-httpauth"
  },
  {
    "name": "cbor",
    "url": "https://git.sr.ht/~ehmry/nim_cbor",
    "method": "git",
    "tags": [
      "library",
      "cbor",
      "binary",
      "encoding"
    ],
    "description": "Concise Binary Object Representation decoder (RFC7049).",
    "license": "MIT",
    "web": "https://git.sr.ht/~ehmry/nim_cbor"
  },
  {
    "name": "base58",
    "url": "https://git.sr.ht/~ehmry/nim_base58",
    "method": "git",
    "tags": [
      "base58",
      "bitcoin",
      "cryptonote",
      "monero",
      "encoding",
      "library"
    ],
    "description": "Base58 encoders and decoders for Bitcoin and CryptoNote addresses.",
    "license": "MIT",
    "web": "https://git.sr.ht/~ehmry/nim_base58"
  },
  {
    "name": "webdriver",
    "url": "https://github.com/dom96/webdriver",
    "method": "git",
    "tags": [
      "webdriver",
      "selenium",
      "library",
      "firefox"
    ],
    "description": "Implementation of the WebDriver w3c spec.",
    "license": "MIT",
    "web": "https://github.com/dom96/webdriver"
  },
  {
    "name": "interfaced",
    "url": "https://github.com/andreaferretti/interfaced",
    "method": "git",
    "tags": [
      "interface"
    ],
    "description": "Go-like interfaces",
    "license": "Apache License 2.0",
    "web": "https://github.com/andreaferretti/interfaced"
  },
  {
    "name": "vla",
    "url": "https://github.com/bpr/vla",
    "method": "git",
    "tags": [
      "vla",
      "alloca"
    ],
    "description": "Variable length arrays for Nim",
    "license": "MIT",
    "web": "https://github.com/bpr/vla"
  },
  {
    "name": "metatools",
    "url": "https://github.com/jxy/metatools",
    "method": "git",
    "tags": [
      "macros",
      "metaprogramming"
    ],
    "description": "Metaprogramming tools for Nim",
    "license": "MIT",
    "web": "https://github.com/jxy/metatools"
  },
  {
    "name": "pdcurses",
    "url": "https://github.com/lcrees/pdcurses",
    "method": "git",
    "tags": [
      "pdcurses",
      "curses",
      "console",
      "gui"
    ],
    "description": "Nim wrapper for PDCurses",
    "license": "MIT",
    "web": "https://github.com/lcrees/pdcurses"
  },
  {
    "name": "libuv",
    "url": "https://github.com/lcrees/libuv",
    "method": "git",
    "tags": [
      "libuv",
      "wrapper",
      "node",
      "networking"
    ],
    "description": "libuv bindings for Nim",
    "license": "MIT",
    "web": "https://github.com/lcrees/libuv"
  },
  {
    "name": "romans",
    "url": "https://github.com/lcrees/romans",
    "method": "git",
    "tags": [
      "roman",
      "numerals"
    ],
    "description": "Conversion between integers and Roman numerals",
    "license": "MIT",
    "web": "https://github.com/lcrees/romans"
  },
  {
    "name": "simpleAST",
    "url": "https://github.com/lguzzon-NIM/simpleAST",
    "method": "git",
    "tags": [
      "ast"
    ],
    "description": "Simple AST in NIM",
    "license": "MIT",
    "web": "https://github.com/lguzzon-NIM/simpleAST"
  },
  {
    "name": "timerpool",
    "url": "https://github.com/mikra01/timerpool/",
    "method": "git",
    "tags": [
      "timer",
      "pool",
      "events",
      "thread"
    ],
    "description": "threadsafe timerpool implementation for event purpose",
    "license": "MIT",
    "web": "https://github.com/mikra01/timerpool"
  },
  {
    "name": "zero_functional",
    "url": "https://github.com/zero-functional/zero-functional",
    "method": "git",
    "tags": [
      "functional",
      "dsl",
      "chaining",
      "seq"
    ],
    "description": "A library providing zero-cost chaining for functional abstractions in Nim",
    "license": "MIT",
    "web": "https://github.com/zero-functional/zero-functional"
  },
  {
    "name": "ormin",
    "url": "https://github.com/Araq/ormin",
    "method": "git",
    "tags": [
      "ORM",
      "SQL",
      "db",
      "database"
    ],
    "description": "Prepared SQL statement generator. A lightweight ORM.",
    "license": "MIT",
    "web": "https://github.com/Araq/ormin"
  },
  {
    "name": "karax",
    "url": "https://github.com/pragmagic/karax",
    "method": "git",
    "tags": [
      "browser",
      "DOM",
      "virtual-DOM",
      "UI"
    ],
    "description": "Karax is a framework for developing single page applications in Nim.",
    "license": "MIT",
    "web": "https://github.com/pragmagic/karax"
  },
  {
    "name": "cascade",
    "url": "https://github.com/citycide/cascade",
    "method": "git",
    "tags": [
      "macro",
      "cascade",
      "operator",
      "dart",
      "with"
    ],
    "description": "Method & assignment cascades for Nim, inspired by Smalltalk & Dart.",
    "license": "MIT",
    "web": "https://github.com/citycide/cascade"
  },
  {
    "name": "chrono",
    "url": "https://github.com/treeform/chrono",
    "method": "git",
    "tags": [
      "library",
      "timestamp",
      "calendar",
      "timezone"
    ],
    "description": "Calendars, Timestamps and Timezones utilities.",
    "license": "MIT",
    "web": "https://github.com/treeform/chrono"
  },
  {
    "name": "dbschema",
    "url": "https://github.com/vegansk/dbschema",
    "method": "git",
    "tags": [
      "library",
      "database",
      "db"
    ],
    "description": "Database schema migration library for Nim language.",
    "license": "MIT",
    "web": "https://github.com/vegansk/dbschema"
  },
  {
    "name": "gentabs",
    "url": "https://github.com/lcrees/gentabs",
    "method": "git",
    "tags": [
      "table",
      "string",
      "key",
      "value"
    ],
    "description": "Efficient hash table that is a key-value mapping (removed from stdlib)",
    "license": "MIT",
    "web": "https://github.com/lcrees/gentabs"
  },
  {
    "name": "libgraph",
    "url": "https://github.com/Mnenmenth/libgraphnim",
    "method": "git",
    "tags": [
      "graph",
      "math",
      "conversion",
      "pixels",
      "coordinates"
    ],
    "description": "Converts 2D linear graph coordinates to pixels on screen",
    "license": "MIT",
    "web": "https://github.com/Mnenmenth/libgraphnim"
  },
  {
    "name": "polynumeric",
    "url": "https://github.com/Vindaar/polynumeric",
    "method": "git",
    "tags": [
      "polynomial",
      "numeric"
    ],
    "description": "Polynomial operations",
    "license": "MIT",
    "web": "https://github.com/Vindaar/polynumeric"
  },
  {
    "name": "unicodedb",
    "url": "https://github.com/nitely/nim-unicodedb",
    "method": "git",
    "tags": [
      "unicode",
      "UCD",
      "unicodedata"
    ],
    "description": "Unicode Character Database (UCD) access for Nim",
    "license": "MIT",
    "web": "https://github.com/nitely/nim-unicodedb"
  },
  {
    "name": "normalize",
    "url": "https://github.com/nitely/nim-normalize",
    "method": "git",
    "tags": [
      "unicode",
      "normalization",
      "nfc",
      "nfd"
    ],
    "description": "Unicode normalization forms (tr15)",
    "license": "MIT",
    "web": "https://github.com/nitely/nim-normalize"
  },
  {
    "name": "nico",
    "url": "https://github.com/ftsf/nico",
    "method": "git",
    "tags": [
      "pico-8",
      "game",
      "library",
      "ludum",
      "dare"
    ],
    "description": "Nico game engine",
    "license": "MIT",
    "web": "https://github.com/ftsf/nico"
  },
  {
    "name": "os_files",
    "url": "https://github.com/tormund/os_files",
    "method": "git",
    "tags": [
      "dialogs",
      "file",
      "icon"
    ],
    "description": "Crossplatform (x11, windows, osx) native file dialogs; sytem file/folder icons in any resolution; open file with default application",
    "license": "MIT",
    "web": "https://github.com/tormund/os_files"
  },
  {
    "name": "sprymicro",
    "url": "https://github.com/gokr/sprymicro",
    "method": "git",
    "tags": [
      "spry",
      "demo"
    ],
    "description": "Small demo Spry interpreters",
    "license": "MIT",
    "web": "https://github.com/gokr/sprymicro"
  },
  {
    "name": "spryvm",
    "url": "https://github.com/gokr/spryvm",
    "method": "git",
    "tags": [
      "interpreter",
      "language",
      "spry"
    ],
    "description": "Homoiconic dynamic language interpreter in Nim",
    "license": "MIT",
    "web": "https://github.com/gokr/spryvm"
  },
  {
    "name": "netpbm",
    "url": "https://github.com/barcharcraz/nim-netpbm",
    "method": "git",
    "tags": [
      "pbm",
      "image",
      "wrapper",
      "netpbm"
    ],
    "description": "Wrapper for libnetpbm",
    "license": "MIT",
    "web": "https://github.com/barcharcraz/nim-netpbm"
  },
  {
    "name": "nimgen",
    "url": "https://github.com/genotrance/nimgen",
    "method": "git",
    "tags": [
      "c2nim",
      "library",
      "wrapper",
      "c",
      "c++"
    ],
    "description": "C2nim helper to simplify and automate wrapping C libraries",
    "license": "MIT",
    "web": "https://github.com/genotrance/nimgen"
  },
  {
    "name": "sksbox",
    "url": "https://github.com/Skrylar/sksbox",
    "method": "git",
    "tags": [
      "sbox",
      "binary",
      "binaryformat",
      "nothings",
      "container"
    ],
    "description": "A native-nim implementaton of the sBOX generic container format.",
    "license": "MIT",
    "web": "https://github.com/Skrylar/sksbox"
  },
  {
    "name": "avbin",
    "url": "https://github.com/Vladar4/avbin",
    "method": "git",
    "tags": [
      "audio",
      "video",
      "media",
      "library",
      "wrapper"
    ],
    "description": "Wrapper of the AVbin library for the Nim language.",
    "license": "LGPL",
    "web": "https://github.com/Vladar4/avbin"
  },
  {
    "name": "fsm",
    "url": "https://github.com/ba0f3/fsm.nim",
    "method": "git",
    "tags": [
      "fsm",
      "finite",
      "state",
      "machine"
    ],
    "description": "A simple finite-state machine for @nim-lang",
    "license": "MIT",
    "web": "https://github.com/ba0f3/fsm.nim"
  },
  {
    "name": "timezones",
    "url": "https://github.com/GULPF/timezones",
    "method": "git",
    "tags": [
      "timezone",
      "time",
      "tzdata"
    ],
    "description": "Timezone library compatible with the standard library. ",
    "license": "MIT",
    "web": "https://github.com/GULPF/timezones"
  },
  {
    "name": "ndf",
    "url": "https://github.com/rustomax/ndf",
    "method": "git",
    "tags": [
      "app",
      "binary",
      "duplicates",
      "utility",
      "filesystem"
    ],
    "description": "Duplicate files finder",
    "license": "MIT",
    "web": "https://github.com/rustomax/ndf"
  },
  {
    "name": "unicodeplus",
    "url": "https://github.com/nitely/nim-unicodeplus",
    "method": "git",
    "tags": [
      "unicode",
      "isdigit",
      "isalpha"
    ],
    "description": "Common unicode operations",
    "license": "MIT",
    "web": "https://github.com/nitely/nim-unicodeplus"
  },
  {
    "name": "libsvm",
    "url": "https://github.com/genotrance/libsvm",
    "method": "git",
    "tags": [
      "scientific",
      "svm",
      "vector"
    ],
    "description": "libsvm wrapper for Nim",
    "license": "MIT",
    "web": "https://github.com/genotrance/libsvm"
  },
  {
    "name": "lilt",
    "url": "https://github.com/quelklef/lilt",
    "method": "git",
    "tags": [
      "language",
      "parser",
      "parsing"
    ],
    "description": "Parsing language",
    "license": "MIT",
    "web": "https://github.com/quelklef/lilt"
  },
  {
    "name": "shiori_charset_convert",
    "url": "https://github.com/Narazaka/shiori_charset_convert-nim",
    "method": "git",
    "tags": [
      "shiori",
      "ukagaka"
    ],
    "description": "The SHIORI Message charset convert utility",
    "license": "MIT",
    "web": "https://github.com/Narazaka/shiori_charset_convert-nim"
  },
  {
    "name": "grafanim",
    "url": "https://github.com/jamesalbert/grafanim",
    "method": "git",
    "tags": [
      "library",
      "grafana",
      "dashboards"
    ],
    "description": "Grafana module for Nim",
    "license": "GPL",
    "web": "https://github.com/jamesalbert/grafanim"
  },
  {
    "name": "nimpy",
    "url": "https://github.com/yglukhov/nimpy",
    "method": "git",
    "tags": [
      "python",
      "bridge"
    ],
    "description": "Nim - Python bridge",
    "license": "MIT",
    "web": "https://github.com/yglukhov/nimpy"
  },
  {
    "name": "simple_graph",
    "url": "https://github.com/erhlee-bird/simple_graph",
    "method": "git",
    "tags": [
      "datastructures",
      "library"
    ],
    "description": "Simple Graph Library",
    "license": "MIT",
    "web": "https://github.com/erhlee-bird/simple_graph"
  },
  {
    "name": "controlStructures",
    "url": "https://github.com/TakeYourFreedom/Additional-Control-Structures-for-Nim",
    "method": "git",
    "tags": [
      "library",
      "control",
      "structure"
    ],
    "description": "Additional control structures",
    "license": "MIT",
    "web": "http://htmlpreview.github.io/?https://github.com/TakeYourFreedom/Additional-Control-Structures-for-Nim/blob/master/controlStructures.html"
  },
  {
    "name": "notetxt",
    "url": "https://github.com/mrshu/nim-notetxt",
    "method": "git",
    "tags": [
      "notetxt,",
      "note",
      "taking"
    ],
    "description": "A library that implements the note.txt specification for note taking.",
    "license": "MIT",
    "web": "https://github.com/mrshu/nim-notetxt"
  },
  {
    "name": "breeze",
    "url": "https://github.com/alehander42/breeze",
    "method": "git",
    "tags": [
      "dsl",
      "macro",
      "metaprogramming"
    ],
    "description": "A dsl for writing macros in Nim",
    "license": "MIT",
    "web": "https://github.com/alehander42/breeze"
  },
  {
    "name": "joyent_http_parser",
    "url": "https://github.com/nim-lang/joyent_http_parser",
    "method": "git",
    "tags": [
      "wrapper",
      "library",
      "parsing"
    ],
    "description": "Wrapper for high performance HTTP parsing library.",
    "license": "MIT",
    "web": "https://github.com/nim-lang/joyent_http_parser"
  },
  {
    "name": "libsvm_legacy",
    "url": "https://github.com/nim-lang/libsvm_legacy",
    "method": "git",
    "tags": [
      "wrapper",
      "library",
      "scientific"
    ],
    "description": "Wrapper for libsvm.",
    "license": "MIT",
    "web": "https://github.com/nim-lang/libsvm_legacy"
  },
  {
    "name": "clblast",
    "url": "https://github.com/numforge/nim-clblast",
    "method": "git",
    "tags": [
      "BLAS",
      "linear",
      "algebra",
      "vector",
      "matrix",
      "opencl",
      "high",
      "performance",
      "computing",
      "GPU",
      "wrapper"
    ],
    "description": "Wrapper for CLBlast, an OpenCL BLAS library",
    "license": "Apache License 2.0",
    "web": "https://github.com/numforge/nim-clblast"
  },
  {
    "name": "nimp5",
    "url": "https://github.com/Foldover/nim-p5",
    "method": "git",
    "tags": [
      "p5",
      "javascript",
      "creative",
      "coding",
      "processing",
      "library"
    ],
    "description": "Nim bindings for p5.js.",
    "license": "MIT",
    "web": "https://github.com/Foldover/nim-p5"
  },
  {
    "name": "names",
    "url": "https://github.com/pragmagic/names",
    "method": "git",
    "tags": [
      "strings"
    ],
    "description": "String interning library",
    "license": "MIT",
    "web": "https://github.com/pragmagic/names"
  },
  {
    "name": "sha1ext",
    "url": "https://github.com/CORDEA/sha1ext",
    "method": "git",
    "tags": [
      "sha1",
      "extension"
    ],
    "description": "std / sha1 extension",
    "license": "Apache License 2.0",
    "web": "https://github.com/CORDEA/sha1ext"
  },
  {
    "name": "libsha",
    "url": "https://github.com/forlan-ua/nim-libsha",
    "method": "git",
    "tags": [
      "sha1",
      "sha224",
      "sha256",
      "sha384",
      "sha512"
    ],
    "description": "Sha1 and Sha2 implementations",
    "license": "MIT",
    "web": "https://github.com/forlan-ua/nim-libsha"
  },
  {
    "name": "pwned",
    "url": "https://github.com/dom96/pwned",
    "method": "git",
    "tags": [
      "application",
      "passwords",
      "security",
      "binary"
    ],
    "description": "A client for the Pwned passwords API.",
    "license": "MIT",
    "web": "https://github.com/dom96/pwned"
  },
  {
    "name": "suffer",
    "url": "https://github.com/emekoi/suffer",
    "method": "git",
    "tags": [
      "graphics",
      "font",
      "software"
    ],
    "description": "a nim library for drawing 2d shapes, text, and images to 32bit software pixel buffers",
    "license": "MIT",
    "web": "https://github.com/emekoi/suffer"
  },
  {
    "name": "metric",
    "url": "https://github.com/mjendrusch/metric",
    "method": "git",
    "tags": [
      "library",
      "units",
      "scientific",
      "dimensional-analysis"
    ],
    "description": "Dimensionful types and dimensional analysis.",
    "license": "MIT",
    "web": "https://github.com/mjendrusch/metric"
  },
  {
    "name": "useragents",
    "url": "https://github.com/treeform/useragents",
    "method": "git",
    "tags": [
      "library",
      "useragent"
    ],
    "description": "User Agent parser for nim.",
    "license": "MIT",
    "web": "https://github.com/treeform/useragents"
  },
  {
    "name": "nimna",
    "url": "https://github.com/mjendrusch/nimna",
    "method": "git",
    "tags": [
      "library",
      "nucleic-acid-folding",
      "scientific",
      "biology"
    ],
    "description": "Nucleic acid folding and design.",
    "license": "MIT",
    "web": "https://github.com/mjendrusch/nimna"
  },
  {
    "name": "bencode",
    "url": "https://github.com/FedericoCeratto/nim-bencode",
    "method": "git",
    "tags": [
      "library",
      "bencode"
    ],
    "description": "Bencode serialization/deserialization library",
    "license": "LGPLv3",
    "web": "https://github.com/FedericoCeratto/nim-bencode"
  },
  {
    "name": "i3ipc",
    "url": "https://github.com/FedericoCeratto/nim-i3ipc",
    "method": "git",
    "tags": [
      "library",
      "i3"
    ],
    "description": "i3 IPC client library",
    "license": "LGPLv3",
    "web": "https://github.com/FedericoCeratto/nim-i3ipc"
  },
  {
    "name": "chroma",
    "url": "https://github.com/treeform/chroma",
    "method": "git",
    "tags": [
      "colors",
      "cmyk",
      "hsl",
      "hsv"
    ],
    "description": "Everything you want to do with colors.",
    "license": "MIT",
    "web": "https://github.com/treeform/chroma"
  },
  {
    "name": "nimrax",
    "url": "https://github.com/genotrance/nimrax",
    "method": "git",
    "tags": [
      "rax",
      "radix",
      "tree",
      "data",
      "structure"
    ],
    "description": "Radix tree wrapper for Nim",
    "license": "MIT",
    "web": "https://github.com/genotrance/nimrax"
  },
  {
    "name": "nimbass",
    "url": "https://github.com/genotrance/nimbass",
    "method": "git",
    "tags": [
      "bass",
      "audio",
      "wrapper"
    ],
    "description": "Bass wrapper for Nim",
    "license": "MIT",
    "web": "https://github.com/genotrance/nimbass"
  },
  {
    "name": "nimkerberos",
    "url": "https://github.com/genotrance/nimkerberos",
    "method": "git",
    "tags": [
      "kerberos",
      "ntlm",
      "authentication",
      "auth",
      "sspi"
    ],
    "description": "WinKerberos wrapper for Nim",
    "license": "MIT",
    "web": "https://github.com/genotrance/nimkerberos"
  },
  {
    "name": "nimssh2",
    "url": "https://github.com/genotrance/nimssh2",
    "method": "git",
    "tags": [
      "ssh",
      "library",
      "wrapper"
    ],
    "description": "libssh2 wrapper for Nim",
    "license": "MIT",
    "web": "https://github.com/genotrance/nimssh2"
  },
  {
    "name": "nimssl",
    "url": "https://github.com/genotrance/nimssl",
    "method": "git",
    "tags": [
      "openssl",
      "sha",
      "sha1",
      "hash",
      "sha256",
      "sha512"
    ],
    "description": "OpenSSL wrapper for Nim",
    "license": "MIT",
    "web": "https://github.com/genotrance/nimssl"
  },
  {
    "name": "snip",
    "url": "https://github.com/genotrance/snip",
    "method": "git",
    "tags": [
      "console",
      "editor",
      "text",
      "cli"
    ],
    "description": "Text editor to speed up testing code snippets",
    "license": "MIT",
    "web": "https://github.com/genotrance/snip"
  },
  {
    "name": "moduleinit",
    "url": "https://github.com/skunkiferous/moduleinit",
    "method": "git",
    "tags": [
      "library",
      "parallelism",
      "threads"
    ],
    "description": "Nim module/thread initialisation ordering library",
    "license": "MIT",
    "web": "https://github.com/skunkiferous/moduleinit"
  },
  {
    "name": "mofuw",
    "url": "https://github.com/2vg/mofuw",
    "method": "git",
    "tags": [
      "web",
      "http",
      "framework",
      "abandoned"
    ],
    "description": "mofuw is *MO*re *F*aster, *U*ltra *W*ebserver",
    "license": "MIT",
    "web": "https://github.com/2vg/mofuw"
  },
  {
    "name": "scnim",
    "url": "https://github.com/capocasa/scnim",
    "method": "git",
    "tags": [
      "music",
      "synthesizer",
      "realtime",
      "supercollider",
      "ugen",
      "plugin",
      "binding",
      "audio"
    ],
    "description": "Develop SuperCollider UGens in Nim",
    "license": "MIT",
    "web": "https://github.com/capocasa/scnim"
  },
  {
    "name": "nimgl",
    "url": "https://github.com/nimgl/nimgl",
    "method": "git",
    "tags": [
      "glfw",
      "imgui",
      "opengl",
      "bindings",
      "gl",
      "graphics"
    ],
    "description": "Nim Game Library",
    "license": "MIT",
    "web": "https://github.com/lmariscal/nimgl"
  },
  {
    "name": "inim",
    "url": "https://github.com/inim-repl/INim",
    "method": "git",
    "tags": [
      "repl",
      "playground",
      "shell"
    ],
    "description": "Interactive Nim Shell",
    "license": "MIT",
    "web": "https://github.com/AndreiRegiani/INim"
  },
  {
    "name": "nimbigwig",
    "url": "https://github.com/genotrance/nimbigwig",
    "method": "git",
    "tags": [
      "bigwig",
      "bigbend",
      "genome"
    ],
    "description": "libBigWig wrapper for Nim",
    "license": "MIT",
    "web": "https://github.com/genotrance/nimbigwig"
  },
  {
    "name": "regex",
    "url": "https://github.com/nitely/nim-regex",
    "method": "git",
    "tags": [
      "regex"
    ],
    "description": "Linear time regex matching",
    "license": "MIT",
    "web": "https://github.com/nitely/nim-regex"
  },
  {
    "name": "tsundoku",
    "url": "https://github.com/FedericoCeratto/tsundoku",
    "method": "git",
    "tags": [
      "OPDS",
      "ebook",
      "server"
    ],
    "description": "Simple and lightweight OPDS ebook server",
    "license": "GPLv3",
    "web": "https://github.com/FedericoCeratto/tsundoku"
  },
  {
    "name": "nim_exodus",
    "url": "https://github.com/shinriyo/nim_exodus",
    "method": "git",
    "tags": [
      "web",
      "html",
      "template"
    ],
    "description": "Template generator for gester",
    "license": "MIT",
    "web": "https://github.com/shinriyo/nim_exodus"
  },
  {
    "name": "nimlibxlsxwriter",
    "url": "https://github.com/KeepCoolWithCoolidge/nimlibxlsxwriter",
    "method": "git",
    "tags": [
      "Excel",
      "wrapper",
      "xlsx"
    ],
    "description": "libxslxwriter wrapper for Nim",
    "license": "MIT",
    "web": "https://github.com/KeepCoolWithCoolidge/nimlibxlsxwriter"
  },
  {
    "name": "nimclutter",
    "url": "https://github.com/KeepCoolWithCoolidge/nimclutter",
    "method": "git",
    "tags": [
      "clutter",
      "gtk",
      "gui"
    ],
    "description": "Nim bindings for Clutter toolkit.",
    "license": "LGPLv2.1",
    "web": "https://github.com/KeepCoolWithCoolidge/nimclutter"
  },
  {
    "name": "nimhdf5",
    "url": "https://github.com/Vindaar/nimhdf5",
    "method": "git",
    "tags": [
      "library",
      "wrapper",
      "binding",
      "libhdf5",
      "hdf5",
      "ndarray",
      "storage"
    ],
    "description": "Bindings for the HDF5 data format C library",
    "license": "MIT",
    "web": "https://github.com/Vindaar/nimhdf5"
  },
  {
    "name": "mpfit",
    "url": "https://github.com/Vindaar/nim-mpfit",
    "method": "git",
    "tags": [
      "library",
      "wrapper",
      "binding",
      "nonlinear",
      "least-squares",
      "fitting",
      "levenberg-marquardt",
      "regression"
    ],
    "description": "A wrapper for the cMPFIT non-linear least squares fitting library",
    "license": "MIT",
    "web": "https://github.com/Vindaar/nim-mpfit"
  },
  {
    "name": "nlopt",
    "url": "https://github.com/Vindaar/nimnlopt",
    "method": "git",
    "tags": [
      "library",
      "wrapper",
      "binding",
      "nonlinear-optimization"
    ],
    "description": "A wrapper for the non-linear optimization C library Nlopt",
    "license": "MIT",
    "web": "https://github.com/Vindaar/nimnlopt"
  },
  {
    "name": "itertools",
    "url": "https://github.com/narimiran/itertools",
    "method": "git",
    "tags": [
      "itertools",
      "iterutils",
      "python",
      "iter",
      "iterator",
      "iterators"
    ],
    "description": "Itertools for Nim",
    "license": "MIT",
    "web": "https://narimiran.github.io/itertools/"
  },
  {
    "name": "sorta",
    "url": "https://github.com/narimiran/sorta",
    "method": "git",
    "tags": [
      "sort",
      "sorted",
      "table",
      "sorted-table",
      "b-tree",
      "btree",
      "ordered"
    ],
    "description": "Sorted Tables for Nim, based on B-Trees",
    "license": "MIT",
    "web": "https://narimiran.github.io/sorta/"
  },
  {
    "name": "typelists",
    "url": "https://github.com/yglukhov/typelists",
    "method": "git",
    "tags": [
      "metaprogramming"
    ],
    "description": "Typelists in Nim",
    "license": "MIT",
    "web": "https://github.com/yglukhov/typelists"
  },
  {
    "name": "sol",
    "url": "https://github.com/davidgarland/sol",
    "method": "git",
    "tags": [
      "c99",
      "c11",
      "c",
      "vector",
      "simd",
      "avx",
      "avx2",
      "neon"
    ],
    "description": "A SIMD-accelerated vector library written in C99 with Nim bindings.",
    "license": "MIT",
    "web": "https://github.com/davidgarland/sol"
  },
  {
    "name": "simdX86",
    "url": "https://github.com/nimlibs/simdX86",
    "method": "git",
    "tags": [
      "simd"
    ],
    "description": "Wrappers for X86 SIMD intrinsics",
    "license": "MIT",
    "web": "https://github.com/nimlibs/simdX86"
  },
  {
    "name": "loopfusion",
    "url": "https://github.com/numforge/loopfusion",
    "method": "git",
    "tags": [
      "loop",
      "iterator",
      "zip",
      "forEach",
      "variadic"
    ],
    "description": "Loop efficiently over a variadic number of containers",
    "license": "MIT or Apache 2.0",
    "web": "https://github.com/numforge/loopfusion"
  },
  {
    "name": "tinamou",
    "url": "https://github.com/Double-oxygeN/tinamou",
    "method": "git",
    "tags": [
      "game",
      "sdl2"
    ],
    "description": "Game Library in Nim with SDL2",
    "license": "MIT",
    "web": "https://github.com/Double-oxygeN/tinamou"
  },
  {
    "name": "cittadino",
    "url": "https://github.com/makingspace/cittadino",
    "method": "git",
    "tags": [
      "pubsub",
      "stomp",
      "rabbitmq",
      "amqp"
    ],
    "description": "A simple PubSub framework using STOMP.",
    "license": "BSD2",
    "web": "https://github.com/makingspace/cittadino"
  },
  {
    "name": "consul",
    "url": "https://github.com/makingspace/nim_consul",
    "method": "git",
    "tags": [
      "consul"
    ],
    "description": "A simple interface to a running Consul agent.",
    "license": "BSD2",
    "web": "https://github.com/makingspace/nim_consul"
  },
  {
    "name": "keystone",
    "url": "https://github.com/6A/Keystone.nim",
    "method": "git",
    "tags": [
      "binding",
      "keystone",
      "asm",
      "assembler",
      "x86",
      "arm"
    ],
    "description": "Bindings to the Keystone Assembler.",
    "license": "MIT",
    "web": "https://github.com/6A/Keystone.nim"
  },
  {
    "name": "units",
    "url": "https://github.com/Udiknedormin/NimUnits",
    "method": "git",
    "tags": [
      "library",
      "pure",
      "units",
      "physics",
      "science",
      "documentation",
      "safety"
    ],
    "description": " Statically-typed quantity units.",
    "license": "MIT",
    "web": "https://github.com/Udiknedormin/NimUnits"
  },
  {
    "name": "ast_pattern_matching",
    "url": "https://github.com/krux02/ast-pattern-matching",
    "method": "git",
    "tags": [
      "macros",
      "pattern-matching",
      "ast"
    ],
    "description": "a general ast pattern matching library with a focus on correctness and good error messages",
    "license": "MIT",
    "web": "https://github.com/krux02/ast-pattern-matching"
  },
  {
    "name": "tissue",
    "url": "https://github.com/genotrance/tissue",
    "method": "git",
    "tags": [
      "github",
      "issue",
      "debug",
      "test",
      "testament"
    ],
    "description": "Test failing snippets from Nim's issues",
    "license": "MIT",
    "web": "https://github.com/genotrance/tissue"
  },
  {
    "name": "sphincs",
    "url": "https://git.sr.ht/~ehmry/nim_sphincs",
    "method": "git",
    "tags": [
      "crypto",
      "pqcrypto",
      "signing"
    ],
    "description": "SPHINCS⁺ stateless hash-based signature scheme",
    "license": "MIT",
    "web": "https://git.sr.ht/~ehmry/nim_sphincs"
  },
  {
    "name": "nimpb",
    "url": "https://github.com/oswjk/nimpb",
    "method": "git",
    "tags": [
      "serialization",
      "protocol-buffers",
      "protobuf",
      "library"
    ],
    "description": "A Protocol Buffers library for Nim",
    "license": "MIT",
    "web": "https://github.com/oswjk/nimpb"
  },
  {
    "name": "nimpb_protoc",
    "url": "https://github.com/oswjk/nimpb_protoc",
    "method": "git",
    "tags": [
      "serialization",
      "protocol-buffers",
      "protobuf"
    ],
    "description": "Protocol Buffers compiler support package for nimpb",
    "license": "MIT",
    "web": "https://github.com/oswjk/nimpb_protoc"
  },
  {
    "name": "strunicode",
    "url": "https://github.com/nitely/nim-strunicode",
    "method": "git",
    "tags": [
      "string",
      "unicode",
      "grapheme"
    ],
    "description": "Swift-like unicode string handling",
    "license": "MIT",
    "web": "https://github.com/nitely/nim-strunicode"
  },
  {
    "name": "turn_based_game",
    "url": "https://github.com/JohnAD/turn_based_game",
    "method": "git",
    "tags": [
      "rules-engine",
      "game",
      "turn-based"
    ],
    "description": "Game rules engine for simulating or playing turn-based games",
    "license": "MIT",
    "web": "https://github.com/JohnAD/turn_based_game/wiki"
  },
  {
    "name": "negamax",
    "url": "https://github.com/JohnAD/negamax",
    "method": "git",
    "tags": [
      "negamax",
      "minimax",
      "game",
      "ai",
      "turn-based"
    ],
    "description": "Negamax AI search-tree algorithm for two player games",
    "license": "MIT",
    "web": "https://github.com/JohnAD/negamax"
  },
  {
    "name": "translation",
    "url": "https://github.com/juancarlospaco/nim-tinyslation",
    "method": "git",
    "tags": [
      "translation",
      "tinyslation",
      "api",
      "strings",
      "minimalism"
    ],
    "description": "Text string translation from free online crowdsourced API. Tinyslation a tiny translation.",
    "license": "LGPLv3",
    "web": "https://github.com/juancarlospaco/nim-tinyslation"
  },
  {
    "name": "magic",
    "url": "https://github.com/xmonader/nim-magic",
    "method": "git",
    "tags": [
      "libmagic",
      "magic",
      "guessfile"
    ],
    "description": "libmagic for nim",
    "license": "MIT",
    "web": "https://github.com/xmonader/nim-magic"
  },
  {
    "name": "configparser",
    "url": "https://github.com/xmonader/nim-configparser",
    "method": "git",
    "tags": [
      "configparser",
      "ini",
      "parser"
    ],
    "description": "pure Ini configurations parser",
    "license": "MIT",
    "web": "https://github.com/xmonader/nim-configparser"
  },
  {
    "name": "random_font_color",
    "url": "https://github.com/juancarlospaco/nim-random-font-color",
    "method": "git",
    "tags": [
      "fonts",
      "colors",
      "pastel",
      "design",
      "random"
    ],
    "description": "Random curated Fonts and pastel Colors for your UI/UX design, design for non-designers.",
    "license": "LGPLv3",
    "web": "https://github.com/juancarlospaco/nim-random-font-color"
  },
  {
    "name": "bytes2human",
    "url": "https://github.com/juancarlospaco/nim-bytes2human",
    "method": "git",
    "tags": [
      "bytes",
      "human",
      "minimalism",
      "size"
    ],
    "description": "Convert bytes to kilobytes, megabytes, gigabytes, etc.",
    "license": "LGPLv3",
    "web": "https://github.com/juancarlospaco/nim-bytes2human"
  },
  {
    "name": "nimhttpd",
    "url": "https://github.com/h3rald/nimhttpd",
    "method": "git",
    "tags": [
      "web-server",
      "static-file-server",
      "server",
      "http"
    ],
    "description": "A tiny static file web server.",
    "license": "MIT",
    "web": "https://github.com/h3rald/nimhttpd"
  },
  {
    "name": "crc32",
    "url": "https://github.com/juancarlospaco/nim-crc32",
    "method": "git",
    "tags": [
      "crc32",
      "checksum",
      "minimalism"
    ],
    "description": "CRC32, 2 proc, copied from RosettaCode.",
    "license": "MIT",
    "web": "https://github.com/juancarlospaco/nim-crc32"
  },
  {
    "name": "httpbeast",
    "url": "https://github.com/dom96/httpbeast",
    "method": "git",
    "tags": [
      "http",
      "server",
      "parallel",
      "linux",
      "unix"
    ],
    "description": "A performant and scalable HTTP server.",
    "license": "MIT",
    "web": "https://github.com/dom96/httpbeast"
  },
  {
    "name": "datetime2human",
    "url": "https://github.com/juancarlospaco/nim-datetime2human",
    "method": "git",
    "tags": [
      "date",
      "time",
      "datetime",
      "ISO-8601",
      "human",
      "minimalism"
    ],
    "description": "Human friendly DateTime string representations, seconds to millenniums.",
    "license": "LGPLv3",
    "web": "https://github.com/juancarlospaco/nim-datetime2human"
  },
  {
    "name": "sass",
    "url": "https://github.com/dom96/sass",
    "method": "git",
    "tags": [
      "css",
      "compiler",
      "wrapper",
      "library",
      "scss",
      "web"
    ],
    "description": "A wrapper for the libsass library.",
    "license": "MIT",
    "web": "https://github.com/dom96/sass"
  },
  {
    "name": "osutil",
    "url": "https://github.com/juancarlospaco/nim-osutil",
    "method": "git",
    "tags": [
      "utils",
      "helpers",
      "minimalism",
      "process",
      "mobile",
      "battery"
    ],
    "description": "OS Utils for Nim, simple tiny but useful procs for OS. Turn Display OFF and set Process Name.",
    "license": "LGPLv3",
    "web": "https://github.com/juancarlospaco/nim-osutil"
  },
  {
    "name": "binance",
    "url": "https://github.com/Imperator26/binance",
    "method": "git",
    "tags": [
      "library",
      "api",
      "binance"
    ],
    "description": "A Nim library to access the Binance API.",
    "license": "Apache License 2.0",
    "web": "https://github.com/Imperator26/binance"
  },
  {
    "name": "jdec",
    "tags": [
      "json",
      "marshal",
      "helper",
      "utils"
    ],
    "method": "git",
    "license": "MIT",
    "web": "https://github.com/diegogub/jdec",
    "url": "https://github.com/diegogub/jdec",
    "description": "Flexible JSON manshal/unmarshal library for nim"
  },
  {
    "name": "nimsnappyc",
    "url": "https://github.com/NimCompression/nimsnappyc",
    "method": "git",
    "tags": [
      "snappy",
      "compression",
      "wrapper",
      "library"
    ],
    "description": "Wrapper for the Snappy-C compression library",
    "license": "MIT",
    "web": "https://github.com/NimCompression/nimsnappyc"
  },
  {
    "name": "websitecreator",
    "alias": "nimwc"
  },
  {
    "name": "nimwc",
    "url": "https://github.com/ThomasTJdev/nim_websitecreator",
    "method": "git",
    "tags": [
      "website",
      "webpage",
      "blog",
      "binary"
    ],
    "description": "A website management tool. Run the file and access your webpage.",
    "license": "PPL",
    "web": "https://nimwc.org/"
  },
  {
    "name": "shaname",
    "url": "https://github.com/Torro/nimble-packages?subdir=shaname",
    "method": "git",
    "tags": [
      "sha1",
      "command-line",
      "utilities"
    ],
    "description": "Rename files to their sha1sums",
    "license": "BSD",
    "web": "https://github.com/Torro/nimble-packages/tree/master/shaname"
  },
  {
    "name": "about",
    "url": "https://github.com/aleandros/about",
    "method": "git",
    "tags": [
      "cli",
      "tool"
    ],
    "description": "Executable for finding information about programs in PATH",
    "license": "MIT",
    "web": "https://github.com/aleandros/about"
  },
  {
    "name": "findtests",
    "url": "https://github.com/jackvandrunen/findtests",
    "method": "git",
    "tags": [
      "test",
      "tests",
      "unit-testing"
    ],
    "description": "A helper module for writing unit tests in Nim with nake or similar build system.",
    "license": "ISC",
    "web": "https://github.com/jackvandrunen/findtests"
  },
  {
    "name": "packedjson",
    "url": "https://github.com/Araq/packedjson",
    "method": "git",
    "tags": [
      "json"
    ],
    "description": "packedjson is an alternative Nim implementation for JSON. The JSON is essentially kept as a single string in order to save memory over a more traditional tree representation.",
    "license": "MIT",
    "web": "https://github.com/Araq/packedjson"
  },
  {
    "name": "unicode_numbers",
    "url": "https://github.com/Aearnus/unicode_numbers",
    "method": "git",
    "tags": [
      "library",
      "string",
      "format",
      "unicode"
    ],
    "description": "Converts a number into a specially formatted Unicode string",
    "license": "MIT",
    "web": "https://github.com/Aearnus/unicode_numbers"
  },
  {
    "name": "glob",
    "url": "https://github.com/citycide/glob",
    "method": "git",
    "tags": [
      "glob",
      "pattern",
      "match",
      "walk",
      "filesystem",
      "pure"
    ],
    "description": "Pure library for matching file paths against Unix style glob patterns.",
    "license": "MIT",
    "web": "https://github.com/citycide/glob"
  },
  {
    "name": "lda",
    "url": "https://github.com/unicredit/lda",
    "method": "git",
    "tags": [
      "LDA",
      "topic-modeling",
      "text-clustering",
      "NLP"
    ],
    "description": "Latent Dirichlet Allocation",
    "license": "Apache License 2.0",
    "web": "https://github.com/unicredit/lda"
  },
  {
    "name": "mdevolve",
    "url": "https://github.com/jxy/MDevolve",
    "method": "git",
    "tags": [
      "MD",
      "integrator",
      "numerical",
      "evolution"
    ],
    "description": "Integrator framework for Molecular Dynamic evolutions",
    "license": "MIT",
    "web": "https://github.com/jxy/MDevolve"
  },
  {
    "name": "sctp",
    "url": "https://github.com/metacontainer/sctp.nim",
    "method": "git",
    "tags": [
      "sctp",
      "networking",
      "userspace"
    ],
    "description": "Userspace SCTP bindings",
    "license": "BSD",
    "web": "https://github.com/metacontainer/sctp.nim"
  },
  {
    "name": "sodium",
    "url": "https://github.com/zielmicha/libsodium.nim",
    "method": "git",
    "tags": [
      "crypto",
      "security",
      "sodium"
    ],
    "description": "High-level libsodium bindings",
    "license": "MIT",
    "web": "https://github.com/zielmicha/libsodium.nim"
  },
  {
    "name": "db_clickhouse",
    "url": "https://github.com/leonardoce/nim-clickhouse",
    "method": "git",
    "tags": [
      "wrapper",
      "database",
      "clickhouse"
    ],
    "description": "ClickHouse Nim interface",
    "license": "MIT",
    "web": "https://github.com/leonardoce/nim-clickhouse"
  },
  {
    "name": "webterminal",
    "url": "https://github.com/JohnAD/webterminal",
    "method": "git",
    "tags": [
      "javascript",
      "terminal",
      "tty"
    ],
    "description": "Very simple browser Javascript TTY web terminal",
    "license": "MIT",
    "web": "https://github.com/JohnAD/webterminal"
  },
  {
    "name": "hpack",
    "url": "https://github.com/nitely/nim-hpack",
    "method": "git",
    "tags": [
      "http2",
      "hpack"
    ],
    "description": "HPACK (Header Compression for HTTP/2)",
    "license": "MIT",
    "web": "https://github.com/nitely/nim-hpack"
  },
  {
    "name": "cobs",
    "url": "https://github.com/keyme/nim_cobs",
    "method": "git",
    "tags": [
      "serialization",
      "encoding",
      "wireline",
      "framing",
      "cobs"
    ],
    "description": "Consistent Overhead Byte Stuffing for Nim",
    "license": "MIT",
    "web": "https://github.com/keyme/nim_cobs"
  },
  {
    "name": "bitvec",
    "url": "https://github.com/keyme/nim_bitvec",
    "method": "git",
    "tags": [
      "serialization",
      "encoding",
      "wireline"
    ],
    "description": "Extensible bit vector integer encoding library",
    "license": "MIT",
    "web": "https://github.com/keyme/nim_bitvec"
  },
  {
    "name": "nimsvg",
    "url": "https://github.com/bluenote10/NimSvg",
    "method": "git",
    "tags": [
      "svg"
    ],
    "description": "Nim-based DSL allowing to generate SVG files and GIF animations.",
    "license": "MIT",
    "web": "https://github.com/bluenote10/NimSvg"
  },
  {
    "name": "validation",
    "url": "https://github.com/captainbland/nim-validation",
    "method": "git",
    "tags": [
      "validation",
      "library"
    ],
    "description": "Nim object validation using type field pragmas",
    "license": "GPLv3",
    "web": "https://github.com/captainbland/nim-validation"
  },
  {
    "name": "nimgraphviz",
    "url": "https://github.com/QuinnFreedman/nimgraphviz",
    "method": "git",
    "tags": [
      "graph",
      "viz",
      "graphviz",
      "dot",
      "pygraphviz"
    ],
    "description": "Nim bindings for the GraphViz tool and the DOT graph language",
    "license": "MIT",
    "web": "https://github.com/QuinnFreedman/nimgraphviz"
  },
  {
    "name": "fab",
    "url": "https://github.com/icyphox/fab",
    "method": "git",
    "tags": [
      "colors",
      "terminal",
      "formatting",
      "text",
      "fun"
    ],
    "description": "Print fabulously in your terminal",
    "license": "MIT",
    "web": "https://github.com/icyphox/fab"
  },
  {
    "name": "kdialog",
    "url": "https://github.com/juancarlospaco/nim-kdialog",
    "method": "git",
    "tags": [
      "kdialog",
      "qt5",
      "kde",
      "gui",
      "easy",
      "qt"
    ],
    "description": "KDialog Qt5 Wrapper, easy API, KISS design",
    "license": "LGPLv3",
    "web": "https://github.com/juancarlospaco/nim-kdialog"
  },
  {
    "name": "nim7z",
    "url": "https://github.com/genotrance/nim7z",
    "method": "git",
    "tags": [
      "7zip",
      "7z",
      "extract",
      "archive"
    ],
    "description": "7z extraction for Nim",
    "license": "MIT",
    "web": "https://github.com/genotrance/nim7z"
  },
  {
    "name": "nimarchive",
    "url": "https://github.com/genotrance/nimarchive",
    "method": "git",
    "tags": [
      "7z",
      "zip",
      "tar",
      "rar",
      "gz",
      "libarchive",
      "compress",
      "extract",
      "archive"
    ],
    "description": "libarchive wrapper for Nim",
    "license": "MIT",
    "web": "https://github.com/genotrance/nimarchive"
  },
  {
    "name": "nimpcre",
    "url": "https://github.com/genotrance/nimpcre",
    "method": "git",
    "tags": [
      "pcre",
      "regex"
    ],
    "description": "PCRE wrapper for Nim",
    "license": "MIT",
    "web": "https://github.com/genotrance/nimpcre"
  },
  {
    "name": "nimdeps",
    "url": "https://github.com/genotrance/nimdeps",
    "method": "git",
    "tags": [
      "dependency",
      "bundle",
      "installer",
      "package"
    ],
    "description": "Nim library to bundle dependency files into executable",
    "license": "MIT",
    "web": "https://github.com/genotrance/nimdeps"
  },
  {
    "name": "intel_hex",
    "url": "https://github.com/keyme/nim_intel_hex",
    "method": "git",
    "tags": [
      "utils",
      "parsing",
      "hex"
    ],
    "description": "Intel hex file utility library",
    "license": "MIT",
    "web": "https://github.com/keyme/nim_intel_hex"
  },
  {
    "name": "nimha",
    "url": "https://github.com/ThomasTJdev/nim_homeassistant",
    "method": "git",
    "tags": [
      "smarthome",
      "automation",
      "mqtt",
      "xiaomi"
    ],
    "description": "Nim Home Assistant (NimHA) is a hub for combining multiple home automation devices and automating jobs",
    "license": "GPLv3",
    "web": "https://github.com/ThomasTJdev/nim_homeassistant"
  },
  {
    "name": "fmod",
    "url": "https://github.com/johnnovak/nim-fmod",
    "method": "git",
    "tags": [
      "library",
      "fmod",
      "audio",
      "game",
      "sound"
    ],
    "description": "Nim wrapper for the FMOD Low Level C API",
    "license": "MIT",
    "web": "https://github.com/johnnovak/nim-fmod"
  },
  {
    "name": "figures",
    "url": "https://github.com/lmariscal/figures",
    "method": "git",
    "tags": [
      "unicode",
      "cli",
      "figures"
    ],
    "description": "unicode symbols",
    "license": "MIT",
    "web": "https://github.com/lmariscal/figures"
  },
  {
    "name": "ur",
    "url": "https://github.com/JohnAD/ur",
    "method": "git",
    "tags": [
      "library",
      "universal",
      "result",
      "return"
    ],
    "description": "A Universal Result macro/object that normalizes the information returned from a procedure",
    "license": "MIT",
    "web": "https://github.com/JohnAD/ur",
    "doc": "https://github.com/JohnAD/ur/blob/master/docs/ur.rst"
  },
  {
    "name": "blosc",
    "url": "https://github.com/Skrylar/nblosc",
    "method": "git",
    "tags": [
      "blosc",
      "wrapper",
      "compression"
    ],
    "description": "Bit Shuffling Block Compressor (C-Blosc)",
    "license": "BSD",
    "web": "https://github.com/Skrylar/nblosc"
  },
  {
    "name": "fltk",
    "url": "https://github.com/Skrylar/nfltk",
    "method": "git",
    "tags": [
      "gui",
      "fltk",
      "wrapper",
      "c++"
    ],
    "description": "The Fast-Light Tool Kit",
    "license": "LGPL",
    "web": "https://github.com/Skrylar/nfltk"
  },
  {
    "name": "nim_cexc",
    "url": "https://github.com/metasyn/nim-cexc-splunk",
    "method": "git",
    "tags": [
      "splunk",
      "command",
      "cexc",
      "chunked"
    ],
    "description": "A simple chunked external protocol interface for Splunk custom search commands.",
    "license": "Apache2",
    "web": "https://github.com/metasyn/nim-cexc-splunk"
  },
  {
    "name": "nimclipboard",
    "url": "https://github.com/genotrance/nimclipboard",
    "method": "git",
    "tags": [
      "clipboard",
      "wrapper",
      "clip",
      "copy",
      "paste",
      "nimgen"
    ],
    "description": "Nim wrapper for libclipboard",
    "license": "MIT",
    "web": "https://github.com/genotrance/nimclipboard"
  },
  {
    "name": "skinterpolate",
    "url": "https://github.com/Skrylar/skInterpolate",
    "method": "git",
    "tags": [
      "interpolation",
      "animation"
    ],
    "description": "Interpolation routines for data and animation.",
    "license": "MIT",
    "web": "https://github.com/Skrylar/skInterpolate"
  },
  {
    "name": "nimspice",
    "url": "https://github.com/CodeDoes/nimspice",
    "method": "git",
    "tags": [
      "macro",
      "template",
      "class",
      "collection"
    ],
    "description": "A bunch of macros. sugar if you would",
    "license": "MIT",
    "web": "https://github.com/CodeDoes/nimspice"
  },
  {
    "name": "BN",
    "url": "https://github.com/MerosCrypto/BN",
    "method": "git",
    "tags": [
      "bignumber",
      "multiprecision",
      "imath"
    ],
    "description": "A Nim Wrapper of the imath BigNumber library.",
    "license": "MIT"
  },
  {
    "name": "nimbioseq",
    "url": "https://github.com/jhbadger/nimbioseq",
    "method": "git",
    "tags": [
      "bioinformatics",
      "fasta",
      "fastq"
    ],
    "description": "Nim Library for sequence (protein/nucleotide) bioinformatics",
    "license": "BSD-3",
    "web": "https://github.com/jhbadger/nimbioseq"
  },
  {
    "name": "subhook",
    "url": "https://github.com/ba0f3/subhook.nim",
    "method": "git",
    "tags": [
      "hook",
      "hooking",
      "subhook",
      "x86",
      "windows",
      "linux",
      "unix"
    ],
    "description": "subhook wrapper",
    "license": "BSD2",
    "web": "https://github.com/ba0f3/subhook.nim"
  },
  {
    "name": "timecop",
    "url": "https://github.com/ba0f3/timecop.nim",
    "method": "git",
    "tags": [
      "time",
      "travel",
      "timecop"
    ],
    "description": "Time travelling for Nim",
    "license": "MIT",
    "web": "https://github.com/ba0f3/timecop.nim"
  },
  {
    "name": "openexchangerates",
    "url": "https://github.com/juancarlospaco/nim-openexchangerates",
    "method": "git",
    "tags": [
      "money",
      "exchange",
      "openexchangerates",
      "bitcoin",
      "gold",
      "dollar",
      "euro",
      "prices"
    ],
    "description": "OpenExchangeRates API Client for Nim. Works with/without SSL. Partially works with/without Free API Key.",
    "license": "MIT",
    "web": "https://github.com/juancarlospaco/nim-openexchangerates"
  },
  {
    "name": "clr",
    "url": "https://github.com/Calinou/clr",
    "method": "git",
    "tags": [
      "command-line",
      "color",
      "rgb",
      "hsl",
      "hsv"
    ],
    "description": "Get information about colors and convert them in the command line",
    "license": "MIT",
    "web": "https://github.com/Calinou/clr"
  },
  {
    "name": "duktape",
    "url": "https://github.com/manguluka/duktape-nim",
    "method": "git",
    "tags": [
      "js",
      "javascript",
      "scripting",
      "language",
      "interpreter"
    ],
    "description": "wrapper for the Duktape embeddable Javascript engine",
    "license": "MIT",
    "web": "https://github.com/manguluka/duktape-nim"
  },
  {
    "name": "polypbren",
    "url": "https://github.com/guibar64/polypbren",
    "method": "git",
    "tags": [
      "science",
      "equation"
    ],
    "description": "Renormalization of colloidal charges of polydipserse dispersions using the Poisson-Boltzmann equation",
    "license": "MIT",
    "web": "https://github.com/guibar64/polypbren"
  },
  {
    "name": "spdx_licenses",
    "url": "https://github.com/euantorano/spdx_licenses.nim",
    "method": "git",
    "tags": [
      "spdx",
      "license"
    ],
    "description": "A library to retrieve the list of commonly used licenses from the SPDX License List.",
    "license": "BSD3",
    "web": "https://github.com/euantorano/spdx_licenses.nim"
  },
  {
    "name": "texttospeech",
    "url": "https://github.com/dom96/texttospeech",
    "method": "git",
    "tags": [
      "tts",
      "text-to-speech",
      "google-cloud",
      "gcloud",
      "api"
    ],
    "description": "A client for the Google Cloud Text to Speech API.",
    "license": "MIT",
    "web": "https://github.com/dom96/texttospeech"
  },
  {
    "name": "nim_tiled",
    "url": "https://github.com/SkyVault/nim-tiled",
    "method": "git",
    "tags": [
      "tiled",
      "gamedev",
      "tmx",
      "indie"
    ],
    "description": "Tiled map loader for the Nim programming language",
    "license": "MIT",
    "web": "https://github.com/SkyVault/nim-tiled"
  },
  {
    "name": "fragments",
    "url": "https://github.com/fragcolor-xyz/fragments",
    "method": "git",
    "tags": [
      "ffi",
      "math",
      "threading",
      "dsl",
      "memory",
      "serialization",
      "cpp",
      "utilities"
    ],
    "description": "Our very personal collection of utilities",
    "license": "MIT",
    "web": "https://github.com/fragcolor-xyz/fragments"
  },
  {
    "name": "nimline",
    "url": "https://github.com/fragcolor-xyz/nimline",
    "method": "git",
    "tags": [
      "c",
      "c++",
      "interop",
      "ffi",
      "wrappers"
    ],
    "description": "Wrapper-less C/C++ interop for Nim",
    "license": "MIT",
    "web": "https://github.com/fragcolor-xyz/nimline"
  },
  {
    "name": "nim_telegram_bot",
    "url": "https://github.com/juancarlospaco/nim-telegram-bot",
    "method": "git",
    "tags": [
      "telegram",
      "bot",
      "telebot",
      "async",
      "multipurpose",
      "chat"
    ],
    "description": "Generic Configurable Telegram Bot for Nim, with builtin basic functionality and Plugins",
    "license": "MIT",
    "web": "https://github.com/juancarlospaco/nim-telegram-bot"
  },
  {
    "name": "xiaomi",
    "url": "https://github.com/ThomasTJdev/nim_xiaomi.git",
    "method": "git",
    "tags": [
      "xiaomi",
      "iot"
    ],
    "description": "Read and write to Xiaomi IOT devices.",
    "license": "MIT",
    "web": "https://github.com/ThomasTJdev/nim_xiaomi"
  },
  {
    "name": "vecio",
    "url": "https://github.com/emekoi/vecio.nim",
    "method": "git",
    "tags": [
      "writev",
      "readv",
      "scatter",
      "gather",
      "vectored",
      "vector",
      "io",
      "networking"
    ],
    "description": "vectored io for nim",
    "license": "MIT",
    "web": "https://github.com/emekoi/vecio.nim"
  },
  {
    "name": "nmiline",
    "url": "https://github.com/mzteruru52/NmiLine",
    "method": "git",
    "tags": [
      "graph"
    ],
    "description": "Plotting tool using NiGui",
    "license": "MIT",
    "web": "https://github.com/mzteruru52/NmiLine"
  },
  {
    "name": "c_alikes",
    "url": "https://github.com/ReneSac/c_alikes",
    "method": "git",
    "tags": [
      "library",
      "bitwise",
      "bitops",
      "pointers",
      "shallowCopy",
      "C"
    ],
    "description": "Operators, commands and functions more c-like, plus a few other utilities",
    "license": "MIT",
    "web": "https://github.com/ReneSac/c_alikes"
  },
  {
    "name": "memviews",
    "url": "https://github.com/ReneSac/memviews",
    "method": "git",
    "tags": [
      "library",
      "slice",
      "slicing",
      "shallow",
      "array",
      "vector"
    ],
    "description": "Unsafe in-place slicing",
    "license": "MIT",
    "web": "https://github.com/ReneSac/memviews"
  },
  {
    "name": "espeak",
    "url": "https://github.com/juancarlospaco/nim-espeak",
    "method": "git",
    "tags": [
      "espeak",
      "voice",
      "texttospeech"
    ],
    "description": "Nim Espeak NG wrapper, for super easy Voice and Text-To-Speech",
    "license": "MIT",
    "web": "https://github.com/juancarlospaco/nim-espeak"
  },
  {
    "name": "wstp",
    "url": "https://github.com/oskca/nim-wstp",
    "method": "git",
    "tags": [
      "wolfram",
      "mathematica",
      "bindings",
      "wstp"
    ],
    "description": "Nim bindings for WSTP",
    "license": "MIT",
    "web": "https://github.com/oskca/nim-wstp"
  },
  {
    "name": "uibuilder",
    "url": "https://github.com/ba0f3/uibuilder.nim",
    "method": "git",
    "tags": [
      "ui",
      "builder",
      "libui",
      "designer",
      "gtk",
      "gnome",
      "glade",
      "interface",
      "gui",
      "linux",
      "windows",
      "osx",
      "mac",
      "native",
      "generator"
    ],
    "description": "UI building with Gnome's Glade",
    "license": "MIT",
    "web": "https://github.com/ba0f3/uibuilder.nim"
  },
  {
    "name": "webp",
    "url": "https://github.com/juancarlospaco/nim-webp",
    "method": "git",
    "tags": [
      "webp"
    ],
    "description": "WebP Tools wrapper for Nim",
    "license": "MIT",
    "web": "https://github.com/juancarlospaco/nim-webp"
  },
  {
    "name": "print",
    "url": "https://github.com/treeform/print",
    "method": "git",
    "tags": [
      "pretty"
    ],
    "description": "Print is a set of pretty print macros, useful for print-debugging.",
    "license": "MIT",
    "web": "https://github.com/treeform/print"
  },
  {
    "name": "vmath",
    "url": "https://github.com/treeform/vmath",
    "method": "git",
    "tags": [
      "math",
      "graphics",
      "2d",
      "3d"
    ],
    "description": "Collection of math routines for 2d and 3d graphics.",
    "license": "MIT",
    "web": "https://github.com/treeform/vmath"
  },
  {
    "name": "flippy",
    "url": "https://github.com/treeform/flippy",
    "method": "git",
    "tags": [
      "image",
      "graphics",
      "2d"
    ],
    "description": "Flippy is a simple 2d image and drawing library.",
    "license": "MIT",
    "web": "https://github.com/treeform/flippy"
  },
  {
    "name": "typography",
    "url": "https://github.com/treeform/typography",
    "method": "git",
    "tags": [
      "font",
      "text",
      "2d"
    ],
    "description": "Fonts, Typesetting and Rasterization.",
    "license": "MIT",
    "web": "https://github.com/treeform/typography"
  },
  {
    "name": "xdo",
    "url": "https://github.com/juancarlospaco/nim-xdo",
    "method": "git",
    "tags": [
      "automation",
      "linux",
      "gui",
      "keyboard",
      "mouse",
      "typing",
      "clicker"
    ],
    "description": "Nim GUI Automation Linux, simulate user interaction, mouse and keyboard.",
    "license": "MIT",
    "web": "https://github.com/juancarlospaco/nim-xdo"
  },
  {
    "name": "nimblegui",
    "url": "https://github.com/ThomasTJdev/nim_nimble_gui",
    "method": "git",
    "tags": [
      "nimble",
      "gui",
      "packages"
    ],
    "description": "A simple GUI front for Nimble.",
    "license": "MIT",
    "web": "https://github.com/ThomasTJdev/nim_nimble_gui"
  },
  {
    "name": "xml",
    "url": "https://github.com/ba0f3/xml.nim",
    "method": "git",
    "tags": [
      "xml",
      "parser",
      "compile",
      "tokenizer",
      "html",
      "cdata"
    ],
    "description": "Pure Nim XML parser",
    "license": "MIT",
    "web": "https://github.com/ba0f3/xml.nim"
  },
  {
    "name": "soundio",
    "url": "https://github.com/ul/soundio",
    "method": "git",
    "tags": [
      "library",
      "wrapper",
      "binding",
      "audio",
      "sound",
      "media",
      "io"
    ],
    "description": "Bindings for libsoundio",
    "license": "MIT"
  },
  {
    "name": "miniz",
    "url": "https://github.com/treeform/miniz",
    "method": "git",
    "tags": [
      "zlib",
      "zip",
      "wrapper",
      "compression"
    ],
    "description": "Bindings for Miniz lib.",
    "license": "MIT"
  },
  {
    "name": "nim_cjson",
    "url": "https://github.com/muxueqz/nim_cjson",
    "method": "git",
    "tags": [
      "cjson",
      "json"
    ],
    "description": "cjson wrapper for Nim",
    "license": "MIT",
    "web": "https://github.com/muxueqz/nim_cjson"
  },
  {
    "name": "nimobserver",
    "url": "https://github.com/Tangdongle/nimobserver",
    "method": "git",
    "tags": [
      "observer",
      "patterns",
      "library"
    ],
    "description": "An implementation of the observer pattern",
    "license": "MIT",
    "web": "https://github.com/Tangdongle/nimobserver"
  },
  {
    "name": "nominatim",
    "url": "https://github.com/juancarlospaco/nim-nominatim",
    "method": "git",
    "tags": [
      "openstreetmap",
      "nominatim",
      "multisync",
      "async"
    ],
    "description": "OpenStreetMap Nominatim API Lib for Nim",
    "license": "MIT",
    "web": "https://github.com/juancarlospaco/nim-nominatim"
  },
  {
    "name": "systimes",
    "url": "https://github.com/GULPF/systimes",
    "method": "git",
    "tags": [
      "time",
      "timezone",
      "datetime"
    ],
    "description": "An alternative DateTime implementation",
    "license": "MIT",
    "web": "https://github.com/GULPF/systimes"
  },
  {
    "name": "overpass",
    "url": "https://github.com/juancarlospaco/nim-overpass",
    "method": "git",
    "tags": [
      "openstreetmap",
      "overpass",
      "multisync",
      "async"
    ],
    "description": "OpenStreetMap Overpass API Lib",
    "license": "MIT",
    "web": "https://github.com/juancarlospaco/nim-overpass"
  },
  {
    "name": "openstreetmap",
    "url": "https://github.com/juancarlospaco/nim-openstreetmap",
    "method": "git",
    "tags": [
      "openstreetmap",
      "multisync",
      "async",
      "geo",
      "map"
    ],
    "description": "OpenStreetMap API Lib for Nim",
    "license": "MIT",
    "web": "https://github.com/juancarlospaco/nim-openstreetmap"
  },
  {
    "name": "daemonim",
    "url": "https://github.com/bung87/daemon",
    "method": "git",
    "tags": [
      "unix",
      "library"
    ],
    "description": "daemonizer for Unix, Linux and OS X",
    "license": "MIT",
    "web": "https://github.com/bung87/daemon"
  },
  {
    "name": "nimtorch",
    "alias": "torch"
  },
  {
    "name": "torch",
    "url": "https://github.com/fragcolor-xyz/nimtorch",
    "method": "git",
    "tags": [
      "machine-learning",
      "nn",
      "neural",
      "networks",
      "cuda",
      "wasm",
      "pytorch",
      "torch"
    ],
    "description": "A nim flavor of pytorch",
    "license": "MIT",
    "web": "https://github.com/fragcolor-xyz/nimtorch"
  },
  {
    "name": "openweathermap",
    "url": "https://github.com/juancarlospaco/nim-openweathermap",
    "method": "git",
    "tags": [
      "OpenWeatherMap",
      "weather",
      "CreativeCommons",
      "OpenData",
      "multisync"
    ],
    "description": "OpenWeatherMap API Lib for Nim, Free world wide Creative Commons & Open Data Licensed Weather data",
    "license": "MIT",
    "web": "https://github.com/juancarlospaco/nim-openweathermap"
  },
  {
    "name": "finalseg",
    "url": "https://github.com/bung87/finalseg",
    "method": "git",
    "tags": [
      "library",
      "chinese",
      "words"
    ],
    "description": "jieba's finalseg port to nim",
    "license": "MIT",
    "web": "https://github.com/bung87/finalseg"
  },
  {
    "name": "openal",
    "url": "https://github.com/treeform/openal",
    "method": "git",
    "tags": [
      "sound",
      "OpenAL",
      "wrapper"
    ],
    "description": "An OpenAL wrapper.",
    "license": "MIT"
  },
  {
    "name": "ec_events",
    "alias": "mc_events"
  },
  {
    "name": "mc_events",
    "url": "https://github.com/MerosCrypto/mc_events",
    "method": "git",
    "tags": [
      "events",
      "emitter"
    ],
    "description": "Event Based Programming for Nim.",
    "license": "MIT"
  },
  {
    "name": "wNim",
    "url": "https://github.com/khchen/wNim",
    "method": "git",
    "tags": [
      "library",
      "windows",
      "gui",
      "ui"
    ],
    "description": "Nim's Windows GUI Framework.",
    "license": "MIT",
    "web": "https://github.com/khchen/wNim",
    "doc": "https://khchen.github.io/wNim/wNim.html"
  },
  {
    "name": "redisparser",
    "url": "https://github.com/xmonader/nim-redisparser",
    "method": "git",
    "tags": [
      "redis",
      "resp",
      "parser",
      "protocol"
    ],
    "description": "RESP(REdis Serialization Protocol) Serialization for Nim",
    "license": "Apache2",
    "web": "https://github.com/xmonader/nim-redisparser"
  },
  {
    "name": "redisclient",
    "url": "https://github.com/xmonader/nim-redisclient",
    "method": "git",
    "tags": [
      "redis",
      "client",
      "protocol",
      "resp"
    ],
    "description": "Redis client for Nim",
    "license": "Apache2",
    "web": "https://github.com/xmonader/nim-redisclient"
  },
  {
    "name": "hackpad",
    "url": "https://github.com/juancarlospaco/nim-hackpad",
    "method": "git",
    "tags": [
      "web",
      "jester",
      "lan",
      "wifi",
      "hackathon",
      "hackatton",
      "pastebin",
      "crosscompilation",
      "teaching",
      "zip"
    ],
    "description": "Hackathon Web Scratchpad for teaching Nim on events using Wifi with limited or no Internet",
    "license": "MIT",
    "web": "https://github.com/juancarlospaco/nim-hackpad"
  },
  {
    "name": "redux_nim",
    "url": "https://github.com/M4RC3L05/redux-nim",
    "method": "git",
    "tags": [
      "redux"
    ],
    "description": "Redux Implementation in nim",
    "license": "MIT",
    "web": "https://github.com/M4RC3L05/redux-nim"
  },
  {
    "name": "simpledecimal",
    "url": "https://github.com/pigmej/nim-simple-decimal",
    "method": "git",
    "tags": [
      "decimal",
      "library"
    ],
    "description": "A simple decimal library",
    "license": "MIT",
    "web": "https://github.com/pigmej/nim-simple-decimal"
  },
  {
    "name": "calibre",
    "url": "https://github.com/juancarlospaco/nim-calibre",
    "method": "git",
    "tags": [
      "calibre",
      "ebook",
      "database"
    ],
    "description": "Calibre Database Lib for Nim",
    "license": "MIT",
    "web": "https://github.com/juancarlospaco/nim-calibre"
  },
  {
    "name": "nimcb",
    "url": "https://github.com/AdrianV/nimcb",
    "method": "git",
    "tags": [
      "c++-builder",
      "msbuild"
    ],
    "description": "Integrate nim projects in the C++Builder build process",
    "license": "MIT",
    "web": "https://github.com/AdrianV/nimcb"
  },
  {
    "name": "finals",
    "url": "https://github.com/quelklef/nim-finals",
    "method": "git",
    "tags": [
      "types"
    ],
    "description": "Transparently declare single-set attributes on types.",
    "license": "MIT",
    "web": "https://github.com/Quelklef/nim-finals"
  },
  {
    "name": "printdebug",
    "url": "https://github.com/juancarlospaco/nim-printdebug",
    "method": "git",
    "tags": [
      "debug",
      "print",
      "helper",
      "util"
    ],
    "description": "Print Debug for Nim, tiny 3 lines Lib, C Target",
    "license": "MIT",
    "web": "https://github.com/juancarlospaco/nim-printdebug"
  },
  {
    "name": "tinyfiledialogs",
    "url": "https://github.com/juancarlospaco/nim-tinyfiledialogs",
    "method": "git",
    "tags": [
      "gui",
      "wrapper",
      "gtk",
      "qt",
      "linux",
      "windows",
      "mac",
      "osx"
    ],
    "description": "TinyFileDialogs for Nim.",
    "license": "MIT",
    "web": "https://github.com/juancarlospaco/nim-tinyfiledialogs"
  },
  {
    "name": "spotify",
    "url": "https://github.com/CORDEA/spotify",
    "method": "git",
    "tags": [
      "spotify"
    ],
    "description": "A Nim wrapper for the Spotify Web API",
    "license": "Apache License 2.0",
    "web": "https://github.com/CORDEA/spotify"
  },
  {
    "name": "noise",
    "url": "https://github.com/jangko/nim-noise",
    "method": "git",
    "tags": [
      "linenoise",
      "readline",
      "command-line",
      "repl"
    ],
    "description": "Nim implementation of linenoise command line editor",
    "license": "MIT",
    "web": "https://github.com/jangko/nim-noise"
  },
  {
    "name": "prompt",
    "url": "https://github.com/surf1nb1rd/nim-prompt",
    "method": "git",
    "tags": [
      "command-line",
      "readline",
      "repl"
    ],
    "description": "Feature-rich readline replacement",
    "license": "BSD2",
    "web": "https://github.com/surf1nb1rd/nim-prompt"
  },
  {
    "name": "proxyproto",
    "url": "https://github.com/ba0f3/libproxy.nim",
    "method": "git",
    "tags": [
      "proxy",
      "protocol",
      "proxy-protocol",
      "haproxy",
      "tcp",
      "ipv6",
      "ipv4",
      "linux",
      "unix",
      "hook",
      "load-balancer",
      "socket",
      "udp",
      "ipv6-support",
      "preload"
    ],
    "description": "PROXY Protocol enabler for aged programs",
    "license": "MIT",
    "web": "https://github.com/ba0f3/libproxy.nim"
  },
  {
    "name": "criterion",
    "url": "https://github.com/disruptek/criterion",
    "method": "git",
    "tags": [
      "benchmark"
    ],
    "description": "Statistic-driven microbenchmark framework",
    "license": "MIT",
    "web": "https://github.com/disruptek/criterion"
  },
  {
    "name": "nanoid",
    "url": "https://github.com/icyphox/nanoid.nim",
    "method": "git",
    "tags": [
      "nanoid",
      "random",
      "generator"
    ],
    "description": "The Nim implementation of NanoID",
    "license": "MIT",
    "web": "https://github.com/icyphox/nanoid.nim"
  },
  {
    "name": "ndb",
    "url": "https://github.com/xzfc/ndb.nim",
    "method": "git",
    "tags": [
      "binding",
      "database",
      "db",
      "library",
      "sqlite"
    ],
    "description": "A db_sqlite fork with a proper typing",
    "license": "MIT",
    "web": "https://github.com/xzfc/ndb.nim"
  },
  {
    "name": "github_release",
    "url": "https://github.com/kdheepak/github-release",
    "method": "git",
    "tags": [
      "github",
      "release",
      "upload",
      "create",
      "delete"
    ],
    "description": "github-release package",
    "license": "MIT",
    "web": "https://github.com/kdheepak/github-release"
  },
  {
    "name": "nimmonocypher",
    "url": "https://github.com/genotrance/nimmonocypher",
    "method": "git",
    "tags": [
      "monocypher",
      "crypto",
      "crypt",
      "hash",
      "sha512",
      "wrapper"
    ],
    "description": "monocypher wrapper for Nim",
    "license": "MIT",
    "web": "https://github.com/genotrance/nimmonocypher"
  },
  {
    "name": "dtoa",
    "url": "https://github.com/LemonBoy/dtoa.nim",
    "method": "git",
    "tags": [
      "algorithms",
      "serialization",
      "fast",
      "grisu",
      "dtoa",
      "double",
      "float",
      "string"
    ],
    "description": "Port of Milo Yip's fast dtoa() implementation",
    "license": "MIT",
    "web": "https://github.com/LemonBoy/dtoa.nim"
  },
  {
    "name": "ntangle",
    "url": "https://github.com/OrgTangle/ntangle",
    "method": "git",
    "tags": [
      "literate-programming",
      "org-mode",
      "org",
      "tangling",
      "emacs"
    ],
    "description": "Command-line utility for Tangling of Org mode documents",
    "license": "MIT",
    "web": "https://github.com/OrgTangle/ntangle"
  },
  {
    "name": "nimtess2",
    "url": "https://github.com/genotrance/nimtess2",
    "method": "git",
    "tags": [
      "glu",
      "tesselator",
      "libtess2",
      "opengl"
    ],
    "description": "Nim wrapper for libtess2",
    "license": "MIT",
    "web": "https://github.com/genotrance/nimtess2"
  },
  {
    "name": "sequoia",
    "url": "https://github.com/ba0f3/sequoia.nim",
    "method": "git",
    "tags": [
      "sequoia",
      "pgp",
      "openpgp",
      "wrapper"
    ],
    "description": "Sequoia PGP wrapper for Nim",
    "license": "GPLv3",
    "web": "https://github.com/ba0f3/sequoia.nim"
  },
  {
    "name": "pykot",
    "url": "https://github.com/jabbalaci/nimpykot",
    "method": "git",
    "tags": [
      "library",
      "python",
      "kotlin"
    ],
    "description": "Porting some Python / Kotlin features to Nim",
    "license": "MIT",
    "web": "https://github.com/jabbalaci/nimpykot"
  },
  {
    "name": "witai",
    "url": "https://github.com/xmonader/witai-nim",
    "method": "git",
    "tags": [
      "witai",
      "wit.ai",
      "client",
      "speech",
      "freetext",
      "voice"
    ],
    "description": "wit.ai client",
    "license": "MIT",
    "web": "https://github.com/xmonader/witai-nim"
  },
  {
    "name": "xmldom",
    "url": "https://github.com/nim-lang/graveyard?subdir=xmldom",
    "method": "git",
    "tags": [
      "graveyard",
      "xml",
      "dom"
    ],
    "description": "Implementation of XML DOM Level 2 Core specification (http://www.w3.org/TR/2000/REC-DOM-Level-2-Core-20001113/core.html)",
    "license": "MIT",
    "web": "https://github.com/nim-lang/graveyard/tree/master/xmldom"
  },
  {
    "name": "xmldomparser",
    "url": "https://github.com/nim-lang/graveyard?subdir=xmldomparser",
    "method": "git",
    "tags": [
      "graveyard",
      "xml",
      "dom",
      "parser"
    ],
    "description": "Parses an XML Document into a XML DOM Document representation.",
    "license": "MIT",
    "web": "https://github.com/nim-lang/graveyard/tree/master/xmldomparser"
  },
  {
    "name": "list_comprehension",
    "url": "https://github.com/nim-lang/graveyard?subdir=lc",
    "method": "git",
    "tags": [
      "graveyard",
      "lc",
      "list",
      "comprehension",
      "list_comp",
      "list_comprehension"
    ],
    "description": "List comprehension, for creating sequences.",
    "license": "MIT",
    "web": "https://github.com/nim-lang/graveyard/tree/master/lc"
  },
  {
    "name": "result",
    "url": "https://github.com/arnetheduck/nim-result",
    "method": "git",
    "tags": [
      "library",
      "result",
      "errors",
      "functional"
    ],
    "description": "Friendly, exception-free value-or-error returns, similar to Option[T]",
    "license": "MIT",
    "web": "https://github.com/arnetheduck/nim-result"
  },
  {
    "name": "asciigraph",
    "url": "https://github.com/KeepCoolWithCoolidge/asciigraph",
    "method": "git",
    "tags": [
      "graph",
      "plot",
      "terminal",
      "io"
    ],
    "description": "Console ascii line charts in pure nim",
    "license": "MIT",
    "web": "https://github.com/KeepCoolWithCoolidge/asciigraph"
  },
  {
    "name": "bearlibterminal",
    "url": "https://github.com/irskep/BearLibTerminal-Nim",
    "method": "git",
    "tags": [
      "roguelike",
      "terminal",
      "bearlibterminal",
      "tcod",
      "libtcod",
      "tdl"
    ],
    "description": "Wrapper for the C[++] library BearLibTerminal",
    "license": "MIT",
    "web": "https://github.com/irskep/BearLibTerminal-Nim"
  },
  {
    "name": "rexpaint",
    "url": "https://github.com/irskep/rexpaint_nim",
    "method": "git",
    "tags": [
      "rexpaint",
      "roguelike",
      "xp"
    ],
    "description": "REXPaint .xp parser",
    "license": "MIT",
    "web": "https://github.com/irskep/rexpaint_nim"
  },
  {
    "name": "crosscompile",
    "url": "https://github.com/juancarlospaco/nim-crosscompile",
    "method": "git",
    "tags": [
      "crosscompile",
      "compile"
    ],
    "description": "Crosscompile Nim source code into multiple targets on Linux with this proc.",
    "license": "MIT",
    "web": "https://github.com/juancarlospaco/nim-crosscompile"
  },
  {
    "name": "rodcli",
    "url": "https://github.com/jabbalaci/NimCliHelper",
    "method": "git",
    "tags": [
      "cli",
      "compile",
      "run",
      "command-line",
      "init",
      "project",
      "skeleton"
    ],
    "description": "making Nim development easier in the command-line",
    "license": "MIT",
    "web": "https://github.com/jabbalaci/NimCliHelper"
  },
  {
    "name": "ngxcmod",
    "url": "https://github.com/ba0f3/ngxcmod.nim",
    "method": "git",
    "tags": [
      "nginx",
      "module",
      "nginx-c-function",
      "wrapper"
    ],
    "description": "High level wrapper for build nginx module w/ nginx-c-function",
    "license": "MIT",
    "web": "https://github.com/ba0f3/ngxcmod.nim"
  },
  {
    "name": "usagov",
    "url": "https://github.com/juancarlospaco/nim-usagov",
    "method": "git",
    "tags": [
      "gov",
      "opendata"
    ],
    "description": "USA Code.Gov MultiSync API Client for Nim",
    "license": "MIT",
    "web": "https://github.com/juancarlospaco/nim-usagov"
  },
  {
    "name": "argparse",
    "url": "https://github.com/iffy/nim-argparse",
    "method": "git",
    "tags": [
      "cli",
      "argparse",
      "optparse"
    ],
    "description": "WIP strongly-typed argument parser with sub command support",
    "license": "MIT",
    "doc": "https://www.iffycan.com/nim-argparse/argparse.html"
  },
  {
    "name": "keyring",
    "url": "https://github.com/iffy/nim-keyring",
    "method": "git",
    "tags": [
      "keyring",
      "security"
    ],
    "description": "Cross-platform access to OS keychain",
    "license": "MIT",
    "web": "https://github.com/iffy/nim-keyring"
  },
  {
    "name": "markdown",
    "url": "https://github.com/soasme/nim-markdown",
    "method": "git",
    "tags": [
      "markdown",
      "md",
      "docs",
      "html"
    ],
    "description": "A Beautiful Markdown Parser in the Nim World.",
    "license": "MIT",
    "web": "https://github.com/soasme/nim-markdown"
  },
  {
    "name": "nimtomd",
    "url": "https://github.com/ThomasTJdev/nimtomd",
    "method": "git",
    "tags": [
      "markdown",
      "md"
    ],
    "description": "Convert a Nim file or string to Markdown",
    "license": "MIT",
    "web": "https://github.com/ThomasTJdev/nimtomd"
  },
  {
    "name": "nifty",
    "url": "https://github.com/h3rald/nifty",
    "method": "git",
    "tags": [
      "package-manager",
      "script-runner"
    ],
    "description": "A decentralized (pseudo) package manager and script runner.",
    "license": "MIT",
    "web": "https://github.com/h3rald/nifty"
  },
  {
    "name": "urlshortener",
    "url": "https://github.com/jabbalaci/UrlShortener",
    "method": "git",
    "tags": [
      "url",
      "shorten",
      "shortener",
      "bitly",
      "cli",
      "shrink",
      "shrinker"
    ],
    "description": "A URL shortener cli app. using bit.ly",
    "license": "MIT",
    "web": "https://github.com/jabbalaci/UrlShortener"
  },
  {
    "name": "seriesdetiempoar",
    "url": "https://github.com/juancarlospaco/nim-seriesdetiempoar",
    "method": "git",
    "tags": [
      "async",
      "multisync",
      "gov",
      "opendata"
    ],
    "description": "Series de Tiempo de Argentina Government MultiSync API Client for Nim",
    "license": "MIT",
    "web": "https://github.com/juancarlospaco/nim-seriesdetiempoar"
  },
  {
    "name": "usigar",
    "url": "https://github.com/juancarlospaco/nim-usigar",
    "method": "git",
    "tags": [
      "geo",
      "opendata",
      "openstreemap",
      "multisync",
      "async"
    ],
    "description": "USIG Argentina Government MultiSync API Client for Nim",
    "license": "MIT",
    "web": "https://github.com/juancarlospaco/nim-usigar"
  },
  {
    "name": "georefar",
    "url": "https://github.com/juancarlospaco/nim-georefar",
    "method": "git",
    "tags": [
      "geo",
      "openstreetmap",
      "async",
      "multisync",
      "opendata",
      "gov"
    ],
    "description": "GeoRef Argentina Government MultiSync API Client for Nim",
    "license": "MIT",
    "web": "https://github.com/juancarlospaco/nim-georefar"
  },
  {
    "name": "sugerror",
    "url": "https://github.com/quelklef/nim-sugerror",
    "method": "git",
    "tags": [
      "errors",
      "expr"
    ],
    "description": "Terse and composable error handling.",
    "license": "MIT",
    "web": "https://github.com/quelklef/nim-sugerror"
  },
  {
    "name": "sermon",
    "url": "https://github.com/ThomasTJdev/nim_sermon",
    "method": "git",
    "tags": [
      "monitor",
      "storage",
      "memory",
      "process"
    ],
    "description": "Monitor the state and memory of processes and URL response.",
    "license": "MIT",
    "web": "https://github.com/ThomasTJdev/nim_sermon"
  },
  {
    "name": "vmvc",
    "url": "https://github.com/kobi2187/vmvc",
    "method": "git",
    "tags": [
      "vmvc",
      "dci"
    ],
    "description": "a skeleton/structure for a variation on the mvc pattern, similar to dci. For command line and gui programs. it's a middle ground between rapid application development and handling software complexity.",
    "license": "MIT",
    "web": "https://github.com/kobi2187/vmvc"
  },
  {
    "name": "arksys",
    "url": "https://github.com/wolfadex/arksys",
    "method": "git",
    "tags": [
      "ECS",
      "library"
    ],
    "description": "An entity component system package",
    "license": "MIT",
    "web": "https://github.com/wolfadex/arksys"
  },
  {
    "name": "coco",
    "url": "https://github.com/samuelroy/coco",
    "method": "git",
    "tags": [
      "code",
      "coverage",
      "test"
    ],
    "description": "Code coverage CLI + library for Nim using LCOV",
    "license": "MIT",
    "web": "https://github.com/samuelroy/coco",
    "doc": "https://samuelroy.github.io/coco/"
  },
  {
    "name": "nimetry",
    "url": "https://github.com/ijneb/nimetry",
    "method": "git",
    "tags": [
      "plot",
      "graph",
      "chart"
    ],
    "description": "Plotting module in pure nim",
    "license": "CC0",
    "web": "https://github.com/ijneb/nimetry",
    "doc": "https://ijneb.github.io/nimetry"
  },
  {
    "name": "snappy",
    "url": "https://github.com/jangko/snappy",
    "method": "git",
    "tags": [
      "compression",
      "snappy",
      "lzw"
    ],
    "description": "Nim implementation of Snappy compression algorithm",
    "license": "MIT",
    "web": "https://github.com/jangko/snappy"
  },
  {
    "name": "loadenv",
    "url": "https://github.com/xmonader/nim-loadenv",
    "method": "git",
    "tags": [
      "environment",
      "variables",
      "env"
    ],
    "description": "load .env variables",
    "license": "MIT",
    "web": "https://github.com/xmonader/nim-loadenv"
  },
  {
    "name": "osrm",
    "url": "https://github.com/juancarlospaco/nim-osrm",
    "method": "git",
    "tags": [
      "openstreetmap",
      "geo",
      "gis",
      "opendata",
      "routing",
      "async",
      "multisync"
    ],
    "description": "Open Source Routing Machine for OpenStreetMap API Lib and App",
    "license": "MIT",
    "web": "https://github.com/juancarlospaco/nim-osrm"
  },
  {
    "name": "sharedmempool",
    "url": "https://github.com/mikra01/sharedmempool",
    "method": "git",
    "tags": [
      "pool",
      "memory",
      "thread"
    ],
    "description": "threadsafe memory pool ",
    "license": "MIT",
    "web": "https://github.com/mikra01/sharedmempool"
  },
  {
    "name": "css_html_minify",
    "url": "https://github.com/juancarlospaco/nim-css-html-minify",
    "method": "git",
    "tags": [
      "css",
      "html",
      "minify"
    ],
    "description": "HTML & CSS Minify Lib & App based on Regexes & parallel MultiReplaces",
    "license": "MIT",
    "web": "https://github.com/juancarlospaco/nim-css-html-minify"
  },
  {
    "name": "crap",
    "url": "https://github.com/icyphox/crap",
    "method": "git",
    "tags": [
      "rm",
      "delete",
      "trash",
      "files"
    ],
    "description": "`rm` files without fear",
    "license": "MIT",
    "web": "https://github.com/icyphox/crap"
  },
  {
    "name": "algebra",
    "url": "https://github.com/ijneb/nim-algebra",
    "method": "git",
    "tags": [
      "algebra",
      "parse",
      "evaluate",
      "mathematics"
    ],
    "description": "Algebraic expression parser and evaluator",
    "license": "CC0",
    "web": "https://github.com/ijneb/nim-algebra"
  },
  {
    "name": "biblioteca_guarrilla",
    "url": "https://github.com/juancarlospaco/biblioteca-guarrilla",
    "method": "git",
    "tags": [
      "books",
      "calibre",
      "jester"
    ],
    "description": "Simple web to share books, Calibre, Jester, Spectre CSS, No JavaScript, WebP & ZIP to reduce bandwidth",
    "license": "GPL",
    "web": "https://github.com/juancarlospaco/biblioteca-guarrilla"
  },
  {
    "name": "nimzbar",
    "url": "https://github.com/genotrance/nimzbar",
    "method": "git",
    "tags": [
      "zbar",
      "barcode",
      "bar",
      "code"
    ],
    "description": "zbar wrapper for Nim",
    "license": "MIT",
    "web": "https://github.com/genotrance/nimzbar"
  },
  {
    "name": "nicy",
    "url": "https://github.com/icyphox/nicy",
    "method": "git",
    "tags": [
      "zsh",
      "shell",
      "prompt",
      "git"
    ],
    "description": "A nice and icy ZSH prompt in Nim",
    "license": "MIT",
    "web": "https://github.com/icyphox/nicy"
  },
  {
    "name": "replim",
    "url": "https://github.com/gmshiba/replim",
    "method": "git",
    "tags": [
      "repl",
      "binary",
      "program"
    ],
    "description": "most quick REPL of nim",
    "license": "MIT",
    "web": "https://github.com/gmshiba/replim"
  },
  {
    "name": "nish",
    "url": "https://github.com/owlinux1000/nish",
    "method": "git",
    "tags": [
      "nish",
      "shell"
    ],
    "description": "A Toy Shell Application",
    "license": "MIT",
    "web": "https://github.com/owlinux1000/nish"
  },
  {
    "name": "backoff",
    "url": "https://github.com/CORDEA/backoff",
    "method": "git",
    "tags": [
      "exponential-backoff",
      "backoff"
    ],
    "description": "Implementation of exponential backoff for nim",
    "license": "Apache License 2.0",
    "web": "https://github.com/CORDEA/backoff"
  },
  {
    "name": "asciitables",
    "url": "https://github.com/xmonader/nim-asciitables",
    "method": "git",
    "tags": [
      "ascii",
      "terminal",
      "tables",
      "cli"
    ],
    "description": "terminal ascii tables for nim",
    "license": "BSD-3-Clause",
    "web": "https://github.com/xmonader/nim-asciitables"
  },
  {
    "name": "open_elevation",
    "url": "https://github.com/juancarlospaco/nim-open-elevation",
    "method": "git",
    "tags": [
      "openstreetmap",
      "geo",
      "elevation",
      "multisync",
      "async"
    ],
    "description": "OpenStreetMap Elevation API MultiSync Client for Nim",
    "license": "MIT",
    "web": "https://github.com/juancarlospaco/nim-open-elevation"
  },
  {
    "name": "gara",
    "url": "https://github.com/alehander42/gara",
    "method": "git",
    "tags": [
      "nim",
      "pattern"
    ],
    "description": "A pattern matching library",
    "license": "MIT",
    "web": "https://github.com/alehander42/gara"
  },
  {
    "name": "ws",
    "url": "https://github.com/treeform/ws",
    "method": "git",
    "tags": [
      "websocket"
    ],
    "description": "Simple WebSocket library for nim.",
    "license": "MIT",
    "web": "https://github.com/treeform/ws"
  },
  {
    "name": "pg",
    "url": "https://github.com/treeform/pg",
    "method": "git",
    "tags": [
      "postgresql",
      "db"
    ],
    "description": "Very simple PostgreSQL async api for nim.",
    "license": "MIT",
    "web": "https://github.com/treeform/pg"
  },
  {
    "name": "bgfxdotnim",
    "url": "https://github.com/zacharycarter/bgfx.nim",
    "method": "git",
    "tags": [
      "bgfx",
      "3d",
      "vulkan",
      "opengl",
      "metal",
      "directx"
    ],
    "description": "bindings to bgfx c99 api",
    "license": "MIT",
    "web": "https://github.com/zacharycarter/bgfx.nim"
  },
  {
    "name": "niledb",
    "url": "https://github.com/JeffersonLab/niledb.git",
    "method": "git",
    "tags": [
      "db"
    ],
    "description": "Key/Value storage into a fast file-hash",
    "license": "MIT",
    "web": "https://github.com/JeffersonLab/niledb.git"
  },
  {
    "name": "siphash",
    "url": "https://git.sr.ht/~ehmry/nim_siphash",
    "method": "git",
    "tags": [
      "hash",
      "siphash"
    ],
    "description": "SipHash, a pseudorandom function optimized for short messages.",
    "license": "GPLv3",
    "web": "https://git.sr.ht/~ehmry/nim_siphash"
  },
  {
    "name": "haraka",
    "url": "https://git.sr.ht/~ehmry/nim_haraka",
    "method": "git",
    "tags": [
      "hash",
      "haraka"
    ],
    "description": "Haraka v2 short-input hash function",
    "license": "MIT",
    "web": "https://git.sr.ht/~ehmry/nim_haraka"
  },
  {
    "name": "genode",
    "url": "https://git.sr.ht/~ehmry/nim_genode",
    "method": "git",
    "tags": [
      "genode",
      "system"
    ],
    "description": "System libraries for the Genode Operating System Framework",
    "license": "AGPLv3",
    "web": "https://git.sr.ht/~ehmry/nim_genode"
  },
  {
    "name": "moe",
    "url": "https://github.com/fox0430/moe",
    "method": "git",
    "tags": [
      "console",
      "command-line",
      "editor",
      "text",
      "cli"
    ],
    "description": "A command lined based text editor",
    "license": "GPLv3",
    "web": "https://github.com/fox0430/moe"
  },
  {
    "name": "gatabase",
    "url": "https://github.com/juancarlospaco/nim-gatabase",
    "method": "git",
    "tags": [
      "database",
      "orm",
      "postgres",
      "sql"
    ],
    "description": "Postgres Database ORM for Nim",
    "license": "MIT",
    "web": "https://github.com/juancarlospaco/nim-gatabase"
  },
  {
    "name": "timespec_get",
    "url": "https://github.com/Matceporial/nim-timespec_get",
    "method": "git",
    "tags": [
      "time",
      "timespec_get"
    ],
    "description": "Nanosecond-percision time using timespec_get",
    "license": "0BSD",
    "web": "https://github.com/Matceporial/nim-timespec_get"
  },
  {
    "name": "urand",
    "url": "https://github.com/Matceporial/nim-urand",
    "method": "git",
    "tags": [
      "random",
      "urandom",
      "crypto"
    ],
    "description": "Simple method of obtaining secure random numbers from the OS",
    "license": "MIT",
    "web": "https://github.com/Matceporial/nim-urand"
  },
  {
    "name": "awslambda",
    "url": "https://github.com/lambci/awslambda.nim",
    "method": "git",
    "tags": [
      "aws",
      "lambda"
    ],
    "description": "A package to compile nim functions for AWS Lambda",
    "license": "MIT",
    "web": "https://github.com/lambci/awslambda.nim"
  },
  {
    "name": "vec",
    "url": "https://github.com/dom96/vec",
    "method": "git",
    "tags": [
      "vector",
      "library",
      "simple"
    ],
    "description": "A very simple vector library",
    "license": "MIT",
    "web": "https://github.com/dom96/vec"
  },
  {
    "name": "nimgui",
    "url": "https://github.com/zacharycarter/nimgui",
    "method": "git",
    "tags": [
      "imgui",
      "gui",
      "game"
    ],
    "description": "bindings to cimgui - https://github.com/cimgui/cimgui",
    "license": "MIT",
    "web": "https://github.com/zacharycarter/nimgui"
  },
  {
    "name": "unpack",
    "url": "https://github.com/technicallyagd/unpack",
    "method": "git",
    "tags": [
      "unpack",
      "seq",
      "array",
      "object",
      "destructuring",
      "destructure",
      "unpacking"
    ],
    "description": "Array/Sequence/Object destructuring/unpacking macro",
    "license": "MIT",
    "web": "https://github.com/technicallyagd/unpack"
  },
  {
    "name": "nsh",
    "url": "https://github.com/gmshiba/nish",
    "method": "git",
    "tags": [
      "shell",
      "repl"
    ],
    "description": "nsh: Nim SHell(cross platform)",
    "license": "MIT",
    "web": "https://github.com/gmshiba/nish"
  },
  {
    "name": "nimfastText",
    "url": "https://github.com/genotrance/nimfastText",
    "method": "git",
    "tags": [
      "fasttext",
      "classification",
      "text",
      "wrapper"
    ],
    "description": "fastText wrapper for Nim",
    "license": "MIT",
    "web": "https://github.com/genotrance/nimfastText"
  },
  {
    "name": "treesitter",
    "url": "https://github.com/genotrance/nimtreesitter?subdir=treesitter",
    "method": "git",
    "tags": [
      "tree-sitter",
      "parser",
      "language",
      "code"
    ],
    "description": "Nim wrapper of the tree-sitter incremental parsing library",
    "license": "MIT",
    "web": "https://github.com/genotrance/nimtreesitter"
  },
  {
    "name": "treesitter_agda",
    "url": "https://github.com/genotrance/nimtreesitter?subdir=treesitter_agda",
    "method": "git",
    "tags": [
      "tree-sitter",
      "agda",
      "parser",
      "language",
      "code"
    ],
    "description": "Nim wrapper for Agda language support within tree-sitter",
    "license": "MIT",
    "web": "https://github.com/genotrance/nimtreesitter"
  },
  {
    "name": "treesitter_bash",
    "url": "https://github.com/genotrance/nimtreesitter?subdir=treesitter_bash",
    "method": "git",
    "tags": [
      "tree-sitter",
      "bash",
      "parser",
      "language",
      "code"
    ],
    "description": "Nim wrapper for Bash language support within tree-sitter",
    "license": "MIT",
    "web": "https://github.com/genotrance/nimtreesitter"
  },
  {
    "name": "treesitter_c",
    "url": "https://github.com/genotrance/nimtreesitter?subdir=treesitter_c",
    "method": "git",
    "tags": [
      "tree-sitter",
      "c",
      "parser",
      "language",
      "code"
    ],
    "description": "Nim wrapper for C language support within tree-sitter",
    "license": "MIT",
    "web": "https://github.com/genotrance/nimtreesitter"
  },
  {
    "name": "treesitter_c_sharp",
    "url": "https://github.com/genotrance/nimtreesitter?subdir=treesitter_c_sharp",
    "method": "git",
    "tags": [
      "tree-sitter",
      "C#",
      "parser",
      "language",
      "code"
    ],
    "description": "Nim wrapper for C# language support within tree-sitter",
    "license": "MIT",
    "web": "https://github.com/genotrance/nimtreesitter"
  },
  {
    "name": "treesitter_cpp",
    "url": "https://github.com/genotrance/nimtreesitter?subdir=treesitter_cpp",
    "method": "git",
    "tags": [
      "tree-sitter",
      "cpp",
      "parser",
      "language",
      "code"
    ],
    "description": "Nim wrapper for C++ language support within tree-sitter",
    "license": "MIT",
    "web": "https://github.com/genotrance/nimtreesitter"
  },
  {
    "name": "treesitter_css",
    "url": "https://github.com/genotrance/nimtreesitter?subdir=treesitter_css",
    "method": "git",
    "tags": [
      "tree-sitter",
      "css",
      "parser",
      "language",
      "code"
    ],
    "description": "Nim wrapper for CSS language support within tree-sitter",
    "license": "MIT",
    "web": "https://github.com/genotrance/nimtreesitter"
  },
  {
    "name": "treesitter_go",
    "url": "https://github.com/genotrance/nimtreesitter?subdir=treesitter_go",
    "method": "git",
    "tags": [
      "tree-sitter",
      "go",
      "parser",
      "language",
      "code"
    ],
    "description": "Nim wrapper for Go language support within tree-sitter",
    "license": "MIT",
    "web": "https://github.com/genotrance/nimtreesitter"
  },
  {
    "name": "treesitter_haskell",
    "url": "https://github.com/genotrance/nimtreesitter?subdir=treesitter_haskell",
    "method": "git",
    "tags": [
      "tree-sitter",
      "haskell",
      "parser",
      "language",
      "code"
    ],
    "description": "Nim wrapper for Haskell language support within tree-sitter",
    "license": "MIT",
    "web": "https://github.com/genotrance/nimtreesitter"
  },
  {
    "name": "treesitter_html",
    "url": "https://github.com/genotrance/nimtreesitter?subdir=treesitter_html",
    "method": "git",
    "tags": [
      "tree-sitter",
      "html",
      "parser",
      "language",
      "code"
    ],
    "description": "Nim wrapper for HTML language support within tree-sitter",
    "license": "MIT",
    "web": "https://github.com/genotrance/nimtreesitter"
  },
  {
    "name": "treesitter_java",
    "url": "https://github.com/genotrance/nimtreesitter?subdir=treesitter_java",
    "method": "git",
    "tags": [
      "tree-sitter",
      "java",
      "parser",
      "language",
      "code"
    ],
    "description": "Nim wrapper for Java language support within tree-sitter",
    "license": "MIT",
    "web": "https://github.com/genotrance/nimtreesitter"
  },
  {
    "name": "treesitter_javascript",
    "url": "https://github.com/genotrance/nimtreesitter?subdir=treesitter_javascript",
    "method": "git",
    "tags": [
      "tree-sitter",
      "javascript",
      "parser",
      "language",
      "code"
    ],
    "description": "Nim wrapper for Javascript language support within tree-sitter",
    "license": "MIT",
    "web": "https://github.com/genotrance/nimtreesitter"
  },
  {
    "name": "treesitter_ocaml",
    "url": "https://github.com/genotrance/nimtreesitter?subdir=treesitter_ocaml",
    "method": "git",
    "tags": [
      "tree-sitter",
      "ocaml",
      "parser",
      "language",
      "code"
    ],
    "description": "Nim wrapper for OCaml language support within tree-sitter",
    "license": "MIT",
    "web": "https://github.com/genotrance/nimtreesitter"
  },
  {
    "name": "treesitter_php",
    "url": "https://github.com/genotrance/nimtreesitter?subdir=treesitter_php",
    "method": "git",
    "tags": [
      "tree-sitter",
      "php",
      "parser",
      "language",
      "code"
    ],
    "description": "Nim wrapper for PHP language support within tree-sitter",
    "license": "MIT",
    "web": "https://github.com/genotrance/nimtreesitter"
  },
  {
    "name": "treesitter_python",
    "url": "https://github.com/genotrance/nimtreesitter?subdir=treesitter_python",
    "method": "git",
    "tags": [
      "tree-sitter",
      "python",
      "parser",
      "language",
      "code"
    ],
    "description": "Nim wrapper for Python language support within tree-sitter",
    "license": "MIT",
    "web": "https://github.com/genotrance/nimtreesitter"
  },
  {
    "name": "treesitter_ruby",
    "url": "https://github.com/genotrance/nimtreesitter?subdir=treesitter_ruby",
    "method": "git",
    "tags": [
      "tree-sitter",
      "ruby",
      "parser",
      "language",
      "code"
    ],
    "description": "Nim wrapper for Ruby language support within tree-sitter",
    "license": "MIT",
    "web": "https://github.com/genotrance/nimtreesitter"
  },
  {
    "name": "treesitter_rust",
    "url": "https://github.com/genotrance/nimtreesitter?subdir=treesitter_rust",
    "method": "git",
    "tags": [
      "tree-sitter",
      "rust",
      "parser",
      "language",
      "code"
    ],
    "description": "Nim wrapper for Rust language support within tree-sitter",
    "license": "MIT",
    "web": "https://github.com/genotrance/nimtreesitter"
  },
  {
    "name": "treesitter_scala",
    "url": "https://github.com/genotrance/nimtreesitter?subdir=treesitter_scala",
    "method": "git",
    "tags": [
      "tree-sitter",
      "scala",
      "parser",
      "language",
      "code"
    ],
    "description": "Nim wrapper for Scala language support within tree-sitter",
    "license": "MIT",
    "web": "https://github.com/genotrance/nimtreesitter"
  },
  {
    "name": "treesitter_typescript",
    "url": "https://github.com/genotrance/nimtreesitter?subdir=treesitter_typescript",
    "method": "git",
    "tags": [
      "tree-sitter",
      "typescript",
      "parser",
      "language",
      "code"
    ],
    "description": "Nim wrapper for Typescript language support within tree-sitter",
    "license": "MIT",
    "web": "https://github.com/genotrance/nimtreesitter"
  },
  {
    "name": "nimterop",
    "url": "https://github.com/genotrance/nimterop",
    "method": "git",
    "tags": [
      "c",
      "c++",
      "c2nim",
      "interop",
      "parser",
      "language",
      "code"
    ],
    "description": "Nimterop makes C/C++ interop within Nim seamless",
    "license": "MIT",
    "web": "https://github.com/genotrance/nimtreesitter"
  },
  {
    "name": "ringDeque",
    "url": "https://github.com/technicallyagd/ringDeque",
    "method": "git",
    "tags": [
      "deque",
      "DoublyLinkedRing",
      "utility",
      "python"
    ],
    "description": "deque implementatoin using DoublyLinkedRing",
    "license": "MIT",
    "web": "https://github.com/technicallyagd/ringDeque"
  },
  {
    "name": "nimfuzzy",
    "url": "https://github.com/genotrance/nimfuzzy",
    "method": "git",
    "tags": [
      "fuzzy",
      "search",
      "match",
      "fts"
    ],
    "description": "Fuzzy search wrapper for Nim",
    "license": "MIT",
    "web": "https://github.com/genotrance/nimfuzzy"
  },
  {
    "name": "nimassets",
    "url": "https://github.com/xmonader/nimassets",
    "method": "git",
    "tags": [
      "assets",
      "bundle",
      "go-bindata",
      "resources"
    ],
    "description": "bundle your assets to a nim",
    "license": "MIT",
    "web": "https://github.com/xmonader/nimassets"
  },
  {
    "name": "loco",
    "url": "https://github.com/moigagoo/loco",
    "method": "git",
    "tags": [
      "localization",
      "translation",
      "internationalization",
      "i18n"
    ],
    "description": "Localization package for Nim.",
    "license": "MIT",
    "web": "https://github.com/moigagoo/loco"
  },
  {
    "name": "nim_miniz",
    "url": "https://github.com/h3rald/nim-miniz",
    "method": "git",
    "tags": [
      "zip",
      "compression",
      "wrapper",
      "miniz"
    ],
    "description": "Nim wrapper for miniz",
    "license": "MIT",
    "web": "https://github.com/h3rald/nim-miniz"
  },
  {
    "name": "unsplash",
    "url": "https://github.com/juancarlospaco/nim-unsplash",
    "method": "git",
    "tags": [
      "unsplash",
      "photos",
      "images",
      "async",
      "multisync",
      "photography"
    ],
    "description": "Unsplash API Client for Nim",
    "license": "MIT",
    "web": "https://github.com/juancarlospaco/nim-unsplash"
  },
  {
    "name": "steam",
    "url": "https://github.com/juancarlospaco/nim-steam",
    "method": "git",
    "tags": [
      "steam",
      "game",
      "gaming",
      "async",
      "multisync"
    ],
    "description": "Steam API Client for Nim",
    "license": "MIT",
    "web": "https://github.com/juancarlospaco/nim-steam"
  },
  {
    "name": "itchio",
    "url": "https://github.com/juancarlospaco/nim-itchio",
    "method": "git",
    "tags": [
      "itchio",
      "game",
      "gaming",
      "async",
      "multisync"
    ],
    "description": "itch.io API Client for Nim",
    "license": "MIT",
    "web": "https://github.com/juancarlospaco/nim-itchio"
  },
  {
    "name": "suggest",
    "url": "https://github.com/c-blake/suggest.git",
    "method": "git",
    "tags": [
      "library",
      "spell-check",
      "edit-distance"
    ],
    "description": "mmap-persistent SymSpell spell checking algorithm",
    "license": "MIT",
    "web": "https://github.com/c-blake/suggest.git"
  },
  {
    "name": "gurl",
    "url": "https://github.com/MaxUNof/gurl",
    "method": "git",
    "tags": [
      "tags",
      "http",
      "generating",
      "url"
    ],
    "description": "A little lib for generating URL with args.",
    "license": "MIT",
    "web": "https://github.com/MaxUNof/gurl"
  },
  {
    "name": "wren",
    "url": "https://github.com/geotre/wren",
    "method": "git",
    "tags": [
      "wren",
      "scripting",
      "interpreter"
    ],
    "description": "A nim wrapper for Wren, an embedded scripting language",
    "license": "MIT",
    "web": "https://github.com/geotre/wren"
  },
  {
    "name": "tiny_sqlite",
    "url": "https://github.com/GULPF/tiny_sqlite",
    "method": "git",
    "tags": [
      "database",
      "sqlite"
    ],
    "description": "A thin SQLite wrapper with proper type safety",
    "license": "MIT",
    "web": "https://github.com/GULPF/tiny_sqlite"
  },
  {
    "name": "sqlbuilder",
    "url": "https://github.com/ThomasTJdev/nim_sqlbuilder",
    "method": "git",
    "tags": [
      "sql",
      "sqlbuilder"
    ],
    "description": "A SQLbuilder with support for NULL values",
    "license": "MIT",
    "web": "https://github.com/ThomasTJdev/nim_sqlbuilder"
  },
  {
    "name": "subexes",
    "url": "https://github.com/nim-lang/graveyard?subdir=subexes",
    "method": "git",
    "tags": [
      "graveyard",
      "subexes",
      "substitution expression"
    ],
    "description": "Nim support for substitution expressions",
    "license": "MIT",
    "web": "https://github.com/nim-lang/graveyard/tree/master/subexes"
  },
  {
    "name": "complex",
    "url": "https://github.com/nim-lang/graveyard?subdir=complex",
    "method": "git",
    "tags": [
      "graveyard",
      "complex",
      "math"
    ],
    "description": "The ex-stdlib module complex.",
    "license": "MIT",
    "web": "https://github.com/nim-lang/graveyard/tree/master/complex"
  },
  {
    "name": "fsmonitor",
    "url": "https://github.com/nim-lang/graveyard?subdir=fsmonitor",
    "method": "git",
    "tags": [
      "graveyard",
      "fsmonitor",
      "asyncio"
    ],
    "description": "The ex-stdlib module fsmonitor.",
    "license": "MIT",
    "web": "https://github.com/nim-lang/graveyard/tree/master/fsmonitor"
  },
  {
    "name": "scgi",
    "url": "https://github.com/nim-lang/graveyard?subdir=scgi",
    "method": "git",
    "tags": [
      "graveyard",
      "scgi",
      "cgi"
    ],
    "description": "Helper procs for SCGI applications",
    "license": "MIT",
    "web": "https://github.com/nim-lang/graveyard/tree/master/scgi"
  },
  {
    "name": "cppstl",
    "url": "https://github.com/BigEpsilon/nim-cppstl",
    "method": "git",
    "tags": [
      "c++",
      "stl",
      "bindings"
    ],
    "description": "Bindings for the C++ Standard Template Library (STL)",
    "license": "MIT",
    "web": "https://github.com/BigEpsilon/nim-cppstl"
  },
  {
    "name": "pipelines",
    "url": "https://github.com/calebwin/pipelines",
    "method": "git",
    "tags": [
      "python",
      "pipeline",
      "pipelines",
      "data",
      "parallel"
    ],
    "description": "A tiny framework & language for crafting massively parallel data pipelines",
    "license": "MIT",
    "web": "https://github.com/calebwin/pipelines",
    "doc": "https://github.com/calebwin/pipelines"
  },
  {
    "name": "nimhq",
    "url": "https://github.com/sillibird/nimhq",
    "method": "git",
    "tags": [
      "library",
      "api",
      "client"
    ],
    "description": "HQ Trivia API wrapper for Nim",
    "license": "MIT",
    "web": "https://github.com/sillibird/nimhq"
  },
  {
    "name": "binio",
    "url": "https://github.com/Riderfighter/binio",
    "method": "git",
    "tags": [
      "structured",
      "byte",
      "data"
    ],
    "description": "Package for packing and unpacking byte data",
    "license": "MIT",
    "web": "https://github.com/Riderfighter/binio"
  },
  {
    "name": "ladder",
    "url": "https://gitlab.com/ryukoposting/nim-ladder",
    "method": "git",
    "tags": [
      "ladder",
      "logic",
      "PLC",
      "state",
      "machine",
      "ryukoposting"
    ],
    "description": "Ladder logic macros for Nim",
    "license": "Apache-2.0",
    "web": "https://gitlab.com/ryukoposting/nim-ladder"
  },
  {
    "name": "cassette",
    "url": "https://github.com/LemonBoy/cassette",
    "method": "git",
    "tags": [
      "http",
      "network",
      "test",
      "mock",
      "requests"
    ],
    "description": "Record and replay your HTTP sessions!",
    "license": "MIT",
    "web": "https://github.com/LemonBoy/cassette"
  },
  {
    "name": "nimterlingua",
    "url": "https://github.com/juancarlospaco/nim-internimgua",
    "method": "git",
    "tags": [
      "internationalization",
      "i18n",
      "localization",
      "translation"
    ],
    "description": "Internationalization at Compile Time for Nim. Macro to translate unmodified code from 1 INI file. NimScript compatible.",
    "license": "MIT",
    "web": "https://github.com/juancarlospaco/nim-internimgua"
  },
  {
    "name": "with",
    "url": "https://github.com/zevv/with",
    "method": "git",
    "tags": [
      "with",
      "macro"
    ],
    "description": "Simple 'with' macro for Nim",
    "license": "MIT",
    "web": "https://github.com/zevv/with"
  },
  {
    "name": "lastfm",
    "url": "https://gitlab.com/ryukoposting/lastfm-nim",
    "method": "git",
    "tags": [
      "last.fm",
      "lastfm",
      "music",
      "metadata",
      "api",
      "async",
      "ryukoposting"
    ],
    "description": "Last.FM API breakouts (documentation: http://ryuk.ooo/nimdocs/lastfm/lastfm.html)",
    "license": "Apache-2.0",
    "web": "https://gitlab.com/ryukoposting/lastfm-nim"
  },
  {
    "name": "firejail",
    "url": "https://github.com/juancarlospaco/nim-firejail",
    "method": "git",
    "tags": [
      "firejail",
      "security",
      "linux",
      "isolation",
      "container",
      "infosec",
      "hardened",
      "sandbox",
      "docker"
    ],
    "description": "Firejail wrapper for Nim, Isolate your Production App before its too late!",
    "license": "MIT",
    "web": "https://github.com/juancarlospaco/nim-firejail"
  },
  {
    "name": "jstin",
    "url": "https://github.com/LemonBoy/jstin",
    "method": "git",
    "tags": [
      "json",
      "serialize",
      "deserialize",
      "easy",
      "simple"
    ],
    "description": "JS {de,}serialization as it says on the tin",
    "license": "MIT",
    "web": "https://github.com/LemonBoy/jstin"
  },
  {
    "name": "compactdict",
    "url": "https://github.com/LemonBoy/compactdict",
    "method": "git",
    "tags": [
      "dictionary",
      "hashtable",
      "data-structure",
      "hash",
      "compact"
    ],
    "description": "A compact dictionary implementation",
    "license": "MIT",
    "web": "https://github.com/LemonBoy/compactdict"
  },
  {
    "name": "z3",
    "url": "https://github.com/zevv/nimz3",
    "method": "git",
    "tags": [
      "Z3",
      "sat",
      "smt",
      "theorem",
      "prover",
      "solver",
      "optimization"
    ],
    "description": "Nim Z3 theorem prover bindings",
    "license": "MIT",
    "web": "https://github.com/zevv/nimz3"
  },
  {
    "name": "remarker_light",
    "url": "https://github.com/muxueqz/remarker_light",
    "method": "git",
    "tags": [
      "remark",
      "slideshow",
      "markdown"
    ],
    "description": "remarker_light is a command line tool for building a remark-based slideshow page very easily.",
    "license": "GPL-2.0",
    "web": "https://github.com/muxueqz/remarker_light"
  },
  {
    "name": "nim-nmap",
    "url": "https://github.com/blmvxer/nim-nmap",
    "method": "git",
    "tags": [
      "nmap",
      "networking",
      "network mapper",
      "blmvxer"
    ],
    "description": "A pure implementaion of nmap for nim.",
    "license": "MIT",
    "web": "https://github.com/blmvxer/nim-nmap"
  },
  {
    "name": "libravatar",
    "url": "https://github.com/juancarlospaco/nim-libravatar",
    "method": "git",
    "tags": [
      "libravatar",
      "gravatar",
      "avatar",
      "federated"
    ],
    "description": "Libravatar library for Nim, Gravatar alternative. Libravatar is an open source free federated avatar api & service.",
    "license": "PPL",
    "web": "https://github.com/juancarlospaco/nim-libravatar"
  },
  {
    "name": "norm",
    "url": "https://github.com/moigagoo/norm",
    "method": "git",
    "tags": [
      "orm",
      "db",
      "database"
    ],
    "description": "Nim ORM.",
    "license": "MIT",
    "web": "https://github.com/moigagoo/norm"
  },
  {
    "name": "simple_vector",
    "url": "https://github.com/Ephiiz/simple_vector",
    "method": "git",
    "tags": [
      "vector",
      "simple_vector"
    ],
    "description": "Simple vector library for nim-lang.",
    "license": "GNU Lesser General Public License v2.1",
    "web": "https://github.com/Ephiiz/simple_vector"
  },
  {
    "name": "netpipe",
    "alias": "netty"
  },
  {
    "name": "netty",
    "url": "https://github.com/treeform/netty/",
    "method": "git",
    "tags": [
      "networking",
      "udp"
    ],
    "description": "Netty is a reliable UDP connection for games.",
    "license": "MIT",
    "web": "https://github.com/treeform/netty/"
  },
  {
    "name": "bitty",
    "url": "https://github.com/treeform/bitty/",
    "method": "git",
    "tags": [
      "networking",
      "udp"
    ],
    "description": "Utilities with dealing with 1d and 2d bit arrays.",
    "license": "MIT",
    "web": "https://github.com/treeform/bitty/"
  },
  {
    "name": "fnv",
    "url": "https://gitlab.com/ryukoposting/nim-fnv",
    "method": "git",
    "tags": [
      "fnv",
      "fnv1a",
      "fnv1",
      "fnv-1a",
      "fnv-1",
      "fnv0",
      "fnv-0",
      "ryukoposting"
    ],
    "description": "FNV-1 and FNV-1a non-cryptographic hash functions (documentation hosted at: http://ryuk.ooo/nimdocs/fnv/fnv.html)",
    "license": "Apache-2.0",
    "web": "https://gitlab.com/ryukoposting/nim-fnv"
  },
  {
    "name": "notify",
    "url": "https://github.com/xbello/notify-nim",
    "method": "git",
    "tags": [
      "notify",
      "libnotify",
      "library"
    ],
    "description": "A wrapper to notification libraries",
    "license": "MIT",
    "web": "https://github.com/xbello/notify-nim"
  },
  {
    "name": "minmaxheap",
    "url": "https://github.com/stefansalewski/minmaxheap",
    "method": "git",
    "tags": [
      "minmaxheap",
      "heap",
      "priorityqueue"
    ],
    "description": "MinMaxHeap",
    "license": "MIT",
    "web": "https://github.com/stefansalewski/minmaxheap"
  },
  {
    "name": "dashing",
    "url": "https://github.com/FedericoCeratto/nim-dashing",
    "method": "git",
    "tags": [
      "library",
      "pure",
      "terminal"
    ],
    "description": "Terminal dashboards.",
    "license": "LGPLv3",
    "web": "https://github.com/FedericoCeratto/nim-dashing"
  },
  {
    "name": "html_tools",
    "url": "https://github.com/juancarlospaco/nim-html-tools",
    "method": "git",
    "tags": [
      "html",
      "validation",
      "frontend"
    ],
    "description": "HTML5 Tools for Nim, all Templates, No CSS, No Libs, No JS Framework",
    "license": "MIT",
    "web": "https://github.com/juancarlospaco/nim-html-tools"
  },
  {
    "name": "npeg",
    "url": "https://github.com/zevv/npeg",
    "method": "git",
    "tags": [
      "PEG",
      "parser",
      "parsing",
      "regexp",
      "regular",
      "grammar",
      "lexer",
      "lexing",
      "pattern",
      "matching"
    ],
    "description": "PEG (Parsing Expression Grammars) string matching library for Nim",
    "license": "MIT",
    "web": "https://github.com/zevv/npeg"
  },
  {
    "name": "pinggraph",
    "url": "https://github.com/SolitudeSF/pinggraph",
    "method": "git",
    "tags": [
      "ping",
      "terminal"
    ],
    "description": "Simple terminal ping graph",
    "license": "MIT",
    "web": "https://github.com/SolitudeSF/pinggraph"
  },
  {
    "name": "nimcdl",
    "url": "https://gitlab.com/endes123321/nimcdl",
    "method": "git",
    "tags": [
      "circuit",
      "HDL",
      "PCB",
      "DSL"
    ],
    "description": "Circuit Design language made in Nim",
    "license": "GPLv3",
    "web": "https://gitlab.com/endes123321/nimcdl"
  },
  {
    "name": "easymail",
    "url": "https://github.com/coocheenin/easymail",
    "method": "git",
    "tags": [
      "email",
      "sendmail",
      "net",
      "mail"
    ],
    "description": "wrapper for the sendmail command",
    "license": "MIT",
    "web": "https://github.com/coocheenin/easymail"
  },
  {
    "name": "luhncheck",
    "url": "https://github.com/sillibird/luhncheck",
    "method": "git",
    "tags": [
      "library",
      "algorithm"
    ],
    "description": "Implementation of Luhn algorithm in nim.",
    "license": "MIT",
    "web": "https://github.com/sillibird/luhncheck"
  },
  {
    "name": "nim-libgd",
    "url": "https://github.com/mrhdias/nim-libgd",
    "method": "git",
    "tags": [
      "image",
      "graphics",
      "wrapper",
      "libgd",
      "2d"
    ],
    "description": "Nim Wrapper for LibGD 2.x",
    "license": "MIT",
    "web": "https://github.com/mrhdias/nim-libgd"
  },
  {
    "name": "closure_methods",
    "alias": "oop_utils"
  },
  {
    "name": "oop_utils",
    "url": "https://github.com/bluenote10/oop_utils",
    "method": "git",
    "tags": [
      "macro",
      "class",
      "inheritance",
      "oop",
      "closure",
      "methods"
    ],
    "description": "Macro for building OOP class hierarchies based on closure methods.",
    "license": "MIT",
    "web": "https://github.com/bluenote10/closure_methods"
  },
  {
    "name": "nim_curry",
    "url": "https://github.com/zer0-star/nim-curry",
    "method": "git",
    "tags": [
      "library",
      "functional",
      "macro",
      "currying"
    ],
    "description": "Provides a macro to curry function",
    "license": "MIT",
    "web": "https://github.com/zer0-star/nim-curry"
  },
  {
    "name": "eastasianwidth",
    "url": "https://github.com/jiro4989/eastasianwidth",
    "method": "git",
    "tags": [
      "library",
      "text",
      "east_asian_width"
    ],
    "description": "eastasianwidth is library for EastAsianWidth.",
    "license": "MIT",
    "web": "https://github.com/jiro4989/eastasianwidth"
  },
  {
    "name": "colorcol",
    "url": "https://github.com/SolitudeSF/colorcol",
    "method": "git",
    "tags": [
      "kakoune",
      "plugin",
      "color",
      "preview"
    ],
    "description": "Kakoune plugin for color preview",
    "license": "MIT",
    "web": "https://github.com/SolitudeSF/colorcol"
  },
  {
    "name": "nimly",
    "url": "https://github.com/loloicci/nimly",
    "method": "git",
    "tags": [
      "lexer",
      "parser",
      "lexer-generator",
      "parser-generator",
      "lex",
      "yacc",
      "BNF",
      "EBNF"
    ],
    "description": "Lexer Generator and Parser Generator as a Macro Library in Nim.",
    "license": "MIT",
    "web": "https://github.com/loloicci/nimly"
  },
  {
    "name": "fswatch",
    "url": "https://github.com/FedericoCeratto/nim-fswatch",
    "method": "git",
    "tags": [
      "fswatch",
      "fsmonitor",
      "libfswatch",
      "filesystem"
    ],
    "description": "Wrapper for the fswatch library.",
    "license": "GPL-3.0",
    "web": "https://github.com/FedericoCeratto/nim-fswatch"
  },
  {
    "name": "parseini",
    "url": "https://github.com/lihf8515/parseini",
    "method": "git",
    "tags": [
      "parseini",
      "nim"
    ],
    "description": "A high-performance ini parse library for nim.",
    "license": "MIT",
    "web": "https://github.com/lihf8515/parseini"
  },
  {
    "name": "sonic",
    "url": "https://github.com/xmonader/nim-sonic-client",
    "method": "git",
    "tags": [
      "sonic",
      "search",
      "backend",
      "index",
      "client"
    ],
    "description": "client for sonic search backend",
    "license": "MIT",
    "web": "https://github.com/xmonader/nim-sonic-client"
  },
  {
    "name": "science",
    "url": "https://github.com/ruivieira/nim-science",
    "method": "git",
    "tags": [
      "science",
      "algebra",
      "statistics",
      "math"
    ],
    "description": "A library for scientific computations in pure Nim",
    "license": "Apache License 2.0",
    "web": "https://github.com/ruivieira/nim-science"
  },
  {
    "name": "gameoflife",
    "url": "https://github.com/jiro4989/gameoflife",
    "method": "git",
    "tags": [
      "gameoflife",
      "library"
    ],
    "description": "gameoflife is library for Game of Life.",
    "license": "MIT",
    "web": "https://github.com/jiro4989/gameoflife"
  },
  {
    "name": "conio",
    "url": "https://github.com/guevara-chan/conio",
    "method": "git",
    "tags": [
      "console",
      "terminal",
      "io"
    ],
    "description": ".NET-inspired lightweight terminal library",
    "license": "MIT",
    "web": "https://github.com/guevara-chan/conio"
  },
  {
    "name": "nat_traversal",
    "url": "https://github.com/status-im/nim-nat-traversal",
    "method": "git",
    "tags": [
      "library",
      "wrapper"
    ],
    "description": "miniupnpc and libnatpmp wrapper",
    "license": "Apache License 2.0 or MIT",
    "web": "https://github.com/status-im/nim-nat-traversal"
  },
  {
    "name": "jsutils",
    "url": "https://github.com/kidandcat/jsutils",
    "method": "git",
    "tags": [
      "library",
      "javascript"
    ],
    "description": "Utils to work with javascript",
    "license": "MIT",
    "web": "https://github.com/kidandcat/jsutils"
  },
  {
    "name": "getr",
    "url": "https://github.com/jrfondren/getr-nim",
    "method": "git",
    "tags": [
      "benchmark",
      "utility"
    ],
    "description": "Benchmarking wrapper around getrusage()",
    "license": "MIT",
    "web": "https://github.com/jrfondren/getr-nim"
  },
  {
    "name": "oshostname",
    "url": "https://github.com/jrfondren/nim-oshostname",
    "method": "git",
    "tags": [
      "posix",
      "wrapper"
    ],
    "description": "Get the current hostname with gethostname(2)",
    "license": "MIT",
    "web": "https://github.com/jrfondren/nim-oshostname"
  },
  {
    "name": "pnm",
    "url": "https://github.com/jiro4989/pnm",
    "method": "git",
    "tags": [
      "pnm",
      "image",
      "library"
    ],
    "description": "pnm is library for PNM (Portable AnyMap).",
    "license": "MIT",
    "web": "https://github.com/jiro4989/pnm"
  },
  {
    "name": "ski",
    "url": "https://github.com/jiro4989/ski",
    "method": "git",
    "tags": [
      "ski",
      "combinator",
      "library"
    ],
    "description": "ski is library for SKI combinator.",
    "license": "MIT",
    "web": "https://github.com/jiro4989/ski"
  },
  {
    "name": "imageman",
    "url": "https://github.com/SolitudeSF/imageman",
    "method": "git",
    "tags": [
      "image",
      "graphics",
      "processing",
      "manipulation"
    ],
    "description": "Image manipulation library",
    "license": "MIT",
    "web": "https://github.com/SolitudeSF/imageman"
  },
  {
    "name": "matplotnim",
    "url": "https://github.com/ruivieira/matplotnim",
    "method": "git",
    "tags": [
      "science",
      "plotting",
      "graphics",
      "wrapper",
      "library"
    ],
    "description": "A Nim wrapper for Python's matplotlib",
    "license": "Apache License 2.0",
    "web": "https://github.com/ruivieira/matplotnim"
  },
  {
    "name": "cliptomania",
    "url": "https://github.com/Guevara-chan/Cliptomania",
    "method": "git",
    "tags": [
      "clip",
      "clipboard"
    ],
    "description": ".NET-inspired lightweight clipboard library",
    "license": "MIT",
    "web": "https://github.com/Guevara-chan/Cliptomania"
  },
  {
    "name": "mpdclient",
    "url": "https://github.com/SolitudeSF/mpdclient",
    "method": "git",
    "tags": [
      "mpd",
      "music",
      "player",
      "client"
    ],
    "description": "MPD client library",
    "license": "MIT",
    "web": "https://github.com/SolitudeSF/mpdclient"
  },
  {
    "name": "mentat",
    "url": "https://github.com/ruivieira/nim-mentat",
    "method": "git",
    "tags": [
      "science",
      "machine-learning",
      "data-science",
      "statistics",
      "math",
      "library"
    ],
    "description": "A Nim library for data science and machine learning",
    "license": "Apache License 2.0",
    "web": "https://github.com/ruivieira/nim-mentat"
  },
  {
    "name": "svdpi",
    "url": "https://github.com/kaushalmodi/nim-svdpi",
    "method": "git",
    "tags": [
      "dpi-c",
      "systemverilog",
      "foreign-function",
      "interface"
    ],
    "description": "Small wrapper for SystemVerilog DPI-C header svdpi.h",
    "license": "MIT",
    "web": "https://github.com/kaushalmodi/nim-svdpi"
  },
  {
    "name": "shlex",
    "url": "https://github.com/SolitudeSF/shlex",
    "method": "git",
    "tags": [
      "shlex",
      "shell",
      "parse",
      "split"
    ],
    "description": "Library for splitting a string into shell words",
    "license": "MIT",
    "web": "https://github.com/SolitudeSF/shlex"
  },
  {
    "name": "prometheus",
    "url": "https://github.com/dom96/prometheus",
    "method": "git",
    "tags": [
      "metrics",
      "logging",
      "graphs"
    ],
    "description": "Library for exposing metrics to Prometheus",
    "license": "MIT",
    "web": "https://github.com/dom96/prometheus"
  },
  {
    "name": "feednim",
    "url": "https://github.com/johnconway/feed-nim",
    "method": "git",
    "tags": [
      "yes"
    ],
    "description": "An Atom, RSS, and JSONfeed parser",
    "license": "MIT",
    "web": "https://github.com/johnconway/feed-nim"
  },
  {
    "name": "simplepng",
    "url": "https://github.com/jrenner/nim-simplepng",
    "method": "git",
    "tags": [
      "png",
      "image"
    ],
    "description": "high level simple way to write PNGs",
    "license": "MIT",
    "web": "https://github.com/jrenner/nim-simplepng"
  },
  {
    "name": "dali",
    "url": "https://github.com/akavel/dali",
    "method": "git",
    "tags": [
      "android",
      "apk",
      "dalvik",
      "dex",
      "assembler"
    ],
    "description": "Indie assembler/linker for Android's Dalvik VM .dex & .apk files",
    "license": "AGPL-3.0",
    "web": "https://github.com/akavel/dali"
  },
  {
    "name": "rect",
    "url": "https://github.com/jiro4989/rect",
    "method": "git",
    "tags": [
      "cli",
      "tool",
      "text",
      "rectangle"
    ],
    "description": "rect is a command to crop/paste rectangle text.",
    "license": "MIT",
    "web": "https://github.com/jiro4989/rect"
  },
  {
    "name": "p4ztag_to_json",
    "url": "https://github.com/kaushalmodi/p4ztag_to_json",
    "method": "git",
    "tags": [
      "perforce",
      "p4",
      "ztag",
      "serialization-format",
      "json"
    ],
    "description": "Convert Helix Version Control / Perforce (p4) -ztag output to JSON",
    "license": "MIT",
    "web": "https://github.com/kaushalmodi/p4ztag_to_json"
  },
  {
    "name": "terminaltables",
    "url": "https://github.com/xmonader/nim-terminaltables",
    "method": "git",
    "tags": [
      "terminal",
      "tables",
      "ascii",
      "unicode"
    ],
    "description": "terminal tables",
    "license": "BSD-3-Clause",
    "web": "https://github.com/xmonader/nim-terminaltables"
  },
  {
    "name": "alignment",
    "url": "https://github.com/jiro4989/alignment",
    "method": "git",
    "tags": [
      "library",
      "text",
      "align",
      "string",
      "strutils"
    ],
    "description": "alignment is a library to align strings.",
    "license": "MIT",
    "web": "https://github.com/jiro4989/alignment"
  },
  {
    "name": "niup",
    "url": "https://github.com/dariolah/niup",
    "method": "git",
    "tags": [
      "iup",
      "gui",
      "nim"
    ],
    "description": "IUP FFI bindings",
    "license": "MIT",
    "web": "https://github.com/dariolah/niup"
  },
  {
    "name": "libgcrypt",
    "url": "https://github.com/FedericoCeratto/nim-libgcrypt",
    "method": "git",
    "tags": [
      "wrapper",
      "library",
      "security",
      "crypto"
    ],
    "description": "libgcrypt wrapper",
    "license": "LGPLv2.1",
    "web": "https://github.com/FedericoCeratto/nim-libgcrypt"
  },
  {
    "name": "masterpassword",
    "url": "https://github.com/SolitudeSF/masterpassword",
    "method": "git",
    "tags": [
      "masterpassword",
      "password",
      "stateless"
    ],
    "description": "Master Password algorith implementation",
    "license": "MIT",
    "web": "https://github.com/SolitudeSF/masterpassword"
  },
  {
    "name": "mpwc",
    "url": "https://github.com/SolitudeSF/mpwc",
    "method": "git",
    "tags": [
      "masterpassword",
      "password",
      "manager",
      "stateless"
    ],
    "description": "Master Password command line utility",
    "license": "MIT",
    "web": "https://github.com/SolitudeSF/mpwc"
  },
  {
    "name": "toxcore",
    "url": "https://git.sr.ht/~ehmry/nim_tox",
    "method": "git",
    "tags": [
      "tox",
      "chat",
      "wrapper"
    ],
    "description": "C Tox core wrapper",
    "license": "GPL-3.0",
    "web": "https://git.sr.ht/~ehmry/nim_tox"
  },
  {
    "name": "rapid",
    "url": "https://github.com/liquid600pgm/rapid",
    "method": "git",
    "tags": [
      "game",
      "engine",
      "2d",
      "graphics",
      "audio"
    ],
    "description": "A game engine for rapid development and easy prototyping",
    "license": "MIT",
    "web": "https://github.com/liquid600pgm/rapid"
  },
  {
    "name": "gnutls",
    "url": "https://github.com/FedericoCeratto/nim-gnutls",
    "method": "git",
    "tags": [
      "wrapper",
      "library",
      "security",
      "crypto"
    ],
    "description": "GnuTLS wrapper",
    "license": "LGPLv2.1",
    "web": "https://github.com/FedericoCeratto/nim-gnutls"
  },
  {
    "name": "news",
    "url": "https://github.com/tormund/news",
    "method": "git",
    "tags": [
      "websocket",
      "chronos"
    ],
    "description": "Easy websocket with chronos support",
    "license": "MIT",
    "web": "https://github.com/tormund/news"
  },
  {
    "name": "tor",
    "url": "https://github.com/FedericoCeratto/nim-tor",
    "method": "git",
    "tags": [
      "library",
      "security",
      "crypto",
      "tor",
      "onion"
    ],
    "description": "Tor helper library",
    "license": "LGPLv3",
    "web": "https://github.com/FedericoCeratto/nim-tor"
  },
  {
    "name": "nimjson",
    "url": "https://github.com/jiro4989/nimjson",
    "method": "git",
    "tags": [
      "lib",
      "cli",
      "command",
      "json",
      "library"
    ],
    "description": "nimjson generates nim object definitions from json documents.",
    "license": "MIT",
    "web": "https://github.com/jiro4989/nimjson"
  },
  {
    "name": "nerve",
    "url": "https://github.com/nepeckman/nerve-rpc",
    "method": "git",
    "tags": [
      "rpc",
      "framework",
      "web",
      "json",
      "api",
      "library"
    ],
    "description": "A RPC framework for building web APIs",
    "license": "MIT",
    "web": "https://github.com/nepeckman/nerve-rpc"
  },
  {
    "name": "lolcat",
    "url": "https://github.com/OHermesJunior/lolcat.nim",
    "method": "git",
    "tags": [
      "lolcat",
      "binary",
      "tool",
      "colors",
      "fun"
    ],
    "description": "lolcat implementation in Nim",
    "license": "MIT",
    "web": "https://github.com/OHermesJunior/lolcat.nim"
  },
  {
    "name": "dnsclient",
    "url": "https://github.com/ba0f3/dnsclient.nim",
    "method": "git",
    "tags": [
      "dns",
      "dnsclient"
    ],
    "description": "Simple DNS Client & Library",
    "license": "MIT",
    "web": "https://github.com/ba0f3/dnsclient.nim"
  },
  {
    "name": "rain",
    "url": "https://github.com/OHermesJunior/rain.nim",
    "method": "git",
    "tags": [
      "rain",
      "simulation",
      "terminal",
      "fun"
    ],
    "description": "Rain simulation in your terminal",
    "license": "MIT",
    "web": "https://github.com/OHermesJunior/rain.nim"
  },
  {
    "name": "kmod",
    "url": "https://github.com/alaviss/kmod",
    "method": "git",
    "tags": [
      "kmod",
      "wrapper"
    ],
    "description": "High-level wrapper for Linux's kmod library",
    "license": "ISC",
    "web": "https://github.com/alaviss/kmod"
  },
  {
    "name": "neoid",
    "url": "https://github.com/theAkito/nim-neoid",
    "method": "git",
    "tags": [
      "akito",
      "nanoid",
      "neoid",
      "uuid",
      "oid",
      "secure",
      "random",
      "generator",
      "windows",
      "rng",
      "csprng",
      "cprng",
      "crng",
      "crypto",
      "cryptography"
    ],
    "description": "Executes a program as a user different from the user running `sue`. The target program is `exec`'ed which means, that it replaces the `sue` process you are using to run the target program. This simulates native tools like `su` and `sudo` and uses the same low-level POSIX tools to achieve that, but eliminates common issues that usually arise, when using those native tools.",
    "license": "GPL-3.0-or-later"
  },
  {
    "name": "sue",
    "url": "https://github.com/theAkito/sue",
    "method": "git",
    "tags": [
      "akito",
      "gosu",
      "su-exec",
      "docker",
      "kubernetes",
      "helm",
      "permission",
      "linux",
      "posix",
      "postgres",
      "process"
    ],
    "description": "Executes a program as a user different from the user running `sue`. The target program is `exec`'ed which means, that it replaces the `sue` process you are using to run the target program. This simulates native tools like `su` and `sudo` and uses the same low-level POSIX tools to achieve that, but eliminates common issues that usually arise, when using those native tools.",
    "license": "GPL-3.0-or-later"
  },
  {
    "name": "validateip",
    "url": "https://github.com/theAkito/nim-validateip",
    "method": "git",
    "tags": [
      "akito",
      "ip",
      "ipaddress",
      "ipv4",
      "ip4",
      "checker",
      "check"
    ],
    "description": "Checks if a provided string is actually a correct IP address. Supports detection of Class A to D of IPv4 addresses.",
    "license": "GPL-3.0-or-later"
  },
  {
    "name": "RC4",
    "url": "https://github.com/OHermesJunior/nimRC4",
    "method": "git",
    "tags": [
      "RC4",
      "encryption",
      "library",
      "crypto",
      "simple"
    ],
    "description": "RC4 library implementation",
    "license": "MIT",
    "web": "https://github.com/OHermesJunior/nimRC4"
  },
  {
    "name": "contra",
    "url": "https://github.com/juancarlospaco/nim-contra",
    "method": "git",
    "tags": [
      "contract",
      "nimscript",
      "javascript",
      "compiletime"
    ],
    "description": "Lightweight Contract Programming, Design by Contract, on 9 LoC, NimScript, JavaScript, compile-time.",
    "license": "MIT",
    "web": "https://github.com/juancarlospaco/nim-contra"
  },
  {
    "name": "wings",
    "url": "https://github.com/binhonglee/wings",
    "method": "git",
    "tags": [
      "library",
      "binary",
      "codegen",
      "struct",
      "enum"
    ],
    "description": "A simple cross language struct and enum file generator.",
    "license": "MIT",
    "web": "https://github.com/binhonglee/wings"
  },
  {
    "name": "lc",
    "url": "https://github.com/c-blake/lc",
    "method": "git",
    "tags": [
      "terminal",
      "cli",
      "binary",
      "linux",
      "unix",
      "bsd"
    ],
    "description": "A post-modern, \"multi-dimensional\" configurable ls/file lister",
    "license": "MIT",
    "web": "https://github.com/c-blake/lc"
  },
  {
    "name": "nasher",
    "url": "https://github.com/squattingmonk/nasher.nim",
    "method": "git",
    "tags": [
      "nwn",
      "neverwinternights",
      "neverwinter",
      "game",
      "bioware",
      "build"
    ],
    "description": "A build tool for Neverwinter Nights projects",
    "license": "MIT",
    "web": "https://github.com/squattingmonk/nasher.nim"
  },
  {
    "name": "illwill",
    "url": "https://github.com/johnnovak/illwill",
    "method": "git",
    "tags": [
      "terminal",
      "console",
      "curses",
      "ui"
    ],
    "description": "A curses inspired simple cross-platform console library for Nim",
    "license": "WTFPL",
    "web": "https://github.com/johnnovak/illwill"
  },
  {
    "name": "shared",
    "url": "https://github.com/genotrance/shared",
    "method": "git",
    "tags": [
      "shared",
      "seq",
      "string",
      "threads"
    ],
    "description": "Nim library for shared types",
    "license": "MIT",
    "web": "https://github.com/genotrance/shared"
  },
  {
    "name": "nimmm",
    "url": "https://github.com/joachimschmidt557/nimmm",
    "method": "git",
    "tags": [
      "nimmm",
      "terminal",
      "nimbox",
      "tui"
    ],
    "description": "A terminal file manager written in nim",
    "license": "GPL-3.0",
    "web": "https://github.com/joachimschmidt557/nimmm"
  },
  {
    "name": "fastx_reader",
    "url": "https://github.com/ahcm/fastx_reader",
    "method": "git",
    "tags": [
      "bioinformatics,",
      "fasta,",
      "fastq"
    ],
    "description": "FastQ and Fasta readers for NIM",
    "license": "LGPL-3.0",
    "web": "https://github.com/ahcm/fastx_reader"
  },
  {
    "name": "d3",
    "url": "https://github.com/hiteshjasani/nim-d3",
    "method": "git",
    "tags": [
      "d3",
      "javascript",
      "library",
      "wrapper"
    ],
    "description": "A D3.js wrapper for Nim",
    "license": "MIT",
    "web": "https://github.com/hiteshjasani/nim-d3"
  },
  {
    "name": "baker",
    "url": "https://github.com/jasonrbriggs/baker",
    "method": "git",
    "tags": [
      "html",
      "template",
      "static",
      "blog"
    ],
    "description": "Static website generation",
    "license": "Apache-2.0",
    "web": "https://github.com/jasonrbriggs/baker"
  },
  {
    "name": "web3",
    "url": "https://github.com/status-im/nim-web3",
    "method": "git",
    "tags": [
      "web3",
      "ethereum",
      "rpc"
    ],
    "description": "Ethereum Web3 API",
    "license": "Apache License 2.0",
    "web": "https://github.com/status-im/nim-web3"
  },
  {
    "name": "skybook",
    "url": "https://github.com/muxueqz/skybook",
    "method": "git",
    "tags": [
      "bookmark-manager",
      "bookmark"
    ],
    "description": "Light weight bookmark manager(delicious alternative)",
    "license": "GPL-2.0",
    "web": "https://github.com/muxueqz/skybook"
  },
  {
    "name": "rbac",
    "url": "https://github.com/ba0f3/rbac.nim",
    "method": "git",
    "tags": [
      "rbac",
      "acl",
      "role-based-access-control",
      "role-based",
      "access-control"
    ],
    "description": "Simple Role-based Access Control Library",
    "license": "MIT",
    "web": "https://github.com/ba0f3/rbac.nim"
  },
  {
    "name": "simpleot",
    "url": "https://github.com/markspanbroek/simpleot.nim",
    "method": "git",
    "tags": [
      "ot",
      "mpc"
    ],
    "description": "Simple OT wrapper",
    "license": "MIT",
    "web": "https://github.com/markspanbroek/simpleot.nim"
  },
  {
    "name": "blurhash",
    "url": "https://github.com/SolitudeSF/blurhash",
    "method": "git",
    "tags": [
      "image",
      "blur",
      "hash",
      "blurhash"
    ],
    "description": "Encoder/decoder for blurhash algorithm",
    "license": "MIT",
    "web": "https://github.com/SolitudeSF/blurhash"
  },
  {
    "name": "samson",
    "url": "https://github.com/GULPF/samson",
    "method": "git",
    "tags": [
      "json",
      "json5"
    ],
    "description": "Implementation of JSON5.",
    "license": "MIT",
    "web": "https://github.com/GULPF/samson"
  },
  {
    "name": "proton",
    "url": "https://github.com/jasonrbriggs/proton-nim",
    "method": "git",
    "tags": [
      "xml",
      "xhtml",
      "template"
    ],
    "description": "Proton template engine for xml and xhtml files",
    "license": "MIT",
    "web": "https://github.com/jasonrbriggs/proton-nim"
  },
  {
    "name": "lscolors",
    "url": "https://github.com/joachimschmidt557/nim-lscolors",
    "method": "git",
    "tags": [
      "lscolors",
      "posix",
      "unix",
      "linux",
      "ls",
      "terminal"
    ],
    "description": "A library for colorizing paths according to LS_COLORS",
    "license": "MIT",
    "web": "https://github.com/joachimschmidt557/nim-lscolors"
  },
  {
    "name": "shell",
    "url": "https://github.com/Vindaar/shell",
    "method": "git",
    "tags": [
      "library",
      "macro",
      "dsl",
      "shell"
    ],
    "description": "A Nim mini DSL to execute shell commands",
    "license": "MIT",
    "web": "https://github.com/Vindaar/shell"
  },
  {
    "name": "mqtt",
    "url": "https://github.com/barnybug/nim-mqtt",
    "method": "git",
    "tags": [
      "MQTT"
    ],
    "description": "MQTT wrapper for nim",
    "license": "MIT",
    "web": "https://github.com/barnybug/nim-mqtt"
  },
  {
    "name": "cal",
    "url": "https://github.com/xflywind/cal",
    "method": "git",
    "tags": [
      "calculator"
    ],
    "description": "A simple interactive calculator",
    "license": "MIT",
    "web": "https://github.com/xflywind/cal"
  },
  {
    "name": "spurdify",
    "url": "https://github.com/paradox460/spurdify",
    "method": "git",
    "tags": [
      "funny",
      "meme",
      "spurdo",
      "text-manipulation",
      "mangle"
    ],
    "description": "Spurdification library and CLI",
    "license": "MIT",
    "web": "https://github.com/paradox460/spurdify"
  },
  {
    "name": "c4",
    "url": "https://github.com/c0ntribut0r/cat-400",
    "method": "git",
    "tags": [
      "game",
      "framework",
      "2d",
      "3d"
    ],
    "description": "Game framework, modular and extensible",
    "license": "MPL-2.0",
    "web": "https://github.com/c0ntribut0r/cat-400",
    "doc": "https://github.com/c0ntribut0r/cat-400/tree/master/docs/tutorials"
  },
  {
    "name": "numericalnim",
    "url": "https://github.com/HugoGranstrom/numericalnim/",
    "method": "git",
    "tags": [
      "numerical",
      "ode",
      "integration",
      "scientific"
    ],
    "description": "A collection of numerical methods written in Nim",
    "license": "MIT",
    "web": "https://github.com/HugoGranstrom/numericalnim/"
  },
  {
    "name": "murmurhash",
    "url": "https://github.com/cwpearson/nim-murmurhash",
    "method": "git",
    "tags": [
      "murmur",
      "hash",
      "MurmurHash3",
      "MurmurHash2"
    ],
    "description": "Pure nim implementation of MurmurHash",
    "license": "MIT",
    "web": "https://github.com/cwpearson/nim-murmurhash"
  },
  {
    "name": "redneck_translator",
    "url": "https://github.com/juancarlospaco/redneck-translator",
    "method": "git",
    "tags": [
      "redneck",
      "string",
      "slang"
    ],
    "description": "Redneck Translator for Y'all",
    "license": "MIT",
    "web": "https://github.com/juancarlospaco/redneck-translator"
  },
  {
    "name": "sweetanitify",
    "url": "https://github.com/juancarlospaco/sweetanitify",
    "method": "git",
    "tags": [
      "sweet_anita",
      "tourette",
      "string"
    ],
    "description": "Sweet_Anita Translator, help spread awareness about Tourettes",
    "license": "MIT",
    "web": "https://github.com/juancarlospaco/sweetanitify"
  },
  {
    "name": "cmake",
    "url": "https://github.com/genotrance/cmake",
    "method": "git",
    "tags": [
      "cmake",
      "build",
      "tool",
      "wrapper"
    ],
    "description": "CMake for Nimble",
    "license": "MIT",
    "web": "https://github.com/genotrance/cmake"
  },
  {
    "name": "plz",
    "url": "https://github.com/juancarlospaco/nim-pypi",
    "method": "git",
    "tags": [
      "python",
      "pip",
      "nimpy"
    ],
    "description": "PLZ Python PIP alternative",
    "license": "MIT",
    "web": "https://github.com/juancarlospaco/nim-pypi"
  },
  {
    "name": "NiMPC",
    "url": "https://github.com/markspanbroek/nimpc",
    "method": "git",
    "tags": [
      "multiparty",
      "computation",
      "mpc"
    ],
    "description": "Secure multi-party computation",
    "license": "MIT",
    "web": "https://github.com/markspanbroek/nimpc"
  },
  {
    "name": "qrcodegen",
    "url": "https://github.com/bunkford/qrcodegen",
    "method": "git",
    "tags": [
      "qr",
      "barcode"
    ],
    "description": "QR Code Generator",
    "license": "MIT",
    "web": "https://github.com/bunkford/qrcodegen"
  },
  {
    "name": "cirru_parser",
    "url": "https://github.com/Cirru/parser.nim",
    "method": "git",
    "tags": [
      "parser",
      "cirru"
    ],
    "description": "Parser for Cirru syntax",
    "license": "MIT",
    "web": "https://github.com/Cirru/parser.nim"
  },
  {
    "name": "ternary_tree",
    "url": "https://github.com/Cirru/ternary-tree",
    "method": "git",
    "tags": [
      "data-structure"
    ],
    "description": "Structural sharing data structure of lists and maps.",
    "license": "MIT",
    "web": "https://github.com/Cirru/ternary-tree"
  },
  {
    "name": "reframe",
    "url": "https://github.com/rosado/reframe.nim",
    "method": "git",
    "tags": [
      "clojurescript",
      "re-frame"
    ],
    "description": "Tools for working with re-frame ClojureScript projects",
    "license": "EPL-2.0",
    "web": "https://github.com/rosado/reframe.nim"
  },
  {
    "name": "edn",
    "url": "https://github.com/rosado/edn.nim",
    "method": "git",
    "tags": [
      "edn",
      "clojure"
    ],
    "description": "EDN and Clojure parser",
    "license": "EPL-2.0",
    "web": "https://github.com/rosado/edn.nim"
  },
  {
    "name": "easings",
    "url": "https://github.com/juancarlospaco/nim-easings",
    "method": "git",
    "tags": [
      "easings",
      "math"
    ],
    "description": "Robert Penner Easing Functions for Nim",
    "license": "MIT",
    "web": "https://github.com/juancarlospaco/nim-easings"
  },
  {
    "name": "euclidean",
    "url": "https://github.com/juancarlospaco/nim-euclidean",
    "method": "git",
    "tags": [
      "euclidean",
      "modulo",
      "division",
      "math"
    ],
    "description": "Euclidean Division & Euclidean Modulo",
    "license": "MIT",
    "web": "https://github.com/juancarlospaco/nim-euclidean"
  },
  {
    "name": "fletcher",
    "url": "https://github.com/Akito13/nim-fletcher",
    "method": "git",
    "tags": [
      "algorithm",
      "checksum",
      "hash",
      "adler",
      "crc",
      "crc32",
      "embedded"
    ],
    "description": "Implementation of the Fletcher checksum algorithm.",
    "license": "GPLv3+",
    "web": "https://github.com/Akito13/nim-fletcher"
  },
  {
    "name": "Xors3D",
    "url": "https://github.com/Guevara-chan/Xors3D-for-Nim",
    "method": "git",
    "tags": [
      "3d",
      "game",
      "engine",
      "dx9",
      "graphics"
    ],
    "description": "Blitz3D-esque DX9 engine for Nim",
    "license": "MIT",
    "web": "https://github.com/Guevara-chan/Xors3D-for-Nim"
  },
  {
    "name": "constants",
    "url": "https://github.com/juancarlospaco/nim-constants",
    "method": "git",
    "tags": [
      "math",
      "physics",
      "chemistry",
      "biology",
      "engineering",
      "science"
    ],
    "description": "Mathematical numerical named static constants useful for different disciplines",
    "license": "MIT",
    "web": "https://github.com/juancarlospaco/nim-constants"
  },
  {
    "name": "pager",
    "url": "https://git.sr.ht/~reesmichael1/nim-pager",
    "method": "git",
    "tags": [
      "pager",
      "paging",
      "less",
      "more"
    ],
    "description": "A simple library for paging, similar to less",
    "license": "GPL-3.0",
    "web": "https://git.sr.ht/~reesmichael1/nim-pager"
  },
  {
    "name": "procs",
    "url": "https://github.com/c-blake/procs",
    "method": "git",
    "tags": [
      "library",
      "terminal",
      "cli",
      "binary",
      "linux",
      "unix",
      "bsd"
    ],
    "description": "Unix process&system query&formatting library&multi-command CLI in Nim",
    "license": "MIT",
    "web": "https://github.com/c-blake/procs"
  },
  {
    "name": "laser",
    "url": "https://github.com/numforge/laser",
    "method": "git",
    "tags": [
      "parallel",
      "simd"
    ],
    "description": "High Performance Computing and Image Toolbox: SIMD, JIT Assembler, OpenMP, runtime CPU feature detection, optimised machine learning primitives",
    "license": "Apache License 2.0",
    "web": "https://github.com/numforge/laser"
  },
  {
    "name": "libssh",
    "url": "https://github.com/dariolah/libssh-nim",
    "method": "git",
    "tags": [
      "ssh",
      "libssh"
    ],
    "description": "libssh FFI bindings",
    "license": "MIT",
    "web": "https://github.com/dariolah/libssh-nim"
  },
  {
    "name": "wZeeGrid",
    "url": "https://github.com/bunkford/wZeeGrid",
    "method": "git",
    "tags": [
      "library",
      "windows",
      "gui",
      "ui",
      "wnim"
    ],
    "description": "Grid plugin for wNim.",
    "license": "MIT",
    "web": "https://github.com/bunkford/wZeeGrid",
    "doc": "https://bunkford.github.io/wZeeGrid/wZeeGrid.html"
  },
  {
    "name": "wChart",
    "url": "https://github.com/bunkford/wChart",
    "method": "git",
    "tags": [
      "library",
      "windows",
      "gui",
      "ui",
      "wnim"
    ],
    "description": "Chart plugin for wNim.",
    "license": "MIT",
    "web": "https://github.com/bunkford/wChart",
    "doc": "https://bunkford.github.io/wChart/wChart.html"
  },
  {
    "name": "stacks",
    "url": "https://github.com/rustomax/nim-stacks",
    "method": "git",
    "tags": [
      "stack",
      "data-structure"
    ],
    "description": "Pure Nim stack implementation based on sequences.",
    "license": "MIT",
    "web": "https://github.com/rustomax/nim-stacks"
  },
  {
    "name": "mustache",
    "url": "https://github.com/soasme/nim-mustache",
    "method": "git",
    "tags": [
      "mustache",
      "template"
    ],
    "description": "Mustache in Nim",
    "license": "MIT",
    "web": "https://github.com/soasme/nim-mustache"
  },
  {
    "name": "sigv4",
    "url": "https://github.com/disruptek/sigv4",
    "method": "git",
    "tags": [
      "1.0.0"
    ],
    "description": "Amazon Web Services Signature Version 4",
    "license": "MIT",
    "web": "https://github.com/disruptek/sigv4"
  },
  {
    "name": "openapi",
    "url": "https://github.com/disruptek/openapi",
    "method": "git",
    "tags": [
      "api",
      "openapi",
      "rest",
      "cloud"
    ],
    "description": "OpenAPI Code Generator",
    "license": "MIT",
    "web": "https://github.com/disruptek/openapi"
  },
  {
    "name": "atoz",
    "url": "https://github.com/disruptek/atoz",
    "method": "git",
    "tags": [
      "aws",
      "api",
      "cloud",
      "amazon"
    ],
    "description": "Amazon Web Services (AWS) APIs",
    "license": "MIT",
    "web": "https://github.com/disruptek/atoz"
  },
  {
    "name": "nimga",
    "url": "https://github.com/toshikiohnogi/nimga",
    "method": "git",
    "tags": [
      "GeneticAlgorithm",
      "nimga"
    ],
    "description": "Genetic Algorithm Library for Nim.",
    "license": "MIT",
    "web": "https://github.com/toshikiohnogi/nimga"
  },
  {
    "name": "foreach",
    "url": "https://github.com/disruptek/foreach",
    "method": "git",
    "tags": [
      "macro",
      "syntax",
      "sugar"
    ],
    "description": "A sugary for loop with syntax for typechecking loop variables",
    "license": "MIT",
    "web": "https://github.com/disruptek/foreach"
  },
  {
    "name": "monit",
    "url": "https://github.com/jiro4989/monit",
    "method": "git",
    "tags": [
      "cli",
      "task-runner",
      "developer-tools",
      "automation"
    ],
    "description": "A simple task runner. Run tasks and watch file changes with custom paths.",
    "license": "MIT",
    "web": "https://github.com/jiro4989/monit"
  },
  {
    "name": "termnovel",
    "url": "https://github.com/jiro4989/termnovel",
    "method": "git",
    "tags": [
      "cli",
      "novel",
      "tui"
    ],
    "description": "A command that to read novel on terminal",
    "license": "MIT",
    "web": "https://github.com/jiro4989/termnovel"
  },
  {
    "name": "htmlview",
    "url": "https://github.com/yuchunzhou/htmlview",
    "method": "git",
    "tags": [
      "html",
      "browser"
    ],
    "description": "View the offline or online html page in browser",
    "license": "MIT",
    "web": "https://github.com/yuchunzhou/htmlview"
  },
  {
    "name": "tcping",
    "url": "https://github.com/pdrb/tcping",
    "method": "git",
    "tags": [
      "ping,",
      "tcp,",
      "tcping"
    ],
    "description": "Ping hosts using tcp packets",
    "license": "MIT",
    "web": "https://github.com/pdrb/tcping"
  },
  {
    "name": "pcgbasic",
    "url": "https://github.com/rockcavera/pcgbasic",
    "method": "git",
    "tags": [
      "pcg",
      "rng",
      "prng",
      "random"
    ],
    "description": "Permuted Congruential Generator (PCG) Random Number Generation (RNG) for Nim.",
    "license": "MIT",
    "web": "https://github.com/rockcavera/pcgbasic"
  },
  {
    "name": "funchook",
    "url": "https://github.com/ba0f3/funchook.nim",
    "method": "git",
    "tags": [
      "hook,",
      "hooking"
    ],
    "description": "funchook wrapper",
    "license": "GPLv2",
    "web": "https://github.com/ba0f3/funchook.nim"
  },
  {
    "name": "sunvox",
    "url": "https://github.com/exelotl/nim-sunvox",
    "method": "git",
    "tags": [
      "music",
      "audio",
      "sound",
      "synthesizer"
    ],
    "description": "Bindings for SunVox modular synthesizer",
    "license": "0BSD",
    "web": "https://github.com/exelotl/nim-sunvox"
  },
  {
    "name": "gcplat",
    "url": "https://github.com/disruptek/gcplat",
    "method": "git",
    "tags": [
      "google",
      "cloud",
      "platform",
      "api",
      "rest",
      "openapi",
      "web"
    ],
    "description": "Google Cloud Platform (GCP) APIs",
    "license": "MIT",
    "web": "https://github.com/disruptek/gcplat"
  },
  {
    "name": "bluu",
    "url": "https://github.com/disruptek/bluu",
    "method": "git",
    "tags": [
      "microsoft",
      "azure",
      "cloud",
      "api",
      "rest",
      "openapi",
      "web"
    ],
    "description": "Microsoft Azure Cloud Computing Platform and Services (MAC) APIs",
    "license": "MIT",
    "web": "https://github.com/disruptek/bluu"
  },
  {
    "name": "the_nim_alliance",
    "url": "https://github.com/tervay/the-nim-alliance",
    "method": "git",
    "tags": [
      "FRC",
      "FIRST",
      "the-blue-alliance",
      "TBA"
    ],
    "description": "A Nim wrapper for TheBlueAlliance",
    "license": "MIT",
    "web": "https://github.com/tervay/the-nim-alliance"
  },
  {
    "name": "passgen",
    "url": "https://github.com/rustomax/nim-passgen",
    "method": "git",
    "tags": [
      "password-generator"
    ],
    "description": "Password generation library in Nim",
    "license": "MIT",
    "web": "https://github.com/rustomax/nim-passgen"
  },
  {
    "name": "PPM",
    "url": "https://github.com/LemonHX/PPM-Nim",
    "method": "git",
    "tags": [
      "graphics",
      "image"
    ],
    "description": "lib for ppm image",
    "license": "LXXSDT-MIT",
    "web": "https://github.com/LemonHX/PPM-Nim"
  },
  {
    "name": "fwrite",
    "url": "https://github.com/pdrb/nim-fwrite",
    "method": "git",
    "tags": [
      "create,",
      "file,",
      "write,",
      "fwrite"
    ],
    "description": "Create files of the desired size",
    "license": "MIT",
    "web": "https://github.com/pdrb/nim-fwrite"
  },
  {
    "name": "simplediff",
    "url": "https://git.sr.ht/~reesmichael1/nim-simplediff",
    "method": "git",
    "tags": [
      "diff",
      "simplediff"
    ],
    "description": "A library for straightforward diff calculation",
    "license": "GPL-3.0",
    "web": "https://git.sr.ht/~reesmichael1/nim-simplediff"
  },
  {
    "name": "xcm",
    "url": "https://github.com/SolitudeSF/xcm",
    "method": "git",
    "tags": [
      "color",
      "x11"
    ],
    "description": "Color management utility for X",
    "license": "MIT",
    "web": "https://github.com/SolitudeSF/xcm"
  },
  {
    "name": "bearssl",
    "url": "https://github.com/status-im/nim-bearssl",
    "method": "git",
    "tags": [
      "crypto",
      "hashes",
      "ciphers",
      "ssl",
      "tls"
    ],
    "description": "Bindings to BearSSL library",
    "license": "Apache License 2.0",
    "web": "https://github.com/status-im/nim-bearssl"
  },
  {
    "name": "schedules",
    "url": "https://github.com/soasme/nim-schedules",
    "method": "git",
    "tags": [
      "scheduler",
      "schedules",
      "job",
      "task",
      "cron",
      "interval"
    ],
    "description": "A Nim scheduler library that lets you kick off jobs at regular intervals.",
    "license": "MIT",
    "web": "https://github.com/soasme/nim-schedules"
  },
  {
    "name": "nimlevenshtein",
    "url": "https://github.com/oswjk/nimlevenshtein",
    "method": "git",
    "tags": [
      "levenshtein",
      "similarity",
      "string"
    ],
    "description": "The Levenshtein Nim module contains functions for fast computation of Levenshtein distance and string similarity.",
    "license": "GPLv2"
  },
  {
    "name": "randpw",
    "url": "https://github.com/pdrb/nim-randpw",
    "method": "git",
    "tags": [
      "random",
      "password",
      "passphrase",
      "randpw"
    ],
    "description": "Random password and passphrase generator",
    "license": "MIT",
    "web": "https://github.com/pdrb/nim-randpw"
  },
  {
    "name": "timeit",
    "url": "https://github.com/xflywind/timeit",
    "method": "git",
    "tags": [
      "timeit",
      "bench"
    ],
    "description": "measuring execution times written in nim.",
    "license": "MIT",
    "web": "https://github.com/xflywind/timeit"
  },
  {
    "name": "manu",
    "url": "https://github.com/b3liever/manu",
    "method": "git",
    "tags": [
      "matrix",
      "linear-algebra",
      "scientific"
    ],
    "description": "Nim Matrix library",
    "license": "MIT",
    "web": "https://github.com/b3liever/manu"
  },
  {
    "name": "jscanvas",
    "url": "https://github.com/b3liever/jscanvas",
    "method": "git",
    "tags": [
      "html5",
      "canvas",
      "drawing",
      "graphics",
      "rendering",
      "browser",
      "javascript"
    ],
    "description": "A Nim wrapper for the Canvas API",
    "license": "MIT",
    "web": "https://github.com/b3liever/jscanvas"
  },
  {
    "name": "looper",
    "url": "https://github.com/b3liever/looper",
    "method": "git",
    "tags": [
      "loop",
      "iterator",
      "zip",
      "enumerate"
    ],
    "description": "For loop macros for Nim",
    "license": "MIT",
    "web": "https://github.com/b3liever/looper"
  },
  {
    "name": "protocoled",
    "url": "https://github.com/b3liever/protocoled",
    "method": "git",
    "tags": [
      "interface"
    ],
    "description": "An interface macro for Nim",
    "license": "MIT",
    "web": "https://github.com/b3liever/protocoled"
  },
  {
    "name": "eminim",
    "url": "https://github.com/b3liever/eminim",
    "method": "git",
    "tags": [
      "json",
      "marshal",
      "deserialize"
    ],
    "description": "JSON deserialization macro for Nim",
    "license": "MIT",
    "web": "https://github.com/b3liever/eminim"
  },
  {
    "name": "golden",
    "url": "https://github.com/disruptek/golden",
    "method": "git",
    "tags": [
      "benchmark",
      "profile",
      "golden",
      "runtime",
      "run",
      "profiling",
      "bench",
      "speed"
    ],
    "description": "a benchmark tool",
    "license": "MIT",
    "web": "https://github.com/disruptek/golden"
  },
  {
    "name": "nimgit2",
    "url": "https://github.com/genotrance/nimgit2",
    "method": "git",
    "tags": [
      "git",
      "wrapper",
      "libgit2",
      "binding"
    ],
    "description": "libgit2 wrapper for Nim",
    "license": "MIT",
    "web": "https://github.com/genotrance/nimgit2"
  },
  {
    "name": "rainbow",
    "url": "https://github.com/thebigbaron/rainbow",
    "method": "git",
    "tags": [
      "library",
      "256-colors",
      "cli"
    ],
    "description": "256 colors for shell",
    "license": "MIT",
    "web": "https://github.com/thebigbaron/rainbow"
  },
  {
    "name": "rtree",
    "url": "https://github.com/stefansalewski/RTree",
    "method": "git",
    "tags": [
      "library"
    ],
    "description": "R-Tree",
    "license": "MIT",
    "web": "https://github.com/stefansalewski/RTree"
  },
  {
    "name": "winversion",
    "url": "https://github.com/rockcavera/winversion",
    "method": "git",
    "tags": [
      "windows",
      "version"
    ],
    "description": "This package allows you to determine the running version of the Windows operating system.",
    "license": "MIT",
    "web": "https://github.com/rockcavera/winversion"
  },
  {
    "name": "npg",
    "url": "https://github.com/rustomax/npg",
    "method": "git",
    "tags": [
      "password-generator",
      "password",
      "cli"
    ],
    "description": "Password generator in Nim",
    "license": "MIT",
    "web": "https://github.com/rustomax/npg"
  },
  {
    "name": "nimodpi",
    "url": "https://github.com/mikra01/nimodpi",
    "method": "git",
    "tags": [
      "oracle",
      "odpi-c",
      "wrapper"
    ],
    "description": "oracle odpi-c wrapper for Nim",
    "license": "MIT",
    "web": "https://github.com/mikra01/nimodpi"
  },
  {
    "name": "bump",
    "url": "https://github.com/disruptek/bump",
    "method": "git",
    "tags": [
      "nimble",
      "bump",
      "release",
      "tag",
      "package",
      "tool"
    ],
    "description": "a tiny tool to bump nimble versions",
    "license": "MIT",
    "web": "https://github.com/disruptek/bump"
  },
  {
    "name": "swayipc",
    "url": "https://github.com/disruptek/swayipc",
    "method": "git",
    "tags": [
      "wayland",
      "sway",
      "i3",
      "ipc",
      "i3ipc",
      "swaymsg",
      "x11",
      "swaywm"
    ],
    "description": "IPC interface to sway (or i3) compositors",
    "license": "MIT",
    "web": "https://github.com/disruptek/swayipc"
  },
  {
    "name": "nimpmda",
    "url": "https://github.com/jasonk000/nimpmda",
    "method": "git",
    "tags": [
      "pcp",
      "pmda",
      "performance",
      "libpcp",
      "libpmda"
    ],
    "description": "PCP PMDA module bindings",
    "license": "MIT",
    "web": "https://github.com/jasonk000/nimpmda"
  },
  {
    "name": "nimbpf",
    "url": "https://github.com/jasonk000/nimbpf",
    "method": "git",
    "tags": [
      "libbpf",
      "ebpf",
      "bpf"
    ],
    "description": "libbpf for nim",
    "license": "MIT",
    "web": "https://github.com/jasonk000/nimbpf"
  },
  {
    "name": "pine",
    "url": "https://github.com/thebigbaron/pine",
    "method": "git",
    "tags": [
      "static",
      "site",
      "generator"
    ],
    "description": "Nim Static Blog & Site Generator",
    "license": "MIT",
    "web": "https://github.com/thebigbaron/pine"
  },
  {
    "name": "ginger",
    "url": "https://github.com/Vindaar/ginger",
    "method": "git",
    "tags": [
      "library",
      "cairo",
      "graphics",
      "plotting"
    ],
    "description": "A Grid (R) like package in Nim",
    "license": "MIT",
    "web": "https://github.com/Vindaar/ginger"
  },
  {
    "name": "ggplotnim",
    "url": "https://github.com/Vindaar/ggplotnim",
    "method": "git",
    "tags": [
      "library",
      "grammar of graphics",
      "gog",
      "ggplot2",
      "plotting",
      "graphics",
      "dataframe"
    ],
    "description": "A port of ggplot2 for Nim",
    "license": "MIT",
    "web": "https://github.com/Vindaar/ggplotnim"
  },
  {
    "name": "owo",
    "url": "https://github.com/lmariscal/owo",
    "method": "git",
    "tags": [
      "fun",
      "utility"
    ],
    "description": "OwO text convewtew fow Nim",
    "license": "MIT",
    "web": "https://github.com/lmariscal/owo"
  },
  {
    "name": "NimTacToe",
    "url": "https://github.com/JesterOrNot/Nim-Tac-Toe",
    "method": "git",
    "tags": [
      "no"
    ],
    "description": "A new awesome nimble package",
    "license": "MIT",
    "web": "https://github.com/JesterOrNot/Nim-Tac-Toe"
  },
  {
    "name": "nimagehide",
    "url": "https://github.com/MnlPhlp/nimagehide",
    "method": "git",
    "tags": [
      "library",
      "cli",
      "staganography",
      "image",
      "hide",
      "secret"
    ],
    "description": "A library to hide data in images. Usable as library or cli tool.",
    "license": "MIT",
    "web": "https://github.com/MnlPhlp/nimagehide"
  },
  {
    "name": "srv",
    "url": "https://github.com/me7/srv",
    "method": "git",
    "tags": [
      "web-server"
    ],
    "description": "A tiny static file web server.",
    "license": "MIT",
    "web": "https://github.com/me7/srv"
  },
  {
    "name": "autotyper",
    "url": "https://github.com/kijowski/autotyper",
    "method": "git",
    "tags": [
      "terminal",
      "cli",
      "typing-emulator"
    ],
    "description": "Keyboard typing emulator",
    "license": "MIT",
    "web": "https://github.com/kijowski/autotyper"
  },
  {
    "name": "dnsprotec",
    "url": "https://github.com/juancarlospaco/nim-dnsprotec",
    "method": "git",
    "tags": [
      "dns",
      "hosts"
    ],
    "description": "DNS /etc/hosts file manager, Block 1 Million malicious domains with 1 command",
    "license": "MIT",
    "web": "https://github.com/juancarlospaco/nim-dnsprotec"
  },
  {
    "name": "nimgraphql",
    "url": "https://github.com/genotrance/nimgraphql",
    "method": "git",
    "tags": [
      "graphql"
    ],
    "description": "libgraphqlparser wrapper for Nim",
    "license": "MIT",
    "web": "https://github.com/genotrance/nimgraphql"
  },
  {
    "name": "fastcgi",
    "url": "https://github.com/ba0f3/fastcgi.nim",
    "method": "git",
    "tags": [
      "fastcgi",
      "fcgi",
      "cgi"
    ],
    "description": "FastCGI library for Nim",
    "license": "MIT",
    "web": "https://github.com/ba0f3/fastcgi.nim"
  },
  {
    "name": "chonker",
    "url": "https://github.com/juancarlospaco/nim-chonker",
    "method": "git",
    "tags": [
      "arch",
      "linux",
      "pacman"
    ],
    "description": "Arch Linux Pacman Optimizer",
    "license": "MIT",
    "web": "https://github.com/juancarlospaco/nim-chonker"
  },
  {
    "name": "maze",
    "url": "https://github.com/jiro4989/maze",
    "method": "git",
    "tags": [
      "maze",
      "cli",
      "library",
      "algorithm"
    ],
    "description": "A command and library to generate mazes",
    "license": "MIT",
    "web": "https://github.com/jiro4989/maze"
  },
  {
    "name": "monocypher",
    "url": "https://github.com/markspanbroek/monocypher.nim",
    "method": "git",
    "tags": [
      "monocypher",
      "crypto"
    ],
    "description": "Monocypher",
    "license": "MIT",
    "web": "https://github.com/markspanbroek/monocypher.nim"
  },
  {
    "name": "cli_menu",
    "url": "https://github.com/MnlPhlp/cli_menu",
    "method": "git",
    "tags": [
      "menu",
      "library",
      "cli",
      "interactive",
      "userinput"
    ],
    "description": "A library to create interactive commandline menus without writing boilerplate code.",
    "license": "MIT",
    "web": "https://github.com/MnlPhlp/cli_menu"
  },
  {
    "name": "libu2f",
    "url": "https://github.com/FedericoCeratto/nim-libu2f",
    "method": "git",
    "tags": [
      "u2f",
      "library",
      "security",
      "authentication",
      "fido"
    ],
    "description": "A wrapper for libu2f, a library for FIDO/U2F",
    "license": "LGPLv3",
    "web": "https://github.com/FedericoCeratto/nim-libu2f"
  },
  {
    "name": "sim",
    "url": "https://github.com/ba0f3/sim.nim",
    "method": "git",
    "tags": [
      "config",
      "parser",
      "parsing"
    ],
    "description": "Parse config by defining an object",
    "license": "MIT",
    "web": "https://github.com/ba0f3/sim.nim"
  },
  {
    "name": "redpool",
    "url": "https://github.com/zedeus/redpool",
    "method": "git",
    "tags": [
      "redis",
      "pool"
    ],
    "description": "Redis connection pool",
    "license": "MIT",
    "web": "https://github.com/zedeus/redpool"
  },
  {
    "name": "bson",
    "url": "https://github.com/JohnAD/bson",
    "method": "git",
    "tags": [
      "bson",
      "serialize",
      "parser",
      "json"
    ],
    "description": "BSON Binary JSON Serialization",
    "license": "MIT",
    "web": "https://github.com/JohnAD/bson"
  },
  {
    "name": "mongopool",
    "url": "https://github.com/JohnAD/mongopool",
    "method": "git",
    "tags": [
      "mongodb",
      "mongo",
      "database",
      "driver",
      "client",
      "nosql"
    ],
    "description": "MongoDb pooled driver",
    "license": "MIT",
    "web": "https://github.com/JohnAD/mongopool"
  },
  {
    "name": "euwren",
    "url": "https://github.com/liquid600pgm/euwren",
    "method": "git",
    "tags": [
      "wren",
      "embedded",
      "scripting",
      "language",
      "wrapper"
    ],
    "description": "High-level Wren wrapper",
    "license": "MIT",
    "web": "https://github.com/liquid600pgm/euwren"
  },
  {
    "name": "leveldb",
    "url": "https://github.com/zielmicha/leveldb.nim",
    "method": "git",
    "tags": [
      "leveldb",
      "database"
    ],
    "description": "LevelDB bindings",
    "license": "MIT",
    "web": "https://github.com/zielmicha/leveldb.nim",
    "doc": "https://zielmicha.github.io/leveldb.nim/"
  },
  {
    "name": "requirementstxt",
    "url": "https://github.com/juancarlospaco/nim-requirementstxt",
    "method": "git",
    "tags": [
      "python",
      "pip",
      "requirements"
    ],
    "description": "Python requirements.txt generic parser for Nim",
    "license": "MIT",
    "web": "https://github.com/juancarlospaco/nim-requirementstxt"
  },
  {
    "name": "edens",
    "url": "https://github.com/jiro4989/edens",
    "method": "git",
    "tags": [
      "cli",
      "command",
      "encode",
      "decode",
      "joke"
    ],
    "description": "A command to encode / decode text with your dictionary",
    "license": "MIT",
    "web": "https://github.com/jiro4989/edens"
  },
  {
    "name": "argon2",
    "url": "https://github.com/Ahrotahn/argon2",
    "method": "git",
    "tags": [
      "argon2",
      "crypto",
      "hash",
      "library",
      "password",
      "wrapper"
    ],
    "description": "A nim wrapper for the Argon2 hashing library",
    "license": "MIT",
    "web": "https://github.com/Ahrotahn/argon2"
  },
  {
    "name": "nap",
    "url": "https://github.com/madprops/nap",
    "method": "git",
    "tags": [
      "arguments",
      "parser",
      "opts",
      "library"
    ],
    "description": "Argument parser",
    "license": "MIT",
    "web": "https://github.com/madprops/nap"
  },
  {
    "name": "illwill_unsafe",
    "url": "https://github.com/matthewjcavalier/illwill_unsafe",
    "method": "git",
    "tags": [
      "illWill_fork",
      "terminal",
      "ncurses"
    ],
    "description": "A fork of John Novak (john@johnnovak.net)'s illwill package that is less safe numbers wise",
    "license": "WTFPL",
    "web": "https://github.com/matthewjcavalier/illwill_unsafe"
  },
  {
    "name": "sparkline",
    "url": "https://github.com/aquilax/sparkline-nim",
    "method": "git",
    "tags": [
      "library",
      "sparkline",
      "console"
    ],
    "description": "Sparkline library",
    "license": "MIT",
    "web": "https://github.com/aquilax/sparkline-nim"
  },
  {
    "name": "readfq",
    "url": "https://github.com/andreas-wilm/nimreadfq",
    "method": "git",
    "tags": [
      "fasta",
      "fastq",
      "parser",
      "kseq",
      "readfq"
    ],
    "description": "Wrapper for Heng Li's kseq",
    "license": "MIT",
    "web": "https://github.com/andreas-wilm/nimreadfq"
  },
  {
    "name": "googlesearch",
    "url": "https://github.com/xyb/googlesearch.nim",
    "method": "git",
    "tags": [
      "google",
      "search"
    ],
    "description": "library for scraping google search results",
    "license": "MIT",
    "web": "https://github.com/xyb/googlesearch.nim",
    "doc": "https://xyb.github.io/googlesearch.nim/"
  },
  {
    "name": "rdgui",
    "url": "https://github.com/liquid600pgm/rdgui",
    "method": "git",
    "tags": [
      "modular",
      "retained",
      "gui",
      "toolkit"
    ],
    "description": "A modular GUI toolkit for rapid",
    "license": "MIT",
    "web": "https://github.com/liquid600pgm/rdgui"
  },
  {
    "name": "asciitype",
    "url": "https://github.com/chocobo333/asciitype",
    "method": "git",
    "tags": [
      "library"
    ],
    "description": "This module performs character tests.",
    "license": "MIT",
    "web": "https://github.com/chocobo333/asciitype"
  },
  {
    "name": "gen",
    "url": "https://github.com/Adeohluwa/gen",
    "method": "git",
    "tags": [
      "library",
      "jester",
      "boilerplate",
      "generator"
    ],
    "description": "Boilerplate generator for Jester web framework",
    "license": "MIT",
    "web": "https://github.com/Adeohluwa/gen"
  },
  {
    "name": "chronopipe",
    "url": "https://github.com/williamd1k0/chrono",
    "method": "git",
    "tags": [
      "cli",
      "timer",
      "pipe"
    ],
    "description": "Show start/end datetime and duration of a command-line process using pipe.",
    "license": "MIT",
    "web": "https://github.com/williamd1k0/chrono"
  },
  {
    "name": "simple_parseopt",
    "url": "https://github.com/onelivesleft/simple_parseopt",
    "method": "git",
    "tags": [
      "parseopt",
      "command",
      "line",
      "simple",
      "option",
      "argument",
      "parameter",
      "options",
      "arguments",
      "parameters",
      "library"
    ],
    "description": "Nim module which provides clean, zero-effort command line parsing.",
    "license": "MIT",
    "web": "https://github.com/onelivesleft/simple_parseopt"
  },
  {
    "name": "github",
    "url": "https://github.com/disruptek/github",
    "method": "git",
    "tags": [
      "github",
      "api",
      "rest",
      "openapi",
      "client",
      "http",
      "library"
    ],
    "description": "github api",
    "license": "MIT",
    "web": "https://github.com/disruptek/github"
  },
  {
    "name": "nimnoise",
    "url": "https://github.com/blakeanedved/nimnoise",
    "method": "git",
    "tags": [
      "nimnoise",
      "noise",
      "coherent",
      "libnoise",
      "library"
    ],
    "description": "A port of libnoise into pure nim, heavily inspired by Libnoise.Unity, but true to the original Libnoise",
    "license": "MIT",
    "web": "https://github.com/blakeanedved/nimnoise",
    "doc": "https://lib-nimnoise.web.app/"
  },
  {
    "name": "mcmurry",
    "url": "https://github.com/chocobo333/mcmurry",
    "method": "git",
    "tags": [
      "parser",
      "parsergenerator",
      "library",
      "lexer"
    ],
    "description": "A module for generating lexer/parser.",
    "license": "MIT",
    "web": "https://github.com/chocobo333/mcmurry"
  },
  {
    "name": "stones",
    "url": "https://github.com/binhonglee/stones",
    "method": "git",
    "tags": [
      "library",
      "tools",
      "string",
      "hashset",
      "table",
      "log"
    ],
    "description": "A library of useful functions and tools for nim.",
    "license": "MIT",
    "web": "https://github.com/binhonglee/stones"
  },
  {
    "name": "kaitai_struct_nim_runtime",
    "url": "https://github.com/kaitai-io/kaitai_struct_nim_runtime",
    "method": "git",
    "tags": [
      "library"
    ],
    "description": "Kaitai Struct runtime library for Nim",
    "license": "MIT",
    "web": "https://github.com/kaitai-io/kaitai_struct_nim_runtime"
  },
  {
    "name": "docx",
    "url": "https://github.com/xflywind/docx",
    "method": "git",
    "tags": [
      "docx",
      "reader"
    ],
    "description": "A simple docx reader.",
    "license": "MIT",
    "web": "https://github.com/xflywind/docx"
  },
  {
    "name": "word2vec",
    "url": "https://github.com/treeform/word2vec",
    "method": "git",
    "tags": [
      "nlp",
      "natural-language-processing"
    ],
    "description": "Word2vec implemented in nim.",
    "license": "MIT",
    "web": "https://github.com/treeform/word2vec"
  },
  {
    "name": "steganography",
    "url": "https://github.com/treeform/steganography",
    "method": "git",
    "tags": [
      "images",
      "cryptography"
    ],
    "description": "Steganography - hide data inside an image.",
    "license": "MIT",
    "web": "https://github.com/treeform/steganography"
  },
  {
    "name": "mpeg",
    "url": "https://github.com/treeform/mpeg",
    "method": "git",
    "tags": [
      "video",
      "formats",
      "file"
    ],
    "description": "Nim wrapper for pl_mpeg single header mpeg library.",
    "license": "MIT",
    "web": "https://github.com/treeform/mpeg"
  },
  {
    "name": "mddoc",
    "url": "https://github.com/treeform/mddoc",
    "method": "git",
    "tags": [
      "documentation",
      "markdown"
    ],
    "description": "Generated Nim's API docs in markdown for github's README.md files. Great for small libraries with simple APIs.",
    "license": "MIT",
    "web": "https://github.com/treeform/mddoc"
  },
  {
    "name": "digitalocean",
    "url": "https://github.com/treeform/digitalocean",
    "method": "git",
    "tags": [
      "digitalocean",
      "servers",
      "api"
    ],
    "description": "Wrapper for DigitalOcean HTTP API.",
    "license": "MIT",
    "web": "https://github.com/treeform/digitalocean"
  },
  {
    "name": "synthesis",
    "url": "https://github.com/mratsim/Synthesis",
    "method": "git",
    "tags": [
      "finite-state-machine",
      "state-machine",
      "fsm",
      "event-driven",
      "reactive-programming",
      "embedded",
      "actor"
    ],
    "description": "A compile-time, compact, fast, without allocation, state-machine generator.",
    "license": "MIT or Apache License 2.0",
    "web": "https://github.com/mratsim/Synthesis"
  },
  {
    "name": "weave",
    "url": "https://github.com/mratsim/weave",
    "method": "git",
    "tags": [
      "multithreading",
      "parallelism",
      "task-scheduler",
      "scheduler",
      "runtime",
      "task-parallelism",
      "data-parallelism",
      "threadpool"
    ],
    "description": "a state-of-the-art ùultithreading runtime",
    "license": "MIT or Apache License 2.0",
    "web": "https://github.com/mratsim/weave"
  },
  {
    "name": "anycase",
    "url": "https://github.com/lamartire/anycase",
    "method": "git",
    "tags": [
      "camelcase",
      "kebabcase",
      "snakecase",
      "case"
    ],
    "description": "Convert strings to any case",
    "license": "MIT",
    "web": "https://github.com/lamartire/anycase"
  },
  {
    "name": "libbacktrace",
    "url": "https://github.com/status-im/nim-libbacktrace",
    "method": "git",
    "tags": [
      "library",
      "wrapper"
    ],
    "description": "Nim wrapper for libbacktrace",
    "license": "Apache License 2.0 or MIT",
    "web": "https://github.com/status-im/nim-libbacktrace"
  },
  {
    "name": "gdbmc",
    "url": "https://github.com/vycb/gdbmc.nim",
    "method": "git",
    "tags": [
      "gdbm",
      "key-value",
      "nosql",
      "library",
      "wrapper"
    ],
    "description": "This library is a wrapper to C GDBM library",
    "license": "MIT",
    "web": "https://github.com/vycb/gdbmc.nim"
  },
  {
    "name": "diff",
    "url": "https://github.com/mark-summerfield/diff",
    "method": "git",
    "tags": [
      "diff",
      "sequencematcher"
    ],
    "description": "Library for finding the differences between two sequences",
    "license": "Apache-2.0",
    "web": "https://github.com/mark-summerfield/diff"
  },
  {
    "name": "diffoutput",
    "url": "https://github.com/JohnAD/diffoutput",
    "method": "git",
    "tags": [
      "diff",
      "stringification",
      "reversal"
    ],
    "description": "Collection of Diff stringifications (and reversals)",
    "license": "MIT",
    "web": "https://github.com/JohnAD/diffoutput"
  },
  {
    "name": "importc_helpers",
    "url": "https://github.com/fredrikhr/nim-importc-helpers.git",
    "method": "git",
    "tags": [
      "import",
      "c",
      "helper"
    ],
    "description": "Helpers for supporting and simplifying import of symbols from C into Nim",
    "license": "MIT",
    "web": "https://github.com/fredrikhr/nim-importc-helpers"
  },
  {
    "name": "taps",
    "url": "https://git.sr.ht/~ehmry/nim_taps",
    "method": "git",
    "tags": [
      "networking",
      "udp",
      "tcp",
      "sctp"
    ],
    "description": "Transport Services Interface",
    "license": "BSD-3-Clause",
    "web": "https://datatracker.ietf.org/wg/taps/about/"
  },
  {
    "name": "validator",
    "url": "https://github.com/Adeohluwa/validator",
    "method": "git",
    "tags": [
      "strings",
      "validation",
      "types"
    ],
    "description": "Functions for string validation",
    "license": "MIT",
    "web": "https://github.com/Adeohluwa/validator"
  },
  {
    "name": "simhash",
    "url": "https://github.com/bung87/simhash-nim",
    "method": "git",
    "tags": [
      "simhash",
      "algoritim"
    ],
    "description": "Nim implementation of simhash algoritim",
    "license": "MIT",
    "web": "https://github.com/bung87/simhash-nim"
  },
  {
    "name": "minhash",
    "url": "https://github.com/bung87/minhash",
    "method": "git",
    "tags": [
      "minhash",
      "algoritim"
    ],
    "description": "Nim implementation of minhash algoritim",
    "license": "MIT",
    "web": "https://github.com/bung87/minhash"
  },
  {
    "name": "fasttext",
    "url": "https://github.com/bung87/fastText",
    "method": "git",
    "tags": [
      "nlp,text",
      "process,text",
      "classification"
    ],
    "description": "fastText porting in Nim",
    "license": "MIT",
    "web": "https://github.com/bung87/fastText"
  },
  {
    "name": "woocommerce-api-nim",
    "url": "https://github.com/mrhdias/woocommerce-api-nim",
    "method": "git",
    "tags": [
      "e-commerce",
      "woocommerce",
      "rest-api",
      "wrapper"
    ],
    "description": "A Nim wrapper for the WooCommerce REST API",
    "license": "MIT",
    "web": "https://github.com/mrhdias/woocommerce-api-nim"
  },
  {
    "name": "lq",
    "url": "https://github.com/madprops/lq",
    "method": "git",
    "tags": [
      "directory",
      "file",
      "listing",
      "ls",
      "tree",
      "stats"
    ],
    "description": "Directory listing tool",
    "license": "GPL-2.0",
    "web": "https://github.com/madprops/lq"
  },
  {
    "name": "xlsx",
    "url": "https://github.com/xflywind/xlsx",
    "method": "git",
    "tags": [
      "xlsx",
      "excel",
      "reader"
    ],
    "description": "Read and parse Excel files",
    "license": "MIT",
    "web": "https://github.com/xflywind/xlsx"
  },
  {
    "name": "faker",
    "url": "https://github.com/jiro4989/faker",
    "method": "git",
    "tags": [
      "faker",
      "library",
      "cli",
      "generator",
      "fakedata"
    ],
    "description": "faker is a Nim package that generates fake data for you.",
    "license": "MIT",
    "web": "https://github.com/jiro4989/faker"
  },
  {
    "name": "gyaric",
    "url": "https://github.com/jiro4989/gyaric",
    "method": "git",
    "tags": [
      "joke",
      "library",
      "cli",
      "gyaru",
      "encoder",
      "text"
    ],
    "description": "gyaric is a module to encode/decode text to unreadable gyaru's text.",
    "license": "MIT",
    "web": "https://github.com/jiro4989/gyaric"
  },
  {
    "name": "patgraph",
    "url": "https://github.com/b3liever/patgraph",
    "method": "git",
    "tags": [
      "datastructures",
      "library"
    ],
    "description": "Graph data structure library",
    "license": "MIT",
    "web": "https://github.com/b3liever/patgraph"
  },
  {
    "name": "skbintext",
    "url": "https://github.com/skrylar/skbintext",
    "method": "git",
    "tags": [
      "hexdigest",
      "hexadecimal",
      "binary"
    ],
    "description": "Binary <-> text conversion.",
    "license": "MPL",
    "web": "https://github.com/Skrylar/skbintext"
  },
  {
    "name": "skyhash",
    "url": "https://github.com/Skrylar/skyhash",
    "method": "git",
    "tags": [
      "blake2b",
      "blake2s",
      "spookyhash"
    ],
    "description": "Collection of hash algorithms ported to Nim",
    "license": "CC0",
    "web": "https://github.com/Skrylar/skyhash"
  },
  {
    "name": "gimei",
    "url": "https://github.com/mkanenobu/nim-gimei",
    "method": "git",
    "tags": [
      "japanese",
      "library",
      "unit-testing"
    ],
    "description": "random Japanese name and address generator",
    "license": "MIT",
    "web": "https://github.com/mkanenobu/nim-gimei"
  },
  {
    "name": "envconfig",
    "url": "https://github.com/jiro4989/envconfig",
    "method": "git",
    "tags": [
      "library",
      "config",
      "environment-variables"
    ],
    "description": "envconfig provides a function to get config objects from environment variables.",
    "license": "MIT",
    "web": "https://github.com/jiro4989/envconfig"
  },
  {
    "name": "cache",
    "url": "https://github.com/planety/cached",
    "method": "git",
    "tags": [
      "cache"
    ],
    "description": "A cache library.",
    "license": "MIT",
    "web": "https://github.com/planety/cached"
  },
  {
    "name": "basedOn",
    "url": "https://github.com/KaceCottam/basedOn",
    "method": "git",
    "tags": [
      "nim",
      "object-oriented",
      "tuple",
      "object",
      "functional",
      "syntax",
      "macro",
      "nimble",
      "package"
    ],
    "description": "A library for cleanly creating an object or tuple based on another object or tuple",
    "license": "MIT",
    "web": "https://github.com/KaceCottam/basedOn"
  },
  {
    "name": "onedrive",
    "url": "https://github.com/ThomasTJdev/nim_onedrive",
    "method": "git",
    "tags": [
      "onedrive",
      "cloud"
    ],
    "description": "Get information on files and folders in OneDrive",
    "license": "MIT",
    "web": "https://github.com/ThomasTJdev/nim_onedrive"
  },
  {
    "name": "webdavclient",
    "url": "https://github.com/beshrkayali/webdavclient",
    "method": "git",
    "tags": [
      "webdav",
      "library",
      "async"
    ],
    "description": "WebDAV Client for Nim",
    "license": "MIT",
    "web": "https://github.com/beshrkayali/webdavclient"
  },
  {
    "name": "bcra",
    "url": "https://github.com/juancarlospaco/nim-bcra",
    "method": "git",
    "tags": [
      "argentina",
      "bank",
      "api"
    ],
    "description": "Central Bank of Argentina Gov API Client with debtor corporations info",
    "license": "MIT",
    "web": "https://github.com/juancarlospaco/nim-bcra"
  },
  {
    "name": "socks",
    "url": "https://github.com/FedericoCeratto/nim-socks5",
    "method": "git",
    "tags": [
      "socks",
      "library",
      "networking",
      "socks5"
    ],
    "description": "Socks5 client and server library",
    "license": "MPLv2",
    "web": "https://github.com/FedericoCeratto/nim-socks5"
  },
  {
    "name": "metar",
    "url": "https://github.com/flenniken/metar",
    "method": "git",
    "tags": [
      "metadata",
      "image",
      "python",
      "cli",
      "terminal",
      "library"
    ],
    "description": "Read metadata from jpeg and tiff images.",
    "license": "MIT",
    "web": "https://github.com/flenniken/metar"
  },
  {
    "name": "smnar",
    "url": "https://github.com/juancarlospaco/nim-smnar",
    "method": "git",
    "tags": [
      "argentina",
      "weather",
      "api"
    ],
    "description": "Servicio Meteorologico Nacional Argentina API Client",
    "license": "MIT",
    "web": "https://github.com/juancarlospaco/nim-smnar"
  },
  {
    "name": "saya",
    "alias": "shizuka",
    "url": "https://github.com/Ethosa/saya_nim",
    "method": "git",
    "tags": [
      "abandoned"
    ],
    "description": "Nim framework for VK",
    "license": "LGPLv3",
    "web": "https://github.com/Ethosa/saya_nim"
  },
  {
    "name": "phoon",
    "url": "https://github.com/ducdetronquito/phoon",
    "method": "git",
    "tags": [
      "web",
      "framework",
      "http"
    ],
    "description": "A web framework inspired by ExpressJS 🐇⚡",
    "license": "Public Domain",
    "web": "https://github.com/ducdetronquito/phoon"
  },
  {
    "name": "choosenim",
    "url": "https://github.com/dom96/choosenim",
    "method": "git",
    "tags": [
      "install",
      "multiple",
      "multiplexer",
      "pyenv",
      "rustup",
      "toolchain"
    ],
    "description": "The Nim toolchain installer.",
    "license": "MIT",
    "web": "https://github.com/dom96/choosenim"
  },
  {
    "name": "nimlist",
    "url": "https://github.com/flenniken/nimlist",
    "method": "git",
    "tags": [
      "cli",
      "terminal",
      "html"
    ],
    "description": "View nim packages in your browser.",
    "license": "MIT",
    "web": "https://github.com/flenniken/nimlist"
  },
  {
    "name": "grim",
    "url": "https://github.com/ebran/grim",
    "method": "git",
    "tags": [
      "graph",
      "data",
      "library"
    ],
    "description": "Graphs in nim!",
    "license": "MIT",
    "web": "https://github.com/ebran/grim"
  },
  {
    "name": "retranslator",
    "url": "https://github.com/linksplatform/RegularExpressions.Transformer",
    "method": "git",
    "tags": [
      "regular",
      "expressions",
      "transformer"
    ],
    "description": "Transformer",
    "license": "LGPLv3",
    "web": "https://github.com/linksplatform/RegularExpressions.Transformer"
  },
  {
    "name": "barcode",
    "url": "https://github.com/bunkford/barcode",
    "method": "git",
    "tags": [
      "barcode"
    ],
    "description": "Nim barcode library",
    "license": "MIT",
    "web": "https://github.com/bunkford/barcode",
    "doc": "https://bunkford.github.io/barcode/barcode.html"
  },
  {
    "name": "quickjwt",
    "url": "https://github.com/treeform/quickjwt",
    "method": "git",
    "tags": [
      "crypto",
      "hash"
    ],
    "description": "JSON Web Tokens for Nim",
    "license": "MIT",
    "web": "https://github.com/treeform/quickjwt"
  },
  {
    "name": "staticglfw",
    "url": "https://github.com/treeform/staticglfw",
    "method": "git",
    "tags": [
      "glfw",
      "opengl",
      "windowing",
      "game"
    ],
    "description": "Static GLFW for nim",
    "license": "MIT",
    "web": "https://github.com/treeform/staticglfw"
  },
  {
    "name": "pg_util",
    "url": "https://github.com/hiteshjasani/nim-pg-util.git",
    "method": "git",
    "tags": [
      "postgresql",
      "postgres",
      "pg"
    ],
    "description": "Postgres utility functions",
    "license": "MIT",
    "web": "https://github.com/hiteshjasani/nim-pg-util"
  },
  {
    "name": "googleapi",
    "url": "https://github.com/treeform/googleapi",
    "method": "git",
    "tags": [
      "jwt",
      "google"
    ],
    "description": "Google API for nim",
    "license": "MIT",
    "web": "https://github.com/treeform/googleapi"
  },
  {
    "name": "fidget",
    "url": "https://github.com/treeform/fidget",
    "method": "git",
    "tags": [
      "ui",
      "glfw",
      "opengl",
      "js",
      "android",
      "ios"
    ],
    "description": "Figma based UI library for nim, with HTML and OpenGL backends.",
    "license": "MIT",
    "web": "https://github.com/treeform/fidget"
  },
  {
    "name": "allographer",
    "url": "https://github.com/itsumura-h/nim-allographer",
    "method": "git",
    "tags": [
      "database",
      "sqlite",
      "mysql",
      "postgres",
      "rdb",
      "query_builder",
      "orm"
    ],
    "description": "A Nim query builder library inspired by Laravel/PHP and Orator/Python",
    "license": "MIT",
    "web": "https://github.com/itsumura-h/nim-allographer"
  },
  {
    "name": "euphony",
    "alias": "slappy"
  },
  {
    "name": "slappy",
    "url": "https://github.com/treeform/slappy",
    "method": "git",
    "tags": [
      "sound",
      "OpenAL"
    ],
    "description": "A 3d sound API for nim.",
    "license": "MIT",
    "web": "https://github.com/treeform/slappy"
  },
  {
    "name": "steamworks",
    "url": "https://github.com/treeform/steamworks",
    "method": "git",
    "tags": [
      "steamworks",
      "game"
    ],
    "description": "Steamworks SDK API for shipping games on Steam.",
    "license": "MIT",
    "web": "https://github.com/treeform/steamworks"
  },
  {
    "name": "sysinfo",
    "url": "https://github.com/treeform/sysinfo",
    "method": "git",
    "tags": [
      "system",
      "cpu",
      "gpu",
      "net"
    ],
    "description": "Cross platform system information.",
    "license": "MIT",
    "web": "https://github.com/treeform/sysinfo"
  },
  {
    "name": "ptest",
    "url": "https://github.com/treeform/ptest",
    "method": "git",
    "tags": [
      "tests",
      "unit-testing",
      "integration-testing"
    ],
    "description": "Print-testing for nim.",
    "license": "MIT",
    "web": "https://github.com/treeform/ptest"
  },
  {
    "name": "encode",
    "url": "https://github.com/treeform/encode",
    "method": "git",
    "tags": [
      "encode",
      "utf8",
      "utf16",
      "utf32"
    ],
    "description": "Encode/decode utf8 utf16 and utf32.",
    "license": "MIT",
    "web": "https://github.com/treeform/encode"
  },
  {
    "name": "oaitools",
    "url": "https://github.com/markpbaggett/oaitools.nim",
    "method": "git",
    "tags": [
      "metadata",
      "harvester",
      "oai-pmh"
    ],
    "description": "A high-level OAI-PMH library.",
    "license": "GPL-3.0",
    "doc": "https://markpbaggett.github.io/oaitools.nim/",
    "web": "https://github.com/markpbaggett/oaitools.nim"
  },
  {
    "name": "pych",
    "url": "https://github.com/rburmorrison/pych",
    "method": "git",
    "tags": [
      "python",
      "monitor"
    ],
    "description": "A tool that watches Python files and re-runs them on change.",
    "license": "MIT",
    "web": "https://github.com/rburmorrison/pych"
  },
  {
    "name": "adb",
    "url": "https://github.com/Yardanico/nim-adb",
    "method": "git",
    "tags": [
      "adb",
      "protocol",
      "android"
    ],
    "description": "ADB protocol implementation in Nim",
    "license": "MIT",
    "web": "https://github.com/Yardanico/nim-adb"
  },
  {
    "name": "z3nim",
    "url": "https://github.com/Double-oxygeN/z3nim",
    "method": "git",
    "tags": [
      "z3",
      "smt",
      "wrapper",
      "library"
    ],
    "description": "Z3 binding for Nim",
    "license": "MIT",
    "web": "https://github.com/Double-oxygeN/z3nim"
  },
  {
    "name": "wave",
    "url": "https://github.com/jiro4989/wave",
    "method": "git",
    "tags": [
      "library",
      "sound",
      "media",
      "parser",
      "wave"
    ],
    "description": "wave is a tiny WAV sound module",
    "license": "MIT",
    "web": "https://github.com/jiro4989/wave"
  },
  {
    "name": "kslog",
    "url": "https://github.com/c-blake/kslog.git",
    "method": "git",
    "tags": [
      "command-line",
      "logging",
      "syslog",
      "syslogd",
      "klogd"
    ],
    "description": "Minimalistic Kernel-Syslogd For Linux in Nim",
    "license": "MIT",
    "web": "https://github.com/c-blake/kslog"
  },
  {
    "name": "nregex",
    "url": "https://github.com/nitely/nregex",
    "method": "git",
    "tags": [
      "regex"
    ],
    "description": "A DFA based regex engine",
    "license": "MIT",
    "web": "https://github.com/nitely/nregex"
  },
  {
    "name": "delight",
    "url": "https://github.com/liquid600pgm/delight",
    "method": "git",
    "tags": [
      "raycasting",
      "math",
      "light",
      "library"
    ],
    "description": "Engine-agnostic library for computing 2D raycasted lights",
    "license": "MIT",
    "web": "https://github.com/liquid600pgm/delight"
  },
  {
    "name": "nimsuite",
    "url": "https://github.com/c6h4clch3/NimSuite",
    "method": "git",
    "tags": [
      "unittest"
    ],
    "description": "a simple test framework for nim.",
    "license": "MIT",
    "web": "https://github.com/c6h4clch3/NimSuite"
  },
  {
    "name": "prologue",
    "url": "https://github.com/planety/Prologue",
    "method": "git",
    "tags": [
      "web",
      "prologue",
      "starlight",
      "jester"
    ],
    "description": "Another micro web framework.",
    "license": "MIT",
    "web": "https://github.com/planety/Prologue",
    "doc": "https://planety.github.io/prologue"
  },
  {
    "name": "mort",
    "url": "https://github.com/jyapayne/mort",
    "method": "git",
    "tags": [
      "macro",
      "library",
      "deadcode",
      "dead",
      "code"
    ],
    "description": "A dead code locator for Nim",
    "license": "MIT",
    "web": "https://github.com/jyapayne/mort"
  },
  {
    "name": "gungnir",
    "url": "https://github.com/planety/gungnir",
    "method": "git",
    "tags": [
      "web",
      "starlight",
      "prologue",
      "signing",
      "Cryptographic"
    ],
    "description": "Cryptographic signing for Nim.",
    "license": "BSD-3-Clause",
    "web": "https://github.com/planety/gungnir"
  },
  {
    "name": "segmentation",
    "url": "https://github.com/nitely/nim-segmentation",
    "method": "git",
    "tags": [
      "unicode",
      "text-segmentation"
    ],
    "description": "Unicode text segmentation tr29",
    "license": "MIT",
    "web": "https://github.com/nitely/nim-segmentation"
  },
  {
    "name": "anonimongo",
    "url": "https://github.com/mashingan/anonimongo",
    "method": "git",
    "tags": [
      "mongo",
      "mongodb",
      "driver",
      "pure",
      "library",
      "bson"
    ],
    "description": "ANOther pure NIm MONGO driver.",
    "license": "MIT",
    "web": "https://mashingan.github.io/anonimongo/src/htmldocs/anonimongo.html"
  },
  {
    "name": "paranim",
    "url": "https://github.com/paranim/paranim",
    "method": "git",
    "tags": [
      "games",
      "opengl"
    ],
    "description": "A game library",
    "license": "Public Domain"
  },
  {
    "name": "pararules",
    "url": "https://github.com/paranim/pararules",
    "method": "git",
    "tags": [
      "rules",
      "rete"
    ],
    "description": "A rules engine",
    "license": "Public Domain"
  },
  {
    "name": "paratext",
    "url": "https://github.com/paranim/paratext",
    "method": "git",
    "tags": [
      "text",
      "opengl"
    ],
    "description": "A library for rendering text with paranim",
    "license": "Public Domain"
  },
  {
    "name": "pvim",
    "url": "https://github.com/paranim/pvim",
    "method": "git",
    "tags": [
      "editor",
      "vim"
    ],
    "description": "A vim-based editor",
    "license": "Public Domain"
  },
  {
    "name": "sqlite3_abi",
    "url": "https://github.com/arnetheduck/nim-sqlite3-abi",
    "method": "git",
    "tags": [
      "sqlite",
      "sqlite3",
      "database"
    ],
    "description": "A wrapper for SQLite",
    "license": "Apache License 2.0 or MIT",
    "web": "https://github.com/arnetheduck/nim-sqlite3-abi"
  },
  {
    "name": "anime",
    "url": "https://github.com/ethosa/anime",
    "method": "git",
    "tags": [
      "tracemoe",
      "framework"
    ],
    "description": "The Nim wrapper for tracemoe.",
    "license": "AGPLv3",
    "web": "https://github.com/ethosa/anime"
  },
  {
    "name": "shizuka",
    "url": "https://github.com/ethosa/shizuka",
    "method": "git",
    "tags": [
      "vk",
      "api",
      "framework"
    ],
    "description": "The Nim framework for VK API.",
    "license": "AGPLv3",
    "web": "https://github.com/ethosa/shizuka"
  },
  {
    "name": "qr",
    "url": "https://github.com/ThomasTJdev/nim_qr",
    "method": "git",
    "tags": [
      "qr",
      "qrcode",
      "svg"
    ],
    "description": "Create SVG-files with QR-codes from strings.",
    "license": "MIT",
    "web": "https://github.com/ThomasTJdev/nim_qr"
  },
  {
    "name": "uri3",
    "url": "https://github.com/zendbit/nim.uri3",
    "method": "git",
    "tags": [
      "uri",
      "url",
      "library"
    ],
    "description": "nim.uri3 is a Nim module that provides improved way for working with URIs. It is based on the uri module in the Nim standard library and fork from nim-uri2",
    "license": "MIT",
    "web": "https://github.com/zendbit/nim.uri3"
  },
  {
    "name": "triplets",
    "url": "https://github.com/linksplatform/Data.Triplets",
    "method": "git",
    "tags": [
      "triplets",
      "database",
      "C",
      "bindings"
    ],
    "description": "The Nim bindings for linksplatform/Data.Triplets.Kernel.",
    "license": "AGPLv3",
    "web": "https://github.com/linksplatform/Data.Triplets"
  },
  {
    "name": "badgemaker",
    "url": "https://github.com/ethosa/badgemaker",
    "method": "git",
    "tags": [
      "badge",
      "badge-generator",
      "tool"
    ],
    "description": "The Nim badgemaker tool.",
    "license": "AGPLv3",
    "web": "https://github.com/ethosa/badgemaker"
  },
  {
    "name": "osdialog",
    "url": "https://github.com/johnnovak/nim-osdialog",
    "method": "git",
    "tags": [
      "ui,",
      "gui,",
      "dialog,",
      "wrapper,",
      "cross-platform,",
      "windows,",
      "mac,",
      "osx,",
      "linux,",
      "gtk,",
      "gtk2,",
      "gtk3,",
      "zenity,",
      "file"
    ],
    "description": "Nim wrapper for the osdialog library",
    "license": "WTFPL",
    "web": "https://github.com/johnnovak/nim-osdialog"
  },
  {
    "name": "kview",
    "url": "https://github.com/planety/kview",
    "method": "git",
    "tags": [
      "prologue",
      "starlight",
      "karax",
      "web"
    ],
    "description": "For karax html preview.",
    "license": "BSD-3-Clause",
    "web": "https://github.com/planety/kview"
  },
  {
    "name": "loki",
    "url": "https://github.com/beshrkayali/loki",
    "method": "git",
    "tags": [
      "cmd",
      "shell",
      "cli",
      "interpreter"
    ],
    "description": "A small library for writing cli programs in Nim.",
    "license": "Zlib",
    "web": "https://github.com/beshrkayali/loki"
  },
  {
    "name": "yukiko",
    "url": "https://github.com/ethosa/yukiko",
    "method": "git",
    "tags": [
      "gui",
      "async",
      "framework",
      "sdl2"
    ],
    "description": "The Nim GUI asynchronous framework based on SDL2.",
    "license": "AGPLv3",
    "web": "https://github.com/ethosa/yukiko"
  },
  {
    "name": "luhny",
    "url": "https://github.com/sigmapie8/luhny",
    "method": "git",
    "tags": [
      "library",
      "algorithm"
    ],
    "description": "Luhn's Algorithm implementation in Nim",
    "license": "MIT",
    "web": "https://github.com/sigmapie8/luhny"
  },
  {
    "name": "nimwebp",
    "url": "https://github.com/tormund/nimwebp",
    "method": "git",
    "tags": [
      "webp",
      "encoder",
      "decoder"
    ],
    "description": "Webp encoder and decoder bindings for Nim",
    "license": "MIT",
    "web": "https://github.com/tormund/nimwebp"
  },
  {
    "name": "svgo",
    "url": "https://github.com/jiro4989/svgo",
    "method": "git",
    "tags": [
      "svg",
      "cli",
      "awk",
      "jo",
      "shell"
    ],
    "description": "SVG output from a shell.",
    "license": "MIT",
    "web": "https://github.com/jiro4989/svgo"
  },
  {
    "name": "winserial",
    "url": "https://github.com/bunkford/winserial",
    "method": "git",
    "tags": [
      "windows",
      "serial"
    ],
    "description": "Serial library for Windows.",
    "license": "MIT",
    "web": "https://github.com/bunkford/winserial",
    "doc": "https://bunkford.github.io/winserial/winserial.html"
  },
  {
    "name": "nimbler",
    "url": "https://github.com/paul-nameless/nimbler",
    "method": "git",
    "tags": [
      "web",
      "http",
      "rest",
      "api",
      "library"
    ],
    "description": "A library to help you write rest APIs",
    "license": "MIT",
    "web": "https://github.com/paul-nameless/nimbler"
  },
  {
    "name": "plugins",
    "url": "https://github.com/genotrance/plugins",
    "method": "git",
    "tags": [
      "plugin",
      "shared"
    ],
    "description": "Plugin system for Nim",
    "license": "MIT",
    "web": "https://github.com/genotrance/plugins"
  },
  {
    "name": "libfswatch",
    "url": "https://github.com/paul-nameless/nim-fswatch",
    "method": "git",
    "tags": [
      "fswatch",
      "libfswatch",
      "inotify",
      "fs"
    ],
    "description": "Nim binding to libfswatch",
    "license": "MIT",
    "web": "https://github.com/paul-nameless/nim-fswatch"
  },
  {
    "name": "zfcore",
    "url": "https://github.com/zendbit/nim.zfcore",
    "method": "git",
    "tags": [
      "web",
      "http",
      "framework",
      "api",
      "asynchttpserver"
    ],
    "description": "zfcore is high performance asynchttpserver and web framework for nim lang",
    "license": "BSD",
    "web": "https://github.com/zendbit/nim.zfcore"
  },
  {
    "name": "nimpress",
    "url": "https://github.com/mpinese/nimpress",
    "method": "git",
    "tags": [
      "dna",
      "genetics",
      "genomics",
      "gwas",
      "polygenic",
      "risk",
      "vcf"
    ],
    "description": "Fast and simple calculation of polygenic scores",
    "license": "MIT",
    "web": "https://github.com/mpinese/nimpress/"
  },
  {
    "name": "weightedgraph",
    "url": "https://github.com/AzamShafiul/weighted_graph",
    "method": "git",
    "tags": [
      "graph",
      "weighted",
      "weighted_graph",
      "adjacency list"
    ],
    "description": "Graph With Weight Libary",
    "license": "MIT",
    "web": "https://github.com/AzamShafiul/weighted_graph"
  },
  {
    "name": "norman",
    "url": "https://github.com/moigagoo/norman",
    "method": "git",
    "tags": [
      "orm",
      "migration",
      "norm",
      "sqlite",
      "postgres"
    ],
    "description": "Migration manager for Norm.",
    "license": "MIT",
    "web": "https://github.com/moigagoo/norman"
  },
  {
    "name": "nimfm",
    "url": "https://github.com/neonnnnn/nimfm",
    "method": "git",
    "tags": [
      "machine-learning",
      "factorization-machine"
    ],
    "description": "A library for factorization machines in Nim.",
    "license": "MIT",
    "web": "https://github.com/neonnnnn/nimfm"
  },
  {
    "name": "zfblast",
    "url": "https://github.com/zendbit/nim.zfblast",
    "method": "git",
    "tags": [
      "web",
      "http",
      "server",
      "asynchttpserver"
    ],
    "description": "High performance http server (https://tools.ietf.org/html/rfc2616) with persistent connection for nim language.",
    "license": "BSD",
    "web": "https://github.com/zendbit/nim.zfblast"
  },
  {
    "name": "paravim",
    "url": "https://github.com/paranim/paravim",
    "method": "git",
    "tags": [
      "editor",
      "games"
    ],
    "description": "An embedded text editor for paranim games",
    "license": "Public Domain"
  },
  {
    "name": "akane",
    "url": "https://github.com/ethosa/akane",
    "method": "git",
    "tags": [
      "async",
      "web",
      "framework"
    ],
    "description": "The Nim asynchronous web framework.",
    "license": "MIT",
    "web": "https://github.com/ethosa/akane"
  },
  {
    "name": "roots",
    "url": "https://github.com/BarrOff/roots",
    "method": "git",
    "tags": [
      "math",
      "numerical",
      "scientific",
      "root"
    ],
    "description": "Root finding functions for Nim",
    "license": "MIT",
    "web": "https://github.com/BarrOff/roots"
  },
  {
    "name": "nmqtt",
    "url": "https://github.com/zevv/nmqtt",
    "method": "git",
    "tags": [
      "MQTT",
      "IoT",
      "MQTT3"
    ],
    "description": "Native MQTT client library",
    "license": "MIT",
    "web": "https://github.com/zevv/nmqtt"
  },
  {
    "name": "sss",
    "url": "https://github.com/markspanbroek/sss.nim",
    "method": "git",
    "tags": [
      "shamir",
      "secret",
      "sharing"
    ],
    "description": "Shamir secret sharing",
    "license": "MIT",
    "web": "https://github.com/markspanbroek/sss.nim"
  },
  {
    "name": "testify",
    "url": "https://github.com/sealmove/testify",
    "method": "git",
    "tags": [
      "testing"
    ],
    "description": "File-based unit testing system",
    "license": "MIT",
    "web": "https://github.com/sealmove/testify"
  },
  {
    "name": "libarchibi",
    "url": "https://github.com/juancarlospaco/libarchibi",
    "method": "git",
    "tags": [
      "zip",
      "libarchive"
    ],
    "description": "Libarchive at compile-time, Libarchive Chibi Edition",
    "license": "MIT",
    "web": "https://github.com/juancarlospaco/libarchibi"
  },
  {
    "name": "mnemonic",
    "url": "https://github.com/markspanbroek/mnemonic",
    "method": "git",
    "tags": [
      "mnemonic",
      "bip-39"
    ],
    "description": "Create memorable sentences from byte sequences.",
    "license": "MIT",
    "web": "https://github.com/markspanbroek/mnemonic"
  },
  {
    "name": "eloverblik",
    "url": "https://github.com/ThomasTJdev/nim_eloverblik_api",
    "method": "git",
    "tags": [
      "api",
      "elforbrug",
      "eloverblik"
    ],
    "description": "API for www.eloverblik.dk",
    "license": "MIT",
    "web": "https://github.com/ThomasTJdev/nim_eloverblik_api"
  },
  {
    "name": "nimbug",
    "url": "https://github.com/juancarlospaco/nimbug",
    "method": "git",
    "tags": [
      "bug"
    ],
    "description": "Nim Semi-Auto Bug Report Tool",
    "license": "MIT",
    "web": "https://github.com/juancarlospaco/nimbug"
  },
  {
    "name": "nordnet",
    "url": "https://github.com/ThomasTJdev/nim_nordnet_api",
    "method": "git",
    "tags": [
      "nordnet",
      "stocks",
      "scrape"
    ],
    "description": "Scraping API for www.nordnet.dk ready to integrate with Home Assistant (Hassio)",
    "license": "MIT",
    "web": "https://github.com/ThomasTJdev/nim_nordnet_api"
  },
  {
    "name": "pomTimer",
    "url": "https://github.com/MnlPhlp/pomTimer",
    "method": "git",
    "tags": [
      "timer",
      "pomodoro",
      "pomodoro-technique",
      "pomodoro-timer",
      "cli",
      "pomodoro-cli"
    ],
    "description": "A simple pomodoro timer for the comandline with cli-output and notifications.",
    "license": "MIT",
    "web": "https://github.com/MnlPhlp/pomTimer"
  },
  {
    "name": "alut",
    "url": "https://github.com/rmt/alut",
    "method": "git",
    "tags": [
      "alut",
      "openal",
      "audio",
      "sound"
    ],
    "description": "OpenAL Utility Toolkit (ALUT)",
    "license": "LGPL-2.1",
    "web": "https://github.com/rmt/alut"
  },
  {
    "name": "rena",
    "url": "https://github.com/jiro4989/rena",
    "method": "git",
    "tags": [
      "cli",
      "command",
      "rename"
    ],
    "description": "rena is a tiny fire/directory renaming command.",
    "license": "MIT",
    "web": "https://github.com/jiro4989/rena"
  },
  {
    "name": "libvlc",
    "url": "https://github.com/Yardanico/nim-libvlc",
    "method": "git",
    "tags": [
      "vlc",
      "libvlc",
      "music",
      "video",
      "audio",
      "media",
      "wrapper"
    ],
    "description": "libvlc bindings for Nim",
    "license": "MIT",
    "web": "https://github.com/Yardanico/nim-libvlc"
  },
  {
    "name": "nimcoon",
    "url": "https://njoseph.me/gitweb/nimcoon.git",
    "method": "git",
    "tags": [
      "cli",
      "youtube",
      "streaming",
      "downloader",
      "magnet"
    ],
    "description": "A command-line YouTube player and more",
    "license": "GPL-3.0",
    "web": "https://gitlab.com/njoseph/nimcoon"
  },
  {
    "name": "nimage",
    "url": "https://github.com/ethosa/nimage",
    "method": "git",
    "tags": [
      "image"
    ],
    "description": "The image management library written in Nim.",
    "license": "MIT",
    "web": "https://github.com/ethosa/nimage"
  },
  {
    "name": "adix",
    "url": "https://github.com/c-blake/adix",
    "method": "git",
    "tags": [
      "library",
      "dictionary",
      "hash tables",
      "data structures",
      "hash",
      "compact",
      "Fenwick tree",
      "BIST",
      "binary trees",
      "B-Tree"
    ],
    "description": "An Adaptive Index Library For Nim",
    "license": "MIT",
    "web": "https://github.com/c-blake/adix"
  },
  {
    "name": "nimoji",
    "url": "https://github.com/pietroppeter/nimoji",
    "method": "git",
    "tags": [
      "emoji",
      "library",
      "binary"
    ],
    "description": "🍕🍺 emoji support for Nim 👑 and the world 🌍",
    "license": "MIT",
    "web": "https://github.com/pietroppeter/nimoji"
  },
  {
    "name": "origin",
    "url": "https://github.com/mfiano/origin.nim",
    "method": "git",
    "tags": [
      "gamedev",
      "library",
      "math",
      "matrix",
      "vector"
    ],
    "description": "A graphics math library",
    "license": "MIT",
    "web": "https://github.com/mfiano/origin.nim"
  },
  {
    "name": "webgui",
    "url": "https://github.com/juancarlospaco/webgui",
    "method": "git",
    "tags": [
      "web",
      "webview",
      "css",
      "js",
      "gui"
    ],
    "description": "Web Technologies based Crossplatform GUI, modified wrapper for modified webview.h",
    "license": "MIT",
    "web": "https://github.com/juancarlospaco/webgui"
  },
  {
    "name": "xpm",
    "url": "https://github.com/juancarlospaco/xpm",
    "method": "git",
    "tags": [
      "netpbm",
      "xpm"
    ],
    "description": "X-Pixmap & NetPBM",
    "license": "MIT",
    "web": "https://github.com/juancarlospaco/xpm"
  },
  {
    "name": "omnimax",
    "url": "https://github.com/vitreo12/omnimax",
    "method": "git",
    "tags": [
      "dsl",
      "dsp",
      "audio",
      "sound",
      "maxmsp"
    ],
    "description": "Max wrapper for omni.",
    "license": "MIT",
    "web": "https://github.com/vitreo12/omnimax"
  },
  {
    "name": "omnicollider",
    "url": "https://github.com/vitreo12/omnicollider",
    "method": "git",
    "tags": [
      "dsl",
      "dsp",
      "audio",
      "sound",
      "supercollider"
    ],
    "description": "SuperCollider wrapper for omni.",
    "license": "MIT",
    "web": "https://github.com/vitreo12/omnicollider"
  },
  {
    "name": "omni",
    "url": "https://github.com/vitreo12/omni",
    "method": "git",
    "tags": [
      "dsl",
      "dsp",
      "audio",
      "sound"
    ],
    "description": "omni is a DSL for low-level audio programming.",
    "license": "MIT",
    "web": "https://github.com/vitreo12/omni"
  },
  {
    "name": "mui",
    "url": "https://github.com/angluca/mui",
    "method": "git",
    "tags": [
      "ui",
      "microui"
    ],
    "description": "A tiny immediate-mode UI library",
    "license": "MIT",
    "web": "https://github.com/angluca/mui"
  },
  {
    "name": "nimatic",
    "url": "https://github.com/DangerOnTheRanger/nimatic",
    "method": "git",
    "tags": [
      "static",
      "generator",
      "web",
      "markdown"
    ],
    "description": "A static site generator written in Nim",
    "license": "2-clause BSD",
    "web": "https://github.com/DangerOnTheRanger/nimatic"
  },
  {
    "name": "ballena_itcher",
    "url": "https://github.com/juancarlospaco/ballena-itcher",
    "method": "git",
    "tags": [
      "iso"
    ],
    "description": "Flash ISO images to SD cards & USB drives, safely and easily.",
    "license": "MIT",
    "web": "https://github.com/juancarlospaco/ballena-itcher"
  },
  {
    "name": "parselicense",
    "url": "https://github.com/juancarlospaco/parselicense",
    "method": "git",
    "tags": [
      "spdx",
      "license",
      "parser"
    ],
    "description": "Parse Standard SPDX Licenses from string to Enum",
    "license": "MIT",
    "web": "https://github.com/juancarlospaco/parselicense"
  },
  {
    "name": "darwin",
    "url": "https://github.com/yglukhov/darwin",
    "method": "git",
    "tags": [
      "macos",
      "ios",
      "binding"
    ],
    "description": "Bindings to MacOS and iOS frameworks",
    "license": "MIT",
    "web": "https://github.com/yglukhov/darwin"
  },
  {
    "name": "choosenimgui",
    "url": "https://github.com/ThomasTJdev/choosenim_gui",
    "method": "git",
    "tags": [
      "choosenim",
      "toolchain"
    ],
    "description": "A simple GUI for choosenim.",
    "license": "MIT",
    "web": "https://github.com/ThomasTJdev/choosenim_gui"
  },
  {
    "name": "hsluv",
    "url": "https://github.com/isthisnagee/hsluv-nim",
    "method": "git",
    "tags": [
      "color",
      "hsl",
      "hsluv",
      "hpluv"
    ],
    "description": "A port of HSLuv, a human friendly alternative to HSL.",
    "license": "MIT",
    "web": "https://github.com/isthisnagee/hsluv-nim"
  },
  {
    "name": "lrucache",
    "url": "https://github.com/jackhftang/lrucache",
    "method": "git",
    "tags": [
      "cache",
      "lru",
      "data structure"
    ],
    "description": "Least recently used (LRU) cache",
    "license": "MIT",
    "web": "https://github.com/jackhftang/lrucache"
  },
  {
    "name": "iputils",
    "url": "https://github.com/rockcavera/nim-iputils",
    "method": "git",
    "tags": [
      "ip",
      "ipv4",
      "ipv6",
      "cidr"
    ],
    "description": "Utilities for use with IP. It has functions for IPv4, IPv6 and CIDR.",
    "license": "MIT",
    "web": "https://github.com/rockcavera/nim-iputils"
  },
  {
    "name": "strenc",
    "url": "https://github.com/Yardanico/nim-strenc",
    "method": "git",
    "tags": [
      "encryption",
      "obfuscation"
    ],
    "description": "A library to automatically encrypt all string constants in your programs",
    "license": "MIT",
    "web": "https://github.com/Yardanico/nim-strenc"
  },
  {
    "name": "trick",
    "url": "https://github.com/exelotl/trick",
    "method": "git",
    "tags": [
      "gba",
      "nds",
      "nintendo",
      "image",
      "conversion"
    ],
    "description": "Game Boy Advance image conversion library and more",
    "license": "zlib",
    "web": "https://github.com/exelotl/trick",
    "doc": "https://exelotl.github.io/trick/trick.html"
  },
  {
    "name": "nimQBittorrent",
    "url": "https://github.com/faulander/nimQBittorrent",
    "method": "git",
    "tags": [
      "torrent",
      "qbittorrent",
      "api",
      "wrapper"
    ],
    "description": "a wrapper for the QBittorrent WebAPI for NIM.",
    "license": "MIT",
    "web": "https://github.com/faulander/nimQBittorrent"
  },
  {
    "name": "pdba",
    "url": "https://github.com/misebox/pdba",
    "method": "git",
    "tags": [
      "db",
      "library",
      "wrapper"
    ],
    "description": "A postgres DB adapter for nim.",
    "license": "MIT",
    "web": "https://github.com/misebox/pdba"
  },
  {
    "name": "wAuto",
    "url": "https://github.com/khchen/wAuto",
    "method": "git",
    "tags": [
      "automation",
      "windows",
      "keyboard",
      "mouse",
      "registry",
      "process"
    ],
    "description": "Windows automation module",
    "license": "MIT",
    "web": "https://github.com/khchen/wAuto",
    "doc": "https://khchen.github.io/wAuto"
  },
  {
    "name": "StashTable",
    "url": "https://github.com/olliNiinivaara/StashTable",
    "method": "git",
    "tags": [
      "hash table",
      "associative array",
      "map",
      "dictionary",
      "key-value store",
      "concurrent",
      "multi-threading",
      "parallel",
      "data structure",
      "benchmark"
    ],
    "description": "Concurrent hash table",
    "license": "MIT",
    "web": "https://github.com/olliNiinivaara/StashTable",
    "doc": "http://htmlpreview.github.io/?https://github.com/olliNiinivaara/StashTable/blob/master/src/stashtable.html"
  },
  {
    "name": "dimscord",
    "url": "https://github.com/krisppurg/dimscord",
    "method": "git",
    "tags": [
      "discord",
      "api",
      "library",
      "rest",
      "gateway",
      "client"
    ],
    "description": "A Discord Bot & REST Library.",
    "license": "MIT",
    "web": "https://github.com/krisppurg/dimscord"
  },
  {
    "name": "til",
    "url": "https://github.com/danielecook/til-tool",
    "method": "git",
    "tags": [
      "cli",
      "til"
    ],
    "description": "til-tool: Today I Learned tool",
    "license": "MIT",
    "web": "https://github.com/danielecook/til-tool"
  },
  {
    "name": "cpuwhat",
    "url": "https://github.com/awr1/cpuwhat",
    "method": "git",
    "tags": [
      "cpu",
      "cpuid",
      "hardware",
      "intrinsics",
      "simd",
      "sse",
      "avx",
      "avx2",
      "x86",
      "arm",
      "architecture",
      "arch",
      "nim"
    ],
    "description": "Nim utilities for advanced CPU operations: CPU identification, bindings to assorted intrinsics",
    "license": "ISC",
    "web": "https://github.com/awr1/cpuwhat"
  },
  {
    "name": "nimpari",
    "url": "https://github.com/BarrOff/nim-pari",
    "method": "git",
    "tags": [
      "library",
      "wrapper",
      "math",
      "cas",
      "scientific",
      "number-theory"
    ],
    "description": "Nim wrapper for the PARI library",
    "license": "MIT",
    "web": "https://github.com/BarrOff/nim-pari"
  },
  {
    "name": "nim_sdl2",
    "url": "https://github.com/jyapayne/nim-sdl2",
    "method": "git",
    "tags": [
      "sdl2",
      "sdl",
      "graphics",
      "game"
    ],
    "description": "SDL2 Autogenerated wrapper",
    "license": "MIT",
    "web": "https://github.com/jyapayne/nim-sdl2"
  },
  {
    "name": "cookiejar",
    "url": "https://github.com/planety/cookiejar",
    "method": "git",
    "tags": [
      "web",
      "cookie",
      "prologue"
    ],
    "description": "HTTP Cookies for Nim.",
    "license": "Apache-2.0",
    "web": "https://github.com/planety/cookiejar"
  },
  {
    "name": "matsuri",
    "url": "https://github.com/zer0-star/matsuri",
    "method": "git",
    "tags": [
      "library",
      "variant",
      "algebraic_data_type",
      "pattern_matching"
    ],
    "description": "Useful Variant Type and Powerful Pattern Matching for Nim",
    "license": "MIT",
    "web": "https://github.com/zer0-star/matsuri"
  },
  {
    "name": "clang",
    "url": "https://github.com/samdmarshall/libclang-nim",
    "method": "git",
    "tags": [
      "llvm",
      "clang",
      "libclang",
      "wrapper",
      "library"
    ],
    "description": "Wrapper for libclang C headers",
    "license": "BSD 3-Clause",
    "web": "https://github.com/samdmarshall/libclang-nim"
  },
  {
    "name": "NimMarc",
    "url": "https://github.com/rsirres/NimMarc",
    "method": "git",
    "tags": [
      "marc21",
      "library",
      "parser"
    ],
    "description": "Marc21 parser for Nimlang",
    "license": "MIT",
    "web": "https://github.com/rsirres/NimMarc"
  },
  {
    "name": "miniblink",
    "url": "https://github.com/lihf8515/miniblink",
    "method": "git",
    "tags": [
      "miniblink",
      "nim"
    ],
    "description": "A miniblink library for nim.",
    "license": "MIT",
    "web": "https://github.com/lihf8515/miniblink"
  },
  {
    "name": "pokereval",
    "url": "https://github.com/jasonlu7/pokereval",
    "method": "git",
    "tags": [
      "poker"
    ],
    "description": "A poker hand evaluator",
    "license": "MIT",
    "web": "https://github.com/jasonlu7/pokereval"
  },
  {
    "name": "glew",
    "url": "https://github.com/jyapayne/nim-glew",
    "method": "git",
    "tags": [
      "gl",
      "glew",
      "opengl",
      "wrapper"
    ],
    "description": "Autogenerated glew bindings for Nim",
    "license": "MIT",
    "web": "https://github.com/jyapayne/nim-glew"
  },
  {
    "name": "dotprov",
    "url": "https://github.com/minefuto/dotprov",
    "method": "git",
    "tags": [
      "tool",
      "binary",
      "dotfiles"
    ],
    "description": "dotfiles provisioning tool",
    "license": "MIT",
    "web": "https://github.com/minefuto/dotprov"
  },
  {
    "name": "sqliteral",
    "url": "https://github.com/olliNiinivaara/SQLiteral",
    "method": "git",
    "tags": [
      "multi-threading",
      "sqlite",
      "sql",
      "database",
      "wal",
      "api"
    ],
    "description": "A high level SQLite API for Nim",
    "license": "MIT",
    "web": "https://github.com/olliNiinivaara/SQLiteral"
  },
  {
    "name": "timestamp",
    "url": "https://github.com/jackhftang/timestamp.nim",
    "method": "git",
    "tags": [
      "time",
      "timestamp"
    ],
    "description": "An alternative time library",
    "license": "MIT",
    "web": "https://github.com/jackhftang/timestamp.nim",
    "doc": "https://jackhftang.github.io/timestamp.nim/"
  },
  {
    "name": "decimal128",
    "url": "https://github.com/JohnAD/decimal128",
    "method": "git",
    "tags": [
      "decimal",
      "ieee",
      "standard",
      "number"
    ],
    "description": "Decimal type support based on the IEEE 754 2008 specification.",
    "license": "MIT",
    "web": "https://github.com/JohnAD/decimal128"
  },
  {
    "name": "datetime_parse",
    "url": "https://github.com/bung87/datetime_parse",
    "method": "git",
    "tags": [
      "datetime",
      "parser"
    ],
    "description": "parse datetime from various resources",
    "license": "MIT",
    "web": "https://github.com/bung87/datetime_parse"
  },
  {
    "name": "halonium",
    "url": "https://github.com/halonium/halonium",
    "method": "git",
    "tags": [
      "selenium",
      "automation",
      "web",
      "testing",
      "test"
    ],
    "description": "A browser automation library written in Nim",
    "license": "MIT",
    "web": "https://github.com/halonium/halonium"
  },
  {
    "name": "lz77",
    "url": "https://github.com/sealmove/LZ77",
    "method": "git",
    "tags": [
      "library",
      "compress",
      "decompress",
      "encode",
      "decode",
      "huffman",
      "mam",
      "prefetch"
    ],
    "description": "Implementation of various LZ77 algorithms",
    "license": "MIT",
    "web": "https://github.com/sealmove/LZ77"
  },
  {
    "name": "stalinsort",
    "url": "https://github.com/Knaque/stalinsort",
    "method": "git",
    "tags": [
      "algorithm",
      "sort"
    ],
    "description": "A Nim implementation of the Stalin Sort algorithm.",
    "license": "CC0-1.0",
    "web": "https://github.com/Knaque/stalinsort"
  },
  {
    "name": "finder",
    "url": "https://github.com/bung87/finder",
    "method": "git",
    "tags": [
      "finder",
      "fs",
      "zip",
      "memory"
    ],
    "description": "fs memory zip finder implement in Nim",
    "license": "MIT",
    "web": "https://github.com/bung87/finder"
  },
  {
    "name": "huffman",
    "url": "https://github.com/xzeshen/huffman",
    "method": "git",
    "tags": [
      "huffman",
      "encode",
      "decode"
    ],
    "description": "Huffman encode/decode for Nim.",
    "license": "Apache-2.0",
    "web": "https://github.com/xzeshen/huffman"
  },
  {
    "name": "fusion",
    "url": "https://github.com/nim-lang/fusion",
    "method": "git",
    "tags": [
      "distribution"
    ],
    "description": "Nim's official stdlib extension",
    "license": "MIT",
    "web": "https://github.com/nim-lang/fusion"
  },
  {
    "name": "bio",
    "url": "https://github.com/xzeshen/bio",
    "method": "git",
    "tags": [
      "streams",
      "endians"
    ],
    "description": "Bytes utils for Nim.",
    "license": "Apache-2.0",
    "web": "https://github.com/xzeshen/bio"
  },
  {
    "name": "buffer",
    "url": "https://github.com/bung87/buffer",
    "method": "git",
    "tags": [
      "stream",
      "buffer"
    ],
    "description": "buffer",
    "license": "MIT",
    "web": "https://github.com/bung87/buffer"
  },
  {
    "name": "notification",
    "url": "https://github.com/SolitudeSF/notification",
    "method": "git",
    "tags": [
      "notifications",
      "desktop",
      "dbus"
    ],
    "description": "Desktop notifications",
    "license": "MIT",
    "web": "https://github.com/SolitudeSF/notification"
  },
  {
    "name": "eventemitter",
    "url": "https://github.com/al-bimani/eventemitter",
    "method": "git",
    "tags": [
      "eventemitter",
      "events",
      "on",
      "emit"
    ],
    "description": "event emitter for nim",
    "license": "MIT",
    "web": "https://github.com/al-bimani/eventemitter"
  },
  {
    "name": "camelize",
    "url": "https://github.com/kixixixixi/camelize",
    "method": "git",
    "tags": [
      "json",
      "camelcase"
    ],
    "description": "Convert json node to camelcase",
    "license": "MIT",
    "web": "https://github.com/kixixixixi/camelize"
  },
  {
    "name": "nmi",
    "url": "https://github.com/jiro4989/nmi",
    "method": "git",
    "tags": [
      "sl",
      "joke",
      "cli"
    ],
    "description": "nmi display animations aimed to correct users who accidentally enter nmi instead of nim.",
    "license": "MIT",
    "web": "https://github.com/jiro4989/nmi"
  },
  {
    "name": "markx",
    "url": "https://github.com/jiro4989/markx",
    "method": "git",
    "tags": [
      "exec",
      "command",
      "cli",
      "vi"
    ],
    "description": "markx selects execution targets with editor and executes commands.",
    "license": "MIT",
    "web": "https://github.com/jiro4989/markx"
  },
  {
    "name": "therapist",
    "url": "https://bitbucket.org/maxgrenderjones/therapist",
    "method": "git",
    "tags": [
      "argparse",
      "library"
    ],
    "description": "Type-safe commandline parsing with minimal magic",
    "license": "MIT",
    "web": "https://bitbucket.org/maxgrenderjones/therapist"
  },
  {
    "name": "nodesnim",
    "url": "https://github.com/Ethosa/nodesnim",
    "method": "git",
    "tags": [
      "GUI",
      "2D",
      "framework",
      "OpenGL",
      "SDL2"
    ],
    "description": "The Nim GUI/2D framework based on OpenGL and SDL2.",
    "license": "MIT",
    "web": "https://github.com/Ethosa/nodesnim"
  },
  {
    "name": "telenim",
    "url": "https://github.com/Yardanico/telenim",
    "method": "git",
    "tags": [
      "telegram",
      "tdlib",
      "bot",
      "api",
      "async",
      "client",
      "userbot",
      "telenim"
    ],
    "description": "A high-level async TDLib wrapper for Nim",
    "license": "MIT",
    "web": "https://github.com/Yardanico/telenim"
  },
  {
    "name": "taskqueue",
    "url": "https://github.com/jackhftang/taskqueue.nim",
    "method": "git",
    "tags": [
      "task",
      "scheduler",
      "timer"
    ],
    "description": "High precision and high performance task scheduler ",
    "license": "MIT",
    "web": "https://github.com/jackhftang/taskqueue.nim",
    "doc": "https://jackhftang.github.io/taskqueue.nim/"
  },
  {
    "name": "threadproxy",
    "url": "https://github.com/jackhftang/threadproxy.nim",
    "method": "git",
    "tags": [
      "thread",
      "ITC",
      "communication",
      "multithreading",
      "threading"
    ],
    "description": "Simplify Nim Inter-Thread Communication",
    "license": "MIT",
    "web": "https://github.com/jackhftang/threadproxy.nim",
    "doc": "https://jackhftang.github.io/threadproxy.nim/"
  },
  {
    "name": "jesterwithplugins",
    "url": "https://github.com/JohnAD/jesterwithplugins/",
    "method": "git",
    "tags": [
      "web",
      "http",
      "framework",
      "dsl",
      "plugins"
    ],
    "description": "A sinatra-like web framework for Nim with plugins.",
    "license": "MIT",
    "web": "https://github.com/JohnAD/jesterwithplugins/"
  },
  {
    "name": "jesterjson",
    "url": "https://github.com/JohnAD/jesterjson",
    "method": "git",
    "tags": [
      "web",
      "jester",
      "json",
      "plugin"
    ],
    "description": "A Jester web plugin that embeds key information into a JSON object.",
    "license": "MIT",
    "web": "https://github.com/JohnAD/jesterjson"
  },
  {
    "name": "jestercookiemsgs",
    "url": "https://github.com/JohnAD/jestercookiemsgs",
    "method": "git",
    "tags": [
      "web",
      "jester",
      "cookie",
      "message",
      "notify",
      "notification",
      "plugin"
    ],
    "description": "A Jester web plugin that allows easy message passing between pages using a browser cookie.",
    "license": "MIT",
    "web": "https://github.com/JohnAD/jestercookiemsgs"
  },
  {
    "name": "jestermongopool",
    "url": "https://github.com/JohnAD/jestermongopool",
    "method": "git",
    "tags": [
      "web",
      "jester",
      "mongodb",
      "pooled",
      "plugin"
    ],
    "description": "A Jester web plugin that gets a pooled MongoDB connection for each web query.",
    "license": "MIT",
    "web": "https://github.com/JohnAD/jestermongopool"
  },
  {
    "name": "jestergeoip",
    "url": "https://github.com/JohnAD/jestergeoip",
    "method": "git",
    "tags": [
      "web",
      "jester",
      "ip",
      "geo",
      "geographic",
      "tracker",
      "plugin"
    ],
    "description": "A Jester web plugin that determines geographic information for each web request via API. Uses sqlite3 for a cache.",
    "license": "MIT",
    "web": "https://github.com/JohnAD/jestergeoip"
  },
  {
    "name": "qeu",
    "url": "https://github.com/hyu1996/qeu",
    "method": "git",
    "tags": [
      "comparison",
      "3-way comparison",
      "three-way comparison"
    ],
    "description": "Functionality for compare two values",
    "license": "MIT",
    "web": "https://github.com/hyu1996/qeu"
  },
  {
    "name": "mccache",
    "url": "https://github.com/abbeymart/mccache",
    "method": "git",
    "tags": [
      "web",
      "library"
    ],
    "description": "mccache package: in-memory caching",
    "license": "MIT",
    "web": "https://github.com/abbeymart/mccache"
  },
  {
    "name": "mcresponse",
    "url": "https://github.com/abbeymart/mcresponse",
    "method": "git",
    "tags": [
      "web",
      "crud",
      "rest",
      "api",
      "response"
    ],
    "description": "mConnect Standardised Response Package",
    "license": "MIT",
    "web": "https://github.com/abbeymart/mcresponse"
  },
  {
    "name": "webrtcvad",
    "url": "https://gitlab.com/eagledot/nim-webrtcvad",
    "method": "git",
    "tags": [
      "wrapper",
      "vad",
      "voice",
      "binding"
    ],
    "description": "Nim bindings for the WEBRTC VAD(voice actitvity Detection)",
    "license": "MIT",
    "web": "https://gitlab.com/eagledot/nim-webrtcvad"
  },
  {
    "name": "gradient",
    "url": "https://github.com/luminosoda/gradient",
    "method": "git",
    "tags": [
      "gradient",
      "gradients",
      "color",
      "colors"
    ],
    "description": "Color gradients generation",
    "license": "MIT",
    "web": "https://github.com/luminosoda/gradient"
  },
  {
    "name": "tam",
    "url": "https://github.com/SolitudeSF/tam",
    "method": "git",
    "tags": [
      "tome",
      "addon",
      "manager"
    ],
    "description": "Tales of Maj'Eyal addon manager",
    "license": "MIT",
    "web": "https://github.com/SolitudeSF/tam"
  },
  {
    "name": "tim_sort",
    "url": "https://github.com/bung87/tim_sort",
    "method": "git",
    "tags": [
      "tim",
      "sort",
      "algorithm"
    ],
    "description": "A new awesome nimble package",
    "license": "MIT",
    "web": "https://github.com/bung87/tim_sort"
  },
  {
    "name": "inumon",
    "url": "https://github.com/dizzyliam/inumon",
    "method": "git",
    "tags": [
      "image",
      "images",
      "png",
      "image manipulation",
      "jpeg",
      "jpg"
    ],
    "description": "A high-level image I/O and manipulation library for Nim.",
    "license": "MPL 2.0",
    "web": "https://github.com/dizzyliam/inumon"
  },
  {
    "name": "gerbil",
    "url": "https://github.com/jasonprogrammer/gerbil",
    "method": "git",
    "tags": [
      "web",
      "dynamic",
      "generator"
    ],
    "description": "A dynamic website generator",
    "license": "MIT",
    "web": "https://getgerbil.com"
  },
  {
    "name": "vaultclient",
    "url": "https://github.com/jackhftang/vaultclient.nim",
    "method": "git",
    "tags": [
      "vault",
      "secret",
      "secret-management"
    ],
    "description": "Hashicorp Vault HTTP Client",
    "license": "MIT",
    "web": "https://github.com/jackhftang/vaultclient.nim"
  },
  {
    "name": "hashlib",
    "url": "https://github.com/khchen/hashlib",
    "method": "git",
    "tags": [
      "library",
      "hashes",
      "hmac"
    ],
    "description": "Hash Library for Nim",
    "license": "MIT",
    "web": "https://github.com/khchen/hashlib"
  },
  {
    "name": "alsa",
    "url": "https://gitlab.com/eagledot/nim-alsa",
    "method": "git",
    "tags": [
      "linux",
      "bindings",
      "audio",
      "alsa",
      "sound"
    ],
    "description": "NIM bindings for ALSA-LIB c library",
    "license": "MIT",
    "web": "https://gitlab.com/eagledot/nim-alsa"
  },
  {
    "name": "vmprotect",
    "url": "https://github.com/ba0f3/vmprotect.nim",
    "method": "git",
    "tags": [
      "vmprotect",
      "sdk",
      "wrapper"
    ],
    "description": "Wrapper for VMProtect SDK",
    "license": "MIT",
    "web": "https://github.com/ba0f3/vmprotect.nim"
  },
  {
    "name": "nimaterial",
    "url": "https://github.com/momeemt/nimaterial",
    "method": "git",
    "tags": [
      "web",
      "library",
      "css"
    ],
    "description": "nimaterial is a CSS output library based on material design.",
    "license": "MIT",
    "web": "https://github.com/momeemt/nimaterial"
  },
  {
    "name": "naw",
    "url": "https://github.com/capocasa/naw",
    "method": "git",
    "tags": [
      "awk",
      "csv",
      "report",
      "markdown"
    ],
    "description": "A glue wrapper to do awk-style text processing with Nim",
    "license": "MIT",
    "web": "https://github.com/capocasa/naw"
  },
  {
    "name": "nimviz",
    "url": "https://github.com/Rekihyt/nimviz",
    "method": "git",
    "tags": [
      "graphviz",
      "library",
      "wrapper"
    ],
    "description": "A wrapper for the graphviz c api.",
    "license": "MIT",
    "web": "https://github.com/Rekihyt/nimviz"
  },
  {
    "name": "deepspeech",
    "url": "https://gitlab.com/eagledot/nim-deepspeech",
    "method": "git",
    "tags": [
      "mozilla",
      "deepspeech",
      "speech to text",
      "bindings"
    ],
    "description": "Nim bindings for mozilla's DeepSpeech model.",
    "license": "MIT",
    "web": "https://gitlab.com/eagledot/nim-deepspeech"
  },
  {
    "name": "opusenc",
    "url": "https://git.sr.ht/~ehmry/nim_opusenc",
    "method": "git",
    "tags": [
      "opus",
      "audio",
      "encoder",
      "bindings"
    ],
    "description": "Bindings to libopusenc",
    "license": "BSD-3-Clause",
    "web": "https://git.sr.ht/~ehmry/nim_opusenc"
  },
  {
    "name": "nimtetris",
    "url": "https://github.com/jiro4989/nimtetris",
    "method": "git",
    "tags": [
      "tetris",
      "terminal",
      "game",
      "command"
    ],
    "description": "A simple terminal tetris in Nim",
    "license": "MIT",
    "web": "https://github.com/jiro4989/nimtetris"
  },
  {
    "name": "natu",
    "url": "https://github.com/exelotl/natu",
    "method": "git",
    "tags": [
      "gba",
      "nintendo",
      "homebrew",
      "game"
    ],
    "description": "Game Boy Advance development library",
    "license": "zlib",
    "web": "https://github.com/exelotl/natu"
  },
  {
    "name": "fision",
    "url": "https://github.com/juancarlospaco/fision",
    "method": "git",
    "tags": [
      "libraries"
    ],
    "description": "important_packages with 0 dependencies and all unittests passing",
    "license": "MIT",
    "web": "https://github.com/juancarlospaco/fision"
  },
  {
    "name": "iridium",
    "url": "https://github.com/KingDarBoja/Iridium",
    "method": "git",
    "tags": [
      "iso3166",
      "nim",
      "nim-lang",
      "countries"
    ],
    "description": "The International Standard for country codes and codes for their subdivisions on Nim (ISO-3166)",
    "license": "MIT",
    "web": "https://github.com/KingDarBoja/Iridium"
  },
  {
    "name": "nim_searches",
    "url": "https://github.com/nnahito/nim_searched",
    "method": "git",
    "tags": [
      "search"
    ],
    "description": "search algorithms",
    "license": "MIT",
    "web": "https://github.com/nnahito/nim_searched"
  },
  {
    "name": "stage",
    "url": "https://github.com/bung87/stage",
    "method": "git",
    "tags": [
      "git",
      "hook"
    ],
    "description": "nim tasks apply to git hooks",
    "license": "MIT",
    "web": "https://github.com/bung87/stage"
  },
  {
    "name": "flickr_image_bot",
    "url": "https://github.com/snus-kin/flickr-image-bot",
    "method": "git",
    "tags": [
      "twitter",
      "twitter-bot",
      "flickr"
    ],
    "description": "Twitter bot for fetching flickr images with tags",
    "license": "GPL-3.0",
    "web": "https://github.com/snus-kin/flickr-image-bot"
  },
  {
    "name": "libnetfilter_queue",
    "url": "https://github.com/ba0f3/libnetfilter_queue.nim",
    "method": "git",
    "tags": [
      "wrapper",
      "libnetfilter",
      "queue",
      "netfilter",
      "firewall",
      "iptables"
    ],
    "description": "libnetfilter_queue wrapper for Nim",
    "license": "MIT",
    "web": "https://github.com/ba0f3/libnetfilter_queue.nim"
  },
  {
    "name": "flatty",
    "url": "https://github.com/treeform/flatty",
    "method": "git",
    "tags": [
      "binary",
      "serialize",
      "marshal",
      "hash"
    ],
    "description": "Serializer and tools for flat binary files.",
    "license": "MIT",
    "web": "https://github.com/treeform/flatty"
  },
  {
    "name": "supersnappy",
    "url": "https://github.com/guzba/supersnappy",
    "method": "git",
    "tags": [
      "compression",
      "snappy"
    ],
    "description": "Dependency-free and performant Nim Snappy implementation.",
    "license": "MIT",
    "web": "https://github.com/guzba/supersnappy"
  },
  {
    "name": "aglet",
    "url": "https://github.com/liquid600pgm/aglet",
    "method": "git",
    "tags": [
      "graphics",
      "opengl",
      "wrapper",
      "safe"
    ],
    "description": "A safe, high-level, optimized OpenGL wrapper",
    "license": "MIT",
    "web": "https://github.com/liquid600pgm/aglet"
  },
  {
    "name": "nimcmaes",
    "url": "https://github.com/zevv/nimcmaes",
    "method": "git",
    "tags": [
      "cmaes",
      "optimization"
    ],
    "description": "Nim CMAES library",
    "license": "Apache-2.0",
    "web": "https://github.com/zevv/nimcmaes"
  },
  {
    "name": "soundex",
    "url": "https://github.com/Kashiwara0205/soundex",
    "method": "git",
    "tags": [
      "library",
      "algorithm"
    ],
    "description": "soundex algorithm",
    "license": "MIT",
    "web": "https://github.com/Kashiwara0205/soundex"
  },
  {
    "name": "nimish",
    "url": "https://github.com/xflywind/nimish",
    "method": "git",
    "tags": [
      "macro",
      "library",
      "c"
    ],
    "description": "C macro for Nim.",
    "license": "Apache-2.0",
    "web": "https://github.com/xflywind/nimish"
  },
  {
    "name": "vds",
    "alias": "vscds"
  },
  {
    "name": "vscds",
    "url": "https://github.com/doongjohn/vscds",
    "method": "git",
    "tags": [
      "vscode"
    ],
    "description": "<VS Code Data Swapper> Easily swap between multiple data folders.",
    "license": "MIT",
    "web": "https://github.com/doongjohn/vscds"
  },
  {
    "name": "kdb",
    "url": "https://github.com/inv2004/kdb_nim",
    "method": "git",
    "tags": [
      "kdb",
      "q",
      "k",
      "database",
      "bindings"
    ],
    "description": "Nim structs to work with Kdb in type-safe manner and low-level Nim to Kdb bindings",
    "license": "Apache-2.0",
    "web": "https://github.com/inv2004/kdb_nim"
  },
  {
    "name": "Unit",
    "url": "https://github.com/momeemt/Unit",
    "method": "git",
    "tags": [
      "unit",
      "type",
      "systemOfUnit",
      "library"
    ],
    "description": "A library that provides unit types in nim",
    "license": "MIT",
    "web": "https://github.com/momeemt/Unit"
  },
  {
    "name": "lockfreequeues",
    "url": "https://github.com/elijahr/lockfreequeues",
    "method": "git",
    "tags": [
      "spsc",
      "mpsc",
      "mpmc",
      "queue",
      "lockfree",
      "lock-free",
      "waitfree",
      "wait-free",
      "circularbuffer",
      "circular-buffer",
      "ring-buffer",
      "ringbuffer"
    ],
    "description": "Lock-free queue implementations for Nim.",
    "license": "MIT",
    "web": "https://github.com/elijahr/lockfreequeues",
    "doc": "https://elijahr.github.io/lockfreequeues/"
  },
  {
    "name": "shene",
    "url": "https://github.com/xflywind/shene",
    "method": "git",
    "tags": [
      "interface",
      "library",
      "prologue"
    ],
    "description": "Interface for Nim.",
    "license": "Apache-2.0",
    "web": "https://github.com/xflywind/shene"
  },
  {
    "name": "subnet",
    "url": "https://github.com/jiro4989/subnet",
    "method": "git",
    "tags": [
      "subnet",
      "ip",
      "cli",
      "command"
    ],
    "description": "subnet prints subnet mask in human readable.",
    "license": "MIT",
    "web": "https://github.com/jiro4989/subnet"
  },
  {
    "name": "norx",
    "url": "https://github.com/gokr/norx",
    "method": "git",
    "tags": [
      "game",
      "engine",
      "2d",
      "library",
      "wrapper"
    ],
    "description": "A wrapper of the ORX 2.5D game engine",
    "license": "Zlib",
    "web": "https://github.com/gokr/norx"
  },
  {
    "name": "jeknil",
    "url": "https://github.com/Knaque/jeknil",
    "method": "git",
    "tags": [
      "web",
      "binary",
      "blog",
      "markdown",
      "html"
    ],
    "description": "A blog post generator for people with priorities.",
    "license": "CC0-1.0",
    "web": "https://github.com/Knaque/jeknil"
  },
  {
    "name": "mime",
    "url": "https://github.com/enthus1ast/nimMime",
    "method": "git",
    "tags": [
      "mime",
      "email",
      "mail",
      "attachment"
    ],
    "description": "Library for attaching files to emails.",
    "license": "MIT",
    "web": "https://github.com/enthus1ast/nimMime"
  },
  {
    "name": "Echon",
    "url": "https://github.com/eXodiquas/Echon",
    "method": "git",
    "tags": [
      "generative",
      "l-system",
      "fractal",
      "art"
    ],
    "description": "A small package to create lindenmayer-systems or l-systems.",
    "license": "MIT",
    "web": "https://github.com/eXodiquas/Echon"
  },
  {
    "name": "nimrcon",
    "url": "https://github.com/mcilya/nimrcon",
    "method": "git",
    "tags": [
      "rcon",
      "client",
      "library"
    ],
    "description": "Simple RCON client in Nim lang.",
    "license": "MIT",
    "web": "https://github.com/mcilya/nimrcon"
  },
  {
    "name": "zfplugs",
    "url": "https://github.com/zendbit/nim.zfplugs",
    "method": "git",
    "tags": [
      "web",
      "http",
      "framework",
      "api",
      "asynchttpserver",
      "plugins"
    ],
    "description": "This is the plugins for the zfcore framework https://github.com/zendbit/nim.zfcore",
    "license": "BSD",
    "web": "https://github.com/zendbit/nim.zfplugs"
  },
  {
    "name": "hldiff",
    "url": "https://github.com/c-blake/hldiff",
    "method": "git",
    "tags": [
      "difflib",
      "diff",
      "terminal",
      "text",
      "color",
      "colors",
      "colorize",
      "highlight",
      "highlighting"
    ],
    "description": "A highlighter for diff -u-like output & port of Python difflib",
    "license": "MIT/ISC",
    "web": "https://github.com/c-blake/hldiff"
  },
  {
    "name": "mctranslog",
    "url": "https://github.com/abbeymart/mctranslog",
    "method": "git",
    "tags": [
      "transaction",
      "audit",
      "log"
    ],
    "description": "mctranslog - Transaction Log Package",
    "license": "MIT",
    "web": "https://github.com/abbeymart/mctranslog"
  },
  {
    "name": "base64_decoder",
    "url": "https://github.com/momeemt/base64_cui",
    "method": "git",
    "tags": [
      "base64",
      "cui",
      "tool"
    ],
    "description": "base64 cui",
    "license": "MIT",
    "web": "https://github.com/momeemt/base64_cui"
  },
  {
    "name": "nimnews",
    "url": "https://github.com/mildred/nimnews",
    "method": "git",
    "tags": [
      "nntp",
      "newsgroups"
    ],
    "description": "Immature Newsgroup NNTP server using SQLite as backend",
    "license": "GPL-3.0",
    "web": "https://github.com/mildred/nimnews"
  },
  {
    "name": "zopflipng",
    "url": "https://github.com/bung87/zopflipng",
    "method": "git",
    "tags": [
      "image",
      "processing",
      "png",
      "optimization"
    ],
    "description": "zopflipng-like png optimization",
    "license": "MIT",
    "web": "https://github.com/bung87/zopflipng"
  },
  {
    "name": "ms",
    "url": "https://github.com/fox-cat/ms",
    "method": "git",
    "tags": [
      "library",
      "time",
      "format",
      "ms"
    ],
    "description": "Convert various time formats to milliseconds",
    "license": "MIT",
    "web": "https://fox-cat.github.io/ms/",
    "doc": "https://fox-cat.github.io/ms/"
  },
  {
    "name": "calendar",
    "url": "https://github.com/adam-mcdaniel/calendar",
    "method": "git",
    "tags": [
      "time",
      "calendar",
      "library"
    ],
    "description": "A tiny calendar program",
    "license": "MIT",
    "web": "https://github.com/adam-mcdaniel/calendar"
  },
  {
    "name": "hayaa",
    "url": "https://github.com/angus-lherrou/hayaa",
    "method": "git",
    "tags": [
      "conway",
      "game",
      "life"
    ],
    "description": "Conway's Game of Life implemented in Nim",
    "license": "MIT",
    "web": "https://github.com/angus-lherrou/hayaa"
  },
  {
    "name": "wepoll",
    "url": "https://github.com/xflywind/wepoll",
    "method": "git",
    "tags": [
      "epoll",
      "windows",
      "wrapper"
    ],
    "description": "Windows epoll wrapper.",
    "license": "MIT",
    "web": "https://github.com/xflywind/wepoll"
  },
  {
    "name": "nim_midi",
    "url": "https://github.com/jerous86/nim_midi",
    "method": "git",
    "tags": [
      "midi",
      "library"
    ],
    "description": "Read and write midi files",
    "license": "MIT",
    "web": "https://github.com/jerous86/nim_midi"
  },
  {
    "name": "geometryutils",
    "url": "https://github.com/pseudo-random/geometryutils",
    "method": "git",
    "tags": [
      "library",
      "geometry",
      "math",
      "utilities",
      "graphics",
      "rendering",
      "3d",
      "2d"
    ],
    "description": "A collection of geometry utilities for nim",
    "license": "MIT",
    "web": "https://github.com/pseudo-random/geometryutils"
  },
  {
    "name": "desim",
    "url": "http://github.com/jayvanderwall/desim",
    "method": "git",
    "tags": [
      "library",
      "modeling",
      "discrete",
      "event",
      "simulation",
      "simulator"
    ],
    "description": "A lightweight discrete event simulator",
    "license": "MIT",
    "web": "http://github.com/jayvanderwall/desim"
  },
  {
    "name": "NimpleHTTPServer",
    "url": "https://github.com/Hydra820/NimpleHTTPServer",
    "method": "git",
    "tags": [
      "Simple",
      "HTTP",
      "Server"
    ],
    "description": "SimpleHTTPServer module based on net sockets",
    "license": "HYDRA",
    "web": "https://github.com/Hydra820/NimpleHTTPServer"
  },
  {
    "name": "hmisc",
    "url": "https://github.com/haxscramper/hmisc",
    "method": "git",
    "tags": [
      "macro",
      "template"
    ],
    "description": "Collection of helper utilities",
    "license": "Apache-2.0",
    "web": "https://github.com/haxscramper/hmisc"
  },
  {
    "name": "SMBExec",
    "url": "https://github.com/elddy/SMB-Nim",
    "method": "git",
    "tags": [
      "SMB",
      "Pass-The-Hash",
      "NTLM",
      "Windows"
    ],
    "description": "Nim-SMBExec - SMBExec implementation in Nim",
    "license": "GPL-3.0",
    "web": "https://github.com/elddy/SMB-Nim"
  },
  {
    "name": "nimtrs",
    "url": "https://github.com/haxscramper/nimtrs",
    "method": "git",
    "tags": [
      "term-rewriting",
      "unification",
      "pattern-matching",
      "macro",
      "ast",
      "template"
    ],
    "description": "Nim term rewriting system",
    "license": "Apache-2.0",
    "web": "https://github.com/haxscramper/nimtrs"
  },
  {
    "name": "hparse",
    "url": "https://github.com/haxscramper/hparse",
    "method": "git",
    "tags": [
      "parser-generator",
      "parsing",
      "ebnf-grammar",
      "ll(*)",
      "ast"
    ],
    "description": "Text parsing utilities",
    "license": "Apache-2.0",
    "web": "https://github.com/haxscramper/hparse"
  },
  {
    "name": "hpprint",
    "url": "https://github.com/haxscramper/hpprint",
    "method": "git",
    "tags": [
      "pretty-printing"
    ],
    "description": "Pretty-printer",
    "license": "Apache-2.0",
    "web": "https://github.com/haxscramper/hpprint"
  },
  {
    "name": "hasts",
    "url": "https://github.com/haxscramper/hasts",
    "method": "git",
    "tags": [
      "wrapper",
      "graphviz",
      "html",
      "latex"
    ],
    "description": "AST for various languages",
    "license": "Apache-2.0",
    "web": "https://github.com/haxscramper/hasts"
  },
  {
    "name": "hdrawing",
    "url": "https://github.com/haxscramper/hdrawing",
    "method": "git",
    "tags": [
      "pretty-printing"
    ],
    "description": "Simple shape drawing",
    "license": "Apache-2.0",
    "web": "https://github.com/haxscramper/hdrawing"
  },
  {
    "name": "ngspice",
    "url": "https://github.com/haxscramper/ngspice",
    "method": "git",
    "tags": [
      "analog-circuit",
      "circuit",
      "simulation",
      "ngspice"
    ],
    "description": "Analog electronic circuit simiulator library",
    "license": "Apache-2.0",
    "web": "https://github.com/haxscramper/ngspice"
  },
  {
    "name": "cmark",
    "url": "https://github.com/zengxs/nim-cmark",
    "method": "git",
    "tags": [
      "library",
      "wrapper",
      "cmark",
      "commonmark",
      "markdown"
    ],
    "description": "libcmark wrapper for Nim",
    "license": "Apache-2.0",
    "web": "https://github.com/zengxs/nim-cmark"
  },
  {
    "name": "psutilim",
    "url": "https://github.com/KittyTechnoProgrammer/psutilim",
    "method": "git",
    "tags": [
      "psutilim",
      "nim",
      "psutils",
      "psutil"
    ],
    "description": "Updated psutil module from https://github.com/johnscillieri/psutil-nim",
    "license": "MIT",
    "web": "https://github.com/KittyTechnoProgrammer/psutilim",
    "doc": "https://github.com/KittyTechnoProgrammer/psutilim"
  },
  {
    "name": "ioselectors",
    "url": "https://github.com/xflywind/ioselectors",
    "method": "git",
    "tags": [
      "selectors",
      "epoll",
      "io"
    ],
    "description": "Selectors extension.",
    "license": "Apache-2.0",
    "web": "https://github.com/xflywind/ioselectors"
  },
  {
    "name": "nwatchdog",
    "url": "https://github.com/zendbit/nim.nwatchdog",
    "method": "git",
    "tags": [
      "watchdog",
      "files",
      "io"
    ],
    "description": "Simple watchdog (watch file changes modified, deleted, created) in nim lang.",
    "license": "BSD",
    "web": "https://github.com/zendbit/nim.nwatchdog"
  },
  {
    "name": "logue",
    "url": "https://github.com/planety/logue",
    "method": "git",
    "tags": [
      "cli",
      "prologue",
      "web"
    ],
    "description": "Command line tools for Prologue.",
    "license": "Apache-2.0",
    "web": "https://github.com/planety/logue"
  },
  {
    "name": "httpx",
    "url": "https://github.com/xflywind/httpx",
    "method": "git",
    "tags": [
      "web",
      "server",
      "prologue"
    ],
    "description": "A super-fast epoll-backed and parallel HTTP server.",
    "license": "MIT",
    "web": "https://github.com/xflywind/httpx"
  },
  {
    "name": "meow",
    "url": "https://github.com/disruptek/meow",
    "method": "git",
    "tags": [
      "meow",
      "hash"
    ],
    "description": "meowhash wrapper for Nim",
    "license": "MIT",
    "web": "https://github.com/disruptek/meow"
  },
  {
    "name": "noisy",
    "url": "https://github.com/guzba/noisy",
    "method": "git",
    "tags": [
      "perlin",
      "simplex",
      "noise"
    ],
    "description": "Simple noise generation.",
    "license": "MIT",
    "web": "https://github.com/guzba/noisy"
  },
  {
    "name": "battery_widget",
    "url": "https://github.com/Cu7ious/nim-battery-widget",
    "method": "git",
    "tags": [
      "rompt-widget",
      "battery-widget"
    ],
    "description": "Battery widget for command prompt. Written in Nim",
    "license": "GPL-3.0",
    "web": "https://github.com/Cu7ious/nim-battery-widget"
  },
  {
    "name": "parasound",
    "url": "https://github.com/paranim/parasound",
    "method": "git",
    "tags": [
      "audio",
      "sound"
    ],
    "description": "A library for playing audio files",
    "license": "Public Domain"
  },
  {
    "name": "paramidi",
    "url": "https://github.com/paranim/paramidi",
    "method": "git",
    "tags": [
      "midi",
      "synthesizer"
    ],
    "description": "A library for making MIDI music",
    "license": "Public Domain"
  },
  {
    "name": "paramidi_soundfonts",
    "url": "https://github.com/paranim/paramidi_soundfonts",
    "method": "git",
    "tags": [
      "midi",
      "soundfonts"
    ],
    "description": "Soundfonts for paramidi",
    "license": "Public Domain"
  },
  {
    "name": "toml_serialization",
    "url": "https://github.com/status-im/nim-toml-serialization",
    "method": "git",
    "tags": [
      "library",
      "toml",
      "serialization",
      "parser"
    ],
    "description": "Flexible TOML serialization [not] relying on run-time type information",
    "license": "Apache License 2.0",
    "web": "https://github.com/status-im/nim-toml-serialization"
  },
  {
    "name": "protobuf_serialization",
    "url": "https://github.com/status-im/nim-protobuf-serialization",
    "method": "git",
    "tags": [
      "library",
      "protobuf",
      "serialization",
      "proto2",
      "proto3"
    ],
    "description": "Protobuf implementation compatible with the nim-serialization framework.",
    "license": "Apache License 2.0",
    "web": "https://github.com/status-im/nim-protobuf-serialization"
  },
  {
    "name": "opentrivadb",
    "alias": "opentdb"
  },
  {
    "name": "opentdb",
    "url": "https://github.com/ire4ever1190/nim-opentmdb",
    "method": "git",
    "tags": [
      "wrapper",
      "library",
      "quiz",
      "api"
    ],
    "description": "Wrapper around the open trivia db api",
    "license": "MIT",
    "web": "https://github.com/ire4ever1190/nim-opentmdb",
    "doc": "https://ire4ever1190.github.io/nim-opentmdb/opentdb.html"
  },
  {
    "name": "dnsstamps",
    "url": "https://github.com/alaviss/dnsstamps",
    "method": "git",
    "tags": [
      "dns",
      "dnscrypt",
      "dns-over-https",
      "dns-over-tls"
    ],
    "description": "An implementation of DNS server stamps in Nim",
    "license": "MPL-2.0",
    "web": "https://github.com/alaviss/dnsstamps"
  },
  {
    "name": "amysql",
    "url": "https://github.com/bung87/amysql",
    "method": "git",
    "tags": [
      "async",
      "mysql",
      "client",
      "connector",
      "driver"
    ],
    "description": "Async MySQL Connector write in pure Nim.",
    "license": "MIT",
    "web": "https://github.com/bung87/amysql"
  },
  {
    "name": "pathname",
    "url": "https://github.com/RaimundHuebel/nimpathname",
    "method": "git",
    "tags": [
      "library",
      "pathname",
      "file_utils",
      "filesystem"
    ],
    "description": "Library to support work with pathnames in Windows and Posix-based systems. Inspired by Rubies pathname.",
    "license": "MIT",
    "web": "https://github.com/RaimundHuebel/nimpathname"
  },
  {
    "name": "miter",
    "url": "https://github.com/rafmst/miter",
    "method": "git",
    "tags": [
      "binary",
      "tool",
      "cli"
    ],
    "description": "Ratio calculator on your terminal",
    "license": "MIT",
    "web": "https://github.com/rafmst/miter"
  },
  {
    "name": "jq",
    "url": "https://github.com/alialrahahleh/fjq",
    "method": "git",
    "tags": [
      "json",
      "bin",
      "parser"
    ],
    "description": "Fast JSON parser",
    "license": "BSD-3-Clause",
    "web": "https://github.com/alialrahahleh/fjq"
  },
  {
    "name": "mike",
    "url": "https://github.com/ire4ever1190/mike",
    "method": "git",
    "tags": [
      "web",
      "library",
      "rest",
      "framework",
      "simple"
    ],
    "description": "A very simple micro web framework",
    "license": "MIT",
    "web": "https://github.com/ire4ever1190/mike"
  },
  {
    "name": "timerwheel",
    "url": "https://github.com/xflywind/timerwheel",
    "method": "git",
    "tags": [
      "timer",
      "timerwheel",
      "prologue"
    ],
    "description": "A high performance timer based on timerwheel for Nim.",
    "license": "Apache-2.0",
    "web": "https://github.com/xflywind/timerwheel"
  },
  {
    "name": "hcparse",
    "url": "https://github.com/haxscramper/hcparse",
    "method": "git",
    "tags": [
      "c++-parser",
      "c++",
      "interop",
      "wrapper"
    ],
    "description": "High-level nim wrapper for C/C++ parsing",
    "license": "Apache-2.0",
    "web": "https://github.com/haxscramper/hcparse"
  },
  {
    "name": "layonara_nwn",
    "url": "https://github.com/plenarius/layonara_nwn",
    "method": "git",
    "tags": [
      "layonara",
      "nwn",
      "builder",
      "helper",
      "functions"
    ],
    "description": "Various Layonara related functions for NWN Development",
    "license": "MIT",
    "web": "https://github.com/plenarius/layonara_nwn"
  },
  {
    "name": "simpleflake",
    "url": "https://github.com/aisk/simpleflake.nim",
    "method": "git",
    "tags": [
      "simpleflake",
      "id",
      "id-generator",
      "library"
    ],
    "description": "Simpleflake for nim",
    "license": "MIT",
    "web": "https://github.com/aisk/simpleflake.nim"
  },
  {
    "name": "hnimast",
    "url": "https://github.com/haxscramper/hnimast",
    "method": "git",
    "tags": [
      "ast",
      "macro"
    ],
    "description": "User-friendly wrapper for nim ast",
    "license": "Apache-2.0",
    "web": "https://github.com/haxscramper/hnimast"
  },
  {
    "name": "symbolicnim",
    "url": "https://github.com/HugoGranstrom/symbolicnim",
    "method": "git",
    "tags": [
      "symbolic",
      "math",
      "derivative",
      "algebra"
    ],
    "description": "A symbolic library written purely in Nim with the ability to compile expressions into efficient functions.",
    "license": "MIT",
    "web": "https://github.com/HugoGranstrom/symbolicnim"
  },
  {
    "name": "spinner",
    "url": "https://github.com/Knaque/spinner",
    "method": "git",
    "tags": [
      "ui",
      "gui",
      "toolkit",
      "companion",
      "fidget"
    ],
    "description": "Prebuilt components for the Fidget GUI library.",
    "license": "MIT",
    "web": "https://github.com/Knaque/spinner"
  },
  {
    "name": "fsnotify",
    "url": "https://github.com/xflywind/fsnotify",
    "method": "git",
    "tags": [
      "os",
      "watcher",
      "prologue"
    ],
    "description": "A file system monitor in Nim.",
    "license": "Apache-2.0",
    "web": "https://github.com/xflywind/fsnotify"
  },
  {
    "name": "xio",
    "url": "https://github.com/xflywind/async",
    "method": "git",
    "tags": [
      "net",
      "os",
      "prologue"
    ],
    "description": "Cross platform system API for os and net.",
    "license": "Apache-2.0",
    "web": "https://github.com/xflywind/async"
  },
  {
    "name": "once",
    "url": "https://git.sr.ht/~euantorano/once.nim",
    "method": "git",
    "tags": [
      "once",
      "threading"
    ],
    "description": "Once provides a type that will enforce that a callback is invoked only once.",
    "license": "BSD3",
    "web": "https://git.sr.ht/~euantorano/once.nim"
  },
  {
    "name": "blackvas_cli",
    "url": "https://github.com/momeemt/BlackvasCli",
    "method": "git",
    "tags": [
      "blackvas",
      "web",
      "cli"
    ],
    "description": "The Blackvas CLI",
    "license": "MIT",
    "web": "https://github.com/momeemt/BlackvasCli"
  },
  {
    "name": "Blackvas",
    "url": "https://github.com/momeemt/Blackvas",
    "method": "git",
    "tags": [
      "canvas",
      "html",
      "html5",
      "javascript",
      "web",
      "framework"
    ],
    "description": "declarative UI framework for building Canvas",
    "license": "MIT",
    "web": "https://github.com/momeemt/Blackvas"
  },
  {
    "name": "binstreams",
    "url": "https://github.com/johnnovak/nim-binstreams",
    "method": "git",
    "tags": [
      "streams",
      "library",
      "endianness",
      "io"
    ],
    "description": "Endianness aware stream I/O for Nim",
    "license": "WTFPL",
    "web": "https://github.com/johnnovak/nim-binstreams"
  },
  {
    "name": "asciitext",
    "url": "https://github.com/Himujjal/asciitextNim",
    "method": "git",
    "tags": [
      "ascii",
      "web",
      "c",
      "library",
      "nim",
      "cli"
    ],
    "description": "Ascii Text allows you to print large ASCII fonts for the console and for the web",
    "license": "MIT",
    "web": "https://github.com/Himujjal/asciitextNim"
  },
  {
    "name": "qwertycd",
    "url": "https://github.com/minefuto/qwertycd",
    "method": "git",
    "tags": [
      "terminal",
      "console",
      "command-line"
    ],
    "description": "Terminal UI based cd command",
    "license": "MIT",
    "web": "https://github.com/minefuto/qwertycd"
  },
  {
    "name": "vector",
    "url": "https://github.com/tontinton/vector",
    "method": "git",
    "tags": [
      "vector",
      "memory",
      "library"
    ],
    "description": "Simple reallocating vector",
    "license": "MIT",
    "web": "https://github.com/tontinton/vector"
  },
  {
    "name": "clapfn",
    "url": "https://github.com/oliversandli/clapfn",
    "method": "git",
    "tags": [
      "cli",
      "library",
      "parser"
    ],
    "description": "A fast and simple command line argument parser inspired by Python's argparse.",
    "license": "MIT",
    "web": "https://github.com/oliversandli/clapfn"
  },
  {
    "name": "packets",
    "url": "https://github.com/Q-Master/packets.nim",
    "method": "git",
    "tags": [
      "serializtion",
      "deserialization",
      "marshal"
    ],
    "description": "Declarative packets system for serializing/deserializing and marshalling",
    "license": "MIT",
    "web": "https://github.com/Q-Master/packets.nim"
  },
  {
    "name": "Neel",
    "url": "https://github.com/Niminem/Neel",
    "method": "git",
    "tags": [
      "gui",
      "nim",
      "desktop-app",
      "electron",
      "electron-app",
      "desktop-application",
      "nim-language",
      "nim-lang",
      "gui-application"
    ],
    "description": "A Nim library for making lightweight Electron-like HTML/JS GUI apps, with full access to Nim capabilities.",
    "license": "MIT",
    "web": "https://github.com/Niminem/Neel"
  },
  {
    "name": "marggers",
    "url": "https://github.com/hlaaftana/marggers",
    "method": "git",
    "tags": [
      "markdown",
      "parser",
      "library",
      "html"
    ],
    "description": "dialect of Markdown in pure Nim with focus on HTML output",
    "license": "MIT",
    "web": "https://github.com/hlaaftana/marggers",
    "doc": "https://hlaaftana.github.io/marggers/marggers.html"
  },
  {
    "name": "dual",
    "url": "https://github.com/drjdn/nim_dual",
    "method": "git",
    "tags": [
      "math",
      "library"
    ],
    "description": "Implementation of dual numbers",
    "license": "MIT",
    "web": "https://github.com/drjdn/nim_dual"
  },
  {
    "name": "websocketx",
    "url": "https://github.com/xflywind/websocketx",
    "method": "git",
    "tags": [
      "httpx",
      "prologue",
      "web"
    ],
    "description": "Websocket for httpx.",
    "license": "MIT",
    "web": "https://github.com/xflywind/websocketx"
  },
  {
    "name": "nimp",
    "url": "https://github.com/c-blake/nimp",
    "method": "git",
    "tags": [
      "app",
      "binary",
      "package",
      "manager",
      "cli",
      "nimble"
    ],
    "description": "A package manager that delegates to package authors",
    "license": "MIT/ISC",
    "web": "https://github.com/c-blake/nimp"
  },
  {
    "name": "constructor",
    "url": "https://github.com/beef331/constructor",
    "method": "git",
    "tags": [
      "nim",
      "utillity",
      "macros",
      "object",
      "events"
    ],
    "description": "Nim macros to aid in object construction including event programming, and constructors.",
    "license": "MIT"
  },
  {
    "name": "fpn",
    "url": "https://gitlab.com/lbartoletti/fpn",
    "method": "git",
    "tags": [
      "fixed point",
      "number",
      "math"
    ],
    "description": "A fixed point number library in pure Nim.",
    "license": "MIT",
    "web": "https://gitlab.com/lbartoletti/fpn"
  },
  {
    "name": "oblivion",
    "url": "https://github.com/sealmove/oblivion",
    "method": "git",
    "tags": [
      "cli",
      "alias",
      "binary"
    ],
    "description": "Shell command manager",
    "license": "MIT",
    "web": "https://github.com/sealmove/oblivion"
  },
  {
    "name": "zippy",
    "url": "https://github.com/guzba/zippy",
    "method": "git",
    "tags": [
      "compression",
      "zlib",
      "zip",
      "deflate"
    ],
    "description": "In-progress pure Nim implementation of deflate and zlib.",
    "license": "MIT",
    "web": "https://github.com/guzba/zippy"
  },
  {
    "name": "edlib",
    "url": "https://github.com/bio-nim/nim-edlib",
    "method": "git",
    "description": "Nim wrapper for edlib",
    "license": "BSD-3",
    "web": "https://github.com/Martinsos/edlib",
    "tags": [
      "cpp",
      "bioinformatics"
    ]
  },
  {
    "name": "nimpass",
    "url": "https://github.com/xioren/NimPass",
    "method": "git",
    "tags": [
      "password",
      "passphrase",
      "passgen",
      "pass",
      "pw",
      "security"
    ],
    "description": "quickly generate cryptographically secure passwords and phrases",
    "license": "MIT",
    "web": "https://github.com/xioren/NimPass"
  },
  {
    "name": "netTest",
    "url": "https://github.com/blmvxer/netTest",
    "method": "git",
    "tags": [
      "library",
      "web",
      "network"
    ],
    "description": "Connection Test for Nim Web Applications",
    "license": "MIT",
    "web": "https://github.com/blmvxer/netTest"
  },
  {
    "name": "highlight",
    "url": "https://github.com/RaimundHuebel/nimhighlight",
    "method": "git",
    "tags": [
      "cli",
      "tool",
      "highlighting",
      "colorizing"
    ],
    "description": "Tool/Lib to highlight text in CLI by using regular expressions.",
    "license": "MIT",
    "web": "https://github.com/RaimundHuebel/nimhighlight"
  },
  {
    "name": "nimTiingo",
    "url": "https://github.com/rolandgg/nimTiingo",
    "method": "git",
    "tags": [
      "Tiingo",
      "StockAPI"
    ],
    "description": "Tiingo",
    "license": "MIT",
    "web": "https://github.com/rolandgg/nimTiingo"
  },
  {
    "name": "wpspin",
    "url": "https://github.com/drygdryg/wpspin-nim",
    "method": "git",
    "tags": [
      "security",
      "network",
      "wireless",
      "wifi",
      "wps",
      "tool"
    ],
    "description": "Full-featured WPS PIN generator",
    "license": "MIT",
    "web": "https://github.com/drygdryg/wpspin-nim"
  },
  {
    "name": "FastKiss",
    "url": "https://github.com/mrhdias/fastkiss",
    "method": "git",
    "tags": [
      "fastcgi",
      "framework",
      "web"
    ],
    "description": "FastCGI Web Framework for Nim.",
    "license": "MIT",
    "web": "https://github.com/mrhdias/fastkiss"
  },
  {
    "name": "rabbit",
    "url": "https://github.com/Knaque/rabbit",
    "method": "git",
    "tags": [
      "library",
      "chroma",
      "color",
      "theme"
    ],
    "description": "The Hundred Rabbits theme ecosystem brought to Nim.",
    "license": "MIT",
    "web": "https://github.com/Knaque/rabbit"
  },
  {
    "name": "eachdo",
    "url": "https://github.com/jiro4989/eachdo",
    "method": "git",
    "tags": [
      "cli",
      "shell",
      "exec",
      "loop"
    ],
    "description": "eachdo executes commands with each multidimensional values",
    "license": "MIT",
    "web": "https://github.com/jiro4989/eachdo"
  },
  {
    "name": "classes",
    "url": "https://github.com/jjv360/nim-classes",
    "method": "git",
    "tags": [
      "class",
      "classes",
      "macro",
      "oop",
      "super"
    ],
    "description": "Adds class support to Nim.",
    "license": "MIT",
    "web": "https://github.com/jjv360/nim-classes"
  },
  {
    "name": "sampleTodoList",
    "url": "https://github.com/momeemt/SampleTodoList",
    "method": "git",
    "tags": [
      "todo",
      "app",
      "cui"
    ],
    "description": "Sample Todo List Application",
    "license": "MIT",
    "web": "https://github.com/momeemt/SampleTodoList"
  },
  {
    "name": "ffpass",
    "url": "https://github.com/bunkford/ffpass",
    "method": "git",
    "tags": [
      "automotive",
      "api"
    ],
    "description": "Api Calls for Ford vehicles equipped with the fordpass app.",
    "license": "MIT",
    "web": "https://github.com/bunkford/ffpass",
    "doc": "https://bunkford.github.io/ffpass/docs/ffpass.html"
  },
  {
    "name": "ssh2",
    "url": "https://github.com/ba0f3/ssh2.nim",
    "method": "git",
    "tags": [
      "ssh2",
      "libssh",
      "scp",
      "ssh",
      "sftp"
    ],
    "description": "SSH, SCP and SFTP client for Nim",
    "license": "MIT",
    "web": "https://github.com/ba0f3/ssh2.nim"
  },
  {
    "name": "servy",
    "url": "https://github.com/xmonader/nim-servy",
    "method": "git",
    "tags": [
      "webframework",
      "microwebframework",
      "async",
      "httpserver"
    ],
    "description": "a down to earth webframework in nim",
    "license": "MIT",
    "web": "https://github.com/xmonader/nim-servy"
  },
  {
    "name": "canonicaljson",
    "url": "https://github.com/jackhftang/canonicaljson.nim",
    "method": "git",
    "tags": [
      "json",
      "serialization",
      "canonicalization"
    ],
    "description": "Canonical JSON according to RFC8785",
    "license": "MIT",
    "web": "https://github.com/jackhftang/canonicaljson.nim"
  },
  {
    "name": "nimvisa",
    "url": "https://github.com/leeooox/nimvisa",
    "method": "git",
    "tags": [
      "wrapper"
    ],
    "description": "nimvisa is C wrapper for NI-VISA instrument control library",
    "license": "MIT",
    "web": "https://github.com/leeooox/nimvisa"
  },
  {
<<<<<<< HEAD
    "name": "midio_ui_canvas",
    "url": "https://github.com/nortero-code/midio-ui-canvas",
    "method": "git",
    "tags": [
      "canvas",
      "web",
      "gui",
      "framework",
      "library",
      "midio"
    ],
    "description": "HTML Canvas backend for the midio ui engine",
    "license": "MIT",
    "web": "https://github.com/nortero-code/midio-ui-canvas"
=======
    "name": "httpstat",
    "url": "https://github.com/ucpr/httpstat",
    "method": "git",
    "tags": [
      "curl",
      "httpstat",
      "nim"
    ],
    "description": "curl statistics made simple ",
    "license": "MIT",
    "web": "https://github.com/ucpr/httpstat"
>>>>>>> 548710ad
  }
]<|MERGE_RESOLUTION|>--- conflicted
+++ resolved
@@ -20125,18 +20125,6 @@
     "web": "https://github.com/jackhftang/canonicaljson.nim"
   },
   {
-    "name": "nimvisa",
-    "url": "https://github.com/leeooox/nimvisa",
-    "method": "git",
-    "tags": [
-      "wrapper"
-    ],
-    "description": "nimvisa is C wrapper for NI-VISA instrument control library",
-    "license": "MIT",
-    "web": "https://github.com/leeooox/nimvisa"
-  },
-  {
-<<<<<<< HEAD
     "name": "midio_ui_canvas",
     "url": "https://github.com/nortero-code/midio-ui-canvas",
     "method": "git",
@@ -20151,7 +20139,19 @@
     "description": "HTML Canvas backend for the midio ui engine",
     "license": "MIT",
     "web": "https://github.com/nortero-code/midio-ui-canvas"
-=======
+  },
+  {
+    "name": "nimvisa",
+    "url": "https://github.com/leeooox/nimvisa",
+    "method": "git",
+    "tags": [
+      "wrapper"
+    ],
+    "description": "nimvisa is C wrapper for NI-VISA instrument control library",
+    "license": "MIT",
+    "web": "https://github.com/leeooox/nimvisa"
+  },
+  {
     "name": "httpstat",
     "url": "https://github.com/ucpr/httpstat",
     "method": "git",
@@ -20163,6 +20163,5 @@
     "description": "curl statistics made simple ",
     "license": "MIT",
     "web": "https://github.com/ucpr/httpstat"
->>>>>>> 548710ad
   }
 ]