[
  {
    "name": "nimbitarray",
    "url": "https://github.com/YesDrX/bitarray",
    "method": "git",
    "tags": [
      "bitarray",
      "nim"
    ],
    "description": "A simple bitarray library for nim.",
    "license": "MIT",
    "web": "https://yesdrx.github.io/bitarray/",
    "doc": "https://yesdrx.github.io/bitarray/"
  },
  {
    "name": "torim",
    "url": "https://github.com/KittyTechnoProgrammer/torim",
    "method": "git",
    "tags": [
      "tor",
      "hiddenservice"
    ],
    "description": "Updated version of tor.nim from https://github.com/FedericoCeratto/nim-tor",
    "license": "GPL-3.0",
    "web": "https://github.com/KittyTechnoProgrammer/torim",
    "doc": "https://github.com/KittyTechnoProgrammer/torim"
  },
  {
    "name": "jupyternim",
    "url": "https://github.com/stisa/jupyternim",
    "method": "git",
    "tags": [
      "jupyter",
      "nteract",
      "ipython",
      "jupyter-kernel"
    ],
    "description": "A Jupyter kernel for nim.",
    "license": "MIT",
    "web": "https://github.com/stisa/jupyternim/blob/master/README.md",
    "doc": "https://github.com/stisa/jupyternim"
  },
  {
    "name": "randgen",
    "url": "https://github.com/YesDrX/randgen",
    "method": "git",
    "tags": [
      "random",
      "nim",
      "pdf",
      "cdf"
    ],
    "description": "A random variable generating library for nim.",
    "license": "MIT",
    "web": "https://yesdrx.github.io/randgen/",
    "doc": "https://yesdrx.github.io/randgen/"
  },
  {
    "name": "numnim",
    "url": "https://github.com/YesDrX/numnim",
    "method": "git",
    "tags": [
      "numnim",
      "numpy",
      "ndarray",
      "matrix",
      "pandas",
      "dataframe"
    ],
    "description": "A numpy like ndarray and dataframe library for nim-lang.",
    "license": "MIT",
    "web": "https://github.com/YesDrX/numnim",
    "doc": "https://github.com/YesDrX/numnim"
  },
  {
    "name": "filesize",
    "url": "https://github.com/sergiotapia/filesize",
    "method": "git",
    "tags": [
      "filesize",
      "size"
    ],
    "description": "A Nim package to convert filesizes into other units, and turns filesizes into human readable strings.",
    "license": "MIT",
    "web": "https://github.com/sergiotapia/filesize",
    "doc": "https://github.com/sergiotapia/filesize"
  },
  {
    "name": "argon2_bind",
    "url": "https://github.com/D-Nice/argon2_bind",
    "method": "git",
    "tags": [
      "argon2",
      "kdf",
      "hash",
      "crypto",
      "phc",
      "c",
      "ffi",
      "cryptography"
    ],
    "description": "Bindings to the high-level Argon2 C API",
    "license": "Apache-2.0",
    "web": "https://github.com/D-Nice/argon2_bind",
    "doc": "https://d-nice.github.io/argon2_bind/"
  },
  {
    "name": "nbaser",
    "url": "https://github.com/D-Nice/nbaser",
    "method": "git",
    "tags": [
      "encode",
      "decode",
      "base",
      "unicode",
      "base58",
      "base-x"
    ],
    "description": "Encode/decode arbitrary unicode bases from size 2 to 256",
    "license": "Apache-2.0",
    "web": "https://github.com/D-Nice/nbaser",
    "doc": "https://d-nice.github.io/nbaser/"
  },
  {
    "name": "nio",
    "url": "https://github.com/KayraG/nio",
    "method": "git",
    "tags": [
      "server",
      "framework",
      "express",
      "http",
      "library"
    ],
    "description": "A Mini Server Framework for Nim language",
    "license": "MIT",
    "web": "https://github.com/KayraG/nio"
  },
  {
    "name": "decisiontree",
    "url": "https://github.com/Michedev/DecisionTreeNim",
    "method": "git",
    "tags": [
      "Decision tree",
      "Machine learning",
      "Random forest",
      "CART"
    ],
    "description": "Decision tree and Random forest CART implementation in Nim",
    "license": "GPL-3.0",
    "web": "https://github.com/Michedev/DecisionTreeNim"
  },
  {
    "name": "tsv2json",
    "url": "https://github.com/hectormonacci/tsv2json",
    "method": "git",
    "tags": [
      "TSV",
      "JSON"
    ],
    "description": "Turn TSV file or stream into JSON file or stream",
    "license": "MIT",
    "web": "https://github.com/hectormonacci/tsv2json"
  },
  {
    "name": "nimler",
    "url": "https://github.com/wltsmrz/nimler",
    "method": "git",
    "tags": [
      "Erlang",
      "Elixir"
    ],
    "description": "Erlang/Elixir NIFs for nim",
    "license": "MIT",
    "web": "https://github.com/wltsmrz/nimler"
  },
  {
    "name": "zstd",
    "url": "https://github.com/wltsmrz/nim_zstd",
    "method": "git",
    "tags": [
      "zstd",
      "compression"
    ],
    "description": "Bindings for zstd",
    "license": "MIT",
    "web": "https://github.com/wltsmrz/nim_zstd"
  },
  {
    "name": "QuickJS4nim",
    "url": "https://github.com/ImVexed/quickjs4nim",
    "method": "git",
    "tags": [
      "QuickJS",
      "Javascript",
      "Runtime",
      "Wrapper"
    ],
    "description": "A QuickJS wrapper for Nim",
    "license": "MIT",
    "web": "https://github.com/ImVexed/quickjs4nim"
  },
  {
    "name": "BitVector",
    "url": "https://github.com/MarcAzar/BitVector",
    "method": "git",
    "tags": [
      "Bit",
      "Array",
      "Vector",
      "Bloom"
    ],
    "description": "A high performance Nim implementation of BitVector with base SomeUnsignedInt(i.e: uint8-64) with support for slices, and seq supported operations",
    "license": "MIT",
    "web": "https://marcazar.github.io/BitVector"
  },
  {
    "name": "RollingHash",
    "url": "https://github.com/MarcAzar/RollingHash",
    "method": "git",
    "tags": [
      "Cyclic",
      "Hash",
      "BuzHash",
      "Rolling",
      "Rabin",
      "Karp",
      "CRC",
      "Fingerprint",
      "n-gram"
    ],
    "description": "A high performance Nim implementation of a Cyclic Polynomial Hash, aka BuzHash, and the Rabin-Karp algorithm",
    "license": "MIT",
    "web": "https://marcazar.github.io/RollingHash"
  },
  {
    "name": "BipBuffer",
    "url": "https://github.com/MarcAzar/BipBuffer",
    "method": "git",
    "tags": [
      "Bip Buffer",
      "Circular",
      "Ring",
      "Buffer",
      "nim"
    ],
    "description": "A Nim implementation of Simon Cooke's Bip Buffer. A type of circular buffer ensuring contiguous blocks of memory",
    "license": "MIT",
    "web": "https://marcazar.github.io/BipBuffer"
  },
  {
    "name": "whip",
    "url": "https://github.com/mattaylor/whip",
    "method": "git",
    "tags": [
      "http",
      "rest",
      "server",
      "httpbeast",
      "nest",
      "fast"
    ],
    "description": "Whip is high performance web application server based on httpbeast a nest for redix tree based routing with some extra opmtizations.",
    "license": "MIT",
    "web": "https://github.com/mattaylor/whip"
  },
  {
    "name": "elvis",
    "url": "https://github.com/mattaylor/elvis",
    "method": "git",
    "tags": [
      "operator",
      "elvis",
      "ternary",
      "template",
      "truthy",
      "falsy",
      "exception",
      "none",
      "null",
      "nil",
      "0",
      "NaN",
      "coalesce"
    ],
    "description": "The elvis package implements a 'truthy', 'ternary' and a 'coalesce' operator to Nim as syntactic sugar for working with conditional expressions",
    "license": "MIT",
    "web": "https://github.com/mattaylor/elvis"
  },
  {
    "name": "nimrun",
    "url": "https://github.com/lee-b/nimrun",
    "method": "git",
    "tags": [
      "shebang",
      "unix",
      "linux",
      "bsd",
      "mac",
      "shell",
      "script",
      "nimble",
      "nimcr",
      "compile",
      "run",
      "standalone"
    ],
    "description": "Shebang frontend for running nim code as scripts. Does not require .nim extensions.",
    "license": "MIT",
    "web": "https://github.com/lee-b/nimrun"
  },
  {
    "name": "sequtils2",
    "url": "https://github.com/Michedev/sequtils2",
    "method": "git",
    "tags": [
      "library",
      "sequence",
      "string",
      "openArray",
      "functional"
    ],
    "description": "Additional functions for sequences that are not present in sequtils",
    "license": "MIT",
    "web": "http://htmlpreview.github.io/?https://github.com/Michedev/sequtils2/blob/master/sequtils2.html"
  },
  {
    "name": "github_api",
    "url": "https://github.com/watzon/github-api-nim",
    "method": "git",
    "tags": [
      "library",
      "api",
      "github",
      "client"
    ],
    "description": "Nim wrapper for the GitHub API",
    "license": "WTFPL",
    "web": "https://github.com/watzon/github-api-nim"
  },
  {
    "name": "extensions",
    "url": "https://github.com/jyapayne/nim-extensions",
    "method": "git",
    "tags": [
      "library",
      "extensions",
      "addons"
    ],
    "description": "A library that will add useful tools to Nim's arsenal.",
    "license": "MIT",
    "web": "https://github.com/jyapayne/nim-extensions"
  },
  {
    "name": "nimates",
    "url": "https://github.com/jamesalbert/nimates",
    "method": "git",
    "tags": [
      "library",
      "postmates",
      "delivery"
    ],
    "description": "Client library for the Postmates API",
    "license": "Apache",
    "web": "https://github.com/jamesalbert/nimates"
  },
  {
    "name": "discordnim",
    "url": "https://github.com/Krognol/discordnim",
    "method": "git",
    "tags": [
      "library",
      "discord"
    ],
    "description": "Discord library for Nim",
    "license": "MIT",
    "web": "https://github.com/Krognol/discordnim"
  },
  {
    "name": "argument_parser",
    "url": "https://github.com/Xe/argument_parser/",
    "method": "git",
    "tags": [
      "library",
      "command-line",
      "arguments",
      "switches",
      "parsing"
    ],
    "description": "Provides a complex command-line parser",
    "license": "MIT",
    "web": "https://github.com/Xe/argument_parser"
  },
  {
    "name": "genieos",
    "url": "https://github.com/Araq/genieos/",
    "method": "git",
    "tags": [
      "library",
      "command-line",
      "sound",
      "recycle",
      "os"
    ],
    "description": "Too awesome procs to be included in nimrod.os module",
    "license": "MIT",
    "web": "https://github.com/Araq/genieos/"
  },
  {
    "name": "jester",
    "url": "https://github.com/dom96/jester/",
    "method": "git",
    "tags": [
      "web",
      "http",
      "framework",
      "dsl"
    ],
    "description": "A sinatra-like web framework for Nim.",
    "license": "MIT",
    "web": "https://github.com/dom96/jester"
  },
  {
    "name": "templates",
    "url": "https://github.com/onionhammer/nim-templates.git",
    "method": "git",
    "tags": [
      "web",
      "html",
      "template"
    ],
    "description": "A simple string templating library for Nim.",
    "license": "BSD",
    "web": "https://github.com/onionhammer/nim-templates"
  },
  {
    "name": "murmur",
    "url": "https://github.com/olahol/nimrod-murmur/",
    "method": "git",
    "tags": [
      "hash",
      "murmur"
    ],
    "description": "MurmurHash in pure Nim.",
    "license": "MIT",
    "web": "https://github.com/olahol/nimrod-murmur"
  },
  {
    "name": "libtcod_nim",
    "url": "https://github.com/Vladar4/libtcod_nim/",
    "method": "git",
    "tags": [
      "roguelike",
      "game",
      "library",
      "engine",
      "sdl",
      "opengl",
      "glsl"
    ],
    "description": "Wrapper of the libtcod library for the Nim language.",
    "license": "zlib",
    "web": "https://github.com/Vladar4/libtcod_nim"
  },
  {
    "name": "nimgame",
    "url": "https://github.com/Vladar4/nimgame/",
    "method": "git",
    "tags": [
      "deprecated",
      "game",
      "engine",
      "sdl"
    ],
    "description": "A simple 2D game engine for Nim language. Deprecated, use nimgame2 instead.",
    "license": "MIT",
    "web": "https://github.com/Vladar4/nimgame"
  },
  {
    "name": "nimgame2",
    "url": "https://github.com/Vladar4/nimgame2/",
    "method": "git",
    "tags": [
      "game",
      "engine",
      "sdl",
      "sdl2"
    ],
    "description": "A simple 2D game engine for Nim language.",
    "license": "MIT",
    "web": "https://github.com/Vladar4/nimgame2"
  },
  {
    "name": "sfml",
    "url": "https://github.com/fowlmouth/nimrod-sfml/",
    "method": "git",
    "tags": [
      "game",
      "library",
      "opengl"
    ],
    "description": "High level OpenGL-based Game Library",
    "license": "MIT",
    "web": "https://github.com/fowlmouth/nimrod-sfml"
  },
  {
    "name": "enet",
    "url": "https://github.com/fowlmouth/nimrod-enet/",
    "method": "git",
    "tags": [
      "game",
      "networking",
      "udp"
    ],
    "description": "Wrapper for ENet UDP networking library",
    "license": "MIT",
    "web": "https://github.com/fowlmouth/nimrod-enet"
  },
  {
    "name": "nim-locale",
    "alias": "locale"
  },
  {
    "name": "locale",
    "url": "https://github.com/Amrykid/nim-locale/",
    "method": "git",
    "tags": [
      "library",
      "locale",
      "i18n",
      "localization",
      "localisation",
      "globalization"
    ],
    "description": "A simple library for localizing Nim applications.",
    "license": "MIT",
    "web": "https://github.com/Amrykid/nim-locale"
  },
  {
    "name": "fowltek",
    "url": "https://github.com/fowlmouth/nimlibs/",
    "method": "git",
    "tags": [
      "game",
      "opengl",
      "wrappers",
      "library",
      "assorted"
    ],
    "description": "A collection of reusable modules and wrappers.",
    "license": "MIT",
    "web": "https://github.com/fowlmouth/nimlibs"
  },
  {
    "name": "nake",
    "url": "https://github.com/fowlmouth/nake/",
    "method": "git",
    "tags": [
      "build",
      "automation",
      "sortof"
    ],
    "description": "make-like for Nim. Describe your builds as tasks!",
    "license": "MIT",
    "web": "https://github.com/fowlmouth/nake"
  },
  {
    "name": "nimrod-glfw",
    "url": "https://github.com/rafaelvasco/nimrod-glfw/",
    "method": "git",
    "tags": [
      "library",
      "glfw",
      "opengl",
      "windowing",
      "game"
    ],
    "description": "Nim bindings for GLFW library.",
    "license": "MIT",
    "web": "https://github.com/rafaelvasco/nimrod-glfw"
  },
  {
    "name": "chipmunk",
    "alias": "chipmunk6"
  },
  {
    "name": "chipmunk6",
    "url": "https://github.com/fowlmouth/nimrod-chipmunk/",
    "method": "git",
    "tags": [
      "library",
      "physics",
      "game"
    ],
    "description": "Bindings for Chipmunk2D 6.x physics library",
    "license": "MIT",
    "web": "https://github.com/fowlmouth/nimrod-chipmunk"
  },
  {
    "name": "chipmunk7_demos",
    "url": "https://github.com/matkuki/chipmunk7_demos/",
    "method": "git",
    "tags": [
      "demos",
      "physics",
      "game"
    ],
    "description": "Chipmunk7 demos for Nim",
    "license": "MIT",
    "web": "https://github.com/matkuki/chipmunk7_demos"
  },
  {
    "name": "nim-glfw",
    "alias": "glfw"
  },
  {
    "name": "glfw",
    "url": "https://github.com/ephja/nim-glfw",
    "method": "git",
    "tags": [
      "library",
      "glfw",
      "opengl",
      "windowing",
      "game"
    ],
    "description": "A high-level GLFW 3 wrapper",
    "license": "MIT",
    "web": "https://github.com/ephja/nim-glfw"
  },
  {
    "name": "nim-ao",
    "alias": "ao"
  },
  {
    "name": "ao",
    "url": "https://github.com/ephja/nim-ao",
    "method": "git",
    "tags": [
      "library",
      "audio"
    ],
    "description": "A high-level libao wrapper",
    "license": "MIT",
    "web": "https://github.com/ephja/nim-ao"
  },
  {
    "name": "termbox",
    "url": "https://github.com/fowlmouth/nim-termbox",
    "method": "git",
    "tags": [
      "library",
      "terminal",
      "io"
    ],
    "description": "Termbox wrapper.",
    "license": "MIT",
    "web": "https://github.com/fowlmouth/nim-termbox"
  },
  {
    "name": "linagl",
    "url": "https://bitbucket.org/BitPuffin/linagl",
    "method": "hg",
    "tags": [
      "library",
      "opengl",
      "math",
      "game"
    ],
    "description": "OpenGL math library",
    "license": "CC0",
    "web": "https://bitbucket.org/BitPuffin/linagl"
  },
  {
    "name": "kwin",
    "url": "https://github.com/reactormonk/nim-kwin",
    "method": "git",
    "tags": [
      "library",
      "javascript",
      "kde"
    ],
    "description": "KWin JavaScript API wrapper",
    "license": "MIT",
    "web": "https://github.com/reactormonk/nim-kwin"
  },
  {
    "name": "opencv",
    "url": "https://github.com/dom96/nim-opencv",
    "method": "git",
    "tags": [
      "library",
      "wrapper",
      "opencv",
      "image",
      "processing"
    ],
    "description": "OpenCV wrapper",
    "license": "MIT",
    "web": "https://github.com/dom96/nim-opencv"
  },
  {
    "name": "nimble",
    "url": "https://github.com/nim-lang/nimble",
    "method": "git",
    "tags": [
      "app",
      "binary",
      "package",
      "manager"
    ],
    "description": "Nimble package manager",
    "license": "BSD",
    "web": "https://github.com/nim-lang/nimble"
  },
  {
    "name": "libnx",
    "url": "https://github.com/jyapayne/nim-libnx",
    "method": "git",
    "tags": [
      "switch",
      "nintendo",
      "libnx",
      "nx"
    ],
    "description": "A port of libnx to Nim",
    "license": "Unlicense",
    "web": "https://github.com/jyapayne/nim-libnx"
  },
  {
    "name": "switch_build",
    "url": "https://github.com/jyapayne/switch-build",
    "method": "git",
    "tags": [
      "switch",
      "nintendo",
      "build",
      "builder"
    ],
    "description": "An easy way to build homebrew files for the Nintendo Switch",
    "license": "MIT",
    "web": "https://github.com/jyapayne/switch-build"
  },
  {
    "name": "aporia",
    "url": "https://github.com/nim-lang/Aporia",
    "method": "git",
    "tags": [
      "app",
      "binary",
      "ide",
      "gtk"
    ],
    "description": "A Nim IDE.",
    "license": "GPLv2",
    "web": "https://github.com/nim-lang/Aporia"
  },
  {
    "name": "c2nim",
    "url": "https://github.com/nim-lang/c2nim",
    "method": "git",
    "tags": [
      "app",
      "binary",
      "tool",
      "header",
      "C"
    ],
    "description": "c2nim is a tool to translate Ansi C code to Nim.",
    "license": "MIT",
    "web": "https://github.com/nim-lang/c2nim"
  },
  {
    "name": "pas2nim",
    "url": "https://github.com/nim-lang/pas2nim",
    "method": "git",
    "tags": [
      "app",
      "binary",
      "tool",
      "Pascal"
    ],
    "description": "pas2nim is a tool to translate Pascal code to Nim.",
    "license": "MIT",
    "web": "https://github.com/nim-lang/pas2nim"
  },
  {
    "name": "ipsumgenera",
    "url": "https://github.com/dom96/ipsumgenera",
    "method": "git",
    "tags": [
      "app",
      "binary",
      "blog",
      "static",
      "generator"
    ],
    "description": "Static blog generator ala Jekyll.",
    "license": "MIT",
    "web": "https://github.com/dom96/ipsumgenera"
  },
  {
    "name": "clibpp",
    "url": "https://github.com/onionhammer/clibpp.git",
    "method": "git",
    "tags": [
      "import",
      "C++",
      "library",
      "wrap"
    ],
    "description": "Easy way to 'Mock' C++ interface",
    "license": "MIT",
    "web": "https://github.com/onionhammer/clibpp"
  },
  {
    "name": "pastebin",
    "url": "https://github.com/achesak/nim-pastebin",
    "method": "git",
    "tags": [
      "library",
      "wrapper",
      "pastebin"
    ],
    "description": "Pastebin API wrapper",
    "license": "MIT",
    "web": "https://github.com/achesak/nim-pastebin"
  },
  {
    "name": "yahooweather",
    "url": "https://github.com/achesak/nim-yahooweather",
    "method": "git",
    "tags": [
      "library",
      "wrapper",
      "weather"
    ],
    "description": "Yahoo! Weather API wrapper",
    "license": "MIT",
    "web": "https://github.com/achesak/nim-yahooweather"
  },
  {
    "name": "noaa",
    "url": "https://github.com/achesak/nim-noaa",
    "method": "git",
    "tags": [
      "library",
      "wrapper",
      "weather"
    ],
    "description": "NOAA weather API wrapper",
    "license": "MIT",
    "web": "https://github.com/achesak/nim-noaa"
  },
  {
    "name": "rss",
    "url": "https://github.com/achesak/nim-rss",
    "method": "git",
    "tags": [
      "library",
      "rss",
      "xml",
      "syndication"
    ],
    "description": "RSS library",
    "license": "MIT",
    "web": "https://github.com/achesak/nim-rss"
  },
  {
    "name": "extmath",
    "url": "https://github.com/achesak/extmath.nim",
    "method": "git",
    "tags": [
      "library",
      "math",
      "trigonometry"
    ],
    "description": "Nim math library",
    "license": "MIT",
    "web": "https://github.com/achesak/extmath.nim"
  },
  {
    "name": "gtk2",
    "url": "https://github.com/nim-lang/gtk2",
    "method": "git",
    "tags": [
      "wrapper",
      "gui",
      "gtk"
    ],
    "description": "Wrapper for gtk2, a feature rich toolkit for creating graphical user interfaces",
    "license": "MIT",
    "web": "https://github.com/nim-lang/gtk2"
  },
  {
    "name": "cairo",
    "url": "https://github.com/nim-lang/cairo",
    "method": "git",
    "tags": [
      "wrapper"
    ],
    "description": "Wrapper for cairo, a vector graphics library with display and print output",
    "license": "MIT",
    "web": "https://github.com/nim-lang/cairo"
  },
  {
    "name": "x11",
    "url": "https://github.com/nim-lang/x11",
    "method": "git",
    "tags": [
      "wrapper"
    ],
    "description": "Wrapper for X11",
    "license": "MIT",
    "web": "https://github.com/nim-lang/x11"
  },
  {
    "name": "opengl",
    "url": "https://github.com/nim-lang/opengl",
    "method": "git",
    "tags": [
      "wrapper"
    ],
    "description": "High-level and low-level wrapper for OpenGL",
    "license": "MIT",
    "web": "https://github.com/nim-lang/opengl"
  },
  {
    "name": "lua",
    "url": "https://github.com/nim-lang/lua",
    "method": "git",
    "tags": [
      "wrapper"
    ],
    "description": "Wrapper to interface with the Lua interpreter",
    "license": "MIT",
    "web": "https://github.com/nim-lang/lua"
  },
  {
    "name": "tcl",
    "url": "https://github.com/nim-lang/tcl",
    "method": "git",
    "tags": [
      "wrapper"
    ],
    "description": "Wrapper for the TCL programming language",
    "license": "MIT",
    "web": "https://github.com/nim-lang/tcl"
  },
  {
    "name": "glm",
    "url": "https://github.com/stavenko/nim-glm",
    "method": "git",
    "tags": [
      "opengl",
      "math",
      "matrix",
      "vector",
      "glsl"
    ],
    "description": "Port of c++ glm library with shader-like syntax",
    "license": "MIT",
    "web": "https://github.com/stavenko/nim-glm"
  },
  {
    "name": "python",
    "url": "https://github.com/nim-lang/python",
    "method": "git",
    "tags": [
      "wrapper"
    ],
    "description": "Wrapper to interface with Python interpreter",
    "license": "MIT",
    "web": "https://github.com/nim-lang/python"
  },
  {
    "name": "NimBorg",
    "url": "https://github.com/micklat/NimBorg",
    "method": "git",
    "tags": [
      "wrapper"
    ],
    "description": "High-level and low-level interfaces to python and lua",
    "license": "MIT",
    "web": "https://github.com/micklat/NimBorg"
  },
  {
    "name": "sha1",
    "url": "https://github.com/onionhammer/sha1",
    "method": "git",
    "tags": [
      "port",
      "hash",
      "sha1"
    ],
    "description": "SHA-1 produces a 160-bit (20-byte) hash value from arbitrary input",
    "license": "BSD"
  },
  {
    "name": "dropbox_filename_sanitizer",
    "url": "https://github.com/Araq/dropbox_filename_sanitizer/",
    "method": "git",
    "tags": [
      "dropbox"
    ],
    "description": "Tool to clean up filenames shared on Dropbox",
    "license": "MIT",
    "web": "https://github.com/Araq/dropbox_filename_sanitizer/"
  },
  {
    "name": "csv",
    "url": "https://github.com/achesak/nim-csv",
    "method": "git",
    "tags": [
      "csv",
      "parsing",
      "stringify",
      "library"
    ],
    "description": "Library for parsing, stringifying, reading, and writing CSV (comma separated value) files",
    "license": "MIT",
    "web": "https://github.com/achesak/nim-csv"
  },
  {
    "name": "geonames",
    "url": "https://github.com/achesak/nim-geonames",
    "method": "git",
    "tags": [
      "library",
      "wrapper",
      "geography"
    ],
    "description": "GeoNames API wrapper",
    "license": "MIT",
    "web": "https://github.com/achesak/nim-geonames"
  },
  {
    "name": "gravatar",
    "url": "https://github.com/achesak/nim-gravatar",
    "method": "git",
    "tags": [
      "library",
      "wrapper",
      "gravatar"
    ],
    "description": "Gravatar API wrapper",
    "license": "MIT",
    "web": "https://github.com/achesak/nim-gravatar"
  },
  {
    "name": "coverartarchive",
    "url": "https://github.com/achesak/nim-coverartarchive",
    "method": "git",
    "tags": [
      "library",
      "wrapper",
      "cover art",
      "music",
      "metadata"
    ],
    "description": "Cover Art Archive API wrapper",
    "license": "MIT",
    "web": "https://github.com/achesak/nim-coverartarchive"
  },
  {
    "name": "nim-ogg",
    "alias": "ogg"
  },
  {
    "name": "ogg",
    "url": "https://bitbucket.org/BitPuffin/nim-ogg",
    "method": "hg",
    "tags": [
      "library",
      "wrapper",
      "binding",
      "audio",
      "sound",
      "video",
      "metadata",
      "media"
    ],
    "description": "Binding to libogg",
    "license": "CC0"
  },
  {
    "name": "nim-vorbis",
    "alias": "vorbis"
  },
  {
    "name": "vorbis",
    "url": "https://bitbucket.org/BitPuffin/nim-vorbis",
    "method": "hg",
    "tags": [
      "library",
      "wrapper",
      "binding",
      "audio",
      "sound",
      "metadata",
      "media"
    ],
    "description": "Binding to libvorbis",
    "license": "CC0"
  },
  {
    "name": "nim-portaudio",
    "alias": "portaudio"
  },
  {
    "name": "portaudio",
    "url": "https://bitbucket.org/BitPuffin/nim-portaudio",
    "method": "hg",
    "tags": [
      "library",
      "wrapper",
      "binding",
      "audio",
      "sound",
      "media",
      "io"
    ],
    "description": "Binding to portaudio",
    "license": "CC0"
  },
  {
    "name": "commandeer",
    "url": "https://github.com/fenekku/commandeer",
    "method": "git",
    "tags": [
      "library",
      "command-line",
      "arguments",
      "switches",
      "parsing",
      "options"
    ],
    "description": "Provides a small command line parsing DSL (domain specific language)",
    "license": "MIT",
    "web": "https://github.com/fenekku/commandeer"
  },
  {
    "name": "scrypt.nim",
    "url": "https://bitbucket.org/BitPuffin/scrypt.nim",
    "method": "hg",
    "tags": [
      "library",
      "wrapper",
      "binding",
      "crypto",
      "cryptography",
      "hash",
      "password",
      "security"
    ],
    "description": "Binding and utilities for scrypt",
    "license": "CC0"
  },
  {
    "name": "bloom",
    "url": "https://github.com/boydgreenfield/nimrod-bloom",
    "method": "git",
    "tags": [
      "bloom-filter",
      "bloom",
      "probabilistic",
      "data structure",
      "set membership",
      "MurmurHash",
      "MurmurHash3"
    ],
    "description": "Efficient Bloom filter implementation in Nim using MurmurHash3.",
    "license": "MIT",
    "web": "https://www.github.com/boydgreenfield/nimrod-bloom"
  },
  {
    "name": "awesome_rmdir",
    "url": "https://github.com/Araq/awesome_rmdir/",
    "method": "git",
    "tags": [
      "rmdir",
      "awesome",
      "command-line"
    ],
    "description": "Command to remove acceptably empty directories.",
    "license": "MIT",
    "web": "https://github.com/Araq/awesome_rmdir/"
  },
  {
    "name": "nimalpm",
    "url": "https://github.com/barcharcraz/nimalpm/",
    "method": "git",
    "tags": [
      "alpm",
      "wrapper",
      "binding",
      "library"
    ],
    "description": "A nimrod wrapper for libalpm",
    "license": "GPLv2",
    "web": "https://www.github.com/barcharcraz/nimalpm/"
  },
  {
    "name": "png",
    "url": "https://github.com/barcharcraz/nimlibpng",
    "method": "git",
    "tags": [
      "png",
      "wrapper",
      "library",
      "libpng",
      "image"
    ],
    "description": "Nim wrapper for the libpng library",
    "license": "libpng",
    "web": "https://github.com/barcharcraz/nimlibpng"
  },
  {
    "name": "nimlibpng",
    "alias": "png"
  },
  {
    "name": "sdl2",
    "url": "https://github.com/nim-lang/sdl2",
    "method": "git",
    "tags": [
      "wrapper",
      "media",
      "audio",
      "video"
    ],
    "description": "Wrapper for SDL 2.x",
    "license": "MIT",
    "web": "https://github.com/nim-lang/sdl2"
  },
  {
    "name": "gamelib",
    "url": "https://github.com/PMunch/SDLGamelib",
    "method": "git",
    "tags": [
      "sdl",
      "game",
      "library"
    ],
    "description": "A library of functions to make creating games using Nim and SDL2 easier. This does not intend to be a full blown engine and tries to keep all the components loosely coupled so that individual parts can be used separately.",
    "license": "MIT",
    "web": "https://github.com/PMunch/SDLGamelib"
  },
  {
    "name": "nimcr",
    "url": "https://github.com/PMunch/nimcr",
    "method": "git",
    "tags": [
      "shebang",
      "utility"
    ],
    "description": "A small program to make Nim shebang-able without the overhead of compiling each time",
    "license": "MIT",
    "web": "https://github.com/PMunch/nimcr"
  },
  {
    "name": "gtkgenui",
    "url": "https://github.com/PMunch/gtkgenui",
    "method": "git",
    "tags": [
      "gtk2",
      "utility"
    ],
    "description": "This module provides the genui macro for the Gtk2 toolkit. Genui is a way to specify graphical interfaces in a hierarchical way to more clearly show the structure of the interface as well as simplifying the code.",
    "license": "MIT",
    "web": "https://github.com/PMunch/gtkgenui"
  },
  {
    "name": "persvector",
    "url": "https://github.com/PMunch/nim-persistent-vector",
    "method": "git",
    "tags": [
      "datastructures",
      "immutable",
      "persistent"
    ],
    "description": "This is an implementation of Clojures persistent vectors in Nim.",
    "license": "MIT",
    "web": "https://github.com/PMunch/nim-persistent-vector"
  },
  {
    "name": "pcap",
    "url": "https://github.com/PMunch/nim-pcap",
    "method": "git",
    "tags": [
      "pcap",
      "fileformats"
    ],
    "description": "Tiny pure Nim library to read PCAP files used by TcpDump/WinDump/Wireshark.",
    "license": "MIT",
    "web": "https://github.com/PMunch/nim-pcap"
  },
  {
    "name": "drawille",
    "url": "https://github.com/PMunch/drawille-nim",
    "method": "git",
    "tags": [
      "drawile",
      "terminal",
      "graphics"
    ],
    "description": "Drawing in terminal with Unicode Braille characters.",
    "license": "MIT",
    "web": "https://github.com/PMunch/drawille-nim"
  },
  {
    "name": "binaryparse",
    "url": "https://github.com/PMunch/binaryparse",
    "method": "git",
    "tags": [
      "parsing",
      "binary"
    ],
    "description": "Binary parser (and writer) in pure Nim. Generates efficient parsing procedures that handle many commonly seen patterns seen in binary files and does sub-byte field reading.",
    "license": "MIT",
    "web": "https://github.com/PMunch/binaryparse"
  },
  {
    "name": "libkeepass",
    "url": "https://github.com/PMunch/libkeepass",
    "method": "git",
    "tags": [
      "keepass",
      "password",
      "library"
    ],
    "description": "Library for reading KeePass files and decrypt the passwords within it",
    "license": "MIT",
    "web": "https://github.com/PMunch/libkeepass"
  },
  {
    "name": "zhsh",
    "url": "https://github.com/PMunch/zhangshasha",
    "method": "git",
    "tags": [
      "algorithm",
      "edit-distance"
    ],
    "description": "This module is a port of the Java implementation of the Zhang-Shasha algorithm for tree edit distance",
    "license": "MIT",
    "web": "https://github.com/PMunch/zhangshasha"
  },
  {
    "name": "termstyle",
    "url": "https://github.com/PMunch/termstyle",
    "method": "git",
    "tags": [
      "terminal",
      "colour",
      "style"
    ],
    "description": "Easy to use styles for terminal output",
    "license": "MIT",
    "web": "https://github.com/PMunch/termstyle"
  },
  {
    "name": "combparser",
    "url": "https://github.com/PMunch/combparser",
    "method": "git",
    "tags": [
      "parser",
      "combinator"
    ],
    "description": "A parser combinator library for easy generation of complex parsers",
    "license": "MIT",
    "web": "https://github.com/PMunch/combparser"
  },
  {
    "name": "protobuf",
    "url": "https://github.com/PMunch/protobuf-nim",
    "method": "git",
    "tags": [
      "protobuf",
      "serialization"
    ],
    "description": "Protobuf implementation in pure Nim that leverages the power of the macro system to not depend on any external tools",
    "license": "MIT",
    "web": "https://github.com/PMunch/protobuf-nim"
  },
  {
    "name": "strslice",
    "url": "https://github.com/PMunch/strslice",
    "method": "git",
    "tags": [
      "optimization",
      "strings",
      "library"
    ],
    "description": "Simple implementation of string slices with some of the strutils ported or wrapped to work on them. String slices offer a performance enhancement when working with large amounts of slices from one base string",
    "license": "MIT",
    "web": "https://github.com/PMunch/strslice"
  },
  {
    "name": "jsonschema",
    "url": "https://github.com/PMunch/jsonschema",
    "method": "git",
    "tags": [
      "json",
      "schema",
      "library",
      "validation"
    ],
    "description": "JSON schema validation and creation.",
    "license": "MIT",
    "web": "https://github.com/PMunch/jsonschema"
  },
  {
    "name": "nimlsp",
    "url": "https://github.com/PMunch/nimlsp",
    "method": "git",
    "tags": [
      "lsp",
      "nimsuggest",
      "editor"
    ],
    "description": "Language Server Protocol implementation for Nim",
    "license": "MIT",
    "web": "https://github.com/PMunch/nimlsp"
  },
  {
    "name": "optionsutils",
    "url": "https://github.com/PMunch/nim-optionsutils",
    "method": "git",
    "tags": [
      "options",
      "library",
      "safety"
    ],
    "description": "Utility macros for easier handling of options in Nim",
    "license": "MIT",
    "web": "https://github.com/PMunch/nim-optionsutils"
  },
  {
    "name": "getmac",
    "url": "https://github.com/PMunch/getmac",
    "method": "git",
    "tags": [
      "network",
      "mac",
      "ip"
    ],
    "description": "A package to get the MAC address of a local IP address",
    "license": "MIT",
    "web": "https://github.com/PMunch/getmac"
  },
  {
    "name": "macroutils",
    "url": "https://github.com/PMunch/macroutils",
    "method": "git",
    "tags": [
      "macros",
      "ast",
      "metaprogramming",
      "library",
      "utility"
    ],
    "description": "A package that makes creating macros easier",
    "license": "MIT",
    "web": "https://github.com/PMunch/macroutils"
  },
  {
    "name": "ansiparse",
    "url": "https://github.com/PMunch/ansiparse",
    "method": "git",
    "tags": [
      "ansi",
      "library",
      "parsing"
    ],
    "description": "Library to parse ANSI escape codes",
    "license": "MIT",
    "web": "https://github.com/PMunch/ansiparse"
  },
  {
    "name": "ansitohtml",
    "url": "https://github.com/PMunch/ansitohtml",
    "method": "git",
    "tags": [
      "ansi",
      "library",
      "html"
    ],
    "description": "Converts ANSI colour codes to HTML span tags with style tags",
    "license": "MIT",
    "web": "https://github.com/PMunch/ansitohtml"
  },
  {
    "name": "xevloop",
    "url": "https://github.com/PMunch/xevloop",
    "method": "git",
    "tags": [
      "x11",
      "library",
      "events"
    ],
    "description": "Library to more easily create X11 event loops",
    "license": "MIT",
    "web": "https://github.com/PMunch/xevloop"
  },
  {
    "name": "sdl2_nim",
    "url": "https://github.com/Vladar4/sdl2_nim",
    "method": "git",
    "tags": [
      "library",
      "wrapper",
      "sdl2",
      "game",
      "video",
      "image",
      "audio",
      "network",
      "ttf"
    ],
    "description": "Wrapper of the SDL 2 library for the Nim language.",
    "license": "zlib",
    "web": "https://github.com/Vladar4/sdl2_nim"
  },
  {
    "name": "assimp",
    "url": "https://github.com/barcharcraz/nim-assimp",
    "method": "git",
    "tags": [
      "wrapper",
      "media",
      "mesh",
      "import",
      "game"
    ],
    "description": "Wrapper for the assimp library",
    "license": "MIT",
    "web": "https://github.com/barcharcraz/nim-assimp"
  },
  {
    "name": "freeimage",
    "url": "https://github.com/barcharcraz/nim-freeimage",
    "method": "git",
    "tags": [
      "wrapper",
      "media",
      "image",
      "import",
      "game"
    ],
    "description": "Wrapper for the FreeImage library",
    "license": "MIT",
    "web": "https://github.com/barcharcraz/nim-freeimage"
  },
  {
    "name": "bcrypt",
    "url": "https://github.com/ithkuil/bcryptnim/",
    "method": "git",
    "tags": [
      "hash",
      "crypto",
      "password",
      "bcrypt",
      "library"
    ],
    "description": "Wraps the bcrypt (blowfish) library for creating encrypted hashes (useful for passwords)",
    "license": "BSD",
    "web": "https://www.github.com/ithkuil/bcryptnim/"
  },
  {
    "name": "opencl",
    "url": "https://github.com/nim-lang/opencl",
    "method": "git",
    "tags": [
      "library"
    ],
    "description": "Low-level wrapper for OpenCL",
    "license": "MIT",
    "web": "https://github.com/nim-lang/opencl"
  },
  {
    "name": "DevIL",
    "url": "https://github.com/Varriount/DevIL",
    "method": "git",
    "tags": [
      "image",
      "library",
      "graphics",
      "wrapper"
    ],
    "description": "Wrapper for the DevIL image library",
    "license": "MIT",
    "web": "https://github.com/Varriount/DevIL"
  },
  {
    "name": "signals",
    "url": "https://github.com/fowlmouth/signals.nim",
    "method": "git",
    "tags": [
      "event-based",
      "observer pattern",
      "library"
    ],
    "description": "Signals/slots library.",
    "license": "MIT",
    "web": "https://github.com/fowlmouth/signals.nim"
  },
  {
    "name": "sling",
    "url": "https://github.com/Druage/sling",
    "method": "git",
    "tags": [
      "signal",
      "slots",
      "eventloop",
      "callback"
    ],
    "description": "Signal and Slot library for Nim.",
    "license": "unlicense",
    "web": "https://github.com/Druage/sling"
  },
  {
    "name": "number_files",
    "url": "https://github.com/Araq/number_files/",
    "method": "git",
    "tags": [
      "rename",
      "filename",
      "finder"
    ],
    "description": "Command to add counter suffix/prefix to a list of files.",
    "license": "MIT",
    "web": "https://github.com/Araq/number_files/"
  },
  {
    "name": "redissessions",
    "url": "https://github.com/ithkuil/redissessions/",
    "method": "git",
    "tags": [
      "jester",
      "sessions",
      "redis"
    ],
    "description": "Redis-backed sessions for jester",
    "license": "MIT",
    "web": "https://github.com/ithkuil/redissessions/"
  },
  {
    "name": "horde3d",
    "url": "https://github.com/fowlmouth/horde3d",
    "method": "git",
    "tags": [
      "graphics",
      "3d",
      "rendering",
      "wrapper"
    ],
    "description": "Wrapper for Horde3D, a small open source 3D rendering engine.",
    "license": "WTFPL",
    "web": "https://github.com/fowlmouth/horde3d"
  },
  {
    "name": "mongo",
    "url": "https://github.com/nim-lang/mongo",
    "method": "git",
    "tags": [
      "library",
      "wrapper",
      "database"
    ],
    "description": "Bindings and a high-level interface for MongoDB",
    "license": "MIT",
    "web": "https://github.com/nim-lang/mongo"
  },
  {
    "name": "allegro5",
    "url": "https://github.com/fowlmouth/allegro5",
    "method": "git",
    "tags": [
      "wrapper",
      "graphics",
      "games",
      "opengl",
      "audio"
    ],
    "description": "Wrapper for Allegro version 5.X",
    "license": "MIT",
    "web": "https://github.com/fowlmouth/allegro5"
  },
  {
    "name": "physfs",
    "url": "https://github.com/fowlmouth/physfs",
    "method": "git",
    "tags": [
      "wrapper",
      "filesystem",
      "archives"
    ],
    "description": "A library to provide abstract access to various archives.",
    "license": "WTFPL",
    "web": "https://github.com/fowlmouth/physfs"
  },
  {
    "name": "shoco",
    "url": "https://github.com/onionhammer/shoconim.git",
    "method": "git",
    "tags": [
      "compression",
      "shoco"
    ],
    "description": "A fast compressor for short strings",
    "license": "MIT",
    "web": "https://github.com/onionhammer/shoconim"
  },
  {
    "name": "murmur3",
    "url": "https://github.com/boydgreenfield/nimrod-murmur",
    "method": "git",
    "tags": [
      "MurmurHash",
      "MurmurHash3",
      "murmur",
      "hash",
      "hashing"
    ],
    "description": "A simple MurmurHash3 wrapper for Nim",
    "license": "MIT",
    "web": "https://github.com/boydgreenfield/nimrod-murmur"
  },
  {
    "name": "hex",
    "url": "https://github.com/esbullington/nimrod-hex",
    "method": "git",
    "tags": [
      "hex",
      "encoding"
    ],
    "description": "A simple hex package for Nim",
    "license": "MIT",
    "web": "https://github.com/esbullington/nimrod-hex"
  },
  {
    "name": "strfmt",
    "url": "https://github.com/bio-nim/nim-strfmt",
    "method": "git",
    "tags": [
      "library"
    ],
    "description": "A string formatting library inspired by Python's `format`.",
    "license": "MIT",
    "web": "https://github.com/bio-nim/nim-strfmt"
  },
  {
    "name": "jade-nim",
    "url": "https://github.com/idlewan/jade-nim",
    "method": "git",
    "tags": [
      "template",
      "jade",
      "web",
      "dsl",
      "html"
    ],
    "description": "Compiles jade templates to Nim procedures.",
    "license": "MIT",
    "web": "https://github.com/idlewan/jade-nim"
  },
  {
    "name": "gh_nimrod_doc_pages",
    "url": "https://github.com/Araq/gh_nimrod_doc_pages",
    "method": "git",
    "tags": [
      "command-line",
      "web",
      "automation",
      "documentation"
    ],
    "description": "Generates a GitHub documentation website for Nim projects.",
    "license": "MIT",
    "web": "https://github.com/Araq/gh_nimrod_doc_pages"
  },
  {
    "name": "midnight_dynamite",
    "url": "https://github.com/Araq/midnight_dynamite",
    "method": "git",
    "tags": [
      "wrapper",
      "library",
      "html",
      "markdown",
      "md"
    ],
    "description": "Wrapper for the markdown rendering hoedown library",
    "license": "MIT",
    "web": "https://github.com/Araq/midnight_dynamite"
  },
  {
    "name": "rsvg",
    "url": "https://github.com/def-/rsvg",
    "method": "git",
    "tags": [
      "wrapper",
      "library",
      "graphics"
    ],
    "description": "Wrapper for librsvg, a Scalable Vector Graphics (SVG) rendering library",
    "license": "MIT",
    "web": "https://github.com/def-/rsvg"
  },
  {
    "name": "emerald",
    "url": "https://github.com/flyx/emerald",
    "method": "git",
    "tags": [
      "dsl",
      "html",
      "template",
      "web"
    ],
    "description": "macro-based HTML templating engine",
    "license": "WTFPL",
    "web": "https://flyx.github.io/emerald/"
  },
  {
    "name": "niminst",
    "url": "https://github.com/nim-lang/niminst",
    "method": "git",
    "tags": [
      "app",
      "binary",
      "tool",
      "installation",
      "generator"
    ],
    "description": "tool to generate installers for Nim programs",
    "license": "MIT",
    "web": "https://github.com/nim-lang/niminst"
  },
  {
    "name": "redis",
    "url": "https://github.com/nim-lang/redis",
    "method": "git",
    "tags": [
      "redis",
      "client",
      "library"
    ],
    "description": "official redis client for Nim",
    "license": "MIT",
    "web": "https://github.com/nim-lang/redis"
  },
  {
    "name": "dialogs",
    "url": "https://github.com/nim-lang/dialogs",
    "method": "git",
    "tags": [
      "library",
      "ui",
      "gui",
      "dialog",
      "file"
    ],
    "description": "wraps GTK+ or Windows' open file dialogs",
    "license": "MIT",
    "web": "https://github.com/nim-lang/dialogs"
  },
  {
    "name": "vectors",
    "url": "https://github.com/blamestross/nimrod-vectors",
    "method": "git",
    "tags": [
      "math",
      "vectors",
      "library"
    ],
    "description": "Simple multidimensional vector math",
    "license": "MIT",
    "web": "https://github.com/blamestross/nimrod-vectors"
  },
  {
    "name": "bitarray",
    "url": "https://github.com/onecodex/nim-bitarray",
    "method": "git",
    "tags": [
      "Bit arrays",
      "Bit sets",
      "Bit vectors",
      "Data structures"
    ],
    "description": "mmap-backed bitarray implementation in Nim.",
    "license": "MIT",
    "web": "https://www.github.com/onecodex/nim-bitarray"
  },
  {
    "name": "appdirs",
    "url": "https://github.com/MrJohz/appdirs",
    "method": "git",
    "tags": [
      "utility",
      "filesystem"
    ],
    "description": "A utility library to find the directory you need to app in.",
    "license": "MIT",
    "web": "https://github.com/MrJohz/appdirs"
  },
  {
    "name": "sndfile",
    "url": "https://github.com/julienaubert/nim-sndfile",
    "method": "git",
    "tags": [
      "audio",
      "wav",
      "wrapper",
      "libsndfile"
    ],
    "description": "A wrapper of libsndfile",
    "license": "MIT",
    "web": "https://github.com/julienaubert/nim-sndfile"
  },
  {
    "name": "nim-sndfile",
    "alias": "sndfile"
  },
  {
    "name": "bigints",
    "url": "https://github.com/def-/bigints",
    "method": "git",
    "tags": [
      "math",
      "library",
      "numbers"
    ],
    "description": "Arbitrary-precision integers",
    "license": "MIT",
    "web": "https://github.com/def-/bigints"
  },
  {
    "name": "iterutils",
    "url": "https://github.com/def-/iterutils",
    "method": "git",
    "tags": [
      "library",
      "iterators"
    ],
    "description": "Functional operations for iterators and slices, similar to sequtils",
    "license": "MIT",
    "web": "https://github.com/def-/iterutils"
  },
  {
    "name": "hastyscribe",
    "url": "https://github.com/h3rald/hastyscribe",
    "method": "git",
    "tags": [
      "markdown",
      "html",
      "publishing"
    ],
    "description": "Self-contained markdown compiler generating self-contained HTML documents",
    "license": "MIT",
    "web": "https://h3rald.com/hastyscribe"
  },
  {
    "name": "nanomsg",
    "url": "https://github.com/def-/nim-nanomsg",
    "method": "git",
    "tags": [
      "library",
      "wrapper",
      "networking"
    ],
    "description": "Wrapper for the nanomsg socket library that provides several common communication patterns",
    "license": "MIT",
    "web": "https://github.com/def-/nim-nanomsg"
  },
  {
    "name": "directnimrod",
    "url": "https://bitbucket.org/barcharcraz/directnimrod",
    "method": "git",
    "tags": [
      "library",
      "wrapper",
      "graphics",
      "windows"
    ],
    "description": "Wrapper for microsoft's DirectX libraries",
    "license": "MS-PL",
    "web": "https://bitbucket.org/barcharcraz/directnimrod"
  },
  {
    "name": "imghdr",
    "url": "https://github.com/achesak/nim-imghdr",
    "method": "git",
    "tags": [
      "image",
      "formats",
      "files"
    ],
    "description": "Library for detecting the format of an image",
    "license": "MIT",
    "web": "https://github.com/achesak/nim-imghdr"
  },
  {
    "name": "csv2json",
    "url": "https://github.com/achesak/nim-csv2json",
    "method": "git",
    "tags": [
      "csv",
      "json"
    ],
    "description": "Convert CSV files to JSON",
    "license": "MIT",
    "web": "https://github.com/achesak/nim-csv2json"
  },
  {
    "name": "vecmath",
    "url": "https://github.com/barcharcraz/vecmath",
    "method": "git",
    "tags": [
      "library",
      "math",
      "vector"
    ],
    "description": "various vector maths utils for nimrod",
    "license": "MIT",
    "web": "https://github.com/barcharcraz/vecmath"
  },
  {
    "name": "lazy_rest",
    "url": "https://github.com/Araq/lazy_rest",
    "method": "git",
    "tags": [
      "library",
      "rst",
      "rest",
      "text",
      "html"
    ],
    "description": "Simple reST HTML generation with some extras.",
    "license": "MIT",
    "web": "https://github.com/Araq/lazy_rest"
  },
  {
    "name": "Phosphor",
    "url": "https://github.com/barcharcraz/Phosphor",
    "method": "git",
    "tags": [
      "library",
      "opengl",
      "graphics"
    ],
    "description": "eaiser use of OpenGL and GLSL shaders",
    "license": "MIT",
    "web": "https://github.com/barcharcraz/Phosphor"
  },
  {
    "name": "colorsys",
    "url": "https://github.com/achesak/nim-colorsys",
    "method": "git",
    "tags": [
      "library",
      "colors",
      "rgb",
      "yiq",
      "hls",
      "hsv"
    ],
    "description": "Convert between RGB, YIQ, HLS, and HSV color systems.",
    "license": "MIT",
    "web": "https://github.com/achesak/nim-colorsys"
  },
  {
    "name": "pythonfile",
    "url": "https://github.com/achesak/nim-pythonfile",
    "method": "git",
    "tags": [
      "library",
      "python",
      "files",
      "file"
    ],
    "description": "Wrapper of the file procedures to provide an interface as similar as possible to that of Python",
    "license": "MIT",
    "web": "https://github.com/achesak/nim-pythonfile"
  },
  {
    "name": "sndhdr",
    "url": "https://github.com/achesak/nim-sndhdr",
    "method": "git",
    "tags": [
      "library",
      "formats",
      "files",
      "sound",
      "audio"
    ],
    "description": "Library for detecting the format of a sound file",
    "license": "MIT",
    "web": "https://github.com/achesak/nim-sndhdr"
  },
  {
    "name": "irc",
    "url": "https://github.com/nim-lang/irc",
    "method": "git",
    "tags": [
      "library",
      "irc",
      "network"
    ],
    "description": "Implements a simple IRC client.",
    "license": "MIT",
    "web": "https://github.com/nim-lang/irc"
  },
  {
    "name": "random",
    "url": "https://github.com/oprypin/nim-random",
    "method": "git",
    "tags": [
      "library",
      "algorithms",
      "random"
    ],
    "description": "Pseudo-random number generation library inspired by Python",
    "license": "MIT",
    "web": "https://github.com/oprypin/nim-random"
  },
  {
    "name": "zmq",
    "url": "https://github.com/nim-lang/nim-zmq",
    "method": "git",
    "tags": [
      "library",
      "wrapper",
      "zeromq",
      "messaging",
      "queue"
    ],
    "description": "ZeroMQ 4 wrapper",
    "license": "MIT",
    "web": "https://github.com/nim-lang/nim-zmq"
  },
  {
    "name": "uuid",
    "url": "https://github.com/idlewan/nim-uuid",
    "method": "git",
    "tags": [
      "library",
      "wrapper",
      "uuid"
    ],
    "description": "UUID wrapper",
    "license": "MIT",
    "web": "https://github.com/idlewan/nim-uuid"
  },
  {
    "name": "robotparser",
    "url": "https://github.com/achesak/nim-robotparser",
    "method": "git",
    "tags": [
      "library",
      "useragent",
      "robots",
      "robot.txt"
    ],
    "description": "Determine if a useragent can access a URL using robots.txt",
    "license": "MIT",
    "web": "https://github.com/achesak/nim-robotparser"
  },
  {
    "name": "epub",
    "url": "https://github.com/achesak/nim-epub",
    "method": "git",
    "tags": [
      "library",
      "epub",
      "e-book"
    ],
    "description": "Module for working with EPUB e-book files",
    "license": "MIT",
    "web": "https://github.com/achesak/nim-epub"
  },
  {
    "name": "hashids",
    "url": "https://github.com/achesak/nim-hashids",
    "method": "git",
    "tags": [
      "library",
      "hashids"
    ],
    "description": "Nim implementation of Hashids",
    "license": "MIT",
    "web": "https://github.com/achesak/nim-hashids"
  },
  {
    "name": "openssl_evp",
    "url": "https://github.com/cowboy-coders/nim-openssl-evp",
    "method": "git",
    "tags": [
      "library",
      "crypto",
      "openssl"
    ],
    "description": "Wrapper for OpenSSL's EVP interface",
    "license": "OpenSSL and SSLeay",
    "web": "https://github.com/cowboy-coders/nim-openssl-evp"
  },
  {
    "name": "monad",
    "alias": "maybe"
  },
  {
    "name": "maybe",
    "url": "https://github.com/superfunc/maybe",
    "method": "git",
    "tags": [
      "library",
      "functional",
      "optional",
      "monad"
    ],
    "description": "basic monadic maybe type for Nim",
    "license": "BSD3",
    "web": "https://github.com/superfunc/maybe"
  },
  {
    "name": "eternity",
    "url": "https://github.com/hiteshjasani/nim-eternity",
    "method": "git",
    "tags": [
      "library",
      "time",
      "format"
    ],
    "description": "Humanize elapsed time",
    "license": "MIT",
    "web": "https://github.com/hiteshjasani/nim-eternity"
  },
  {
    "name": "gmp",
    "url": "https://github.com/subsetpark/nim-gmp",
    "method": "git",
    "tags": [
      "library",
      "bignum",
      "numbers",
      "math"
    ],
    "description": "wrapper for the GNU multiple precision arithmetic library (GMP)",
    "license": "LGPLv3 or GPLv2",
    "web": "https://github.com/subsetpark/nim-gmp"
  },
  {
    "name": "ludens",
    "url": "https://github.com/rnentjes/nim-ludens",
    "method": "git",
    "tags": [
      "library",
      "game",
      "opengl",
      "sfml"
    ],
    "description": "Little game library using opengl and sfml",
    "license": "MIT",
    "web": "https://github.com/rnentjes/nim-ludens"
  },
  {
    "name": "ffbookmarks",
    "url": "https://github.com/achesak/nim-ffbookmarks",
    "method": "git",
    "tags": [
      "firefox",
      "bookmarks",
      "library"
    ],
    "description": "Nim module for working with Firefox bookmarks",
    "license": "MIT",
    "web": "https://github.com/achesak/nim-ffbookmarks"
  },
  {
    "name": "moustachu",
    "url": "https://github.com/fenekku/moustachu.git",
    "method": "git",
    "tags": [
      "web",
      "html",
      "template",
      "mustache"
    ],
    "description": "Mustache templating for Nim.",
    "license": "MIT",
    "web": "https://github.com/fenekku/moustachu"
  },
  {
    "name": "easy_bcrypt",
    "url": "https://github.com/Akito13/easy-bcrypt.git",
    "method": "git",
    "tags": [
      "hash",
      "crypto",
      "password",
      "bcrypt"
    ],
    "description": "A simple wrapper providing a convenient reentrant interface for the bcrypt password hashing algorithm.",
    "license": "CC0"
  },
  {
    "name": "libclang",
    "url": "https://github.com/cowboy-coders/nim-libclang.git",
    "method": "git",
    "tags": [
      "wrapper",
      "bindings",
      "clang"
    ],
    "description": "wrapper for libclang (the C-interface of the clang LLVM frontend)",
    "license": "MIT",
    "web": "https://github.com/cowboy-coders/nim-libclang"
  },
  {
    "name": "nim-libclang",
    "alias": "libclang"
  },
  {
    "name": "nimqml",
    "url": "https://github.com/filcuc/nimqml",
    "method": "git",
    "tags": [
      "Qt",
      "Qml",
      "UI",
      "GUI"
    ],
    "description": "Qt Qml bindings",
    "license": "GPLv3",
    "web": "https://github.com/filcuc/nimqml"
  },
  {
    "name": "XPLM-Nim",
    "url": "https://github.com/jpoirier/XPLM-Nim",
    "method": "git",
    "tags": [
      "X-Plane",
      "XPLM",
      "Plugin",
      "SDK"
    ],
    "description": "X-Plane XPLM SDK wrapper",
    "license": "BSD",
    "web": "https://github.com/jpoirier/XPLM-Nim"
  },
  {
    "name": "csfml",
    "url": "https://github.com/oprypin/nim-csfml",
    "method": "git",
    "tags": [
      "sfml",
      "binding",
      "game",
      "media",
      "library",
      "opengl"
    ],
    "description": "Bindings for Simple and Fast Multimedia Library (through CSFML)",
    "license": "zlib",
    "web": "https://github.com/oprypin/nim-csfml"
  },
  {
    "name": "optional_t",
    "url": "https://github.com/flaviut/optional_t",
    "method": "git",
    "tags": [
      "option",
      "functional"
    ],
    "description": "Basic Option[T] library",
    "license": "MIT",
    "web": "https://github.com/flaviut/optional_t"
  },
  {
    "name": "nimrtlsdr",
    "url": "https://github.com/jpoirier/nimrtlsdr",
    "method": "git",
    "tags": [
      "rtl-sdr",
      "wrapper",
      "bindings",
      "rtlsdr"
    ],
    "description": "A Nim wrapper for librtlsdr",
    "license": "BSD",
    "web": "https://github.com/jpoirier/nimrtlsdr"
  },
  {
    "name": "lapp",
    "url": "https://gitlab.3dicc.com/gokr/lapp.git",
    "method": "git",
    "tags": [
      "args",
      "cmd",
      "opt",
      "parse",
      "parsing"
    ],
    "description": "Opt parser using synopsis as specification, ported from Lua.",
    "license": "MIT",
    "web": "https://gitlab.3dicc.com/gokr/lapp"
  },
  {
    "name": "blimp",
    "url": "https://gitlab.3dicc.com/gokr/blimp.git",
    "method": "git",
    "tags": [
      "app",
      "binary",
      "utility",
      "git",
      "git-fat"
    ],
    "description": "Utility that helps with big files in git, very similar to git-fat, s3annnex etc.",
    "license": "MIT",
    "web": "https://gitlab.3dicc.com/gokr/blimp"
  },
  {
    "name": "parsetoml",
    "url": "https://github.com/NimParsers/parsetoml.git",
    "method": "git",
    "tags": [
      "library",
      "parse"
    ],
    "description": "Library for parsing TOML files.",
    "license": "MIT",
    "web": "https://github.com/NimParsers/parsetoml"
  },
  {
    "name": "compiler",
    "url": "https://github.com/nim-lang/Nim.git",
    "method": "git",
    "tags": [
      "library"
    ],
    "description": "Compiler package providing the compiler sources as a library.",
    "license": "MIT",
    "web": "https://github.com/nim-lang/Nim"
  },
  {
    "name": "nre",
    "url": "https://github.com/flaviut/nre.git",
    "method": "git",
    "tags": [
      "library",
      "pcre",
      "regex"
    ],
    "description": "A better regular expression library",
    "license": "MIT",
    "web": "https://github.com/flaviut/nre"
  },
  {
    "name": "docopt",
    "url": "https://github.com/docopt/docopt.nim",
    "method": "git",
    "tags": [
      "command-line",
      "arguments",
      "parsing",
      "library"
    ],
    "description": "Command-line args parser based on Usage message",
    "license": "MIT",
    "web": "https://github.com/docopt/docopt.nim"
  },
  {
    "name": "bpg",
    "url": "https://github.com/def-/nim-bpg.git",
    "method": "git",
    "tags": [
      "image",
      "library",
      "wrapper"
    ],
    "description": "BPG (Better Portable Graphics) for Nim",
    "license": "MIT",
    "web": "https://github.com/def-/nim-bpg"
  },
  {
    "name": "io-spacenav",
    "url": "https://github.com/nimious/io-spacenav.git",
    "method": "git",
    "tags": [
      "binding",
      "3dx",
      "3dconnexion",
      "libspnav",
      "spacenav",
      "spacemouse",
      "spacepilot",
      "spacenavigator"
    ],
    "description": "Obsolete - please use spacenav instead!",
    "license": "MIT",
    "web": "https://github.com/nimious/io-spacenav"
  },
  {
    "name": "optionals",
    "url": "https://github.com/MasonMcGill/optionals.git",
    "method": "git",
    "tags": [
      "library",
      "option",
      "optional",
      "maybe"
    ],
    "description": "Option types",
    "license": "MIT",
    "web": "https://github.com/MasonMcGill/optionals"
  },
  {
    "name": "tuples",
    "url": "https://github.com/MasonMcGill/tuples.git",
    "method": "git",
    "tags": [
      "library",
      "tuple",
      "metaprogramming"
    ],
    "description": "Tuple manipulation utilities",
    "license": "MIT",
    "web": "https://github.com/MasonMcGill/tuples"
  },
  {
    "name": "fuse",
    "url": "https://github.com/akiradeveloper/nim-fuse.git",
    "method": "git",
    "tags": [
      "fuse",
      "library",
      "wrapper"
    ],
    "description": "A FUSE binding for Nim",
    "license": "MIT",
    "web": "https://github.com/akiradeveloper/nim-fuse"
  },
  {
    "name": "brainfuck",
    "url": "https://github.com/def-/nim-brainfuck.git",
    "method": "git",
    "tags": [
      "library",
      "binary",
      "app",
      "interpreter",
      "compiler",
      "language"
    ],
    "description": "A brainfuck interpreter and compiler",
    "license": "MIT",
    "web": "https://github.com/def-/nim-brainfuck"
  },
  {
    "name": "jwt",
    "url": "https://github.com/yglukhov/nim-jwt.git",
    "method": "git",
    "tags": [
      "library",
      "crypto",
      "hash"
    ],
    "description": "JSON Web Tokens for Nim",
    "license": "MIT",
    "web": "https://github.com/yglukhov/nim-jwt"
  },
  {
    "name": "pythonpathlib",
    "url": "https://github.com/achesak/nim-pythonpathlib.git",
    "method": "git",
    "tags": [
      "path",
      "directory",
      "python",
      "library"
    ],
    "description": "Module for working with paths that is as similar as possible to Python's pathlib",
    "license": "MIT",
    "web": "https://github.com/achesak/nim-pythonpathlib"
  },
  {
    "name": "RingBuffer",
    "url": "git@github.com:megawac/RingBuffer.nim.git",
    "method": "git",
    "tags": [
      "sequence",
      "seq",
      "circular",
      "ring",
      "buffer"
    ],
    "description": "Circular buffer implementation",
    "license": "MIT",
    "web": "https://github.com/megawac/RingBuffer.nim"
  },
  {
    "name": "nimrat",
    "url": "https://github.com/apense/nimrat",
    "method": "git",
    "tags": [
      "library",
      "math",
      "numbers"
    ],
    "description": "Module for working with rational numbers (fractions)",
    "license": "MIT",
    "web": "https://github.com/apense/nimrat"
  },
  {
    "name": "io-isense",
    "url": "https://github.com/nimious/io-isense.git",
    "method": "git",
    "tags": [
      "binding",
      "isense",
      "intersense",
      "inertiacube",
      "intertrax",
      "microtrax",
      "thales",
      "tracking",
      "sensor"
    ],
    "description": "Obsolete - please use isense instead!",
    "license": "MIT",
    "web": "https://github.com/nimious/io-isense"
  },
  {
    "name": "io-usb",
    "url": "https://github.com/nimious/io-usb.git",
    "method": "git",
    "tags": [
      "binding",
      "usb",
      "libusb"
    ],
    "description": "Obsolete - please use libusb instead!",
    "license": "MIT",
    "web": "https://github.com/nimious/io-usb"
  },
  {
    "name": "nimcfitsio",
    "url": "https://github.com/ziotom78/nimcfitsio.git",
    "method": "git",
    "tags": [
      "library",
      "binding",
      "cfitsio",
      "fits",
      "io"
    ],
    "description": "Bindings for CFITSIO, a library to read/write FITSIO images and tables.",
    "license": "MIT",
    "web": "https://github.com/ziotom78/nimcfitsio"
  },
  {
    "name": "glossolalia",
    "url": "https://github.com/fowlmouth/glossolalia",
    "method": "git",
    "tags": [
      "parser",
      "peg"
    ],
    "description": "A DSL for quickly writing parsers",
    "license": "CC0",
    "web": "https://github.com/fowlmouth/glossolalia"
  },
  {
    "name": "entoody",
    "url": "https://bitbucket.org/fowlmouth/entoody",
    "method": "git",
    "tags": [
      "component",
      "entity",
      "composition"
    ],
    "description": "A component/entity system",
    "license": "CC0",
    "web": "https://bitbucket.org/fowlmouth/entoody"
  },
  {
    "name": "msgpack",
    "url": "https://github.com/akiradeveloper/msgpack-nim.git",
    "method": "git",
    "tags": [
      "msgpack",
      "library",
      "serialization"
    ],
    "description": "A MessagePack binding for Nim",
    "license": "MIT",
    "web": "https://github.com/akiradeveloper/msgpack-nim"
  },
  {
    "name": "osinfo",
    "url": "https://github.com/nim-lang/osinfo.git",
    "method": "git",
    "tags": [
      "os",
      "library",
      "info"
    ],
    "description": "Modules providing information about the OS.",
    "license": "MIT",
    "web": "https://github.com/nim-lang/osinfo"
  },
  {
    "name": "io-myo",
    "url": "https://github.com/nimious/io-myo.git",
    "method": "git",
    "tags": [
      "binding",
      "myo",
      "thalmic",
      "armband",
      "gesture"
    ],
    "description": "Obsolete - please use myo instead!",
    "license": "MIT",
    "web": "https://github.com/nimious/io-myo"
  },
  {
    "name": "io-oculus",
    "url": "https://github.com/nimious/io-oculus.git",
    "method": "git",
    "tags": [
      "binding",
      "oculus",
      "rift",
      "vr",
      "libovr",
      "ovr",
      "dk1",
      "dk2",
      "gearvr"
    ],
    "description": "Obsolete - please use oculus instead!",
    "license": "MIT",
    "web": "https://github.com/nimious/io-oculus"
  },
  {
    "name": "closure_compiler",
    "url": "https://github.com/yglukhov/closure_compiler.git",
    "method": "git",
    "tags": [
      "binding",
      "closure",
      "compiler",
      "javascript"
    ],
    "description": "Bindings for Closure Compiler web API.",
    "license": "MIT",
    "web": "https://github.com/yglukhov/closure_compiler"
  },
  {
    "name": "io-serialport",
    "url": "https://github.com/nimious/io-serialport.git",
    "method": "git",
    "tags": [
      "binding",
      "libserialport",
      "serial",
      "communication"
    ],
    "description": "Obsolete - please use serialport instead!",
    "license": "MIT",
    "web": "https://github.com/nimious/io-serialport"
  },
  {
    "name": "beanstalkd",
    "url": "https://github.com/tormaroe/beanstalkd.nim.git",
    "method": "git",
    "tags": [
      "library",
      "queue",
      "messaging"
    ],
    "description": "A beanstalkd work queue client library.",
    "license": "MIT",
    "web": "https://github.com/tormaroe/beanstalkd.nim"
  },
  {
    "name": "wiki2text",
    "url": "https://github.com/rspeer/wiki2text.git",
    "method": "git",
    "tags": [
      "nlp",
      "wiki",
      "xml",
      "text"
    ],
    "description": "Quickly extracts natural-language text from a MediaWiki XML file.",
    "license": "MIT",
    "web": "https://github.com/rspeer/wiki2text"
  },
  {
    "name": "qt5_qtsql",
    "url": "https://github.com/philip-wernersbach/nim-qt5_qtsql.git",
    "method": "git",
    "tags": [
      "library",
      "wrapper",
      "database",
      "qt",
      "qt5",
      "qtsql",
      "sqlite",
      "postgres",
      "mysql"
    ],
    "description": "Binding for Qt 5's Qt SQL library that integrates with the features of the Nim language. Uses one API for multiple database engines.",
    "license": "MIT",
    "web": "https://github.com/philip-wernersbach/nim-qt5_qtsql"
  },
  {
    "name": "orient",
    "url": "https://github.com/philip-wernersbach/nim-orient",
    "method": "git",
    "tags": [
      "library",
      "wrapper",
      "database",
      "orientdb",
      "pure"
    ],
    "description": "OrientDB driver written in pure Nim, uses the OrientDB 2.0 Binary Protocol with Binary Serialization.",
    "license": "MPL",
    "web": "https://github.com/philip-wernersbach/nim-orient"
  },
  {
    "name": "syslog",
    "url": "https://github.com/FedericoCeratto/nim-syslog",
    "method": "git",
    "tags": [
      "library",
      "pure"
    ],
    "description": "Syslog module.",
    "license": "LGPLv3",
    "web": "https://github.com/FedericoCeratto/nim-syslog"
  },
  {
    "name": "nimes",
    "url": "https://github.com/def-/nimes",
    "method": "git",
    "tags": [
      "emulator",
      "nes",
      "game",
      "sdl",
      "javascript"
    ],
    "description": "NES emulator using SDL2, also compiles to JavaScript with emscripten.",
    "license": "MPL",
    "web": "https://github.com/def-/nimes"
  },
  {
    "name": "syscall",
    "url": "https://github.com/def-/nim-syscall",
    "method": "git",
    "tags": [
      "library"
    ],
    "description": "Raw system calls for Nim",
    "license": "MPL",
    "web": "https://github.com/def-/nim-syscall"
  },
  {
    "name": "jnim",
    "url": "https://github.com/yglukhov/jnim",
    "method": "git",
    "tags": [
      "library",
      "java",
      "jvm",
      "bridge",
      "bindings"
    ],
    "description": "Nim - Java bridge",
    "license": "MIT",
    "web": "https://github.com/yglukhov/jnim"
  },
  {
    "name": "nimPDF",
    "url": "https://github.com/jangko/nimpdf",
    "method": "git",
    "tags": [
      "library",
      "PDF",
      "document"
    ],
    "description": "library for generating PDF files",
    "license": "MIT",
    "web": "https://github.com/jangko/nimpdf"
  },
  {
    "name": "LLVM",
    "url": "https://github.com/FedeOmoto/llvm",
    "method": "git",
    "tags": [
      "LLVM",
      "bindings",
      "wrapper"
    ],
    "description": "LLVM bindings for the Nim language.",
    "license": "MIT",
    "web": "https://github.com/FedeOmoto/llvm"
  },
  {
    "name": "nshout",
    "url": "https://github.com/Senketsu/nshout",
    "method": "git",
    "tags": [
      "library",
      "shouter",
      "libshout",
      "wrapper",
      "bindings",
      "audio",
      "web"
    ],
    "description": "Nim bindings for libshout",
    "license": "MIT",
    "web": "https://github.com/Senketsu/nshout"
  },
  {
    "name": "nsu",
    "url": "https://github.com/Senketsu/nsu",
    "method": "git",
    "tags": [
      "library",
      "tool",
      "utility",
      "screenshot"
    ],
    "description": "Simple screenshot library & cli tool made in Nim",
    "license": "MIT",
    "web": "https://github.com/Senketsu/nsu"
  },
  {
    "name": "nuuid",
    "url": "https://github.com/yglukhov/nim-only-uuid",
    "method": "git",
    "tags": [
      "library",
      "uuid",
      "guid"
    ],
    "description": "A Nim source only UUID generator",
    "license": "MIT",
    "web": "https://github.com/yglukhov/nim-only-uuid"
  },
  {
    "name": "fftw3",
    "url": "https://github.com/Clonkk/nimfftw3",
    "method": "git",
    "tags": [
      "library",
      "math",
      "fft"
    ],
    "description": "Bindings to the FFTW library",
    "license": "LGPL",
    "web": "https://github.com/Clonkk/nimfftw3"
  },
  {
    "name": "nrpl",
    "url": "https://github.com/vegansk/nrpl",
    "method": "git",
    "tags": [
      "REPL",
      "application"
    ],
    "description": "A rudimentary Nim REPL",
    "license": "MIT",
    "web": "https://github.com/vegansk/nrpl"
  },
  {
    "name": "nim-geocoding",
    "alias": "geocoding"
  },
  {
    "name": "geocoding",
    "url": "https://github.com/saratchandra92/nim-geocoding",
    "method": "git",
    "tags": [
      "library",
      "geocoding",
      "maps"
    ],
    "description": "A simple library for Google Maps Geocoding API",
    "license": "MIT",
    "web": "https://github.com/saratchandra92/nim-geocoding"
  },
  {
    "name": "io-gles",
    "url": "https://github.com/nimious/io-gles.git",
    "method": "git",
    "tags": [
      "binding",
      "khronos",
      "gles",
      "opengl es"
    ],
    "description": "Obsolete - please use gles instead!",
    "license": "MIT",
    "web": "https://github.com/nimious/io-gles"
  },
  {
    "name": "io-egl",
    "url": "https://github.com/nimious/io-egl.git",
    "method": "git",
    "tags": [
      "binding",
      "khronos",
      "egl",
      "opengl",
      "opengl es",
      "openvg"
    ],
    "description": "Obsolete - please use egl instead!",
    "license": "MIT",
    "web": "https://github.com/nimious/io-egl"
  },
  {
    "name": "io-sixense",
    "url": "https://github.com/nimious/io-sixense.git",
    "method": "git",
    "tags": [
      "binding",
      "sixense",
      "razer hydra",
      "stem system",
      "vr"
    ],
    "description": "Obsolete - please use sixense instead!",
    "license": "MIT",
    "web": "https://github.com/nimious/io-sixense"
  },
  {
    "name": "tnetstring",
    "url": "https://mahlon@bitbucket.org/mahlon/nim-tnetstring",
    "method": "hg",
    "tags": [
      "tnetstring",
      "library",
      "serialization"
    ],
    "description": "Parsing and serializing for the TNetstring format.",
    "license": "MIT",
    "web": "http://bitbucket.org/mahlon/nim-tnetstring"
  },
  {
    "name": "msgpack4nim",
    "url": "https://github.com/jangko/msgpack4nim",
    "method": "git",
    "tags": [
      "msgpack",
      "library",
      "serialization",
      "deserialization"
    ],
    "description": "Another MessagePack implementation written in pure nim",
    "license": "MIT",
    "web": "https://github.com/jangko/msgpack4nim"
  },
  {
    "name": "binaryheap",
    "url": "https://github.com/bluenote10/nim-heap",
    "method": "git",
    "tags": [
      "heap",
      "priority queue"
    ],
    "description": "Simple binary heap implementation",
    "license": "MIT",
    "web": "https://github.com/bluenote10/nim-heap"
  },
  {
    "name": "stringinterpolation",
    "url": "https://github.com/bluenote10/nim-stringinterpolation",
    "method": "git",
    "tags": [
      "string formatting",
      "string interpolation"
    ],
    "description": "String interpolation with printf syntax",
    "license": "MIT",
    "web": "https://github.com/bluenote10/nim-stringinterpolation"
  },
  {
    "name": "libovr",
    "url": "https://github.com/bluenote10/nim-ovr",
    "method": "git",
    "tags": [
      "Oculus Rift",
      "virtual reality"
    ],
    "description": "Nim bindings for libOVR (Oculus Rift)",
    "license": "MIT",
    "web": "https://github.com/bluenote10/nim-ovr"
  },
  {
    "name": "delaunay",
    "url": "https://github.com/Nycto/DelaunayNim",
    "method": "git",
    "tags": [
      "delaunay",
      "library",
      "algorithms",
      "graph"
    ],
    "description": "2D Delaunay triangulations",
    "license": "MIT",
    "web": "https://github.com/Nycto/DelaunayNim"
  },
  {
    "name": "linenoise",
    "url": "https://github.com/fallingduck/linenoise-nim",
    "method": "git",
    "tags": [
      "linenoise",
      "readline",
      "library",
      "wrapper",
      "command-line"
    ],
    "description": "Wrapper for linenoise, a free, self-contained alternative to GNU readline.",
    "license": "BSD",
    "web": "https://github.com/fallingduck/linenoise-nim"
  },
  {
    "name": "struct",
    "url": "https://github.com/OpenSystemsLab/struct.nim",
    "method": "git",
    "tags": [
      "struct",
      "library",
      "python",
      "pack",
      "unpack"
    ],
    "description": "Python-like 'struct' for Nim",
    "license": "MIT",
    "web": "https://github.com/OpenSystemsLab/struct.nim"
  },
  {
    "name": "uri2",
    "url": "https://github.com/achesak/nim-uri2",
    "method": "git",
    "tags": [
      "uri",
      "url",
      "library"
    ],
    "description": "Nim module for better URI handling",
    "license": "MIT",
    "web": "https://github.com/achesak/nim-uri2"
  },
  {
    "name": "hmac",
    "url": "https://github.com/OpenSystemsLab/hmac.nim",
    "method": "git",
    "tags": [
      "hmac",
      "authentication",
      "hash",
      "sha1",
      "md5"
    ],
    "description": "HMAC-SHA1 and HMAC-MD5 hashing in Nim",
    "license": "MIT",
    "web": "https://github.com/OpenSystemsLab/hmac.nim"
  },
  {
    "name": "mongrel2",
    "url": "https://mahlon@bitbucket.org/mahlon/nim-mongrel2",
    "method": "hg",
    "tags": [
      "mongrel2",
      "library",
      "www"
    ],
    "description": "Handler framework for the Mongrel2 web server.",
    "license": "MIT",
    "web": "http://bitbucket.org/mahlon/nim-mongrel2"
  },
  {
    "name": "shimsham",
    "url": "https://github.com/apense/shimsham",
    "method": "git",
    "tags": [
      "crypto",
      "hash",
      "hashing",
      "digest"
    ],
    "description": "Hashing/Digest collection in pure Nim",
    "license": "MIT",
    "web": "https://github.com/apense/shimsham"
  },
  {
    "name": "base32",
    "url": "https://github.com/OpenSystemsLab/base32.nim",
    "method": "git",
    "tags": [
      "base32",
      "encode",
      "decode"
    ],
    "description": "Base32 library for Nim",
    "license": "MIT",
    "web": "https://github.com/OpenSystemsLab/base32.nim"
  },
  {
    "name": "otp",
    "url": "https://github.com/OpenSystemsLab/otp.nim",
    "method": "git",
    "tags": [
      "otp",
      "hotp",
      "totp",
      "time",
      "password",
      "one",
      "google",
      "authenticator"
    ],
    "description": "One Time Password library for Nim",
    "license": "MIT",
    "web": "https://github.com/OpenSystemsLab/otp.nim"
  },
  {
    "name": "q",
    "url": "https://github.com/OpenSystemsLab/q.nim",
    "method": "git",
    "tags": [
      "css",
      "selector",
      "query",
      "match",
      "find",
      "html",
      "xml",
      "jquery"
    ],
    "description": "Simple package for query HTML/XML elements using a CSS3 or jQuery-like selector syntax",
    "license": "MIT",
    "web": "https://github.com/OpenSystemsLab/q.nim"
  },
  {
    "name": "bignum",
    "url": "https://github.com/kaushalmodi/bignum",
    "method": "git",
    "tags": [
      "bignum",
      "gmp",
      "wrapper"
    ],
    "description": "Wrapper around the GMP bindings for the Nim language.",
    "license": "MIT",
    "web": "https://github.com/kaushalmodi/bignum"
  },
  {
    "name": "rbtree",
    "url": "https://github.com/Nycto/RBTreeNim",
    "method": "git",
    "tags": [
      "tree",
      "binary search tree",
      "rbtree",
      "red black tree"
    ],
    "description": "Red/Black Trees",
    "license": "MIT",
    "web": "https://github.com/Nycto/RBTreeNim"
  },
  {
    "name": "anybar",
    "url": "https://github.com/ba0f3/anybar.nim",
    "method": "git",
    "tags": [
      "anybar",
      "menubar",
      "status",
      "indicator"
    ],
    "description": "Control AnyBar instances with Nim",
    "license": "MIT",
    "web": "https://github.com/ba0f3/anybar.nim"
  },
  {
    "name": "astar",
    "url": "https://github.com/Nycto/AStarNim",
    "method": "git",
    "tags": [
      "astar",
      "A*",
      "pathfinding",
      "algorithm"
    ],
    "description": "A* Pathfinding",
    "license": "MIT",
    "web": "https://github.com/Nycto/AStarNim"
  },
  {
    "name": "lazy",
    "url": "https://github.com/petermora/nimLazy/",
    "method": "git",
    "tags": [
      "library",
      "iterator",
      "lazy list"
    ],
    "description": "Iterator library for Nim",
    "license": "MIT",
    "web": "https://github.com/petermora/nimLazy"
  },
  {
    "name": "asyncpythonfile",
    "url": "https://github.com/fallingduck/asyncpythonfile-nim",
    "method": "git",
    "tags": [
      "async",
      "asynchronous",
      "library",
      "python",
      "file",
      "files"
    ],
    "description": "High level, asynchronous file API mimicking Python's file interface.",
    "license": "ISC",
    "web": "https://github.com/fallingduck/asyncpythonfile-nim"
  },
  {
    "name": "nimfuzz",
    "url": "https://github.com/apense/nimfuzz",
    "method": "git",
    "tags": [
      "fuzzing",
      "unit-testing",
      "hacking",
      "security"
    ],
    "description": "Simple and compact fuzzing",
    "license": "Apache License 2.0",
    "web": "https://apense.github.io/nimfuzz"
  },
  {
    "name": "linalg",
    "url": "https://github.com/unicredit/linear-algebra",
    "method": "git",
    "tags": [
      "vector",
      "matrix",
      "linear-algebra",
      "BLAS",
      "LAPACK"
    ],
    "description": "Linear algebra for Nim",
    "license": "Apache License 2.0",
    "web": "https://github.com/unicredit/linear-algebra"
  },
  {
    "name": "sequester",
    "url": "https://github.com/fallingduck/sequester",
    "method": "git",
    "tags": [
      "library",
      "seq",
      "sequence",
      "strings",
      "iterators",
      "php"
    ],
    "description": "Library for converting sequences to strings. Also has PHP-inspired explode and implode procs.",
    "license": "ISC",
    "web": "https://github.com/fallingduck/sequester"
  },
  {
    "name": "options",
    "url": "https://github.com/fallingduck/options-nim",
    "method": "git",
    "tags": [
      "library",
      "option",
      "optionals",
      "maybe"
    ],
    "description": "Temporary package to fix broken code in 0.11.2 stable.",
    "license": "MIT",
    "web": "https://github.com/fallingduck/options-nim"
  },
  {
    "name": "oldwinapi",
    "url": "https://github.com/nim-lang/oldwinapi",
    "method": "git",
    "tags": [
      "library",
      "windows",
      "api"
    ],
    "description": "Old Win API library for Nim",
    "license": "LGPL with static linking exception",
    "web": "https://github.com/nim-lang/oldwinapi"
  },
  {
    "name": "nimx",
    "url": "https://github.com/yglukhov/nimx",
    "method": "git",
    "tags": [
      "gui",
      "ui",
      "library"
    ],
    "description": "Cross-platform GUI framework",
    "license": "MIT",
    "web": "https://github.com/yglukhov/nimx"
  },
  {
    "name": "webview",
    "url": "https://github.com/oskca/webview",
    "method": "git",
    "tags": [
      "gui",
      "ui",
      "webview",
      "cross",
      "web",
      "library"
    ],
    "description": "Nim bindings for https://github.com/zserge/webview, a cross platform single header webview library",
    "license": "MIT",
    "web": "https://github.com/oskca/webview"
  },
  {
    "name": "memo",
    "url": "https://github.com/andreaferretti/memo",
    "method": "git",
    "tags": [
      "memo",
      "memoization",
      "memoize",
      "cache"
    ],
    "description": "Memoize Nim functions",
    "license": "Apache License 2.0",
    "web": "https://github.com/andreaferretti/memo"
  },
  {
    "name": "base62",
    "url": "https://github.com/singularperturbation/base62-encode",
    "method": "git",
    "tags": [
      "base62",
      "encode",
      "decode"
    ],
    "description": "Arbitrary base encoding-decoding functions, defaulting to Base-62.",
    "license": "MIT",
    "web": "https://github.com/singularperturbation/base62-encode"
  },
  {
    "name": "telebot",
    "url": "https://github.com/ba0f3/telebot.nim",
    "method": "git",
    "tags": [
      "telebot",
      "telegram",
      "bot",
      "api",
      "client",
      "async"
    ],
    "description": "Async Telegram Bot API Client",
    "license": "MIT",
    "web": "https://github.com/ba0f3/telebot.nim"
  },
  {
    "name": "tempfile",
    "url": "https://github.com/OpenSystemsLab/tempfile.nim",
    "method": "git",
    "tags": [
      "temp",
      "mktemp",
      "make",
      "mk",
      "mkstemp",
      "mkdtemp"
    ],
    "description": "Temporary files and directories",
    "license": "MIT",
    "web": "https://github.com/OpenSystemsLab/tempfile.nim"
  },
  {
    "name": "AstroNimy",
    "url": "https://github.com/super-massive-black-holes/AstroNimy",
    "method": "git",
    "tags": [
      "science",
      "astronomy",
      "library"
    ],
    "description": "Astronomical library for Nim",
    "license": "MIT",
    "web": "https://github.com/super-massive-black-holes/AstroNimy"
  },
  {
    "name": "patty",
    "url": "https://github.com/andreaferretti/patty",
    "method": "git",
    "tags": [
      "pattern",
      "adt",
      "variant",
      "pattern matching",
      "algebraic data type"
    ],
    "description": "Algebraic data types and pattern matching",
    "license": "Apache License 2.0",
    "web": "https://github.com/andreaferretti/patty"
  },
  {
    "name": "einheit",
    "url": "https://github.com/jyapayne/einheit",
    "method": "git",
    "tags": [
      "unit",
      "tests",
      "unittest",
      "unit tests",
      "unit test macro"
    ],
    "description": "Pretty looking, full featured, Python-inspired unit test library.",
    "license": "MIT",
    "web": "https://github.com/jyapayne/einheit"
  },
  {
    "name": "plists",
    "url": "https://github.com/yglukhov/plists",
    "method": "git",
    "tags": [
      "plist",
      "property",
      "list"
    ],
    "description": "Generate and parse Mac OS X .plist files in Nim.",
    "license": "MIT",
    "web": "https://github.com/yglukhov/plists"
  },
  {
    "name": "ncurses",
    "url": "https://github.com/rnowley/nim-ncurses/",
    "method": "git",
    "tags": [
      "library",
      "terminal",
      "graphics",
      "wrapper"
    ],
    "description": "A wrapper for NCurses",
    "license": "MIT",
    "web": "https://github.com/rnowley/nim-ncurses"
  },
  {
    "name": "nanovg",
    "url": "https://github.com/johnnovak/nim-nanovg",
    "method": "git",
    "tags": [
      "wrapper",
      "GUI",
      "vector graphics",
      "opengl"
    ],
    "description": "Nim wrapper for the C NanoVG antialiased vector graphics rendering library for OpenGL",
    "license": "MIT",
    "web": "https://github.com/johnnovak/nim-nanovg"
  },
  {
    "name": "pwd",
    "url": "https://github.com/achesak/nim-pwd",
    "method": "git",
    "tags": [
      "library",
      "unix",
      "pwd",
      "password"
    ],
    "description": "Nim port of Python's pwd module for working with the UNIX password file",
    "license": "MIT",
    "web": "https://github.com/achesak/nim-pwd"
  },
  {
    "name": "spwd",
    "url": "https://github.com/achesak/nim-spwd",
    "method": "git",
    "tags": [
      "library",
      "unix",
      "spwd",
      "password",
      "shadow"
    ],
    "description": "Nim port of Python's spwd module for working with the UNIX shadow password file",
    "license": "MIT",
    "web": "https://github.com/achesak/nim-spwd"
  },
  {
    "name": "grp",
    "url": "https://github.com/achesak/nim-grp",
    "method": "git",
    "tags": [
      "library",
      "unix",
      "grp",
      "group"
    ],
    "description": "Nim port of Python's grp module for working with the UNIX group database file",
    "license": "MIT",
    "web": "https://github.com/achesak/nim-grp"
  },
  {
    "name": "stopwatch",
    "url": "https://gitlab.com/define-private-public/stopwatch",
    "method": "git",
    "tags": [
      "timer",
      "timing",
      "benchmarking",
      "watch",
      "clock"
    ],
    "description": "A simple timing library for benchmarking code and other things.",
    "license": "MIT",
    "web": "https://gitlab.com/define-private-public/stopwatch"
  },
  {
    "name": "nimFinLib",
    "url": "https://github.com/qqtop/NimFinLib",
    "method": "git",
    "tags": [
      "financial"
    ],
    "description": "Financial Library for Nim",
    "license": "MIT",
    "web": "https://github.com/qqtop/NimFinLib"
  },
  {
    "name": "libssh2",
    "url": "https://github.com/ba0f3/libssh2.nim",
    "method": "git",
    "tags": [
      "lib",
      "ssh",
      "ssh2",
      "openssh",
      "client",
      "sftp",
      "scp"
    ],
    "description": "Nim wrapper for libssh2",
    "license": "MIT",
    "web": "https://github.com/ba0f3/libssh2.nim"
  },
  {
    "name": "rethinkdb",
    "url": "https://github.com/OpenSystemsLab/rethinkdb.nim",
    "method": "git",
    "tags": [
      "rethinkdb",
      "driver",
      "client",
      "json"
    ],
    "description": "RethinkDB driver for Nim",
    "license": "MIT",
    "web": "https://github.com/OpenSystemsLab/rethinkdb.nim"
  },
  {
    "name": "dbus",
    "url": "https://github.com/zielmicha/nim-dbus",
    "method": "git",
    "tags": [
      "dbus"
    ],
    "description": "dbus bindings for Nim",
    "license": "MIT",
    "web": "https://github.com/zielmicha/nim-dbus"
  },
  {
    "name": "lmdb",
    "url": "https://github.com/FedericoCeratto/nim-lmdb",
    "method": "git",
    "tags": [
      "wrapper",
      "lmdb",
      "key-value"
    ],
    "description": "A wrapper for LMDB the Lightning Memory-Mapped Database",
    "license": "OpenLDAP",
    "web": "https://github.com/FedericoCeratto/nim-lmdb"
  },
  {
    "name": "zip",
    "url": "https://github.com/nim-lang/zip",
    "method": "git",
    "tags": [
      "wrapper",
      "zip"
    ],
    "description": "A wrapper for the zip library",
    "license": "MIT",
    "web": "https://github.com/nim-lang/zip"
  },
  {
    "name": "csvtools",
    "url": "https://github.com/unicredit/csvtools",
    "method": "git",
    "tags": [
      "CSV",
      "comma separated values",
      "TSV"
    ],
    "description": "Manage CSV files",
    "license": "Apache License 2.0",
    "web": "https://github.com/unicredit/csvtools"
  },
  {
    "name": "httpform",
    "url": "https://github.com/tulayang/httpform",
    "method": "git",
    "tags": [
      "request parser",
      "upload",
      "html5 file"
    ],
    "description": "Http request form parser",
    "license": "MIT",
    "web": "https://github.com/tulayang/httpform"
  },
  {
    "name": "quadtree",
    "url": "https://github.com/Nycto/QuadtreeNim",
    "method": "git",
    "tags": [
      "quadtree",
      "algorithm"
    ],
    "description": "A Quadtree implementation",
    "license": "MIT",
    "web": "https://github.com/Nycto/QuadtreeNim"
  },
  {
    "name": "expat",
    "url": "https://github.com/nim-lang/expat",
    "method": "git",
    "tags": [
      "expat",
      "xml",
      "parsing"
    ],
    "description": "Expat wrapper for Nim",
    "license": "MIT",
    "web": "https://github.com/nim-lang/expat"
  },
  {
    "name": "sphinx",
    "url": "https://github.com/Araq/sphinx",
    "method": "git",
    "tags": [
      "sphinx",
      "wrapper",
      "search",
      "engine"
    ],
    "description": "Sphinx wrapper for Nim",
    "license": "LGPL",
    "web": "https://github.com/Araq/sphinx"
  },
  {
    "name": "sdl1",
    "url": "https://github.com/nim-lang/sdl1",
    "method": "git",
    "tags": [
      "graphics",
      "library",
      "multi-media",
      "input",
      "sound",
      "joystick"
    ],
    "description": "SDL 1.2 wrapper for Nim.",
    "license": "LGPL",
    "web": "https://github.com/nim-lang/sdl1"
  },
  {
    "name": "graphics",
    "url": "https://github.com/nim-lang/graphics",
    "method": "git",
    "tags": [
      "library",
      "SDL"
    ],
    "description": "Graphics module for Nim.",
    "license": "MIT",
    "web": "https://github.com/nim-lang/graphics"
  },
  {
    "name": "libffi",
    "url": "https://github.com/Araq/libffi",
    "method": "git",
    "tags": [
      "ffi",
      "library",
      "C",
      "calling",
      "convention"
    ],
    "description": "libffi wrapper for Nim.",
    "license": "MIT",
    "web": "https://github.com/Araq/libffi"
  },
  {
    "name": "libcurl",
    "url": "https://github.com/Araq/libcurl",
    "method": "git",
    "tags": [
      "curl",
      "web",
      "http",
      "download"
    ],
    "description": "Nim wrapper for libcurl.",
    "license": "MIT",
    "web": "https://github.com/Araq/libcurl"
  },
  {
    "name": "perlin",
    "url": "https://github.com/Nycto/PerlinNim",
    "method": "git",
    "tags": [
      "perlin",
      "simplex",
      "noise"
    ],
    "description": "Perlin noise and Simplex noise generation",
    "license": "MIT",
    "web": "https://github.com/Nycto/PerlinNim"
  },
  {
    "name": "pfring",
    "url": "https://github.com/ba0f3/pfring.nim",
    "method": "git",
    "tags": [
      "pf_ring",
      "packet",
      "sniff",
      "pcap",
      "pfring",
      "network",
      "capture",
      "socket"
    ],
    "description": "PF_RING wrapper for Nim",
    "license": "MIT",
    "web": "https://github.com/ba0f3/pfring.nim"
  },
  {
    "name": "xxtea",
    "url": "https://github.com/xxtea/xxtea-nim",
    "method": "git",
    "tags": [
      "xxtea",
      "encrypt",
      "decrypt",
      "crypto"
    ],
    "description": "XXTEA encryption algorithm library written in pure Nim.",
    "license": "MIT",
    "web": "https://github.com/xxtea/xxtea-nim"
  },
  {
    "name": "xxhash",
    "url": "https://github.com/OpenSystemsLab/xxhash.nim",
    "method": "git",
    "tags": [
      "fast",
      "hash",
      "algorithm"
    ],
    "description": "xxhash wrapper for Nim",
    "license": "MIT",
    "web": "https://github.com/OpenSystemsLab/xxhash.nim"
  },
  {
    "name": "libipset",
    "url": "https://github.com/ba0f3/libipset.nim",
    "method": "git",
    "tags": [
      "ipset",
      "firewall",
      "netfilter",
      "mac",
      "ip",
      "network",
      "collection",
      "rule",
      "set"
    ],
    "description": "libipset wrapper for Nim",
    "license": "MIT",
    "web": "https://github.com/ba0f3/libipset.nim"
  },
  {
    "name": "pop3",
    "url": "https://github.com/FedericoCeratto/nim-pop3",
    "method": "git",
    "tags": [
      "network",
      "pop3",
      "email"
    ],
    "description": "POP3 client library",
    "license": "LGPLv3",
    "web": "https://github.com/FedericoCeratto/nim-pop3"
  },
  {
    "name": "nimrpc",
    "url": "https://github.com/rogercloud/nim-rpc",
    "method": "git",
    "tags": [
      "msgpack",
      "library",
      "rpc",
      "nimrpc"
    ],
    "description": "RPC implementation for Nim based on msgpack4nim",
    "license": "MIT",
    "web": "https://github.com/rogercloud/nim-rpc"
  },
  {
    "name": "nimrpc_milis",
    "url": "https://github.com/milisarge/nimrpc_milis",
    "method": "git",
    "tags": [
      "msgpack",
      "library",
      "rpc",
      "nimrpc"
    ],
    "description": "RPC implementation for Nim based on msgpack4nim",
    "license": "MIT",
    "web": "https://github.com/milisarge/nimrpc_milis"
  },
  {
    "name": "asyncevents",
    "url": "https://github.com/tulayang/asyncevents",
    "method": "git",
    "tags": [
      "event",
      "future",
      "asyncdispatch"
    ],
    "description": "Asynchronous event loop for progaming with MVC",
    "license": "MIT",
    "web": "https://github.com/tulayang/asyncevents"
  },
  {
    "name": "nimSHA2",
    "url": "https://github.com/jangko/nimSHA2",
    "method": "git",
    "tags": [
      "hash",
      "crypto",
      "library",
      "sha256",
      "sha224",
      "sha384",
      "sha512"
    ],
    "description": "Secure Hash Algorithm - 2, [224, 256, 384, and 512 bits]",
    "license": "MIT",
    "web": "https://github.com/jangko/nimSHA2"
  },
  {
    "name": "nimAES",
    "url": "https://github.com/jangko/nimAES",
    "method": "git",
    "tags": [
      "crypto",
      "library",
      "aes",
      "encryption",
      "rijndael"
    ],
    "description": "Advanced Encryption Standard, Rijndael Algorithm",
    "license": "MIT",
    "web": "https://github.com/jangko/nimAES"
  },
  {
    "name": "nimeverything",
    "url": "https://github.com/xland/nimeverything/",
    "method": "git",
    "tags": [
      "everything",
      "voidtools",
      "Everything Search Engine"
    ],
    "description": "everything  search engine wrapper",
    "license": "MIT",
    "web": "https://github.com/xland/nimeverything"
  },
  {
    "name": "vidhdr",
    "url": "https://github.com/achesak/nim-vidhdr",
    "method": "git",
    "tags": [
      "video",
      "formats",
      "file"
    ],
    "description": "Library for detecting the format of an video file",
    "license": "MIT",
    "web": "https://github.com/achesak/nim-vidhdr"
  },
  {
    "name": "gitapi",
    "url": "https://github.com/achesak/nim-gitapi",
    "method": "git",
    "tags": [
      "git",
      "version control",
      "library"
    ],
    "description": "Nim wrapper around the git version control software",
    "license": "MIT",
    "web": "https://github.com/achesak/nim-gitapi"
  },
  {
    "name": "ptrace",
    "url": "https://github.com/ba0f3/ptrace.nim",
    "method": "git",
    "tags": [
      "ptrace",
      "trace",
      "process",
      "syscal",
      "system",
      "call"
    ],
    "description": "ptrace wrapper for Nim",
    "license": "MIT",
    "web": "https://github.com/ba0f3/ptrace.nim"
  },
  {
    "name": "ndbex",
    "url": "https://github.com/Senketsu/nim-db-ex",
    "method": "git",
    "tags": [
      "extension",
      "database",
      "convenience",
      "db",
      "mysql",
      "postgres",
      "sqlite"
    ],
    "description": "extension modules for Nim's 'db_*' modules",
    "license": "MIT",
    "web": "https://github.com/Senketsu/nim-db-ex"
  },
  {
    "name": "spry",
    "url": "https://github.com/gokr/spry",
    "method": "git",
    "tags": [
      "language",
      "library",
      "scripting"
    ],
    "description": "A Smalltalk and Rebol inspired language implemented as an AST interpreter",
    "license": "MIT",
    "web": "https://github.com/gokr/spry"
  },
  {
    "name": "nimBMP",
    "url": "https://github.com/jangko/nimBMP",
    "method": "git",
    "tags": [
      "graphics",
      "library",
      "BMP"
    ],
    "description": "BMP encoder and decoder",
    "license": "MIT",
    "web": "https://github.com/jangko/nimBMP"
  },
  {
    "name": "nimPNG",
    "url": "https://github.com/jangko/nimPNG",
    "method": "git",
    "tags": [
      "graphics",
      "library",
      "PNG"
    ],
    "description": "PNG(Portable Network Graphics) encoder and decoder",
    "license": "MIT",
    "web": "https://github.com/jangko/nimPNG"
  },
  {
    "name": "litestore",
    "url": "https://github.com/h3rald/litestore",
    "method": "git",
    "tags": [
      "database",
      "rest",
      "sqlite"
    ],
    "description": "A lightweight, self-contained, RESTful, searchable, multi-format NoSQL document store",
    "license": "MIT",
    "web": "https://h3rald.com/litestore"
  },
  {
    "name": "parseFixed",
    "url": "https://github.com/jlp765/parsefixed",
    "method": "git",
    "tags": [
      "parse",
      "fixed",
      "width",
      "parser",
      "text"
    ],
    "description": "Parse fixed-width fields within lines of text (complementary to parsecsv)",
    "license": "MIT",
    "web": "https://github.com/jlp765/parsefixed"
  },
  {
    "name": "playlists",
    "url": "https://github.com/achesak/nim-playlists",
    "method": "git",
    "tags": [
      "library",
      "playlists",
      "M3U",
      "PLS",
      "XSPF"
    ],
    "description": "Nim library for parsing PLS, M3U, and XSPF playlist files",
    "license": "MIT",
    "web": "https://github.com/achesak/nim-playlists"
  },
  {
    "name": "seqmath",
    "url": "https://github.com/jlp765/seqmath",
    "method": "git",
    "tags": [
      "math",
      "seq",
      "sequence",
      "array",
      "nested",
      "algebra",
      "statistics",
      "lifted",
      "financial"
    ],
    "description": "Nim math library for sequences and nested sequences (extends math library)",
    "license": "MIT",
    "web": "https://github.com/jlp765/seqmath"
  },
  {
    "name": "daemonize",
    "url": "https://github.com/OpenSystemsLab/daemonize.nim",
    "method": "git",
    "tags": [
      "daemonize",
      "background",
      "fork",
      "unix",
      "linux",
      "process"
    ],
    "description": "This library makes your code run as a daemon process on Unix-like systems",
    "license": "MIT",
    "web": "https://github.com/OpenSystemsLab/daemonize.nim"
  },
  {
    "name": "tnim",
    "url": "https://github.com/jlp765/tnim",
    "method": "git",
    "tags": [
      "REPL",
      "sandbox",
      "interactive",
      "compiler",
      "code",
      "language"
    ],
    "description": "tnim is a Nim REPL - an interactive sandbox for testing Nim code",
    "license": "MIT",
    "web": "https://github.com/jlp765/tnim"
  },
  {
    "name": "ris",
    "url": "https://github.com/achesak/nim-ris",
    "method": "git",
    "tags": [
      "RIS",
      "citation",
      "library"
    ],
    "description": "Module for working with RIS citation files",
    "license": "MIT",
    "web": "https://github.com/achesak/nim-ris"
  },
  {
    "name": "geoip",
    "url": "https://github.com/achesak/nim-geoip",
    "method": "git",
    "tags": [
      "IP",
      "address",
      "location",
      "geolocation"
    ],
    "description": "Retrieve info about a location from an IP address",
    "license": "MIT",
    "web": "https://github.com/achesak/nim-geoip"
  },
  {
    "name": "freegeoip",
    "url": "https://github.com/achesak/nim-freegeoip",
    "method": "git",
    "tags": [
      "IP",
      "address",
      "location",
      "geolocation"
    ],
    "description": "Retrieve info about a location from an IP address",
    "license": "MIT",
    "web": "https://github.com/achesak/nim-freegeoip"
  },
  {
    "name": "nimroutine",
    "url": "https://github.com/rogercloud/nim-routine",
    "method": "git",
    "tags": [
      "goroutine",
      "routine",
      "lightweight",
      "thread"
    ],
    "description": "A go routine like nim implementation",
    "license": "MIT",
    "web": "https://github.com/rogercloud/nim-routine"
  },
  {
    "name": "coverage",
    "url": "https://github.com/yglukhov/coverage",
    "method": "git",
    "tags": [
      "code",
      "coverage"
    ],
    "description": "Code coverage library",
    "license": "MIT",
    "web": "https://github.com/yglukhov/coverage"
  },
  {
    "name": "golib",
    "url": "https://github.com/stefantalpalaru/golib-nim",
    "method": "git",
    "tags": [
      "library",
      "wrapper"
    ],
    "description": "Bindings for golib - a library that (ab)uses gccgo to bring Go's channels and goroutines to the rest of the world",
    "license": "BSD",
    "web": "https://github.com/stefantalpalaru/golib-nim"
  },
  {
    "name": "libnotify",
    "url": "https://github.com/FedericoCeratto/nim-libnotify.git",
    "method": "git",
    "tags": [
      "library",
      "wrapper",
      "desktop"
    ],
    "description": "Minimalistic libnotify wrapper for desktop notifications",
    "license": "LGPLv3",
    "web": "https://github.com/FedericoCeratto/nim-libnotify"
  },
  {
    "name": "nimcat",
    "url": "https://github.com/shakna-israel/nimcat",
    "method": "git",
    "tags": [
      "cat",
      "cli"
    ],
    "description": "An implementation of cat in Nim",
    "license": "MIT",
    "web": "https://github.com/shakna-israel/nimcat"
  },
  {
    "name": "sections",
    "url": "https://github.com/c0ffeeartc/nim-sections",
    "method": "git",
    "tags": [
      "BDD",
      "test"
    ],
    "description": "`Section` macro with BDD aliases for testing",
    "license": "MIT",
    "web": "https://github.com/c0ffeeartc/nim-sections"
  },
  {
    "name": "nimfp",
    "url": "https://github.com/vegansk/nimfp",
    "method": "git",
    "tags": [
      "functional",
      "library"
    ],
    "description": "Nim functional programming library",
    "license": "MIT",
    "web": "https://github.com/vegansk/nimfp"
  },
  {
    "name": "nhsl",
    "url": "https://github.com/twist-vector/nhsl.git",
    "method": "git",
    "tags": [
      "library",
      "serialization",
      "pure"
    ],
    "description": "Nim Hessian Serialization Library encodes/decodes data into the Hessian binary protocol",
    "license": "LGPL",
    "web": "https://github.com/twist-vector/nhsl"
  },
  {
    "name": "nimstopwatch",
    "url": "https://github.com/twist-vector/nim-stopwatch.git",
    "method": "git",
    "tags": [
      "app",
      "timer"
    ],
    "description": "A Nim-based, non-graphical application designed to measure the amount of time elapsed from its activation to deactivation, includes total elapsed time, lap, and split times.",
    "license": "LGPL",
    "web": "https://github.com/twist-vector/nim-stopwatch"
  },
  {
    "name": "playground",
    "url": "https://github.com/theduke/nim-playground",
    "method": "git",
    "tags": [
      "webapp",
      "execution",
      "code",
      "sandbox"
    ],
    "description": "Web-based playground for testing Nim code.",
    "license": "MIT",
    "web": "https://github.com/theduke/nim-playground"
  },
  {
    "name": "nimsl",
    "url": "https://github.com/yglukhov/nimsl",
    "method": "git",
    "tags": [
      "shader",
      "opengl",
      "glsl"
    ],
    "description": "Shaders in Nim.",
    "license": "MIT",
    "web": "https://github.com/yglukhov/nimsl"
  },
  {
    "name": "omnilog",
    "url": "https://github.com/nim-appkit/omnilog",
    "method": "git",
    "tags": [
      "library",
      "logging",
      "logs"
    ],
    "description": "Advanced logging library for Nim with structured logging, formatters, filters and writers.",
    "license": "LGPLv3",
    "web": "https://github.com/nim-appkit/omnilog"
  },
  {
    "name": "values",
    "url": "https://github.com/nim-appkit/values",
    "method": "git",
    "tags": [
      "library",
      "values",
      "datastructures"
    ],
    "description": "Library for working with arbitrary values + a map data structure.",
    "license": "MIT",
    "web": "https://github.com/nim-appkit/values"
  },
  {
    "name": "geohash",
    "url": "https://github.com/twist-vector/nim-geohash.git",
    "method": "git",
    "tags": [
      "library",
      "geocoding",
      "pure"
    ],
    "description": "Nim implementation of the geohash latitude/longitude geocode system",
    "license": "Apache License 2.0",
    "web": "https://github.com/twist-vector/nim-geohash"
  },
  {
    "name": "bped",
    "url": "https://github.com/twist-vector/nim-bped.git",
    "method": "git",
    "tags": [
      "library",
      "serialization",
      "pure"
    ],
    "description": "Nim implementation of the Bittorrent ascii serialization protocol",
    "license": "Apache License 2.0",
    "web": "https://github.com/twist-vector/nim-bped"
  },
  {
    "name": "ctrulib",
    "url": "https://github.com/skyforce77/ctrulib-nim.git",
    "method": "git",
    "tags": [
      "library",
      "nintendo",
      "3ds"
    ],
    "description": "ctrulib wrapper",
    "license": "GPLv2",
    "web": "https://github.com/skyforce77/ctrulib-nim"
  },
  {
    "name": "nimrdkafka",
    "url": "https://github.com/dfdeshom/nimrdkafka.git",
    "method": "git",
    "tags": [
      "library",
      "wrapper",
      "kafka"
    ],
    "description": "Nim wrapper for librdkafka",
    "license": "Apache License 2.0",
    "web": "https://github.com/dfdeshom/nimrdkafka"
  },
  {
    "name": "utils",
    "url": "https://github.com/nim-appkit/utils",
    "method": "git",
    "tags": [
      "library",
      "utilities"
    ],
    "description": "Collection of string, parsing, pointer, ... utilities.",
    "license": "MIT",
    "web": "https://github.com/nim-appkit/utils"
  },
  {
    "name": "pymod",
    "url": "https://github.com/jboy/nim-pymod",
    "method": "git",
    "tags": [
      "wrapper",
      "python",
      "module",
      "numpy",
      "array",
      "matrix",
      "ndarray",
      "pyobject",
      "pyarrayobject",
      "iterator",
      "iterators",
      "docstring"
    ],
    "description": "Auto-generate a Python module that wraps a Nim module.",
    "license": "MIT",
    "web": "https://github.com/jboy/nim-pymod"
  },
  {
    "name": "db",
    "url": "https://github.com/jlp765/db",
    "method": "git",
    "tags": [
      "wrapper",
      "database",
      "module",
      "sqlite",
      "mysql",
      "postgres",
      "db_sqlite",
      "db_mysql",
      "db_postgres"
    ],
    "description": "Unified db access module, providing a single library module to access the db_sqlite, db_mysql and db_postgres modules.",
    "license": "MIT",
    "web": "https://github.com/jlp765/db"
  },
  {
    "name": "nimsnappy",
    "url": "https://github.com/dfdeshom/nimsnappy.git",
    "method": "git",
    "tags": [
      "wrapper",
      "compression"
    ],
    "description": "Nim wrapper for the snappy compression library. there is also a high-level API for easy use",
    "license": "BSD",
    "web": "https://github.com/dfdeshom/nimsnappy"
  },
  {
    "name": "nimLUA",
    "url": "https://github.com/jangko/nimLUA",
    "method": "git",
    "tags": [
      "lua",
      "library",
      "bind",
      "glue",
      "macros"
    ],
    "description": "glue code generator to bind Nim and Lua together using Nim's powerful macro",
    "license": "MIT",
    "web": "https://github.com/jangko/nimLUA"
  },
  {
    "name": "sound",
    "url": "https://github.com/yglukhov/sound.git",
    "method": "git",
    "tags": [
      "sound",
      "ogg"
    ],
    "description": "Cross-platform sound mixer library",
    "license": "MIT",
    "web": "https://github.com/yglukhov/sound"
  },
  {
    "name": "nimi3status",
    "url": "https://github.com/FedericoCeratto/nimi3status",
    "method": "git",
    "tags": [
      "i3",
      "i3status"
    ],
    "description": "Lightweight i3 status bar.",
    "license": "GPLv3",
    "web": "https://github.com/FedericoCeratto/nimi3status"
  },
  {
    "name": "native_dialogs",
    "url": "https://github.com/SSPkrolik/nim-native-dialogs.git",
    "method": "git",
    "tags": [
      "ui",
      "gui",
      "cross-platform",
      "library"
    ],
    "description": "Implements framework-agnostic native operating system dialogs calls",
    "license": "MIT",
    "web": "https://github.com/SSPkrolik/nim-native-dialogs"
  },
  {
    "name": "variant",
    "url": "https://github.com/yglukhov/variant.git",
    "method": "git",
    "tags": [
      "variant"
    ],
    "description": "Variant type and type matching",
    "license": "MIT",
    "web": "https://github.com/yglukhov/variant"
  },
  {
    "name": "pythonmath",
    "url": "https://github.com/achesak/nim-pythonmath",
    "method": "git",
    "tags": [
      "library",
      "python",
      "math"
    ],
    "description": "Module to provide an interface as similar as possible to Python's math libary",
    "license": "MIT",
    "web": "https://github.com/achesak/nim-pythonmath"
  },
  {
    "name": "nimlz4",
    "url": "https://github.com/dfdeshom/nimlz4.git",
    "method": "git",
    "tags": [
      "wrapper",
      "compression",
      "lzo",
      "lz4"
    ],
    "description": "Nim wrapper for the LZ4 library. There is also a high-level API for easy use",
    "license": "BSD",
    "web": "https://github.com/dfdeshom/nimlz4"
  },
  {
    "name": "pythonize",
    "url": "https://github.com/marcoapintoo/nim-pythonize.git",
    "method": "git",
    "tags": [
      "python",
      "wrapper"
    ],
    "description": "A higher-level wrapper for the Python Programing Language",
    "license": "MIT",
    "web": "https://github.com/marcoapintoo/nim-pythonize"
  },
  {
    "name": "cligen",
    "url": "https://github.com/c-blake/cligen.git",
    "method": "git",
    "tags": [
      "library",
      "command-line",
      "arguments",
      "switches",
      "parsing",
      "options"
    ],
    "description": "Infer & generate command-line interace/option/argument parsers",
    "license": "MIT",
    "web": "https://github.com/c-blake/cligen"
  },
  {
    "name": "fnmatch",
    "url": "https://github.com/achesak/nim-fnmatch",
    "method": "git",
    "tags": [
      "library",
      "unix",
      "files",
      "matching"
    ],
    "description": "Nim module for filename matching with UNIX shell patterns",
    "license": "MIT",
    "web": "https://github.com/achesak/nim-fnmatch"
  },
  {
    "name": "shorturl",
    "url": "https://github.com/achesak/nim-shorturl",
    "method": "git",
    "tags": [
      "library",
      "url",
      "uid"
    ],
    "description": "Nim module for generating URL identifiers for Tiny URL and bit.ly-like URLs",
    "license": "MIT",
    "web": "https://github.com/achesak/nim-shorturl"
  },
  {
    "name": "teafiles",
    "url": "git@github.com:unicredit/nim-teafiles.git",
    "method": "git",
    "tags": [
      "teafiles",
      "mmap",
      "timeseries"
    ],
    "description": "TeaFiles provide fast read/write access to time series data",
    "license": "Apache2",
    "web": "https://github.com/unicredit/nim-teafiles"
  },
  {
    "name": "emmy",
    "url": "git@github.com:unicredit/emmy.git",
    "method": "git",
    "tags": [
      "algebra",
      "polynomials",
      "primes",
      "ring",
      "quotients"
    ],
    "description": "Algebraic structures and related operations for Nim",
    "license": "Apache2",
    "web": "https://github.com/unicredit/emmy"
  },
  {
    "name": "impulse_engine",
    "url": "https://github.com/matkuki/Nim-Impulse-Engine",
    "method": "git",
    "tags": [
      "physics",
      "engine",
      "2D"
    ],
    "description": "Nim port of a simple 2D physics engine",
    "license": "zlib",
    "web": "https://github.com/matkuki/Nim-Impulse-Engine"
  },
  {
    "name": "notifications",
    "url": "https://github.com/dom96/notifications",
    "method": "git",
    "tags": [
      "notifications",
      "alerts",
      "gui",
      "toasts",
      "macosx",
      "cocoa"
    ],
    "description": "Library for displaying notifications on the desktop",
    "license": "MIT",
    "web": "https://github.com/dom96/notifications"
  },
  {
    "name": "reactor",
    "url": "https://github.com/zielmicha/reactor.nim",
    "method": "git",
    "tags": [
      "async",
      "libuv",
      "http",
      "tcp"
    ],
    "description": "Asynchronous networking engine for Nim",
    "license": "MIT",
    "web": "https://networkos.net/nim/reactor.nim"
  },
  {
    "name": "asynctools",
    "url": "https://github.com/cheatfate/asynctools",
    "method": "git",
    "tags": [
      "async",
      "pipes",
      "processes",
      "ipc",
      "synchronization",
      "dns",
      "pty"
    ],
    "description": "Various asynchronous tools for Nim",
    "license": "MIT",
    "web": "https://github.com/cheatfate/asynctools"
  },
  {
    "name": "nimcrypto",
    "url": "https://github.com/cheatfate/nimcrypto",
    "method": "git",
    "tags": [
      "crypto",
      "hashes",
      "ciphers",
      "keccak",
      "sha3",
      "blowfish",
      "twofish",
      "rijndael",
      "csprng",
      "hmac",
      "ripemd"
    ],
    "description": "Nim cryptographic library",
    "license": "MIT",
    "web": "https://github.com/cheatfate/nimcrypto"
  },
  {
    "name": "collections",
    "url": "https://github.com/zielmicha/collections.nim",
    "method": "git",
    "tags": [
      "iterator",
      "functional"
    ],
    "description": "Various collections and utilities",
    "license": "MIT",
    "web": "https://github.com/zielmicha/collections.nim"
  },
  {
    "name": "capnp",
    "url": "https://github.com/zielmicha/capnp.nim",
    "method": "git",
    "tags": [
      "capnp",
      "serialization",
      "protocol",
      "rpc"
    ],
    "description": "Cap'n Proto implementation for Nim",
    "license": "MIT",
    "web": "https://github.com/zielmicha/capnp.nim"
  },
  {
    "name": "biscuits",
    "url": "https://github.com/achesak/nim-biscuits",
    "method": "git",
    "tags": [
      "cookie",
      "persistence"
    ],
    "description": "better cookie handling",
    "license": "MIT",
    "web": "https://github.com/achesak/nim-biscuits"
  },
  {
    "name": "pari",
    "url": "https://github.com/lompik/pari.nim",
    "method": "git",
    "tags": [
      "number theory",
      "computer algebra system"
    ],
    "description": "Pari/GP C library wrapper",
    "license": "MIT",
    "web": "https://github.com/lompik/pari.nim"
  },
  {
    "name": "spacenav",
    "url": "https://github.com/nimious/spacenav.git",
    "method": "git",
    "tags": [
      "binding",
      "3dx",
      "3dconnexion",
      "libspnav",
      "spacenav",
      "spacemouse",
      "spacepilot",
      "spacenavigator"
    ],
    "description": "Bindings for libspnav, the free 3Dconnexion device driver",
    "license": "MIT",
    "web": "https://github.com/nimious/spacenav"
  },
  {
    "name": "isense",
    "url": "https://github.com/nimious/isense.git",
    "method": "git",
    "tags": [
      "binding",
      "isense",
      "intersense",
      "inertiacube",
      "intertrax",
      "microtrax",
      "thales",
      "tracking",
      "sensor"
    ],
    "description": "Bindings for the InterSense SDK",
    "license": "MIT",
    "web": "https://github.com/nimious/isense"
  },
  {
    "name": "libusb",
    "url": "https://github.com/nimious/libusb.git",
    "method": "git",
    "tags": [
      "binding",
      "usb",
      "libusb"
    ],
    "description": "Bindings for libusb, the cross-platform user library to access USB devices.",
    "license": "MIT",
    "web": "https://github.com/nimious/libusb"
  },
  {
    "name": "myo",
    "url": "https://github.com/nimious/myo.git",
    "method": "git",
    "tags": [
      "binding",
      "myo",
      "thalmic",
      "armband",
      "gesture"
    ],
    "description": "Bindings for the Thalmic Labs Myo gesture control armband SDK.",
    "license": "MIT",
    "web": "https://github.com/nimious/myo"
  },
  {
    "name": "oculus",
    "url": "https://github.com/nimious/oculus.git",
    "method": "git",
    "tags": [
      "binding",
      "oculus",
      "rift",
      "vr",
      "libovr",
      "ovr",
      "dk1",
      "dk2",
      "gearvr"
    ],
    "description": "Bindings for the Oculus VR SDK.",
    "license": "MIT",
    "web": "https://github.com/nimious/oculus"
  },
  {
    "name": "serialport",
    "url": "https://github.com/nimious/serialport.git",
    "method": "git",
    "tags": [
      "binding",
      "libserialport",
      "serial",
      "communication"
    ],
    "description": "Bindings for libserialport, the cross-platform serial communication library.",
    "license": "MIT",
    "web": "https://github.com/nimious/serialport"
  },
  {
    "name": "gles",
    "url": "https://github.com/nimious/gles.git",
    "method": "git",
    "tags": [
      "binding",
      "khronos",
      "gles",
      "opengl es"
    ],
    "description": "Bindings for OpenGL ES, the embedded 3D graphics library.",
    "license": "MIT",
    "web": "https://github.com/nimious/gles"
  },
  {
    "name": "egl",
    "url": "https://github.com/nimious/egl.git",
    "method": "git",
    "tags": [
      "binding",
      "khronos",
      "egl",
      "opengl",
      "opengl es",
      "openvg"
    ],
    "description": "Bindings for EGL, the native platform interface for rendering APIs.",
    "license": "MIT",
    "web": "https://github.com/nimious/egl"
  },
  {
    "name": "sixense",
    "url": "https://github.com/nimious/sixense.git",
    "method": "git",
    "tags": [
      "binding",
      "sixense",
      "razer hydra",
      "stem system",
      "vr"
    ],
    "description": "Bindings for the Sixense Core API.",
    "license": "MIT",
    "web": "https://github.com/nimious/sixense"
  },
  {
    "name": "listsv",
    "url": "https://github.com/srwiley/listsv.git",
    "method": "git",
    "tags": [
      "singly linked list",
      "doubly linked list"
    ],
    "description": "Basic operations on singly and doubly linked lists.",
    "license": "MIT",
    "web": "https://github.com/srwiley/listsv"
  },
  {
    "name": "kissfft",
    "url": "https://github.com/m13253/nim-kissfft",
    "method": "git",
    "tags": [
      "fft",
      "dsp",
      "signal"
    ],
    "description": "Nim binding for KissFFT Fast Fourier Transform library",
    "license": "BSD",
    "web": "https://github.com/m13253/nim-kissfft"
  },
  {
    "name": "nimbench",
    "url": "https://github.com/ivankoster/nimbench.git",
    "method": "git",
    "tags": [
      "benchmark",
      "micro benchmark",
      "timer"
    ],
    "description": "Micro benchmarking tool to measure speed of code, with the goal of optimizing it.",
    "license": "Apache Version 2.0",
    "web": "https://github.com/ivankoster/nimbench"
  },
  {
    "name": "nest",
    "url": "https://github.com/kedean/nest.git",
    "method": "git",
    "tags": [
      "library",
      "api",
      "router",
      "web"
    ],
    "description": "RESTful URI router",
    "license": "MIT",
    "web": "https://github.com/kedean/nest"
  },
  {
    "name": "nimbluez",
    "url": "https://github.com/Electric-Blue/NimBluez.git",
    "method": "git",
    "tags": [
      "bluetooth",
      "library",
      "wrapper",
      "sockets"
    ],
    "description": "Nim modules for access to system Bluetooth resources.",
    "license": "BSD",
    "web": "https://github.com/Electric-Blue/NimBluez"
  },
  {
    "name": "yaml",
    "url": "https://github.com/flyx/NimYAML",
    "method": "git",
    "tags": [
      "serialization",
      "parsing",
      "library",
      "yaml"
    ],
    "description": "YAML 1.2 implementation for Nim",
    "license": "MIT",
    "web": "http://flyx.github.io/NimYAML/"
  },
  {
    "name": "nimyaml",
    "alias": "yaml"
  },
  {
    "name": "jsmn",
    "url": "https://github.com/OpenSystemsLab/jsmn.nim",
    "method": "git",
    "tags": [
      "json",
      "token",
      "tokenizer",
      "parser",
      "jsmn"
    ],
    "description": "Jsmn - a world fastest JSON parser - in pure Nim",
    "license": "MIT",
    "web": "https://github.com/OpenSystemsLab/jsmn.nim"
  },
  {
    "name": "mangle",
    "url": "https://github.com/baabelfish/mangle",
    "method": "git",
    "tags": [
      "functional",
      "iterators",
      "lazy",
      "library"
    ],
    "description": "Yet another iterator library",
    "license": "MIT",
    "web": "https://github.com/baabelfish/mangle"
  },
  {
    "name": "nimshell",
    "url": "https://github.com/vegansk/nimshell",
    "method": "git",
    "tags": [
      "shell",
      "utility"
    ],
    "description": "Library for shell scripting in nim",
    "license": "MIT",
    "web": "https://github.com/vegansk/nimshell"
  },
  {
    "name": "rosencrantz",
    "url": "https://github.com/andreaferretti/rosencrantz",
    "method": "git",
    "tags": [
      "web",
      "server",
      "DSL",
      "combinators"
    ],
    "description": "A web DSL for Nim",
    "license": "MIT",
    "web": "https://github.com/andreaferretti/rosencrantz"
  },
  {
    "name": "sam",
    "url": "https://github.com/OpenSystemsLab/sam.nim",
    "method": "git",
    "tags": [
      "json",
      "binding",
      "map",
      "dump",
      "load"
    ],
    "description": "Fast and just works JSON-Binding for Nim",
    "license": "MIT",
    "web": "https://github.com/OpenSystemsLab/sam.nim"
  },
  {
    "name": "twitter",
    "url": "https://github.com/snus-kin/twitter.nim",
    "method": "git",
    "tags": [
      "library",
      "wrapper",
      "twitter"
    ],
    "description": "Low-level twitter API wrapper library for Nim.",
    "license": "MIT",
    "web": "https://github.com/snus-kin/twitter.nim"
  },
  {
    "name": "stomp",
    "url": "https://bitbucket.org/mahlon/nim-stomp",
    "method": "hg",
    "tags": [
      "stomp",
      "library",
      "messaging",
      "events"
    ],
    "description": "A pure-nim implementation of the STOMP protocol for machine messaging.",
    "license": "MIT",
    "web": "http://bitbucket.org/mahlon/nim-stomp"
  },
  {
    "name": "srt",
    "url": "https://github.com/achesak/nim-srt",
    "method": "git",
    "tags": [
      "srt",
      "subrip",
      "subtitle"
    ],
    "description": "Nim module for parsing SRT (SubRip) subtitle files",
    "license": "MIT",
    "web": "https://github.com/achesak/nim-srt"
  },
  {
    "name": "subviewer",
    "url": "https://github.com/achesak/nim-subviewer",
    "method": "git",
    "tags": [
      "subviewer",
      "subtitle"
    ],
    "description": "Nim module for parsing SubViewer subtitle files",
    "license": "MIT",
    "web": "https://github.com/achesak/nim-subviewer"
  },
  {
    "name": "Kinto",
    "url": "https://github.com/OpenSystemsLab/kinto.nim",
    "method": "git",
    "tags": [
      "mozilla",
      "kinto",
      "json",
      "storage",
      "server",
      "client"
    ],
    "description": "Kinto Client for Nim",
    "license": "MIT",
    "web": "https://github.com/OpenSystemsLab/kinto.nim"
  },
  {
    "name": "xmltools",
    "url": "https://github.com/vegansk/xmltools",
    "method": "git",
    "tags": [
      "xml",
      "functional",
      "library",
      "parsing"
    ],
    "description": "High level xml library for Nim",
    "license": "MIT",
    "web": "https://github.com/vegansk/xmltools"
  },
  {
    "name": "nimongo",
    "url": "https://github.com/SSPkrolik/nimongo",
    "method": "git",
    "tags": [
      "mongo",
      "mongodb",
      "database",
      "server",
      "driver",
      "storage"
    ],
    "description": "MongoDB driver in pure Nim language with synchronous and asynchronous I/O support",
    "license": "MIT",
    "web": "https://github.com/SSPkrolik/nimongo"
  },
  {
    "name": "nimboost",
    "url": "https://github.com/vegansk/nimboost",
    "method": "git",
    "tags": [
      "stdlib",
      "library",
      "utility"
    ],
    "description": "Additions to the Nim's standard library, like boost for C++",
    "license": "MIT",
    "web": "http://vegansk.github.io/nimboost/"
  },
  {
    "name": "asyncdocker",
    "url": "https://github.com/tulayang/asyncdocker",
    "method": "git",
    "tags": [
      "async",
      "docker"
    ],
    "description": "Asynchronous docker client written by Nim-lang",
    "license": "MIT",
    "web": "http://tulayang.github.io/asyncdocker.html"
  },
  {
    "name": "python3",
    "url": "https://github.com/matkuki/python3",
    "method": "git",
    "tags": [
      "python",
      "wrapper"
    ],
    "description": "Wrapper to interface with the Python 3 interpreter",
    "license": "MIT",
    "web": "https://github.com/matkuki/python3"
  },
  {
    "name": "jser",
    "url": "https://github.com/niv/jser.nim",
    "method": "git",
    "tags": [
      "json",
      "serialize",
      "tuple"
    ],
    "description": "json de/serializer for tuples and more",
    "license": "MIT",
    "web": "https://github.com/niv/jser.nim"
  },
  {
    "name": "pledge",
    "url": "https://github.com/euantorano/pledge.nim",
    "method": "git",
    "tags": [
      "pledge",
      "openbsd"
    ],
    "description": "OpenBSDs pledge(2) for Nim.",
    "license": "BSD3",
    "web": "https://github.com/euantorano/pledge.nim"
  },
  {
    "name": "sophia",
    "url": "https://github.com/gokr/nim-sophia",
    "method": "git",
    "tags": [
      "library",
      "wrapper",
      "database"
    ],
    "description": "Nim wrapper of the Sophia key/value store",
    "license": "MIT",
    "web": "https://github.com/gokr/nim-sophia"
  },
  {
    "name": "progress",
    "url": "https://github.com/euantorano/progress.nim",
    "method": "git",
    "tags": [
      "progress",
      "bar",
      "terminal",
      "ui"
    ],
    "description": "A simple progress bar for Nim.",
    "license": "BSD3",
    "web": "https://github.com/euantorano/progress.nim"
  },
  {
    "name": "websocket",
    "url": "https://github.com/niv/websocket.nim",
    "method": "git",
    "tags": [
      "http",
      "websockets",
      "async",
      "client",
      "server"
    ],
    "description": "websockets for nim",
    "license": "MIT",
    "web": "https://github.com/niv/websocket.nim"
  },
  {
    "name": "cucumber",
    "url": "https://github.com/shaunc/cucumber_nim",
    "method": "git",
    "tags": [
      "unit-testing",
      "cucumber",
      "bdd"
    ],
    "description": "implements the cucumber BDD framework in the nim language",
    "license": "MIT",
    "web": "https://github.com/shaunc/cucumber_nim"
  },
  {
    "name": "libmpdclient",
    "url": "https://github.com/lompik/libmpdclient.nim",
    "method": "git",
    "tags": [
      "MPD",
      "Music Player Daemon"
    ],
    "description": "Bindings for the Music Player Daemon C client library",
    "license": "BSD",
    "web": "https://github.com/lompik/libmpdclient.nim"
  },
  {
    "name": "awk",
    "url": "https://github.com/greencardamom/awk",
    "method": "git",
    "tags": [
      "awk"
    ],
    "description": "Nim for awk programmers",
    "license": "MIT",
    "web": "https://github.com/greencardamom/awk"
  },
  {
    "name": "dotenv",
    "url": "https://github.com/euantorano/dotenv.nim",
    "method": "git",
    "tags": [
      "env",
      "dotenv",
      "configuration",
      "environment"
    ],
    "description": "Loads environment variables from `.env`.",
    "license": "BSD3",
    "web": "https://github.com/euantorano/dotenv.nim"
  },
  {
    "name": "sph",
    "url": "https://github.com/aidansteele/sph",
    "method": "git",
    "tags": [
      "crypto",
      "hashes",
      "md5",
      "sha"
    ],
    "description": "Large number of cryptographic hashes for Nim",
    "license": "MIT",
    "web": "https://github.com/aidansteele/sph"
  },
  {
    "name": "libsodium",
    "url": "https://github.com/FedericoCeratto/nim-libsodium",
    "method": "git",
    "tags": [
      "wrapper",
      "library",
      "security",
      "crypto"
    ],
    "description": "libsodium wrapper",
    "license": "LGPLv3",
    "web": "https://github.com/FedericoCeratto/nim-libsodium"
  },
  {
    "name": "aws_sdk",
    "url": "https://github.com/aidansteele/aws_sdk.nim",
    "method": "git",
    "tags": [
      "aws",
      "amazon"
    ],
    "description": "Library for interacting with Amazon Web Services (AWS)",
    "license": "MIT",
    "web": "https://github.com/aidansteele/aws_sdk.nim"
  },
  {
    "name": "i18n",
    "url": "https://github.com/Parashurama/nim-i18n",
    "method": "git",
    "tags": [
      "gettext",
      "i18n",
      "internationalisation"
    ],
    "description": "Bring a gettext-like internationalisation module to Nim",
    "license": "MIT",
    "web": "https://github.com/Parashurama/nim-i18n"
  },
  {
    "name": "persistent_enums",
    "url": "https://github.com/yglukhov/persistent_enums",
    "method": "git",
    "tags": [
      "enum",
      "binary",
      "protocol"
    ],
    "description": "Define enums which values preserve their binary representation upon inserting or reordering",
    "license": "MIT",
    "web": "https://github.com/yglukhov/persistent_enums"
  },
  {
    "name": "nimcl",
    "url": "https://github.com/unicredit/nimcl",
    "method": "git",
    "tags": [
      "OpenCL",
      "GPU"
    ],
    "description": "High level wrapper over OpenCL",
    "license": "Apache License 2.0",
    "web": "https://github.com/unicredit/nimcl"
  },
  {
    "name": "nimblas",
    "url": "https://github.com/unicredit/nimblas",
    "method": "git",
    "tags": [
      "BLAS",
      "linear algebra",
      "vector",
      "matrix"
    ],
    "description": "BLAS for Nim",
    "license": "Apache License 2.0",
    "web": "https://github.com/unicredit/nimblas"
  },
  {
    "name": "fixmath",
    "url": "https://github.com/Jeff-Ciesielski/fixmath",
    "method": "git",
    "tags": [
      "math"
    ],
    "description": "LibFixMath 16:16 fixed point support for nim",
    "license": "MIT",
    "web": "https://github.com/Jeff-Ciesielski/fixmath"
  },
  {
    "name": "nimzend",
    "url": "https://github.com/metatexx/nimzend",
    "method": "git",
    "tags": [
      "zend",
      "php",
      "binding",
      "extension"
    ],
    "description": "Native Nim Zend API glue for easy PHP extension development.",
    "license": "MIT",
    "web": "https://github.com/metatexx/nimzend"
  },
  {
    "name": "spills",
    "url": "https://github.com/andreaferretti/spills",
    "method": "git",
    "tags": [
      "disk-based",
      "sequence",
      "memory-mapping"
    ],
    "description": "Disk-based sequences",
    "license": "Apache License 2.0",
    "web": "https://github.com/andreaferretti/spills"
  },
  {
    "name": "platformer",
    "url": "https://github.com/def-/nim-platformer",
    "method": "git",
    "tags": [
      "game",
      "sdl",
      "2d"
    ],
    "description": "Writing a 2D Platform Game in Nim with SDL2",
    "license": "MIT",
    "web": "https://github.com/def-/nim-platformer"
  },
  {
    "name": "nimCEF",
    "url": "https://github.com/jangko/nimCEF",
    "method": "git",
    "tags": [
      "chromium",
      "embedded",
      "framework",
      "cef",
      "wrapper"
    ],
    "description": "Nim wrapper for the Chromium Embedded Framework",
    "license": "MIT",
    "web": "https://github.com/jangko/nimCEF"
  },
  {
    "name": "migrate",
    "url": "https://github.com/euantorano/migrate.nim",
    "method": "git",
    "tags": [
      "migrate",
      "database",
      "db"
    ],
    "description": "A simple database migration utility for Nim.",
    "license": "BSD3",
    "web": "https://github.com/euantorano/migrate.nim"
  },
  {
    "name": "subfield",
    "url": "https://github.com/jyapayne/subfield",
    "method": "git",
    "tags": [
      "subfield",
      "macros"
    ],
    "description": "Override the dot operator to access nested subfields of a Nim object.",
    "license": "MIT",
    "web": "https://github.com/jyapayne/subfield"
  },
  {
    "name": "semver",
    "url": "https://github.com/euantorano/semver.nim",
    "method": "git",
    "tags": [
      "semver",
      "version",
      "parser"
    ],
    "description": "Semantic versioning parser for Nim. Allows the parsing of version strings into objects and the comparing of version objects.",
    "license": "BSD3",
    "web": "https://github.com/euantorano/semver.nim"
  },
  {
    "name": "ad",
    "tags": [
      "calculator",
      "rpn"
    ],
    "method": "git",
    "license": "MIT",
    "web": "https://github.com/subsetpark/ad",
    "url": "https://github.com/subsetpark/ad",
    "description": "A simple RPN calculator"
  },
  {
    "name": "asyncpg",
    "url": "https://github.com/cheatfate/asyncpg",
    "method": "git",
    "tags": [
      "async",
      "database",
      "postgres",
      "postgresql",
      "asyncdispatch",
      "asynchronous",
      "library"
    ],
    "description": "Asynchronous PostgreSQL driver for Nim Language.",
    "license": "MIT",
    "web": "https://github.com/cheatfate/asyncpg"
  },
  {
    "name": "winregistry",
    "description": "Deal with Windows Registry from Nim.",
    "tags": [
      "registry",
      "windows",
      "library"
    ],
    "url": "https://github.com/miere43/nim-registry",
    "web": "https://github.com/miere43/nim-registry",
    "license": "MIT",
    "method": "git"
  },
  {
    "name": "luna",
    "description": "Lua convenience library for nim",
    "tags": [
      "lua",
      "scripting"
    ],
    "url": "https://github.com/smallfx/luna.nim",
    "web": "https://github.com/smallfx/luna.nim",
    "license": "MIT",
    "method": "git"
  },
  {
    "name": "qrcode",
    "description": "module for creating and reading QR codes using http://goqr.me/",
    "tags": [
      "qr",
      "qrcode",
      "api"
    ],
    "url": "https://github.com/achesak/nim-qrcode",
    "web": "https://github.com/achesak/nim-qrcode",
    "license": "MIT",
    "method": "git"
  },
  {
    "name": "circleci_client",
    "tags": [
      "circleci",
      "client"
    ],
    "method": "git",
    "license": "LGPLv3",
    "web": "https://github.com/FedericoCeratto/nim-circleci",
    "url": "https://github.com/FedericoCeratto/nim-circleci",
    "description": "CircleCI API client"
  },
  {
    "name": "iup",
    "description": "Bindings for the IUP widget toolkit",
    "tags": [
      "GUI",
      "IUP"
    ],
    "url": "https://github.com/nim-lang/iup",
    "web": "https://github.com/nim-lang/iup",
    "license": "MIT",
    "method": "git"
  },
  {
    "name": "barbarus",
    "tags": [
      "i18n",
      "internationalization"
    ],
    "method": "git",
    "license": "MIT",
    "web": "https://github.com/cjxgm/barbarus",
    "url": "https://github.com/cjxgm/barbarus",
    "description": "A simple extensible i18n engine."
  },
  {
    "name": "jsonob",
    "tags": [
      "json",
      "object",
      "marshal"
    ],
    "method": "git",
    "license": "MIT",
    "web": "https://github.com/cjxgm/jsonob",
    "url": "https://github.com/cjxgm/jsonob",
    "description": "JSON / Object mapper"
  },
  {
    "name": "autome",
    "description": "Write GUI automation scripts with Nim",
    "tags": [
      "gui",
      "automation",
      "windows"
    ],
    "license": "MIT",
    "web": "https://github.com/miere43/autome",
    "url": "https://github.com/miere43/autome",
    "method": "git"
  },
  {
    "name": "wox",
    "description": "Helper library for writing Wox plugins in Nim",
    "tags": [
      "wox",
      "plugins"
    ],
    "license": "MIT",
    "web": "https://github.com/roose/nim-wox",
    "url": "https://github.com/roose/nim-wox",
    "method": "git"
  },
  {
    "name": "seccomp",
    "description": "Linux Seccomp sandbox library",
    "tags": [
      "linux",
      "security",
      "sandbox",
      "seccomp"
    ],
    "license": "LGPLv2.1",
    "web": "https://github.com/FedericoCeratto/nim-seccomp",
    "url": "https://github.com/FedericoCeratto/nim-seccomp",
    "method": "git"
  },
  {
    "name": "AntTweakBar",
    "tags": [
      "gui",
      "opengl",
      "rendering"
    ],
    "method": "git",
    "license": "MIT",
    "web": "https://github.com/krux02/nimAntTweakBar",
    "url": "https://github.com/krux02/nimAntTweakBar",
    "description": "nim wrapper around the AntTweakBar c library"
  },
  {
    "name": "slimdown",
    "tags": [
      "markdown",
      "parser",
      "library"
    ],
    "method": "git",
    "license": "MIT",
    "web": "https://github.com/ruivieira/nim-slimdown",
    "url": "https://github.com/ruivieira/nim-slimdown",
    "description": "Nim module that converts Markdown text to HTML using only regular expressions. Based on jbroadway's Slimdown."
  },
  {
    "name": "taglib",
    "description": "TagLib Audio Meta-Data Library wrapper",
    "license": "MIT",
    "tags": [
      "audio",
      "metadata",
      "tags",
      "library",
      "wrapper"
    ],
    "url": "https://github.com/alex-laskin/nim-taglib",
    "web": "https://github.com/alex-laskin/nim-taglib",
    "method": "git"
  },
  {
    "name": "des",
    "description": "3DES native library for Nim",
    "tags": [
      "library",
      "encryption",
      "crypto"
    ],
    "license": "MIT",
    "web": "https://github.com/LucaWolf/des.nim",
    "url": "https://github.com/LucaWolf/des.nim",
    "method": "git"
  },
  {
    "name": "bgfx",
    "url": "https://github.com/Halsys/nim-bgfx",
    "method": "git",
    "tags": [
      "wrapper",
      "media",
      "graphics",
      "3d",
      "rendering",
      "opengl"
    ],
    "description": "BGFX wrapper for the nim programming language.",
    "license": "BSD2",
    "web": "https://github.com/Halsys/nim-bgfx"
  },
  {
    "name": "json_builder",
    "tags": [
      "json",
      "generator",
      "builder"
    ],
    "method": "git",
    "license": "MIT",
    "web": "https://github.com/undecided/json_builder",
    "url": "https://github.com/undecided/json_builder",
    "description": "Easy and fast generator for valid json in nim"
  },
  {
    "name": "mapbits",
    "tags": [
      "map",
      "bits",
      "byte",
      "word",
      "binary"
    ],
    "method": "git",
    "license": "MIT",
    "description": "Access bit mapped portions of bytes in binary data as int variables",
    "web": "https://github.com/jlp765/mapbits",
    "url": "https://github.com/jlp765/mapbits"
  },
  {
    "name": "faststack",
    "tags": [
      "collection"
    ],
    "method": "git",
    "license": "MIT",
    "description": "Dynamically resizable data structure optimized for fast iteration.",
    "web": "https://github.com/Vladar4/FastStack",
    "url": "https://github.com/Vladar4/FastStack"
  },
  {
    "name": "gpx",
    "tags": [
      "GPX",
      "GPS",
      "waypoint",
      "route"
    ],
    "method": "git",
    "license": "MIT",
    "description": "Nim module for parsing GPX (GPS Exchange format) files",
    "web": "https://github.com/achesak/nim-gpx",
    "url": "https://github.com/achesak/nim-gpx"
  },
  {
    "name": "itn",
    "tags": [
      "GPS",
      "intinerary",
      "tomtom",
      "ITN"
    ],
    "method": "git",
    "license": "MIT",
    "description": "Nim module for parsing ITN (TomTom intinerary) files",
    "web": "https://github.com/achesak/nim-itn",
    "url": "https://github.com/achesak/nim-itn"
  },
  {
    "name": "foliant",
    "tags": [
      "foliant",
      "docs",
      "pdf",
      "docx",
      "word",
      "latex",
      "tex",
      "pandoc",
      "markdown",
      "md",
      "restream"
    ],
    "method": "git",
    "license": "MIT",
    "web": "https://github.com/foliant-docs/foliant-nim",
    "url": "https://github.com/foliant-docs/foliant-nim",
    "description": "Documentation generator that produces pdf and docx from Markdown. Uses Pandoc and LaTeX behind the scenes."
  },
  {
    "name": "gemf",
    "url": "https://bitbucket.org/abudden/gemf.nim",
    "method": "hg",
    "license": "MIT",
    "description": "Library for reading GEMF map tile stores",
    "web": "http://www.cgtk.co.uk/gemf",
    "tags": [
      "maps",
      "gemf",
      "parser"
    ]
  },
  {
    "name": "Remotery",
    "url": "https://github.com/Halsys/Nim-Remotery",
    "method": "git",
    "tags": [
      "wrapper",
      "opengl",
      "direct3d",
      "cuda",
      "profiler"
    ],
    "description": "Nim wrapper for (and with) Celtoys's Remotery",
    "license": "Apache License 2.0",
    "web": "https://github.com/Halsys/Nim-Remotery"
  },
  {
    "name": "picohttpparser",
    "tags": [
      "web",
      "http"
    ],
    "method": "git",
    "license": "MIT",
    "description": "Bindings for picohttpparser.",
    "web": "https://github.com/philip-wernersbach/nim-picohttpparser",
    "url": "https://github.com/philip-wernersbach/nim-picohttpparser"
  },
  {
    "name": "microasynchttpserver",
    "tags": [
      "web",
      "http",
      "async",
      "server"
    ],
    "method": "git",
    "license": "MIT",
    "description": "A thin asynchronous HTTP server library, API compatible with Nim's built-in asynchttpserver.",
    "web": "https://github.com/philip-wernersbach/microasynchttpserver",
    "url": "https://github.com/philip-wernersbach/microasynchttpserver"
  },
  {
    "name": "react",
    "url": "https://github.com/andreaferretti/react.nim",
    "method": "git",
    "tags": [
      "js",
      "react",
      "frontend",
      "ui",
      "vdom",
      "single page application"
    ],
    "description": "React.js bindings for Nim",
    "license": "Apache License 2.0",
    "web": "https://github.com/andreaferretti/react.nim"
  },
  {
    "name": "react16",
    "url": "https://github.com/kristianmandrup/react-16.nim",
    "method": "git",
    "tags": [
      "js",
      "react",
      "frontend",
      "ui",
      "vdom",
      "hooks",
      "single page application"
    ],
    "description": "React.js 16.x bindings for Nim",
    "license": "Apache License 2.0",
    "web": "https://github.com/kristianmandrup/react-16.nim"
  },
  {
    "name": "oauth",
    "url": "https://github.com/CORDEA/oauth",
    "method": "git",
    "tags": [
      "library",
      "oauth",
      "oauth2",
      "authorization"
    ],
    "description": "OAuth library for nim",
    "license": "Apache License 2.0",
    "web": "http://cordea.github.io/oauth"
  },
  {
    "name": "jsbind",
    "url": "https://github.com/yglukhov/jsbind",
    "method": "git",
    "tags": [
      "bindings",
      "emscripten",
      "javascript"
    ],
    "description": "Define bindings to JavaScript and Emscripten",
    "license": "MIT",
    "web": "https://github.com/yglukhov/jsbind"
  },
  {
    "name": "uuids",
    "url": "https://github.com/pragmagic/uuids/",
    "method": "git",
    "tags": [
      "library",
      "uuid",
      "id"
    ],
    "description": "UUID library for Nim",
    "license": "MIT",
    "web": "https://github.com/pragmagic/uuids/"
  },
  {
    "name": "isaac",
    "url": "https://github.com/pragmagic/isaac/",
    "method": "git",
    "tags": [
      "library",
      "algorithms",
      "random",
      "crypto"
    ],
    "description": "ISAAC PRNG implementation on Nim",
    "license": "MIT",
    "web": "https://github.com/pragmagic/isaac/"
  },
  {
    "name": "SDF",
    "url": "https://github.com/Halsys/SDF.nim",
    "method": "git",
    "tags": [
      "sdf",
      "text",
      "contour",
      "texture",
      "signed",
      "distance",
      "transform"
    ],
    "description": "Signed Distance Field builder for contour texturing in Nim",
    "license": "MIT",
    "web": "https://github.com/Halsys/SDF.nim"
  },
  {
    "name": "WebGL",
    "url": "https://github.com/stisa/webgl",
    "method": "git",
    "tags": [
      "webgl",
      "graphic",
      "js",
      "javascript",
      "wrapper",
      "3D",
      "2D"
    ],
    "description": "Experimental wrapper to webgl for Nim",
    "license": "MIT",
    "web": "http://stisa.space/webgl/"
  },
  {
    "name": "fileinput",
    "url": "https://github.com/achesak/nim-fileinput",
    "method": "git",
    "tags": [
      "file",
      "io",
      "input"
    ],
    "description": "iterate through files and lines",
    "license": "MIT",
    "web": "https://github.com/achesak/nim-fileinput"
  },
  {
    "name": "classy",
    "url": "https://github.com/nigredo-tori/classy",
    "method": "git",
    "tags": [
      "library",
      "typeclasses",
      "macros"
    ],
    "description": "typeclasses for Nim",
    "license": "Unlicense",
    "web": "https://github.com/nigredo-tori/classy"
  },
  {
    "name": "MiNiM",
    "url": "https://github.com/h3rald/minim",
    "method": "git",
    "tags": [
      "concatenative",
      "language",
      "shell"
    ],
    "description": "A tiny concatenative programming language and shell.",
    "license": "MIT",
    "web": "https://h3rald.com/minim"
  },
  {
    "name": "boneIO",
    "url": "https://github.com/xyz32/boneIO",
    "method": "git",
    "tags": [
      "library",
      "GPIO",
      "BeagleBone"
    ],
    "description": "A low level GPIO library for the BeagleBone board family",
    "license": "MIT",
    "web": "https://github.com/xyz32/boneIO"
  },
  {
    "name": "ui",
    "url": "https://github.com/nim-lang/ui",
    "method": "git",
    "tags": [
      "library",
      "GUI",
      "libui",
      "toolkit"
    ],
    "description": "A wrapper for libui",
    "license": "MIT",
    "web": "https://github.com/nim-lang/ui"
  },
  {
    "name": "mmgeoip",
    "url": "https://github.com/FedericoCeratto/nim-mmgeoip",
    "method": "git",
    "tags": [
      "geoip"
    ],
    "description": "MaxMind GeoIP library",
    "license": "LGPLv2.1",
    "web": "https://github.com/FedericoCeratto/nim-mmgeoip"
  },
  {
    "name": "libjwt",
    "url": "https://github.com/nimscale/nim-libjwt",
    "method": "git",
    "tags": [
      "jwt",
      "libjwt"
    ],
    "description": "Bindings for libjwt",
    "license": "LGPLv2.1",
    "web": "https://github.com/nimscale/nim-libjwt"
  },
  {
    "name": "forestdb",
    "url": "https://github.com/nimscale/forestdb",
    "method": "git",
    "tags": [
      "library",
      "bTree",
      "HB+-Trie",
      "db",
      "forestdb"
    ],
    "description": "ForestDB is fast key-value storage engine that is based on a Hierarchical B+-Tree based Trie, or HB+-Trie.",
    "license": "Apache License 2.0",
    "web": "https://github.com/nimscale/forestdb"
  },
  {
    "name": "nimbox",
    "url": "https://github.com/dom96/nimbox",
    "method": "git",
    "tags": [
      "library",
      "wrapper",
      "termbox",
      "command-line",
      "ui",
      "tui",
      "gui"
    ],
    "description": "A Rustbox-inspired termbox wrapper",
    "license": "MIT",
    "web": "https://github.com/dom96/nimbox"
  },
  {
    "name": "psutil",
    "url": "https://github.com/juancarlospaco/psutil-nim",
    "method": "git",
    "tags": [
      "psutil",
      "process",
      "network",
      "system",
      "disk",
      "cpu"
    ],
    "description": "psutil is a cross-platform library for retrieving information on running processes and system utilization (CPU, memory, disks, network). Since 2018 maintained by Juan Carlos because was abandoned.",
    "license": "BSD",
    "web": "https://github.com/johnscillieri/psutil-nim"
  },
  {
    "name": "gapbuffer",
    "url": "https://notabug.org/vktec/nim-gapbuffer.git",
    "method": "git",
    "tags": [
      "buffer",
      "seq",
      "sequence",
      "string",
      "gapbuffer"
    ],
    "description": "A simple gap buffer implementation",
    "license": "MIT",
    "web": "https://notabug.org/vktec/nim-gapbuffer"
  },
  {
    "name": "etcd_client",
    "url": "https://github.com/FedericoCeratto/nim-etcd-client",
    "method": "git",
    "tags": [
      "library",
      "etcd"
    ],
    "description": "etcd client library",
    "license": "LGPLv3",
    "web": "https://github.com/FedericoCeratto/nim-etcd-client"
  },
  {
    "name": "package_visible_types",
    "url": "https://github.com/zah/nim-package-visible-types",
    "method": "git",
    "tags": [
      "library",
      "packages",
      "visibility"
    ],
    "description": "A hacky helper lib for authoring Nim packages with package-level visiblity",
    "license": "MIT",
    "web": "https://github.com/zah/nim-package-visible-types"
  },
  {
    "name": "ranges",
    "url": "https://github.com/status-im/nim-ranges",
    "method": "git",
    "tags": [
      "library",
      "ranges"
    ],
    "description": "Exploration of various implementations of memory range types",
    "license": "Apache License 2.0",
    "web": "https://github.com/status-im/nim-ranges"
  },
  {
    "name": "json_rpc",
    "url": "https://github.com/status-im/nim-json-rpc",
    "method": "git",
    "tags": [
      "library",
      "json-rpc",
      "server",
      "client",
      "rpc",
      "json"
    ],
    "description": "Nim library for implementing JSON-RPC clients and servers",
    "license": "Apache License 2.0",
    "web": "https://github.com/status-im/nim-json-rpc"
  },
  {
    "name": "chronos",
    "url": "https://github.com/status-im/nim-chronos",
    "method": "git",
    "tags": [
      "library",
      "networking",
      "async",
      "asynchronous",
      "eventloop",
      "timers",
      "sendfile",
      "tcp",
      "udp"
    ],
    "description": "An efficient library for asynchronous programming",
    "license": "Apache License 2.0",
    "web": "https://github.com/status-im/nim-chronos"
  },
  {
    "name": "asyncdispatch2",
    "alias": "chronos"
  },
  {
    "name": "serialization",
    "url": "https://github.com/status-im/nim-serialization",
    "method": "git",
    "tags": [
      "library",
      "serialization"
    ],
    "description": "A modern and extensible serialization framework for Nim",
    "license": "Apache License 2.0",
    "web": "https://github.com/status-im/nim-serialization"
  },
  {
    "name": "json_serialization",
    "url": "https://github.com/status-im/nim-json-serialization",
    "method": "git",
    "tags": [
      "library",
      "json",
      "serialization"
    ],
    "description": "Flexible JSON serialization not relying on run-time type information",
    "license": "Apache License 2.0",
    "web": "https://github.com/status-im/nim-json-serialization"
  },
  {
    "name": "confutils",
    "url": "https://github.com/status-im/nim-confutils",
    "method": "git",
    "tags": [
      "library",
      "configuration"
    ],
    "description": "Simplified handling of command line options and config files",
    "license": "Apache License 2.0",
    "web": "https://github.com/status-im/nim-confutils"
  },
  {
    "name": "std_shims",
    "url": "https://github.com/status-im/nim-std-shims",
    "method": "git",
    "tags": [
      "library",
      "backports",
      "shims"
    ],
    "description": "APIs available in the latests version of Nim, backported to older stable releases",
    "license": "Apache License 2.0",
    "web": "https://github.com/status-im/nim-std-shims"
  },
  {
    "name": "stew",
    "url": "https://github.com/status-im/nim-stew",
    "method": "git",
    "tags": [
      "library",
      "backports",
      "shims",
      "ranges",
      "bitwise",
      "bitops",
      "endianness",
      "bytes",
      "blobs",
      "pointer-arithmetic"
    ],
    "description": "stew is collection of utilities, std library extensions and budding libraries that are frequently used at Status, but are too small to deserve their own git repository.",
    "license": "Apache License 2.0",
    "web": "https://github.com/status-im/nim-stew"
  },
  {
    "name": "faststreams",
    "url": "https://github.com/status-im/nim-faststreams",
    "method": "git",
    "tags": [
      "library",
      "I/O",
      "memory-mapping",
      "streams"
    ],
    "description": "Nearly zero-overhead input/output streams for Nim",
    "license": "Apache License 2.0",
    "web": "https://github.com/status-im/nim-faststreams"
  },
  {
    "name": "bncurve",
    "url": "https://github.com/status-im/nim-bncurve",
    "method": "git",
    "tags": [
      "library",
      "cryptography",
      "barreto-naehrig",
      "eliptic-curves",
      "pairing"
    ],
    "description": "Nim Barreto-Naehrig pairing-friendly elliptic curve implementation",
    "license": "Apache License 2.0",
    "web": "https://github.com/status-im/nim-bncurve"
  },
  {
    "name": "eth",
    "url": "https://github.com/status-im/nim-eth",
    "method": "git",
    "tags": [
      "library",
      "ethereum",
      "p2p",
      "devp2p",
      "rplx",
      "networking",
      "whisper",
      "swarm",
      "rlp",
      "cryptography",
      "trie",
      "patricia-trie",
      "keyfile",
      "wallet",
      "bloom",
      "bloom-filter"
    ],
    "description": "A collection of Ethereum related libraries",
    "license": "Apache License 2.0",
    "web": "https://github.com/status-im/nim-eth"
  },
  {
    "name": "metrics",
    "url": "https://github.com/status-im/nim-metrics",
    "method": "git",
    "tags": [
      "library",
      "metrics",
      "prometheus",
      "statsd"
    ],
    "description": "Nim metrics client library supporting the Prometheus monitoring toolkit",
    "license": "Apache License 2.0",
    "web": "https://github.com/status-im/nim-metrics"
  },
  {
    "name": "blscurve",
    "url": "https://github.com/status-im/nim-blscurve",
    "method": "git",
    "tags": [
      "library",
      "cryptography",
      "bls",
      "aggregated-signatures"
    ],
    "description": "Nim implementation of  Barreto-Lynn-Scott (BLS) curve BLS12-381.",
    "license": "Apache License 2.0",
    "web": "https://github.com/status-im/nim-blscurve"
  },
  {
    "name": "libp2p",
    "url": "https://github.com/status-im/nim-libp2p",
    "method": "git",
    "tags": [
      "library",
      "networking",
      "libp2p",
      "ipfs",
      "ethereum"
    ],
    "description": "libp2p implementation in Nim",
    "license": "Apache License 2.0",
    "web": "https://github.com/status-im/nim-libp2p"
  },
  {
    "name": "rlp",
    "url": "https://github.com/status-im/nim-rlp",
    "method": "git",
    "tags": [
      "deprecated"
    ],
    "description": "Deprecated RLP serialization library for Nim (now part of the 'eth' module)",
    "license": "Apache License 2.0",
    "web": "https://github.com/status-im/nim-rlp"
  },
  {
    "name": "eth_keys",
    "url": "https://github.com/status-im/nim-eth-keys",
    "method": "git",
    "tags": [
      "deprecated"
    ],
    "description": "A deprecated reimplementation in pure Nim of eth-keys, the common API for Ethereum key operations (now part of the 'eth' package).",
    "license": "Apache License 2.0",
    "web": "https://github.com/status-im/nim-eth-keys"
  },
  {
    "name": "eth_common",
    "url": "https://github.com/status-im/nim-eth-common",
    "method": "git",
    "tags": [
      "library",
      "ethereum"
    ],
    "description": "Definitions of various data structures used in the Ethereum eco-system",
    "license": "Apache License 2.0",
    "web": "https://github.com/status-im/nim-eth-common"
  },
  {
    "name": "ethash",
    "url": "https://github.com/status-im/nim-ethash",
    "method": "git",
    "tags": [
      "library",
      "ethereum",
      "ethash",
      "cryptography",
      "proof-of-work"
    ],
    "description": "A Nim implementation of Ethash, the ethereum proof-of-work hashing function",
    "license": "Apache License 2.0",
    "web": "https://github.com/status-im/nim-ethash"
  },
  {
    "name": "eth_bloom",
    "url": "https://github.com/status-im/nim-eth-bloom",
    "method": "git",
    "tags": [
      "deprecated"
    ],
    "description": "Ethereum bloom filter (deprecated, now part of the 'eth' package)",
    "license": "Apache License 2.0",
    "web": "https://github.com/status-im/nim-eth-bloom"
  },
  {
    "name": "evmjit",
    "alias": "evmc"
  },
  {
    "name": "evmc",
    "url": "https://github.com/status-im/nim-evmc",
    "method": "git",
    "tags": [
      "library",
      "ethereum",
      "evm",
      "jit",
      "wrapper"
    ],
    "description": "A wrapper for the The Ethereum EVMC library",
    "license": "Apache License 2.0",
    "web": "https://github.com/status-im/nim-evmc"
  },
  {
    "name": "keccak_tiny",
    "url": "https://github.com/status-im/nim-keccak-tiny",
    "method": "git",
    "tags": [
      "library",
      "sha3",
      "keccak",
      "cryptography"
    ],
    "description": "A wrapper for the keccak-tiny C library",
    "license": "Apache License 2.0",
    "web": "https://github.com/status-im/nim-keccak-tiny"
  },
  {
    "name": "httputils",
    "url": "https://github.com/status-im/nim-http-utils",
    "method": "git",
    "tags": [
      "http",
      "parsers",
      "protocols"
    ],
    "description": "Common utilities for implementing HTTP servers",
    "license": "Apache License 2.0",
    "web": "https://github.com/status-im/nim-http-utils"
  },
  {
    "name": "rocksdb",
    "url": "https://github.com/status-im/nim-rocksdb",
    "method": "git",
    "tags": [
      "library",
      "wrapper",
      "database"
    ],
    "description": "A wrapper for Facebook's RocksDB, an embeddable, persistent key-value store for fast storage",
    "license": "Apache 2.0 or GPLv2",
    "web": "https://github.com/status-im/nim-rocksdb"
  },
  {
    "name": "secp256k1",
    "url": "https://github.com/status-im/nim-secp256k1",
    "method": "git",
    "tags": [
      "library",
      "cryptography",
      "secp256k1"
    ],
    "description": "A wrapper for the libsecp256k1 C library",
    "license": "Apache License 2.0",
    "web": "https://github.com/status-im/nim-secp256k1"
  },
  {
    "name": "eth_trie",
    "url": "https://github.com/status-im/nim-eth-trie",
    "method": "git",
    "tags": [
      "deprecated"
    ],
    "description": "Merkle Patricia Tries as specified by Ethereum (deprecated, now part of the 'eth' package)",
    "license": "Apache License 2.0",
    "web": "https://github.com/status-im/nim-eth-trie"
  },
  {
    "name": "eth_p2p",
    "url": "https://github.com/status-im/nim-eth-p2p",
    "method": "git",
    "tags": [
      "deprecated",
      "library",
      "ethereum",
      "p2p",
      "devp2p",
      "rplx",
      "networking",
      "whisper",
      "swarm"
    ],
    "description": "Deprecated implementation of the Ethereum suite of P2P protocols (now part of the 'eth' package)",
    "license": "Apache License 2.0",
    "web": "https://github.com/status-im/nim-eth-p2p"
  },
  {
    "name": "eth_keyfile",
    "url": "https://github.com/status-im/nim-eth-keyfile",
    "method": "git",
    "tags": [
      "deprecated"
    ],
    "description": "A deprecated library for handling Ethereum private keys and wallets (now part of the 'eth' package)",
    "license": "Apache License 2.0",
    "web": "https://github.com/status-im/nim-eth-keyfile"
  },
  {
    "name": "byteutils",
    "url": "https://github.com/status-im/nim-byteutils",
    "method": "git",
    "tags": [
      "library",
      "blobs",
      "hex-dump"
    ],
    "description": "Useful utilities for manipulating and visualizing byte blobs",
    "license": "Apache License 2.0",
    "web": "https://github.com/status-im/nim-byteutils"
  },
  {
    "name": "ttmath",
    "url": "https://github.com/status-im/nim-ttmath",
    "method": "git",
    "tags": [
      "library",
      "math",
      "numbers"
    ],
    "description": "A Nim wrapper for ttmath: big numbers with fixed size",
    "license": "Apache License 2.0",
    "web": "https://github.com/status-im/nim-ttmath"
  },
  {
    "name": "testutils",
    "url": "https://github.com/status-im/nim-testutils",
    "method": "git",
    "tags": [
      "library",
      "tests",
      "unit-testing",
      "integration-testing",
      "compilation-tests",
      "fuzzing",
      "doctest"
    ],
    "description": "A comprehensive toolkit for all your testing needs",
    "license": "Apache License 2.0",
    "web": "https://github.com/status-im/nim-testutils"
  },
  {
    "name": "nimbus",
    "url": "https://github.com/status-im/nimbus",
    "method": "git",
    "tags": [
      "ethereum"
    ],
    "description": "An Ethereum 2.0 Sharding Client for Resource-Restricted Devices",
    "license": "Apache License 2.0",
    "web": "https://github.com/status-im/nimbus"
  },
  {
    "name": "stint",
    "url": "https://github.com/status-im/nim-stint",
    "method": "git",
    "tags": [
      "library",
      "math",
      "numbers"
    ],
    "description": "Stack-based arbitrary-precision integers - Fast and portable with natural syntax for resource-restricted devices",
    "license": "Apache License 2.0",
    "web": "https://github.com/status-im/nim-stint"
  },
  {
    "name": "daemon",
    "url": "https://github.com/status-im/nim-daemon",
    "method": "git",
    "tags": [
      "servers",
      "daemonization"
    ],
    "description": "Cross-platform process daemonization library",
    "license": "Apache License 2.0",
    "web": "https://github.com/status-im/nim-daemon"
  },
  {
    "name": "chronicles",
    "url": "https://github.com/status-im/nim-chronicles",
    "method": "git",
    "tags": [
      "logging",
      "json"
    ],
    "description": "A crafty implementation of structured logging for Nim",
    "license": "Apache License 2.0",
    "web": "https://github.com/status-im/nim-chronicles"
  },
  {
    "name": "stb_image",
    "url": "https://gitlab.com/define-private-public/stb_image-Nim.git",
    "method": "git",
    "tags": [
      "stb",
      "image",
      "graphics",
      "io",
      "wrapper"
    ],
    "description": "A wrapper for stb_image and stb_image_write.",
    "license": "Unlicense",
    "web": "https://gitlab.com/define-private-public/stb_image-Nim"
  },
  {
    "name": "mutableseqs",
    "url": "https://github.com/iourinski/mutableseqs",
    "method": "git",
    "tags": [
      "sequences",
      "mapreduce"
    ],
    "description": "utilities for transforming sequences",
    "license": "MIT",
    "web": "https://github.com/iourinski/mutableseqs"
  },
  {
    "name": "stor",
    "url": "https://github.com/nimscale/stor",
    "method": "git",
    "tags": [
      "storage",
      "io"
    ],
    "description": "Efficient object storage system",
    "license": "MIT",
    "web": "https://github.com/nimscale/stor"
  },
  {
    "name": "linuxfb",
    "url": "https://github.com/luked99/linuxfb.nim",
    "method": "git",
    "tags": [
      "wrapper",
      "graphics",
      "linux"
    ],
    "description": "Wrapper around the Linux framebuffer driver ioctl API",
    "license": "MIT",
    "web": "https://github.com/luked99/linuxfb.nim"
  },
  {
    "name": "nimactors",
    "url": "https://github.com/vegansk/nimactors",
    "method": "git",
    "tags": [
      "actors",
      "library"
    ],
    "description": "Actors library for Nim inspired by akka-actors",
    "license": "MIT",
    "web": "https://github.com/vegansk/nimactors"
  },
  {
    "name": "porter",
    "url": "https://github.com/iourinski/porter",
    "method": "git",
    "tags": [
      "stemmer",
      "multilanguage",
      "snowball"
    ],
    "description": "Simple extensible implementation of Porter stemmer algorithm",
    "license": "MIT",
    "web": "https://github.com/iourinski/porter"
  },
  {
    "name": "kiwi",
    "url": "https://github.com/yglukhov/kiwi",
    "method": "git",
    "tags": [
      "cassowary",
      "constraint",
      "solving"
    ],
    "description": "Cassowary constraint solving",
    "license": "MIT",
    "web": "https://github.com/yglukhov/kiwi"
  },
  {
    "name": "ArrayFireNim",
    "url": "https://github.com/bitstormGER/ArrayFire-Nim",
    "method": "git",
    "tags": [
      "array",
      "linear",
      "algebra",
      "scientific",
      "computing"
    ],
    "description": "A nim wrapper for ArrayFire",
    "license": "BSD",
    "web": "https://github.com/bitstormGER/ArrayFire-Nim"
  },
  {
    "name": "statsd_client",
    "url": "https://github.com/FedericoCeratto/nim-statsd-client",
    "method": "git",
    "tags": [
      "library",
      "statsd",
      "client",
      "statistics",
      "metrics"
    ],
    "description": "A simple, stateless StatsD client library",
    "license": "LGPLv3",
    "web": "https://github.com/FedericoCeratto/nim-statsd-client"
  },
  {
    "name": "html5_canvas",
    "url": "https://gitlab.com/define-private-public/HTML5-Canvas-Nim",
    "method": "git",
    "tags": [
      "html5",
      "canvas",
      "drawing",
      "graphics",
      "rendering",
      "browser",
      "javascript"
    ],
    "description": "HTML5 Canvas and drawing for the JavaScript backend.",
    "license": "MIT",
    "web": "https://gitlab.com/define-private-public/HTML5-Canvas-Nim"
  },
  {
    "name": "alea",
    "url": "https://github.com/unicredit/alea",
    "method": "git",
    "tags": [
      "random variables",
      "distributions",
      "probability",
      "gaussian",
      "sampling"
    ],
    "description": "Define and compose random variables",
    "license": "Apache License 2.0",
    "web": "https://github.com/unicredit/alea"
  },
  {
    "name": "winim",
    "url": "https://github.com/khchen/winim",
    "method": "git",
    "tags": [
      "library",
      "windows",
      "api",
      "com"
    ],
    "description": "Nim's Windows API and COM Library",
    "license": "MIT",
    "web": "https://github.com/khchen/winim"
  },
  {
    "name": "ed25519",
    "url": "https://github.com/niv/ed25519.nim",
    "method": "git",
    "tags": [
      "ed25519",
      "cryptography",
      "crypto",
      "publickey",
      "privatekey",
      "signing",
      "keyexchange",
      "native"
    ],
    "description": "ed25519 key crypto bindings",
    "license": "MIT",
    "web": "https://github.com/niv/ed25519.nim"
  },
  {
    "name": "libevdev",
    "url": "https://github.com/luked99/libevdev.nim",
    "method": "git",
    "tags": [
      "wrapper",
      "os",
      "linux"
    ],
    "description": "Wrapper for libevdev, Linux input device processing library",
    "license": "MIT",
    "web": "https://github.com/luked99/libevdev.nim"
  },
  {
    "name": "nesm",
    "url": "https://gitlab.com/xomachine/NESM.git",
    "method": "git",
    "tags": [
      "metaprogramming",
      "parser",
      "pure",
      "serialization"
    ],
    "description": "A macro for generating [de]serializers for given objects",
    "license": "MIT",
    "web": "https://xomachine.gitlab.io/NESM/"
  },
  {
    "name": "sdnotify",
    "url": "https://github.com/FedericoCeratto/nim-sdnotify",
    "method": "git",
    "tags": [
      "os",
      "linux",
      "systemd",
      "sdnotify"
    ],
    "description": "Systemd service notification helper",
    "license": "MIT",
    "web": "https://github.com/FedericoCeratto/nim-sdnotify"
  },
  {
    "name": "cmd",
    "url": "https://github.com/samdmarshall/cmd.nim",
    "method": "git",
    "tags": [
      "cmd",
      "command-line",
      "prompt",
      "interactive"
    ],
    "description": "interactive command prompt",
    "license": "BSD 3-Clause",
    "web": "https://github.com/samdmarshall/cmd.nim"
  },
  {
    "name": "csvtable",
    "url": "https://github.com/apahl/csvtable",
    "method": "git",
    "tags": [
      "csv",
      "table"
    ],
    "description": "tools for handling CSV files (comma or tab-separated) with an API similar to Python's CSVDictReader and -Writer.",
    "license": "MIT",
    "web": "https://github.com/apahl/csvtable"
  },
  {
    "name": "plotly",
    "url": "https://github.com/brentp/nim-plotly",
    "method": "git",
    "tags": [
      "plot",
      "graphing",
      "chart",
      "data"
    ],
    "description": "Nim interface to plotly",
    "license": "MIT",
    "web": "https://github.com/brentp/nim-plotly"
  },
  {
    "name": "gnuplot",
    "url": "https://github.com/dvolk/gnuplot.nim",
    "method": "git",
    "tags": [
      "plot",
      "graphing",
      "data"
    ],
    "description": "Nim interface to gnuplot",
    "license": "MIT",
    "web": "https://github.com/dvolk/gnuplot.nim"
  },
  {
    "name": "ustring",
    "url": "https://github.com/rokups/nim-ustring",
    "method": "git",
    "tags": [
      "string",
      "text",
      "unicode",
      "uft8",
      "utf-8"
    ],
    "description": "utf-8 string",
    "license": "MIT",
    "web": "https://github.com/rokups/nim-ustring"
  },
  {
    "name": "imap",
    "url": "https://git.sr.ht/~ehmry/nim_imap",
    "method": "git",
    "tags": [
      "imap",
      "email"
    ],
    "description": "IMAP client library",
    "license": "GPL2",
    "web": "https://git.sr.ht/~ehmry/nim_imap"
  },
  {
    "name": "isa",
    "url": "https://github.com/nimscale/isa",
    "method": "git",
    "tags": [
      "erasure",
      "hash",
      "crypto",
      "compression"
    ],
    "description": "Binding for Intel Storage Acceleration library",
    "license": "Apache License 2.0",
    "web": "https://github.com/nimscale/isa"
  },
  {
    "name": "untar",
    "url": "https://github.com/dom96/untar",
    "method": "git",
    "tags": [
      "library",
      "tar",
      "gz",
      "compression",
      "archive",
      "decompression"
    ],
    "description": "Library for decompressing tar.gz files.",
    "license": "MIT",
    "web": "https://github.com/dom96/untar"
  },
  {
    "name": "nimcx",
    "url": "https://github.com/qqtop/nimcx",
    "method": "git",
    "tags": [
      "library",
      "linux"
    ],
    "description": "Color and utilities library for linux terminal.",
    "license": "MIT",
    "web": "https://github.com/qqtop/nimcx"
  },
  {
    "name": "dpdk",
    "url": "https://github.com/nimscale/dpdk",
    "method": "git",
    "tags": [
      "library",
      "dpdk",
      "packet",
      "processing"
    ],
    "description": "Library for fast packet processing",
    "license": "Apache License 2.0",
    "web": "http://dpdk.org/"
  },
  {
    "name": "libserialport",
    "alias": "serial"
  },
  {
    "name": "serial",
    "url": "https://github.com/euantorano/serial.nim",
    "method": "git",
    "tags": [
      "serial",
      "rs232",
      "io",
      "serialport"
    ],
    "description": "A library to operate serial ports using pure Nim.",
    "license": "BSD3",
    "web": "https://github.com/euantorano/serial.nim"
  },
  {
    "name": "spdk",
    "url": "https://github.com/nimscale/spdk.git",
    "method": "git",
    "tags": [
      "library",
      "SSD",
      "NVME",
      "io",
      "storage"
    ],
    "description": "The Storage Performance Development Kit(SPDK) provides a set of tools and libraries for writing high performance, scalable, user-mode storage applications.",
    "license": "MIT",
    "web": "https://github.com/nimscale/spdk.git"
  },
  {
    "name": "NimData",
    "url": "https://github.com/bluenote10/NimData",
    "method": "git",
    "tags": [
      "library",
      "dataframe"
    ],
    "description": "DataFrame API enabling fast out-of-core data analytics",
    "license": "MIT",
    "web": "https://github.com/bluenote10/NimData"
  },
  {
    "name": "testrunner",
    "url": "https://github.com/FedericoCeratto/nim-testrunner",
    "method": "git",
    "tags": [
      "test",
      "tests",
      "unittest",
      "utility",
      "tdd"
    ],
    "description": "Test runner with file monitoring and desktop notification capabilities",
    "license": "GPLv3",
    "web": "https://github.com/FedericoCeratto/nim-testrunner"
  },
  {
    "name": "reactorfuse",
    "url": "https://github.com/zielmicha/reactorfuse",
    "method": "git",
    "tags": [
      "filesystem",
      "fuse"
    ],
    "description": "Filesystem in userspace (FUSE) for Nim (for reactor.nim library)",
    "license": "MIT",
    "web": "https://github.com/zielmicha/reactorfuse"
  },
  {
    "name": "nimr",
    "url": "https://github.com/Jeff-Ciesielski/nimr",
    "method": "git",
    "tags": [
      "script",
      "utils"
    ],
    "description": "Helper to run nim code like a script",
    "license": "MIT",
    "web": "https://github.com/Jeff-Ciesielski/nimr"
  },
  {
    "name": "neverwinter",
    "url": "https://github.com/niv/neverwinter.nim",
    "method": "git",
    "tags": [
      "nwn",
      "neverwinternights",
      "neverwinter",
      "game",
      "bioware",
      "fileformats",
      "reader",
      "writer"
    ],
    "description": "Neverwinter Nights 1 data accessor library",
    "license": "MIT",
    "web": "https://github.com/niv/neverwinter.nim"
  },
  {
    "name": "snail",
    "url": "https://github.com/stisa/snail",
    "method": "git",
    "tags": [
      "js",
      "matrix",
      "linear algebra"
    ],
    "description": "Simple linear algebra for nim. Js too.",
    "license": "MIT",
    "web": "http://stisa.space/snail/"
  },
  {
    "name": "jswebsockets",
    "url": "https://github.com/stisa/jswebsockets",
    "method": "git",
    "tags": [
      "js",
      "javascripts",
      "ws",
      "websockets"
    ],
    "description": "Websockets wrapper for nim js backend.",
    "license": "MIT",
    "web": "http://stisa.space/jswebsockets/"
  },
  {
    "name": "morelogging",
    "url": "https://github.com/FedericoCeratto/nim-morelogging",
    "method": "git",
    "tags": [
      "log",
      "logging",
      "library",
      "systemd",
      "journald"
    ],
    "description": "Logging library with support for async IO, multithreading, Journald.",
    "license": "LGPLv3",
    "web": "https://github.com/FedericoCeratto/nim-morelogging"
  },
  {
    "name": "ajax",
    "url": "https://github.com/stisa/ajax",
    "method": "git",
    "tags": [
      "js",
      "javascripts",
      "ajax",
      "xmlhttprequest"
    ],
    "description": "AJAX wrapper for nim js backend.",
    "license": "MIT",
    "web": "http://stisa.space/ajax/"
  },
  {
    "name": "recaptcha",
    "url": "https://github.com/euantorano/recaptcha.nim",
    "method": "git",
    "tags": [
      "recaptcha",
      "captcha"
    ],
    "description": "reCAPTCHA support for Nim, supporting rendering a capctcha and verifying a user's response.",
    "license": "BSD3",
    "web": "https://github.com/euantorano/recaptcha.nim"
  },
  {
    "name": "influx",
    "url": "https://github.com/samdmarshall/influx.nim",
    "method": "git",
    "tags": [
      "influx",
      "influxdb"
    ],
    "description": "wrapper for communicating with InfluxDB over the REST interface",
    "license": "BSD 3-Clause",
    "web": "https://github.com/samdmarshall/influx.nim"
  },
  {
    "name": "gamelight",
    "url": "https://github.com/dom96/gamelight",
    "method": "git",
    "tags": [
      "js",
      "library",
      "graphics",
      "collision",
      "2d"
    ],
    "description": "A set of simple modules for writing a JavaScript 2D game.",
    "license": "MIT",
    "web": "https://github.com/dom96/gamelight"
  },
  {
    "name": "storage",
    "url": "https://bitbucket.org/moigagoo/storage/",
    "method": "hg",
    "tags": [
      "JavaScript",
      "Storage",
      "localStorage",
      "sessionStorage"
    ],
    "description": "Storage, localStorage, and sessionStorage bindigs for Nim's JavaScript backend.",
    "license": "MIT",
    "web": "https://bitbucket.org/moigagoo/storage/"
  },
  {
    "name": "fontconfig",
    "url": "https://github.com/Parashurama/fontconfig",
    "method": "git",
    "tags": [
      "fontconfig",
      "font"
    ],
    "description": "Low level wrapper for the fontconfig library.",
    "license": "Fontconfig",
    "web": "https://github.com/Parashurama/fontconfig"
  },
  {
    "name": "sysrandom",
    "url": "https://github.com/euantorano/sysrandom.nim",
    "method": "git",
    "tags": [
      "random",
      "RNG",
      "PRNG"
    ],
    "description": "A simple library to generate random data, using the system's PRNG.",
    "license": "BSD3",
    "web": "https://github.com/euantorano/sysrandom.nim"
  },
  {
    "name": "colorize",
    "url": "https://github.com/molnarmark/colorize",
    "method": "git",
    "tags": [
      "color",
      "colors",
      "colorize"
    ],
    "description": "A simple and lightweight terminal coloring library.",
    "license": "MIT",
    "web": "https://github.com/molnarmark/colorize"
  },
  {
    "name": "cello",
    "url": "https://github.com/unicredit/cello",
    "method": "git",
    "tags": [
      "string",
      "succinct-data-structure",
      "rank",
      "select",
      "Burrows-Wheeler",
      "FM-index",
      "wavelet-tree"
    ],
    "description": "String algorithms with succinct data structures",
    "license": "Apache2",
    "web": "https://unicredit.github.io/cello/"
  },
  {
    "name": "notmuch",
    "url": "https://github.com/samdmarshall/notmuch.nim",
    "method": "git",
    "tags": [
      "notmuch",
      "wrapper",
      "email",
      "tagging"
    ],
    "description": "wrapper for the notmuch mail library",
    "license": "BSD 3-Clause",
    "web": "https://github.com/samdmarshall/notmuch.nim"
  },
  {
    "name": "pluginmanager",
    "url": "https://github.com/samdmarshall/plugin-manager",
    "method": "git",
    "tags": [
      "plugin",
      "dylib",
      "manager"
    ],
    "description": "Simple plugin implementation",
    "license": "BSD 3-Clause",
    "web": "https://github.com/samdmarshall/plugin-manager"
  },
  {
    "name": "node",
    "url": "https://github.com/tulayang/nimnode",
    "method": "git",
    "tags": [
      "async",
      "io",
      "socket",
      "net",
      "tcp",
      "http",
      "libuv"
    ],
    "description": "Library for async programming and communication. This Library uses a future/promise, non-blocking I/O model based on libuv.",
    "license": "MIT",
    "web": "http://tulayang.github.io/node/"
  },
  {
    "name": "tempdir",
    "url": "https://github.com/euantorano/tempdir.nim",
    "method": "git",
    "tags": [
      "temp",
      "io",
      "tmp"
    ],
    "description": "A Nim library to create and manage temporary directories.",
    "license": "BSD3",
    "web": "https://github.com/euantorano/tempdir.nim"
  },
  {
    "name": "mathexpr",
    "url": "https://github.com/Yardanico/nim-mathexpr",
    "method": "git",
    "tags": [
      "math",
      "mathparser",
      "tinyexpr"
    ],
    "description": "MathExpr - pure-Nim mathematical expression evaluator library",
    "license": "MIT",
    "web": "https://github.com/Yardanico/nim-mathexpr"
  },
  {
    "name": "frag",
    "url": "https://github.com/fragworks/frag",
    "method": "git",
    "tags": [
      "game",
      "game-dev",
      "2d",
      "3d"
    ],
    "description": "A 2D|3D game engine",
    "license": "MIT",
    "web": "https://github.com/fragworks/frag"
  },
  {
    "name": "freetype",
    "url": "https://github.com/jangko/freetype",
    "method": "git",
    "tags": [
      "font",
      "renderint",
      "library"
    ],
    "description": "wrapper for FreeType2 library",
    "license": "MIT",
    "web": "https://github.com/jangko/freetype"
  },
  {
    "name": "polyBool",
    "url": "https://github.com/jangko/polyBool",
    "method": "git",
    "tags": [
      "polygon",
      "clipper",
      "library"
    ],
    "description": "Polygon Clipper Library (Martinez Algorithm)",
    "license": "MIT",
    "web": "https://github.com/jangko/polyBool"
  },
  {
    "name": "nimAGG",
    "url": "https://github.com/jangko/nimAGG",
    "method": "git",
    "tags": [
      "renderer",
      "rasterizer",
      "library",
      "2D",
      "graphics"
    ],
    "description": "Hi Fidelity Rendering Engine",
    "license": "MIT",
    "web": "https://github.com/jangko/nimAGG"
  },
  {
    "name": "primme",
    "url": "https://github.com/jxy/primme",
    "method": "git",
    "tags": [
      "library",
      "eigenvalues",
      "high-performance",
      "singular-value-decomposition"
    ],
    "description": "Nim interface for PRIMME: PReconditioned Iterative MultiMethod Eigensolver",
    "license": "MIT",
    "web": "https://github.com/jxy/primme"
  },
  {
    "name": "sitmo",
    "url": "https://github.com/jxy/sitmo",
    "method": "git",
    "tags": [
      "RNG",
      "Sitmo",
      "high-performance",
      "random"
    ],
    "description": "Sitmo parallel random number generator in Nim",
    "license": "MIT",
    "web": "https://github.com/jxy/sitmo"
  },
  {
    "name": "webaudio",
    "url": "https://github.com/ftsf/nim-webaudio",
    "method": "git",
    "tags": [
      "javascript",
      "js",
      "web",
      "audio",
      "sound",
      "music"
    ],
    "description": "API for Web Audio (JS)",
    "license": "MIT",
    "web": "https://github.com/ftsf/nim-webaudio"
  },
  {
    "name": "nimcuda",
    "url": "https://github.com/unicredit/nimcuda",
    "method": "git",
    "tags": [
      "CUDA",
      "GPU"
    ],
    "description": "CUDA bindings",
    "license": "Apache2",
    "web": "https://github.com/unicredit/nimcuda"
  },
  {
    "name": "gifwriter",
    "url": "https://github.com/rxi/gifwriter",
    "method": "git",
    "tags": [
      "gif",
      "image",
      "library"
    ],
    "description": "Animated GIF writing library based on jo_gif",
    "license": "MIT",
    "web": "https://github.com/rxi/gifwriter"
  },
  {
    "name": "libplist",
    "url": "https://github.com/samdmarshall/libplist.nim",
    "method": "git",
    "tags": [
      "libplist",
      "property",
      "list",
      "property-list",
      "parsing",
      "binary",
      "xml",
      "format"
    ],
    "description": "wrapper around libplist https://github.com/libimobiledevice/libplist",
    "license": "MIT",
    "web": "https://github.com/samdmarshall/libplist.nim"
  },
  {
    "name": "getch",
    "url": "https://github.com/6A/getch",
    "method": "git",
    "tags": [
      "getch",
      "char"
    ],
    "description": "getch() for Windows and Unix",
    "license": "MIT",
    "web": "https://github.com/6A/getch"
  },
  {
    "name": "gifenc",
    "url": "https://github.com/ftsf/gifenc",
    "method": "git",
    "tags": [
      "gif",
      "encoder"
    ],
    "description": "Gif Encoder",
    "license": "Public Domain",
    "web": "https://github.com/ftsf/gifenc"
  },
  {
    "name": "nimlapack",
    "url": "https://github.com/unicredit/nimlapack",
    "method": "git",
    "tags": [
      "LAPACK",
      "linear-algebra"
    ],
    "description": "LAPACK bindings",
    "license": "Apache2",
    "web": "https://github.com/unicredit/nimlapack"
  },
  {
    "name": "jack",
    "url": "https://github.com/Skrylar/nim-jack",
    "method": "git",
    "tags": [
      "jack",
      "audio",
      "binding",
      "wrapper"
    ],
    "description": "Shiny bindings to the JACK Audio Connection Kit.",
    "license": "MIT",
    "web": "https://github.com/Skrylar/nim-jack"
  },
  {
    "name": "serializetools",
    "url": "https://github.com/JeffersonLab/serializetools",
    "method": "git",
    "tags": [
      "serialization",
      "xml"
    ],
    "description": "Support for serialization of objects",
    "license": "MIT",
    "web": "https://github.com/JeffersonLab/serializetools"
  },
  {
    "name": "neo",
    "url": "https://github.com/unicredit/neo",
    "method": "git",
    "tags": [
      "vector",
      "matrix",
      "linear-algebra",
      "BLAS",
      "LAPACK",
      "CUDA"
    ],
    "description": "Linear algebra for Nim",
    "license": "Apache License 2.0",
    "web": "https://unicredit.github.io/neo/"
  },
  {
    "name": "httpkit",
    "url": "https://github.com/tulayang/httpkit",
    "method": "git",
    "tags": [
      "http",
      "request",
      "response",
      "stream",
      "bigfile",
      "async"
    ],
    "description": "An efficient HTTP tool suite written in pure nim. Help you to write HTTP services or clients via TCP, UDP, or even Unix Domain socket, etc.",
    "license": "MIT",
    "web": "https://github.com/tulayang/httpkit"
  },
  {
    "name": "ulid",
    "url": "https://github.com/adelq/ulid",
    "method": "git",
    "tags": [
      "library",
      "id",
      "ulid",
      "uuid",
      "guid"
    ],
    "description": "Universally Unique Lexicographically Sortable Identifier",
    "license": "MIT",
    "web": "https://github.com/adelq/ulid"
  },
  {
    "name": "osureplay",
    "url": "https://github.com/Yardanico/nim-osureplay",
    "method": "git",
    "tags": [
      "library",
      "osu!",
      "parser",
      "osugame",
      "replay"
    ],
    "description": "osu! replay parser",
    "license": "MIT",
    "web": "https://github.com/Yardanico/nim-osureplay"
  },
  {
    "name": "tiger",
    "url": "https://git.sr.ht/~ehmry/nim_tiger",
    "method": "git",
    "tags": [
      "hash"
    ],
    "description": "Tiger hash function",
    "license": "MIT",
    "web": "https://git.sr.ht/~ehmry/nim_tiger"
  },
  {
    "name": "pipe",
    "url": "https://github.com/CosmicToast/pipe",
    "method": "git",
    "tags": [
      "pipe",
      "macro",
      "operator",
      "functional"
    ],
    "description": "Pipe operator for nim.",
    "license": "Unlicense",
    "web": "https://github.com/CosmicToast/pipe"
  },
  {
    "name": "flatdb",
    "url": "https://github.com/enthus1ast/flatdb",
    "method": "git",
    "tags": [
      "database",
      "json",
      "pure"
    ],
    "description": "small/tiny, flatfile, jsonl based, inprogress database for nim",
    "license": "MIT",
    "web": "https://github.com/enthus1ast/flatdb"
  },
  {
    "name": "nwt",
    "url": "https://github.com/enthus1ast/nimWebTemplates",
    "method": "git",
    "tags": [
      "template",
      "html",
      "pure",
      "jinja"
    ],
    "description": "experiment to build a jinja like template parser",
    "license": "MIT",
    "web": "https://github.com/enthus1ast/nimWebTemplates"
  },
  {
    "name": "cmixer",
    "url": "https://github.com/rxi/cmixer-nim",
    "method": "git",
    "tags": [
      "library",
      "audio",
      "mixer",
      "sound",
      "wav",
      "ogg"
    ],
    "description": "Lightweight audio mixer for games",
    "license": "MIT",
    "web": "https://github.com/rxi/cmixer-nim"
  },
  {
    "name": "cmixer_sdl2",
    "url": "https://github.com/rxi/cmixer_sdl2-nim",
    "method": "git",
    "tags": [
      "library",
      "audio",
      "mixer",
      "sound",
      "wav",
      "ogg"
    ],
    "description": "Lightweight audio mixer for SDL2",
    "license": "MIT",
    "web": "https://github.com/rxi/cmixer_sdl2-nim"
  },
  {
    "name": "chebyshev",
    "url": "https://github.com/jxy/chebyshev",
    "method": "git",
    "tags": [
      "math",
      "approximation",
      "numerical"
    ],
    "description": "Chebyshev approximation.",
    "license": "MIT",
    "web": "https://github.com/jxy/chebyshev"
  },
  {
    "name": "scram",
    "url": "https://github.com/rgv151/scram",
    "method": "git",
    "tags": [
      "scram",
      "sasl",
      "authentication",
      "salted",
      "challenge",
      "response"
    ],
    "description": "Salted Challenge Response Authentication Mechanism (SCRAM) ",
    "license": "MIT",
    "web": "https://github.com/rgv151/scram"
  },
  {
    "name": "blake2",
    "url": "https://github.com/narimiran/blake2",
    "method": "git",
    "tags": [
      "crypto",
      "cryptography",
      "hash",
      "security"
    ],
    "description": "blake2 - cryptographic hash function",
    "license": "CC0",
    "web": "https://github.com/narimiran/blake2"
  },
  {
    "name": "spinny",
    "url": "https://github.com/Yardanico/spinny",
    "method": "git",
    "tags": [
      "terminal",
      "spinner",
      "spinny",
      "load"
    ],
    "description": "Spinny is a tiny terminal spinner package for the Nim Programming Language.",
    "license": "MIT",
    "web": "https://github.com/Yardanico/spinny"
  },
  {
    "name": "nigui",
    "url": "https://github.com/trustable-code/NiGui",
    "method": "git",
    "tags": [
      "gui",
      "windows",
      "gtk"
    ],
    "description": "NiGui is a cross-platform, desktop GUI toolkit using native widgets.",
    "license": "MIT",
    "web": "https://github.com/trustable-code/NiGui"
  },
  {
    "name": "currying",
    "url": "https://github.com/t8m8/currying",
    "method": "git",
    "tags": [
      "library",
      "functional",
      "currying"
    ],
    "description": "Currying library for Nim",
    "license": "MIT",
    "web": "https://github.com/t8m8/currying"
  },
  {
    "name": "rect_packer",
    "url": "https://github.com/yglukhov/rect_packer",
    "method": "git",
    "tags": [
      "library",
      "geometry",
      "packing"
    ],
    "description": "Pack rects into bigger rect",
    "license": "MIT",
    "web": "https://github.com/yglukhov/rect_packer"
  },
  {
    "name": "gintro",
    "url": "https://github.com/stefansalewski/gintro",
    "method": "git",
    "tags": [
      "library",
      "gtk",
      "wrapper",
      "gui"
    ],
    "description": "High level GObject-Introspection based GTK3 bindings",
    "license": "MIT",
    "web": "https://github.com/stefansalewski/gintro"
  },
  {
    "name": "arraymancer",
    "url": "https://github.com/mratsim/Arraymancer",
    "method": "git",
    "tags": [
      "vector",
      "matrix",
      "array",
      "ndarray",
      "multidimensional-array",
      "linear-algebra",
      "tensor"
    ],
    "description": "A tensor (multidimensional array) library for Nim",
    "license": "Apache License 2.0",
    "web": "https://mratsim.github.io/Arraymancer/"
  },
  {
    "name": "sha3",
    "url": "https://github.com/narimiran/sha3",
    "method": "git",
    "tags": [
      "crypto",
      "cryptography",
      "hash",
      "security"
    ],
    "description": "sha3 - cryptographic hash function",
    "license": "CC0",
    "web": "https://github.com/narimiran/sha3"
  },
  {
    "name": "coalesce",
    "url": "https://github.com/piedar/coalesce",
    "method": "git",
    "tags": [
      "nil",
      "null",
      "options",
      "operator"
    ],
    "description": "A nil coalescing operator ?? for Nim",
    "license": "MIT",
    "web": "https://github.com/piedar/coalesce"
  },
  {
    "name": "asyncmysql",
    "url": "https://github.com/tulayang/asyncmysql",
    "method": "git",
    "tags": [
      "mysql",
      "async",
      "asynchronous"
    ],
    "description": "Asynchronous MySQL connector written in pure Nim",
    "license": "MIT",
    "web": "https://github.com/tulayang/asyncmysql"
  },
  {
    "name": "cassandra",
    "url": "https://github.com/yglukhov/cassandra",
    "method": "git",
    "tags": [
      "cassandra",
      "database",
      "wrapper",
      "bindings",
      "driver"
    ],
    "description": "Bindings to Cassandra DB driver",
    "license": "MIT",
    "web": "https://github.com/yglukhov/cassandra"
  },
  {
    "name": "tf2plug",
    "url": "https://gitlab.com/waylon531/tf2plug",
    "method": "git",
    "tags": [
      "app",
      "binary",
      "tool",
      "tf2"
    ],
    "description": "A mod manager for TF2",
    "license": "GPLv3",
    "web": "https://gitlab.com/waylon531/tf2plug"
  },
  {
    "name": "oldgtk3",
    "url": "https://github.com/stefansalewski/oldgtk3",
    "method": "git",
    "tags": [
      "library",
      "gtk",
      "wrapper",
      "gui"
    ],
    "description": "Low level bindings for GTK3 related libraries",
    "license": "MIT",
    "web": "https://github.com/stefansalewski/oldgtk3"
  },
  {
    "name": "godot",
    "url": "https://github.com/pragmagic/godot-nim",
    "method": "git",
    "tags": [
      "game",
      "engine",
      "2d",
      "3d"
    ],
    "description": "Nim bindings for Godot Engine",
    "license": "MIT",
    "web": "https://github.com/pragmagic/godot-nim"
  },
  {
    "name": "vkapi",
    "url": "https://github.com/Yardanico/nimvkapi",
    "method": "git",
    "tags": [
      "wrapper",
      "vkontakte",
      "vk",
      "library",
      "api"
    ],
    "description": "A wrapper for the vk.com API (russian social network)",
    "license": "MIT",
    "web": "https://github.com/Yardanico/nimvkapi"
  },
  {
    "name": "slacklib",
    "url": "https://github.com/ThomasTJdev/nim_slacklib",
    "method": "git",
    "tags": [
      "library",
      "wrapper",
      "slack",
      "slackapp",
      "api"
    ],
    "description": "Library for working with a slack app or sending messages to a slack channel (slack.com)",
    "license": "MIT",
    "web": "https://github.com/ThomasTJdev/nim_slacklib"
  },
  {
    "name": "wiringPiNim",
    "url": "https://github.com/ThomasTJdev/nim_wiringPiNim",
    "method": "git",
    "tags": [
      "wrapper",
      "raspberry",
      "rpi",
      "wiringpi",
      "pi"
    ],
    "description": "Wrapper that implements some of wiringPi's function for controlling a Raspberry Pi",
    "license": "MIT",
    "web": "https://github.com/ThomasTJdev/nim_wiringPiNim"
  },
  {
    "name": "redux",
    "url": "https://github.com/pragmagic/redux.nim",
    "method": "git",
    "tags": [
      "redux"
    ],
    "description": "Predictable state container.",
    "license": "MIT",
    "web": "https://github.com/pragmagic/redux.nim"
  },
  {
    "name": "skEasing",
    "url": "https://github.com/Skrylar/skEasing",
    "method": "git",
    "tags": [
      "math",
      "curves",
      "animation"
    ],
    "description": "A collection of easing curves for animation purposes.",
    "license": "BSD",
    "web": "https://github.com/Skrylar/skEasing"
  },
  {
    "name": "nimquery",
    "url": "https://github.com/GULPF/nimquery",
    "method": "git",
    "tags": [
      "html",
      "scraping",
      "web"
    ],
    "description": "Library for querying HTML using CSS-selectors, like JavaScripts document.querySelector",
    "license": "MIT",
    "web": "https://github.com/GULPF/nimquery"
  },
  {
    "name": "usha",
    "url": "https://github.com/subsetpark/untitled-shell-history-application",
    "method": "git",
    "tags": [
      "shell",
      "utility"
    ],
    "description": "untitled shell history application",
    "license": "MIT",
    "web": "https://github.com/subsetpark/untitled-shell-history-application"
  },
  {
    "name": "libgit2",
    "url": "https://github.com/barcharcraz/libgit2-nim",
    "method": "git",
    "tags": [
      "git",
      "libgit",
      "libgit2",
      "vcs",
      "wrapper"
    ],
    "description": "Libgit2 low level wrapper",
    "license": "MIT",
    "web": "https://github.com/barcharcraz/libgit2-nim"
  },
  {
    "name": "multicast",
    "url": "https://github.com/enthus1ast/nimMulticast",
    "method": "git",
    "tags": [
      "multicast",
      "udp",
      "socket",
      "net"
    ],
    "description": "proc to join (and leave) a multicast group",
    "license": "MIT",
    "web": "https://github.com/enthus1ast/nimMulticast"
  },
  {
    "name": "mysqlparser",
    "url": "https://github.com/tulayang/mysqlparser.git",
    "method": "git",
    "tags": [
      "mysql",
      "protocol",
      "parser"
    ],
    "description": "An efficient packet parser for MySQL Client/Server Protocol. Help you to write Mysql communication in either BLOCKIONG-IO or NON-BLOCKING-IO.",
    "license": "MIT",
    "web": "https://github.com/tulayang/mysqlparser"
  },
  {
    "name": "fugitive",
    "url": "https://github.com/citycide/fugitive",
    "method": "git",
    "tags": [
      "git",
      "github",
      "cli",
      "extras",
      "utility",
      "tool"
    ],
    "description": "Simple command line tool to make git more intuitive, along with useful GitHub addons.",
    "license": "MIT",
    "web": "https://github.com/citycide/fugitive"
  },
  {
    "name": "dbg",
    "url": "https://github.com/enthus1ast/nimDbg",
    "method": "git",
    "tags": [
      "template",
      "echo",
      "dbg",
      "debug"
    ],
    "description": "dbg template; in debug echo",
    "license": "MIT",
    "web": "https://github.com/enthus1ast/nimDbg"
  },
  {
    "name": "pylib",
    "url": "https://github.com/Yardanico/nimpylib",
    "method": "git",
    "tags": [
      "python",
      "compatibility",
      "library",
      "pure"
    ],
    "description": "Nim library with python-like functions and operators",
    "license": "MIT",
    "web": "https://github.com/Yardanico/nimpylib"
  },
  {
    "name": "graphemes",
    "url": "https://github.com/nitely/nim-graphemes",
    "method": "git",
    "tags": [
      "graphemes",
      "grapheme-cluster",
      "unicode"
    ],
    "description": "Grapheme aware string handling (Unicode tr29)",
    "license": "MIT",
    "web": "https://github.com/nitely/nim-graphemes"
  },
  {
    "name": "rfc3339",
    "url": "https://github.com/Skrylar/rfc3339",
    "method": "git",
    "tags": [
      "rfc3339",
      "datetime"
    ],
    "description": "RFC3339 (dates and times) implementation for Nim.",
    "license": "BSD",
    "web": "https://github.com/Skrylar/rfc3339"
  },
  {
    "name": "db_presto",
    "url": "https://github.com/Bennyelg/nimPresto",
    "method": "git",
    "tags": [
      "prestodb",
      "connector",
      "database"
    ],
    "description": "prestodb simple connector",
    "license": "MIT",
    "web": "https://github.com/Bennyelg/nimPresto"
  },
  {
    "name": "nimbomb",
    "url": "https://github.com/Tyler-Yocolano/nimbomb",
    "method": "git",
    "tags": [
      "giant",
      "bomb",
      "wiki",
      "api"
    ],
    "description": "A GiantBomb-wiki wrapper for nim",
    "license": "MIT",
    "web": "https://github.com/Tyler-Yocolano/nimbomb"
  },
  {
    "name": "csvql",
    "url": "https://github.com/Bennyelg/csvql",
    "method": "git",
    "tags": [
      "csv",
      "read",
      "ansisql",
      "query",
      "database",
      "files"
    ],
    "description": "csvql.",
    "license": "MIT",
    "web": "https://github.com/Bennyelg/csvql"
  },
  {
    "name": "contracts",
    "url": "https://github.com/Udiknedormin/NimContracts",
    "method": "git",
    "tags": [
      "library",
      "pure",
      "contract",
      "contracts",
      "DbC",
      "utility",
      "automation",
      "documentation",
      "safety",
      "test",
      "tests",
      "unit-testing"
    ],
    "description": "Design by Contract (DbC) library with minimal runtime.",
    "license": "MIT",
    "web": "https://github.com/Udiknedormin/NimContracts"
  },
  {
    "name": "syphus",
    "url": "https://github.com/makingspace/syphus",
    "method": "git",
    "tags": [
      "optimization",
      "tabu"
    ],
    "description": "An implementation of the tabu search heuristic in Nim.",
    "license": "BSD-3",
    "web": "https://github.com/makingspace/syphus-nim"
  },
  {
    "name": "analytics",
    "url": "https://github.com/dom96/analytics",
    "method": "git",
    "tags": [
      "google",
      "telemetry",
      "statistics"
    ],
    "description": "Allows statistics to be sent to and recorded in Google Analytics.",
    "license": "MIT",
    "web": "https://github.com/dom96/analytics"
  },
  {
    "name": "arraymancer_vision",
    "url": "https://github.com/edubart/arraymancer-vision",
    "method": "git",
    "tags": [
      "arraymancer",
      "image",
      "vision"
    ],
    "description": "Image transformation and visualization utilities for arraymancer",
    "license": "Apache License 2.0",
    "web": "https://github.com/edubart/arraymancer-vision"
  },
  {
    "name": "variantkey",
    "url": "https://github.com/brentp/variantkey-nim",
    "method": "git",
    "tags": [
      "vcf",
      "variant",
      "genomics"
    ],
    "description": "encode/decode variants to/from uint64",
    "license": "MIT"
  },
  {
    "name": "genoiser",
    "url": "https://github.com/brentp/genoiser",
    "method": "git",
    "tags": [
      "bam",
      "cram",
      "vcf",
      "genomics"
    ],
    "description": "functions to tracks for genomics data files",
    "license": "MIT"
  },
  {
    "name": "hts",
    "url": "https://github.com/brentp/hts-nim",
    "method": "git",
    "tags": [
      "kmer",
      "dna",
      "sequence",
      "bam",
      "vcf",
      "genomics"
    ],
    "description": "htslib wrapper for nim",
    "license": "MIT",
    "web": "https://brentp.github.io/hts-nim/"
  },
  {
    "name": "falas",
    "url": "https://github.com/brentp/falas",
    "method": "git",
    "tags": [
      "assembly",
      "dna",
      "sequence",
      "genomics"
    ],
    "description": "fragment-aware assembler for short reads",
    "license": "MIT",
    "web": "https://brentp.github.io/falas/falas.html"
  },
  {
    "name": "kmer",
    "url": "https://github.com/brentp/nim-kmer",
    "method": "git",
    "tags": [
      "kmer",
      "dna",
      "sequence"
    ],
    "description": "encoded kmer library for fast operations on kmers up to 31",
    "license": "MIT",
    "web": "https://github.com/brentp/nim-kmer"
  },
  {
    "name": "kexpr",
    "url": "https://github.com/brentp/kexpr-nim",
    "method": "git",
    "tags": [
      "math",
      "expression",
      "evalute"
    ],
    "description": "wrapper for kexpr math expression evaluation library",
    "license": "MIT",
    "web": "https://github.com/brentp/kexpr-nim"
  },
  {
    "name": "lapper",
    "url": "https://github.com/brentp/nim-lapper",
    "method": "git",
    "tags": [
      "interval"
    ],
    "description": "fast interval overlaps",
    "license": "MIT",
    "web": "https://github.com/brentp/nim-lapper"
  },
  {
    "name": "gplay",
    "url": "https://github.com/yglukhov/gplay",
    "method": "git",
    "tags": [
      "google",
      "play",
      "apk",
      "publish",
      "upload"
    ],
    "description": "Google Play APK Uploader",
    "license": "MIT",
    "web": "https://github.com/yglukhov/gplay"
  },
  {
    "name": "huenim",
    "url": "https://github.com/IoTone/huenim",
    "method": "git",
    "tags": [
      "hue",
      "iot",
      "lighting",
      "philips",
      "library"
    ],
    "description": "Huenim",
    "license": "MIT",
    "web": "https://github.com/IoTone/huenim"
  },
  {
    "name": "drand48",
    "url": "https://github.com/JeffersonLab/drand48",
    "method": "git",
    "tags": [
      "random",
      "number",
      "generator"
    ],
    "description": "Nim implementation of the standard unix drand48 pseudo random number generator",
    "license": "BSD3",
    "web": "https://github.com/JeffersonLab/drand48"
  },
  {
    "name": "ensem",
    "url": "https://github.com/JeffersonLab/ensem",
    "method": "git",
    "tags": [
      "jackknife",
      "statistics"
    ],
    "description": "Support for ensemble file format and arithmetic using jackknife/bootstrap propagation of errors",
    "license": "BSD3",
    "web": "https://github.com/JeffersonLab/ensem"
  },
  {
    "name": "basic2d",
    "url": "https://github.com/nim-lang/basic2d",
    "method": "git",
    "tags": [
      "deprecated",
      "vector",
      "stdlib",
      "library"
    ],
    "description": "Deprecated module for vector/matrices operations.",
    "license": "MIT",
    "web": "https://github.com/nim-lang/basic2d"
  },
  {
    "name": "basic3d",
    "url": "https://github.com/nim-lang/basic3d",
    "method": "git",
    "tags": [
      "deprecated",
      "vector",
      "stdlib",
      "library"
    ],
    "description": "Deprecated module for vector/matrices operations.",
    "license": "MIT",
    "web": "https://github.com/nim-lang/basic3d"
  },
  {
    "name": "shiori",
    "url": "https://github.com/Narazaka/shiori-nim",
    "method": "git",
    "tags": [
      "ukagaka",
      "shiori",
      "protocol"
    ],
    "description": "SHIORI Protocol Parser/Builder",
    "license": "MIT",
    "web": "https://github.com/Narazaka/shiori-nim"
  },
  {
    "name": "shioridll",
    "url": "https://github.com/Narazaka/shioridll-nim",
    "method": "git",
    "tags": [
      "shiori",
      "ukagaka"
    ],
    "description": "The SHIORI DLL interface",
    "license": "MIT",
    "web": "https://github.com/Narazaka/shioridll-nim"
  },
  {
    "name": "httpauth",
    "url": "https://github.com/FedericoCeratto/nim-httpauth",
    "method": "git",
    "tags": [
      "http",
      "authentication",
      "authorization",
      "library",
      "security"
    ],
    "description": "HTTP Authentication and Authorization",
    "license": "LGPLv3",
    "web": "https://github.com/FedericoCeratto/nim-httpauth"
  },
  {
    "name": "cbor",
    "url": "https://git.sr.ht/~ehmry/nim_cbor",
    "method": "git",
    "tags": [
      "library",
      "cbor",
      "binary",
      "encoding"
    ],
    "description": "Concise Binary Object Representation decoder (RFC7049).",
    "license": "MIT",
    "web": "https://git.sr.ht/~ehmry/nim_cbor"
  },
  {
    "name": "base58",
    "url": "https://git.sr.ht/~ehmry/nim_base58",
    "method": "git",
    "tags": [
      "base58",
      "bitcoin",
      "cryptonote",
      "monero",
      "encoding",
      "library"
    ],
    "description": "Base58 encoders and decoders for Bitcoin and CryptoNote addresses.",
    "license": "MIT",
    "web": "https://git.sr.ht/~ehmry/nim_base58"
  },
  {
    "name": "webdriver",
    "url": "https://github.com/dom96/webdriver",
    "method": "git",
    "tags": [
      "webdriver",
      "selenium",
      "library",
      "firefox"
    ],
    "description": "Implementation of the WebDriver w3c spec.",
    "license": "MIT",
    "web": "https://github.com/dom96/webdriver"
  },
  {
    "name": "interfaced",
    "url": "https://github.com/andreaferretti/interfaced",
    "method": "git",
    "tags": [
      "interface"
    ],
    "description": "Go-like interfaces",
    "license": "Apache License 2.0",
    "web": "https://github.com/andreaferretti/interfaced"
  },
  {
    "name": "vla",
    "url": "https://github.com/bpr/vla",
    "method": "git",
    "tags": [
      "vla",
      "alloca"
    ],
    "description": "Variable length arrays for Nim",
    "license": "MIT",
    "web": "https://github.com/bpr/vla"
  },
  {
    "name": "metatools",
    "url": "https://github.com/jxy/metatools",
    "method": "git",
    "tags": [
      "macros",
      "metaprogramming"
    ],
    "description": "Metaprogramming tools for Nim",
    "license": "MIT",
    "web": "https://github.com/jxy/metatools"
  },
  {
    "name": "pdcurses",
    "url": "https://github.com/lcrees/pdcurses",
    "method": "git",
    "tags": [
      "pdcurses",
      "curses",
      "console",
      "gui"
    ],
    "description": "Nim wrapper for PDCurses",
    "license": "MIT",
    "web": "https://github.com/lcrees/pdcurses"
  },
  {
    "name": "libuv",
    "url": "https://github.com/lcrees/libuv",
    "method": "git",
    "tags": [
      "libuv",
      "wrapper",
      "node",
      "networking"
    ],
    "description": "libuv bindings for Nim",
    "license": "MIT",
    "web": "https://github.com/lcrees/libuv"
  },
  {
    "name": "romans",
    "url": "https://github.com/lcrees/romans",
    "method": "git",
    "tags": [
      "roman",
      "numerals"
    ],
    "description": "Conversion between integers and Roman numerals",
    "license": "MIT",
    "web": "https://github.com/lcrees/romans"
  },
  {
    "name": "simpleAST",
    "url": "https://github.com/lguzzon-NIM/simpleAST",
    "method": "git",
    "tags": [
      "ast"
    ],
    "description": "Simple AST in NIM",
    "license": "MIT",
    "web": "https://github.com/lguzzon-NIM/simpleAST"
  },
  {
    "name": "timerpool",
    "url": "https://github.com/mikra01/timerpool/",
    "method": "git",
    "tags": [
      "timer",
      "pool",
      "events",
      "thread"
    ],
    "description": "threadsafe timerpool implementation for event purpose",
    "license": "MIT",
    "web": "https://github.com/mikra01/timerpool"
  },
  {
    "name": "zero_functional",
    "url": "https://github.com/zero-functional/zero-functional",
    "method": "git",
    "tags": [
      "functional",
      "dsl",
      "chaining",
      "seq"
    ],
    "description": "A library providing zero-cost chaining for functional abstractions in Nim",
    "license": "MIT",
    "web": "https://github.com/zero-functional/zero-functional"
  },
  {
    "name": "ormin",
    "url": "https://github.com/Araq/ormin",
    "method": "git",
    "tags": [
      "ORM",
      "SQL",
      "db",
      "database"
    ],
    "description": "Prepared SQL statement generator. A lightweight ORM.",
    "license": "MIT",
    "web": "https://github.com/Araq/ormin"
  },
  {
    "name": "karax",
    "url": "https://github.com/pragmagic/karax",
    "method": "git",
    "tags": [
      "browser",
      "DOM",
      "virtual-DOM",
      "UI"
    ],
    "description": "Karax is a framework for developing single page applications in Nim.",
    "license": "MIT",
    "web": "https://github.com/pragmagic/karax"
  },
  {
    "name": "cascade",
    "url": "https://github.com/citycide/cascade",
    "method": "git",
    "tags": [
      "macro",
      "cascade",
      "operator",
      "dart",
      "with"
    ],
    "description": "Method & assignment cascades for Nim, inspired by Smalltalk & Dart.",
    "license": "MIT",
    "web": "https://github.com/citycide/cascade"
  },
  {
    "name": "chrono",
    "url": "https://github.com/treeform/chrono",
    "method": "git",
    "tags": [
      "library",
      "timestamp",
      "calendar",
      "timezone"
    ],
    "description": "Calendars, Timestamps and Timezones utilities.",
    "license": "MIT",
    "web": "https://github.com/treeform/chrono"
  },
  {
    "name": "dbschema",
    "url": "https://github.com/vegansk/dbschema",
    "method": "git",
    "tags": [
      "library",
      "database",
      "db"
    ],
    "description": "Database schema migration library for Nim language.",
    "license": "MIT",
    "web": "https://github.com/vegansk/dbschema"
  },
  {
    "name": "gentabs",
    "url": "https://github.com/lcrees/gentabs",
    "method": "git",
    "tags": [
      "table",
      "string",
      "key",
      "value"
    ],
    "description": "Efficient hash table that is a key-value mapping (removed from stdlib)",
    "license": "MIT",
    "web": "https://github.com/lcrees/gentabs"
  },
  {
    "name": "libgraph",
    "url": "https://github.com/Mnenmenth/libgraphnim",
    "method": "git",
    "tags": [
      "graph",
      "math",
      "conversion",
      "pixels",
      "coordinates"
    ],
    "description": "Converts 2D linear graph coordinates to pixels on screen",
    "license": "MIT",
    "web": "https://github.com/Mnenmenth/libgraphnim"
  },
  {
    "name": "polynumeric",
    "url": "https://github.com/Vindaar/polynumeric",
    "method": "git",
    "tags": [
      "polynomial",
      "numeric"
    ],
    "description": "Polynomial operations",
    "license": "MIT",
    "web": "https://github.com/Vindaar/polynumeric"
  },
  {
    "name": "unicodedb",
    "url": "https://github.com/nitely/nim-unicodedb",
    "method": "git",
    "tags": [
      "unicode",
      "UCD",
      "unicodedata"
    ],
    "description": "Unicode Character Database (UCD) access for Nim",
    "license": "MIT",
    "web": "https://github.com/nitely/nim-unicodedb"
  },
  {
    "name": "normalize",
    "url": "https://github.com/nitely/nim-normalize",
    "method": "git",
    "tags": [
      "unicode",
      "normalization",
      "nfc",
      "nfd"
    ],
    "description": "Unicode normalization forms (tr15)",
    "license": "MIT",
    "web": "https://github.com/nitely/nim-normalize"
  },
  {
    "name": "nico",
    "url": "https://github.com/ftsf/nico",
    "method": "git",
    "tags": [
      "pico-8",
      "game",
      "library",
      "ludum",
      "dare"
    ],
    "description": "Nico game engine",
    "license": "MIT",
    "web": "https://github.com/ftsf/nico"
  },
  {
    "name": "os_files",
    "url": "https://github.com/tormund/os_files",
    "method": "git",
    "tags": [
      "dialogs",
      "file",
      "icon"
    ],
    "description": "Crossplatform (x11, windows, osx) native file dialogs; sytem file/folder icons in any resolution; open file with default application",
    "license": "MIT",
    "web": "https://github.com/tormund/os_files"
  },
  {
    "name": "sprymicro",
    "url": "https://github.com/gokr/sprymicro",
    "method": "git",
    "tags": [
      "spry",
      "demo"
    ],
    "description": "Small demo Spry interpreters",
    "license": "MIT",
    "web": "https://github.com/gokr/sprymicro"
  },
  {
    "name": "spryvm",
    "url": "https://github.com/gokr/spryvm",
    "method": "git",
    "tags": [
      "interpreter",
      "language",
      "spry"
    ],
    "description": "Homoiconic dynamic language interpreter in Nim",
    "license": "MIT",
    "web": "https://github.com/gokr/spryvm"
  },
  {
    "name": "netpbm",
    "url": "https://github.com/barcharcraz/nim-netpbm",
    "method": "git",
    "tags": [
      "pbm",
      "image",
      "wrapper",
      "netpbm"
    ],
    "description": "Wrapper for libnetpbm",
    "license": "MIT",
    "web": "https://github.com/barcharcraz/nim-netpbm"
  },
  {
    "name": "nimgen",
    "url": "https://github.com/genotrance/nimgen",
    "method": "git",
    "tags": [
      "c2nim",
      "library",
      "wrapper",
      "c",
      "c++"
    ],
    "description": "C2nim helper to simplify and automate wrapping C libraries",
    "license": "MIT",
    "web": "https://github.com/genotrance/nimgen"
  },
  {
    "name": "sksbox",
    "url": "https://github.com/Skrylar/sksbox",
    "method": "git",
    "tags": [
      "sbox",
      "binary",
      "binaryformat",
      "nothings",
      "container"
    ],
    "description": "A native-nim implementaton of the sBOX generic container format.",
    "license": "MIT",
    "web": "https://github.com/Skrylar/sksbox"
  },
  {
    "name": "avbin",
    "url": "https://github.com/Vladar4/avbin",
    "method": "git",
    "tags": [
      "audio",
      "video",
      "media",
      "library",
      "wrapper"
    ],
    "description": "Wrapper of the AVbin library for the Nim language.",
    "license": "LGPL",
    "web": "https://github.com/Vladar4/avbin"
  },
  {
    "name": "fsm",
    "url": "https://github.com/ba0f3/fsm.nim",
    "method": "git",
    "tags": [
      "fsm",
      "finite",
      "state",
      "machine"
    ],
    "description": "A simple finite-state machine for @nim-lang",
    "license": "MIT",
    "web": "https://github.com/ba0f3/fsm.nim"
  },
  {
    "name": "timezones",
    "url": "https://github.com/GULPF/timezones",
    "method": "git",
    "tags": [
      "timezone",
      "time",
      "tzdata"
    ],
    "description": "Timezone library compatible with the standard library. ",
    "license": "MIT",
    "web": "https://github.com/GULPF/timezones"
  },
  {
    "name": "ndf",
    "url": "https://github.com/rustomax/ndf",
    "method": "git",
    "tags": [
      "app",
      "binary",
      "duplicates",
      "utility",
      "filesystem"
    ],
    "description": "Duplicate files finder",
    "license": "MIT",
    "web": "https://github.com/rustomax/ndf"
  },
  {
    "name": "unicodeplus",
    "url": "https://github.com/nitely/nim-unicodeplus",
    "method": "git",
    "tags": [
      "unicode",
      "isdigit",
      "isalpha"
    ],
    "description": "Common unicode operations",
    "license": "MIT",
    "web": "https://github.com/nitely/nim-unicodeplus"
  },
  {
    "name": "libsvm",
    "url": "https://github.com/genotrance/libsvm",
    "method": "git",
    "tags": [
      "scientific",
      "svm",
      "vector"
    ],
    "description": "libsvm wrapper for Nim",
    "license": "MIT",
    "web": "https://github.com/genotrance/libsvm"
  },
  {
    "name": "lilt",
    "url": "https://github.com/quelklef/lilt",
    "method": "git",
    "tags": [
      "language",
      "parser",
      "parsing"
    ],
    "description": "Parsing language",
    "license": "MIT",
    "web": "https://github.com/quelklef/lilt"
  },
  {
    "name": "shiori_charset_convert",
    "url": "https://github.com/Narazaka/shiori_charset_convert-nim",
    "method": "git",
    "tags": [
      "shiori",
      "ukagaka"
    ],
    "description": "The SHIORI Message charset convert utility",
    "license": "MIT",
    "web": "https://github.com/Narazaka/shiori_charset_convert-nim"
  },
  {
    "name": "grafanim",
    "url": "https://github.com/jamesalbert/grafanim",
    "method": "git",
    "tags": [
      "library",
      "grafana",
      "dashboards"
    ],
    "description": "Grafana module for Nim",
    "license": "GPL",
    "web": "https://github.com/jamesalbert/grafanim"
  },
  {
    "name": "nimpy",
    "url": "https://github.com/yglukhov/nimpy",
    "method": "git",
    "tags": [
      "python",
      "bridge"
    ],
    "description": "Nim - Python bridge",
    "license": "MIT",
    "web": "https://github.com/yglukhov/nimpy"
  },
  {
    "name": "simple_graph",
    "url": "https://github.com/erhlee-bird/simple_graph",
    "method": "git",
    "tags": [
      "datastructures",
      "library"
    ],
    "description": "Simple Graph Library",
    "license": "MIT",
    "web": "https://github.com/erhlee-bird/simple_graph"
  },
  {
    "name": "controlStructures",
    "url": "https://github.com/TakeYourFreedom/Additional-Control-Structures-for-Nim",
    "method": "git",
    "tags": [
      "library",
      "control",
      "structure"
    ],
    "description": "Additional control structures",
    "license": "MIT",
    "web": "http://htmlpreview.github.io/?https://github.com/TakeYourFreedom/Additional-Control-Structures-for-Nim/blob/master/controlStructures.html"
  },
  {
    "name": "notetxt",
    "url": "https://github.com/mrshu/nim-notetxt",
    "method": "git",
    "tags": [
      "notetxt,",
      "note",
      "taking"
    ],
    "description": "A library that implements the note.txt specification for note taking.",
    "license": "MIT",
    "web": "https://github.com/mrshu/nim-notetxt"
  },
  {
    "name": "breeze",
    "url": "https://github.com/alehander42/breeze",
    "method": "git",
    "tags": [
      "dsl",
      "macro",
      "metaprogramming"
    ],
    "description": "A dsl for writing macros in Nim",
    "license": "MIT",
    "web": "https://github.com/alehander42/breeze"
  },
  {
    "name": "joyent_http_parser",
    "url": "https://github.com/nim-lang/joyent_http_parser",
    "method": "git",
    "tags": [
      "wrapper",
      "library",
      "parsing"
    ],
    "description": "Wrapper for high performance HTTP parsing library.",
    "license": "MIT",
    "web": "https://github.com/nim-lang/joyent_http_parser"
  },
  {
    "name": "libsvm_legacy",
    "url": "https://github.com/nim-lang/libsvm_legacy",
    "method": "git",
    "tags": [
      "wrapper",
      "library",
      "scientific"
    ],
    "description": "Wrapper for libsvm.",
    "license": "MIT",
    "web": "https://github.com/nim-lang/libsvm_legacy"
  },
  {
    "name": "clblast",
    "url": "https://github.com/numforge/nim-clblast",
    "method": "git",
    "tags": [
      "BLAS",
      "linear",
      "algebra",
      "vector",
      "matrix",
      "opencl",
      "high",
      "performance",
      "computing",
      "GPU",
      "wrapper"
    ],
    "description": "Wrapper for CLBlast, an OpenCL BLAS library",
    "license": "Apache License 2.0",
    "web": "https://github.com/numforge/nim-clblast"
  },
  {
    "name": "nimp5",
    "url": "https://github.com/Foldover/nim-p5",
    "method": "git",
    "tags": [
      "p5",
      "javascript",
      "creative",
      "coding",
      "processing",
      "library"
    ],
    "description": "Nim bindings for p5.js.",
    "license": "MIT",
    "web": "https://github.com/Foldover/nim-p5"
  },
  {
    "name": "names",
    "url": "https://github.com/pragmagic/names",
    "method": "git",
    "tags": [
      "strings"
    ],
    "description": "String interning library",
    "license": "MIT",
    "web": "https://github.com/pragmagic/names"
  },
  {
    "name": "sha1ext",
    "url": "https://github.com/CORDEA/sha1ext",
    "method": "git",
    "tags": [
      "sha1",
      "extension"
    ],
    "description": "std / sha1 extension",
    "license": "Apache License 2.0",
    "web": "https://github.com/CORDEA/sha1ext"
  },
  {
    "name": "libsha",
    "url": "https://github.com/forlan-ua/nim-libsha",
    "method": "git",
    "tags": [
      "sha1",
      "sha224",
      "sha256",
      "sha384",
      "sha512"
    ],
    "description": "Sha1 and Sha2 implementations",
    "license": "MIT",
    "web": "https://github.com/forlan-ua/nim-libsha"
  },
  {
    "name": "pwned",
    "url": "https://github.com/dom96/pwned",
    "method": "git",
    "tags": [
      "application",
      "passwords",
      "security",
      "binary"
    ],
    "description": "A client for the Pwned passwords API.",
    "license": "MIT",
    "web": "https://github.com/dom96/pwned"
  },
  {
    "name": "suffer",
    "url": "https://github.com/emekoi/suffer",
    "method": "git",
    "tags": [
      "graphics",
      "font",
      "software"
    ],
    "description": "a nim library for drawing 2d shapes, text, and images to 32bit software pixel buffers",
    "license": "MIT",
    "web": "https://github.com/emekoi/suffer"
  },
  {
    "name": "metric",
    "url": "https://github.com/mjendrusch/metric",
    "method": "git",
    "tags": [
      "library",
      "units",
      "scientific",
      "dimensional-analysis"
    ],
    "description": "Dimensionful types and dimensional analysis.",
    "license": "MIT",
    "web": "https://github.com/mjendrusch/metric"
  },
  {
    "name": "useragents",
    "url": "https://github.com/treeform/useragents",
    "method": "git",
    "tags": [
      "library",
      "useragent"
    ],
    "description": "User Agent parser for nim.",
    "license": "MIT",
    "web": "https://github.com/treeform/useragents"
  },
  {
    "name": "nimna",
    "url": "https://github.com/mjendrusch/nimna",
    "method": "git",
    "tags": [
      "library",
      "nucleic-acid-folding",
      "scientific",
      "biology"
    ],
    "description": "Nucleic acid folding and design.",
    "license": "MIT",
    "web": "https://github.com/mjendrusch/nimna"
  },
  {
    "name": "bencode",
    "url": "https://github.com/FedericoCeratto/nim-bencode",
    "method": "git",
    "tags": [
      "library",
      "bencode"
    ],
    "description": "Bencode serialization/deserialization library",
    "license": "LGPLv3",
    "web": "https://github.com/FedericoCeratto/nim-bencode"
  },
  {
    "name": "i3ipc",
    "url": "https://github.com/FedericoCeratto/nim-i3ipc",
    "method": "git",
    "tags": [
      "library",
      "i3"
    ],
    "description": "i3 IPC client library",
    "license": "LGPLv3",
    "web": "https://github.com/FedericoCeratto/nim-i3ipc"
  },
  {
    "name": "chroma",
    "url": "https://github.com/treeform/chroma",
    "method": "git",
    "tags": [
      "colors",
      "cmyk",
      "hsl",
      "hsv"
    ],
    "description": "Everything you want to do with colors.",
    "license": "MIT",
    "web": "https://github.com/treeform/chroma"
  },
  {
    "name": "nimrax",
    "url": "https://github.com/genotrance/nimrax",
    "method": "git",
    "tags": [
      "rax",
      "radix",
      "tree",
      "data",
      "structure"
    ],
    "description": "Radix tree wrapper for Nim",
    "license": "MIT",
    "web": "https://github.com/genotrance/nimrax"
  },
  {
    "name": "nimbass",
    "url": "https://github.com/genotrance/nimbass",
    "method": "git",
    "tags": [
      "bass",
      "audio",
      "wrapper"
    ],
    "description": "Bass wrapper for Nim",
    "license": "MIT",
    "web": "https://github.com/genotrance/nimbass"
  },
  {
    "name": "nimkerberos",
    "url": "https://github.com/genotrance/nimkerberos",
    "method": "git",
    "tags": [
      "kerberos",
      "ntlm",
      "authentication",
      "auth",
      "sspi"
    ],
    "description": "WinKerberos wrapper for Nim",
    "license": "MIT",
    "web": "https://github.com/genotrance/nimkerberos"
  },
  {
    "name": "nimssh2",
    "url": "https://github.com/genotrance/nimssh2",
    "method": "git",
    "tags": [
      "ssh",
      "library",
      "wrapper"
    ],
    "description": "libssh2 wrapper for Nim",
    "license": "MIT",
    "web": "https://github.com/genotrance/nimssh2"
  },
  {
    "name": "nimssl",
    "url": "https://github.com/genotrance/nimssl",
    "method": "git",
    "tags": [
      "openssl",
      "sha",
      "sha1",
      "hash",
      "sha256",
      "sha512"
    ],
    "description": "OpenSSL wrapper for Nim",
    "license": "MIT",
    "web": "https://github.com/genotrance/nimssl"
  },
  {
    "name": "snip",
    "url": "https://github.com/genotrance/snip",
    "method": "git",
    "tags": [
      "console",
      "editor",
      "text",
      "cli"
    ],
    "description": "Text editor to speed up testing code snippets",
    "license": "MIT",
    "web": "https://github.com/genotrance/snip"
  },
  {
    "name": "moduleinit",
    "url": "https://github.com/skunkiferous/moduleinit",
    "method": "git",
    "tags": [
      "library",
      "parallelism",
      "threads"
    ],
    "description": "Nim module/thread initialisation ordering library",
    "license": "MIT",
    "web": "https://github.com/skunkiferous/moduleinit"
  },
  {
    "name": "mofuw",
    "url": "https://github.com/2vg/mofuw",
    "method": "git",
    "tags": [
      "web",
      "http",
      "framework",
      "abandoned"
    ],
    "description": "mofuw is *MO*re *F*aster, *U*ltra *W*ebserver",
    "license": "MIT",
    "web": "https://github.com/2vg/mofuw"
  },
  {
    "name": "scnim",
    "url": "https://github.com/capocasa/scnim",
    "method": "git",
    "tags": [
      "music",
      "synthesizer",
      "realtime",
      "supercollider",
      "ugen",
      "plugin",
      "binding",
      "audio"
    ],
    "description": "Develop SuperCollider UGens in Nim",
    "license": "MIT",
    "web": "https://github.com/capocasa/scnim"
  },
  {
    "name": "nimgl",
    "url": "https://github.com/nimgl/nimgl",
    "method": "git",
    "tags": [
      "glfw",
      "imgui",
      "opengl",
      "bindings",
      "gl",
      "graphics"
    ],
    "description": "Nim Game Library",
    "license": "MIT",
    "web": "https://github.com/lmariscal/nimgl"
  },
  {
    "name": "inim",
    "url": "https://github.com/inim-repl/INim",
    "method": "git",
    "tags": [
      "repl",
      "playground",
      "shell"
    ],
    "description": "Interactive Nim Shell",
    "license": "MIT",
    "web": "https://github.com/AndreiRegiani/INim"
  },
  {
    "name": "nimbigwig",
    "url": "https://github.com/genotrance/nimbigwig",
    "method": "git",
    "tags": [
      "bigwig",
      "bigbend",
      "genome"
    ],
    "description": "libBigWig wrapper for Nim",
    "license": "MIT",
    "web": "https://github.com/genotrance/nimbigwig"
  },
  {
    "name": "regex",
    "url": "https://github.com/nitely/nim-regex",
    "method": "git",
    "tags": [
      "regex"
    ],
    "description": "Linear time regex matching",
    "license": "MIT",
    "web": "https://github.com/nitely/nim-regex"
  },
  {
    "name": "tsundoku",
    "url": "https://github.com/FedericoCeratto/tsundoku",
    "method": "git",
    "tags": [
      "OPDS",
      "ebook",
      "server"
    ],
    "description": "Simple and lightweight OPDS ebook server",
    "license": "GPLv3",
    "web": "https://github.com/FedericoCeratto/tsundoku"
  },
  {
    "name": "nim_exodus",
    "url": "https://github.com/shinriyo/nim_exodus",
    "method": "git",
    "tags": [
      "web",
      "html",
      "template"
    ],
    "description": "Template generator for gester",
    "license": "MIT",
    "web": "https://github.com/shinriyo/nim_exodus"
  },
  {
    "name": "nimlibxlsxwriter",
    "url": "https://github.com/KeepCoolWithCoolidge/nimlibxlsxwriter",
    "method": "git",
    "tags": [
      "Excel",
      "wrapper",
      "xlsx"
    ],
    "description": "libxslxwriter wrapper for Nim",
    "license": "MIT",
    "web": "https://github.com/KeepCoolWithCoolidge/nimlibxlsxwriter"
  },
  {
    "name": "nimclutter",
    "url": "https://github.com/KeepCoolWithCoolidge/nimclutter",
    "method": "git",
    "tags": [
      "clutter",
      "gtk",
      "gui"
    ],
    "description": "Nim bindings for Clutter toolkit.",
    "license": "LGPLv2.1",
    "web": "https://github.com/KeepCoolWithCoolidge/nimclutter"
  },
  {
    "name": "nimhdf5",
    "url": "https://github.com/Vindaar/nimhdf5",
    "method": "git",
    "tags": [
      "library",
      "wrapper",
      "binding",
      "libhdf5",
      "hdf5",
      "ndarray",
      "storage"
    ],
    "description": "Bindings for the HDF5 data format C library",
    "license": "MIT",
    "web": "https://github.com/Vindaar/nimhdf5"
  },
  {
    "name": "mpfit",
    "url": "https://github.com/Vindaar/nim-mpfit",
    "method": "git",
    "tags": [
      "library",
      "wrapper",
      "binding",
      "nonlinear",
      "least-squares",
      "fitting",
      "levenberg-marquardt",
      "regression"
    ],
    "description": "A wrapper for the cMPFIT non-linear least squares fitting library",
    "license": "MIT",
    "web": "https://github.com/Vindaar/nim-mpfit"
  },
  {
    "name": "nlopt",
    "url": "https://github.com/Vindaar/nimnlopt",
    "method": "git",
    "tags": [
      "library",
      "wrapper",
      "binding",
      "nonlinear-optimization"
    ],
    "description": "A wrapper for the non-linear optimization C library Nlopt",
    "license": "MIT",
    "web": "https://github.com/Vindaar/nimnlopt"
  },
  {
    "name": "itertools",
    "url": "https://github.com/narimiran/itertools",
    "method": "git",
    "tags": [
      "itertools",
      "iterutils",
      "python",
      "iter",
      "iterator",
      "iterators"
    ],
    "description": "Itertools for Nim",
    "license": "MIT",
    "web": "https://narimiran.github.io/itertools/"
  },
  {
    "name": "sorta",
    "url": "https://github.com/narimiran/sorta",
    "method": "git",
    "tags": [
      "sort",
      "sorted",
      "table",
      "sorted-table",
      "b-tree",
      "btree",
      "ordered"
    ],
    "description": "Sorted Tables for Nim, based on B-Trees",
    "license": "MIT",
    "web": "https://narimiran.github.io/sorta/"
  },
  {
    "name": "typelists",
    "url": "https://github.com/yglukhov/typelists",
    "method": "git",
    "tags": [
      "metaprogramming"
    ],
    "description": "Typelists in Nim",
    "license": "MIT",
    "web": "https://github.com/yglukhov/typelists"
  },
  {
    "name": "sol",
    "url": "https://github.com/davidgarland/sol",
    "method": "git",
    "tags": [
      "c99",
      "c11",
      "c",
      "vector",
      "simd",
      "avx",
      "avx2",
      "neon"
    ],
    "description": "A SIMD-accelerated vector library written in C99 with Nim bindings.",
    "license": "MIT",
    "web": "https://github.com/davidgarland/sol"
  },
  {
    "name": "simdX86",
    "url": "https://github.com/nimlibs/simdX86",
    "method": "git",
    "tags": [
      "simd"
    ],
    "description": "Wrappers for X86 SIMD intrinsics",
    "license": "MIT",
    "web": "https://github.com/nimlibs/simdX86"
  },
  {
    "name": "loopfusion",
    "url": "https://github.com/numforge/loopfusion",
    "method": "git",
    "tags": [
      "loop",
      "iterator",
      "zip",
      "forEach",
      "variadic"
    ],
    "description": "Loop efficiently over a variadic number of containers",
    "license": "MIT or Apache 2.0",
    "web": "https://github.com/numforge/loopfusion"
  },
  {
    "name": "tinamou",
    "url": "https://github.com/Double-oxygeN/tinamou",
    "method": "git",
    "tags": [
      "game",
      "sdl2"
    ],
    "description": "Game Library in Nim with SDL2",
    "license": "MIT",
    "web": "https://github.com/Double-oxygeN/tinamou"
  },
  {
    "name": "cittadino",
    "url": "https://github.com/makingspace/cittadino",
    "method": "git",
    "tags": [
      "pubsub",
      "stomp",
      "rabbitmq",
      "amqp"
    ],
    "description": "A simple PubSub framework using STOMP.",
    "license": "BSD2",
    "web": "https://github.com/makingspace/cittadino"
  },
  {
    "name": "consul",
    "url": "https://github.com/makingspace/nim_consul",
    "method": "git",
    "tags": [
      "consul"
    ],
    "description": "A simple interface to a running Consul agent.",
    "license": "BSD2",
    "web": "https://github.com/makingspace/nim_consul"
  },
  {
    "name": "keystone",
    "url": "https://github.com/6A/Keystone.nim",
    "method": "git",
    "tags": [
      "binding",
      "keystone",
      "asm",
      "assembler",
      "x86",
      "arm"
    ],
    "description": "Bindings to the Keystone Assembler.",
    "license": "MIT",
    "web": "https://github.com/6A/Keystone.nim"
  },
  {
    "name": "units",
    "url": "https://github.com/Udiknedormin/NimUnits",
    "method": "git",
    "tags": [
      "library",
      "pure",
      "units",
      "physics",
      "science",
      "documentation",
      "safety"
    ],
    "description": " Statically-typed quantity units.",
    "license": "MIT",
    "web": "https://github.com/Udiknedormin/NimUnits"
  },
  {
    "name": "ast_pattern_matching",
    "url": "https://github.com/krux02/ast-pattern-matching",
    "method": "git",
    "tags": [
      "macros",
      "pattern-matching",
      "ast"
    ],
    "description": "a general ast pattern matching library with a focus on correctness and good error messages",
    "license": "MIT",
    "web": "https://github.com/krux02/ast-pattern-matching"
  },
  {
    "name": "tissue",
    "url": "https://github.com/genotrance/tissue",
    "method": "git",
    "tags": [
      "github",
      "issue",
      "debug",
      "test",
      "testament"
    ],
    "description": "Test failing snippets from Nim's issues",
    "license": "MIT",
    "web": "https://github.com/genotrance/tissue"
  },
  {
    "name": "sphincs",
    "url": "https://git.sr.ht/~ehmry/nim_sphincs",
    "method": "git",
    "tags": [
      "crypto",
      "pqcrypto",
      "signing"
    ],
    "description": "SPHINCS⁺ stateless hash-based signature scheme",
    "license": "MIT",
    "web": "https://git.sr.ht/~ehmry/nim_sphincs"
  },
  {
    "name": "nimpb",
    "url": "https://github.com/oswjk/nimpb",
    "method": "git",
    "tags": [
      "serialization",
      "protocol-buffers",
      "protobuf",
      "library"
    ],
    "description": "A Protocol Buffers library for Nim",
    "license": "MIT",
    "web": "https://github.com/oswjk/nimpb"
  },
  {
    "name": "nimpb_protoc",
    "url": "https://github.com/oswjk/nimpb_protoc",
    "method": "git",
    "tags": [
      "serialization",
      "protocol-buffers",
      "protobuf"
    ],
    "description": "Protocol Buffers compiler support package for nimpb",
    "license": "MIT",
    "web": "https://github.com/oswjk/nimpb_protoc"
  },
  {
    "name": "strunicode",
    "url": "https://github.com/nitely/nim-strunicode",
    "method": "git",
    "tags": [
      "string",
      "unicode",
      "grapheme"
    ],
    "description": "Swift-like unicode string handling",
    "license": "MIT",
    "web": "https://github.com/nitely/nim-strunicode"
  },
  {
    "name": "turn_based_game",
    "url": "https://github.com/JohnAD/turn_based_game",
    "method": "git",
    "tags": [
      "rules-engine",
      "game",
      "turn-based"
    ],
    "description": "Game rules engine for simulating or playing turn-based games",
    "license": "MIT",
    "web": "https://github.com/JohnAD/turn_based_game/wiki"
  },
  {
    "name": "negamax",
    "url": "https://github.com/JohnAD/negamax",
    "method": "git",
    "tags": [
      "negamax",
      "minimax",
      "game",
      "ai",
      "turn-based"
    ],
    "description": "Negamax AI search-tree algorithm for two player games",
    "license": "MIT",
    "web": "https://github.com/JohnAD/negamax"
  },
  {
    "name": "translation",
    "url": "https://github.com/juancarlospaco/nim-tinyslation",
    "method": "git",
    "tags": [
      "translation",
      "tinyslation",
      "api",
      "strings",
      "minimalism"
    ],
    "description": "Text string translation from free online crowdsourced API. Tinyslation a tiny translation.",
    "license": "LGPLv3",
    "web": "https://github.com/juancarlospaco/nim-tinyslation"
  },
  {
    "name": "magic",
    "url": "https://github.com/xmonader/nim-magic",
    "method": "git",
    "tags": [
      "libmagic",
      "magic",
      "guessfile"
    ],
    "description": "libmagic for nim",
    "license": "MIT",
    "web": "https://github.com/xmonader/nim-magic"
  },
  {
    "name": "configparser",
    "url": "https://github.com/xmonader/nim-configparser",
    "method": "git",
    "tags": [
      "configparser",
      "ini",
      "parser"
    ],
    "description": "pure Ini configurations parser",
    "license": "MIT",
    "web": "https://github.com/xmonader/nim-configparser"
  },
  {
    "name": "random_font_color",
    "url": "https://github.com/juancarlospaco/nim-random-font-color",
    "method": "git",
    "tags": [
      "fonts",
      "colors",
      "pastel",
      "design",
      "random"
    ],
    "description": "Random curated Fonts and pastel Colors for your UI/UX design, design for non-designers.",
    "license": "LGPLv3",
    "web": "https://github.com/juancarlospaco/nim-random-font-color"
  },
  {
    "name": "bytes2human",
    "url": "https://github.com/juancarlospaco/nim-bytes2human",
    "method": "git",
    "tags": [
      "bytes",
      "human",
      "minimalism",
      "size"
    ],
    "description": "Convert bytes to kilobytes, megabytes, gigabytes, etc.",
    "license": "LGPLv3",
    "web": "https://github.com/juancarlospaco/nim-bytes2human"
  },
  {
    "name": "nimhttpd",
    "url": "https://github.com/h3rald/nimhttpd",
    "method": "git",
    "tags": [
      "web-server",
      "static-file-server",
      "server",
      "http"
    ],
    "description": "A tiny static file web server.",
    "license": "MIT",
    "web": "https://github.com/h3rald/nimhttpd"
  },
  {
    "name": "crc32",
    "url": "https://github.com/juancarlospaco/nim-crc32",
    "method": "git",
    "tags": [
      "crc32",
      "checksum",
      "minimalism"
    ],
    "description": "CRC32, 2 proc, copied from RosettaCode.",
    "license": "MIT",
    "web": "https://github.com/juancarlospaco/nim-crc32"
  },
  {
    "name": "httpbeast",
    "url": "https://github.com/dom96/httpbeast",
    "method": "git",
    "tags": [
      "http",
      "server",
      "parallel",
      "linux",
      "unix"
    ],
    "description": "A performant and scalable HTTP server.",
    "license": "MIT",
    "web": "https://github.com/dom96/httpbeast"
  },
  {
    "name": "datetime2human",
    "url": "https://github.com/juancarlospaco/nim-datetime2human",
    "method": "git",
    "tags": [
      "date",
      "time",
      "datetime",
      "ISO-8601",
      "human",
      "minimalism"
    ],
    "description": "Human friendly DateTime string representations, seconds to millenniums.",
    "license": "LGPLv3",
    "web": "https://github.com/juancarlospaco/nim-datetime2human"
  },
  {
    "name": "sass",
    "url": "https://github.com/dom96/sass",
    "method": "git",
    "tags": [
      "css",
      "compiler",
      "wrapper",
      "library",
      "scss",
      "web"
    ],
    "description": "A wrapper for the libsass library.",
    "license": "MIT",
    "web": "https://github.com/dom96/sass"
  },
  {
    "name": "osutil",
    "url": "https://github.com/juancarlospaco/nim-osutil",
    "method": "git",
    "tags": [
      "utils",
      "helpers",
      "minimalism",
      "process",
      "mobile",
      "battery"
    ],
    "description": "OS Utils for Nim, simple tiny but useful procs for OS. Turn Display OFF and set Process Name.",
    "license": "LGPLv3",
    "web": "https://github.com/juancarlospaco/nim-osutil"
  },
  {
    "name": "binance",
    "url": "https://github.com/Imperator26/binance",
    "method": "git",
    "tags": [
      "library",
      "api",
      "binance"
    ],
    "description": "A Nim library to access the Binance API.",
    "license": "Apache License 2.0",
    "web": "https://github.com/Imperator26/binance"
  },
  {
    "name": "jdec",
    "tags": [
      "json",
      "marshal",
      "helper",
      "utils"
    ],
    "method": "git",
    "license": "MIT",
    "web": "https://github.com/diegogub/jdec",
    "url": "https://github.com/diegogub/jdec",
    "description": "Flexible JSON manshal/unmarshal library for nim"
  },
  {
    "name": "nimsnappyc",
    "url": "https://github.com/NimCompression/nimsnappyc",
    "method": "git",
    "tags": [
      "snappy",
      "compression",
      "wrapper",
      "library"
    ],
    "description": "Wrapper for the Snappy-C compression library",
    "license": "MIT",
    "web": "https://github.com/NimCompression/nimsnappyc"
  },
  {
    "name": "websitecreator",
    "alias": "nimwc"
  },
  {
    "name": "nimwc",
    "url": "https://github.com/ThomasTJdev/nim_websitecreator",
    "method": "git",
    "tags": [
      "website",
      "webpage",
      "blog",
      "binary"
    ],
    "description": "A website management tool. Run the file and access your webpage.",
    "license": "PPL",
    "web": "https://nimwc.org/"
  },
  {
    "name": "shaname",
    "url": "https://github.com/Torro/nimble-packages?subdir=shaname",
    "method": "git",
    "tags": [
      "sha1",
      "command-line",
      "utilities"
    ],
    "description": "Rename files to their sha1sums",
    "license": "BSD",
    "web": "https://github.com/Torro/nimble-packages/tree/master/shaname"
  },
  {
    "name": "about",
    "url": "https://github.com/aleandros/about",
    "method": "git",
    "tags": [
      "cli",
      "tool"
    ],
    "description": "Executable for finding information about programs in PATH",
    "license": "MIT",
    "web": "https://github.com/aleandros/about"
  },
  {
    "name": "findtests",
    "url": "https://github.com/jackvandrunen/findtests",
    "method": "git",
    "tags": [
      "test",
      "tests",
      "unit-testing"
    ],
    "description": "A helper module for writing unit tests in Nim with nake or similar build system.",
    "license": "ISC",
    "web": "https://github.com/jackvandrunen/findtests"
  },
  {
    "name": "packedjson",
    "url": "https://github.com/Araq/packedjson",
    "method": "git",
    "tags": [
      "json"
    ],
    "description": "packedjson is an alternative Nim implementation for JSON. The JSON is essentially kept as a single string in order to save memory over a more traditional tree representation.",
    "license": "MIT",
    "web": "https://github.com/Araq/packedjson"
  },
  {
    "name": "unicode_numbers",
    "url": "https://github.com/Aearnus/unicode_numbers",
    "method": "git",
    "tags": [
      "library",
      "string",
      "format",
      "unicode"
    ],
    "description": "Converts a number into a specially formatted Unicode string",
    "license": "MIT",
    "web": "https://github.com/Aearnus/unicode_numbers"
  },
  {
    "name": "glob",
    "url": "https://github.com/citycide/glob",
    "method": "git",
    "tags": [
      "glob",
      "pattern",
      "match",
      "walk",
      "filesystem",
      "pure"
    ],
    "description": "Pure library for matching file paths against Unix style glob patterns.",
    "license": "MIT",
    "web": "https://github.com/citycide/glob"
  },
  {
    "name": "lda",
    "url": "https://github.com/unicredit/lda",
    "method": "git",
    "tags": [
      "LDA",
      "topic-modeling",
      "text-clustering",
      "NLP"
    ],
    "description": "Latent Dirichlet Allocation",
    "license": "Apache License 2.0",
    "web": "https://github.com/unicredit/lda"
  },
  {
    "name": "mdevolve",
    "url": "https://github.com/jxy/MDevolve",
    "method": "git",
    "tags": [
      "MD",
      "integrator",
      "numerical",
      "evolution"
    ],
    "description": "Integrator framework for Molecular Dynamic evolutions",
    "license": "MIT",
    "web": "https://github.com/jxy/MDevolve"
  },
  {
    "name": "sctp",
    "url": "https://github.com/metacontainer/sctp.nim",
    "method": "git",
    "tags": [
      "sctp",
      "networking",
      "userspace"
    ],
    "description": "Userspace SCTP bindings",
    "license": "BSD",
    "web": "https://github.com/metacontainer/sctp.nim"
  },
  {
    "name": "sodium",
    "url": "https://github.com/zielmicha/libsodium.nim",
    "method": "git",
    "tags": [
      "crypto",
      "security",
      "sodium"
    ],
    "description": "High-level libsodium bindings",
    "license": "MIT",
    "web": "https://github.com/zielmicha/libsodium.nim"
  },
  {
    "name": "db_clickhouse",
    "url": "https://github.com/leonardoce/nim-clickhouse",
    "method": "git",
    "tags": [
      "wrapper",
      "database",
      "clickhouse"
    ],
    "description": "ClickHouse Nim interface",
    "license": "MIT",
    "web": "https://github.com/leonardoce/nim-clickhouse"
  },
  {
    "name": "webterminal",
    "url": "https://github.com/JohnAD/webterminal",
    "method": "git",
    "tags": [
      "javascript",
      "terminal",
      "tty"
    ],
    "description": "Very simple browser Javascript TTY web terminal",
    "license": "MIT",
    "web": "https://github.com/JohnAD/webterminal"
  },
  {
    "name": "hpack",
    "url": "https://github.com/nitely/nim-hpack",
    "method": "git",
    "tags": [
      "http2",
      "hpack"
    ],
    "description": "HPACK (Header Compression for HTTP/2)",
    "license": "MIT",
    "web": "https://github.com/nitely/nim-hpack"
  },
  {
    "name": "cobs",
    "url": "https://github.com/keyme/nim_cobs",
    "method": "git",
    "tags": [
      "serialization",
      "encoding",
      "wireline",
      "framing",
      "cobs"
    ],
    "description": "Consistent Overhead Byte Stuffing for Nim",
    "license": "MIT",
    "web": "https://github.com/keyme/nim_cobs"
  },
  {
    "name": "bitvec",
    "url": "https://github.com/keyme/nim_bitvec",
    "method": "git",
    "tags": [
      "serialization",
      "encoding",
      "wireline"
    ],
    "description": "Extensible bit vector integer encoding library",
    "license": "MIT",
    "web": "https://github.com/keyme/nim_bitvec"
  },
  {
    "name": "nimsvg",
    "url": "https://github.com/bluenote10/NimSvg",
    "method": "git",
    "tags": [
      "svg"
    ],
    "description": "Nim-based DSL allowing to generate SVG files and GIF animations.",
    "license": "MIT",
    "web": "https://github.com/bluenote10/NimSvg"
  },
  {
    "name": "validation",
    "url": "https://github.com/captainbland/nim-validation",
    "method": "git",
    "tags": [
      "validation",
      "library"
    ],
    "description": "Nim object validation using type field pragmas",
    "license": "GPLv3",
    "web": "https://github.com/captainbland/nim-validation"
  },
  {
    "name": "nimgraphviz",
    "url": "https://github.com/QuinnFreedman/nimgraphviz",
    "method": "git",
    "tags": [
      "graph",
      "viz",
      "graphviz",
      "dot",
      "pygraphviz"
    ],
    "description": "Nim bindings for the GraphViz tool and the DOT graph language",
    "license": "MIT",
    "web": "https://github.com/QuinnFreedman/nimgraphviz"
  },
  {
    "name": "fab",
    "url": "https://github.com/icyphox/fab",
    "method": "git",
    "tags": [
      "colors",
      "terminal",
      "formatting",
      "text",
      "fun"
    ],
    "description": "Print fabulously in your terminal",
    "license": "MIT",
    "web": "https://github.com/icyphox/fab"
  },
  {
    "name": "kdialog",
    "url": "https://github.com/juancarlospaco/nim-kdialog",
    "method": "git",
    "tags": [
      "kdialog",
      "qt5",
      "kde",
      "gui",
      "easy",
      "qt"
    ],
    "description": "KDialog Qt5 Wrapper, easy API, KISS design",
    "license": "LGPLv3",
    "web": "https://github.com/juancarlospaco/nim-kdialog"
  },
  {
    "name": "nim7z",
    "url": "https://github.com/genotrance/nim7z",
    "method": "git",
    "tags": [
      "7zip",
      "7z",
      "extract",
      "archive"
    ],
    "description": "7z extraction for Nim",
    "license": "MIT",
    "web": "https://github.com/genotrance/nim7z"
  },
  {
    "name": "nimarchive",
    "url": "https://github.com/genotrance/nimarchive",
    "method": "git",
    "tags": [
      "7z",
      "zip",
      "tar",
      "rar",
      "gz",
      "libarchive",
      "compress",
      "extract",
      "archive"
    ],
    "description": "libarchive wrapper for Nim",
    "license": "MIT",
    "web": "https://github.com/genotrance/nimarchive"
  },
  {
    "name": "nimpcre",
    "url": "https://github.com/genotrance/nimpcre",
    "method": "git",
    "tags": [
      "pcre",
      "regex"
    ],
    "description": "PCRE wrapper for Nim",
    "license": "MIT",
    "web": "https://github.com/genotrance/nimpcre"
  },
  {
    "name": "nimdeps",
    "url": "https://github.com/genotrance/nimdeps",
    "method": "git",
    "tags": [
      "dependency",
      "bundle",
      "installer",
      "package"
    ],
    "description": "Nim library to bundle dependency files into executable",
    "license": "MIT",
    "web": "https://github.com/genotrance/nimdeps"
  },
  {
    "name": "intel_hex",
    "url": "https://github.com/keyme/nim_intel_hex",
    "method": "git",
    "tags": [
      "utils",
      "parsing",
      "hex"
    ],
    "description": "Intel hex file utility library",
    "license": "MIT",
    "web": "https://github.com/keyme/nim_intel_hex"
  },
  {
    "name": "nimha",
    "url": "https://github.com/ThomasTJdev/nim_homeassistant",
    "method": "git",
    "tags": [
      "smarthome",
      "automation",
      "mqtt",
      "xiaomi"
    ],
    "description": "Nim Home Assistant (NimHA) is a hub for combining multiple home automation devices and automating jobs",
    "license": "GPLv3",
    "web": "https://github.com/ThomasTJdev/nim_homeassistant"
  },
  {
    "name": "fmod",
    "url": "https://github.com/johnnovak/nim-fmod",
    "method": "git",
    "tags": [
      "library",
      "fmod",
      "audio",
      "game",
      "sound"
    ],
    "description": "Nim wrapper for the FMOD Low Level C API",
    "license": "MIT",
    "web": "https://github.com/johnnovak/nim-fmod"
  },
  {
    "name": "figures",
    "url": "https://github.com/lmariscal/figures",
    "method": "git",
    "tags": [
      "unicode",
      "cli",
      "figures"
    ],
    "description": "unicode symbols",
    "license": "MIT",
    "web": "https://github.com/lmariscal/figures"
  },
  {
    "name": "ur",
    "url": "https://github.com/JohnAD/ur",
    "method": "git",
    "tags": [
      "library",
      "universal",
      "result",
      "return"
    ],
    "description": "A Universal Result macro/object that normalizes the information returned from a procedure",
    "license": "MIT",
    "web": "https://github.com/JohnAD/ur",
    "doc": "https://github.com/JohnAD/ur/blob/master/docs/ur.rst"
  },
  {
    "name": "blosc",
    "url": "https://github.com/Skrylar/nblosc",
    "method": "git",
    "tags": [
      "blosc",
      "wrapper",
      "compression"
    ],
    "description": "Bit Shuffling Block Compressor (C-Blosc)",
    "license": "BSD",
    "web": "https://github.com/Skrylar/nblosc"
  },
  {
    "name": "fltk",
    "url": "https://github.com/Skrylar/nfltk",
    "method": "git",
    "tags": [
      "gui",
      "fltk",
      "wrapper",
      "c++"
    ],
    "description": "The Fast-Light Tool Kit",
    "license": "LGPL",
    "web": "https://github.com/Skrylar/nfltk"
  },
  {
    "name": "nim_cexc",
    "url": "https://github.com/metasyn/nim-cexc-splunk",
    "method": "git",
    "tags": [
      "splunk",
      "command",
      "cexc",
      "chunked"
    ],
    "description": "A simple chunked external protocol interface for Splunk custom search commands.",
    "license": "Apache2",
    "web": "https://github.com/metasyn/nim-cexc-splunk"
  },
  {
    "name": "nimclipboard",
    "url": "https://github.com/genotrance/nimclipboard",
    "method": "git",
    "tags": [
      "clipboard",
      "wrapper",
      "clip",
      "copy",
      "paste",
      "nimgen"
    ],
    "description": "Nim wrapper for libclipboard",
    "license": "MIT",
    "web": "https://github.com/genotrance/nimclipboard"
  },
  {
    "name": "skinterpolate",
    "url": "https://github.com/Skrylar/skInterpolate",
    "method": "git",
    "tags": [
      "interpolation",
      "animation"
    ],
    "description": "Interpolation routines for data and animation.",
    "license": "MIT",
    "web": "https://github.com/Skrylar/skInterpolate"
  },
  {
    "name": "nimspice",
    "url": "https://github.com/CodeDoes/nimspice",
    "method": "git",
    "tags": [
      "macro",
      "template",
      "class",
      "collection"
    ],
    "description": "A bunch of macros. sugar if you would",
    "license": "MIT",
    "web": "https://github.com/CodeDoes/nimspice"
  },
  {
    "name": "BN",
    "url": "https://github.com/MerosCrypto/BN",
    "method": "git",
    "tags": [
      "bignumber",
      "multiprecision",
      "imath"
    ],
    "description": "A Nim Wrapper of the imath BigNumber library.",
    "license": "MIT"
  },
  {
    "name": "nimbioseq",
    "url": "https://github.com/jhbadger/nimbioseq",
    "method": "git",
    "tags": [
      "bioinformatics",
      "fasta",
      "fastq"
    ],
    "description": "Nim Library for sequence (protein/nucleotide) bioinformatics",
    "license": "BSD-3",
    "web": "https://github.com/jhbadger/nimbioseq"
  },
  {
    "name": "subhook",
    "url": "https://github.com/ba0f3/subhook.nim",
    "method": "git",
    "tags": [
      "hook",
      "hooking",
      "subhook",
      "x86",
      "windows",
      "linux",
      "unix"
    ],
    "description": "subhook wrapper",
    "license": "BSD2",
    "web": "https://github.com/ba0f3/subhook.nim"
  },
  {
    "name": "timecop",
    "url": "https://github.com/ba0f3/timecop.nim",
    "method": "git",
    "tags": [
      "time",
      "travel",
      "timecop"
    ],
    "description": "Time travelling for Nim",
    "license": "MIT",
    "web": "https://github.com/ba0f3/timecop.nim"
  },
  {
    "name": "openexchangerates",
    "url": "https://github.com/juancarlospaco/nim-openexchangerates",
    "method": "git",
    "tags": [
      "money",
      "exchange",
      "openexchangerates",
      "bitcoin",
      "gold",
      "dollar",
      "euro",
      "prices"
    ],
    "description": "OpenExchangeRates API Client for Nim. Works with/without SSL. Partially works with/without Free API Key.",
    "license": "MIT",
    "web": "https://github.com/juancarlospaco/nim-openexchangerates"
  },
  {
    "name": "clr",
    "url": "https://github.com/Calinou/clr",
    "method": "git",
    "tags": [
      "command-line",
      "color",
      "rgb",
      "hsl",
      "hsv"
    ],
    "description": "Get information about colors and convert them in the command line",
    "license": "MIT",
    "web": "https://github.com/Calinou/clr"
  },
  {
    "name": "duktape",
    "url": "https://github.com/manguluka/duktape-nim",
    "method": "git",
    "tags": [
      "js",
      "javascript",
      "scripting",
      "language",
      "interpreter"
    ],
    "description": "wrapper for the Duktape embeddable Javascript engine",
    "license": "MIT",
    "web": "https://github.com/manguluka/duktape-nim"
  },
  {
    "name": "polypbren",
    "url": "https://github.com/guibar64/polypbren",
    "method": "git",
    "tags": [
      "science",
      "equation"
    ],
    "description": "Renormalization of colloidal charges of polydipserse dispersions using the Poisson-Boltzmann equation",
    "license": "MIT",
    "web": "https://github.com/guibar64/polypbren"
  },
  {
    "name": "spdx_licenses",
    "url": "https://github.com/euantorano/spdx_licenses.nim",
    "method": "git",
    "tags": [
      "spdx",
      "license"
    ],
    "description": "A library to retrieve the list of commonly used licenses from the SPDX License List.",
    "license": "BSD3",
    "web": "https://github.com/euantorano/spdx_licenses.nim"
  },
  {
    "name": "texttospeech",
    "url": "https://github.com/dom96/texttospeech",
    "method": "git",
    "tags": [
      "tts",
      "text-to-speech",
      "google-cloud",
      "gcloud",
      "api"
    ],
    "description": "A client for the Google Cloud Text to Speech API.",
    "license": "MIT",
    "web": "https://github.com/dom96/texttospeech"
  },
  {
    "name": "nim_tiled",
    "url": "https://github.com/SkyVault/nim-tiled",
    "method": "git",
    "tags": [
      "tiled",
      "gamedev",
      "tmx",
      "indie"
    ],
    "description": "Tiled map loader for the Nim programming language",
    "license": "MIT",
    "web": "https://github.com/SkyVault/nim-tiled"
  },
  {
    "name": "fragments",
    "url": "https://github.com/fragcolor-xyz/fragments",
    "method": "git",
    "tags": [
      "ffi",
      "math",
      "threading",
      "dsl",
      "memory",
      "serialization",
      "cpp",
      "utilities"
    ],
    "description": "Our very personal collection of utilities",
    "license": "MIT",
    "web": "https://github.com/fragcolor-xyz/fragments"
  },
  {
    "name": "nimline",
    "url": "https://github.com/fragcolor-xyz/nimline",
    "method": "git",
    "tags": [
      "c",
      "c++",
      "interop",
      "ffi",
      "wrappers"
    ],
    "description": "Wrapper-less C/C++ interop for Nim",
    "license": "MIT",
    "web": "https://github.com/fragcolor-xyz/nimline"
  },
  {
    "name": "nim_telegram_bot",
    "url": "https://github.com/juancarlospaco/nim-telegram-bot",
    "method": "git",
    "tags": [
      "telegram",
      "bot",
      "telebot",
      "async",
      "multipurpose",
      "chat"
    ],
    "description": "Generic Configurable Telegram Bot for Nim, with builtin basic functionality and Plugins",
    "license": "MIT",
    "web": "https://github.com/juancarlospaco/nim-telegram-bot"
  },
  {
    "name": "xiaomi",
    "url": "https://github.com/ThomasTJdev/nim_xiaomi.git",
    "method": "git",
    "tags": [
      "xiaomi",
      "iot"
    ],
    "description": "Read and write to Xiaomi IOT devices.",
    "license": "MIT",
    "web": "https://github.com/ThomasTJdev/nim_xiaomi"
  },
  {
    "name": "vecio",
    "url": "https://github.com/emekoi/vecio.nim",
    "method": "git",
    "tags": [
      "writev",
      "readv",
      "scatter",
      "gather",
      "vectored",
      "vector",
      "io",
      "networking"
    ],
    "description": "vectored io for nim",
    "license": "MIT",
    "web": "https://github.com/emekoi/vecio.nim"
  },
  {
    "name": "nmiline",
    "url": "https://github.com/mzteruru52/NmiLine",
    "method": "git",
    "tags": [
      "graph"
    ],
    "description": "Plotting tool using NiGui",
    "license": "MIT",
    "web": "https://github.com/mzteruru52/NmiLine"
  },
  {
    "name": "c_alikes",
    "url": "https://github.com/ReneSac/c_alikes",
    "method": "git",
    "tags": [
      "library",
      "bitwise",
      "bitops",
      "pointers",
      "shallowCopy",
      "C"
    ],
    "description": "Operators, commands and functions more c-like, plus a few other utilities",
    "license": "MIT",
    "web": "https://github.com/ReneSac/c_alikes"
  },
  {
    "name": "memviews",
    "url": "https://github.com/ReneSac/memviews",
    "method": "git",
    "tags": [
      "library",
      "slice",
      "slicing",
      "shallow",
      "array",
      "vector"
    ],
    "description": "Unsafe in-place slicing",
    "license": "MIT",
    "web": "https://github.com/ReneSac/memviews"
  },
  {
    "name": "espeak",
    "url": "https://github.com/juancarlospaco/nim-espeak",
    "method": "git",
    "tags": [
      "espeak",
      "voice",
      "texttospeech"
    ],
    "description": "Nim Espeak NG wrapper, for super easy Voice and Text-To-Speech",
    "license": "MIT",
    "web": "https://github.com/juancarlospaco/nim-espeak"
  },
  {
    "name": "wstp",
    "url": "https://github.com/oskca/nim-wstp",
    "method": "git",
    "tags": [
      "wolfram",
      "mathematica",
      "bindings",
      "wstp"
    ],
    "description": "Nim bindings for WSTP",
    "license": "MIT",
    "web": "https://github.com/oskca/nim-wstp"
  },
  {
    "name": "uibuilder",
    "url": "https://github.com/ba0f3/uibuilder.nim",
    "method": "git",
    "tags": [
      "ui",
      "builder",
      "libui",
      "designer",
      "gtk",
      "gnome",
      "glade",
      "interface",
      "gui",
      "linux",
      "windows",
      "osx",
      "mac",
      "native",
      "generator"
    ],
    "description": "UI building with Gnome's Glade",
    "license": "MIT",
    "web": "https://github.com/ba0f3/uibuilder.nim"
  },
  {
    "name": "webp",
    "url": "https://github.com/juancarlospaco/nim-webp",
    "method": "git",
    "tags": [
      "webp"
    ],
    "description": "WebP Tools wrapper for Nim",
    "license": "MIT",
    "web": "https://github.com/juancarlospaco/nim-webp"
  },
  {
    "name": "print",
    "url": "https://github.com/treeform/print",
    "method": "git",
    "tags": [
      "pretty"
    ],
    "description": "Print is a set of pretty print macros, useful for print-debugging.",
    "license": "MIT",
    "web": "https://github.com/treeform/print"
  },
  {
    "name": "vmath",
    "url": "https://github.com/treeform/vmath",
    "method": "git",
    "tags": [
      "math",
      "graphics",
      "2d",
      "3d"
    ],
    "description": "Collection of math routines for 2d and 3d graphics.",
    "license": "MIT",
    "web": "https://github.com/treeform/vmath"
  },
  {
    "name": "flippy",
    "url": "https://github.com/treeform/flippy",
    "method": "git",
    "tags": [
      "image",
      "graphics",
      "2d"
    ],
    "description": "Flippy is a simple 2d image and drawing library.",
    "license": "MIT",
    "web": "https://github.com/treeform/flippy"
  },
  {
    "name": "typography",
    "url": "https://github.com/treeform/typography",
    "method": "git",
    "tags": [
      "font",
      "text",
      "2d"
    ],
    "description": "Fonts, Typesetting and Rasterization.",
    "license": "MIT",
    "web": "https://github.com/treeform/typography"
  },
  {
    "name": "xdo",
    "url": "https://github.com/juancarlospaco/nim-xdo",
    "method": "git",
    "tags": [
      "automation",
      "linux",
      "gui",
      "keyboard",
      "mouse",
      "typing",
      "clicker"
    ],
    "description": "Nim GUI Automation Linux, simulate user interaction, mouse and keyboard.",
    "license": "MIT",
    "web": "https://github.com/juancarlospaco/nim-xdo"
  },
  {
    "name": "nimblegui",
    "url": "https://github.com/ThomasTJdev/nim_nimble_gui",
    "method": "git",
    "tags": [
      "nimble",
      "gui",
      "packages"
    ],
    "description": "A simple GUI front for Nimble.",
    "license": "MIT",
    "web": "https://github.com/ThomasTJdev/nim_nimble_gui"
  },
  {
    "name": "xml",
    "url": "https://github.com/ba0f3/xml.nim",
    "method": "git",
    "tags": [
      "xml",
      "parser",
      "compile",
      "tokenizer",
      "html",
      "cdata"
    ],
    "description": "Pure Nim XML parser",
    "license": "MIT",
    "web": "https://github.com/ba0f3/xml.nim"
  },
  {
    "name": "soundio",
    "url": "https://github.com/ul/soundio",
    "method": "git",
    "tags": [
      "library",
      "wrapper",
      "binding",
      "audio",
      "sound",
      "media",
      "io"
    ],
    "description": "Bindings for libsoundio",
    "license": "MIT"
  },
  {
    "name": "miniz",
    "url": "https://github.com/treeform/miniz",
    "method": "git",
    "tags": [
      "zlib",
      "zip",
      "wrapper",
      "compression"
    ],
    "description": "Bindings for Miniz lib.",
    "license": "MIT"
  },
  {
    "name": "nim_cjson",
    "url": "https://github.com/muxueqz/nim_cjson",
    "method": "git",
    "tags": [
      "cjson",
      "json"
    ],
    "description": "cjson wrapper for Nim",
    "license": "MIT",
    "web": "https://github.com/muxueqz/nim_cjson"
  },
  {
    "name": "nimobserver",
    "url": "https://github.com/Tangdongle/nimobserver",
    "method": "git",
    "tags": [
      "observer",
      "patterns",
      "library"
    ],
    "description": "An implementation of the observer pattern",
    "license": "MIT",
    "web": "https://github.com/Tangdongle/nimobserver"
  },
  {
    "name": "nominatim",
    "url": "https://github.com/juancarlospaco/nim-nominatim",
    "method": "git",
    "tags": [
      "openstreetmap",
      "nominatim",
      "multisync",
      "async"
    ],
    "description": "OpenStreetMap Nominatim API Lib for Nim",
    "license": "MIT",
    "web": "https://github.com/juancarlospaco/nim-nominatim"
  },
  {
    "name": "systimes",
    "url": "https://github.com/GULPF/systimes",
    "method": "git",
    "tags": [
      "time",
      "timezone",
      "datetime"
    ],
    "description": "An alternative DateTime implementation",
    "license": "MIT",
    "web": "https://github.com/GULPF/systimes"
  },
  {
    "name": "overpass",
    "url": "https://github.com/juancarlospaco/nim-overpass",
    "method": "git",
    "tags": [
      "openstreetmap",
      "overpass",
      "multisync",
      "async"
    ],
    "description": "OpenStreetMap Overpass API Lib",
    "license": "MIT",
    "web": "https://github.com/juancarlospaco/nim-overpass"
  },
  {
    "name": "openstreetmap",
    "url": "https://github.com/juancarlospaco/nim-openstreetmap",
    "method": "git",
    "tags": [
      "openstreetmap",
      "multisync",
      "async",
      "geo",
      "map"
    ],
    "description": "OpenStreetMap API Lib for Nim",
    "license": "MIT",
    "web": "https://github.com/juancarlospaco/nim-openstreetmap"
  },
  {
    "name": "daemonim",
    "url": "https://github.com/bung87/daemon",
    "method": "git",
    "tags": [
      "unix",
      "library"
    ],
    "description": "daemonizer for Unix, Linux and OS X",
    "license": "MIT",
    "web": "https://github.com/bung87/daemon"
  },
  {
    "name": "nimtorch",
    "alias": "torch"
  },
  {
    "name": "torch",
    "url": "https://github.com/fragcolor-xyz/nimtorch",
    "method": "git",
    "tags": [
      "machine-learning",
      "nn",
      "neural",
      "networks",
      "cuda",
      "wasm",
      "pytorch",
      "torch"
    ],
    "description": "A nim flavor of pytorch",
    "license": "MIT",
    "web": "https://github.com/fragcolor-xyz/nimtorch"
  },
  {
    "name": "openweathermap",
    "url": "https://github.com/juancarlospaco/nim-openweathermap",
    "method": "git",
    "tags": [
      "OpenWeatherMap",
      "weather",
      "CreativeCommons",
      "OpenData",
      "multisync"
    ],
    "description": "OpenWeatherMap API Lib for Nim, Free world wide Creative Commons & Open Data Licensed Weather data",
    "license": "MIT",
    "web": "https://github.com/juancarlospaco/nim-openweathermap"
  },
  {
    "name": "finalseg",
    "url": "https://github.com/bung87/finalseg",
    "method": "git",
    "tags": [
      "library",
      "chinese",
      "words"
    ],
    "description": "jieba's finalseg port to nim",
    "license": "MIT",
    "web": "https://github.com/bung87/finalseg"
  },
  {
    "name": "openal",
    "url": "https://github.com/treeform/openal",
    "method": "git",
    "tags": [
      "sound",
      "OpenAL",
      "wrapper"
    ],
    "description": "An OpenAL wrapper.",
    "license": "MIT"
  },
  {
    "name": "ec_events",
    "alias": "mc_events"
  },
  {
    "name": "mc_events",
    "url": "https://github.com/MerosCrypto/mc_events",
    "method": "git",
    "tags": [
      "events",
      "emitter"
    ],
    "description": "Event Based Programming for Nim.",
    "license": "MIT"
  },
  {
    "name": "wNim",
    "url": "https://github.com/khchen/wNim",
    "method": "git",
    "tags": [
      "library",
      "windows",
      "gui",
      "ui"
    ],
    "description": "Nim's Windows GUI Framework.",
    "license": "MIT",
    "web": "https://github.com/khchen/wNim",
    "doc": "https://khchen.github.io/wNim/wNim.html"
  },
  {
    "name": "redisparser",
    "url": "https://github.com/xmonader/nim-redisparser",
    "method": "git",
    "tags": [
      "redis",
      "resp",
      "parser",
      "protocol"
    ],
    "description": "RESP(REdis Serialization Protocol) Serialization for Nim",
    "license": "Apache2",
    "web": "https://github.com/xmonader/nim-redisparser"
  },
  {
    "name": "redisclient",
    "url": "https://github.com/xmonader/nim-redisclient",
    "method": "git",
    "tags": [
      "redis",
      "client",
      "protocol",
      "resp"
    ],
    "description": "Redis client for Nim",
    "license": "Apache2",
    "web": "https://github.com/xmonader/nim-redisclient"
  },
  {
    "name": "hackpad",
    "url": "https://github.com/juancarlospaco/nim-hackpad",
    "method": "git",
    "tags": [
      "web",
      "jester",
      "lan",
      "wifi",
      "hackathon",
      "hackatton",
      "pastebin",
      "crosscompilation",
      "teaching",
      "zip"
    ],
    "description": "Hackathon Web Scratchpad for teaching Nim on events using Wifi with limited or no Internet",
    "license": "MIT",
    "web": "https://github.com/juancarlospaco/nim-hackpad"
  },
  {
    "name": "redux_nim",
    "url": "https://github.com/M4RC3L05/redux-nim",
    "method": "git",
    "tags": [
      "redux"
    ],
    "description": "Redux Implementation in nim",
    "license": "MIT",
    "web": "https://github.com/M4RC3L05/redux-nim"
  },
  {
    "name": "simpledecimal",
    "url": "https://github.com/pigmej/nim-simple-decimal",
    "method": "git",
    "tags": [
      "decimal",
      "library"
    ],
    "description": "A simple decimal library",
    "license": "MIT",
    "web": "https://github.com/pigmej/nim-simple-decimal"
  },
  {
    "name": "calibre",
    "url": "https://github.com/juancarlospaco/nim-calibre",
    "method": "git",
    "tags": [
      "calibre",
      "ebook",
      "database"
    ],
    "description": "Calibre Database Lib for Nim",
    "license": "MIT",
    "web": "https://github.com/juancarlospaco/nim-calibre"
  },
  {
    "name": "nimcb",
    "url": "https://github.com/AdrianV/nimcb",
    "method": "git",
    "tags": [
      "c++-builder",
      "msbuild"
    ],
    "description": "Integrate nim projects in the C++Builder build process",
    "license": "MIT",
    "web": "https://github.com/AdrianV/nimcb"
  },
  {
    "name": "finals",
    "url": "https://github.com/quelklef/nim-finals",
    "method": "git",
    "tags": [
      "types"
    ],
    "description": "Transparently declare single-set attributes on types.",
    "license": "MIT",
    "web": "https://github.com/Quelklef/nim-finals"
  },
  {
    "name": "printdebug",
    "url": "https://github.com/juancarlospaco/nim-printdebug",
    "method": "git",
    "tags": [
      "debug",
      "print",
      "helper",
      "util"
    ],
    "description": "Print Debug for Nim, tiny 3 lines Lib, C Target",
    "license": "MIT",
    "web": "https://github.com/juancarlospaco/nim-printdebug"
  },
  {
    "name": "tinyfiledialogs",
    "url": "https://github.com/juancarlospaco/nim-tinyfiledialogs",
    "method": "git",
    "tags": [
      "gui",
      "wrapper",
      "gtk",
      "qt",
      "linux",
      "windows",
      "mac",
      "osx"
    ],
    "description": "TinyFileDialogs for Nim.",
    "license": "MIT",
    "web": "https://github.com/juancarlospaco/nim-tinyfiledialogs"
  },
  {
    "name": "spotify",
    "url": "https://github.com/CORDEA/spotify",
    "method": "git",
    "tags": [
      "spotify"
    ],
    "description": "A Nim wrapper for the Spotify Web API",
    "license": "Apache License 2.0",
    "web": "https://github.com/CORDEA/spotify"
  },
  {
    "name": "noise",
    "url": "https://github.com/jangko/nim-noise",
    "method": "git",
    "tags": [
      "linenoise",
      "readline",
      "command-line",
      "repl"
    ],
    "description": "Nim implementation of linenoise command line editor",
    "license": "MIT",
    "web": "https://github.com/jangko/nim-noise"
  },
  {
    "name": "prompt",
    "url": "https://github.com/surf1nb1rd/nim-prompt",
    "method": "git",
    "tags": [
      "command-line",
      "readline",
      "repl"
    ],
    "description": "Feature-rich readline replacement",
    "license": "BSD2",
    "web": "https://github.com/surf1nb1rd/nim-prompt"
  },
  {
    "name": "proxyproto",
    "url": "https://github.com/ba0f3/libproxy.nim",
    "method": "git",
    "tags": [
      "proxy",
      "protocol",
      "proxy-protocol",
      "haproxy",
      "tcp",
      "ipv6",
      "ipv4",
      "linux",
      "unix",
      "hook",
      "load-balancer",
      "socket",
      "udp",
      "ipv6-support",
      "preload"
    ],
    "description": "PROXY Protocol enabler for aged programs",
    "license": "MIT",
    "web": "https://github.com/ba0f3/libproxy.nim"
  },
  {
    "name": "criterion",
    "url": "https://github.com/disruptek/criterion.nim",
    "method": "git",
    "tags": [
      "benchmark"
    ],
    "description": "Statistic-driven microbenchmark framework",
    "license": "MIT",
    "web": "https://github.com/disruptek/criterion.nim"
  },
  {
    "name": "nanoid",
    "url": "https://github.com/icyphox/nanoid.nim",
    "method": "git",
    "tags": [
      "nanoid",
      "random",
      "generator"
    ],
    "description": "The Nim implementation of NanoID",
    "license": "MIT",
    "web": "https://github.com/icyphox/nanoid.nim"
  },
  {
    "name": "ndb",
    "url": "https://github.com/xzfc/ndb.nim",
    "method": "git",
    "tags": [
      "binding",
      "database",
      "db",
      "library",
      "sqlite"
    ],
    "description": "A db_sqlite fork with a proper typing",
    "license": "MIT",
    "web": "https://github.com/xzfc/ndb.nim"
  },
  {
    "name": "github_release",
    "url": "https://github.com/kdheepak/github-release",
    "method": "git",
    "tags": [
      "github",
      "release",
      "upload",
      "create",
      "delete"
    ],
    "description": "github-release package",
    "license": "MIT",
    "web": "https://github.com/kdheepak/github-release"
  },
  {
    "name": "nimmonocypher",
    "url": "https://github.com/genotrance/nimmonocypher",
    "method": "git",
    "tags": [
      "monocypher",
      "crypto",
      "crypt",
      "hash",
      "sha512",
      "wrapper"
    ],
    "description": "monocypher wrapper for Nim",
    "license": "MIT",
    "web": "https://github.com/genotrance/nimmonocypher"
  },
  {
    "name": "dtoa",
    "url": "https://github.com/LemonBoy/dtoa.nim",
    "method": "git",
    "tags": [
      "algorithms",
      "serialization",
      "fast",
      "grisu",
      "dtoa",
      "double",
      "float",
      "string"
    ],
    "description": "Port of Milo Yip's fast dtoa() implementation",
    "license": "MIT",
    "web": "https://github.com/LemonBoy/dtoa.nim"
  },
  {
    "name": "ntangle",
    "url": "https://github.com/OrgTangle/ntangle",
    "method": "git",
    "tags": [
      "literate-programming",
      "org-mode",
      "org",
      "tangling",
      "emacs"
    ],
    "description": "Command-line utility for Tangling of Org mode documents",
    "license": "MIT",
    "web": "https://github.com/OrgTangle/ntangle"
  },
  {
    "name": "nimtess2",
    "url": "https://github.com/genotrance/nimtess2",
    "method": "git",
    "tags": [
      "glu",
      "tesselator",
      "libtess2",
      "opengl"
    ],
    "description": "Nim wrapper for libtess2",
    "license": "MIT",
    "web": "https://github.com/genotrance/nimtess2"
  },
  {
    "name": "sequoia",
    "url": "https://github.com/ba0f3/sequoia.nim",
    "method": "git",
    "tags": [
      "sequoia",
      "pgp",
      "openpgp",
      "wrapper"
    ],
    "description": "Sequoia PGP wrapper for Nim",
    "license": "GPLv3",
    "web": "https://github.com/ba0f3/sequoia.nim"
  },
  {
    "name": "pykot",
    "url": "https://github.com/jabbalaci/nimpykot",
    "method": "git",
    "tags": [
      "library",
      "python",
      "kotlin"
    ],
    "description": "Porting some Python / Kotlin features to Nim",
    "license": "MIT",
    "web": "https://github.com/jabbalaci/nimpykot"
  },
  {
    "name": "witai",
    "url": "https://github.com/xmonader/witai-nim",
    "method": "git",
    "tags": [
      "witai",
      "wit.ai",
      "client",
      "speech",
      "freetext",
      "voice"
    ],
    "description": "wit.ai client",
    "license": "MIT",
    "web": "https://github.com/xmonader/witai-nim"
  },
  {
    "name": "xmldom",
    "url": "https://github.com/nim-lang/graveyard?subdir=xmldom",
    "method": "git",
    "tags": [
      "graveyard",
      "xml",
      "dom"
    ],
    "description": "Implementation of XML DOM Level 2 Core specification (http://www.w3.org/TR/2000/REC-DOM-Level-2-Core-20001113/core.html)",
    "license": "MIT",
    "web": "https://github.com/nim-lang/graveyard/tree/master/xmldom"
  },
  {
    "name": "xmldomparser",
    "url": "https://github.com/nim-lang/graveyard?subdir=xmldomparser",
    "method": "git",
    "tags": [
      "graveyard",
      "xml",
      "dom",
      "parser"
    ],
    "description": "Parses an XML Document into a XML DOM Document representation.",
    "license": "MIT",
    "web": "https://github.com/nim-lang/graveyard/tree/master/xmldomparser"
  },
  {
    "name": "list_comprehension",
    "url": "https://github.com/nim-lang/graveyard?subdir=lc",
    "method": "git",
    "tags": [
      "graveyard",
      "lc",
      "list",
      "comprehension",
      "list_comp",
      "list_comprehension"
    ],
    "description": "List comprehension, for creating sequences.",
    "license": "MIT",
    "web": "https://github.com/nim-lang/graveyard/tree/master/lc"
  },
  {
    "name": "result",
    "url": "https://github.com/arnetheduck/nim-result",
    "method": "git",
    "tags": [
      "library",
      "result",
      "errors",
      "functional"
    ],
    "description": "Friendly, exception-free value-or-error returns, similar to Option[T]",
    "license": "MIT",
    "web": "https://github.com/arnetheduck/nim-result"
  },
  {
    "name": "asciigraph",
    "url": "https://github.com/KeepCoolWithCoolidge/asciigraph",
    "method": "git",
    "tags": [
      "graph",
      "plot",
      "terminal",
      "io"
    ],
    "description": "Console ascii line charts in pure nim",
    "license": "MIT",
    "web": "https://github.com/KeepCoolWithCoolidge/asciigraph"
  },
  {
    "name": "bearlibterminal",
    "url": "https://github.com/irskep/BearLibTerminal-Nim",
    "method": "git",
    "tags": [
      "roguelike",
      "terminal",
      "bearlibterminal",
      "tcod",
      "libtcod",
      "tdl"
    ],
    "description": "Wrapper for the C[++] library BearLibTerminal",
    "license": "MIT",
    "web": "https://github.com/irskep/BearLibTerminal-Nim"
  },
  {
    "name": "rexpaint",
    "url": "https://github.com/irskep/rexpaint_nim",
    "method": "git",
    "tags": [
      "rexpaint",
      "roguelike",
      "xp"
    ],
    "description": "REXPaint .xp parser",
    "license": "MIT",
    "web": "https://github.com/irskep/rexpaint_nim"
  },
  {
    "name": "crosscompile",
    "url": "https://github.com/juancarlospaco/nim-crosscompile",
    "method": "git",
    "tags": [
      "crosscompile",
      "compile"
    ],
    "description": "Crosscompile Nim source code into multiple targets on Linux with this proc.",
    "license": "MIT",
    "web": "https://github.com/juancarlospaco/nim-crosscompile"
  },
  {
    "name": "rodcli",
    "url": "https://github.com/jabbalaci/NimCliHelper",
    "method": "git",
    "tags": [
      "cli",
      "compile",
      "run",
      "command-line",
      "init",
      "project",
      "skeleton"
    ],
    "description": "making Nim development easier in the command-line",
    "license": "MIT",
    "web": "https://github.com/jabbalaci/NimCliHelper"
  },
  {
    "name": "ngxcmod",
    "url": "https://github.com/ba0f3/ngxcmod.nim",
    "method": "git",
    "tags": [
      "nginx",
      "module",
      "nginx-c-function",
      "wrapper"
    ],
    "description": "High level wrapper for build nginx module w/ nginx-c-function",
    "license": "MIT",
    "web": "https://github.com/ba0f3/ngxcmod.nim"
  },
  {
    "name": "usagov",
    "url": "https://github.com/juancarlospaco/nim-usagov",
    "method": "git",
    "tags": [
      "gov",
      "opendata"
    ],
    "description": "USA Code.Gov MultiSync API Client for Nim",
    "license": "MIT",
    "web": "https://github.com/juancarlospaco/nim-usagov"
  },
  {
    "name": "argparse",
    "url": "https://github.com/iffy/nim-argparse",
    "method": "git",
    "tags": [
      "cli",
      "argparse",
      "optparse"
    ],
    "description": "WIP strongly-typed argument parser with sub command support",
    "license": "MIT",
    "doc": "https://www.iffycan.com/nim-argparse/argparse.html"
  },
  {
    "name": "keyring",
    "url": "https://github.com/iffy/nim-keyring",
    "method": "git",
    "tags": [
      "keyring",
      "security"
    ],
    "description": "Cross-platform access to OS keychain",
    "license": "MIT",
    "web": "https://github.com/iffy/nim-keyring"
  },
  {
    "name": "markdown",
    "url": "https://github.com/soasme/nim-markdown",
    "method": "git",
    "tags": [
      "markdown",
      "md",
      "docs",
      "html"
    ],
    "description": "A Beautiful Markdown Parser in the Nim World.",
    "license": "MIT",
    "web": "https://github.com/soasme/nim-markdown"
  },
  {
    "name": "nimtomd",
    "url": "https://github.com/ThomasTJdev/nimtomd",
    "method": "git",
    "tags": [
      "markdown",
      "md"
    ],
    "description": "Convert a Nim file or string to Markdown",
    "license": "MIT",
    "web": "https://github.com/ThomasTJdev/nimtomd"
  },
  {
    "name": "nifty",
    "url": "https://github.com/h3rald/nifty",
    "method": "git",
    "tags": [
      "package-manager",
      "script-runner"
    ],
    "description": "A decentralized (pseudo) package manager and script runner.",
    "license": "MIT",
    "web": "https://github.com/h3rald/nifty"
  },
  {
    "name": "urlshortener",
    "url": "https://github.com/jabbalaci/UrlShortener",
    "method": "git",
    "tags": [
      "url",
      "shorten",
      "shortener",
      "bitly",
      "cli",
      "shrink",
      "shrinker"
    ],
    "description": "A URL shortener cli app. using bit.ly",
    "license": "MIT",
    "web": "https://github.com/jabbalaci/UrlShortener"
  },
  {
    "name": "seriesdetiempoar",
    "url": "https://github.com/juancarlospaco/nim-seriesdetiempoar",
    "method": "git",
    "tags": [
      "async",
      "multisync",
      "gov",
      "opendata"
    ],
    "description": "Series de Tiempo de Argentina Government MultiSync API Client for Nim",
    "license": "MIT",
    "web": "https://github.com/juancarlospaco/nim-seriesdetiempoar"
  },
  {
    "name": "usigar",
    "url": "https://github.com/juancarlospaco/nim-usigar",
    "method": "git",
    "tags": [
      "geo",
      "opendata",
      "openstreemap",
      "multisync",
      "async"
    ],
    "description": "USIG Argentina Government MultiSync API Client for Nim",
    "license": "MIT",
    "web": "https://github.com/juancarlospaco/nim-usigar"
  },
  {
    "name": "georefar",
    "url": "https://github.com/juancarlospaco/nim-georefar",
    "method": "git",
    "tags": [
      "geo",
      "openstreetmap",
      "async",
      "multisync",
      "opendata",
      "gov"
    ],
    "description": "GeoRef Argentina Government MultiSync API Client for Nim",
    "license": "MIT",
    "web": "https://github.com/juancarlospaco/nim-georefar"
  },
  {
    "name": "sugerror",
    "url": "https://github.com/quelklef/nim-sugerror",
    "method": "git",
    "tags": [
      "errors",
      "expr"
    ],
    "description": "Terse and composable error handling.",
    "license": "MIT",
    "web": "https://github.com/quelklef/nim-sugerror"
  },
  {
    "name": "sermon",
    "url": "https://github.com/ThomasTJdev/nim_sermon",
    "method": "git",
    "tags": [
      "monitor",
      "storage",
      "memory",
      "process"
    ],
    "description": "Monitor the state and memory of processes and URL response.",
    "license": "MIT",
    "web": "https://github.com/ThomasTJdev/nim_sermon"
  },
  {
    "name": "vmvc",
    "url": "https://github.com/kobi2187/vmvc",
    "method": "git",
    "tags": [
      "vmvc",
      "dci"
    ],
    "description": "a skeleton/structure for a variation on the mvc pattern, similar to dci. For command line and gui programs. it's a middle ground between rapid application development and handling software complexity.",
    "license": "MIT",
    "web": "https://github.com/kobi2187/vmvc"
  },
  {
    "name": "arksys",
    "url": "https://github.com/wolfadex/arksys",
    "method": "git",
    "tags": [
      "ECS",
      "library"
    ],
    "description": "An entity component system package",
    "license": "MIT",
    "web": "https://github.com/wolfadex/arksys"
  },
  {
    "name": "coco",
    "url": "https://github.com/samuelroy/coco",
    "method": "git",
    "tags": [
      "code",
      "coverage",
      "test"
    ],
    "description": "Code coverage CLI + library for Nim using LCOV",
    "license": "MIT",
    "web": "https://github.com/samuelroy/coco",
    "doc": "https://samuelroy.github.io/coco/"
  },
  {
    "name": "nimetry",
    "url": "https://github.com/ijneb/nimetry",
    "method": "git",
    "tags": [
      "plot",
      "graph",
      "chart"
    ],
    "description": "Plotting module in pure nim",
    "license": "CC0",
    "web": "https://github.com/ijneb/nimetry",
    "doc": "https://ijneb.github.io/nimetry"
  },
  {
    "name": "snappy",
    "url": "https://github.com/jangko/snappy",
    "method": "git",
    "tags": [
      "compression",
      "snappy",
      "lzw"
    ],
    "description": "Nim implementation of Snappy compression algorithm",
    "license": "MIT",
    "web": "https://github.com/jangko/snappy"
  },
  {
    "name": "loadenv",
    "url": "https://github.com/xmonader/nim-loadenv",
    "method": "git",
    "tags": [
      "environment",
      "variables",
      "env"
    ],
    "description": "load .env variables",
    "license": "MIT",
    "web": "https://github.com/xmonader/nim-loadenv"
  },
  {
    "name": "osrm",
    "url": "https://github.com/juancarlospaco/nim-osrm",
    "method": "git",
    "tags": [
      "openstreetmap",
      "geo",
      "gis",
      "opendata",
      "routing",
      "async",
      "multisync"
    ],
    "description": "Open Source Routing Machine for OpenStreetMap API Lib and App",
    "license": "MIT",
    "web": "https://github.com/juancarlospaco/nim-osrm"
  },
  {
    "name": "sharedmempool",
    "url": "https://github.com/mikra01/sharedmempool",
    "method": "git",
    "tags": [
      "pool",
      "memory",
      "thread"
    ],
    "description": "threadsafe memory pool ",
    "license": "MIT",
    "web": "https://github.com/mikra01/sharedmempool"
  },
  {
    "name": "css_html_minify",
    "url": "https://github.com/juancarlospaco/nim-css-html-minify",
    "method": "git",
    "tags": [
      "css",
      "html",
      "minify"
    ],
    "description": "HTML & CSS Minify Lib & App based on Regexes & parallel MultiReplaces",
    "license": "MIT",
    "web": "https://github.com/juancarlospaco/nim-css-html-minify"
  },
  {
    "name": "crap",
    "url": "https://github.com/icyphox/crap",
    "method": "git",
    "tags": [
      "rm",
      "delete",
      "trash",
      "files"
    ],
    "description": "`rm` files without fear",
    "license": "MIT",
    "web": "https://github.com/icyphox/crap"
  },
  {
    "name": "algebra",
    "url": "https://github.com/ijneb/nim-algebra",
    "method": "git",
    "tags": [
      "algebra",
      "parse",
      "evaluate",
      "mathematics"
    ],
    "description": "Algebraic expression parser and evaluator",
    "license": "CC0",
    "web": "https://github.com/ijneb/nim-algebra"
  },
  {
    "name": "biblioteca_guarrilla",
    "url": "https://github.com/juancarlospaco/biblioteca-guarrilla",
    "method": "git",
    "tags": [
      "books",
      "calibre",
      "jester"
    ],
    "description": "Simple web to share books, Calibre, Jester, Spectre CSS, No JavaScript, WebP & ZIP to reduce bandwidth",
    "license": "GPL",
    "web": "https://github.com/juancarlospaco/biblioteca-guarrilla"
  },
  {
    "name": "nimzbar",
    "url": "https://github.com/genotrance/nimzbar",
    "method": "git",
    "tags": [
      "zbar",
      "barcode",
      "bar",
      "code"
    ],
    "description": "zbar wrapper for Nim",
    "license": "MIT",
    "web": "https://github.com/genotrance/nimzbar"
  },
  {
    "name": "nicy",
    "url": "https://github.com/icyphox/nicy",
    "method": "git",
    "tags": [
      "zsh",
      "shell",
      "prompt",
      "git"
    ],
    "description": "A nice and icy ZSH prompt in Nim",
    "license": "MIT",
    "web": "https://github.com/icyphox/nicy"
  },
  {
    "name": "replim",
    "url": "https://github.com/gmshiba/replim",
    "method": "git",
    "tags": [
      "repl",
      "binary",
      "program"
    ],
    "description": "most quick REPL of nim",
    "license": "MIT",
    "web": "https://github.com/gmshiba/replim"
  },
  {
    "name": "nish",
    "url": "https://github.com/owlinux1000/nish",
    "method": "git",
    "tags": [
      "nish",
      "shell"
    ],
    "description": "A Toy Shell Application",
    "license": "MIT",
    "web": "https://github.com/owlinux1000/nish"
  },
  {
    "name": "backoff",
    "url": "https://github.com/CORDEA/backoff",
    "method": "git",
    "tags": [
      "exponential-backoff",
      "backoff"
    ],
    "description": "Implementation of exponential backoff for nim",
    "license": "Apache License 2.0",
    "web": "https://github.com/CORDEA/backoff"
  },
  {
    "name": "asciitables",
    "url": "https://github.com/xmonader/nim-asciitables",
    "method": "git",
    "tags": [
      "ascii",
      "terminal",
      "tables",
      "cli"
    ],
    "description": "terminal ascii tables for nim",
    "license": "BSD-3-Clause",
    "web": "https://github.com/xmonader/nim-asciitables"
  },
  {
    "name": "open_elevation",
    "url": "https://github.com/juancarlospaco/nim-open-elevation",
    "method": "git",
    "tags": [
      "openstreetmap",
      "geo",
      "elevation",
      "multisync",
      "async"
    ],
    "description": "OpenStreetMap Elevation API MultiSync Client for Nim",
    "license": "MIT",
    "web": "https://github.com/juancarlospaco/nim-open-elevation"
  },
  {
    "name": "gara",
    "url": "https://github.com/alehander42/gara",
    "method": "git",
    "tags": [
      "nim",
      "pattern"
    ],
    "description": "A pattern matching library",
    "license": "MIT",
    "web": "https://github.com/alehander42/gara"
  },
  {
    "name": "ws",
    "url": "https://github.com/treeform/ws",
    "method": "git",
    "tags": [
      "websocket"
    ],
    "description": "Simple WebSocket library for nim.",
    "license": "MIT",
    "web": "https://github.com/treeform/ws"
  },
  {
    "name": "pg",
    "url": "https://github.com/treeform/pg",
    "method": "git",
    "tags": [
      "postgresql",
      "db"
    ],
    "description": "Very simple PostgreSQL async api for nim.",
    "license": "MIT",
    "web": "https://github.com/treeform/pg"
  },
  {
    "name": "bgfxdotnim",
    "url": "https://github.com/zacharycarter/bgfx.nim",
    "method": "git",
    "tags": [
      "bgfx",
      "3d",
      "vulkan",
      "opengl",
      "metal",
      "directx"
    ],
    "description": "bindings to bgfx c99 api",
    "license": "MIT",
    "web": "https://github.com/zacharycarter/bgfx.nim"
  },
  {
    "name": "niledb",
    "url": "https://github.com/JeffersonLab/niledb.git",
    "method": "git",
    "tags": [
      "db"
    ],
    "description": "Key/Value storage into a fast file-hash",
    "license": "MIT",
    "web": "https://github.com/JeffersonLab/niledb.git"
  },
  {
    "name": "siphash",
    "url": "https://git.sr.ht/~ehmry/nim_siphash",
    "method": "git",
    "tags": [
      "hash",
      "siphash"
    ],
    "description": "SipHash, a pseudorandom function optimized for short messages.",
    "license": "GPLv3",
    "web": "https://git.sr.ht/~ehmry/nim_siphash"
  },
  {
    "name": "haraka",
    "url": "https://git.sr.ht/~ehmry/nim_haraka",
    "method": "git",
    "tags": [
      "hash",
      "haraka"
    ],
    "description": "Haraka v2 short-input hash function",
    "license": "MIT",
    "web": "https://git.sr.ht/~ehmry/nim_haraka"
  },
  {
    "name": "genode",
    "url": "https://git.sr.ht/~ehmry/nim_genode",
    "method": "git",
    "tags": [
      "genode",
      "system"
    ],
    "description": "System libraries for the Genode Operating System Framework",
    "license": "AGPLv3",
    "web": "https://git.sr.ht/~ehmry/nim_genode"
  },
  {
    "name": "moe",
    "url": "https://github.com/fox0430/moe",
    "method": "git",
    "tags": [
      "console",
      "command-line",
      "editor",
      "text",
      "cli"
    ],
    "description": "A command lined based text editor",
    "license": "GPLv3",
    "web": "https://github.com/fox0430/moe"
  },
  {
    "name": "gatabase",
    "url": "https://github.com/juancarlospaco/nim-gatabase",
    "method": "git",
    "tags": [
      "database",
      "orm",
      "postgres",
      "sql"
    ],
    "description": "Postgres Database ORM for Nim",
    "license": "MIT",
    "web": "https://github.com/juancarlospaco/nim-gatabase"
  },
  {
    "name": "timespec_get",
    "url": "https://github.com/Matceporial/nim-timespec_get",
    "method": "git",
    "tags": [
      "time",
      "timespec_get"
    ],
    "description": "Nanosecond-percision time using timespec_get",
    "license": "0BSD",
    "web": "https://github.com/Matceporial/nim-timespec_get"
  },
  {
    "name": "urand",
    "url": "https://github.com/Matceporial/nim-urand",
    "method": "git",
    "tags": [
      "random",
      "urandom",
      "crypto"
    ],
    "description": "Simple method of obtaining secure random numbers from the OS",
    "license": "MIT",
    "web": "https://github.com/Matceporial/nim-urand"
  },
  {
    "name": "awslambda",
    "url": "https://github.com/lambci/awslambda.nim",
    "method": "git",
    "tags": [
      "aws",
      "lambda"
    ],
    "description": "A package to compile nim functions for AWS Lambda",
    "license": "MIT",
    "web": "https://github.com/lambci/awslambda.nim"
  },
  {
    "name": "vec",
    "url": "https://github.com/dom96/vec",
    "method": "git",
    "tags": [
      "vector",
      "library",
      "simple"
    ],
    "description": "A very simple vector library",
    "license": "MIT",
    "web": "https://github.com/dom96/vec"
  },
  {
    "name": "nimgui",
    "url": "https://github.com/zacharycarter/nimgui",
    "method": "git",
    "tags": [
      "imgui",
      "gui",
      "game"
    ],
    "description": "bindings to cimgui - https://github.com/cimgui/cimgui",
    "license": "MIT",
    "web": "https://github.com/zacharycarter/nimgui"
  },
  {
    "name": "unpack",
    "url": "https://github.com/technicallyagd/unpack",
    "method": "git",
    "tags": [
      "unpack",
      "seq",
      "array",
      "object",
      "destructuring",
      "destructure",
      "unpacking"
    ],
    "description": "Array/Sequence/Object destructuring/unpacking macro",
    "license": "MIT",
    "web": "https://github.com/technicallyagd/unpack"
  },
  {
    "name": "nsh",
    "url": "https://github.com/gmshiba/nish",
    "method": "git",
    "tags": [
      "shell",
      "repl"
    ],
    "description": "nsh: Nim SHell(cross platform)",
    "license": "MIT",
    "web": "https://github.com/gmshiba/nish"
  },
  {
    "name": "nimfastText",
    "url": "https://github.com/genotrance/nimfastText",
    "method": "git",
    "tags": [
      "fasttext",
      "classification",
      "text",
      "wrapper"
    ],
    "description": "fastText wrapper for Nim",
    "license": "MIT",
    "web": "https://github.com/genotrance/nimfastText"
  },
  {
    "name": "treesitter",
    "url": "https://github.com/genotrance/nimtreesitter?subdir=treesitter",
    "method": "git",
    "tags": [
      "tree-sitter",
      "parser",
      "language",
      "code"
    ],
    "description": "Nim wrapper of the tree-sitter incremental parsing library",
    "license": "MIT",
    "web": "https://github.com/genotrance/nimtreesitter"
  },
  {
    "name": "treesitter_agda",
    "url": "https://github.com/genotrance/nimtreesitter?subdir=treesitter_agda",
    "method": "git",
    "tags": [
      "tree-sitter",
      "agda",
      "parser",
      "language",
      "code"
    ],
    "description": "Nim wrapper for Agda language support within tree-sitter",
    "license": "MIT",
    "web": "https://github.com/genotrance/nimtreesitter"
  },
  {
    "name": "treesitter_bash",
    "url": "https://github.com/genotrance/nimtreesitter?subdir=treesitter_bash",
    "method": "git",
    "tags": [
      "tree-sitter",
      "bash",
      "parser",
      "language",
      "code"
    ],
    "description": "Nim wrapper for Bash language support within tree-sitter",
    "license": "MIT",
    "web": "https://github.com/genotrance/nimtreesitter"
  },
  {
    "name": "treesitter_c",
    "url": "https://github.com/genotrance/nimtreesitter?subdir=treesitter_c",
    "method": "git",
    "tags": [
      "tree-sitter",
      "c",
      "parser",
      "language",
      "code"
    ],
    "description": "Nim wrapper for C language support within tree-sitter",
    "license": "MIT",
    "web": "https://github.com/genotrance/nimtreesitter"
  },
  {
    "name": "treesitter_c_sharp",
    "url": "https://github.com/genotrance/nimtreesitter?subdir=treesitter_c_sharp",
    "method": "git",
    "tags": [
      "tree-sitter",
      "C#",
      "parser",
      "language",
      "code"
    ],
    "description": "Nim wrapper for C# language support within tree-sitter",
    "license": "MIT",
    "web": "https://github.com/genotrance/nimtreesitter"
  },
  {
    "name": "treesitter_cpp",
    "url": "https://github.com/genotrance/nimtreesitter?subdir=treesitter_cpp",
    "method": "git",
    "tags": [
      "tree-sitter",
      "cpp",
      "parser",
      "language",
      "code"
    ],
    "description": "Nim wrapper for C++ language support within tree-sitter",
    "license": "MIT",
    "web": "https://github.com/genotrance/nimtreesitter"
  },
  {
    "name": "treesitter_css",
    "url": "https://github.com/genotrance/nimtreesitter?subdir=treesitter_css",
    "method": "git",
    "tags": [
      "tree-sitter",
      "css",
      "parser",
      "language",
      "code"
    ],
    "description": "Nim wrapper for CSS language support within tree-sitter",
    "license": "MIT",
    "web": "https://github.com/genotrance/nimtreesitter"
  },
  {
    "name": "treesitter_go",
    "url": "https://github.com/genotrance/nimtreesitter?subdir=treesitter_go",
    "method": "git",
    "tags": [
      "tree-sitter",
      "go",
      "parser",
      "language",
      "code"
    ],
    "description": "Nim wrapper for Go language support within tree-sitter",
    "license": "MIT",
    "web": "https://github.com/genotrance/nimtreesitter"
  },
  {
    "name": "treesitter_haskell",
    "url": "https://github.com/genotrance/nimtreesitter?subdir=treesitter_haskell",
    "method": "git",
    "tags": [
      "tree-sitter",
      "haskell",
      "parser",
      "language",
      "code"
    ],
    "description": "Nim wrapper for Haskell language support within tree-sitter",
    "license": "MIT",
    "web": "https://github.com/genotrance/nimtreesitter"
  },
  {
    "name": "treesitter_html",
    "url": "https://github.com/genotrance/nimtreesitter?subdir=treesitter_html",
    "method": "git",
    "tags": [
      "tree-sitter",
      "html",
      "parser",
      "language",
      "code"
    ],
    "description": "Nim wrapper for HTML language support within tree-sitter",
    "license": "MIT",
    "web": "https://github.com/genotrance/nimtreesitter"
  },
  {
    "name": "treesitter_java",
    "url": "https://github.com/genotrance/nimtreesitter?subdir=treesitter_java",
    "method": "git",
    "tags": [
      "tree-sitter",
      "java",
      "parser",
      "language",
      "code"
    ],
    "description": "Nim wrapper for Java language support within tree-sitter",
    "license": "MIT",
    "web": "https://github.com/genotrance/nimtreesitter"
  },
  {
    "name": "treesitter_javascript",
    "url": "https://github.com/genotrance/nimtreesitter?subdir=treesitter_javascript",
    "method": "git",
    "tags": [
      "tree-sitter",
      "javascript",
      "parser",
      "language",
      "code"
    ],
    "description": "Nim wrapper for Javascript language support within tree-sitter",
    "license": "MIT",
    "web": "https://github.com/genotrance/nimtreesitter"
  },
  {
    "name": "treesitter_ocaml",
    "url": "https://github.com/genotrance/nimtreesitter?subdir=treesitter_ocaml",
    "method": "git",
    "tags": [
      "tree-sitter",
      "ocaml",
      "parser",
      "language",
      "code"
    ],
    "description": "Nim wrapper for OCaml language support within tree-sitter",
    "license": "MIT",
    "web": "https://github.com/genotrance/nimtreesitter"
  },
  {
    "name": "treesitter_php",
    "url": "https://github.com/genotrance/nimtreesitter?subdir=treesitter_php",
    "method": "git",
    "tags": [
      "tree-sitter",
      "php",
      "parser",
      "language",
      "code"
    ],
    "description": "Nim wrapper for PHP language support within tree-sitter",
    "license": "MIT",
    "web": "https://github.com/genotrance/nimtreesitter"
  },
  {
    "name": "treesitter_python",
    "url": "https://github.com/genotrance/nimtreesitter?subdir=treesitter_python",
    "method": "git",
    "tags": [
      "tree-sitter",
      "python",
      "parser",
      "language",
      "code"
    ],
    "description": "Nim wrapper for Python language support within tree-sitter",
    "license": "MIT",
    "web": "https://github.com/genotrance/nimtreesitter"
  },
  {
    "name": "treesitter_ruby",
    "url": "https://github.com/genotrance/nimtreesitter?subdir=treesitter_ruby",
    "method": "git",
    "tags": [
      "tree-sitter",
      "ruby",
      "parser",
      "language",
      "code"
    ],
    "description": "Nim wrapper for Ruby language support within tree-sitter",
    "license": "MIT",
    "web": "https://github.com/genotrance/nimtreesitter"
  },
  {
    "name": "treesitter_rust",
    "url": "https://github.com/genotrance/nimtreesitter?subdir=treesitter_rust",
    "method": "git",
    "tags": [
      "tree-sitter",
      "rust",
      "parser",
      "language",
      "code"
    ],
    "description": "Nim wrapper for Rust language support within tree-sitter",
    "license": "MIT",
    "web": "https://github.com/genotrance/nimtreesitter"
  },
  {
    "name": "treesitter_scala",
    "url": "https://github.com/genotrance/nimtreesitter?subdir=treesitter_scala",
    "method": "git",
    "tags": [
      "tree-sitter",
      "scala",
      "parser",
      "language",
      "code"
    ],
    "description": "Nim wrapper for Scala language support within tree-sitter",
    "license": "MIT",
    "web": "https://github.com/genotrance/nimtreesitter"
  },
  {
    "name": "treesitter_typescript",
    "url": "https://github.com/genotrance/nimtreesitter?subdir=treesitter_typescript",
    "method": "git",
    "tags": [
      "tree-sitter",
      "typescript",
      "parser",
      "language",
      "code"
    ],
    "description": "Nim wrapper for Typescript language support within tree-sitter",
    "license": "MIT",
    "web": "https://github.com/genotrance/nimtreesitter"
  },
  {
    "name": "nimterop",
    "url": "https://github.com/genotrance/nimterop",
    "method": "git",
    "tags": [
      "c",
      "c++",
      "c2nim",
      "interop",
      "parser",
      "language",
      "code"
    ],
    "description": "Nimterop makes C/C++ interop within Nim seamless",
    "license": "MIT",
    "web": "https://github.com/genotrance/nimtreesitter"
  },
  {
    "name": "ringDeque",
    "url": "https://github.com/technicallyagd/ringDeque",
    "method": "git",
    "tags": [
      "deque",
      "DoublyLinkedRing",
      "utility",
      "python"
    ],
    "description": "deque implementatoin using DoublyLinkedRing",
    "license": "MIT",
    "web": "https://github.com/technicallyagd/ringDeque"
  },
  {
    "name": "nimfuzzy",
    "url": "https://github.com/genotrance/nimfuzzy",
    "method": "git",
    "tags": [
      "fuzzy",
      "search",
      "match",
      "fts"
    ],
    "description": "Fuzzy search wrapper for Nim",
    "license": "MIT",
    "web": "https://github.com/genotrance/nimfuzzy"
  },
  {
    "name": "nimassets",
    "url": "https://github.com/xmonader/nimassets",
    "method": "git",
    "tags": [
      "assets",
      "bundle",
      "go-bindata",
      "resources"
    ],
    "description": "bundle your assets to a nim",
    "license": "MIT",
    "web": "https://github.com/xmonader/nimassets"
  },
  {
    "name": "loco",
    "url": "https://github.com/moigagoo/loco",
    "method": "git",
    "tags": [
      "localization",
      "translation",
      "internationalization",
      "i18n"
    ],
    "description": "Localization package for Nim.",
    "license": "MIT",
    "web": "https://github.com/moigagoo/loco"
  },
  {
    "name": "nim_miniz",
    "url": "https://github.com/h3rald/nim-miniz",
    "method": "git",
    "tags": [
      "zip",
      "compression",
      "wrapper",
      "miniz"
    ],
    "description": "Nim wrapper for miniz",
    "license": "MIT",
    "web": "https://github.com/h3rald/nim-miniz"
  },
  {
    "name": "unsplash",
    "url": "https://github.com/juancarlospaco/nim-unsplash",
    "method": "git",
    "tags": [
      "unsplash",
      "photos",
      "images",
      "async",
      "multisync",
      "photography"
    ],
    "description": "Unsplash API Client for Nim",
    "license": "MIT",
    "web": "https://github.com/juancarlospaco/nim-unsplash"
  },
  {
    "name": "steam",
    "url": "https://github.com/juancarlospaco/nim-steam",
    "method": "git",
    "tags": [
      "steam",
      "game",
      "gaming",
      "async",
      "multisync"
    ],
    "description": "Steam API Client for Nim",
    "license": "MIT",
    "web": "https://github.com/juancarlospaco/nim-steam"
  },
  {
    "name": "itchio",
    "url": "https://github.com/juancarlospaco/nim-itchio",
    "method": "git",
    "tags": [
      "itchio",
      "game",
      "gaming",
      "async",
      "multisync"
    ],
    "description": "itch.io API Client for Nim",
    "license": "MIT",
    "web": "https://github.com/juancarlospaco/nim-itchio"
  },
  {
    "name": "suggest",
    "url": "https://github.com/c-blake/suggest.git",
    "method": "git",
    "tags": [
      "library",
      "spell-check",
      "edit-distance"
    ],
    "description": "mmap-persistent SymSpell spell checking algorithm",
    "license": "MIT",
    "web": "https://github.com/c-blake/suggest.git"
  },
  {
    "name": "gurl",
    "url": "https://github.com/MaxUNof/gurl",
    "method": "git",
    "tags": [
      "tags",
      "http",
      "generating",
      "url"
    ],
    "description": "A little lib for generating URL with args.",
    "license": "MIT",
    "web": "https://github.com/MaxUNof/gurl"
  },
  {
    "name": "wren",
    "url": "https://github.com/geotre/wren",
    "method": "git",
    "tags": [
      "wren",
      "scripting",
      "interpreter"
    ],
    "description": "A nim wrapper for Wren, an embedded scripting language",
    "license": "MIT",
    "web": "https://github.com/geotre/wren"
  },
  {
    "name": "tiny_sqlite",
    "url": "https://github.com/GULPF/tiny_sqlite",
    "method": "git",
    "tags": [
      "database",
      "sqlite"
    ],
    "description": "A thin SQLite wrapper with proper type safety",
    "license": "MIT",
    "web": "https://github.com/GULPF/tiny_sqlite"
  },
  {
    "name": "sqlbuilder",
    "url": "https://github.com/ThomasTJdev/nim_sqlbuilder",
    "method": "git",
    "tags": [
      "sql",
      "sqlbuilder"
    ],
    "description": "A SQLbuilder with support for NULL values",
    "license": "MIT",
    "web": "https://github.com/ThomasTJdev/nim_sqlbuilder"
  },
  {
    "name": "subexes",
    "url": "https://github.com/nim-lang/graveyard?subdir=subexes",
    "method": "git",
    "tags": [
      "graveyard",
      "subexes",
      "substitution expression"
    ],
    "description": "Nim support for substitution expressions",
    "license": "MIT",
    "web": "https://github.com/nim-lang/graveyard/tree/master/subexes"
  },
  {
    "name": "complex",
    "url": "https://github.com/nim-lang/graveyard?subdir=complex",
    "method": "git",
    "tags": [
      "graveyard",
      "complex",
      "math"
    ],
    "description": "The ex-stdlib module complex.",
    "license": "MIT",
    "web": "https://github.com/nim-lang/graveyard/tree/master/complex"
  },
  {
    "name": "fsmonitor",
    "url": "https://github.com/nim-lang/graveyard?subdir=fsmonitor",
    "method": "git",
    "tags": [
      "graveyard",
      "fsmonitor",
      "asyncio"
    ],
    "description": "The ex-stdlib module fsmonitor.",
    "license": "MIT",
    "web": "https://github.com/nim-lang/graveyard/tree/master/fsmonitor"
  },
  {
    "name": "scgi",
    "url": "https://github.com/nim-lang/graveyard?subdir=scgi",
    "method": "git",
    "tags": [
      "graveyard",
      "scgi",
      "cgi"
    ],
    "description": "Helper procs for SCGI applications",
    "license": "MIT",
    "web": "https://github.com/nim-lang/graveyard/tree/master/scgi"
  },
  {
    "name": "cppstl",
    "url": "https://github.com/BigEpsilon/nim-cppstl",
    "method": "git",
    "tags": [
      "c++",
      "stl",
      "bindings"
    ],
    "description": "Bindings for the C++ Standard Template Library (STL)",
    "license": "MIT",
    "web": "https://github.com/BigEpsilon/nim-cppstl"
  },
  {
    "name": "pipelines",
    "url": "https://github.com/calebwin/pipelines",
    "method": "git",
    "tags": [
      "python",
      "pipeline",
      "pipelines",
      "data",
      "parallel"
    ],
    "description": "A tiny framework & language for crafting massively parallel data pipelines",
    "license": "MIT",
    "web": "https://github.com/calebwin/pipelines",
    "doc": "https://github.com/calebwin/pipelines"
  },
  {
    "name": "nimhq",
    "url": "https://github.com/sillibird/nimhq",
    "method": "git",
    "tags": [
      "library",
      "api",
      "client"
    ],
    "description": "HQ Trivia API wrapper for Nim",
    "license": "MIT",
    "web": "https://github.com/sillibird/nimhq"
  },
  {
    "name": "binio",
    "url": "https://github.com/Riderfighter/binio",
    "method": "git",
    "tags": [
      "structured",
      "byte",
      "data"
    ],
    "description": "Package for packing and unpacking byte data",
    "license": "MIT",
    "web": "https://github.com/Riderfighter/binio"
  },
  {
    "name": "ladder",
    "url": "https://gitlab.com/ryukoposting/nim-ladder",
    "method": "git",
    "tags": [
      "ladder",
      "logic",
      "PLC",
      "state",
      "machine",
      "ryukoposting"
    ],
    "description": "Ladder logic macros for Nim",
    "license": "Apache-2.0",
    "web": "https://gitlab.com/ryukoposting/nim-ladder"
  },
  {
    "name": "cassette",
    "url": "https://github.com/LemonBoy/cassette",
    "method": "git",
    "tags": [
      "http",
      "network",
      "test",
      "mock",
      "requests"
    ],
    "description": "Record and replay your HTTP sessions!",
    "license": "MIT",
    "web": "https://github.com/LemonBoy/cassette"
  },
  {
    "name": "nimterlingua",
    "url": "https://github.com/juancarlospaco/nim-internimgua",
    "method": "git",
    "tags": [
      "internationalization",
      "i18n",
      "localization",
      "translation"
    ],
    "description": "Internationalization at Compile Time for Nim. Macro to translate unmodified code from 1 INI file. NimScript compatible.",
    "license": "MIT",
    "web": "https://github.com/juancarlospaco/nim-internimgua"
  },
  {
    "name": "with",
    "url": "https://github.com/zevv/with",
    "method": "git",
    "tags": [
      "with",
      "macro"
    ],
    "description": "Simple 'with' macro for Nim",
    "license": "MIT",
    "web": "https://github.com/zevv/with"
  },
  {
    "name": "lastfm",
    "url": "https://gitlab.com/ryukoposting/lastfm-nim",
    "method": "git",
    "tags": [
      "last.fm",
      "lastfm",
      "music",
      "metadata",
      "api",
      "async",
      "ryukoposting"
    ],
    "description": "Last.FM API breakouts (documentation: http://ryuk.ooo/nimdocs/lastfm/lastfm.html)",
    "license": "Apache-2.0",
    "web": "https://gitlab.com/ryukoposting/lastfm-nim"
  },
  {
    "name": "firejail",
    "url": "https://github.com/juancarlospaco/nim-firejail",
    "method": "git",
    "tags": [
      "firejail",
      "security",
      "linux",
      "isolation",
      "container",
      "infosec",
      "hardened",
      "sandbox",
      "docker"
    ],
    "description": "Firejail wrapper for Nim, Isolate your Production App before its too late!",
    "license": "MIT",
    "web": "https://github.com/juancarlospaco/nim-firejail"
  },
  {
    "name": "jstin",
    "url": "https://github.com/LemonBoy/jstin",
    "method": "git",
    "tags": [
      "json",
      "serialize",
      "deserialize",
      "easy",
      "simple"
    ],
    "description": "JS {de,}serialization as it says on the tin",
    "license": "MIT",
    "web": "https://github.com/LemonBoy/jstin"
  },
  {
    "name": "compactdict",
    "url": "https://github.com/LemonBoy/compactdict",
    "method": "git",
    "tags": [
      "dictionary",
      "hashtable",
      "data-structure",
      "hash",
      "compact"
    ],
    "description": "A compact dictionary implementation",
    "license": "MIT",
    "web": "https://github.com/LemonBoy/compactdict"
  },
  {
    "name": "z3",
    "url": "https://github.com/zevv/nimz3",
    "method": "git",
    "tags": [
      "Z3",
      "sat",
      "smt",
      "theorem",
      "prover",
      "solver",
      "optimization"
    ],
    "description": "Nim Z3 theorem prover bindings",
    "license": "MIT",
    "web": "https://github.com/zevv/nimz3"
  },
  {
    "name": "remarker_light",
    "url": "https://github.com/muxueqz/remarker_light",
    "method": "git",
    "tags": [
      "remark",
      "slideshow",
      "markdown"
    ],
    "description": "remarker_light is a command line tool for building a remark-based slideshow page very easily.",
    "license": "GPL-2.0",
    "web": "https://github.com/muxueqz/remarker_light"
  },
  {
    "name": "nim-nmap",
    "url": "https://github.com/blmvxer/nim-nmap",
    "method": "git",
    "tags": [
      "nmap",
      "networking",
      "network mapper",
      "blmvxer"
    ],
    "description": "A pure implementaion of nmap for nim.",
    "license": "MIT",
    "web": "https://github.com/blmvxer/nim-nmap"
  },
  {
    "name": "fancygl",
    "url": "https://github.com/krux02/opengl-sandbox",
    "method": "git",
    "tags": [
      "opengl",
      "rendering",
      "dsl"
    ],
    "description": "nice way of handling render code",
    "license": "MIT",
    "web": "https://github.com/krux02/opengl-sandbox"
  },
  {
    "name": "libravatar",
    "url": "https://github.com/juancarlospaco/nim-libravatar",
    "method": "git",
    "tags": [
      "libravatar",
      "gravatar",
      "avatar",
      "federated"
    ],
    "description": "Libravatar library for Nim, Gravatar alternative. Libravatar is an open source free federated avatar api & service.",
    "license": "PPL",
    "web": "https://github.com/juancarlospaco/nim-libravatar"
  },
  {
    "name": "norm",
    "url": "https://github.com/moigagoo/norm",
    "method": "git",
    "tags": [
      "orm",
      "db",
      "database"
    ],
    "description": "Nim ORM.",
    "license": "MIT",
    "web": "https://github.com/moigagoo/norm"
  },
  {
    "name": "simple_vector",
    "url": "https://github.com/Ephiiz/simple_vector",
    "method": "git",
    "tags": [
      "vector",
      "simple_vector"
    ],
    "description": "Simple vector library for nim-lang.",
    "license": "GNU Lesser General Public License v2.1",
    "web": "https://github.com/Ephiiz/simple_vector"
  },
  {
    "name": "netpipe",
    "alias": "netty"
  },
  {
    "name": "netty",
    "url": "https://github.com/treeform/netty/",
    "method": "git",
    "tags": [
      "networking",
      "udp"
    ],
    "description": "Netty is a reliable UDP connection for games.",
    "license": "MIT",
    "web": "https://github.com/treeform/netty/"
  },
  {
    "name": "bitty",
    "url": "https://github.com/treeform/bitty/",
    "method": "git",
    "tags": [
      "networking",
      "udp"
    ],
    "description": "Utilities with dealing with 1d and 2d bit arrays.",
    "license": "MIT",
    "web": "https://github.com/treeform/bitty/"
  },
  {
    "name": "fnv",
    "url": "https://gitlab.com/ryukoposting/nim-fnv",
    "method": "git",
    "tags": [
      "fnv",
      "fnv1a",
      "fnv1",
      "fnv-1a",
      "fnv-1",
      "fnv0",
      "fnv-0",
      "ryukoposting"
    ],
    "description": "FNV-1 and FNV-1a non-cryptographic hash functions (documentation hosted at: http://ryuk.ooo/nimdocs/fnv/fnv.html)",
    "license": "Apache-2.0",
    "web": "https://gitlab.com/ryukoposting/nim-fnv"
  },
  {
    "name": "notify",
    "url": "https://github.com/xbello/notify-nim",
    "method": "git",
    "tags": [
      "notify",
      "libnotify",
      "library"
    ],
    "description": "A wrapper to notification libraries",
    "license": "MIT",
    "web": "https://github.com/xbello/notify-nim"
  },
  {
    "name": "minmaxheap",
    "url": "https://github.com/stefansalewski/minmaxheap",
    "method": "git",
    "tags": [
      "minmaxheap",
      "heap",
      "priorityqueue"
    ],
    "description": "MinMaxHeap",
    "license": "MIT",
    "web": "https://github.com/stefansalewski/minmaxheap"
  },
  {
    "name": "dashing",
    "url": "https://github.com/FedericoCeratto/nim-dashing",
    "method": "git",
    "tags": [
      "library",
      "pure",
      "terminal"
    ],
    "description": "Terminal dashboards.",
    "license": "LGPLv3",
    "web": "https://github.com/FedericoCeratto/nim-dashing"
  },
  {
    "name": "html_tools",
    "url": "https://github.com/juancarlospaco/nim-html-tools",
    "method": "git",
    "tags": [
      "html",
      "validation",
      "frontend"
    ],
    "description": "HTML5 Tools for Nim, all Templates, No CSS, No Libs, No JS Framework",
    "license": "MIT",
    "web": "https://github.com/juancarlospaco/nim-html-tools"
  },
  {
    "name": "npeg",
    "url": "https://github.com/zevv/npeg",
    "method": "git",
    "tags": [
      "PEG",
      "parser",
      "parsing",
      "regexp",
      "regular",
      "grammar",
      "lexer",
      "lexing",
      "pattern",
      "matching"
    ],
    "description": "PEG (Parsing Expression Grammars) string matching library for Nim",
    "license": "MIT",
    "web": "https://github.com/zevv/npeg"
  },
  {
    "name": "pinggraph",
    "url": "https://github.com/SolitudeSF/pinggraph",
    "method": "git",
    "tags": [
      "ping",
      "terminal"
    ],
    "description": "Simple terminal ping graph",
    "license": "MIT",
    "web": "https://github.com/SolitudeSF/pinggraph"
  },
  {
    "name": "nimcdl",
    "url": "https://gitlab.com/endes123321/nimcdl",
    "method": "git",
    "tags": [
      "circuit",
      "HDL",
      "PCB",
      "DSL"
    ],
    "description": "Circuit Design language made in Nim",
    "license": "GPLv3",
    "web": "https://gitlab.com/endes123321/nimcdl"
  },
  {
    "name": "easymail",
    "url": "https://github.com/coocheenin/easymail",
    "method": "git",
    "tags": [
      "email",
      "sendmail",
      "net",
      "mail"
    ],
    "description": "wrapper for the sendmail command",
    "license": "MIT",
    "web": "https://github.com/coocheenin/easymail"
  },
  {
    "name": "luhncheck",
    "url": "https://github.com/sillibird/luhncheck",
    "method": "git",
    "tags": [
      "library",
      "algorithm"
    ],
    "description": "Implementation of Luhn algorithm in nim.",
    "license": "MIT",
    "web": "https://github.com/sillibird/luhncheck"
  },
  {
    "name": "nim-libgd",
    "url": "https://github.com/mrhdias/nim-libgd",
    "method": "git",
    "tags": [
      "image",
      "graphics",
      "wrapper",
      "libgd",
      "2d"
    ],
    "description": "Nim Wrapper for LibGD 2.x",
    "license": "MIT",
    "web": "https://github.com/mrhdias/nim-libgd"
  },
  {
    "name": "closure_methods",
    "alias": "oop_utils"
  },
  {
    "name": "oop_utils",
    "url": "https://github.com/bluenote10/oop_utils",
    "method": "git",
    "tags": [
      "macro",
      "class",
      "inheritance",
      "oop",
      "closure",
      "methods"
    ],
    "description": "Macro for building OOP class hierarchies based on closure methods.",
    "license": "MIT",
    "web": "https://github.com/bluenote10/closure_methods"
  },
  {
    "name": "nim_curry",
    "url": "https://github.com/zer0-star/nim-curry",
    "method": "git",
    "tags": [
      "library",
      "functional",
      "macro",
      "currying"
    ],
    "description": "Provides a macro to curry function",
    "license": "MIT",
    "web": "https://github.com/zer0-star/nim-curry"
  },
  {
    "name": "eastasianwidth",
    "url": "https://github.com/jiro4989/eastasianwidth",
    "method": "git",
    "tags": [
      "library",
      "text",
      "east_asian_width"
    ],
    "description": "eastasianwidth is library for EastAsianWidth.",
    "license": "MIT",
    "web": "https://github.com/jiro4989/eastasianwidth"
  },
  {
    "name": "colorcol",
    "url": "https://github.com/SolitudeSF/colorcol",
    "method": "git",
    "tags": [
      "kakoune",
      "plugin",
      "color",
      "preview"
    ],
    "description": "Kakoune plugin for color preview",
    "license": "MIT",
    "web": "https://github.com/SolitudeSF/colorcol"
  },
  {
    "name": "nimly",
    "url": "https://github.com/loloicci/nimly",
    "method": "git",
    "tags": [
      "lexer",
      "parser",
      "lexer-generator",
      "parser-generator",
      "lex",
      "yacc",
      "BNF",
      "EBNF"
    ],
    "description": "Lexer Generator and Parser Generator as a Macro Library in Nim.",
    "license": "MIT",
    "web": "https://github.com/loloicci/nimly"
  },
  {
    "name": "fswatch",
    "url": "https://github.com/FedericoCeratto/nim-fswatch",
    "method": "git",
    "tags": [
      "fswatch",
      "fsmonitor",
      "libfswatch",
      "filesystem"
    ],
    "description": "Wrapper for the fswatch library.",
    "license": "GPL-3.0",
    "web": "https://github.com/FedericoCeratto/nim-fswatch"
  },
  {
    "name": "parseini",
    "url": "https://github.com/lihf8515/parseini",
    "method": "git",
    "tags": [
      "parseini",
      "nim"
    ],
    "description": "A high-performance ini parse library for nim.",
    "license": "MIT",
    "web": "https://github.com/lihf8515/parseini"
  },
  {
    "name": "sonic",
    "url": "https://github.com/xmonader/nim-sonic-client",
    "method": "git",
    "tags": [
      "sonic",
      "search",
      "backend",
      "index",
      "client"
    ],
    "description": "client for sonic search backend",
    "license": "MIT",
    "web": "https://github.com/xmonader/nim-sonic-client"
  },
  {
    "name": "science",
    "url": "https://github.com/ruivieira/nim-science",
    "method": "git",
    "tags": [
      "science",
      "algebra",
      "statistics",
      "math"
    ],
    "description": "A library for scientific computations in pure Nim",
    "license": "Apache License 2.0",
    "web": "https://github.com/ruivieira/nim-science"
  },
  {
    "name": "gameoflife",
    "url": "https://github.com/jiro4989/gameoflife",
    "method": "git",
    "tags": [
      "gameoflife",
      "library"
    ],
    "description": "gameoflife is library for Game of Life.",
    "license": "MIT",
    "web": "https://github.com/jiro4989/gameoflife"
  },
  {
    "name": "conio",
    "url": "https://github.com/guevara-chan/conio",
    "method": "git",
    "tags": [
      "console",
      "terminal",
      "io"
    ],
    "description": ".NET-inspired lightweight terminal library",
    "license": "MIT",
    "web": "https://github.com/guevara-chan/conio"
  },
  {
    "name": "nat_traversal",
    "url": "https://github.com/status-im/nim-nat-traversal",
    "method": "git",
    "tags": [
      "library",
      "wrapper"
    ],
    "description": "miniupnpc and libnatpmp wrapper",
    "license": "Apache License 2.0 or MIT",
    "web": "https://github.com/status-im/nim-nat-traversal"
  },
  {
    "name": "jsutils",
    "url": "https://github.com/kidandcat/jsutils",
    "method": "git",
    "tags": [
      "library",
      "javascript"
    ],
    "description": "Utils to work with javascript",
    "license": "MIT",
    "web": "https://github.com/kidandcat/jsutils"
  },
  {
    "name": "getr",
    "url": "https://github.com/jrfondren/getr-nim",
    "method": "git",
    "tags": [
      "benchmark",
      "utility"
    ],
    "description": "Benchmarking wrapper around getrusage()",
    "license": "MIT",
    "web": "https://github.com/jrfondren/getr-nim"
  },
  {
    "name": "pnm",
    "url": "https://github.com/jiro4989/pnm",
    "method": "git",
    "tags": [
      "pnm",
      "image",
      "library"
    ],
    "description": "pnm is library for PNM (Portable AnyMap).",
    "license": "MIT",
    "web": "https://github.com/jiro4989/pnm"
  },
  {
    "name": "ski",
    "url": "https://github.com/jiro4989/ski",
    "method": "git",
    "tags": [
      "ski",
      "combinator",
      "library"
    ],
    "description": "ski is library for SKI combinator.",
    "license": "MIT",
    "web": "https://github.com/jiro4989/ski"
  },
  {
    "name": "imageman",
    "url": "https://github.com/SolitudeSF/imageman",
    "method": "git",
    "tags": [
      "image",
      "graphics",
      "processing",
      "manipulation"
    ],
    "description": "Image manipulation library",
    "license": "MIT",
    "web": "https://github.com/SolitudeSF/imageman"
  },
  {
    "name": "matplotnim",
    "url": "https://github.com/ruivieira/matplotnim",
    "method": "git",
    "tags": [
      "science",
      "plotting",
      "graphics",
      "wrapper",
      "library"
    ],
    "description": "A Nim wrapper for Python's matplotlib",
    "license": "Apache License 2.0",
    "web": "https://github.com/ruivieira/matplotnim"
  },
  {
    "name": "cliptomania",
    "url": "https://github.com/Guevara-chan/Cliptomania",
    "method": "git",
    "tags": [
      "clip",
      "clipboard"
    ],
    "description": ".NET-inspired lightweight clipboard library",
    "license": "MIT",
    "web": "https://github.com/Guevara-chan/Cliptomania"
  },
  {
    "name": "mpdclient",
    "url": "https://github.com/SolitudeSF/mpdclient",
    "method": "git",
    "tags": [
      "mpd",
      "music",
      "player",
      "client"
    ],
    "description": "MPD client library",
    "license": "MIT",
    "web": "https://github.com/SolitudeSF/mpdclient"
  },
  {
    "name": "mentat",
    "url": "https://github.com/ruivieira/nim-mentat",
    "method": "git",
    "tags": [
      "science",
      "machine-learning",
      "data-science",
      "statistics",
      "math",
      "library"
    ],
    "description": "A Nim library for data science and machine learning",
    "license": "Apache License 2.0",
    "web": "https://github.com/ruivieira/nim-mentat"
  },
  {
    "name": "svdpi",
    "url": "https://github.com/kaushalmodi/nim-svdpi",
    "method": "git",
    "tags": [
      "dpi-c",
      "systemverilog",
      "foreign-function",
      "interface"
    ],
    "description": "Small wrapper for SystemVerilog DPI-C header svdpi.h",
    "license": "MIT",
    "web": "https://github.com/kaushalmodi/nim-svdpi"
  },
  {
    "name": "shlex",
    "url": "https://github.com/SolitudeSF/shlex",
    "method": "git",
    "tags": [
      "shlex",
      "shell",
      "parse",
      "split"
    ],
    "description": "Library for splitting a string into shell words",
    "license": "MIT",
    "web": "https://github.com/SolitudeSF/shlex"
  },
  {
    "name": "prometheus",
    "url": "https://github.com/dom96/prometheus",
    "method": "git",
    "tags": [
      "metrics",
      "logging",
      "graphs"
    ],
    "description": "Library for exposing metrics to Prometheus",
    "license": "MIT",
    "web": "https://github.com/dom96/prometheus"
  },
  {
    "name": "feednim",
    "url": "https://github.com/johnconway/feed-nim",
    "method": "git",
    "tags": [
      "yes"
    ],
    "description": "An Atom, RSS, and JSONfeed parser",
    "license": "MIT",
    "web": "https://github.com/johnconway/feed-nim"
  },
  {
    "name": "simplepng",
    "url": "https://github.com/jrenner/nim-simplepng",
    "method": "git",
    "tags": [
      "png",
      "image"
    ],
    "description": "high level simple way to write PNGs",
    "license": "MIT",
    "web": "https://github.com/jrenner/nim-simplepng"
  },
  {
    "name": "dali",
    "url": "https://github.com/akavel/dali",
    "method": "git",
    "tags": [
      "android",
      "apk",
      "dalvik",
      "dex",
      "assembler"
    ],
    "description": "Indie assembler/linker for Android's Dalvik VM .dex & .apk files",
    "license": "AGPL-3.0",
    "web": "https://github.com/akavel/dali"
  },
  {
    "name": "rect",
    "url": "https://github.com/jiro4989/rect",
    "method": "git",
    "tags": [
      "cli",
      "tool",
      "text",
      "rectangle"
    ],
    "description": "rect is a command to crop/paste rectangle text.",
    "license": "MIT",
    "web": "https://github.com/jiro4989/rect"
  },
  {
    "name": "p4ztag_to_json",
    "url": "https://github.com/kaushalmodi/p4ztag_to_json",
    "method": "git",
    "tags": [
      "perforce",
      "p4",
      "ztag",
      "serialization-format",
      "json"
    ],
    "description": "Convert Helix Version Control / Perforce (p4) -ztag output to JSON",
    "license": "MIT",
    "web": "https://github.com/kaushalmodi/p4ztag_to_json"
  },
  {
    "name": "terminaltables",
    "url": "https://github.com/xmonader/nim-terminaltables",
    "method": "git",
    "tags": [
      "terminal",
      "tables",
      "ascii",
      "unicode"
    ],
    "description": "terminal tables",
    "license": "BSD-3-Clause",
    "web": "https://github.com/xmonader/nim-terminaltables"
  },
  {
    "name": "alignment",
    "url": "https://github.com/jiro4989/alignment",
    "method": "git",
    "tags": [
      "library",
      "text",
      "align",
      "string",
      "strutils"
    ],
    "description": "alignment is a library to align strings.",
    "license": "MIT",
    "web": "https://github.com/jiro4989/alignment"
  },
  {
    "name": "niup",
    "url": "https://github.com/dariolah/niup",
    "method": "git",
    "tags": [
      "iup",
      "gui",
      "nim"
    ],
    "description": "IUP FFI bindings",
    "license": "MIT",
    "web": "https://github.com/dariolah/niup"
  },
  {
    "name": "libgcrypt",
    "url": "https://github.com/FedericoCeratto/nim-libgcrypt",
    "method": "git",
    "tags": [
      "wrapper",
      "library",
      "security",
      "crypto"
    ],
    "description": "libgcrypt wrapper",
    "license": "LGPLv2.1",
    "web": "https://github.com/FedericoCeratto/nim-libgcrypt"
  },
  {
    "name": "masterpassword",
    "url": "https://github.com/SolitudeSF/masterpassword",
    "method": "git",
    "tags": [
      "masterpassword",
      "password",
      "stateless"
    ],
    "description": "Master Password algorith implementation",
    "license": "MIT",
    "web": "https://github.com/SolitudeSF/masterpassword"
  },
  {
    "name": "mpwc",
    "url": "https://github.com/SolitudeSF/mpwc",
    "method": "git",
    "tags": [
      "masterpassword",
      "password",
      "manager",
      "stateless"
    ],
    "description": "Master Password command line utility",
    "license": "MIT",
    "web": "https://github.com/SolitudeSF/mpwc"
  },
  {
    "name": "toxcore",
    "url": "https://git.sr.ht/~ehmry/nim_tox",
    "method": "git",
    "tags": [
      "tox",
      "chat",
      "wrapper"
    ],
    "description": "C Tox core wrapper",
    "license": "GPL-3.0",
    "web": "https://git.sr.ht/~ehmry/nim_tox"
  },
  {
    "name": "rapid",
    "url": "https://github.com/liquid600pgm/rapid",
    "method": "git",
    "tags": [
      "game",
      "engine",
      "2d",
      "graphics",
      "audio"
    ],
    "description": "A game engine for rapid development and easy prototyping",
    "license": "MIT",
    "web": "https://github.com/liquid600pgm/rapid"
  },
  {
    "name": "gnutls",
    "url": "https://github.com/FedericoCeratto/nim-gnutls",
    "method": "git",
    "tags": [
      "wrapper",
      "library",
      "security",
      "crypto"
    ],
    "description": "GnuTLS wrapper",
    "license": "LGPLv2.1",
    "web": "https://github.com/FedericoCeratto/nim-gnutls"
  },
  {
    "name": "news",
    "url": "https://github.com/tormund/news",
    "method": "git",
    "tags": [
      "websocket",
      "chronos"
    ],
    "description": "Easy websocket with chronos support",
    "license": "MIT",
    "web": "https://github.com/tormund/news"
  },
  {
    "name": "tor",
    "url": "https://github.com/FedericoCeratto/nim-tor",
    "method": "git",
    "tags": [
      "library",
      "security",
      "crypto",
      "tor",
      "onion"
    ],
    "description": "Tor helper library",
    "license": "LGPLv3",
    "web": "https://github.com/FedericoCeratto/nim-tor"
  },
  {
    "name": "nimjson",
    "url": "https://github.com/jiro4989/nimjson",
    "method": "git",
    "tags": [
      "lib",
      "cli",
      "command",
      "json",
      "library"
    ],
    "description": "nimjson generates nim object definitions from json documents.",
    "license": "MIT",
    "web": "https://github.com/jiro4989/nimjson"
  },
  {
    "name": "nerve",
    "url": "https://github.com/nepeckman/nerve-rpc",
    "method": "git",
    "tags": [
      "rpc",
      "framework",
      "web",
      "json",
      "api",
      "library"
    ],
    "description": "A RPC framework for building web APIs",
    "license": "MIT",
    "web": "https://github.com/nepeckman/nerve-rpc"
  },
  {
    "name": "lolcat",
    "url": "https://github.com/OHermesJunior/lolcat.nim",
    "method": "git",
    "tags": [
      "lolcat",
      "binary",
      "tool",
      "colors",
      "fun"
    ],
    "description": "lolcat implementation in Nim",
    "license": "MIT",
    "web": "https://github.com/OHermesJunior/lolcat.nim"
  },
  {
    "name": "dnsclient",
    "url": "https://github.com/ba0f3/dnsclient.nim",
    "method": "git",
    "tags": [
      "dns",
      "dnsclient"
    ],
    "description": "Simple DNS Client & Library",
    "license": "MIT",
    "web": "https://github.com/ba0f3/dnsclient.nim"
  },
  {
    "name": "rain",
    "url": "https://github.com/OHermesJunior/rain.nim",
    "method": "git",
    "tags": [
      "rain",
      "simulation",
      "terminal",
      "fun"
    ],
    "description": "Rain simulation in your terminal",
    "license": "MIT",
    "web": "https://github.com/OHermesJunior/rain.nim"
  },
  {
    "name": "kmod",
    "url": "https://github.com/alaviss/kmod",
    "method": "git",
    "tags": [
      "kmod",
      "wrapper"
    ],
    "description": "High-level wrapper for Linux's kmod library",
    "license": "ISC",
    "web": "https://github.com/alaviss/kmod"
  },
  {
    "name": "validateip",
    "url": "https://github.com/Akito13/nim-validateip",
    "method": "git",
    "tags": [
      "ip",
      "ipaddress",
      "ipv4",
      "ip4",
      "checker",
      "check"
    ],
    "description": "Checks if a provided string is actually a correct IP address. Supports detection of Class A to D of IPv4 addresses.",
    "license": "GPLv3+"
  },
  {
    "name": "RC4",
    "url": "https://github.com/OHermesJunior/nimRC4",
    "method": "git",
    "tags": [
      "RC4",
      "encryption",
      "library",
      "crypto",
      "simple"
    ],
    "description": "RC4 library implementation",
    "license": "MIT",
    "web": "https://github.com/OHermesJunior/nimRC4"
  },
  {
    "name": "contra",
    "url": "https://github.com/juancarlospaco/nim-contra",
    "method": "git",
    "tags": [
      "contract",
      "nimscript",
      "javascript",
      "compiletime"
    ],
    "description": "Lightweight Contract Programming, Design by Contract, on 9 LoC, NimScript, JavaScript, compile-time.",
    "license": "MIT",
    "web": "https://github.com/juancarlospaco/nim-contra"
  },
  {
    "name": "wings",
    "url": "https://github.com/binhonglee/wings",
    "method": "git",
    "tags": [
      "library",
      "binary",
      "codegen",
      "struct",
      "enum"
    ],
    "description": "A simple cross language struct and enum file generator.",
    "license": "MIT",
    "web": "https://github.com/binhonglee/wings"
  },
  {
    "name": "lc",
    "url": "https://github.com/c-blake/lc",
    "method": "git",
    "tags": [
      "terminal",
      "cli",
      "binary",
      "linux",
      "unix",
      "bsd"
    ],
    "description": "A post-modern, \"multi-dimensional\" configurable ls/file lister",
    "license": "MIT",
    "web": "https://github.com/c-blake/lc"
  },
  {
    "name": "nasher",
    "url": "https://github.com/squattingmonk/nasher.nim",
    "method": "git",
    "tags": [
      "nwn",
      "neverwinternights",
      "neverwinter",
      "game",
      "bioware",
      "build"
    ],
    "description": "A build tool for Neverwinter Nights projects",
    "license": "MIT",
    "web": "https://github.com/squattingmonk/nasher.nim"
  },
  {
    "name": "illwill",
    "url": "https://github.com/johnnovak/illwill",
    "method": "git",
    "tags": [
      "terminal",
      "console",
      "curses",
      "ui"
    ],
    "description": "A curses inspired simple cross-platform console library for Nim",
    "license": "WTFPL",
    "web": "https://github.com/johnnovak/illwill"
  },
  {
    "name": "shared",
    "url": "https://github.com/genotrance/shared",
    "method": "git",
    "tags": [
      "shared",
      "seq",
      "string",
      "threads"
    ],
    "description": "Nim library for shared types",
    "license": "MIT",
    "web": "https://github.com/genotrance/shared"
  },
  {
    "name": "nimmm",
    "url": "https://github.com/joachimschmidt557/nimmm",
    "method": "git",
    "tags": [
      "nimmm",
      "terminal",
      "nimbox",
      "tui"
    ],
    "description": "A terminal file manager written in nim",
    "license": "GPL-3.0",
    "web": "https://github.com/joachimschmidt557/nimmm"
  },
  {
    "name": "fastx_reader",
    "url": "https://github.com/ahcm/fastx_reader",
    "method": "git",
    "tags": [
      "bioinformatics,",
      "fasta,",
      "fastq"
    ],
    "description": "FastQ and Fasta readers for NIM",
    "license": "LGPL-3.0",
    "web": "https://github.com/ahcm/fastx_reader"
  },
  {
    "name": "d3",
    "url": "https://github.com/hiteshjasani/nim-d3",
    "method": "git",
    "tags": [
      "d3",
      "javascript",
      "library",
      "wrapper"
    ],
    "description": "A D3.js wrapper for Nim",
    "license": "MIT",
    "web": "https://github.com/hiteshjasani/nim-d3"
  },
  {
    "name": "baker",
    "url": "https://github.com/jasonrbriggs/baker",
    "method": "git",
    "tags": [
      "html",
      "template",
      "static",
      "blog"
    ],
    "description": "Static website generation",
    "license": "Apache-2.0",
    "web": "https://github.com/jasonrbriggs/baker"
  },
  {
    "name": "web3",
    "url": "https://github.com/status-im/nim-web3",
    "method": "git",
    "tags": [
      "web3",
      "ethereum",
      "rpc"
    ],
    "description": "Ethereum Web3 API",
    "license": "Apache License 2.0",
    "web": "https://github.com/status-im/nim-web3"
  },
  {
    "name": "skybook",
    "url": "https://github.com/muxueqz/skybook",
    "method": "git",
    "tags": [
      "bookmark-manager",
      "bookmark"
    ],
    "description": "Light weight bookmark manager(delicious alternative)",
    "license": "GPL-2.0",
    "web": "https://github.com/muxueqz/skybook"
  },
  {
    "name": "rbac",
    "url": "https://github.com/ba0f3/rbac.nim",
    "method": "git",
    "tags": [
      "rbac",
      "acl",
      "role-based-access-control",
      "role-based",
      "access-control"
    ],
    "description": "Simple Role-based Access Control Library",
    "license": "MIT",
    "web": "https://github.com/ba0f3/rbac.nim"
  },
  {
    "name": "simpleot",
    "url": "https://github.com/markspanbroek/simpleot.nim",
    "method": "git",
    "tags": [
      "ot",
      "mpc"
    ],
    "description": "Simple OT wrapper",
    "license": "MIT",
    "web": "https://github.com/markspanbroek/simpleot.nim"
  },
  {
    "name": "blurhash",
    "url": "https://github.com/SolitudeSF/blurhash",
    "method": "git",
    "tags": [
      "image",
      "blur",
      "hash",
      "blurhash"
    ],
    "description": "Encoder/decoder for blurhash algorithm",
    "license": "MIT",
    "web": "https://github.com/SolitudeSF/blurhash"
  },
  {
    "name": "samson",
    "url": "https://github.com/GULPF/samson",
    "method": "git",
    "tags": [
      "json",
      "json5"
    ],
    "description": "Implementation of JSON5.",
    "license": "MIT",
    "web": "https://github.com/GULPF/samson"
  },
  {
    "name": "proton",
    "url": "https://github.com/jasonrbriggs/proton-nim",
    "method": "git",
    "tags": [
      "xml",
      "xhtml",
      "template"
    ],
    "description": "Proton template engine for xml and xhtml files",
    "license": "MIT",
    "web": "https://github.com/jasonrbriggs/proton-nim"
  },
  {
    "name": "lscolors",
    "url": "https://github.com/joachimschmidt557/nim-lscolors",
    "method": "git",
    "tags": [
      "lscolors",
      "posix",
      "unix",
      "linux",
      "ls",
      "terminal"
    ],
    "description": "A library for colorizing paths according to LS_COLORS",
    "license": "MIT",
    "web": "https://github.com/joachimschmidt557/nim-lscolors"
  },
  {
    "name": "shell",
    "url": "https://github.com/Vindaar/shell",
    "method": "git",
    "tags": [
      "library",
      "macro",
      "dsl",
      "shell"
    ],
    "description": "A Nim mini DSL to execute shell commands",
    "license": "MIT",
    "web": "https://github.com/Vindaar/shell"
  },
  {
    "name": "mqtt",
    "url": "https://github.com/barnybug/nim-mqtt",
    "method": "git",
    "tags": [
      "MQTT"
    ],
    "description": "MQTT wrapper for nim",
    "license": "MIT",
    "web": "https://github.com/barnybug/nim-mqtt"
  },
  {
    "name": "cal",
    "url": "https://github.com/xflywind/cal",
    "method": "git",
    "tags": [
      "calculator"
    ],
    "description": "A simple interactive calculator",
    "license": "MIT",
    "web": "https://github.com/xflywind/cal"
  },
  {
    "name": "spurdify",
    "url": "https://github.com/paradox460/spurdify",
    "method": "git",
    "tags": [
      "funny",
      "meme",
      "spurdo",
      "text-manipulation",
      "mangle"
    ],
    "description": "Spurdification library and CLI",
    "license": "MIT",
    "web": "https://github.com/paradox460/spurdify"
  },
  {
    "name": "c4",
    "url": "https://github.com/c0ntribut0r/cat-400",
    "method": "git",
    "tags": [
      "game",
      "framework",
      "2d",
      "3d"
    ],
    "description": "Game framework, modular and extensible",
    "license": "MPL-2.0",
    "web": "https://github.com/c0ntribut0r/cat-400",
    "doc": "https://github.com/c0ntribut0r/cat-400/tree/master/docs/tutorials"
  },
  {
    "name": "numericalnim",
    "url": "https://github.com/HugoGranstrom/numericalnim/",
    "method": "git",
    "tags": [
      "numerical",
      "ode",
      "integration",
      "scientific"
    ],
    "description": "A collection of numerical methods written in Nim",
    "license": "MIT",
    "web": "https://github.com/HugoGranstrom/numericalnim/"
  },
  {
    "name": "murmurhash",
    "url": "https://github.com/cwpearson/nim-murmurhash",
    "method": "git",
    "tags": [
      "murmur",
      "hash",
      "MurmurHash3",
      "MurmurHash2"
    ],
    "description": "Pure nim implementation of MurmurHash",
    "license": "MIT",
    "web": "https://github.com/cwpearson/nim-murmurhash"
  },
  {
    "name": "redneck_translator",
    "url": "https://github.com/juancarlospaco/redneck-translator",
    "method": "git",
    "tags": [
      "redneck",
      "string",
      "slang"
    ],
    "description": "Redneck Translator for Y'all",
    "license": "MIT",
    "web": "https://github.com/juancarlospaco/redneck-translator"
  },
  {
    "name": "sweetanitify",
    "url": "https://github.com/juancarlospaco/sweetanitify",
    "method": "git",
    "tags": [
      "sweet_anita",
      "tourette",
      "string"
    ],
    "description": "Sweet_Anita Translator, help spread awareness about Tourettes",
    "license": "MIT",
    "web": "https://github.com/juancarlospaco/sweetanitify"
  },
  {
    "name": "cmake",
    "url": "https://github.com/genotrance/cmake",
    "method": "git",
    "tags": [
      "cmake",
      "build",
      "tool",
      "wrapper"
    ],
    "description": "CMake for Nimble",
    "license": "MIT",
    "web": "https://github.com/genotrance/cmake"
  },
  {
    "name": "plz",
    "url": "https://github.com/juancarlospaco/nim-pypi",
    "method": "git",
    "tags": [
      "python",
      "pip",
      "nimpy"
    ],
    "description": "PLZ Python PIP alternative",
    "license": "MIT",
    "web": "https://github.com/juancarlospaco/nim-pypi"
  },
  {
    "name": "NiMPC",
    "url": "https://github.com/markspanbroek/nimpc",
    "method": "git",
    "tags": [
      "multiparty",
      "computation",
      "mpc"
    ],
    "description": "Secure multi-party computation",
    "license": "MIT",
    "web": "https://github.com/markspanbroek/nimpc"
  },
  {
    "name": "qrcodegen",
    "url": "https://github.com/bunkford/qrcodegen",
    "method": "git",
    "tags": [
      "qr",
      "barcode"
    ],
    "description": "QR Code Generator",
    "license": "MIT",
    "web": "https://github.com/bunkford/qrcodegen"
  },
  {
    "name": "cirru-parser",
    "url": "https://github.com/Cirru/parser.nim",
    "method": "git",
    "tags": [
      "parser",
      "cirru"
    ],
    "description": "Parser for Cirru syntax",
    "license": "MIT",
    "web": "https://github.com/Cirru/parser.nim"
  },
  {
    "name": "reframe",
    "url": "https://github.com/rosado/reframe.nim",
    "method": "git",
    "tags": [
      "clojurescript",
      "re-frame"
    ],
    "description": "Tools for working with re-frame ClojureScript projects",
    "license": "EPL-2.0",
    "web": "https://github.com/rosado/reframe.nim"
  },
  {
    "name": "edn",
    "url": "https://github.com/rosado/edn.nim",
    "method": "git",
    "tags": [
      "edn",
      "clojure"
    ],
    "description": "EDN and Clojure parser",
    "license": "EPL-2.0",
    "web": "https://github.com/rosado/edn.nim"
  },
  {
    "name": "easings",
    "url": "https://github.com/juancarlospaco/nim-easings",
    "method": "git",
    "tags": [
      "easings",
      "math"
    ],
    "description": "Robert Penner Easing Functions for Nim",
    "license": "MIT",
    "web": "https://github.com/juancarlospaco/nim-easings"
  },
  {
    "name": "euclidean",
    "url": "https://github.com/juancarlospaco/nim-euclidean",
    "method": "git",
    "tags": [
      "euclidean",
      "modulo",
      "division",
      "math"
    ],
    "description": "Euclidean Division & Euclidean Modulo",
    "license": "MIT",
    "web": "https://github.com/juancarlospaco/nim-euclidean"
  },
  {
    "name": "fletcher",
    "url": "https://github.com/Akito13/nim-fletcher",
    "method": "git",
    "tags": [
      "algorithm",
      "checksum",
      "hash",
      "adler",
      "crc",
      "crc32",
      "embedded"
    ],
    "description": "Implementation of the Fletcher checksum algorithm.",
    "license": "GPLv3+",
    "web": "https://github.com/Akito13/nim-fletcher"
  },
  {
    "name": "Xors3D",
    "url": "https://github.com/Guevara-chan/Xors3D-for-Nim",
    "method": "git",
    "tags": [
      "3d",
      "game",
      "engine",
      "dx9",
      "graphics"
    ],
    "description": "Blitz3D-esque DX9 engine for Nim",
    "license": "MIT",
    "web": "https://github.com/Guevara-chan/Xors3D-for-Nim"
  },
  {
    "name": "constants",
    "url": "https://github.com/juancarlospaco/nim-constants",
    "method": "git",
    "tags": [
      "math",
      "physics",
      "chemistry",
      "biology",
      "engineering",
      "science"
    ],
    "description": "Mathematical numerical named static constants useful for different disciplines",
    "license": "MIT",
    "web": "https://github.com/juancarlospaco/nim-constants"
  },
  {
    "name": "pager",
    "url": "https://git.sr.ht/~reesmichael1/nim-pager",
    "method": "git",
    "tags": [
      "pager",
      "paging",
      "less",
      "more"
    ],
    "description": "A simple library for paging, similar to less",
    "license": "GPL-3.0",
    "web": "https://git.sr.ht/~reesmichael1/nim-pager"
  },
  {
    "name": "procs",
    "url": "https://github.com/c-blake/procs",
    "method": "git",
    "tags": [
      "library",
      "terminal",
      "cli",
      "binary",
      "linux",
      "unix",
      "bsd"
    ],
    "description": "Unix process&system query&formatting library&multi-command CLI in Nim",
    "license": "MIT",
    "web": "https://github.com/c-blake/procs"
  },
  {
    "name": "laser",
    "url": "https://github.com/numforge/laser",
    "method": "git",
    "tags": [
      "parallel",
      "simd"
    ],
    "description": "High Performance Computing and Image Toolbox: SIMD, JIT Assembler, OpenMP, runtime CPU feature detection, optimised machine learning primitives",
    "license": "Apache License 2.0",
    "web": "https://github.com/numforge/laser"
  },
  {
    "name": "libssh",
    "url": "https://github.com/dariolah/libssh-nim",
    "method": "git",
    "tags": [
      "ssh",
      "libssh"
    ],
    "description": "libssh FFI bindings",
    "license": "MIT",
    "web": "https://github.com/dariolah/libssh-nim"
  },
  {
    "name": "wZeeGrid",
    "url": "https://github.com/bunkford/wZeeGrid",
    "method": "git",
    "tags": [
      "library",
      "windows",
      "gui",
      "ui",
      "wnim"
    ],
    "description": "Grid plugin for wNim.",
    "license": "MIT",
    "web": "https://github.com/bunkford/wZeeGrid",
    "doc": "https://bunkford.github.io/wZeeGrid/wZeeGrid.html"
  },
  {
    "name": "wChart",
    "url": "https://github.com/bunkford/wChart",
    "method": "git",
    "tags": [
      "library",
      "windows",
      "gui",
      "ui",
      "wnim"
    ],
    "description": "Chart plugin for wNim.",
    "license": "MIT",
    "web": "https://github.com/bunkford/wChart",
    "doc": "https://bunkford.github.io/wChart/wChart.html"
  },
  {
    "name": "stacks",
    "url": "https://github.com/rustomax/nim-stacks",
    "method": "git",
    "tags": [
      "stack",
      "data-structure"
    ],
    "description": "Pure Nim stack implementation based on sequences.",
    "license": "MIT",
    "web": "https://github.com/rustomax/nim-stacks"
  },
  {
    "name": "mustache",
    "url": "https://github.com/soasme/nim-mustache",
    "method": "git",
    "tags": [
      "mustache",
      "template"
    ],
    "description": "Mustache in Nim",
    "license": "MIT",
    "web": "https://github.com/soasme/nim-mustache"
  },
  {
    "name": "sigv4",
    "url": "https://github.com/disruptek/sigv4",
    "method": "git",
    "tags": [
      "1.0.0"
    ],
    "description": "Amazon Web Services Signature Version 4",
    "license": "MIT",
    "web": "https://github.com/disruptek/sigv4"
  },
  {
    "name": "openapi",
    "url": "https://github.com/disruptek/openapi",
    "method": "git",
    "tags": [
      "api",
      "openapi",
      "rest",
      "cloud"
    ],
    "description": "OpenAPI Code Generator",
    "license": "MIT",
    "web": "https://github.com/disruptek/openapi"
  },
  {
    "name": "atoz",
    "url": "https://github.com/disruptek/atoz",
    "method": "git",
    "tags": [
      "aws",
      "api",
      "cloud",
      "amazon"
    ],
    "description": "Amazon Web Services (AWS) APIs",
    "license": "MIT",
    "web": "https://github.com/disruptek/atoz"
  },
  {
    "name": "nimga",
    "url": "https://github.com/toshikiohnogi/nimga",
    "method": "git",
    "tags": [
      "GeneticAlgorithm",
      "nimga"
    ],
    "description": "Genetic Algorithm Library for Nim.",
    "license": "MIT",
    "web": "https://github.com/toshikiohnogi/nimga"
  },
  {
    "name": "foreach",
    "url": "https://github.com/disruptek/foreach",
    "method": "git",
    "tags": [
      "macro",
      "syntax",
      "sugar"
    ],
    "description": "A sugary for loop with syntax for typechecking loop variables",
    "license": "MIT",
    "web": "https://github.com/disruptek/foreach"
  },
  {
    "name": "monit",
    "url": "https://github.com/jiro4989/monit",
    "method": "git",
    "tags": [
      "cli",
      "task-runner",
      "developer-tools",
      "automation"
    ],
    "description": "A simple task runner. Run tasks and watch file changes with custom paths.",
    "license": "MIT",
    "web": "https://github.com/jiro4989/monit"
  },
  {
    "name": "termnovel",
    "url": "https://github.com/jiro4989/termnovel",
    "method": "git",
    "tags": [
      "cli",
      "novel",
      "tui"
    ],
    "description": "A command that to read novel on terminal",
    "license": "MIT",
    "web": "https://github.com/jiro4989/termnovel"
  },
  {
    "name": "htmlview",
    "url": "https://github.com/yuchunzhou/htmlview",
    "method": "git",
    "tags": [
      "html",
      "browser"
    ],
    "description": "View the offline or online html page in browser",
    "license": "MIT",
    "web": "https://github.com/yuchunzhou/htmlview"
  },
  {
    "name": "tcping",
    "url": "https://github.com/pdrb/tcping",
    "method": "git",
    "tags": [
      "ping,",
      "tcp,",
      "tcping"
    ],
    "description": "Ping hosts using tcp packets",
    "license": "MIT",
    "web": "https://github.com/pdrb/tcping"
  },
  {
    "name": "pcgbasic",
    "url": "https://github.com/rockcavera/pcgbasic",
    "method": "git",
    "tags": [
      "pcg",
      "rng",
      "prng",
      "random"
    ],
    "description": "Permuted Congruential Generator (PCG) Random Number Generation (RNG) for Nim.",
    "license": "MIT",
    "web": "https://github.com/rockcavera/pcgbasic"
  },
  {
    "name": "funchook",
    "url": "https://github.com/ba0f3/funchook.nim",
    "method": "git",
    "tags": [
      "hook,",
      "hooking"
    ],
    "description": "funchook wrapper",
    "license": "GPLv2",
    "web": "https://github.com/ba0f3/funchook.nim"
  },
  {
    "name": "sunvox",
    "url": "https://github.com/exelotl/nim-sunvox",
    "method": "git",
    "tags": [
      "music",
      "audio",
      "sound",
      "synthesizer"
    ],
    "description": "Bindings for SunVox modular synthesizer",
    "license": "0BSD",
    "web": "https://github.com/exelotl/nim-sunvox"
  },
  {
    "name": "gcplat",
    "url": "https://github.com/disruptek/gcplat",
    "method": "git",
    "tags": [
      "google",
      "cloud",
      "platform",
      "api",
      "rest",
      "openapi",
      "web"
    ],
    "description": "Google Cloud Platform (GCP) APIs",
    "license": "MIT",
    "web": "https://github.com/disruptek/gcplat"
  },
  {
    "name": "bluu",
    "url": "https://github.com/disruptek/bluu",
    "method": "git",
    "tags": [
      "microsoft",
      "azure",
      "cloud",
      "api",
      "rest",
      "openapi",
      "web"
    ],
    "description": "Microsoft Azure Cloud Computing Platform and Services (MAC) APIs",
    "license": "MIT",
    "web": "https://github.com/disruptek/bluu"
  },
  {
    "name": "the_nim_alliance",
    "url": "https://github.com/tervay/the-nim-alliance",
    "method": "git",
    "tags": [
      "FRC",
      "FIRST",
      "the-blue-alliance",
      "TBA"
    ],
    "description": "A Nim wrapper for TheBlueAlliance",
    "license": "MIT",
    "web": "https://github.com/tervay/the-nim-alliance"
  },
  {
    "name": "passgen",
    "url": "https://github.com/rustomax/nim-passgen",
    "method": "git",
    "tags": [
      "password-generator"
    ],
    "description": "Password generation library in Nim",
    "license": "MIT",
    "web": "https://github.com/rustomax/nim-passgen"
  },
  {
    "name": "PPM",
    "url": "https://github.com/LemonHX/PPM-Nim",
    "method": "git",
    "tags": [
      "graphics",
      "image"
    ],
    "description": "lib for ppm image",
    "license": "LXXSDT-MIT",
    "web": "https://github.com/LemonHX/PPM-Nim"
  },
  {
    "name": "fwrite",
    "url": "https://github.com/pdrb/nim-fwrite",
    "method": "git",
    "tags": [
      "create,",
      "file,",
      "write,",
      "fwrite"
    ],
    "description": "Create files of the desired size",
    "license": "MIT",
    "web": "https://github.com/pdrb/nim-fwrite"
  },
  {
    "name": "simplediff",
    "url": "https://git.sr.ht/~reesmichael1/nim-simplediff",
    "method": "git",
    "tags": [
      "diff",
      "simplediff"
    ],
    "description": "A library for straightforward diff calculation",
    "license": "GPL-3.0",
    "web": "https://git.sr.ht/~reesmichael1/nim-simplediff"
  },
  {
    "name": "xcm",
    "url": "https://github.com/SolitudeSF/xcm",
    "method": "git",
    "tags": [
      "color",
      "x11"
    ],
    "description": "Color management utility for X",
    "license": "MIT",
    "web": "https://github.com/SolitudeSF/xcm"
  },
  {
    "name": "bearssl",
    "url": "https://github.com/status-im/nim-bearssl",
    "method": "git",
    "tags": [
      "crypto",
      "hashes",
      "ciphers",
      "ssl",
      "tls"
    ],
    "description": "Bindings to BearSSL library",
    "license": "Apache License 2.0",
    "web": "https://github.com/status-im/nim-bearssl"
  },
  {
    "name": "schedules",
    "url": "https://github.com/soasme/nim-schedules",
    "method": "git",
    "tags": [
      "scheduler",
      "schedules",
      "job",
      "task",
      "cron",
      "interval"
    ],
    "description": "A Nim scheduler library that lets you kick off jobs at regular intervals.",
    "license": "MIT",
    "web": "https://github.com/soasme/nim-schedules"
  },
  {
    "name": "nimlevenshtein",
    "url": "https://github.com/oswjk/nimlevenshtein",
    "method": "git",
    "tags": [
      "levenshtein",
      "similarity",
      "string"
    ],
    "description": "The Levenshtein Nim module contains functions for fast computation of Levenshtein distance and string similarity.",
    "license": "GPLv2"
  },
  {
    "name": "randpw",
    "url": "https://github.com/pdrb/nim-randpw",
    "method": "git",
    "tags": [
      "random",
      "password",
      "passphrase",
      "randpw"
    ],
    "description": "Random password and passphrase generator",
    "license": "MIT",
    "web": "https://github.com/pdrb/nim-randpw"
  },
  {
    "name": "timeit",
    "url": "https://github.com/xflywind/timeit",
    "method": "git",
    "tags": [
      "timeit",
      "bench"
    ],
    "description": "measuring execution times written in nim.",
    "license": "MIT",
    "web": "https://github.com/xflywind/timeit"
  },
  {
    "name": "manu",
    "url": "https://github.com/b3liever/manu",
    "method": "git",
    "tags": [
      "matrix",
      "linear-algebra",
      "scientific"
    ],
    "description": "Nim Matrix library",
    "license": "MIT",
    "web": "https://github.com/b3liever/manu"
  },
  {
    "name": "jscanvas",
    "url": "https://github.com/b3liever/jscanvas",
    "method": "git",
    "tags": [
      "html5",
      "canvas",
      "drawing",
      "graphics",
      "rendering",
      "browser",
      "javascript"
    ],
    "description": "A Nim wrapper for the Canvas API",
    "license": "MIT",
    "web": "https://github.com/b3liever/jscanvas"
  },
  {
    "name": "looper",
    "url": "https://github.com/b3liever/looper",
    "method": "git",
    "tags": [
      "loop",
      "iterator",
      "zip",
      "enumerate"
    ],
    "description": "For loop macros for Nim",
    "license": "MIT",
    "web": "https://github.com/b3liever/looper"
  },
  {
    "name": "protocoled",
    "url": "https://github.com/b3liever/protocoled",
    "method": "git",
    "tags": [
      "interface"
    ],
    "description": "An interface macro for Nim",
    "license": "MIT",
    "web": "https://github.com/b3liever/protocoled"
  },
  {
    "name": "eminim",
    "url": "https://github.com/b3liever/eminim",
    "method": "git",
    "tags": [
      "json",
      "marshal",
      "deserialize"
    ],
    "description": "JSON deserialization macro for Nim",
    "license": "MIT",
    "web": "https://github.com/b3liever/eminim"
  },
  {
    "name": "golden",
    "url": "https://github.com/disruptek/golden",
    "method": "git",
    "tags": [
      "benchmark",
      "profile",
      "golden",
      "runtime",
      "run",
      "profiling",
      "bench",
      "speed"
    ],
    "description": "a benchmark tool",
    "license": "MIT",
    "web": "https://github.com/disruptek/golden"
  },
  {
    "name": "nimgit2",
    "url": "https://github.com/genotrance/nimgit2",
    "method": "git",
    "tags": [
      "git",
      "wrapper",
      "libgit2",
      "binding"
    ],
    "description": "libgit2 wrapper for Nim",
    "license": "MIT",
    "web": "https://github.com/genotrance/nimgit2"
  },
  {
    "name": "rainbow",
    "url": "https://github.com/thebigbaron/rainbow",
    "method": "git",
    "tags": [
      "library",
      "256-colors",
      "cli"
    ],
    "description": "256 colors for shell",
    "license": "MIT",
    "web": "https://github.com/thebigbaron/rainbow"
  },
  {
    "name": "rtree",
    "url": "https://github.com/stefansalewski/RTree",
    "method": "git",
    "tags": [
      "library"
    ],
    "description": "R-Tree",
    "license": "MIT",
    "web": "https://github.com/stefansalewski/RTree"
  },
  {
    "name": "winversion",
    "url": "https://github.com/rockcavera/winversion",
    "method": "git",
    "tags": [
      "windows",
      "version"
    ],
    "description": "This package allows you to determine the running version of the Windows operating system.",
    "license": "MIT",
    "web": "https://github.com/rockcavera/winversion"
  },
  {
    "name": "npg",
    "url": "https://github.com/rustomax/npg",
    "method": "git",
    "tags": [
      "password-generator",
      "password",
      "cli"
    ],
    "description": "Password generator in Nim",
    "license": "MIT",
    "web": "https://github.com/rustomax/npg"
  },
  {
    "name": "nimodpi",
    "url": "https://github.com/mikra01/nimodpi",
    "method": "git",
    "tags": [
      "oracle",
      "odpi-c",
      "wrapper"
    ],
    "description": "oracle odpi-c wrapper for Nim",
    "license": "MIT",
    "web": "https://github.com/mikra01/nimodpi"
  },
  {
    "name": "bump",
    "url": "https://github.com/disruptek/bump",
    "method": "git",
    "tags": [
      "nimble",
      "bump",
      "release",
      "tag",
      "package",
      "tool"
    ],
    "description": "a tiny tool to bump nimble versions",
    "license": "MIT",
    "web": "https://github.com/disruptek/bump"
  },
  {
    "name": "swayipc",
    "url": "https://github.com/disruptek/swayipc",
    "method": "git",
    "tags": [
      "wayland",
      "sway",
      "i3",
      "ipc",
      "i3ipc",
      "swaymsg",
      "x11",
      "swaywm"
    ],
    "description": "IPC interface to sway (or i3) compositors",
    "license": "MIT",
    "web": "https://github.com/disruptek/swayipc"
  },
  {
    "name": "nimpmda",
    "url": "https://github.com/jasonk000/nimpmda",
    "method": "git",
    "tags": [
      "pcp",
      "pmda",
      "performance",
      "libpcp",
      "libpmda"
    ],
    "description": "PCP PMDA module bindings",
    "license": "MIT",
    "web": "https://github.com/jasonk000/nimpmda"
  },
  {
    "name": "nimbpf",
    "url": "https://github.com/jasonk000/nimbpf",
    "method": "git",
    "tags": [
      "libbpf",
      "ebpf",
      "bpf"
    ],
    "description": "libbpf for nim",
    "license": "MIT",
    "web": "https://github.com/jasonk000/nimbpf"
  },
  {
    "name": "pine",
    "url": "https://github.com/thebigbaron/pine",
    "method": "git",
    "tags": [
      "static",
      "site",
      "generator"
    ],
    "description": "Nim Static Blog & Site Generator",
    "license": "MIT",
    "web": "https://github.com/thebigbaron/pine"
  },
  {
    "name": "ginger",
    "url": "https://github.com/Vindaar/ginger",
    "method": "git",
    "tags": [
      "library",
      "cairo",
      "graphics",
      "plotting"
    ],
    "description": "A Grid (R) like package in Nim",
    "license": "MIT",
    "web": "https://github.com/Vindaar/ginger"
  },
  {
    "name": "ggplotnim",
    "url": "https://github.com/Vindaar/ggplotnim",
    "method": "git",
    "tags": [
      "library",
      "grammar of graphics",
      "gog",
      "ggplot2",
      "plotting",
      "graphics",
      "dataframe"
    ],
    "description": "A port of ggplot2 for Nim",
    "license": "MIT",
    "web": "https://github.com/Vindaar/ggplotnim"
  },
  {
    "name": "owo",
    "url": "https://github.com/lmariscal/owo",
    "method": "git",
    "tags": [
      "fun",
      "utility"
    ],
    "description": "OwO text convewtew fow Nim",
    "license": "MIT",
    "web": "https://github.com/lmariscal/owo"
  },
  {
    "name": "NimTacToe",
    "url": "https://github.com/JesterOrNot/Nim-Tac-Toe",
    "method": "git",
    "tags": [
      "no"
    ],
    "description": "A new awesome nimble package",
    "license": "MIT",
    "web": "https://github.com/JesterOrNot/Nim-Tac-Toe"
  },
  {
    "name": "nimagehide",
    "url": "https://github.com/MnlPhlp/nimagehide",
    "method": "git",
    "tags": [
      "library",
      "cli",
      "staganography",
      "image",
      "hide",
      "secret"
    ],
    "description": "A library to hide data in images. Usable as library or cli tool.",
    "license": "MIT",
    "web": "https://github.com/MnlPhlp/nimagehide"
  },
  {
    "name": "srv",
    "url": "https://github.com/me7/srv",
    "method": "git",
    "tags": [
      "web-server"
    ],
    "description": "A tiny static file web server.",
    "license": "MIT",
    "web": "https://github.com/me7/srv"
  },
  {
    "name": "autotyper",
    "url": "https://github.com/kijowski/autotyper",
    "method": "git",
    "tags": [
      "terminal",
      "cli",
      "typing-emulator"
    ],
    "description": "Keyboard typing emulator",
    "license": "MIT",
    "web": "https://github.com/kijowski/autotyper"
  },
  {
    "name": "dnsprotec",
    "url": "https://github.com/juancarlospaco/nim-dnsprotec",
    "method": "git",
    "tags": [
      "dns",
      "hosts"
    ],
    "description": "DNS /etc/hosts file manager, Block 1 Million malicious domains with 1 command",
    "license": "MIT",
    "web": "https://github.com/juancarlospaco/nim-dnsprotec"
  },
  {
    "name": "nimgraphql",
    "url": "https://github.com/genotrance/nimgraphql",
    "method": "git",
    "tags": [
      "graphql"
    ],
    "description": "libgraphqlparser wrapper for Nim",
    "license": "MIT",
    "web": "https://github.com/genotrance/nimgraphql"
  },
  {
    "name": "fastcgi",
    "url": "https://github.com/ba0f3/fastcgi.nim",
    "method": "git",
    "tags": [
      "fastcgi",
      "fcgi",
      "cgi"
    ],
    "description": "FastCGI library for Nim",
    "license": "MIT",
    "web": "https://github.com/ba0f3/fastcgi.nim"
  },
  {
    "name": "chonker",
    "url": "https://github.com/juancarlospaco/nim-chonker",
    "method": "git",
    "tags": [
      "arch",
      "linux",
      "pacman"
    ],
    "description": "Arch Linux Pacman Optimizer",
    "license": "MIT",
    "web": "https://github.com/juancarlospaco/nim-chonker"
  },
  {
    "name": "maze",
    "url": "https://github.com/jiro4989/maze",
    "method": "git",
    "tags": [
      "maze",
      "cli",
      "library",
      "algorithm"
    ],
    "description": "A command and library to generate mazes",
    "license": "MIT",
    "web": "https://github.com/jiro4989/maze"
  },
  {
    "name": "monocypher",
    "url": "https://github.com/markspanbroek/monocypher.nim",
    "method": "git",
    "tags": [
      "monocypher",
      "crypto"
    ],
    "description": "Monocypher",
    "license": "MIT",
    "web": "https://github.com/markspanbroek/monocypher.nim"
  },
  {
    "name": "cli_menu",
    "url": "https://github.com/MnlPhlp/cli_menu",
    "method": "git",
    "tags": [
      "menu",
      "library",
      "cli",
      "interactive",
      "userinput"
    ],
    "description": "A library to create interactive commandline menus without writing boilerplate code.",
    "license": "MIT",
    "web": "https://github.com/MnlPhlp/cli_menu"
  },
  {
    "name": "libu2f",
    "url": "https://github.com/FedericoCeratto/nim-libu2f",
    "method": "git",
    "tags": [
      "u2f",
      "library",
      "security",
      "authentication",
      "fido"
    ],
    "description": "A wrapper for libu2f, a library for FIDO/U2F",
    "license": "LGPLv3",
    "web": "https://github.com/FedericoCeratto/nim-libu2f"
  },
  {
    "name": "sim",
    "url": "https://github.com/ba0f3/sim.nim",
    "method": "git",
    "tags": [
      "config",
      "parser",
      "parsing"
    ],
    "description": "Parse config by defining an object",
    "license": "MIT",
    "web": "https://github.com/ba0f3/sim.nim"
  },
  {
    "name": "redpool",
    "url": "https://github.com/zedeus/redpool",
    "method": "git",
    "tags": [
      "redis",
      "pool"
    ],
    "description": "Redis connection pool",
    "license": "MIT",
    "web": "https://github.com/zedeus/redpool"
  },
  {
    "name": "bson",
    "url": "https://github.com/JohnAD/bson",
    "method": "git",
    "tags": [
      "bson",
      "serialize",
      "parser",
      "json"
    ],
    "description": "BSON Binary JSON Serialization",
    "license": "MIT",
    "web": "https://github.com/JohnAD/bson"
  },
  {
    "name": "mongopool",
    "url": "https://github.com/JohnAD/mongopool",
    "method": "git",
    "tags": [
      "mongodb",
      "mongo",
      "database",
      "driver",
      "client",
      "nosql"
    ],
    "description": "MongoDb pooled driver",
    "license": "MIT",
    "web": "https://github.com/JohnAD/mongopool"
  },
  {
    "name": "euwren",
    "url": "https://github.com/liquid600pgm/euwren",
    "method": "git",
    "tags": [
      "wren",
      "embedded",
      "scripting",
      "language",
      "wrapper"
    ],
    "description": "High-level Wren wrapper",
    "license": "MIT",
    "web": "https://github.com/liquid600pgm/euwren"
  },
  {
    "name": "leveldb",
    "url": "https://github.com/zielmicha/leveldb.nim",
    "method": "git",
    "tags": [
      "leveldb",
      "database"
    ],
    "description": "LevelDB bindings",
    "license": "MIT",
    "web": "https://github.com/zielmicha/leveldb.nim",
    "doc": "https://zielmicha.github.io/leveldb.nim/"
  },
  {
    "name": "requirementstxt",
    "url": "https://github.com/juancarlospaco/nim-requirementstxt",
    "method": "git",
    "tags": [
      "python",
      "pip",
      "requirements"
    ],
    "description": "Python requirements.txt generic parser for Nim",
    "license": "MIT",
    "web": "https://github.com/juancarlospaco/nim-requirementstxt"
  },
  {
    "name": "edens",
    "url": "https://github.com/jiro4989/edens",
    "method": "git",
    "tags": [
      "cli",
      "command",
      "encode",
      "decode",
      "joke"
    ],
    "description": "A command to encode / decode text with your dictionary",
    "license": "MIT",
    "web": "https://github.com/jiro4989/edens"
  },
  {
    "name": "argon2",
    "url": "https://github.com/Ahrotahn/argon2",
    "method": "git",
    "tags": [
      "argon2",
      "crypto",
      "hash",
      "library",
      "password",
      "wrapper"
    ],
    "description": "A nim wrapper for the Argon2 hashing library",
    "license": "MIT",
    "web": "https://github.com/Ahrotahn/argon2"
  },
  {
    "name": "nap",
    "url": "https://github.com/madprops/nap",
    "method": "git",
    "tags": [
      "arguments",
      "parser",
      "opts",
      "library"
    ],
    "description": "Argument parser",
    "license": "MIT",
    "web": "https://github.com/madprops/nap"
  },
  {
    "name": "illwill_unsafe",
    "url": "https://github.com/matthewjcavalier/illwill_unsafe",
    "method": "git",
    "tags": [
      "illWill_fork",
      "terminal",
      "ncurses"
    ],
    "description": "A fork of John Novak (john@johnnovak.net)'s illwill package that is less safe numbers wise",
    "license": "WTFPL",
    "web": "https://github.com/matthewjcavalier/illwill_unsafe"
  },
  {
    "name": "sparkline",
    "url": "https://github.com/aquilax/sparkline-nim",
    "method": "git",
    "tags": [
      "library",
      "sparkline",
      "console"
    ],
    "description": "Sparkline library",
    "license": "MIT",
    "web": "https://github.com/aquilax/sparkline-nim"
  },
  {
    "name": "readfq",
    "url": "https://github.com/andreas-wilm/nimreadfq",
    "method": "git",
    "tags": [
      "fasta",
      "fastq",
      "parser",
      "kseq",
      "readfq"
    ],
    "description": "Wrapper for Heng Li's kseq",
    "license": "MIT",
    "web": "https://github.com/andreas-wilm/nimreadfq"
  },
  {
    "name": "googlesearch",
    "url": "https://github.com/xyb/googlesearch.nim",
    "method": "git",
    "tags": [
      "google",
      "search"
    ],
    "description": "library for scraping google search results",
    "license": "MIT",
    "web": "https://github.com/xyb/googlesearch.nim",
    "doc": "https://xyb.github.io/googlesearch.nim/"
  },
  {
    "name": "rdgui",
    "url": "https://github.com/liquid600pgm/rdgui",
    "method": "git",
    "tags": [
      "modular",
      "retained",
      "gui",
      "toolkit"
    ],
    "description": "A modular GUI toolkit for rapid",
    "license": "MIT",
    "web": "https://github.com/liquid600pgm/rdgui"
  },
  {
    "name": "asciitype",
    "url": "https://github.com/chocobo333/asciitype",
    "method": "git",
    "tags": [
      "library"
    ],
    "description": "This module performs character tests.",
    "license": "MIT",
    "web": "https://github.com/chocobo333/asciitype"
  },
  {
    "name": "gen",
    "url": "https://github.com/Adeohluwa/gen",
    "method": "git",
    "tags": [
      "library",
      "jester",
      "boilerplate",
      "generator"
    ],
    "description": "Boilerplate generator for Jester web framework",
    "license": "MIT",
    "web": "https://github.com/Adeohluwa/gen"
  },
  {
    "name": "chronopipe",
    "url": "https://github.com/williamd1k0/chrono",
    "method": "git",
    "tags": [
      "cli",
      "timer",
      "pipe"
    ],
    "description": "Show start/end datetime and duration of a command-line process using pipe.",
    "license": "MIT",
    "web": "https://github.com/williamd1k0/chrono"
  },
  {
    "name": "simple_parseopt",
    "url": "https://github.com/onelivesleft/simple_parseopt",
    "method": "git",
    "tags": [
      "parseopt",
      "command",
      "line",
      "simple",
      "option",
      "argument",
      "parameter",
      "options",
      "arguments",
      "parameters",
      "library"
    ],
    "description": "Nim module which provides clean, zero-effort command line parsing.",
    "license": "MIT",
    "web": "https://github.com/onelivesleft/simple_parseopt"
  },
  {
    "name": "github",
    "url": "https://github.com/disruptek/github",
    "method": "git",
    "tags": [
      "github",
      "api",
      "rest",
      "openapi",
      "client",
      "http",
      "library"
    ],
    "description": "github api",
    "license": "MIT",
    "web": "https://github.com/disruptek/github"
  },
  {
    "name": "nimnoise",
    "url": "https://github.com/blakeanedved/nimnoise",
    "method": "git",
    "tags": [
      "nimnoise",
      "noise",
      "coherent",
      "libnoise",
      "library"
    ],
    "description": "A port of libnoise into pure nim, heavily inspired by Libnoise.Unity, but true to the original Libnoise",
    "license": "MIT",
    "web": "https://github.com/blakeanedved/nimnoise",
    "doc": "https://lib-nimnoise.web.app/"
  },
  {
    "name": "mcmurry",
    "url": "https://github.com/chocobo333/mcmurry",
    "method": "git",
    "tags": [
      "parser",
      "parsergenerator",
      "library",
      "lexer"
    ],
    "description": "A module for generating lexer/parser.",
    "license": "MIT",
    "web": "https://github.com/chocobo333/mcmurry"
  },
  {
    "name": "stones",
    "url": "https://github.com/binhonglee/stones",
    "method": "git",
    "tags": [
      "library",
      "tools",
      "string",
      "hashset",
      "table",
      "log"
    ],
    "description": "A library of useful functions and tools for nim.",
    "license": "MIT",
    "web": "https://github.com/binhonglee/stones"
  },
  {
    "name": "kaitai_struct_nim_runtime",
    "url": "https://github.com/kaitai-io/kaitai_struct_nim_runtime",
    "method": "git",
    "tags": [
      "library"
    ],
    "description": "Kaitai Struct runtime library for Nim",
    "license": "MIT",
    "web": "https://github.com/kaitai-io/kaitai_struct_nim_runtime"
  },
  {
    "name": "docx",
    "url": "https://github.com/xflywind/docx",
    "method": "git",
    "tags": [
      "docx",
      "reader"
    ],
    "description": "A simple docx reader.",
    "license": "MIT",
    "web": "https://github.com/xflywind/docx"
  },
  {
    "name": "word2vec",
    "url": "https://github.com/treeform/word2vec",
    "method": "git",
    "tags": [
      "nlp",
      "natural-language-processing"
    ],
    "description": "Word2vec implemented in nim.",
    "license": "MIT",
    "web": "https://github.com/treeform/word2vec"
  },
  {
    "name": "steganography",
    "url": "https://github.com/treeform/steganography",
    "method": "git",
    "tags": [
      "images",
      "cryptography"
    ],
    "description": "Steganography - hide data inside an image.",
    "license": "MIT",
    "web": "https://github.com/treeform/steganography"
  },
  {
    "name": "mpeg",
    "url": "https://github.com/treeform/mpeg",
    "method": "git",
    "tags": [
      "video",
      "formats",
      "file"
    ],
    "description": "Nim wrapper for pl_mpeg single header mpeg library.",
    "license": "MIT",
    "web": "https://github.com/treeform/mpeg"
  },
  {
    "name": "mddoc",
    "url": "https://github.com/treeform/mddoc",
    "method": "git",
    "tags": [
      "documentation",
      "markdown"
    ],
    "description": "Generated Nim's API docs in markdown for github's README.md files. Great for small libraries with simple APIs.",
    "license": "MIT",
    "web": "https://github.com/treeform/mddoc"
  },
  {
    "name": "digitalocean",
    "url": "https://github.com/treeform/digitalocean",
    "method": "git",
    "tags": [
      "digitalocean",
      "servers",
      "api"
    ],
    "description": "Wrapper for DigitalOcean HTTP API.",
    "license": "MIT",
    "web": "https://github.com/treeform/digitalocean"
  },
  {
    "name": "synthesis",
    "url": "https://github.com/mratsim/Synthesis",
    "method": "git",
    "tags": [
      "finite-state-machine",
      "state-machine",
      "fsm",
      "event-driven",
      "reactive-programming",
      "embedded",
      "actor"
    ],
    "description": "A compile-time, compact, fast, without allocation, state-machine generator.",
    "license": "MIT or Apache License 2.0",
    "web": "https://github.com/mratsim/Synthesis"
  },
  {
    "name": "weave",
    "url": "https://github.com/mratsim/weave",
    "method": "git",
    "tags": [
      "multithreading",
      "parallelism",
      "task-scheduler",
      "scheduler",
      "runtime",
      "task-parallelism",
      "data-parallelism",
      "threadpool"
    ],
    "description": "a state-of-the-art ùultithreading runtime",
    "license": "MIT or Apache License 2.0",
    "web": "https://github.com/mratsim/weave"
  },
  {
    "name": "anycase",
    "url": "https://github.com/lamartire/anycase",
    "method": "git",
    "tags": [
      "camelcase",
      "kebabcase",
      "snakecase",
      "case"
    ],
    "description": "Convert strings to any case",
    "license": "MIT",
    "web": "https://github.com/lamartire/anycase"
  },
  {
    "name": "libbacktrace",
    "url": "https://github.com/status-im/nim-libbacktrace",
    "method": "git",
    "tags": [
      "library",
      "wrapper"
    ],
    "description": "Nim wrapper for libbacktrace",
    "license": "Apache License 2.0 or MIT",
    "web": "https://github.com/status-im/nim-libbacktrace"
  },
  {
    "name": "gdbmc",
    "url": "https://github.com/vycb/gdbmc.nim",
    "method": "git",
    "tags": [
      "gdbm",
      "key-value",
      "nosql",
      "library",
      "wrapper"
    ],
    "description": "This library is a wrapper to C GDBM library",
    "license": "MIT",
    "web": "https://github.com/vycb/gdbmc.nim"
  },
  {
    "name": "diff",
    "url": "https://github.com/mark-summerfield/diff",
    "method": "git",
    "tags": [
      "diff",
      "sequencematcher"
    ],
    "description": "Library for finding the differences between two sequences",
    "license": "Apache-2.0",
    "web": "https://github.com/mark-summerfield/diff"
  },
  {
    "name": "diffoutput",
    "url": "https://github.com/JohnAD/diffoutput",
    "method": "git",
    "tags": [
      "diff",
      "stringification",
      "reversal"
    ],
    "description": "Collection of Diff stringifications (and reversals)",
    "license": "MIT",
    "web": "https://github.com/JohnAD/diffoutput"
  },
  {
    "name": "importc_helpers",
    "url": "https://github.com/fredrikhr/nim-importc-helpers.git",
    "method": "git",
    "tags": [
      "import",
      "c",
      "helper"
    ],
    "description": "Helpers for supporting and simplifying import of symbols from C into Nim",
    "license": "MIT",
    "web": "https://github.com/fredrikhr/nim-importc-helpers"
  },
  {
    "name": "taps",
    "url": "https://git.sr.ht/~ehmry/nim_taps",
    "method": "git",
    "tags": [
      "networking",
      "udp",
      "tcp",
      "sctp"
    ],
    "description": "Transport Services Interface",
    "license": "BSD-3-Clause",
    "web": "https://datatracker.ietf.org/wg/taps/about/"
  },
  {
    "name": "validator",
    "url": "https://github.com/Adeohluwa/validator",
    "method": "git",
    "tags": [
      "strings",
      "validation",
      "types"
    ],
    "description": "Functions for string validation",
    "license": "MIT",
    "web": "https://github.com/Adeohluwa/validator"
  },
  {
    "name": "simhash",
    "url": "https://github.com/bung87/simhash-nim",
    "method": "git",
    "tags": [
      "simhash",
      "algoritim"
    ],
    "description": "Nim implementation of simhash algoritim",
    "license": "MIT",
    "web": "https://github.com/bung87/simhash-nim"
  },
  {
    "name": "minhash",
    "url": "https://github.com/bung87/minhash",
    "method": "git",
    "tags": [
      "minhash",
      "algoritim"
    ],
    "description": "Nim implementation of minhash algoritim",
    "license": "MIT",
    "web": "https://github.com/bung87/minhash"
  },
  {
    "name": "fasttext",
    "url": "https://github.com/bung87/fastText",
    "method": "git",
    "tags": [
      "nlp,text",
      "process,text",
      "classification"
    ],
    "description": "fastText porting in Nim",
    "license": "MIT",
    "web": "https://github.com/bung87/fastText"
  },
  {
    "name": "woocommerce-api-nim",
    "url": "https://github.com/mrhdias/woocommerce-api-nim",
    "method": "git",
    "tags": [
      "e-commerce",
      "woocommerce",
      "rest-api",
      "wrapper"
    ],
    "description": "A Nim wrapper for the WooCommerce REST API",
    "license": "MIT",
    "web": "https://github.com/mrhdias/woocommerce-api-nim"
  },
  {
    "name": "lq",
    "url": "https://github.com/madprops/lq",
    "method": "git",
    "tags": [
      "directory",
      "file",
      "listing",
      "ls",
      "tree",
      "stats"
    ],
    "description": "Directory listing tool",
    "license": "GPL-2.0",
    "web": "https://github.com/madprops/lq"
  },
  {
    "name": "xlsx",
    "url": "https://github.com/xflywind/xlsx",
    "method": "git",
    "tags": [
      "xlsx",
      "excel",
      "reader"
    ],
    "description": "Read and parse Excel files",
    "license": "MIT",
    "web": "https://github.com/xflywind/xlsx"
  },
  {
    "name": "faker",
    "url": "https://github.com/jiro4989/faker",
    "method": "git",
    "tags": [
      "faker",
      "library",
      "cli",
      "generator",
      "fakedata"
    ],
    "description": "faker is a Nim package that generates fake data for you.",
    "license": "MIT",
    "web": "https://github.com/jiro4989/faker"
  },
  {
    "name": "gyaric",
    "url": "https://github.com/jiro4989/gyaric",
    "method": "git",
    "tags": [
      "joke",
      "library",
      "cli",
      "gyaru",
      "encoder",
      "text"
    ],
    "description": "gyaric is a module to encode/decode text to unreadable gyaru's text.",
    "license": "MIT",
    "web": "https://github.com/jiro4989/gyaric"
  },
  {
    "name": "patgraph",
    "url": "https://github.com/b3liever/patgraph",
    "method": "git",
    "tags": [
      "datastructures",
      "library"
    ],
    "description": "Graph data structure library",
    "license": "MIT",
    "web": "https://github.com/b3liever/patgraph"
  },
  {
    "name": "skbintext",
    "url": "https://github.com/skrylar/skbintext",
    "method": "git",
    "tags": [
      "hexdigest",
      "hexadecimal",
      "binary"
    ],
    "description": "Binary <-> text conversion.",
    "license": "MPL",
    "web": "https://github.com/Skrylar/skbintext"
  },
  {
    "name": "skyhash",
    "url": "https://github.com/Skrylar/skyhash",
    "method": "git",
    "tags": [
      "blake2b",
      "blake2s",
      "spookyhash"
    ],
    "description": "Collection of hash algorithms ported to Nim",
    "license": "CC0",
    "web": "https://github.com/Skrylar/skyhash"
  },
  {
    "name": "gimei",
    "url": "https://github.com/mkanenobu/nim-gimei",
    "method": "git",
    "tags": [
      "japanese",
      "library",
      "unit-testing"
    ],
    "description": "random Japanese name and address generator",
    "license": "MIT",
    "web": "https://github.com/mkanenobu/nim-gimei"
  },
  {
    "name": "envconfig",
    "url": "https://github.com/jiro4989/envconfig",
    "method": "git",
    "tags": [
      "library",
      "config",
      "environment-variables"
    ],
    "description": "envconfig provides a function to get config objects from environment variables.",
    "license": "MIT",
    "web": "https://github.com/jiro4989/envconfig"
  },
  {
    "name": "cache",
    "url": "https://github.com/planety/cached",
    "method": "git",
    "tags": [
      "cache"
    ],
    "description": "A cache library.",
    "license": "MIT",
    "web": "https://github.com/planety/cached"
  },
  {
    "name": "basedOn",
    "url": "https://github.com/KaceCottam/basedOn",
    "method": "git",
    "tags": [
      "nim",
      "object-oriented",
      "tuple",
      "object",
      "functional",
      "syntax",
      "macro",
      "nimble",
      "package"
    ],
    "description": "A library for cleanly creating an object or tuple based on another object or tuple",
    "license": "MIT",
    "web": "https://github.com/KaceCottam/basedOn"
  },
  {
    "name": "onedrive",
    "url": "https://github.com/ThomasTJdev/nim_onedrive",
    "method": "git",
    "tags": [
      "onedrive",
      "cloud"
    ],
    "description": "Get information on files and folders in OneDrive",
    "license": "MIT",
    "web": "https://github.com/ThomasTJdev/nim_onedrive"
  },
  {
    "name": "webdavclient",
    "url": "https://github.com/beshrkayali/webdavclient",
    "method": "git",
    "tags": [
      "webdav",
      "library",
      "async"
    ],
    "description": "WebDAV Client for Nim",
    "license": "MIT",
    "web": "https://github.com/beshrkayali/webdavclient"
  },
  {
    "name": "bcra",
    "url": "https://github.com/juancarlospaco/nim-bcra",
    "method": "git",
    "tags": [
      "argentina",
      "bank",
      "api"
    ],
    "description": "Central Bank of Argentina Gov API Client with debtor corporations info",
    "license": "MIT",
    "web": "https://github.com/juancarlospaco/nim-bcra"
  },
  {
    "name": "socks",
    "url": "https://github.com/FedericoCeratto/nim-socks5",
    "method": "git",
    "tags": [
      "socks",
      "library",
      "networking",
      "socks5"
    ],
    "description": "Socks5 client and server library",
    "license": "MPLv2",
    "web": "https://github.com/FedericoCeratto/nim-socks5"
  },
  {
    "name": "metar",
    "url": "https://github.com/flenniken/metar",
    "method": "git",
    "tags": [
      "metadata",
      "image",
      "python",
      "cli",
      "terminal",
      "library"
    ],
    "description": "Read metadata from jpeg and tiff images.",
    "license": "MIT",
    "web": "https://github.com/flenniken/metar"
  },
  {
    "name": "smnar",
    "url": "https://github.com/juancarlospaco/nim-smnar",
    "method": "git",
    "tags": [
      "argentina",
      "weather",
      "api"
    ],
    "description": "Servicio Meteorologico Nacional Argentina API Client",
    "license": "MIT",
    "web": "https://github.com/juancarlospaco/nim-smnar"
  },
  {
    "name": "saya",
    "alias": "shizuka",
    "url": "https://github.com/Ethosa/saya_nim",
    "method": "git",
    "tags": [
      "abandoned"
    ],
    "description": "Nim framework for VK",
    "license": "LGPLv3",
    "web": "https://github.com/Ethosa/saya_nim"
  },
  {
    "name": "phoon",
    "url": "https://github.com/ducdetronquito/phoon",
    "method": "git",
    "tags": [
      "web",
      "framework",
      "http"
    ],
    "description": "A web framework inspired by ExpressJS 🐇⚡",
    "license": "Public Domain",
    "web": "https://github.com/ducdetronquito/phoon"
  },
  {
    "name": "choosenim",
    "url": "https://github.com/dom96/choosenim",
    "method": "git",
    "tags": [
      "install",
      "multiple",
      "multiplexer",
      "pyenv",
      "rustup",
      "toolchain"
    ],
    "description": "The Nim toolchain installer.",
    "license": "MIT",
    "web": "https://github.com/dom96/choosenim"
  },
  {
    "name": "nimlist",
    "url": "https://github.com/flenniken/nimlist",
    "method": "git",
    "tags": [
      "cli",
      "terminal",
      "html"
    ],
    "description": "View nim packages in your browser.",
    "license": "MIT",
    "web": "https://github.com/flenniken/nimlist"
  },
  {
    "name": "grim",
    "url": "https://github.com/ebran/grim",
    "method": "git",
    "tags": [
      "graph",
      "data",
      "library"
    ],
    "description": "Graphs in nim!",
    "license": "MIT",
    "web": "https://github.com/ebran/grim"
  },
  {
    "name": "retranslator",
    "url": "https://github.com/linksplatform/RegularExpressions.Transformer",
    "method": "git",
    "tags": [
      "regular",
      "expressions",
      "transformer"
    ],
    "description": "Transformer",
    "license": "LGPLv3",
    "web": "https://github.com/linksplatform/RegularExpressions.Transformer"
  },
  {
    "name": "barcode",
    "url": "https://github.com/bunkford/barcode",
    "method": "git",
    "tags": [
      "barcode"
    ],
    "description": "Nim barcode library",
    "license": "MIT",
    "web": "https://github.com/bunkford/barcode",
    "doc": "https://bunkford.github.io/barcode/barcode.html"
  },
  {
    "name": "quickjwt",
    "url": "https://github.com/treeform/quickjwt",
    "method": "git",
    "tags": [
      "crypto",
      "hash"
    ],
    "description": "JSON Web Tokens for Nim",
    "license": "MIT",
    "web": "https://github.com/treeform/quickjwt"
  },
  {
    "name": "staticglfw",
    "url": "https://github.com/treeform/staticglfw",
    "method": "git",
    "tags": [
      "glfw",
      "opengl",
      "windowing",
      "game"
    ],
    "description": "Static GLFW for nim",
    "license": "MIT",
    "web": "https://github.com/treeform/staticglfw"
  },
  {
    "name": "pg_util",
    "url": "https://github.com/hiteshjasani/nim-pg-util.git",
    "method": "git",
    "tags": [
      "postgresql",
      "postgres",
      "pg"
    ],
    "description": "Postgres utility functions",
    "license": "MIT",
    "web": "https://github.com/hiteshjasani/nim-pg-util"
  },
  {
    "name": "googleapi",
    "url": "https://github.com/treeform/googleapi",
    "method": "git",
    "tags": [
      "jwt",
      "google"
    ],
    "description": "Google API for nim",
    "license": "MIT",
    "web": "https://github.com/treeform/googleapi"
  },
  {
    "name": "fidget",
    "url": "https://github.com/treeform/fidget",
    "method": "git",
    "tags": [
      "ui",
      "glfw",
      "opengl",
      "js",
      "android",
      "ios"
    ],
    "description": "Figma based UI library for nim, with HTML and OpenGL backends.",
    "license": "MIT",
    "web": "https://github.com/treeform/fidget"
  },
  {
    "name": "allographer",
    "url": "https://github.com/itsumura-h/nim-allographer",
    "method": "git",
    "tags": [
      "database",
      "sqlite",
      "mysql",
      "postgres",
      "rdb",
      "query_builder",
      "orm"
    ],
    "description": "A Nim query builder library inspired by Laravel/PHP and Orator/Python",
    "license": "MIT",
    "web": "https://github.com/itsumura-h/nim-allographer"
  },
  {
    "name": "euphony",
    "alias": "slappy"
  },
  {
    "name": "slappy",
    "url": "https://github.com/treeform/slappy",
    "method": "git",
    "tags": [
      "sound",
      "OpenAL"
    ],
    "description": "A 3d sound API for nim.",
    "license": "MIT",
    "web": "https://github.com/treeform/slappy"
  },
  {
    "name": "steamworks",
    "url": "https://github.com/treeform/steamworks",
    "method": "git",
    "tags": [
      "steamworks",
      "game"
    ],
    "description": "Steamworks SDK API for shipping games on Steam.",
    "license": "MIT",
    "web": "https://github.com/treeform/steamworks"
  },
  {
    "name": "sysinfo",
    "url": "https://github.com/treeform/sysinfo",
    "method": "git",
    "tags": [
      "system",
      "cpu",
      "gpu",
      "net"
    ],
    "description": "Cross platform system information.",
    "license": "MIT",
    "web": "https://github.com/treeform/sysinfo"
  },
  {
    "name": "ptest",
    "url": "https://github.com/treeform/ptest",
    "method": "git",
    "tags": [
      "tests",
      "unit-testing",
      "integration-testing"
    ],
    "description": "Print-testing for nim.",
    "license": "MIT",
    "web": "https://github.com/treeform/ptest"
  },
  {
    "name": "oaitools",
    "url": "https://github.com/markpbaggett/oaitools.nim",
    "method": "git",
    "tags": [
      "metadata",
      "harvester",
      "oai-pmh"
    ],
    "description": "A high-level OAI-PMH library.",
    "license": "GPL-3.0",
    "doc": "https://markpbaggett.github.io/oaitools.nim/",
    "web": "https://github.com/markpbaggett/oaitools.nim"
  },
  {
    "name": "pych",
    "url": "https://github.com/rburmorrison/pych",
    "method": "git",
    "tags": [
      "python",
      "monitor"
    ],
    "description": "A tool that watches Python files and re-runs them on change.",
    "license": "MIT",
    "web": "https://github.com/rburmorrison/pych"
  },
  {
    "name": "adb",
    "url": "https://github.com/Yardanico/nim-adb",
    "method": "git",
    "tags": [
      "adb",
      "protocol",
      "android"
    ],
    "description": "ADB protocol implementation in Nim",
    "license": "MIT",
    "web": "https://github.com/Yardanico/nim-adb"
  },
  {
    "name": "z3nim",
    "url": "https://github.com/Double-oxygeN/z3nim",
    "method": "git",
    "tags": [
      "z3",
      "smt",
      "wrapper",
      "library"
    ],
    "description": "Z3 binding for Nim",
    "license": "MIT",
    "web": "https://github.com/Double-oxygeN/z3nim"
  },
  {
    "name": "wave",
    "url": "https://github.com/jiro4989/wave",
    "method": "git",
    "tags": [
      "library",
      "sound",
      "media",
      "parser",
      "wave"
    ],
    "description": "wave is a tiny WAV sound module",
    "license": "MIT",
    "web": "https://github.com/jiro4989/wave"
  },
  {
    "name": "kslog",
    "url": "https://github.com/c-blake/kslog.git",
    "method": "git",
    "tags": [
      "command-line",
      "logging",
      "syslog",
      "syslogd",
      "klogd"
    ],
    "description": "Minimalistic Kernel-Syslogd For Linux in Nim",
    "license": "MIT",
    "web": "https://github.com/c-blake/kslog"
  },
  {
    "name": "nregex",
    "url": "https://github.com/nitely/nregex",
    "method": "git",
    "tags": [
      "regex"
    ],
    "description": "A DFA based regex engine",
    "license": "MIT",
    "web": "https://github.com/nitely/nregex"
  },
  {
    "name": "delight",
    "url": "https://github.com/liquid600pgm/delight",
    "method": "git",
    "tags": [
      "raycasting",
      "math",
      "light",
      "library"
    ],
    "description": "Engine-agnostic library for computing 2D raycasted lights",
    "license": "MIT",
    "web": "https://github.com/liquid600pgm/delight"
  },
  {
    "name": "nimsuite",
    "url": "https://github.com/c6h4clch3/NimSuite",
    "method": "git",
    "tags": [
      "unittest"
    ],
    "description": "a simple test framework for nim.",
    "license": "MIT",
    "web": "https://github.com/c6h4clch3/NimSuite"
  },
  {
    "name": "prologue",
    "url": "https://github.com/planety/Prologue",
    "method": "git",
    "tags": [
      "web",
      "prologue",
      "starlight",
      "jester"
    ],
    "description": "Another micro web framework.",
    "license": "MIT",
    "web": "https://github.com/planety/Prologue"
  },
  {
    "name": "mort",
    "url": "https://github.com/jyapayne/mort",
    "method": "git",
    "tags": [
      "macro",
      "library",
      "deadcode",
      "dead",
      "code"
    ],
    "description": "A dead code locator for Nim",
    "license": "MIT",
    "web": "https://github.com/jyapayne/mort"
  },
  {
    "name": "gungnir",
    "url": "https://github.com/planety/gungnir",
    "method": "git",
    "tags": [
      "web",
      "starlight",
      "prologue",
      "signing",
      "Cryptographic"
    ],
    "description": "Cryptographic signing for Nim.",
    "license": "BSD-3-Clause",
    "web": "https://github.com/planety/gungnir"
  },
  {
    "name": "segmentation",
    "url": "https://github.com/nitely/nim-segmentation",
    "method": "git",
    "tags": [
      "unicode",
      "text-segmentation"
    ],
    "description": "Unicode text segmentation tr29",
    "license": "MIT",
    "web": "https://github.com/nitely/nim-segmentation"
  },
  {
    "name": "anonimongo",
    "url": "https://github.com/mashingan/anonimongo",
    "method": "git",
    "tags": [
      "mongo",
      "mongodb",
      "driver",
      "pure",
      "library",
      "bson"
    ],
    "description": "ANOther pure NIm MONGO driver.",
    "license": "MIT",
    "web": "https://mashingan.github.io/anonimongo/src/htmldocs/anonimongo.html"
  },
  {
    "name": "paranim",
    "url": "https://github.com/paranim/paranim",
    "method": "git",
    "tags": [
      "games",
      "opengl"
    ],
    "description": "A game library",
    "license": "Public Domain"
  },
  {
    "name": "pararules",
    "url": "https://github.com/paranim/pararules",
    "method": "git",
    "tags": [
      "rules",
      "rete"
    ],
    "description": "A rules engine",
    "license": "Public Domain"
  },
  {
    "name": "paratext",
    "url": "https://github.com/paranim/paratext",
    "method": "git",
    "tags": [
      "text",
      "opengl"
    ],
    "description": "A library for rendering text with paranim",
    "license": "Public Domain"
  },
  {
    "name": "pvim",
    "url": "https://github.com/paranim/pvim",
    "method": "git",
    "tags": [
      "editor",
      "vim"
    ],
    "description": "A vim-based editor",
    "license": "Public Domain"
  },
  {
    "name": "sqlite3_abi",
    "url": "https://github.com/arnetheduck/nim-sqlite3-abi",
    "method": "git",
    "tags": [
      "sqlite",
      "sqlite3",
      "database"
    ],
    "description": "A wrapper for SQLite",
    "license": "Apache License 2.0 or MIT",
    "web": "https://github.com/arnetheduck/nim-sqlite3-abi"
  },
  {
    "name": "anime",
    "url": "https://github.com/ethosa/anime",
    "method": "git",
    "tags": [
      "tracemoe",
      "framework"
    ],
    "description": "The Nim wrapper for tracemoe.",
    "license": "AGPLv3",
    "web": "https://github.com/ethosa/anime"
  },
  {
    "name": "shizuka",
    "url": "https://github.com/ethosa/shizuka",
    "method": "git",
    "tags": [
      "vk",
      "api",
      "framework"
    ],
    "description": "The Nim framework for VK API.",
    "license": "AGPLv3",
    "web": "https://github.com/ethosa/shizuka"
  },
  {
    "name": "qr",
    "url": "https://github.com/ThomasTJdev/nim_qr",
    "method": "git",
    "tags": [
      "qr",
      "qrcode",
      "svg"
    ],
    "description": "Create SVG-files with QR-codes from strings.",
    "license": "MIT",
    "web": "https://github.com/ThomasTJdev/nim_qr"
  },
  {
    "name": "uri3",
    "url": "https://github.com/zendbit/nim.uri3",
    "method": "git",
    "tags": [
      "uri",
      "url",
      "library"
    ],
    "description": "nim.uri3 is a Nim module that provides improved way for working with URIs. It is based on the uri module in the Nim standard library and fork from nim-uri2",
    "license": "MIT",
    "web": "https://github.com/zendbit/nim.uri3"
  },
  {
    "name": "triplets",
    "url": "https://github.com/linksplatform/Data.Triplets",
    "method": "git",
    "tags": [
      "triplets",
      "database",
      "C",
      "bindings"
    ],
    "description": "The Nim bindings for linksplatform/Data.Triplets.Kernel.",
    "license": "AGPLv3",
    "web": "https://github.com/linksplatform/Data.Triplets"
  },
  {
    "name": "badgemaker",
    "url": "https://github.com/ethosa/badgemaker",
    "method": "git",
    "tags": [
      "badge",
      "badge-generator",
      "tool"
    ],
    "description": "The Nim badgemaker tool.",
    "license": "AGPLv3",
    "web": "https://github.com/ethosa/badgemaker"
  },
  {
    "name": "osdialog",
    "url": "https://github.com/johnnovak/nim-osdialog",
    "method": "git",
    "tags": [
      "ui,",
      "gui,",
      "dialog,",
      "wrapper,",
      "cross-platform,",
      "windows,",
      "mac,",
      "osx,",
      "linux,",
      "gtk,",
      "gtk2,",
      "gtk3,",
      "zenity,",
      "file"
    ],
    "description": "Nim wrapper for the osdialog library",
    "license": "WTFPL",
    "web": "https://github.com/johnnovak/nim-osdialog"
  },
  {
    "name": "kview",
    "url": "https://github.com/planety/kview",
    "method": "git",
    "tags": [
      "prologue",
      "starlight",
      "karax",
      "web"
    ],
    "description": "For karax html preview.",
    "license": "BSD-3-Clause",
    "web": "https://github.com/planety/kview"
  },
  {
    "name": "loki",
    "url": "https://github.com/beshrkayali/loki",
    "method": "git",
    "tags": [
      "cmd",
      "shell",
      "cli",
      "interpreter"
    ],
    "description": "A small library for writing cli programs in Nim.",
    "license": "Zlib",
    "web": "https://github.com/beshrkayali/loki"
  },
  {
    "name": "yukiko",
    "url": "https://github.com/ethosa/yukiko",
    "method": "git",
    "tags": [
      "gui",
      "async",
      "framework",
      "sdl2"
    ],
    "description": "The Nim GUI asynchronous framework based on SDL2.",
    "license": "AGPLv3",
    "web": "https://github.com/ethosa/yukiko"
  },
  {
    "name": "luhny",
    "url": "https://github.com/sigmapie8/luhny",
    "method": "git",
    "tags": [
      "library",
      "algorithm"
    ],
    "description": "Luhn's Algorithm implementation in Nim",
    "license": "MIT",
    "web": "https://github.com/sigmapie8/luhny"
  },
  {
    "name": "nimwebp",
    "url": "https://github.com/tormund/nimwebp",
    "method": "git",
    "tags": [
      "webp",
      "encoder",
      "decoder"
    ],
    "description": "Webp encoder and decoder bindings for Nim",
    "license": "MIT",
    "web": "https://github.com/tormund/nimwebp"
  },
  {
    "name": "svgo",
    "url": "https://github.com/jiro4989/svgo",
    "method": "git",
    "tags": [
      "svg",
      "cli",
      "awk",
      "jo",
      "shell"
    ],
    "description": "SVG output from a shell.",
    "license": "MIT",
    "web": "https://github.com/jiro4989/svgo"
  },
  {
    "name": "winserial",
    "url": "https://github.com/bunkford/winserial",
    "method": "git",
    "tags": [
      "windows",
      "serial"
    ],
    "description": "Serial library for Windows.",
    "license": "MIT",
    "web": "https://github.com/bunkford/winserial",
    "doc": "https://bunkford.github.io/winserial/winserial.html"
  },
  {
    "name": "nimbler",
    "url": "https://github.com/paul-nameless/nimbler",
    "method": "git",
    "tags": [
      "web",
      "http",
      "rest",
      "api",
      "library"
    ],
    "description": "A library to help you write rest APIs",
    "license": "MIT",
    "web": "https://github.com/paul-nameless/nimbler"
  },
  {
    "name": "plugins",
    "url": "https://github.com/genotrance/plugins",
    "method": "git",
    "tags": [
      "plugin",
      "shared"
    ],
    "description": "Plugin system for Nim",
    "license": "MIT",
    "web": "https://github.com/genotrance/plugins"
  },
  {
    "name": "libfswatch",
    "url": "https://github.com/paul-nameless/nim-fswatch",
    "method": "git",
    "tags": [
      "fswatch",
      "libfswatch",
      "inotify",
      "fs"
    ],
    "description": "Nim binding to libfswatch",
    "license": "MIT",
    "web": "https://github.com/paul-nameless/nim-fswatch"
  },
  {
    "name": "zfcore",
    "url": "https://github.com/zendbit/nim.zfcore",
    "method": "git",
    "tags": [
      "web",
      "http",
      "framework",
      "api",
      "asynchttpserver"
    ],
    "description": "zfcore is high performance asynchttpserver and web framework for nim lang",
    "license": "BSD",
    "web": "https://github.com/zendbit/nim.zfcore"
  },
  {
    "name": "nimpress",
    "url": "https://github.com/mpinese/nimpress",
    "method": "git",
    "tags": [
      "dna",
      "genetics",
      "genomics",
      "gwas",
      "polygenic",
      "risk",
      "vcf"
    ],
    "description": "Fast and simple calculation of polygenic scores",
    "license": "MIT",
    "web": "https://github.com/mpinese/nimpress/"
  },
  {
    "name": "weightedgraph",
    "url": "https://github.com/AzamShafiul/weighted_graph",
    "method": "git",
    "tags": [
      "graph",
      "weighted",
      "weighted_graph",
      "adjacency list"
    ],
    "description": "Graph With Weight Libary",
    "license": "MIT",
    "web": "https://github.com/AzamShafiul/weighted_graph"
  },
  {
    "name": "norman",
    "url": "https://github.com/moigagoo/norman",
    "method": "git",
    "tags": [
      "orm",
      "migration",
      "norm",
      "sqlite",
      "postgres"
    ],
    "description": "Migration manager for Norm.",
    "license": "MIT",
    "web": "https://github.com/moigagoo/norman"
  },
  {
    "name": "nimfm",
    "url": "https://github.com/neonnnnn/nimfm",
    "method": "git",
    "tags": [
      "machine-learning",
      "factorization-machine"
    ],
    "description": "A library for factorization machines in Nim.",
    "license": "MIT",
    "web": "https://github.com/neonnnnn/nimfm"
  },
  {
    "name": "zfblast",
    "url": "https://github.com/zendbit/nim.zfblast",
    "method": "git",
    "tags": [
      "web",
      "http",
      "server",
      "asynchttpserver"
    ],
    "description": "High performance http server (https://tools.ietf.org/html/rfc2616) with persistent connection for nim language.",
    "license": "BSD",
    "web": "https://github.com/zendbit/nim.zfblast"
  },
  {
    "name": "paravim",
    "url": "https://github.com/paranim/paravim",
    "method": "git",
    "tags": [
      "editor",
      "games"
    ],
    "description": "An embedded text editor for paranim games",
    "license": "Public Domain"
  },
  {
    "name": "akane",
    "url": "https://github.com/ethosa/akane",
    "method": "git",
    "tags": [
      "async",
      "web",
      "framework"
    ],
    "description": "The Nim asynchronous web framework.",
    "license": "MIT",
    "web": "https://github.com/ethosa/akane"
  },
  {
    "name": "roots",
    "url": "https://github.com/BarrOff/roots",
    "method": "git",
    "tags": [
      "math",
      "numerical",
      "scientific",
      "root"
    ],
    "description": "Root finding functions for Nim",
    "license": "MIT",
    "web": "https://github.com/BarrOff/roots"
  },
  {
    "name": "nmqtt",
    "url": "https://github.com/zevv/nmqtt",
    "method": "git",
    "tags": [
      "MQTT",
      "IoT",
      "MQTT3"
    ],
    "description": "Native MQTT client library",
    "license": "MIT",
    "web": "https://github.com/zevv/nmqtt"
  },
  {
    "name": "sss",
    "url": "https://github.com/markspanbroek/sss.nim",
    "method": "git",
    "tags": [
      "shamir",
      "secret",
      "sharing"
    ],
    "description": "Shamir secret sharing",
    "license": "MIT",
    "web": "https://github.com/markspanbroek/sss.nim"
  },
  {
    "name": "testify",
    "url": "https://github.com/sealmove/testify",
    "method": "git",
    "tags": [
      "testing"
    ],
    "description": "File-based unit testing system",
    "license": "MIT",
    "web": "https://github.com/sealmove/testify"
  },
  {
    "name": "libarchibi",
    "url": "https://github.com/juancarlospaco/libarchibi",
    "method": "git",
    "tags": [
      "zip",
      "libarchive"
    ],
    "description": "Libarchive at compile-time, Libarchive Chibi Edition",
    "license": "MIT",
    "web": "https://github.com/juancarlospaco/libarchibi"
  },
  {
    "name": "mnemonic",
    "url": "https://github.com/markspanbroek/mnemonic",
    "method": "git",
    "tags": [
      "mnemonic",
      "bip-39"
    ],
    "description": "Create memorable sentences from byte sequences.",
    "license": "MIT",
    "web": "https://github.com/markspanbroek/mnemonic"
  },
  {
    "name": "eloverblik",
    "url": "https://github.com/ThomasTJdev/nim_eloverblik_api",
    "method": "git",
    "tags": [
      "api",
      "elforbrug",
      "eloverblik"
    ],
    "description": "API for www.eloverblik.dk",
    "license": "MIT",
    "web": "https://github.com/ThomasTJdev/nim_eloverblik_api"
  },
  {
    "name": "nimbug",
    "url": "https://github.com/juancarlospaco/nimbug",
    "method": "git",
    "tags": [
      "bug"
    ],
    "description": "Nim Semi-Auto Bug Report Tool",
    "license": "MIT",
    "web": "https://github.com/juancarlospaco/nimbug"
  },
  {
    "name": "nordnet",
    "url": "https://github.com/ThomasTJdev/nim_nordnet_api",
    "method": "git",
    "tags": [
      "nordnet",
      "stocks",
      "scrape"
    ],
    "description": "Scraping API for www.nordnet.dk ready to integrate with Home Assistant (Hassio)",
    "license": "MIT",
    "web": "https://github.com/ThomasTJdev/nim_nordnet_api"
  },
  {
    "name": "pomTimer",
    "url": "https://github.com/MnlPhlp/pomTimer",
    "method": "git",
    "tags": [
      "timer",
      "pomodoro",
      "pomodoro-technique",
      "pomodoro-timer",
      "cli",
      "pomodoro-cli"
    ],
    "description": "A simple pomodoro timer for the comandline with cli-output and notifications.",
    "license": "MIT",
    "web": "https://github.com/MnlPhlp/pomTimer"
  },
  {
    "name": "alut",
    "url": "https://github.com/rmt/alut",
    "method": "git",
    "tags": [
      "alut",
      "openal",
      "audio",
      "sound"
    ],
    "description": "OpenAL Utility Toolkit (ALUT)",
    "license": "LGPL-2.1",
    "web": "https://github.com/rmt/alut"
  },
  {
    "name": "rena",
    "url": "https://github.com/jiro4989/rena",
    "method": "git",
    "tags": [
      "cli",
      "command",
      "rename"
    ],
    "description": "rena is a tiny fire/directory renaming command.",
    "license": "MIT",
    "web": "https://github.com/jiro4989/rena"
  },
  {
    "name": "libvlc",
    "url": "https://github.com/Yardanico/nim-libvlc",
    "method": "git",
    "tags": [
      "vlc",
      "libvlc",
      "music",
      "video",
      "audio",
      "media",
      "wrapper"
    ],
    "description": "libvlc bindings for Nim",
    "license": "MIT",
    "web": "https://github.com/Yardanico/nim-libvlc"
  },
  {
    "name": "nimcoon",
    "url": "https://njoseph.me/gitweb/nimcoon.git",
    "method": "git",
    "tags": [
      "cli",
      "youtube",
      "streaming",
      "downloader",
      "magnet"
    ],
    "description": "A command-line YouTube player and more",
    "license": "GPL-3.0",
    "web": "https://gitlab.com/njoseph/nimcoon"
  },
  {
    "name": "nimage",
    "url": "https://github.com/ethosa/nimage",
    "method": "git",
    "tags": [
      "image"
    ],
    "description": "The image management library written in Nim.",
    "license": "MIT",
    "web": "https://github.com/ethosa/nimage"
  },
  {
    "name": "adix",
    "url": "https://github.com/c-blake/adix",
    "method": "git",
    "tags": [
      "library",
      "dictionary",
      "hash tables",
      "data structures",
      "hash",
      "compact",
      "Fenwick tree",
      "BIST",
      "binary trees",
      "B-Tree"
    ],
    "description": "An Adaptive Index Library For Nim",
    "license": "MIT",
    "web": "https://github.com/c-blake/adix"
  },
  {
    "name": "nimoji",
    "url": "https://github.com/pietroppeter/nimoji",
    "method": "git",
    "tags": [
      "emoji",
      "library",
      "binary"
    ],
    "description": "🍕🍺 emoji support for Nim 👑 and the world 🌍",
    "license": "MIT",
    "web": "https://github.com/pietroppeter/nimoji"
  },
  {
    "name": "origin",
    "url": "https://github.com/mfiano/origin.nim",
    "method": "git",
    "tags": [
      "gamedev",
      "library",
      "math",
      "matrix",
      "vector"
    ],
    "description": "A graphics math library",
    "license": "MIT",
    "web": "https://github.com/mfiano/origin.nim"
  },
  {
    "name": "webgui",
    "url": "https://github.com/juancarlospaco/webgui",
    "method": "git",
    "tags": [
      "web",
      "webview",
      "css",
      "js",
      "gui"
    ],
    "description": "Web Technologies based Crossplatform GUI, modified wrapper for modified webview.h",
    "license": "MIT",
    "web": "https://github.com/juancarlospaco/webgui"
  },
  {
    "name": "xpm",
    "url": "https://github.com/juancarlospaco/xpm",
    "method": "git",
    "tags": [
      "netpbm",
      "xpm"
    ],
    "description": "X-Pixmap & NetPBM",
    "license": "MIT",
    "web": "https://github.com/juancarlospaco/xpm"
  },
  {
    "name": "omnimax",
    "url": "https://github.com/vitreo12/omnimax",
    "method": "git",
    "tags": [
      "dsl",
      "dsp",
      "audio",
      "sound",
      "maxmsp"
    ],
    "description": "Max wrapper for omni.",
    "license": "MIT",
    "web": "https://github.com/vitreo12/omnimax"
  },
  {
    "name": "omnicollider",
    "url": "https://github.com/vitreo12/omnicollider",
    "method": "git",
    "tags": [
      "dsl",
      "dsp",
      "audio",
      "sound",
      "supercollider"
    ],
    "description": "SuperCollider wrapper for omni.",
    "license": "MIT",
    "web": "https://github.com/vitreo12/omnicollider"
  },
  {
    "name": "omni",
    "url": "https://github.com/vitreo12/omni",
    "method": "git",
    "tags": [
      "dsl",
      "dsp",
      "audio",
      "sound"
    ],
    "description": "omni is a DSL for low-level audio programming.",
    "license": "MIT",
    "web": "https://github.com/vitreo12/omni"
  },
  {
    "name": "mui",
    "url": "https://github.com/angluca/mui",
    "method": "git",
    "tags": [
      "ui",
      "microui"
    ],
    "description": "A tiny immediate-mode UI library",
    "license": "MIT",
    "web": "https://github.com/angluca/mui"
  },
  {
    "name": "nimatic",
    "url": "https://github.com/DangerOnTheRanger/nimatic",
    "method": "git",
    "tags": [
      "static",
      "generator",
      "web",
      "markdown"
    ],
    "description": "A static site generator written in Nim",
    "license": "2-clause BSD",
    "web": "https://github.com/DangerOnTheRanger/nimatic"
  },
  {
    "name": "ballena_itcher",
    "url": "https://github.com/juancarlospaco/ballena-itcher",
    "method": "git",
    "tags": [
      "iso"
    ],
    "description": "Flash ISO images to SD cards & USB drives, safely and easily.",
    "license": "MIT",
    "web": "https://github.com/juancarlospaco/ballena-itcher"
  },
  {
    "name": "parselicense",
    "url": "https://github.com/juancarlospaco/parselicense",
    "method": "git",
    "tags": [
      "spdx",
      "license",
      "parser"
    ],
    "description": "Parse Standard SPDX Licenses from string to Enum",
    "license": "MIT",
    "web": "https://github.com/juancarlospaco/parselicense"
  },
  {
    "name": "darwin",
    "url": "https://github.com/yglukhov/darwin",
    "method": "git",
    "tags": [
      "macos",
      "ios",
      "binding"
    ],
    "description": "Bindings to MacOS and iOS frameworks",
    "license": "MIT",
    "web": "https://github.com/yglukhov/darwin"
  },
  {
    "name": "choosenimgui",
    "url": "https://github.com/ThomasTJdev/choosenim_gui",
    "method": "git",
    "tags": [
      "choosenim",
      "toolchain"
    ],
    "description": "A simple GUI for choosenim.",
    "license": "MIT",
    "web": "https://github.com/ThomasTJdev/choosenim_gui"
  },
  {
    "name": "hsluv",
    "url": "https://github.com/isthisnagee/hsluv-nim",
    "method": "git",
    "tags": [
      "color",
      "hsl",
      "hsluv",
      "hpluv"
    ],
    "description": "A port of HSLuv, a human friendly alternative to HSL.",
    "license": "MIT",
    "web": "https://github.com/isthisnagee/hsluv-nim"
  },
  {
    "name": "lrucache",
    "url": "https://github.com/jackhftang/lrucache",
    "method": "git",
    "tags": [
      "cache",
      "lru",
      "data structure"
    ],
    "description": "Least recently used (LRU) cache",
    "license": "MIT",
    "web": "https://github.com/jackhftang/lrucache"
  },
  {
    "name": "iputils",
    "url": "https://github.com/rockcavera/nim-iputils",
    "method": "git",
    "tags": [
      "ip",
      "ipv4",
      "ipv6",
      "cidr"
    ],
    "description": "Utilities for use with IP. It has functions for IPv4, IPv6 and CIDR.",
    "license": "MIT",
    "web": "https://github.com/rockcavera/nim-iputils"
  },
  {
    "name": "strenc",
    "url": "https://github.com/Yardanico/nim-strenc",
    "method": "git",
    "tags": [
      "encryption",
      "obfuscation"
    ],
    "description": "A library to automatically encrypt all string constants in your programs",
    "license": "MIT",
    "web": "https://github.com/Yardanico/nim-strenc"
  },
  {
    "name": "trick",
    "url": "https://github.com/exelotl/trick",
    "method": "git",
    "tags": [
      "gba",
      "nds",
      "nintendo",
      "image",
      "conversion"
    ],
    "description": "Game Boy Advance image conversion library and more",
    "license": "zlib",
    "web": "https://github.com/exelotl/trick",
    "doc": "https://exelotl.github.io/trick/trick.html"
  },
  {
    "name": "nimQBittorrent",
    "url": "https://github.com/faulander/nimQBittorrent",
    "method": "git",
    "tags": [
      "torrent",
      "qbittorrent",
      "api",
      "wrapper"
    ],
    "description": "a wrapper for the QBittorrent WebAPI for NIM.",
    "license": "MIT",
    "web": "https://github.com/faulander/nimQBittorrent"
  },
  {
    "name": "pdba",
    "url": "https://github.com/misebox/pdba",
    "method": "git",
    "tags": [
      "db",
      "library",
      "wrapper"
    ],
    "description": "A postgres DB adapter for nim.",
    "license": "MIT",
    "web": "https://github.com/misebox/pdba"
  },
  {
    "name": "wAuto",
    "url": "https://github.com/khchen/wAuto",
    "method": "git",
    "tags": [
      "automation",
      "windows",
      "keyboard",
      "mouse",
      "registry",
      "process"
    ],
    "description": "Windows automation module",
    "license": "MIT",
    "web": "https://github.com/khchen/wAuto",
    "doc": "https://khchen.github.io/wAuto"
  },
  {
    "name": "StashTable",
    "url": "https://github.com/olliNiinivaara/StashTable",
    "method": "git",
    "tags": [
      "hash table",
      "associative array",
      "map",
      "dictionary",
      "key-value store",
      "concurrent",
      "multi-threading",
      "parallel",
      "data structure",
      "benchmark"
    ],
    "description": "Concurrent hash table",
    "license": "MIT",
    "web": "https://github.com/olliNiinivaara/StashTable",
    "doc": "http://htmlpreview.github.io/?https://github.com/olliNiinivaara/StashTable/blob/master/src/stashtable.html"
  },
  {
    "name": "dimscord",
    "url": "https://github.com/krisppurg/dimscord",
    "method": "git",
    "tags": [
      "discord",
      "api",
      "library",
      "rest",
      "gateway",
      "client"
    ],
    "description": "A Discord Bot & REST Library.",
    "license": "MIT",
    "web": "https://github.com/krisppurg/dimscord"
  },
  {
    "name": "til",
    "url": "https://github.com/danielecook/til-tool",
    "method": "git",
    "tags": [
      "cli",
      "til"
    ],
    "description": "til-tool: Today I Learned tool",
    "license": "MIT",
    "web": "https://github.com/danielecook/til-tool"
  },
  {
    "name": "cpuwhat",
    "url": "https://github.com/awr1/cpuwhat",
    "method": "git",
    "tags": [
      "cpu",
      "cpuid",
      "hardware",
      "intrinsics",
      "simd",
      "sse",
      "avx",
      "avx2",
      "x86",
      "arm",
      "architecture",
      "arch",
      "nim"
    ],
    "description": "Nim utilities for advanced CPU operations: CPU identification, bindings to assorted intrinsics",
    "license": "ISC",
    "web": "https://github.com/awr1/cpuwhat"
  },
  {
    "name": "nimpari",
    "url": "https://github.com/BarrOff/nim-pari",
    "method": "git",
    "tags": [
      "library",
      "wrapper",
      "math",
      "cas",
      "scientific",
      "number-theory"
    ],
    "description": "Nim wrapper for the PARI library",
    "license": "MIT",
    "web": "https://github.com/BarrOff/nim-pari"
  },
  {
    "name": "nim_sdl2",
    "url": "https://github.com/jyapayne/nim-sdl2",
    "method": "git",
    "tags": [
      "sdl2",
      "sdl",
      "graphics",
      "game"
    ],
    "description": "SDL2 Autogenerated wrapper",
    "license": "MIT",
    "web": "https://github.com/jyapayne/nim-sdl2"
  },
  {
    "name": "cookiejar",
    "url": "https://github.com/planety/cookiejar",
    "method": "git",
    "tags": [
      "web",
      "cookie",
      "prologue"
    ],
    "description": "HTTP Cookies for Nim.",
    "license": "Apache-2.0",
    "web": "https://github.com/planety/cookiejar"
  },
  {
    "name": "matsuri",
    "url": "https://github.com/zer0-star/matsuri",
    "method": "git",
    "tags": [
      "library",
      "variant",
      "algebraic_data_type",
      "pattern_matching"
    ],
    "description": "Useful Variant Type and Powerful Pattern Matching for Nim",
    "license": "MIT",
    "web": "https://github.com/zer0-star/matsuri"
  },
  {
    "name": "clang",
    "url": "https://github.com/samdmarshall/libclang-nim",
    "method": "git",
    "tags": [
      "llvm",
      "clang",
      "libclang",
      "wrapper",
      "library"
    ],
    "description": "Wrapper for libclang C headers",
    "license": "BSD 3-Clause",
    "web": "https://github.com/samdmarshall/libclang-nim"
  },
  {
    "name": "NimMarc",
    "url": "https://github.com/rsirres/NimMarc",
    "method": "git",
    "tags": [
      "marc21",
      "library",
      "parser"
    ],
    "description": "Marc21 parser for Nimlang",
    "license": "MIT",
    "web": "https://github.com/rsirres/NimMarc"
  },
  {
    "name": "miniblink",
    "url": "https://github.com/lihf8515/miniblink",
    "method": "git",
    "tags": [
      "miniblink",
      "nim"
    ],
    "description": "A miniblink library for nim.",
    "license": "MIT",
    "web": "https://github.com/lihf8515/miniblink"
  },
  {
    "name": "pokereval",
    "url": "https://github.com/jasonlu7/pokereval",
    "method": "git",
    "tags": [
      "poker"
    ],
    "description": "A poker hand evaluator",
    "license": "MIT",
    "web": "https://github.com/jasonlu7/pokereval"
  },
  {
    "name": "glew",
    "url": "https://github.com/jyapayne/nim-glew",
    "method": "git",
    "tags": [
      "gl",
      "glew",
      "opengl",
      "wrapper"
    ],
    "description": "Autogenerated glew bindings for Nim",
    "license": "MIT",
    "web": "https://github.com/jyapayne/nim-glew"
  },
  {
    "name": "dotprov",
    "url": "https://github.com/minefuto/dotprov",
    "method": "git",
    "tags": [
      "tool",
      "binary",
      "dotfiles"
    ],
    "description": "dotfiles provisioning tool",
    "license": "MIT",
    "web": "https://github.com/minefuto/dotprov"
  },
  {
    "name": "sqliteral",
    "url": "https://github.com/olliNiinivaara/SQLiteral",
    "method": "git",
    "tags": [
      "multi-threading",
      "sqlite",
      "sql",
      "database",
      "wal",
      "api"
    ],
    "description": "A high level SQLite API for Nim",
    "license": "MIT",
    "web": "https://github.com/olliNiinivaara/SQLiteral"
  },
  {
    "name": "timestamp",
    "url": "https://github.com/jackhftang/timestamp.nim",
    "method": "git",
    "tags": [
      "time",
      "timestamp"
    ],
    "description": "An alternative time library",
    "license": "MIT",
    "web": "https://github.com/jackhftang/timestamp.nim",
    "doc": "https://jackhftang.github.io/timestamp.nim/"
  },
  {
    "name": "decimal128",
    "url": "https://github.com/JohnAD/decimal128",
    "method": "git",
    "tags": [
      "decimal",
      "ieee",
      "standard",
      "number"
    ],
    "description": "Decimal type support based on the IEEE 754 2008 specification.",
    "license": "MIT",
    "web": "https://github.com/JohnAD/decimal128"
  },
  {
    "name": "datetime_parse",
    "url": "https://github.com/bung87/datetime_parse",
    "method": "git",
    "tags": [
      "datetime",
      "parser"
    ],
    "description": "parse datetime from various resources",
    "license": "MIT",
    "web": "https://github.com/bung87/datetime_parse"
  },
  {
    "name": "halonium",
    "url": "https://github.com/halonium/halonium",
    "method": "git",
    "tags": [
      "selenium",
      "automation",
      "web",
      "testing",
      "test"
    ],
    "description": "A browser automation library written in Nim",
    "license": "MIT",
    "web": "https://github.com/halonium/halonium"
  },
  {
    "name": "lz77",
    "url": "https://github.com/sealmove/LZ77",
    "method": "git",
    "tags": [
      "library",
      "compress",
      "decompress",
      "encode",
      "decode",
      "huffman",
      "mam",
      "prefetch"
    ],
    "description": "Implementation of various LZ77 algorithms",
    "license": "MIT",
    "web": "https://github.com/sealmove/LZ77"
  },
  {
    "name": "stalinsort",
    "url": "https://github.com/Knaque/stalinsort",
    "method": "git",
    "tags": [
      "algorithm",
      "sort"
    ],
    "description": "A Nim implementation of the Stalin Sort algorithm.",
    "license": "CC0-1.0",
    "web": "https://github.com/Knaque/stalinsort"
  },
  {
    "name": "finder",
    "url": "https://github.com/bung87/finder",
    "method": "git",
    "tags": [
      "finder",
      "fs",
      "zip",
      "memory"
    ],
    "description": "fs memory zip finder implement in Nim",
    "license": "MIT",
    "web": "https://github.com/bung87/finder"
  },
  {
    "name": "huffman",
    "url": "https://github.com/xzeshen/huffman",
    "method": "git",
    "tags": [
      "huffman",
      "encode",
      "decode"
    ],
    "description": "Huffman encode/decode for Nim.",
    "license": "Apache-2.0",
    "web": "https://github.com/xzeshen/huffman"
  },
  {
    "name": "fusion",
    "url": "https://github.com/nim-lang/fusion",
    "method": "git",
    "tags": [
      "distribution"
    ],
    "description": "Nim's official stdlib extension",
    "license": "MIT",
    "web": "https://github.com/nim-lang/fusion"
  },
  {
    "name": "bio",
    "url": "https://github.com/xzeshen/bio",
    "method": "git",
    "tags": [
      "streams",
      "endians"
    ],
    "description": "Bytes utils for Nim.",
    "license": "Apache-2.0",
    "web": "https://github.com/xzeshen/bio"
  },
  {
    "name": "buffer",
    "url": "https://github.com/bung87/buffer",
    "method": "git",
    "tags": [
      "stream",
      "buffer"
    ],
    "description": "buffer",
    "license": "MIT",
    "web": "https://github.com/bung87/buffer"
  },
  {
    "name": "notification",
    "url": "https://github.com/SolitudeSF/notification",
    "method": "git",
    "tags": [
      "notifications",
      "desktop",
      "dbus"
    ],
    "description": "Desktop notifications",
    "license": "MIT",
    "web": "https://github.com/SolitudeSF/notification"
  },
  {
    "name": "eventemitter",
    "url": "https://github.com/al-bimani/eventemitter",
    "method": "git",
    "tags": [
      "eventemitter",
      "events",
      "on",
      "emit"
    ],
    "description": "event emitter for nim",
    "license": "MIT",
    "web": "https://github.com/al-bimani/eventemitter"
  },
  {
    "name": "camelize",
    "url": "https://github.com/kixixixixi/camelize",
    "method": "git",
    "tags": [
      "json",
      "camelcase"
    ],
    "description": "Convert json node to camelcase",
    "license": "MIT",
    "web": "https://github.com/kixixixixi/camelize"
  },
  {
    "name": "nmi",
    "url": "https://github.com/jiro4989/nmi",
    "method": "git",
    "tags": [
      "sl",
      "joke",
      "cli"
    ],
    "description": "nmi display animations aimed to correct users who accidentally enter nmi instead of nim.",
    "license": "MIT",
    "web": "https://github.com/jiro4989/nmi"
  },
  {
    "name": "markx",
    "url": "https://github.com/jiro4989/markx",
    "method": "git",
    "tags": [
      "exec",
      "command",
      "cli",
      "vi"
    ],
    "description": "markx selects execution targets with editor and executes commands.",
    "license": "MIT",
    "web": "https://github.com/jiro4989/markx"
  },
  {
    "name": "therapist",
    "url": "https://bitbucket.org/maxgrenderjones/therapist",
    "method": "git",
    "tags": [
      "argparse",
      "library"
    ],
    "description": "Type-safe commandline parsing with minimal magic",
    "license": "MIT",
    "web": "https://bitbucket.org/maxgrenderjones/therapist"
  },
  {
    "name": "nodesnim",
    "url": "https://github.com/Ethosa/nodesnim",
    "method": "git",
    "tags": [
      "GUI",
      "2D",
      "framework",
      "OpenGL",
      "SDL2"
    ],
    "description": "The Nim GUI/2D framework based on OpenGL and SDL2.",
    "license": "MIT",
    "web": "https://github.com/Ethosa/nodesnim"
  },
  {
    "name": "telenim",
    "url": "https://github.com/Yardanico/telenim",
    "method": "git",
    "tags": [
      "telegram",
      "tdlib",
      "bot",
      "api",
      "async",
      "client",
      "userbot",
      "telenim"
    ],
    "description": "A high-level async TDLib wrapper for Nim",
    "license": "MIT",
    "web": "https://github.com/Yardanico/telenim"
  },
  {
    "name": "taskqueue",
    "url": "https://github.com/jackhftang/taskqueue.nim",
    "method": "git",
    "tags": [
      "task",
      "scheduler",
      "timer"
    ],
    "description": "High precision and high performance task scheduler ",
    "license": "MIT",
    "web": "https://github.com/jackhftang/taskqueue.nim",
    "doc": "https://jackhftang.github.io/taskqueue.nim/"
  },
  {
    "name": "threadproxy",
    "url": "https://github.com/jackhftang/threadproxy.nim",
    "method": "git",
    "tags": [
      "thread",
      "ITC",
      "communication",
      "multithreading",
      "threading"
    ],
    "description": "Simplify Nim Inter-Thread Communication",
    "license": "MIT",
    "web": "https://github.com/jackhftang/threadproxy.nim",
    "doc": "https://jackhftang.github.io/threadproxy.nim/"
  },
  {
    "name": "jesterwithplugins",
    "url": "https://github.com/JohnAD/jesterwithplugins/",
    "method": "git",
    "tags": [
      "web",
      "http",
      "framework",
      "dsl",
      "plugins"
    ],
    "description": "A sinatra-like web framework for Nim with plugins.",
    "license": "MIT",
    "web": "https://github.com/JohnAD/jesterwithplugins/"
  },
  {
    "name": "jesterjson",
    "url": "https://github.com/JohnAD/jesterjson",
    "method": "git",
    "tags": [
      "web",
      "jester",
      "json",
      "plugin"
    ],
    "description": "A Jester web plugin that embeds key information into a JSON object.",
    "license": "MIT",
    "web": "https://github.com/JohnAD/jesterjson"
  },
  {
    "name": "jestercookiemsgs",
    "url": "https://github.com/JohnAD/jestercookiemsgs",
    "method": "git",
    "tags": [
      "web",
      "jester",
      "cookie",
      "message",
      "notify",
      "notification",
      "plugin"
    ],
    "description": "A Jester web plugin that allows easy message passing between pages using a browser cookie.",
    "license": "MIT",
    "web": "https://github.com/JohnAD/jestercookiemsgs"
  },
  {
    "name": "jestermongopool",
    "url": "https://github.com/JohnAD/jestermongopool",
    "method": "git",
    "tags": [
      "web",
      "jester",
      "mongodb",
      "pooled",
      "plugin"
    ],
    "description": "A Jester web plugin that gets a pooled MongoDB connection for each web query.",
    "license": "MIT",
    "web": "https://github.com/JohnAD/jestermongopool"
  },
  {
    "name": "jestergeoip",
    "url": "https://github.com/JohnAD/jestergeoip",
    "method": "git",
    "tags": [
      "web",
      "jester",
      "ip",
      "geo",
      "geographic",
      "tracker",
      "plugin"
    ],
    "description": "A Jester web plugin that determines geographic information for each web request via API. Uses sqlite3 for a cache.",
    "license": "MIT",
    "web": "https://github.com/JohnAD/jestergeoip"
  },
  {
    "name": "qeu",
    "url": "https://github.com/hyu1996/qeu",
    "method": "git",
    "tags": [
      "comparison",
      "3-way comparison",
      "three-way comparison"
    ],
    "description": "Functionality for compare two values",
    "license": "MIT",
    "web": "https://github.com/hyu1996/qeu"
  },
  {
    "name": "mccache",
    "url": "https://github.com/abbeymart/mccache",
    "method": "git",
    "tags": [
      "web",
      "library"
    ],
    "description": "mccache package: in-memory caching",
    "license": "MIT",
    "web": "https://github.com/abbeymart/mccache"
  },
  {
    "name": "mcresponse",
    "url": "https://github.com/abbeymart/mcresponse",
    "method": "git",
    "tags": [
      "web",
      "crud",
      "rest",
      "api",
      "response"
    ],
    "description": "mConnect Standardised Response Package",
    "license": "MIT",
    "web": "https://github.com/abbeymart/mcresponse"
  },
  {
    "name": "webrtcvad",
    "url": "https://gitlab.com/eagledot/nim-webrtcvad",
    "method": "git",
    "tags": [
      "wrapper",
      "vad",
      "voice",
      "binding"
    ],
    "description": "Nim bindings for the WEBRTC VAD(voice actitvity Detection)",
    "license": "MIT",
    "web": "https://gitlab.com/eagledot/nim-webrtcvad"
  },
  {
    "name": "gradient",
    "url": "https://github.com/luminosoda/gradient",
    "method": "git",
    "tags": [
      "gradient",
      "gradients",
      "color",
      "colors"
    ],
    "description": "Color gradients generation",
    "license": "MIT",
    "web": "https://github.com/luminosoda/gradient"
  },
  {
    "name": "tam",
    "url": "https://github.com/SolitudeSF/tam",
    "method": "git",
    "tags": [
      "tome",
      "addon",
      "manager"
    ],
    "description": "Tales of Maj'Eyal addon manager",
    "license": "MIT",
    "web": "https://github.com/SolitudeSF/tam"
  },
  {
    "name": "tim_sort",
    "url": "https://github.com/bung87/tim_sort",
    "method": "git",
    "tags": [
      "tim",
      "sort",
      "algorithm"
    ],
    "description": "A new awesome nimble package",
    "license": "MIT",
    "web": "https://github.com/bung87/tim_sort"
  },
  {
    "name": "inumon",
    "url": "https://github.com/dizzyliam/inumon",
    "method": "git",
    "tags": [
      "image",
      "images",
      "png",
      "image manipulation",
      "jpeg",
      "jpg"
    ],
    "description": "A high-level image I/O and manipulation library for Nim.",
    "license": "MPL 2.0",
    "web": "https://github.com/dizzyliam/inumon"
  },
  {
    "name": "gerbil",
    "url": "https://github.com/jasonprogrammer/gerbil",
    "method": "git",
    "tags": [
      "web",
      "dynamic",
      "generator"
    ],
    "description": "A dynamic website generator",
    "license": "MIT",
    "web": "https://getgerbil.com"
  },
  {
    "name": "vaultclient",
    "url": "https://github.com/jackhftang/vaultclient.nim",
    "method": "git",
    "tags": [
      "vault",
      "secret",
      "secret-management"
    ],
    "description": "Hashicorp Vault HTTP Client",
    "license": "MIT",
    "web": "https://github.com/jackhftang/vaultclient.nim"
  },
  {
    "name": "hashlib",
    "url": "https://github.com/khchen/hashlib",
    "method": "git",
    "tags": [
      "library",
      "hashes",
      "hmac"
    ],
    "description": "Hash Library for Nim",
    "license": "MIT",
    "web": "https://github.com/khchen/hashlib"
  },
  {
    "name": "alsa",
    "url": "https://gitlab.com/eagledot/nim-alsa",
    "method": "git",
    "tags": [
      "linux",
      "bindings",
      "audio",
      "alsa",
      "sound"
    ],
    "description": "NIM bindings for ALSA-LIB c library",
    "license": "MIT",
    "web": "https://gitlab.com/eagledot/nim-alsa"
  },
  {
    "name": "vmprotect",
    "url": "https://github.com/ba0f3/vmprotect.nim",
    "method": "git",
    "tags": [
      "vmprotect",
      "sdk",
      "wrapper"
    ],
    "description": "Wrapper for VMProtect SDK",
    "license": "MIT",
    "web": "https://github.com/ba0f3/vmprotect.nim"
  },
  {
    "name": "nimaterial",
    "url": "https://github.com/momeemt/nimaterial",
    "method": "git",
    "tags": [
      "web",
      "library",
      "css"
    ],
    "description": "nimaterial is a CSS output library based on material design.",
    "license": "MIT",
    "web": "https://github.com/momeemt/nimaterial"
  },
  {
    "name": "naw",
    "url": "https://github.com/capocasa/naw",
    "method": "git",
    "tags": [
      "awk",
      "csv",
      "report",
      "markdown"
    ],
    "description": "A glue wrapper to do awk-style text processing with Nim",
    "license": "MIT",
    "web": "https://github.com/capocasa/naw"
  },
  {
    "name": "nimviz",
    "url": "https://github.com/Rekihyt/nimviz",
    "method": "git",
    "tags": [
      "graphviz",
      "library",
      "wrapper"
    ],
    "description": "A wrapper for the graphviz c api.",
    "license": "MIT",
    "web": "https://github.com/Rekihyt/nimviz"
  },
  {
    "name": "deepspeech",
    "url": "https://gitlab.com/eagledot/nim-deepspeech",
    "method": "git",
    "tags": [
      "mozilla",
      "deepspeech",
      "speech to text",
      "bindings"
    ],
    "description": "Nim bindings for mozilla's DeepSpeech model.",
    "license": "MIT",
    "web": "https://gitlab.com/eagledot/nim-deepspeech"
  },
  {
    "name": "opusenc",
    "url": "https://git.sr.ht/~ehmry/nim_opusenc",
    "method": "git",
    "tags": [
      "opus",
      "audio",
      "encoder",
      "bindings"
    ],
    "description": "Bindings to libopusenc",
    "license": "BSD-3-Clause",
    "web": "https://git.sr.ht/~ehmry/nim_opusenc"
  },
  {
    "name": "nimtetris",
    "url": "https://github.com/jiro4989/nimtetris",
    "method": "git",
    "tags": [
      "tetris",
      "terminal",
      "game",
      "command"
    ],
    "description": "A simple terminal tetris in Nim",
    "license": "MIT",
    "web": "https://github.com/jiro4989/nimtetris"
  },
  {
    "name": "natu",
    "url": "https://github.com/exelotl/natu",
    "method": "git",
    "tags": [
      "gba",
      "nintendo",
      "homebrew",
      "game"
    ],
    "description": "Game Boy Advance development library",
    "license": "zlib",
    "web": "https://github.com/exelotl/natu"
  },
  {
    "name": "fision",
    "url": "https://github.com/juancarlospaco/fision",
    "method": "git",
    "tags": [
      "libraries"
    ],
    "description": "important_packages with 0 dependencies and all unittests passing",
    "license": "MIT",
    "web": "https://github.com/juancarlospaco/fision"
  },
  {
    "name": "iridium",
    "url": "https://github.com/KingDarBoja/Iridium",
    "method": "git",
    "tags": [
      "iso3166",
      "nim",
      "nim-lang",
      "countries"
    ],
    "description": "The International Standard for country codes and codes for their subdivisions on Nim (ISO-3166)",
    "license": "MIT",
    "web": "https://github.com/KingDarBoja/Iridium"
  },
  {
    "name": "nim_searches",
    "url": "https://github.com/nnahito/nim_searched",
    "method": "git",
    "tags": [
      "search"
    ],
    "description": "search algorithms",
    "license": "MIT",
    "web": "https://github.com/nnahito/nim_searched"
  },
  {
    "name": "stage",
    "url": "https://github.com/bung87/stage",
    "method": "git",
    "tags": [
      "git",
      "hook"
    ],
    "description": "nim tasks apply to git hooks",
    "license": "MIT",
    "web": "https://github.com/bung87/stage"
  },
  {
    "name": "flickr_image_bot",
    "url": "https://github.com/snus-kin/flickr-image-bot",
    "method": "git",
    "tags": [
      "twitter",
      "twitter-bot",
      "flickr"
    ],
    "description": "Twitter bot for fetching flickr images with tags",
    "license": "GPL-3.0",
    "web": "https://github.com/snus-kin/flickr-image-bot"
  },
  {
    "name": "libnetfilter_queue",
    "url": "https://github.com/ba0f3/libnetfilter_queue.nim",
    "method": "git",
    "tags": [
      "wrapper",
      "libnetfilter",
      "queue",
      "netfilter",
      "firewall",
      "iptables"
    ],
    "description": "libnetfilter_queue wrapper for Nim",
    "license": "MIT",
    "web": "https://github.com/ba0f3/libnetfilter_queue.nim"
  },
  {
    "name": "flatty",
    "url": "https://github.com/treeform/flatty",
    "method": "git",
    "tags": [
      "binary",
      "serialize",
      "marshal",
      "hash"
    ],
    "description": "Serializer and tools for flat binary files.",
    "license": "MIT",
    "web": "https://github.com/treeform/flatty"
  },
  {
    "name": "supersnappy",
    "url": "https://github.com/guzba/supersnappy",
    "method": "git",
    "tags": [
      "compression",
      "snappy"
    ],
    "description": "Dependency-free and performant Nim Snappy implementation.",
    "license": "MIT",
    "web": "https://github.com/guzba/supersnappy"
  },
  {
    "name": "aglet",
    "url": "https://github.com/liquid600pgm/aglet",
    "method": "git",
    "tags": [
      "graphics",
      "opengl",
      "wrapper",
      "safe"
    ],
    "description": "A safe, high-level, optimized OpenGL wrapper",
    "license": "MIT",
    "web": "https://github.com/liquid600pgm/aglet"
  },
  {
    "name": "nimcmaes",
    "url": "https://github.com/zevv/nimcmaes",
    "method": "git",
    "tags": [
      "cmaes",
      "optimization"
    ],
    "description": "Nim CMAES library",
    "license": "Apache-2.0",
    "web": "https://github.com/zevv/nimcmaes"
  },
  {
    "name": "soundex",
    "url": "https://github.com/Kashiwara0205/soundex",
    "method": "git",
    "tags": [
      "library",
      "algorithm"
    ],
    "description": "soundex algorithm",
    "license": "MIT",
    "web": "https://github.com/Kashiwara0205/soundex"
  },
  {
    "name": "nimish",
    "url": "https://github.com/xflywind/nimish",
    "method": "git",
    "tags": [
      "macro",
      "library",
      "c"
    ],
    "description": "C macro for Nim.",
    "license": "Apache-2.0",
    "web": "https://github.com/xflywind/nimish"
  },
  {
    "name": "vds",
    "alias": "vscds"
  },
  {
    "name": "vscds",
    "url": "https://github.com/doongjohn/vscds",
    "method": "git",
    "tags": [
      "vscode"
    ],
    "description": "<VS Code Data Swapper> Easily swap between multiple data folders.",
    "license": "MIT",
    "web": "https://github.com/doongjohn/vscds"
  },
  {
    "name": "kdb",
    "url": "https://github.com/inv2004/kdb_nim",
    "method": "git",
    "tags": [
      "kdb",
      "q",
      "k",
      "database",
      "bindings"
    ],
    "description": "Nim structs to work with Kdb in type-safe manner and low-level Nim to Kdb bindings",
    "license": "Apache-2.0",
    "web": "https://github.com/inv2004/kdb_nim"
  },
  {
    "name": "Unit",
    "url": "https://github.com/momeemt/Unit",
    "method": "git",
    "tags": [
      "unit",
      "type",
      "systemOfUnit",
      "library"
    ],
    "description": "A library that provides unit types in nim",
    "license": "MIT",
    "web": "https://github.com/momeemt/Unit"
  },
  {
    "name": "lockfreequeues",
    "url": "https://github.com/elijahr/lockfreequeues",
    "method": "git",
    "tags": [
      "spsc",
      "mpsc",
      "mpmc",
      "queue",
      "lockfree",
      "lock-free",
      "waitfree",
      "wait-free",
      "circularbuffer",
      "circular-buffer",
      "ring-buffer",
      "ringbuffer"
    ],
    "description": "Lock-free queue implementations for Nim.",
    "license": "MIT",
    "web": "https://github.com/elijahr/lockfreequeues",
    "doc": "https://elijahr.github.io/lockfreequeues/"
  },
  {
    "name": "shene",
    "url": "https://github.com/xflywind/shene",
    "method": "git",
    "tags": [
      "interface",
      "library",
      "prologue"
    ],
    "description": "Interface for Nim.",
    "license": "Apache-2.0",
    "web": "https://github.com/xflywind/shene"
  },
  {
    "name": "subnet",
    "url": "https://github.com/jiro4989/subnet",
    "method": "git",
    "tags": [
      "subnet",
      "ip",
      "cli",
      "command"
    ],
    "description": "subnet prints subnet mask in human readable.",
    "license": "MIT",
    "web": "https://github.com/jiro4989/subnet"
  },
  {
    "name": "norx",
    "url": "https://github.com/gokr/norx",
    "method": "git",
    "tags": [
      "game",
      "engine",
      "2d",
      "library",
      "wrapper"
    ],
    "description": "A wrapper of the ORX 2.5D game engine",
    "license": "Zlib",
    "web": "https://github.com/gokr/norx"
  },
  {
    "name": "jeknil",
    "url": "https://github.com/Knaque/jeknil",
    "method": "git",
    "tags": [
      "web",
      "binary",
      "blog",
      "markdown",
      "html"
    ],
    "description": "A blog post generator for people with priorities.",
    "license": "CC0-1.0",
    "web": "https://github.com/Knaque/jeknil"
  },
  {
    "name": "mime",
    "url": "https://github.com/enthus1ast/nimMime",
    "method": "git",
    "tags": [
      "mime",
      "email",
      "mail",
      "attachment"
    ],
    "description": "Library for attaching files to emails.",
    "license": "MIT",
    "web": "https://github.com/enthus1ast/nimMime"
  },
  {
    "name": "Echon",
    "url": "https://github.com/eXodiquas/Echon",
    "method": "git",
    "tags": [
      "generative",
      "l-system",
      "fractal",
      "art"
    ],
    "description": "A small package to create lindenmayer-systems or l-systems.",
    "license": "MIT",
    "web": "https://github.com/eXodiquas/Echon"
  },
  {
    "name": "nimrcon",
    "url": "https://github.com/mcilya/nimrcon",
    "method": "git",
    "tags": [
      "rcon",
      "client",
      "library"
    ],
    "description": "Simple RCON client in Nim lang.",
    "license": "MIT",
    "web": "https://github.com/mcilya/nimrcon"
  },
  {
    "name": "zfplugs",
    "url": "https://github.com/zendbit/nim.zfplugs",
    "method": "git",
    "tags": [
      "web",
      "http",
      "framework",
      "api",
      "asynchttpserver",
      "plugins"
    ],
    "description": "This is the plugins for the zfcore framework https://github.com/zendbit/nim.zfcore",
    "license": "BSD",
    "web": "https://github.com/zendbit/nim.zfplugs"
  },
  {
    "name": "hldiff",
    "url": "https://github.com/c-blake/hldiff",
    "method": "git",
    "tags": [
      "difflib",
      "diff",
      "terminal",
      "text",
      "color",
      "colors",
      "colorize",
      "highlight",
      "highlighting"
    ],
    "description": "A highlighter for diff -u-like output & port of Python difflib",
    "license": "MIT/ISC",
    "web": "https://github.com/c-blake/hldiff"
  },
  {
    "name": "mctranslog",
    "url": "https://github.com/abbeymart/mctranslog",
    "method": "git",
    "tags": [
      "transaction",
      "audit",
      "log"
    ],
    "description": "mctranslog - Transaction Log Package",
    "license": "MIT",
    "web": "https://github.com/abbeymart/mctranslog"
  },
  {
    "name": "base64_decoder",
    "url": "https://github.com/momeemt/base64_cui",
    "method": "git",
    "tags": [
      "base64",
      "cui",
      "tool"
    ],
    "description": "base64 cui",
    "license": "MIT",
    "web": "https://github.com/momeemt/base64_cui"
  },
  {
    "name": "nimnews",
    "url": "https://github.com/mildred/nimnews",
    "method": "git",
    "tags": [
      "nntp",
      "newsgroups"
    ],
    "description": "Immature Newsgroup NNTP server using SQLite as backend",
    "license": "GPL-3.0",
    "web": "https://github.com/mildred/nimnews"
  },
  {
    "name": "zopflipng",
    "url": "https://github.com/bung87/zopflipng",
    "method": "git",
    "tags": [
      "image",
      "processing",
      "png",
      "optimization"
    ],
    "description": "zopflipng-like png optimization",
    "license": "MIT",
    "web": "https://github.com/bung87/zopflipng"
  },
  {
    "name": "ms",
    "url": "https://github.com/fox-cat/ms",
    "method": "git",
    "tags": [
      "library",
      "time",
      "format",
      "ms"
    ],
    "description": "Convert various time formats to milliseconds",
    "license": "MIT",
    "web": "https://fox-cat.github.io/ms/",
    "doc": "https://fox-cat.github.io/ms/"
  },
  {
    "name": "calendar",
    "url": "https://github.com/adam-mcdaniel/calendar",
    "method": "git",
    "tags": [
      "time",
      "calendar",
      "library"
    ],
    "description": "A tiny calendar program",
    "license": "MIT",
    "web": "https://github.com/adam-mcdaniel/calendar"
  },
  {
    "name": "hayaa",
    "url": "https://github.com/angus-lherrou/hayaa",
    "method": "git",
    "tags": [
      "conway",
      "game",
      "life"
    ],
    "description": "Conway's Game of Life implemented in Nim",
    "license": "MIT",
    "web": "https://github.com/angus-lherrou/hayaa"
  },
  {
    "name": "wepoll",
    "url": "https://github.com/xflywind/wepoll",
    "method": "git",
    "tags": [
      "epoll",
      "windows",
      "wrapper"
    ],
    "description": "Windows epoll wrapper.",
    "license": "MIT",
    "web": "https://github.com/xflywind/wepoll"
  },
  {
    "name": "nim_midi",
    "url": "https://github.com/jerous86/nim_midi",
    "method": "git",
    "tags": [
      "midi",
      "library"
    ],
    "description": "Read and write midi files",
    "license": "MIT",
    "web": "https://github.com/jerous86/nim_midi"
  },
  {
    "name": "geometryutils",
    "url": "https://github.com/pseudo-random/geometryutils",
    "method": "git",
    "tags": [
      "library",
      "geometry",
      "math",
      "utilities",
      "graphics",
      "rendering",
      "3d",
      "2d"
    ],
    "description": "A collection of geometry utilities for nim",
    "license": "MIT",
    "web": "https://github.com/pseudo-random/geometryutils"
  },
  {
    "name": "desim",
    "url": "http://github.com/jayvanderwall/desim",
    "method": "git",
    "tags": [
      "library",
      "modeling",
      "discrete",
      "event",
      "simulation",
      "simulator"
    ],
    "description": "A lightweight discrete event simulator",
    "license": "MIT",
    "web": "http://github.com/jayvanderwall/desim"
  },
  {
    "name": "NimpleHTTPServer",
    "url": "https://github.com/Hydra820/NimpleHTTPServer",
    "method": "git",
    "tags": [
      "Simple",
      "HTTP",
      "Server"
    ],
    "description": "SimpleHTTPServer module based on net sockets",
    "license": "HYDRA",
    "web": "https://github.com/Hydra820/NimpleHTTPServer"
  },
  {
    "name": "hmisc",
    "url": "https://github.com/haxscramper/hmisc",
    "method": "git",
    "tags": [
      "macro",
      "template"
    ],
    "description": "Collection of helper utilities",
    "license": "Apache-2.0",
    "web": "https://github.com/haxscramper/hmisc"
  },
  {
    "name": "SMBExec",
    "url": "https://github.com/elddy/SMB-Nim",
    "method": "git",
    "tags": [
      "SMB",
      "Pass-The-Hash",
      "NTLM",
      "Windows"
    ],
    "description": "Nim-SMBExec - SMBExec implementation in Nim",
    "license": "GPL-3.0",
    "web": "https://github.com/elddy/SMB-Nim"
  },
  {
    "name": "nimtrs",
    "url": "https://github.com/haxscramper/nimtrs",
    "method": "git",
    "tags": [
      "term-rewriting",
      "unification",
      "pattern-matching",
      "macro",
      "ast",
      "template"
    ],
    "description": "Nim term rewriting system",
    "license": "Apache-2.0",
    "web": "https://github.com/haxscramper/nimtrs"
  },
  {
    "name": "hparse",
    "url": "https://github.com/haxscramper/hparse",
    "method": "git",
    "tags": [
      "parser-generator",
      "parsing",
      "ebnf-grammar",
      "ll(*)",
      "ast"
    ],
    "description": "Text parsing utilities",
    "license": "Apache-2.0",
    "web": "https://github.com/haxscramper/hparse"
  },
  {
    "name": "hpprint",
    "url": "https://github.com/haxscramper/hpprint",
    "method": "git",
    "tags": [
      "pretty-printing"
    ],
    "description": "Pretty-printer",
    "license": "Apache-2.0",
    "web": "https://github.com/haxscramper/hpprint"
  },
  {
    "name": "hasts",
    "url": "https://github.com/haxscramper/hasts",
    "method": "git",
    "tags": [
      "wrapper",
      "graphviz",
      "html",
      "latex"
    ],
    "description": "AST for various languages",
    "license": "Apache-2.0",
    "web": "https://github.com/haxscramper/hasts"
  },
  {
    "name": "hdrawing",
    "url": "https://github.com/haxscramper/hdrawing",
    "method": "git",
    "tags": [
      "pretty-printing"
    ],
    "description": "Simple shape drawing",
    "license": "Apache-2.0",
    "web": "https://github.com/haxscramper/hdrawing"
  },
  {
    "name": "ngspice",
    "url": "https://github.com/haxscramper/ngspice",
    "method": "git",
    "tags": [
      "analog-circuit",
      "circuit",
      "simulation",
      "ngspice"
    ],
    "description": "Analog electronic circuit simiulator library",
    "license": "Apache-2.0",
    "web": "https://github.com/haxscramper/ngspice"
  },
  {
    "name": "cmark",
    "url": "https://github.com/zengxs/nim-cmark",
    "method": "git",
    "tags": [
      "library",
      "wrapper",
      "cmark",
      "commonmark",
      "markdown"
    ],
    "description": "libcmark wrapper for Nim",
    "license": "Apache-2.0",
    "web": "https://github.com/zengxs/nim-cmark"
  },
  {
    "name": "psutilim",
    "url": "https://github.com/KittyTechnoProgrammer/psutilim",
    "method": "git",
    "tags": [
      "psutilim",
      "nim",
      "psutils",
      "psutil"
    ],
    "description": "Updated psutil module from https://github.com/johnscillieri/psutil-nim",
    "license": "GPL-3.0",
    "web": "https://github.com/KittyTechnoProgrammer/psutilim",
    "doc": "https://github.com/KittyTechnoProgrammer/psutilim"
  },
  {
    "name": "ioselectors",
    "url": "https://github.com/xflywind/ioselectors",
    "method": "git",
    "tags": [
      "selectors",
      "epoll",
      "io"
    ],
    "description": "Selectors extension.",
    "license": "Apache-2.0",
    "web": "https://github.com/xflywind/ioselectors"
  },
  {
    "name": "nwatchdog",
    "url": "https://github.com/zendbit/nim.nwatchdog",
    "method": "git",
    "tags": [
      "watchdog",
      "files",
      "io"
    ],
    "description": "Simple watchdog (watch file changes modified, deleted, created) in nim lang.",
    "license": "BSD",
    "web": "https://github.com/zendbit/nim.nwatchdog"
  },
  {
    "name": "logue",
    "url": "https://github.com/planety/logue",
    "method": "git",
    "tags": [
      "cli",
      "prologue",
      "web"
    ],
    "description": "Command line tools for Prologue.",
    "license": "Apache-2.0",
    "web": "https://github.com/planety/logue"
  },
  {
    "name": "httpx",
    "url": "https://github.com/xflywind/httpx",
    "method": "git",
    "tags": [
      "web",
      "server",
      "prologue"
    ],
    "description": "A super-fast epoll-backed and parallel HTTP server.",
    "license": "MIT",
    "web": "https://github.com/xflywind/httpx"
  },
  {
    "name": "meow",
    "url": "https://github.com/disruptek/meow",
    "method": "git",
    "tags": [
      "meow",
      "hash"
    ],
    "description": "meowhash wrapper for Nim",
    "license": "MIT",
    "web": "https://github.com/disruptek/meow"
  },
  {
    "name": "noisy",
    "url": "https://github.com/guzba/noisy",
    "method": "git",
    "tags": [
      "perlin",
      "simplex",
      "noise"
    ],
    "description": "Simple noise generation.",
    "license": "MIT",
    "web": "https://github.com/guzba/noisy"
  },
  {
    "name": "battery_widget",
    "url": "https://github.com/Cu7ious/nim-battery-widget",
    "method": "git",
    "tags": [
      "rompt-widget",
      "battery-widget"
    ],
    "description": "Battery widget for command prompt. Written in Nim",
    "license": "GPL-3.0",
    "web": "https://github.com/Cu7ious/nim-battery-widget"
  },
  {
    "name": "parasound",
    "url": "https://github.com/paranim/parasound",
    "method": "git",
    "tags": [
      "audio",
      "sound"
    ],
    "description": "A library for playing audio files",
    "license": "Public Domain"
  },
  {
    "name": "paramidi",
    "url": "https://github.com/paranim/paramidi",
    "method": "git",
    "tags": [
      "midi",
      "synthesizer"
    ],
    "description": "A library for making MIDI music",
    "license": "Public Domain"
  },
  {
    "name": "paramidi_soundfonts",
    "url": "https://github.com/paranim/paramidi_soundfonts",
    "method": "git",
    "tags": [
      "midi",
      "soundfonts"
    ],
    "description": "Soundfonts for paramidi",
    "license": "Public Domain"
  },
  {
    "name": "toml_serialization",
    "url": "https://github.com/status-im/nim-toml-serialization",
    "method": "git",
    "tags": [
      "library",
      "toml",
      "serialization",
      "parser"
    ],
    "description": "Flexible TOML serialization [not] relying on run-time type information",
    "license": "Apache License 2.0",
    "web": "https://github.com/status-im/nim-toml-serialization"
  },
  {
    "name": "protobuf_serialization",
    "url": "https://github.com/status-im/nim-protobuf-serialization",
    "method": "git",
    "tags": [
      "library",
      "protobuf",
      "serialization",
      "proto2",
      "proto3"
    ],
    "description": "Protobuf implementation compatible with the nim-serialization framework.",
    "license": "Apache License 2.0",
    "web": "https://github.com/status-im/nim-protobuf-serialization"
  },
  {
    "name": "opentrivadb",
    "alias": "opentdb"
  },
  {
    "name": "opentdb",
    "url": "https://github.com/ire4ever1190/nim-opentmdb",
    "method": "git",
    "tags": [
      "wrapper",
      "library",
      "quiz",
      "api"
    ],
    "description": "Wrapper around the open trivia db api",
    "license": "MIT",
    "web": "https://github.com/ire4ever1190/nim-opentmdb",
    "doc": "https://ire4ever1190.github.io/nim-opentmdb/opentdb.html"
  },
  {
    "name": "dnsstamps",
    "url": "https://github.com/alaviss/dnsstamps",
    "method": "git",
    "tags": [
      "dns",
      "dnscrypt",
      "dns-over-https",
      "dns-over-tls"
    ],
    "description": "An implementation of DNS server stamps in Nim",
    "license": "MPL-2.0",
    "web": "https://github.com/alaviss/dnsstamps"
  },
  {
    "name": "amysql",
    "url": "https://github.com/bung87/amysql",
    "method": "git",
    "tags": [
      "async",
      "mysql",
      "client",
      "connector",
      "driver"
    ],
    "description": "Async MySQL Connector write in pure Nim.",
    "license": "MIT",
    "web": "https://github.com/bung87/amysql"
  },
  {
    "name": "pathname",
    "url": "https://github.com/RaimundHuebel/nimpathname",
    "method": "git",
    "tags": [
      "library",
      "pathname",
      "file_utils",
      "filesystem"
    ],
    "description": "Library to support work with pathnames in Windows and Posix-based systems. Inspired by Rubies pathname.",
    "license": "MIT",
    "web": "https://github.com/RaimundHuebel/nimpathname"
  },
  {
    "name": "miter",
    "url": "https://github.com/rafmst/miter",
    "method": "git",
    "tags": [
      "binary",
      "tool",
      "cli"
    ],
    "description": "Ratio calculator on your terminal",
    "license": "MIT",
    "web": "https://github.com/rafmst/miter"
  },
  {
    "name": "jq",
    "url": "https://github.com/alialrahahleh/fjq",
    "method": "git",
    "tags": [
      "json",
      "bin",
      "parser"
    ],
    "description": "Fast JSON parser",
    "license": "BSD-3-Clause",
    "web": "https://github.com/alialrahahleh/fjq"
  },
  {
    "name": "mike",
    "url": "https://github.com/ire4ever1190/mike",
    "method": "git",
    "tags": [
      "web",
      "library",
      "rest",
      "framework",
      "simple"
    ],
    "description": "A very simple micro web framework",
    "license": "MIT",
    "web": "https://github.com/ire4ever1190/mike"
  },
  {
    "name": "timerwheel",
    "url": "https://github.com/xflywind/timerwheel",
    "method": "git",
    "tags": [
      "timer",
      "timerwheel",
      "prologue"
    ],
    "description": "A high performance timer based on timerwheel for Nim.",
    "license": "Apache-2.0",
    "web": "https://github.com/xflywind/timerwheel"
  },
  {
    "name": "hcparse",
    "url": "https://github.com/haxscramper/hcparse",
    "method": "git",
    "tags": [
      "c++-parser",
      "c++",
      "interop",
      "wrapper"
    ],
    "description": "High-level nim wrapper for C/C++ parsing",
    "license": "Apache-2.0",
    "web": "https://github.com/haxscramper/hcparse"
  },
  {
    "name": "layonara_nwn",
    "url": "https://github.com/plenarius/layonara_nwn",
    "method": "git",
    "tags": [
      "layonara",
      "nwn",
      "builder",
      "helper",
      "functions"
    ],
    "description": "Various Layonara related functions for NWN Development",
    "license": "MIT",
    "web": "https://github.com/plenarius/layonara_nwn"
  },
  {
    "name": "simpleflake",
    "url": "https://github.com/aisk/simpleflake.nim",
    "method": "git",
    "tags": [
      "simpleflake",
      "id",
      "id-generator",
      "library"
    ],
    "description": "Simpleflake for nim",
    "license": "MIT",
    "web": "https://github.com/aisk/simpleflake.nim"
  },
  {
    "name": "hnimast",
    "url": "https://github.com/haxscramper/hnimast",
    "method": "git",
    "tags": [
      "ast",
      "macro"
    ],
    "description": "User-friendly wrapper for nim ast",
    "license": "Apache-2.0",
    "web": "https://github.com/haxscramper/hnimast"
  },
  {
    "name": "symbolicnim",
    "url": "https://github.com/HugoGranstrom/symbolicnim",
    "method": "git",
    "tags": [
      "symbolic",
      "math",
      "derivative",
      "algebra"
    ],
    "description": "A symbolic library written purely in Nim with the ability to compile expressions into efficient functions.",
    "license": "MIT",
    "web": "https://github.com/HugoGranstrom/symbolicnim"
  },
  {
    "name": "spinner",
    "url": "https://github.com/Knaque/spinner",
    "method": "git",
    "tags": [
      "ui",
      "gui",
      "toolkit",
      "companion",
      "fidget"
    ],
    "description": "Prebuilt components for the Fidget GUI library.",
    "license": "MIT",
    "web": "https://github.com/Knaque/spinner"
  },
  {
<<<<<<< HEAD
    "name": "fsnotify",
    "url": "https://github.com/xflywind/fsnotify",
    "method": "git",
    "tags": [
      "os",
      "watcher",
      "prologue"
    ],
    "description": "A file system monitor in Nim.",
    "license": "Apache-2.0",
    "web": "https://github.com/xflywind/fsnotify"
=======
    "name": "xio",
    "url": "https://github.com/xflywind/async",
    "method": "git",
    "tags": [
      "net",
      "os",
      "prologue"
    ],
    "description": "Cross platform system API for os and net.",
    "license": "Apache-2.0",
    "web": "https://github.com/xflywind/async"
>>>>>>> 79cb3c4a
  }
]<|MERGE_RESOLUTION|>--- conflicted
+++ resolved
@@ -19482,7 +19482,6 @@
     "web": "https://github.com/Knaque/spinner"
   },
   {
-<<<<<<< HEAD
     "name": "fsnotify",
     "url": "https://github.com/xflywind/fsnotify",
     "method": "git",
@@ -19494,7 +19493,8 @@
     "description": "A file system monitor in Nim.",
     "license": "Apache-2.0",
     "web": "https://github.com/xflywind/fsnotify"
-=======
+  },
+  {
     "name": "xio",
     "url": "https://github.com/xflywind/async",
     "method": "git",
@@ -19506,6 +19506,5 @@
     "description": "Cross platform system API for os and net.",
     "license": "Apache-2.0",
     "web": "https://github.com/xflywind/async"
->>>>>>> 79cb3c4a
   }
 ]