[
  {
    "name": "sequtils2",
    "url": "https://github.com/Michedev/sequtils2",
    "method": "git",
    "tags": [
      "library",
      "sequence",
      "string",
      "openArray",
      "functional"
    ],
    "description": "Additional functions for sequences that are not present in sequtils",
    "license": "MIT",
    "web": "http://htmlpreview.github.io/?https://github.com/Michedev/sequtils2/blob/master/sequtils2.html"
  },
  {
    "name": "github_api",
    "url": "https://github.com/watzon/github-api-nim",
    "method": "git",
    "tags": [
      "library",
      "api",
      "github",
      "client"
    ],
    "description": "Nim wrapper for the GitHub API",
    "license": "WTFPL",
    "web": "https://github.com/watzon/github-api-nim"
  },
  {
    "name": "nimates",
    "url": "https://github.com/jamesalbert/nimates",
    "method": "git",
    "tags": [
      "library",
      "postmates",
      "delivery"
    ],
    "description": "Client library for the Postmates API",
    "license": "Apache",
    "web": "https://github.com/jamesalbert/nimates"
  },
  {
    "name": "discordnim",
    "url": "https://github.com/Krognol/discordnim",
    "method": "git",
    "tags": [
      "library",
      "discord"
    ],
    "description": "Discord library for Nim",
    "license": "MIT",
    "web": "https://github.com/Krognol/discordnim"
  },
  {
    "name": "argument_parser",
    "url": "https://github.com/Xe/argument_parser/",
    "method": "git",
    "tags": [
      "library",
      "commandline",
      "arguments",
      "switches",
      "parsing"
    ],
    "description": "Provides a complex commandline parser",
    "license": "MIT",
    "web": "https://github.com/Xe/argument_parser"
  },
  {
    "name": "genieos",
    "url": "https://github.com/Araq/genieos/",
    "method": "git",
    "tags": [
      "library",
      "commandline",
      "sound",
      "recycle",
      "os"
    ],
    "description": "Too awesome procs to be included in nimrod.os module",
    "license": "MIT",
    "web": "http://github.com/Araq/genieos/"
  },
  {
    "name": "jester",
    "url": "https://github.com/dom96/jester/",
    "method": "git",
    "tags": [
      "web",
      "http",
      "framework",
      "dsl"
    ],
    "description": "A sinatra-like web framework for Nim.",
    "license": "MIT",
    "web": "https://github.com/dom96/jester"
  },
  {
    "name": "templates",
    "url": "https://github.com/onionhammer/nim-templates.git",
    "method": "git",
    "tags": [
      "web",
      "html",
      "template"
    ],
    "description": "A simple string templating library for Nim.",
    "license": "BSD",
    "web": "https://github.com/onionhammer/nim-templates"
  },
  {
    "name": "murmur",
    "url": "https://github.com/olahol/nimrod-murmur/",
    "method": "git",
    "tags": [
      "hash",
      "murmur"
    ],
    "description": "MurmurHash in pure Nim.",
    "license": "MIT",
    "web": "https://github.com/olahol/nimrod-murmur"
  },
  {
    "name": "libtcod_nim",
    "url": "https://github.com/Vladar4/libtcod_nim/",
    "method": "git",
    "tags": [
      "roguelike",
      "game",
      "library",
      "engine",
      "sdl",
      "opengl",
      "glsl"
    ],
    "description": "Wrapper of the libtcod library for the Nim language.",
    "license": "zlib",
    "web": "https://github.com/Vladar4/libtcod_nim"
  },
  {
    "name": "nimgame",
    "url": "https://github.com/Vladar4/nimgame/",
    "method": "git",
    "tags": [
      "deprecated",
      "game",
      "engine",
      "sdl"
    ],
    "description": "A simple 2D game engine for Nim language. Deprecated, use nimgame2 instead.",
    "license": "MIT",
    "web": "https://github.com/Vladar4/nimgame"
  },
  {
    "name": "nimgame2",
    "url": "https://github.com/Vladar4/nimgame2/",
    "method": "git",
    "tags": [
      "game",
      "engine",
      "sdl",
      "sdl2"
    ],
    "description": "A simple 2D game engine for Nim language.",
    "license": "MIT",
    "web": "https://github.com/Vladar4/nimgame2"
  },
  {
    "name": "sfml",
    "url": "https://github.com/fowlmouth/nimrod-sfml/",
    "method": "git",
    "tags": [
      "game",
      "library",
      "opengl"
    ],
    "description": "High level OpenGL-based Game Library",
    "license": "MIT",
    "web": "https://github.com/fowlmouth/nimrod-sfml"
  },
  {
    "name": "enet",
    "url": "https://github.com/fowlmouth/nimrod-enet/",
    "method": "git",
    "tags": [
      "game",
      "networking",
      "udp"
    ],
    "description": "Wrapper for ENet UDP networking library",
    "license": "MIT",
    "web": "https://github.com/fowlmouth/nimrod-enet"
  },
  {
    "name": "nim-locale",
    "url": "https://github.com/Amrykid/nim-locale/",
    "method": "git",
    "tags": [
      "library",
      "locale",
      "i18n",
      "localization",
      "localisation",
      "globalization"
    ],
    "description": "A simple library for localizing Nim applications.",
    "license": "MIT",
    "web": "https://github.com/Amrykid/nim-locale"
  },
  {
    "name": "fowltek",
    "url": "https://github.com/fowlmouth/nimlibs/",
    "method": "git",
    "tags": [
      "game",
      "opengl",
      "wrappers",
      "library",
      "assorted"
    ],
    "description": "A collection of reusable modules and wrappers.",
    "license": "MIT",
    "web": "https://github.com/fowlmouth/nimlibs"
  },
  {
    "name": "nake",
    "url": "https://github.com/fowlmouth/nake/",
    "method": "git",
    "tags": [
      "build",
      "automation",
      "sortof"
    ],
    "description": "make-like for Nim. Describe your builds as tasks!",
    "license": "MIT",
    "web": "https://github.com/fowlmouth/nake"
  },
  {
    "name": "nimrod-glfw",
    "url": "https://github.com/rafaelvasco/nimrod-glfw/",
    "method": "git",
    "tags": [
      "library",
      "glfw",
      "opengl",
      "windowing",
      "game"
    ],
    "description": "Nim bindings for GLFW library.",
    "license": "MIT",
    "web": "https://github.com/rafaelvasco/nimrod-glfw"
  },
  {
    "name": "chipmunk",
    "url": "https://github.com/fowlmouth/nimrod-chipmunk/",
    "method": "git",
    "tags": [
      "library",
      "physics",
      "game"
    ],
    "description": "Bindings for Chipmunk2D 6.x physics library (for backwards compatibility)",
    "license": "MIT",
    "web": "https://github.com/fowlmouth/nimrod-chipmunk"
  },
  {
    "name": "chipmunk6",
    "url": "https://github.com/fowlmouth/nimrod-chipmunk/",
    "method": "git",
    "tags": [
      "library",
      "physics",
      "game"
    ],
    "description": "Bindings for Chipmunk2D 6.x physics library",
    "license": "MIT",
    "web": "https://github.com/fowlmouth/nimrod-chipmunk"
  },
  {
    "name": "chipmunk7_demos",
    "url": "https://github.com/matkuki/chipmunk7_demos/",
    "method": "git",
    "tags": [
      "demos",
      "physics",
      "game"
    ],
    "description": "Chipmunk7 demos for Nim",
    "license": "MIT",
    "web": "https://github.com/matkuki/chipmunk7_demos"
  },
  {
    "name": "nim-glfw",
    "url": "https://github.com/ephja/nim-glfw",
    "method": "git",
    "tags": [
      "library",
      "glfw",
      "opengl",
      "windowing",
      "game"
    ],
    "description": "A high-level GLFW 3 wrapper",
    "license": "MIT",
    "web": "https://github.com/ephja/nim-glfw"
  },
  {
    "name": "nim-ao",
    "url": "https://github.com/ephja/nim-ao",
    "method": "git",
    "tags": [
      "library",
      "audio"
    ],
    "description": "A high-level libao wrapper",
    "license": "MIT",
    "web": "https://github.com/ephja/nim-ao"
  },
  {
    "name": "termbox",
    "url": "https://github.com/fowlmouth/nim-termbox",
    "method": "git",
    "tags": [
      "library",
      "terminal",
      "io"
    ],
    "description": "Termbox wrapper.",
    "license": "MIT",
    "web": "https://github.com/fowlmouth/nim-termbox"
  },
  {
    "name": "linagl",
    "url": "https://bitbucket.org/BitPuffin/linagl",
    "method": "hg",
    "tags": [
      "library",
      "opengl",
      "math",
      "game"
    ],
    "description": "OpenGL math library",
    "license": "CC0",
    "web": "https://bitbucket.org/BitPuffin/linagl"
  },
  {
    "name": "kwin",
    "url": "https://github.com/reactormonk/nim-kwin",
    "method": "git",
    "tags": [
      "library",
      "javascript",
      "kde"
    ],
    "description": "KWin JavaScript API wrapper",
    "license": "MIT",
    "web": "https://github.com/reactormonk/nim-kwin"
  },
  {
    "name": "opencv",
    "url": "https://github.com/dom96/nim-opencv",
    "method": "git",
    "tags": [
      "library",
      "wrapper",
      "opencv",
      "image",
      "processing"
    ],
    "description": "OpenCV wrapper",
    "license": "MIT",
    "web": "https://github.com/dom96/nim-opencv"
  },
  {
    "name": "nimble",
    "url": "https://github.com/nim-lang/nimble",
    "method": "git",
    "tags": [
      "app",
      "binary",
      "package",
      "manager"
    ],
    "description": "Nimble package manager",
    "license": "BSD",
    "web": "https://github.com/nim-lang/nimble"
  },
  {
    "name": "aporia",
    "url": "https://github.com/nim-lang/Aporia",
    "method": "git",
    "tags": [
      "app",
      "binary",
      "ide",
      "gtk"
    ],
    "description": "A Nim IDE.",
    "license": "GPLv2",
    "web": "https://github.com/nim-lang/Aporia"
  },
  {
    "name": "c2nim",
    "url": "https://github.com/nim-lang/c2nim",
    "method": "git",
    "tags": [
      "app",
      "binary",
      "tool",
      "header",
      "C"
    ],
    "description": "c2nim is a tool to translate Ansi C code to Nim.",
    "license": "MIT",
    "web": "https://github.com/nim-lang/c2nim"
  },
  {
    "name": "pas2nim",
    "url": "https://github.com/nim-lang/pas2nim",
    "method": "git",
    "tags": [
      "app",
      "binary",
      "tool",
      "Pascal"
    ],
    "description": "pas2nim is a tool to translate Pascal code to Nim.",
    "license": "MIT",
    "web": "https://github.com/nim-lang/pas2nim"
  },
  {
    "name": "ipsumgenera",
    "url": "https://github.com/dom96/ipsumgenera",
    "method": "git",
    "tags": [
      "app",
      "binary",
      "blog",
      "static",
      "generator"
    ],
    "description": "Static blog generator ala Jekyll.",
    "license": "MIT",
    "web": "https://github.com/dom96/ipsumgenera"
  },
  {
    "name": "clibpp",
    "url": "https://github.com/onionhammer/clibpp.git",
    "method": "git",
    "tags": [
      "import",
      "C++",
      "library",
      "wrap"
    ],
    "description": "Easy way to 'Mock' C++ interface",
    "license": "MIT",
    "web": "https://github.com/onionhammer/clibpp"
  },
  {
    "name": "pastebin",
    "url": "https://github.com/achesak/nim-pastebin",
    "method": "git",
    "tags": [
      "library",
      "wrapper",
      "pastebin"
    ],
    "description": "Pastebin API wrapper",
    "license": "MIT",
    "web": "https://github.com/achesak/nim-pastebin"
  },
  {
    "name": "yahooweather",
    "url": "https://github.com/achesak/nim-yahooweather",
    "method": "git",
    "tags": [
      "library",
      "wrapper",
      "weather"
    ],
    "description": "Yahoo! Weather API wrapper",
    "license": "MIT",
    "web": "https://github.com/achesak/nim-yahooweather"
  },
  {
    "name": "noaa",
    "url": "https://github.com/achesak/nim-noaa",
    "method": "git",
    "tags": [
      "library",
      "wrapper",
      "weather"
    ],
    "description": "NOAA weather API wrapper",
    "license": "MIT",
    "web": "https://github.com/achesak/nim-noaa"
  },
  {
    "name": "rss",
    "url": "https://github.com/achesak/nim-rss",
    "method": "git",
    "tags": [
      "library",
      "rss",
      "xml",
      "syndication"
    ],
    "description": "RSS library",
    "license": "MIT",
    "web": "https://github.com/achesak/nim-rss"
  },
  {
    "name": "extmath",
    "url": "https://github.com/achesak/extmath.nim",
    "method": "git",
    "tags": [
      "library",
      "math",
      "trigonometry"
    ],
    "description": "Nim math library",
    "license": "MIT",
    "web": "https://github.com/achesak/extmath.nim"
  },
  {
    "name": "gtk2",
    "url": "https://github.com/nim-lang/gtk2",
    "method": "git",
    "tags": [
      "wrapper",
      "gui",
      "gtk"
    ],
    "description": "Wrapper for gtk2, a feature rich toolkit for creating graphical user interfaces",
    "license": "MIT",
    "web": "https://github.com/nim-lang/gtk2"
  },
  {
    "name": "cairo",
    "url": "https://github.com/nim-lang/cairo",
    "method": "git",
    "tags": [
      "wrapper"
    ],
    "description": "Wrapper for cairo, a vector graphics library with display and print output",
    "license": "MIT",
    "web": "https://github.com/nim-lang/cairo"
  },
  {
    "name": "x11",
    "url": "https://github.com/nim-lang/x11",
    "method": "git",
    "tags": [
      "wrapper"
    ],
    "description": "Wrapper for X11",
    "license": "MIT",
    "web": "https://github.com/nim-lang/x11"
  },
  {
    "name": "opengl",
    "url": "https://github.com/nim-lang/opengl",
    "method": "git",
    "tags": [
      "wrapper"
    ],
    "description": "High-level and low-level wrapper for OpenGL",
    "license": "MIT",
    "web": "https://github.com/nim-lang/opengl"
  },
  {
    "name": "lua",
    "url": "https://github.com/nim-lang/lua",
    "method": "git",
    "tags": [
      "wrapper"
    ],
    "description": "Wrapper to interface with the Lua interpreter",
    "license": "MIT",
    "web": "https://github.com/nim-lang/lua"
  },
  {
    "name": "tcl",
    "url": "https://github.com/nim-lang/tcl",
    "method": "git",
    "tags": [
      "wrapper"
    ],
    "description": "Wrapper for the TCL programming language",
    "license": "MIT",
    "web": "https://github.com/nim-lang/tcl"
  },
  {
    "name": "glm",
    "url": "https://github.com/stavenko/nim-glm",
    "method": "git",
    "tags": [
      "opengl",
      "math",
      "matrix",
      "vector",
      "glsl"
    ],
    "description": "Port of c++ glm library with shader-like syntax",
    "license": "MIT",
    "web": "https://github.com/stavenko/nim-glm"
  },
  {
    "name": "python",
    "url": "https://github.com/nim-lang/python",
    "method": "git",
    "tags": [
      "wrapper"
    ],
    "description": "Wrapper to interface with Python interpreter",
    "license": "MIT",
    "web": "https://github.com/nim-lang/python"
  },
  {
    "name": "NimBorg",
    "url": "https://github.com/micklat/NimBorg",
    "method": "git",
    "tags": [
      "wrapper"
    ],
    "description": "High-level and low-level interfaces to python and lua",
    "license": "MIT",
    "web": "https://github.com/micklat/NimBorg"
  },
  {
    "name": "sha1",
    "url": "https://github.com/onionhammer/sha1",
    "method": "git",
    "tags": [
      "port",
      "hash",
      "sha1"
    ],
    "description": "SHA-1 produces a 160-bit (20-byte) hash value from arbitrary input",
    "license": "BSD"
  },
  {
    "name": "dropbox_filename_sanitizer",
    "url": "https://github.com/Araq/dropbox_filename_sanitizer/",
    "method": "git",
    "tags": [
      "dropbox"
    ],
    "description": "Tool to clean up filenames shared on Dropbox",
    "license": "MIT",
    "web": "https://github.com/Araq/dropbox_filename_sanitizer/"
  },
  {
    "name": "csv",
    "url": "https://github.com/achesak/nim-csv",
    "method": "git",
    "tags": [
      "csv",
      "parsing",
      "stringify",
      "library"
    ],
    "description": "Library for parsing, stringifying, reading, and writing CSV (comma separated value) files",
    "license": "MIT",
    "web": "https://github.com/achesak/nim-csv"
  },
  {
    "name": "geonames",
    "url": "https://github.com/achesak/nim-geonames",
    "method": "git",
    "tags": [
      "library",
      "wrapper",
      "geography"
    ],
    "description": "GeoNames API wrapper",
    "license": "MIT",
    "web": "https://github.com/achesak/nim-geonames"
  },
  {
    "name": "gravatar",
    "url": "https://github.com/achesak/nim-gravatar",
    "method": "git",
    "tags": [
      "library",
      "wrapper",
      "gravatar"
    ],
    "description": "Gravatar API wrapper",
    "license": "MIT",
    "web": "https://github.com/achesak/nim-gravatar"
  },
  {
    "name": "coverartarchive",
    "url": "https://github.com/achesak/nim-coverartarchive",
    "method": "git",
    "tags": [
      "library",
      "wrapper",
      "cover art",
      "music",
      "metadata"
    ],
    "description": "Cover Art Archive API wrapper",
    "license": "MIT",
    "web": "http://github.com/achesak/nim-coverartarchive"
  },
  {
    "name": "nim-ogg",
    "url": "https://bitbucket.org/BitPuffin/nim-ogg",
    "method": "hg",
    "tags": [
      "library",
      "wrapper",
      "binding",
      "audio",
      "sound",
      "video",
      "metadata",
      "media"
    ],
    "description": "Binding to libogg",
    "license": "CC0"
  },
  {
    "name": "ogg",
    "url": "https://bitbucket.org/BitPuffin/nim-ogg",
    "method": "hg",
    "tags": [
      "library",
      "wrapper",
      "binding",
      "audio",
      "sound",
      "video",
      "metadata",
      "media"
    ],
    "description": "Binding to libogg",
    "license": "CC0"
  },
  {
    "name": "nim-vorbis",
    "url": "https://bitbucket.org/BitPuffin/nim-vorbis",
    "method": "hg",
    "tags": [
      "library",
      "wrapper",
      "binding",
      "audio",
      "sound",
      "metadata",
      "media"
    ],
    "description": "Binding to libvorbis",
    "license": "CC0"
  },
  {
    "name": "vorbis",
    "url": "https://bitbucket.org/BitPuffin/nim-vorbis",
    "method": "hg",
    "tags": [
      "library",
      "wrapper",
      "binding",
      "audio",
      "sound",
      "metadata",
      "media"
    ],
    "description": "Binding to libvorbis",
    "license": "CC0"
  },
  {
    "name": "nim-portaudio",
    "url": "https://bitbucket.org/BitPuffin/nim-portaudio",
    "method": "hg",
    "tags": [
      "library",
      "wrapper",
      "binding",
      "audio",
      "sound",
      "media",
      "io"
    ],
    "description": "Binding to portaudio",
    "license": "CC0"
  },
  {
    "name": "portaudio",
    "url": "https://bitbucket.org/BitPuffin/nim-portaudio",
    "method": "hg",
    "tags": [
      "library",
      "wrapper",
      "binding",
      "audio",
      "sound",
      "media",
      "io"
    ],
    "description": "Binding to portaudio",
    "license": "CC0"
  },
  {
    "name": "commandeer",
    "url": "https://github.com/fenekku/commandeer",
    "method": "git",
    "tags": [
      "library",
      "commandline",
      "arguments",
      "switches",
      "parsing",
      "options"
    ],
    "description": "Provides a small command line parsing DSL (domain specific language)",
    "license": "MIT",
    "web": "https://github.com/fenekku/commandeer"
  },
  {
    "name": "scrypt.nim",
    "url": "https://bitbucket.org/BitPuffin/scrypt.nim",
    "method": "hg",
    "tags": [
      "library",
      "wrapper",
      "binding",
      "crypto",
      "cryptography",
      "hash",
      "password",
      "security"
    ],
    "description": "Binding and utilities for scrypt",
    "license": "CC0"
  },
  {
    "name": "bloom",
    "url": "https://github.com/boydgreenfield/nimrod-bloom",
    "method": "git",
    "tags": [
      "Bloom filter",
      "Bloom",
      "probabilistic",
      "data structure",
      "set membership",
      "MurmurHash",
      "MurmurHash3"
    ],
    "description": "Efficient Bloom filter implementation in Nim using MurmurHash3.",
    "license": "MIT",
    "web": "https://www.github.com/boydgreenfield/nimrod-bloom"
  },
  {
    "name": "awesome_rmdir",
    "url": "https://github.com/Araq/awesome_rmdir/",
    "method": "git",
    "tags": [
      "rmdir",
      "awesome",
      "commandline"
    ],
    "description": "Command to remove acceptably empty directories.",
    "license": "MIT",
    "web": "https://github.com/Araq/awesome_rmdir/"
  },
  {
    "name": "nimalpm",
    "url": "https://github.com/barcharcraz/nimalpm/",
    "method": "git",
    "tags": [
      "alpm",
      "wrapper",
      "binding",
      "library"
    ],
    "description": "A nimrod wrapper for libalpm",
    "license": "GPLv2",
    "web": "https://www.github.com/barcharcraz/nimalpm/"
  },
  {
    "name": "png",
    "url": "https://github.com/barcharcraz/nimlibpng",
    "method": "git",
    "tags": [
      "png",
      "wrapper",
      "library",
      "libpng",
      "image"
    ],
    "description": "Nim wrapper for the libpng library",
    "license": "libpng",
    "web": "https://github.com/barcharcraz/nimlibpng"
  },
  {
    "name": "nimlibpng",
    "alias": "png"
  },
  {
    "name": "sdl2",
    "url": "https://github.com/nim-lang/sdl2",
    "method": "git",
    "tags": [
      "wrapper",
      "media",
      "audio",
      "video"
    ],
    "description": "Wrapper for SDL 2.x",
    "license": "MIT",
    "web": "https://github.com/nim-lang/sdl2"
  },
  {
    "name": "gamelib",
    "url": "https://github.com/PMunch/SDLGamelib",
    "method": "git",
    "tags": [
      "sdl",
      "game",
      "library"
    ],
    "description": "A library of functions to make creating games using Nim and SDL2 easier. This does not intend to be a full blown engine and tries to keep all the components loosely coupled so that individual parts can be used separately.",
    "license": "MIT",
    "web": "https://github.com/PMunch/SDLGamelib"
  },
  {
    "name": "nimcr",
    "url": "https://github.com/PMunch/nimcr",
    "method": "git",
    "tags": [
      "shebang",
      "utility"
    ],
    "description": "A small program to make Nim shebang-able without the overhead of compiling each time",
    "license": "MIT",
    "web": "https://github.com/PMunch/nimcr"
  },
  {
    "name": "gtkgenui",
    "url": "https://github.com/PMunch/gtkgenui",
    "method": "git",
    "tags": [
      "gtk2",
      "utility"
    ],
    "description": "This module provides the genui macro for the Gtk2 toolkit. Genui is a way to specify graphical interfaces in a hierarchical way to more clearly show the structure of the interface as well as simplifying the code.",
    "license": "MIT",
    "web": "https://github.com/PMunch/gtkgenui"
  },
  {
    "name": "persvector",
    "url": "https://github.com/PMunch/nim-persistent-vector",
    "method": "git",
    "tags": [
      "datastructures",
      "immutable",
      "persistent"
    ],
    "description": "This is an implementation of Clojures persistent vectors in Nim.",
    "license": "MIT",
    "web": "https://github.com/PMunch/nim-persistent-vector"
  },
  {
    "name": "pcap",
    "url": "https://github.com/PMunch/nim-pcap",
    "method": "git",
    "tags": [
      "pcap",
      "fileformats"
    ],
    "description": "Tiny pure Nim library to read PCAP files used by TcpDump/WinDump/Wireshark.",
    "license": "MIT",
    "web": "https://github.com/PMunch/nim-pcap"
  },
  {
    "name": "drawille",
    "url": "https://github.com/PMunch/drawille-nim",
    "method": "git",
    "tags": [
      "drawile",
      "terminal",
      "graphics"
    ],
    "description": "Drawing in terminal with Unicode Braille characters.",
    "license": "MIT",
    "web": "https://github.com/PMunch/drawille-nim"
  },
  {
    "name": "binaryparse",
    "url": "https://github.com/PMunch/binaryparse",
    "method": "git",
    "tags": [
      "parsing",
      "binary"
    ],
    "description": "Binary parser (and writer) in pure Nim. Generates efficient parsing procedures that handle many commonly seen patterns seen in binary files and does sub-byte field reading.",
    "license": "MIT",
    "web": "https://github.com/PMunch/binaryparse"
  },
  {
    "name": "libkeepass",
    "url": "https://github.com/PMunch/libkeepass",
    "method": "git",
    "tags": [
      "keepass",
      "password",
      "library"
    ],
    "description": "Library for reading KeePass files and decrypt the passwords within it",
    "license": "MIT",
    "web": "https://github.com/PMunch/libkeepass"
  },
  {
    "name": "zhsh",
    "url": "https://github.com/PMunch/zhangshasha",
    "method": "git",
    "tags": [
      "algorithm",
      "edit-distance"
    ],
    "description": "This module is a port of the Java implementation of the Zhang-Shasha algorithm for tree edit distance",
    "license": "MIT",
    "web": "https://github.com/PMunch/zhangshasha"
  },
  {
    "name": "termstyle",
    "url": "https://github.com/PMunch/termstyle",
    "method": "git",
    "tags": [
      "terminal",
      "colour",
      "style"
    ],
    "description": "Easy to use styles for terminal output",
    "license": "MIT",
    "web": "https://github.com/PMunch/termstyle"
  },
  {
    "name": "combparser",
    "url": "https://github.com/PMunch/combparser",
    "method": "git",
    "tags": [
      "parser",
      "combinator"
    ],
    "description": "A parser combinator library for easy generation of complex parsers",
    "license": "MIT",
    "web": "https://github.com/PMunch/combparser"
  },
  {
    "name": "protobuf",
    "url": "https://github.com/PMunch/protobuf-nim",
    "method": "git",
    "tags": [
      "protobuf",
      "serialization"
    ],
    "description": "Protobuf implementation in pure Nim that leverages the power of the macro system to not depend on any external tools",
    "license": "MIT",
    "web": "https://github.com/PMunch/protobuf-nim"
  },
  {
    "name": "strslice",
    "url": "https://github.com/PMunch/strslice",
    "method": "git",
    "tags": [
      "optimization",
      "strings",
      "library"
    ],
    "description": "Simple implementation of string slices with some of the strutils ported or wrapped to work on them. String slices offer a performance enhancement when working with large amounts of slices from one base string",
    "license": "MIT",
    "web": "https://github.com/PMunch/strslice"
  },
  {
    "name": "sdl2_nim",
    "url": "https://github.com/Vladar4/sdl2_nim",
    "method": "git",
    "tags": [
      "library",
      "wrapper",
      "sdl2",
      "game",
      "video",
      "image",
      "audio",
      "network",
      "ttf"
    ],
    "description": "Wrapper of the SDL 2 library for the Nim language.",
    "license": "zlib",
    "web": "https://github.com/Vladar4/sdl2_nim"
  },
  {
    "name": "assimp",
    "url": "https://github.com/barcharcraz/nim-assimp",
    "method": "git",
    "tags": [
      "wrapper",
      "media",
      "mesh",
      "import",
      "game"
    ],
    "description": "Wrapper for the assimp library",
    "license": "MIT",
    "web": "https://github.com/barcharcraz/nim-assimp"
  },
  {
    "name": "freeimage",
    "url": "https://github.com/barcharcraz/nim-freeimage",
    "method": "git",
    "tags": [
      "wrapper",
      "media",
      "image",
      "import",
      "game"
    ],
    "description": "Wrapper for the FreeImage library",
    "license": "MIT",
    "web": "https://github.com/barcharcraz/nim-freeimage"
  },
  {
    "name": "bcrypt",
    "url": "https://github.com/ithkuil/bcryptnim/",
    "method": "git",
    "tags": [
      "hash",
      "crypto",
      "password",
      "bcrypt",
      "library"
    ],
    "description": "Wraps the bcrypt (blowfish) library for creating encrypted hashes (useful for passwords)",
    "license": "BSD",
    "web": "https://www.github.com/ithkuil/bcryptnim/"
  },
  {
    "name": "opencl",
    "url": "https://github.com/nim-lang/opencl",
    "method": "git",
    "tags": [
      "library"
    ],
    "description": "Low-level wrapper for OpenCL",
    "license": "MIT",
    "web": "https://github.com/nim-lang/opencl"
  },
  {
    "name": "DevIL",
    "url": "https://github.com/Varriount/DevIL",
    "method": "git",
    "tags": [
      "image",
      "library",
      "graphics",
      "wrapper"
    ],
    "description": "Wrapper for the DevIL image library",
    "license": "MIT",
    "web": "https://github.com/Varriount/DevIL"
  },
  {
    "name": "signals",
    "url": "https://github.com/fowlmouth/signals.nim",
    "method": "git",
    "tags": [
      "event-based",
      "observer pattern",
      "library"
    ],
    "description": "Signals/slots library.",
    "license": "MIT",
    "web": "https://github.com/fowlmouth/signals.nim"
  },
  {
    "name": "sling",
    "url": "https://github.com/Druage/sling",
    "method": "git",
    "tags": [
      "signal",
      "slots",
      "eventloop",
      "callback"
    ],
    "description": "Signal and Slot library for Nim.",
    "license": "unlicense",
    "web": "https://github.com/Druage/sling"
  },
  {
    "name": "number_files",
    "url": "https://github.com/Araq/number_files/",
    "method": "git",
    "tags": [
      "rename",
      "filename",
      "finder"
    ],
    "description": "Command to add counter suffix/prefix to a list of files.",
    "license": "MIT",
    "web": "https://github.com/Araq/number_files/"
  },
  {
    "name": "redissessions",
    "url": "https://github.com/ithkuil/redissessions/",
    "method": "git",
    "tags": [
      "jester",
      "sessions",
      "redis"
    ],
    "description": "Redis-backed sessions for jester",
    "license": "MIT",
    "web": "https://github.com/ithkuil/redissessions/"
  },
  {
    "name": "horde3d",
    "url": "https://github.com/fowlmouth/horde3d",
    "method": "git",
    "tags": [
      "graphics",
      "3d",
      "rendering",
      "wrapper"
    ],
    "description": "Wrapper for Horde3D, a small open source 3D rendering engine.",
    "license": "WTFPL",
    "web": "https://github.com/fowlmouth/horde3d"
  },
  {
    "name": "mongo",
    "url": "https://github.com/nim-lang/mongo",
    "method": "git",
    "tags": [
      "library",
      "wrapper",
      "database"
    ],
    "description": "Bindings and a high-level interface for MongoDB",
    "license": "MIT",
    "web": "https://github.com/nim-lang/mongo"
  },
  {
    "name": "allegro5",
    "url": "https://github.com/fowlmouth/allegro5",
    "method": "git",
    "tags": [
      "wrapper",
      "graphics",
      "games",
      "opengl",
      "audio"
    ],
    "description": "Wrapper for Allegro version 5.X",
    "license": "MIT",
    "web": "https://github.com/fowlmouth/allegro5"
  },
  {
    "name": "physfs",
    "url": "https://github.com/fowlmouth/physfs",
    "method": "git",
    "tags": [
      "wrapper",
      "filesystem",
      "archives"
    ],
    "description": "A library to provide abstract access to various archives.",
    "license": "WTFPL",
    "web": "https://github.com/fowlmouth/physfs"
  },
  {
    "name": "shoco",
    "url": "https://github.com/onionhammer/shoconim.git",
    "method": "git",
    "tags": [
      "compression",
      "shoco"
    ],
    "description": "A fast compressor for short strings",
    "license": "MIT",
    "web": "https://github.com/onionhammer/shoconim"
  },
  {
    "name": "murmur3",
    "url": "https://github.com/boydgreenfield/nimrod-murmur",
    "method": "git",
    "tags": [
      "MurmurHash",
      "MurmurHash3",
      "murmur",
      "hash",
      "hashing"
    ],
    "description": "A simple MurmurHash3 wrapper for Nim",
    "license": "MIT",
    "web": "https://github.com/boydgreenfield/nimrod-murmur"
  },
  {
    "name": "hex",
    "url": "https://github.com/esbullington/nimrod-hex",
    "method": "git",
    "tags": [
      "hex",
      "encoding"
    ],
    "description": "A simple hex package for Nim",
    "license": "MIT",
    "web": "https://github.com/esbullington/nimrod-hex"
  },
  {
    "name": "strfmt",
    "url": "https://bitbucket.org/lyro/strfmt",
    "method": "hg",
    "tags": [
      "library"
    ],
    "description": "A string formatting library inspired by Python's `format`.",
    "license": "MIT",
    "web": "https://lyro.bitbucket.org/strfmt"
  },
  {
    "name": "jade-nim",
    "url": "https://github.com/idlewan/jade-nim",
    "method": "git",
    "tags": [
      "template",
      "jade",
      "web",
      "dsl",
      "html"
    ],
    "description": "Compiles jade templates to Nim procedures.",
    "license": "MIT",
    "web": "https://github.com/idlewan/jade-nim"
  },
  {
    "name": "gh_nimrod_doc_pages",
    "url": "https://github.com/Araq/gh_nimrod_doc_pages",
    "method": "git",
    "tags": [
      "commandline",
      "web",
      "automation",
      "documentation"
    ],
    "description": "Generates a GitHub documentation website for Nim projects.",
    "license": "MIT",
    "web": "https://github.com/Araq/gh_nimrod_doc_pages"
  },
  {
    "name": "midnight_dynamite",
    "url": "https://github.com/Araq/midnight_dynamite",
    "method": "git",
    "tags": [
      "wrapper",
      "library",
      "html",
      "markdown",
      "md"
    ],
    "description": "Wrapper for the markdown rendering hoedown library",
    "license": "MIT",
    "web": "https://github.com/Araq/midnight_dynamite"
  },
  {
    "name": "rsvg",
    "url": "https://github.com/def-/rsvg",
    "method": "git",
    "tags": [
      "wrapper",
      "library",
      "graphics"
    ],
    "description": "Wrapper for librsvg, a Scalable Vector Graphics (SVG) rendering library",
    "license": "MIT",
    "web": "https://github.com/def-/rsvg"
  },
  {
    "name": "emerald",
    "url": "https://github.com/flyx/emerald",
    "method": "git",
    "tags": [
      "dsl",
      "html",
      "template",
      "web"
    ],
    "description": "macro-based HTML templating engine",
    "license": "WTFPL",
    "web": "https://flyx.github.io/emerald/"
  },
  {
    "name": "niminst",
    "url": "https://github.com/nim-lang/niminst",
    "method": "git",
    "tags": [
      "app",
      "binary",
      "tool",
      "installation",
      "generator"
    ],
    "description": "tool to generate installers for Nim programs",
    "license": "MIT",
    "web": "https://github.com/nim-lang/niminst"
  },
  {
    "name": "redis",
    "url": "https://github.com/nim-lang/redis",
    "method": "git",
    "tags": [
      "redis",
      "client",
      "library"
    ],
    "description": "official redis client for Nim",
    "license": "MIT",
    "web": "https://github.com/nim-lang/redis"
  },
  {
    "name": "dialogs",
    "url": "https://github.com/nim-lang/dialogs",
    "method": "git",
    "tags": [
      "library",
      "ui",
      "gui",
      "dialog",
      "file"
    ],
    "description": "wraps GTK+ or Windows' open file dialogs",
    "license": "MIT",
    "web": "https://github.com/nim-lang/dialogs"
  },
  {
    "name": "vectors",
    "url": "https://github.com/blamestross/nimrod-vectors",
    "method": "git",
    "tags": [
      "math",
      "vectors",
      "library"
    ],
    "description": "Simple multidimensional vector math",
    "license": "MIT",
    "web": "https://github.com/blamestross/nimrod-vectors"
  },
  {
    "name": "bitarray",
    "url": "https://github.com/onecodex/nim-bitarray",
    "method": "git",
    "tags": [
      "Bit arrays",
      "Bit sets",
      "Bit vectors",
      "Data structures"
    ],
    "description": "mmap-backed bitarray implementation in Nim.",
    "license": "MIT",
    "web": "https://www.github.com/onecodex/nim-bitarray"
  },
  {
    "name": "appdirs",
    "url": "https://github.com/MrJohz/appdirs",
    "method": "git",
    "tags": [
      "utility",
      "filesystem"
    ],
    "description": "A utility library to find the directory you need to app in.",
    "license": "MIT",
    "web": "https://github.com/MrJohz/appdirs"
  },
  {
    "name": "sndfile",
    "url": "https://github.com/julienaubert/nim-sndfile",
    "method": "git",
    "tags": [
      "audio",
      "wav",
      "wrapper",
      "libsndfile"
    ],
    "description": "A wrapper of libsndfile",
    "license": "MIT",
    "web": "https://github.com/julienaubert/nim-sndfile"
  },
  {
    "name": "nim-sndfile",
    "alias": "sndfile"
  },
  {
    "name": "bigints",
    "url": "https://github.com/def-/bigints",
    "method": "git",
    "tags": [
      "math",
      "library",
      "numbers"
    ],
    "description": "Arbitrary-precision integers",
    "license": "MIT",
    "web": "https://github.com/def-/bigints"
  },
  {
    "name": "iterutils",
    "url": "https://github.com/def-/iterutils",
    "method": "git",
    "tags": [
      "library",
      "iterators"
    ],
    "description": "Functional operations for iterators and slices, similar to sequtils",
    "license": "MIT",
    "web": "https://github.com/def-/iterutils"
  },
  {
    "name": "hastyscribe",
    "url": "https://github.com/h3rald/hastyscribe",
    "method": "git",
    "tags": [
      "markdown",
      "html",
      "publishing"
    ],
    "description": "Self-contained markdown compiler generating self-contained HTML documents",
    "license": "MIT",
    "web": "https://h3rald.com/hastyscribe"
  },
  {
    "name": "nanomsg",
    "url": "https://github.com/def-/nim-nanomsg",
    "method": "git",
    "tags": [
      "library",
      "wrapper",
      "networking"
    ],
    "description": "Wrapper for the nanomsg socket library that provides several common communication patterns",
    "license": "MIT",
    "web": "https://github.com/def-/nim-nanomsg"
  },
  {
    "name": "directnimrod",
    "url": "https://bitbucket.org/barcharcraz/directnimrod",
    "method": "git",
    "tags": [
      "library",
      "wrapper",
      "graphics",
      "windows"
    ],
    "description": "Wrapper for microsoft's DirectX libraries",
    "license": "MS-PL",
    "web": "https://bitbucket.org/barcharcraz/directnimrod"
  },
  {
    "name": "imghdr",
    "url": "https://github.com/achesak/nim-imghdr",
    "method": "git",
    "tags": [
      "image",
      "formats",
      "files"
    ],
    "description": "Library for detecting the format of an image",
    "license": "MIT",
    "web": "https://github.com/achesak/nim-imghdr"
  },
  {
    "name": "csv2json",
    "url": "https://github.com/achesak/nim-csv2json",
    "method": "git",
    "tags": [
      "csv",
      "json"
    ],
    "description": "Convert CSV files to JSON",
    "license": "MIT",
    "web": "https://github.com/achesak/nim-csv2json"
  },
  {
    "name": "vecmath",
    "url": "https://github.com/barcharcraz/vecmath",
    "method": "git",
    "tags": [
      "library",
      "math",
      "vector"
    ],
    "description": "various vector maths utils for nimrod",
    "license": "MIT",
    "web": "https://github.com/barcharcraz/vecmath"
  },
  {
    "name": "lazy_rest",
    "url": "https://github.com/Araq/lazy_rest",
    "method": "git",
    "tags": [
      "library",
      "rst",
      "rest",
      "text",
      "html"
    ],
    "description": "Simple reST HTML generation with some extras.",
    "license": "MIT",
    "web": "https://github.com/Araq/lazy_rest"
  },
  {
    "name": "Phosphor",
    "url": "https://github.com/barcharcraz/Phosphor",
    "method": "git",
    "tags": [
      "library",
      "opengl",
      "graphics"
    ],
    "description": "eaiser use of OpenGL and GLSL shaders",
    "license": "MIT",
    "web": "https://github.com/barcharcraz/Phosphor"
  },
  {
    "name": "colorsys",
    "url": "https://github.com/achesak/nim-colorsys",
    "method": "git",
    "tags": [
      "library",
      "colors",
      "rgb",
      "yiq",
      "hls",
      "hsv"
    ],
    "description": "Convert between RGB, YIQ, HLS, and HSV color systems.",
    "license": "MIT",
    "web": "https://github.com/achesak/nim-colorsys"
  },
  {
    "name": "pythonfile",
    "url": "https://github.com/achesak/nim-pythonfile",
    "method": "git",
    "tags": [
      "library",
      "python",
      "files",
      "file"
    ],
    "description": "Wrapper of the file procedures to provide an interface as similar as possible to that of Python",
    "license": "MIT",
    "web": "https://github.com/achesak/nim-pythonfile"
  },
  {
    "name": "sndhdr",
    "url": "https://github.com/achesak/nim-sndhdr",
    "method": "git",
    "tags": [
      "library",
      "formats",
      "files",
      "sound",
      "audio"
    ],
    "description": "Library for detecting the format of a sound file",
    "license": "MIT",
    "web": "https://github.com/achesak/nim-sndhdr"
  },
  {
    "name": "irc",
    "url": "https://github.com/nim-lang/irc",
    "method": "git",
    "tags": [
      "library",
      "irc",
      "network"
    ],
    "description": "Implements a simple IRC client.",
    "license": "MIT",
    "web": "https://github.com/nim-lang/irc"
  },
  {
    "name": "random",
    "url": "https://github.com/oprypin/nim-random",
    "method": "git",
    "tags": [
      "library",
      "algorithms",
      "random"
    ],
    "description": "Pseudo-random number generation library inspired by Python",
    "license": "MIT",
    "web": "https://github.com/oprypin/nim-random"
  },
  {
    "name": "zmq",
    "url": "https://github.com/nim-lang/nim-zmq",
    "method": "git",
    "tags": [
      "library",
      "wrapper",
      "zeromq",
      "messaging",
      "queue"
    ],
    "description": "ZeroMQ 4 wrapper",
    "license": "MIT",
    "web": "https://github.com/nim-lang/nim-zmq"
  },
  {
    "name": "uuid",
    "url": "https://github.com/idlewan/nim-uuid",
    "method": "git",
    "tags": [
      "library",
      "wrapper",
      "uuid"
    ],
    "description": "UUID wrapper",
    "license": "MIT",
    "web": "https://github.com/idlewan/nim-uuid"
  },
  {
    "name": "robotparser",
    "url": "https://github.com/achesak/nim-robotparser",
    "method": "git",
    "tags": [
      "library",
      "useragent",
      "robots",
      "robot.txt"
    ],
    "description": "Determine if a useragent can access a URL using robots.txt",
    "license": "MIT",
    "web": "https://github.com/achesak/nim-robotparser"
  },
  {
    "name": "epub",
    "url": "https://github.com/achesak/nim-epub",
    "method": "git",
    "tags": [
      "library",
      "epub",
      "e-book"
    ],
    "description": "Module for working with EPUB e-book files",
    "license": "MIT",
    "web": "https://github.com/achesak/nim-epub"
  },
  {
    "name": "hashids",
    "url": "https://github.com/achesak/nim-hashids",
    "method": "git",
    "tags": [
      "library",
      "hashids"
    ],
    "description": "Nim implementation of Hashids",
    "license": "MIT",
    "web": "https://github.com/achesak/nim-hashids"
  },
  {
    "name": "openssl_evp",
    "url": "https://github.com/cowboy-coders/nim-openssl-evp",
    "method": "git",
    "tags": [
      "library",
      "crypto",
      "openssl"
    ],
    "description": "Wrapper for OpenSSL's EVP interface",
    "license": "OpenSSL License and SSLeay License",
    "web": "https://github.com/cowboy-coders/nim-openssl-evp"
  },
  {
    "name": "monad",
    "alias": "maybe"
  },
  {
    "name": "maybe",
    "url": "https://github.com/superfunc/maybe",
    "method": "git",
    "tags": [
      "library",
      "functional",
      "optional",
      "monad"
    ],
    "description": "basic monadic maybe type for Nim",
    "license": "BSD3",
    "web": "https://github.com/superfunc/maybe"
  },
  {
    "name": "eternity",
    "url": "https://github.com/hiteshjasani/nim-eternity",
    "method": "git",
    "tags": [
      "library",
      "time",
      "format"
    ],
    "description": "Humanize elapsed time",
    "license": "MIT",
    "web": "https://github.com/hiteshjasani/nim-eternity"
  },
  {
    "name": "gmp",
    "url": "https://github.com/subsetpark/nim-gmp",
    "method": "git",
    "tags": [
      "library",
      "bignum",
      "numbers",
      "math"
    ],
    "description": "wrapper for the GNU multiple precision arithmetic library (GMP)",
    "license": "LGPLv3 or GPLv2",
    "web": "https://github.com/subsetpark/nim-gmp"
  },
  {
    "name": "ludens",
    "url": "https://github.com/rnentjes/nim-ludens",
    "method": "git",
    "tags": [
      "library",
      "game",
      "opengl",
      "sfml"
    ],
    "description": "Little game library using opengl and sfml",
    "license": "MIT",
    "web": "https://github.com/rnentjes/nim-ludens"
  },
  {
    "name": "ffbookmarks",
    "url": "https://github.com/achesak/nim-ffbookmarks",
    "method": "git",
    "tags": [
      "firefox",
      "bookmarks",
      "library"
    ],
    "description": "Nim module for working with Firefox bookmarks",
    "license": "MIT",
    "web": "https://github.com/achesak/nim-ffbookmarks"
  },
  {
    "name": "moustachu",
    "url": "https://github.com/fenekku/moustachu.git",
    "method": "git",
    "tags": [
      "web",
      "html",
      "template",
      "mustache"
    ],
    "description": "Mustache templating for Nim.",
    "license": "MIT",
    "web": "https://github.com/fenekku/moustachu"
  },
  {
    "name": "easy-bcrypt",
    "url": "https://github.com/flaviut/easy-bcrypt.git",
    "method": "git",
    "tags": [
      "hash",
      "crypto",
      "password",
      "bcrypt"
    ],
    "description": "simple wrapper providing a convenient interface for the bcrypt password hashing algorithm",
    "license": "CC0",
    "web": "https://github.com/flaviut/easy-bcrypt/blob/master/easy-bcrypt.nimble"
  },
  {
    "name": "libclang",
    "url": "https://github.com/cowboy-coders/nim-libclang.git",
    "method": "git",
    "tags": [
      "wrapper",
      "bindings",
      "clang"
    ],
    "description": "wrapper for libclang (the C-interface of the clang LLVM frontend)",
    "license": "MIT",
    "web": "https://github.com/cowboy-coders/nim-libclang"
  },
  {
    "name": "nim-libclang",
    "url": "https://github.com/cowboy-coders/nim-libclang.git",
    "method": "git",
    "tags": [
      "wrapper",
      "bindings",
      "clang"
    ],
    "description": "Please use libclang instead.",
    "license": "MIT",
    "web": "https://github.com/cowboy-coders/nim-libclang"
  },
  {
    "name": "nimqml",
    "url": "https://github.com/filcuc/nimqml",
    "method": "git",
    "tags": [
      "Qt",
      "Qml",
      "UI",
      "GUI"
    ],
    "description": "Qt Qml bindings",
    "license": "GPLv3",
    "web": "https://github.com/filcuc/nimqml"
  },
  {
    "name": "XPLM-Nim",
    "url": "https://github.com/jpoirier/XPLM-Nim",
    "method": "git",
    "tags": [
      "X-Plane",
      "XPLM",
      "Plugin",
      "SDK"
    ],
    "description": "X-Plane XPLM SDK wrapper",
    "license": "BSD",
    "web": "https://github.com/jpoirier/XPLM-Nim"
  },
  {
    "name": "csfml",
    "url": "https://github.com/oprypin/nim-csfml",
    "method": "git",
    "tags": [
      "sfml",
      "binding",
      "game",
      "media",
      "library",
      "opengl"
    ],
    "description": "Bindings for Simple and Fast Multimedia Library (through CSFML)",
    "license": "zlib",
    "web": "https://github.com/oprypin/nim-csfml"
  },
  {
    "name": "optional_t",
    "url": "https://github.com/flaviut/optional_t",
    "method": "git",
    "tags": [
      "option",
      "functional"
    ],
    "description": "Basic Option[T] library",
    "license": "MIT",
    "web": "https://github.com/flaviut/optional_t"
  },
  {
    "name": "nimrtlsdr",
    "url": "https://github.com/jpoirier/nimrtlsdr",
    "method": "git",
    "tags": [
      "rtl-sdr",
      "wrapper",
      "bindings",
      "rtlsdr"
    ],
    "description": "A Nim wrapper for librtlsdr",
    "license": "BSD",
    "web": "https://github.com/jpoirier/nimrtlsdr"
  },
  {
    "name": "lapp",
    "url": "https://gitlab.3dicc.com/gokr/lapp.git",
    "method": "git",
    "tags": [
      "args",
      "cmd",
      "opt",
      "parse",
      "parsing"
    ],
    "description": "Opt parser using synopsis as specification, ported from Lua.",
    "license": "MIT",
    "web": "https://gitlab.3dicc.com/gokr/lapp"
  },
  {
    "name": "blimp",
    "url": "https://gitlab.3dicc.com/gokr/blimp.git",
    "method": "git",
    "tags": [
      "app",
      "binary",
      "utility",
      "git",
      "git-fat"
    ],
    "description": "Utility that helps with big files in git, very similar to git-fat, s3annnex etc.",
    "license": "MIT",
    "web": "https://gitlab.3dicc.com/gokr/blimp"
  },
  {
    "name": "parsetoml",
    "url": "https://github.com/NimParsers/parsetoml.git",
    "method": "git",
    "tags": [
      "library",
      "parse"
    ],
    "description": "Library for parsing TOML files.",
    "license": "MIT",
    "web": "https://github.com/NimParsers/parsetoml"
  },
  {
    "name": "compiler",
    "url": "https://github.com/nim-lang/Nim.git",
    "method": "git",
    "tags": [
      "library"
    ],
    "description": "Compiler package providing the compiler sources as a library.",
    "license": "MIT",
    "web": "https://github.com/nim-lang/Nim"
  },
  {
    "name": "nre",
    "url": "https://github.com/flaviut/nre.git",
    "method": "git",
    "tags": [
      "library",
      "pcre",
      "regex"
    ],
    "description": "A better regular expression library",
    "license": "MIT",
    "web": "https://github.com/flaviut/nre"
  },
  {
    "name": "docopt",
    "url": "https://github.com/docopt/docopt.nim",
    "method": "git",
    "tags": [
      "commandline",
      "arguments",
      "parsing",
      "library"
    ],
    "description": "Command-line args parser based on Usage message",
    "license": "MIT",
    "web": "https://github.com/docopt/docopt.nim"
  },
  {
    "name": "bpg",
    "url": "https://github.com/def-/nim-bpg.git",
    "method": "git",
    "tags": [
      "image",
      "library",
      "wrapper"
    ],
    "description": "BPG (Better Portable Graphics) for Nim",
    "license": "MIT",
    "web": "https://github.com/def-/nim-bpg"
  },
  {
    "name": "io-spacenav",
    "url": "https://github.com/nimious/io-spacenav.git",
    "method": "git",
    "tags": [
      "binding",
      "3dx",
      "3dconnexion",
      "libspnav",
      "spacenav",
      "spacemouse",
      "spacepilot",
      "spacenavigator"
    ],
    "description": "Obsolete - please use spacenav instead!",
    "license": "MIT",
    "web": "https://github.com/nimious/io-spacenav"
  },
  {
    "name": "optionals",
    "url": "https://github.com/MasonMcGill/optionals.git",
    "method": "git",
    "tags": [
      "library",
      "option",
      "optional",
      "maybe"
    ],
    "description": "Option types",
    "license": "MIT",
    "web": "https://github.com/MasonMcGill/optionals"
  },
  {
    "name": "tuples",
    "url": "https://github.com/MasonMcGill/tuples.git",
    "method": "git",
    "tags": [
      "library",
      "tuple",
      "metaprogramming"
    ],
    "description": "Tuple manipulation utilities",
    "license": "MIT",
    "web": "https://github.com/MasonMcGill/tuples"
  },
  {
    "name": "fuse",
    "url": "https://github.com/akiradeveloper/nim-fuse.git",
    "method": "git",
    "tags": [
      "fuse",
      "library",
      "wrapper"
    ],
    "description": "A FUSE binding for Nim",
    "license": "MIT",
    "web": "https://github.com/akiradeveloper/nim-fuse"
  },
  {
    "name": "brainfuck",
    "url": "https://github.com/def-/nim-brainfuck.git",
    "method": "git",
    "tags": [
      "library",
      "binary",
      "app",
      "interpreter",
      "compiler",
      "language"
    ],
    "description": "A brainfuck interpreter and compiler",
    "license": "MIT",
    "web": "https://github.com/def-/nim-brainfuck"
  },
  {
    "name": "nimsuggest",
    "url": "https://github.com/nim-lang/nimsuggest.git",
    "method": "git",
    "tags": [
      "binary",
      "app",
      "suggest",
      "compiler",
      "autocomplete"
    ],
    "description": "Tool for providing auto completion data for Nim source code.",
    "license": "MIT",
    "web": "https://github.com/nim-lang/nimsuggest"
  },
  {
    "name": "jwt",
    "url": "https://github.com/yglukhov/nim-jwt.git",
    "method": "git",
    "tags": [
      "library",
      "crypto",
      "hash"
    ],
    "description": "JSON Web Tokens for Nim",
    "license": "MIT",
    "web": "https://github.com/yglukhov/nim-jwt"
  },
  {
    "name": "pythonpathlib",
    "url": "https://github.com/achesak/nim-pythonpathlib.git",
    "method": "git",
    "tags": [
      "path",
      "directory",
      "python",
      "library"
    ],
    "description": "Module for working with paths that is as similar as possible to Python's pathlib",
    "license": "MIT",
    "web": "https://github.com/achesak/nim-pythonpathlib"
  },
  {
    "name": "RingBuffer",
    "url": "git@github.com:megawac/RingBuffer.nim.git",
    "method": "git",
    "tags": [
      "sequence",
      "seq",
      "circular",
      "ring",
      "buffer"
    ],
    "description": "Circular buffer implementation",
    "license": "MIT",
    "web": "https://github.com/megawac/RingBuffer.nim"
  },
  {
    "name": "nimrat",
    "url": "https://github.com/apense/nimrat",
    "method": "git",
    "tags": [
      "library",
      "math",
      "numbers"
    ],
    "description": "Module for working with rational numbers (fractions)",
    "license": "MIT",
    "web": "https://github.com/apense/nimrat"
  },
  {
    "name": "io-isense",
    "url": "https://github.com/nimious/io-isense.git",
    "method": "git",
    "tags": [
      "binding",
      "isense",
      "intersense",
      "inertiacube",
      "intertrax",
      "microtrax",
      "thales",
      "tracking",
      "sensor"
    ],
    "description": "Obsolete - please use isense instead!",
    "license": "MIT",
    "web": "https://github.com/nimious/io-isense"
  },
  {
    "name": "io-usb",
    "url": "https://github.com/nimious/io-usb.git",
    "method": "git",
    "tags": [
      "binding",
      "usb",
      "libusb"
    ],
    "description": "Obsolete - please use libusb instead!",
    "license": "MIT",
    "web": "https://github.com/nimious/io-usb"
  },
  {
    "name": "nimcfitsio",
    "url": "https://github.com/ziotom78/nimcfitsio.git",
    "method": "git",
    "tags": [
      "library",
      "binding",
      "cfitsio",
      "fits",
      "io"
    ],
    "description": "Bindings for CFITSIO, a library to read/write FITSIO images and tables.",
    "license": "MIT",
    "web": "https://github.com/ziotom78/nimcfitsio"
  },
  {
    "name": "glossolalia",
    "url": "https://github.com/fowlmouth/glossolalia",
    "method": "git",
    "tags": [
      "parser",
      "peg"
    ],
    "description": "A DSL for quickly writing parsers",
    "license": "CC0",
    "web": "https://github.com/fowlmouth/glossolalia"
  },
  {
    "name": "entoody",
    "url": "https://bitbucket.org/fowlmouth/entoody",
    "method": "git",
    "tags": [
      "component",
      "entity",
      "composition"
    ],
    "description": "A component/entity system",
    "license": "CC0",
    "web": "https://bitbucket.org/fowlmouth/entoody"
  },
  {
    "name": "msgpack",
    "url": "https://github.com/akiradeveloper/msgpack-nim.git",
    "method": "git",
    "tags": [
      "msgpack",
      "library",
      "serialization"
    ],
    "description": "A MessagePack binding for Nim",
    "license": "MIT",
    "web": "https://github.com/akiradeveloper/msgpack-nim"
  },
  {
    "name": "osinfo",
    "url": "https://github.com/nim-lang/osinfo.git",
    "method": "git",
    "tags": [
      "os",
      "library",
      "info"
    ],
    "description": "Modules providing information about the OS.",
    "license": "MIT",
    "web": "https://github.com/nim-lang/osinfo"
  },
  {
    "name": "io-myo",
    "url": "https://github.com/nimious/io-myo.git",
    "method": "git",
    "tags": [
      "binding",
      "myo",
      "thalmic",
      "armband",
      "gesture"
    ],
    "description": "Obsolete - please use myo instead!",
    "license": "MIT",
    "web": "https://github.com/nimious/io-myo"
  },
  {
    "name": "io-oculus",
    "url": "https://github.com/nimious/io-oculus.git",
    "method": "git",
    "tags": [
      "binding",
      "oculus",
      "rift",
      "vr",
      "libovr",
      "ovr",
      "dk1",
      "dk2",
      "gearvr"
    ],
    "description": "Obsolete - please use oculus instead!",
    "license": "MIT",
    "web": "https://github.com/nimious/io-oculus"
  },
  {
    "name": "closure_compiler",
    "url": "https://github.com/yglukhov/closure_compiler.git",
    "method": "git",
    "tags": [
      "binding",
      "closure",
      "compiler",
      "javascript"
    ],
    "description": "Bindings for Closure Compiler web API.",
    "license": "MIT",
    "web": "https://github.com/yglukhov/closure_compiler"
  },
  {
    "name": "io-serialport",
    "url": "https://github.com/nimious/io-serialport.git",
    "method": "git",
    "tags": [
      "binding",
      "libserialport",
      "serial",
      "communication"
    ],
    "description": "Obsolete - please use serialport instead!",
    "license": "MIT",
    "web": "https://github.com/nimious/io-serialport"
  },
  {
    "name": "beanstalkd",
    "url": "https://github.com/tormaroe/beanstalkd.nim.git",
    "method": "git",
    "tags": [
      "library",
      "queue",
      "messaging"
    ],
    "description": "A beanstalkd work queue client library.",
    "license": "MIT",
    "web": "https://github.com/tormaroe/beanstalkd.nim"
  },
  {
    "name": "wiki2text",
    "url": "https://github.com/rspeer/wiki2text.git",
    "method": "git",
    "tags": [
      "nlp",
      "wiki",
      "xml",
      "text"
    ],
    "description": "Quickly extracts natural-language text from a MediaWiki XML file.",
    "license": "MIT",
    "web": "https://github.com/rspeer/wiki2text"
  },
  {
    "name": "qt5_qtsql",
    "url": "https://github.com/philip-wernersbach/nim-qt5_qtsql.git",
    "method": "git",
    "tags": [
      "library",
      "wrapper",
      "database",
      "qt",
      "qt5",
      "qtsql",
      "sqlite",
      "postgres",
      "mysql"
    ],
    "description": "Binding for Qt 5's Qt SQL library that integrates with the features of the Nim language. Uses one API for multiple database engines.",
    "license": "MIT",
    "web": "https://github.com/philip-wernersbach/nim-qt5_qtsql"
  },
  {
    "name": "orient",
    "url": "https://github.com/philip-wernersbach/nim-orient",
    "method": "git",
    "tags": [
      "library",
      "wrapper",
      "database",
      "orientdb",
      "pure"
    ],
    "description": "OrientDB driver written in pure Nim, uses the OrientDB 2.0 Binary Protocol with Binary Serialization.",
    "license": "MPL",
    "web": "https://github.com/philip-wernersbach/nim-orient"
  },
  {
    "name": "syslog",
    "url": "https://github.com/FedericoCeratto/nim-syslog",
    "method": "git",
    "tags": [
      "library",
      "pure"
    ],
    "description": "Syslog module.",
    "license": "LGPLv3",
    "web": "https://github.com/FedericoCeratto/nim-syslog"
  },
  {
    "name": "nimes",
    "url": "https://github.com/def-/nimes",
    "method": "git",
    "tags": [
      "emulator",
      "nes",
      "game",
      "sdl",
      "javascript"
    ],
    "description": "NES emulator using SDL2, also compiles to JavaScript with emscripten.",
    "license": "MPL",
    "web": "https://github.com/def-/nimes"
  },
  {
    "name": "syscall",
    "url": "https://github.com/def-/nim-syscall",
    "method": "git",
    "tags": [
      "library"
    ],
    "description": "Raw system calls for Nim",
    "license": "MPL",
    "web": "https://github.com/def-/nim-syscall"
  },
  {
    "name": "jnim",
    "url": "https://github.com/yglukhov/jnim",
    "method": "git",
    "tags": [
      "library",
      "java",
      "jvm",
      "bridge",
      "bindings"
    ],
    "description": "Nim - Java bridge",
    "license": "MIT",
    "web": "https://github.com/yglukhov/jnim"
  },
  {
    "name": "nimPDF",
    "url": "https://github.com/jangko/nimpdf",
    "method": "git",
    "tags": [
      "library",
      "PDF",
      "document"
    ],
    "description": "library for generating PDF files",
    "license": "MIT",
    "web": "https://github.com/jangko/nimpdf"
  },
  {
    "name": "LLVM",
    "url": "https://github.com/FedeOmoto/llvm",
    "method": "git",
    "tags": [
      "LLVM",
      "bindings",
      "wrapper"
    ],
    "description": "LLVM bindings for the Nim language.",
    "license": "MIT",
    "web": "https://github.com/FedeOmoto/llvm"
  },
  {
    "name": "nshout",
    "url": "https://github.com/Senketsu/nshout",
    "method": "git",
    "tags": [
      "library",
      "shouter",
      "libshout",
      "wrapper",
      "bindings",
      "audio",
      "web"
    ],
    "description": "Nim bindings for libshout",
    "license": "MIT",
    "web": "https://github.com/Senketsu/nshout"
  },
  {
    "name": "nsu",
    "url": "https://github.com/Senketsu/nsu",
    "method": "git",
    "tags": [
      "library",
      "tool",
      "utility",
      "screenshot"
    ],
    "description": "Simple screenshot library & cli tool made in Nim",
    "license": "MIT",
    "web": "https://github.com/Senketsu/nsu"
  },
  {
    "name": "nuuid",
    "url": "https://github.com/yglukhov/nim-only-uuid",
    "method": "git",
    "tags": [
      "library",
      "uuid",
      "guid"
    ],
    "description": "A Nim source only UUID generator",
    "license": "MIT",
    "web": "https://github.com/yglukhov/nim-only-uuid"
  },
  {
    "name": "fftw3",
    "url": "https://github.com/ziotom78/nimfftw3",
    "method": "git",
    "tags": [
      "library",
      "math",
      "fft"
    ],
    "description": "Bindings to the FFTW library",
    "license": "MIT",
    "web": "https://github.com/ziotom78/nimfftw3"
  },
  {
    "name": "nrpl",
    "url": "https://github.com/vegansk/nrpl",
    "method": "git",
    "tags": [
      "REPL",
      "application"
    ],
    "description": "A rudimentary Nim REPL",
    "license": "MIT",
    "web": "https://github.com/vegansk/nrpl"
  },
  {
    "name": "nim-geocoding",
    "url": "https://github.com/saratchandra92/nim-geocoding",
    "method": "git",
    "tags": [
      "library",
      "geocoding",
      "maps"
    ],
    "description": "A simple library for Google Maps Geocoding API",
    "license": "MIT",
    "web": "https://github.com/saratchandra92/nim-geocoding"
  },
  {
    "name": "io-gles",
    "url": "https://github.com/nimious/io-gles.git",
    "method": "git",
    "tags": [
      "binding",
      "khronos",
      "gles",
      "opengl es"
    ],
    "description": "Obsolete - please use gles instead!",
    "license": "MIT",
    "web": "https://github.com/nimious/io-gles"
  },
  {
    "name": "io-egl",
    "url": "https://github.com/nimious/io-egl.git",
    "method": "git",
    "tags": [
      "binding",
      "khronos",
      "egl",
      "opengl",
      "opengl es",
      "openvg"
    ],
    "description": "Obsolete - please use egl instead!",
    "license": "MIT",
    "web": "https://github.com/nimious/io-egl"
  },
  {
    "name": "io-sixense",
    "url": "https://github.com/nimious/io-sixense.git",
    "method": "git",
    "tags": [
      "binding",
      "sixense",
      "razer hydra",
      "stem system",
      "vr"
    ],
    "description": "Obsolete - please use sixense instead!",
    "license": "MIT",
    "web": "https://github.com/nimious/io-sixense"
  },
  {
    "name": "tnetstring",
    "url": "https://mahlon@bitbucket.org/mahlon/nim-tnetstring",
    "method": "hg",
    "tags": [
      "tnetstring",
      "library",
      "serialization"
    ],
    "description": "Parsing and serializing for the TNetstring format.",
    "license": "MIT",
    "web": "http://bitbucket.org/mahlon/nim-tnetstring"
  },
  {
    "name": "msgpack4nim",
    "url": "https://github.com/jangko/msgpack4nim",
    "method": "git",
    "tags": [
      "msgpack",
      "library",
      "serialization",
      "deserialization"
    ],
    "description": "Another MessagePack implementation written in pure nim",
    "license": "MIT",
    "web": "https://github.com/jangko/msgpack4nim"
  },
  {
    "name": "binaryheap",
    "url": "https://github.com/bluenote10/nim-heap",
    "method": "git",
    "tags": [
      "heap",
      "priority queue"
    ],
    "description": "Simple binary heap implementation",
    "license": "MIT",
    "web": "https://github.com/bluenote10/nim-heap"
  },
  {
    "name": "stringinterpolation",
    "url": "https://github.com/bluenote10/nim-stringinterpolation",
    "method": "git",
    "tags": [
      "string formatting",
      "string interpolation"
    ],
    "description": "String interpolation with printf syntax",
    "license": "MIT",
    "web": "https://github.com/bluenote10/nim-stringinterpolation"
  },
  {
    "name": "libovr",
    "url": "https://github.com/bluenote10/nim-ovr",
    "method": "git",
    "tags": [
      "Oculus Rift",
      "virtual reality"
    ],
    "description": "Nim bindings for libOVR (Oculus Rift)",
    "license": "MIT",
    "web": "https://github.com/bluenote10/nim-ovr"
  },
  {
    "name": "delaunay",
    "url": "https://github.com/Nycto/DelaunayNim",
    "method": "git",
    "tags": [
      "delaunay",
      "library",
      "algorithms",
      "graph"
    ],
    "description": "2D Delaunay triangulations",
    "license": "MIT",
    "web": "https://github.com/Nycto/DelaunayNim"
  },
  {
    "name": "linenoise",
    "url": "https://github.com/fallingduck/linenoise-nim",
    "method": "git",
    "tags": [
      "linenoise",
      "library",
      "wrapper",
      "commandline"
    ],
    "description": "Wrapper for linenoise, a free, self-contained alternative to GNU readline.",
    "license": "BSD",
    "web": "https://github.com/fallingduck/linenoise-nim"
  },
  {
    "name": "struct",
    "url": "https://github.com/OpenSystemsLab/struct.nim",
    "method": "git",
    "tags": [
      "struct",
      "library",
      "python",
      "pack",
      "unpack"
    ],
    "description": "Python-like 'struct' for Nim",
    "license": "MIT",
    "web": "https://github.com/OpenSystemsLab/struct.nim"
  },
  {
    "name": "uri2",
    "url": "https://github.com/achesak/nim-uri2",
    "method": "git",
    "tags": [
      "uri",
      "url",
      "library"
    ],
    "description": "Nim module for better URI handling",
    "license": "MIT",
    "web": "https://github.com/achesak/nim-uri2"
  },
  {
    "name": "hmac",
    "url": "https://github.com/OpenSystemsLab/hmac.nim",
    "method": "git",
    "tags": [
      "hmac",
      "authentication",
      "hash",
      "sha1",
      "md5"
    ],
    "description": "HMAC-SHA1 and HMAC-MD5 hashing in Nim",
    "license": "MIT",
    "web": "https://github.com/OpenSystemsLab/hmac.nim"
  },
  {
    "name": "mongrel2",
    "url": "https://mahlon@bitbucket.org/mahlon/nim-mongrel2",
    "method": "hg",
    "tags": [
      "mongrel2",
      "library",
      "www"
    ],
    "description": "Handler framework for the Mongrel2 web server.",
    "license": "MIT",
    "web": "http://bitbucket.org/mahlon/nim-mongrel2"
  },
  {
    "name": "shimsham",
    "url": "https://github.com/apense/shimsham",
    "method": "git",
    "tags": [
      "crypto",
      "hash",
      "hashing",
      "digest"
    ],
    "description": "Hashing/Digest collection in pure Nim",
    "license": "MIT",
    "web": "https://github.com/apense/shimsham"
  },
  {
    "name": "base32",
    "url": "https://github.com/OpenSystemsLab/base32.nim",
    "method": "git",
    "tags": [
      "base32",
      "encode",
      "decode"
    ],
    "description": "Base32 library for Nim",
    "license": "MIT",
    "web": "https://github.com/OpenSystemsLab/base32.nim"
  },
  {
    "name": "otp",
    "url": "https://github.com/OpenSystemsLab/otp.nim",
    "method": "git",
    "tags": [
      "otp",
      "hotp",
      "totp",
      "time",
      "password",
      "one",
      "google",
      "authenticator"
    ],
    "description": "One Time Password library for Nim",
    "license": "MIT",
    "web": "https://github.com/OpenSystemsLab/otp.nim"
  },
  {
    "name": "q",
    "url": "https://github.com/OpenSystemsLab/q.nim",
    "method": "git",
    "tags": [
      "css",
      "selector",
      "query",
      "match",
      "find",
      "html",
      "xml",
      "jquery"
    ],
    "description": "Simple package for query HTML/XML elements using a CSS3 or jQuery-like selector syntax",
    "license": "MIT",
    "web": "https://github.com/OpenSystemsLab/q.nim"
  },
  {
    "name": "bignum",
    "url": "https://github.com/FedeOmoto/bignum",
    "method": "git",
    "tags": [
      "bignum",
      "gmp",
      "wrapper"
    ],
    "description": "Wrapper around the GMP bindings for the Nim language.",
    "license": "MIT",
    "web": "https://github.com/FedeOmoto/bignum"
  },
  {
    "name": "rbtree",
    "url": "https://github.com/Nycto/RBTreeNim",
    "method": "git",
    "tags": [
      "tree",
      "binary search tree",
      "rbtree",
      "red black tree"
    ],
    "description": "Red/Black Trees",
    "license": "MIT",
    "web": "https://github.com/Nycto/RBTreeNim"
  },
  {
    "name": "anybar",
    "url": "https://github.com/ba0f3/anybar.nim",
    "method": "git",
    "tags": [
      "anybar",
      "menubar",
      "status",
      "indicator"
    ],
    "description": "Control AnyBar instances with Nim",
    "license": "MIT",
    "web": "https://github.com/ba0f3/anybar.nim"
  },
  {
    "name": "astar",
    "url": "https://github.com/Nycto/AStarNim",
    "method": "git",
    "tags": [
      "astar",
      "A*",
      "pathfinding",
      "algorithm"
    ],
    "description": "A* Pathfinding",
    "license": "MIT",
    "web": "https://github.com/Nycto/AStarNim"
  },
  {
    "name": "lazy",
    "url": "https://github.com/petermora/nimLazy/",
    "method": "git",
    "tags": [
      "library",
      "iterator",
      "lazy list"
    ],
    "description": "Iterator library for Nim",
    "license": "MIT",
    "web": "https://github.com/petermora/nimLazy"
  },
  {
    "name": "asyncpythonfile",
    "url": "https://github.com/fallingduck/asyncpythonfile-nim",
    "method": "git",
    "tags": [
      "async",
      "asynchronous",
      "library",
      "python",
      "file",
      "files"
    ],
    "description": "High level, asynchronous file API mimicking Python's file interface.",
    "license": "ISC",
    "web": "https://github.com/fallingduck/asyncpythonfile-nim"
  },
  {
    "name": "nimfuzz",
    "url": "https://github.com/apense/nimfuzz",
    "method": "git",
    "tags": [
      "fuzzing",
      "testing",
      "hacking",
      "security"
    ],
    "description": "Simple and compact fuzzing",
    "license": "Apache License 2.0",
    "web": "https://apense.github.io/nimfuzz"
  },
  {
    "name": "linalg",
    "url": "https://github.com/unicredit/linear-algebra",
    "method": "git",
    "tags": [
      "vector",
      "matrix",
      "linear-algebra",
      "BLAS",
      "LAPACK"
    ],
    "description": "Linear algebra for Nim",
    "license": "Apache License 2.0",
    "web": "https://github.com/unicredit/linear-algebra"
  },
  {
    "name": "sequester",
    "url": "https://github.com/fallingduck/sequester",
    "method": "git",
    "tags": [
      "library",
      "seq",
      "sequence",
      "strings",
      "iterators",
      "php"
    ],
    "description": "Library for converting sequences to strings. Also has PHP-inspired explode and implode procs.",
    "license": "ISC",
    "web": "https://github.com/fallingduck/sequester"
  },
  {
    "name": "options",
    "url": "https://github.com/fallingduck/options-nim",
    "method": "git",
    "tags": [
      "library",
      "option",
      "optionals",
      "maybe"
    ],
    "description": "Temporary package to fix broken code in 0.11.2 stable.",
    "license": "MIT",
    "web": "https://github.com/fallingduck/options-nim"
  },
  {
    "name": "oldwinapi",
    "url": "https://github.com/nim-lang/oldwinapi",
    "method": "git",
    "tags": [
      "library",
      "windows",
      "api"
    ],
    "description": "Old Win API library for Nim",
    "license": "LGPL with static linking exception",
    "web": "https://github.com/nim-lang/oldwinapi"
  },
  {
    "name": "nimx",
    "url": "https://github.com/yglukhov/nimx",
    "method": "git",
    "tags": [
      "gui",
      "ui",
      "library"
    ],
    "description": "Cross-platform GUI framework",
    "license": "MIT",
    "web": "https://github.com/yglukhov/nimx"
  },
  {
    "name": "webview",
    "url": "https://github.com/oskca/webview",
    "method": "git",
    "tags": [
      "gui",
      "ui",
      "webview",
      "cross",
      "web",
      "library"
    ],
    "description": "Nim bindings for https://github.com/zserge/webview, a cross platform single header webview library",
    "license": "MIT",
    "web": "https://github.com/oskca/webview"
  },
  {
    "name": "memo",
    "url": "https://github.com/andreaferretti/memo",
    "method": "git",
    "tags": [
      "memo",
      "memoization",
      "memoize",
      "cache"
    ],
    "description": "Memoize Nim functions",
    "license": "Apache License 2.0",
    "web": "https://github.com/andreaferretti/memo"
  },
  {
    "name": "base62",
    "url": "https://github.com/singularperturbation/base62-encode",
    "method": "git",
    "tags": [
      "base62",
      "encode",
      "decode"
    ],
    "description": "Arbitrary base encoding-decoding functions, defaulting to Base-62.",
    "license": "MIT",
    "web": "https://github.com/singularperturbation/base62-encode"
  },
  {
    "name": "telebot",
    "url": "https://github.com/ba0f3/telebot.nim",
    "method": "git",
    "tags": [
      "telebot",
      "telegram",
      "bot",
      "api",
      "client",
      "async"
    ],
    "description": "Async Telegram Bot API Client",
    "license": "MIT",
    "web": "https://github.com/ba0f3/telebot.nim"
  },
  {
    "name": "tempfile",
    "url": "https://github.com/OpenSystemsLab/tempfile.nim",
    "method": "git",
    "tags": [
      "temp",
      "mktemp",
      "make",
      "mk",
      "mkstemp",
      "mkdtemp"
    ],
    "description": "Temporary files and directories",
    "license": "MIT",
    "web": "https://github.com/OpenSystemsLab/tempfile.nim"
  },
  {
    "name": "AstroNimy",
    "url": "https://github.com/super-massive-black-holes/AstroNimy",
    "method": "git",
    "tags": [
      "science",
      "astronomy",
      "library"
    ],
    "description": "Astronomical library for Nim",
    "license": "MIT",
    "web": "https://github.com/super-massive-black-holes/AstroNimy"
  },
  {
    "name": "patty",
    "url": "https://github.com/andreaferretti/patty",
    "method": "git",
    "tags": [
      "pattern",
      "adt",
      "variant",
      "pattern matching",
      "algebraic data type"
    ],
    "description": "Algebraic data types and pattern matching",
    "license": "Apache License 2.0",
    "web": "https://github.com/andreaferretti/patty"
  },
  {
    "name": "einheit",
    "url": "https://github.com/jyapayne/einheit",
    "method": "git",
    "tags": [
      "unit",
      "tests",
      "unittest",
      "unit tests",
      "unit test macro"
    ],
    "description": "Pretty looking, full featured, Python-inspired unit test library.",
    "license": "MIT",
    "web": "https://github.com/jyapayne/einheit"
  },
  {
    "name": "plists",
    "url": "https://github.com/yglukhov/plists",
    "method": "git",
    "tags": [
      "plist",
      "property",
      "list"
    ],
    "description": "Generate and parse Mac OS X .plist files in Nim.",
    "license": "MIT",
    "web": "https://github.com/yglukhov/plists"
  },
  {
    "name": "ncurses",
    "url": "https://github.com/rnowley/nim-ncurses/",
    "method": "git",
    "tags": [
      "library",
      "terminal",
      "graphics",
      "wrapper"
    ],
    "description": "A wrapper for NCurses",
    "license": "MIT",
    "web": "https://github.com/rnowley/nim-ncurses"
  },
  {
    "name": "nanovg.nim",
    "url": "https://github.com/fowlmouth/nanovg.nim",
    "method": "git",
    "tags": [
      "wrapper",
      "GUI",
      "vector graphics",
      "opengl"
    ],
    "description": "A wrapper for NanoVG vector graphics rendering",
    "license": "MIT",
    "web": "https://github.com/fowlmouth/nanovg.nim"
  },
  {
    "name": "pwd",
    "url": "https://github.com/achesak/nim-pwd",
    "method": "git",
    "tags": [
      "library",
      "unix",
      "pwd",
      "password"
    ],
    "description": "Nim port of Python's pwd module for working with the UNIX password file",
    "license": "MIT",
    "web": "https://github.com/achesak/nim-pwd"
  },
  {
    "name": "spwd",
    "url": "https://github.com/achesak/nim-spwd",
    "method": "git",
    "tags": [
      "library",
      "unix",
      "spwd",
      "password",
      "shadow"
    ],
    "description": "Nim port of Python's spwd module for working with the UNIX shadow password file",
    "license": "MIT",
    "web": "https://github.com/achesak/nim-spwd"
  },
  {
    "name": "grp",
    "url": "https://github.com/achesak/nim-grp",
    "method": "git",
    "tags": [
      "library",
      "unix",
      "grp",
      "group"
    ],
    "description": "Nim port of Python's grp module for working with the UNIX group database file",
    "license": "MIT",
    "web": "https://github.com/achesak/nim-grp"
  },
  {
    "name": "stopwatch",
    "url": "https://gitlab.com/define-private-public/stopwatch",
    "method": "git",
    "tags": [
      "timer",
      "timing",
      "benchmarking",
      "watch",
      "clock"
    ],
    "description": "A simple timing library for benchmarking code and other things.",
    "license": "MIT",
    "web": "https://gitlab.com/define-private-public/stopwatch"
  },
  {
    "name": "nimFinLib",
    "url": "https://github.com/qqtop/NimFinLib",
    "method": "git",
    "tags": [
      "financial"
    ],
    "description": "Financial Library for Nim",
    "license": "MIT",
    "web": "https://github.com/qqtop/NimFinLib"
  },
  {
    "name": "libssh2",
    "url": "https://github.com/ba0f3/libssh2.nim",
    "method": "git",
    "tags": [
      "lib",
      "ssh",
      "ssh2",
      "openssh",
      "client",
      "sftp",
      "scp"
    ],
    "description": "Nim wrapper for libssh2",
    "license": "MIT",
    "web": "https://github.com/ba0f3/libssh2.nim"
  },
  {
    "name": "rethinkdb",
    "url": "https://github.com/OpenSystemsLab/rethinkdb.nim",
    "method": "git",
    "tags": [
      "rethinkdb",
      "driver",
      "client",
      "json"
    ],
    "description": "RethinkDB driver for Nim",
    "license": "MIT",
    "web": "https://github.com/OpenSystemsLab/rethinkdb.nim"
  },
  {
    "name": "dbus",
    "url": "https://github.com/zielmicha/nim-dbus",
    "method": "git",
    "tags": [
      "dbus"
    ],
    "description": "dbus bindings for Nim",
    "license": "MIT",
    "web": "https://github.com/zielmicha/nim-dbus"
  },
  {
    "name": "lmdb",
    "url": "https://github.com/fowlmouth/lmdb.nim",
    "method": "git",
    "tags": [
      "wrapper",
      "lmdb"
    ],
    "description": "A wrapper for LMDB the Lightning Memory-Mapped Database",
    "license": "MIT",
    "web": "https://github.com/fowlmouth/lmdb.nim"
  },
  {
    "name": "zip",
    "url": "https://github.com/nim-lang/zip",
    "method": "git",
    "tags": [
      "wrapper",
      "zip"
    ],
    "description": "A wrapper for the zip library",
    "license": "MIT",
    "web": "https://github.com/nim-lang/zip"
  },
  {
    "name": "csvtools",
    "url": "https://github.com/unicredit/csvtools",
    "method": "git",
    "tags": [
      "CSV",
      "comma separated values",
      "TSV"
    ],
    "description": "Manage CSV files",
    "license": "Apache License 2.0",
    "web": "https://github.com/unicredit/csvtools"
  },
  {
    "name": "httpform",
    "url": "https://github.com/tulayang/httpform",
    "method": "git",
    "tags": [
      "request parser",
      "upload",
      "html5 file"
    ],
    "description": "Http request form parser",
    "license": "MIT",
    "web": "https://github.com/tulayang/httpform"
  },
  {
    "name": "vardene",
    "url": "https://github.com/Xe/vardene",
    "method": "git",
    "tags": [
      "command line",
      "tool",
      "compiler"
    ],
    "description": "A simple tool to manage multiple installs of Nim.",
    "license": "MIT",
    "web": "https://christine.website/projects/Vardene"
  },
  {
    "name": "quadtree",
    "url": "https://github.com/Nycto/QuadtreeNim",
    "method": "git",
    "tags": [
      "quadtree",
      "algorithm"
    ],
    "description": "A Quadtree implementation",
    "license": "MIT",
    "web": "https://github.com/Nycto/QuadtreeNim"
  },
  {
    "name": "expat",
    "url": "https://github.com/nim-lang/expat",
    "method": "git",
    "tags": [
      "expat",
      "xml",
      "parsing"
    ],
    "description": "Expat wrapper for Nim",
    "license": "MIT",
    "web": "https://github.com/nim-lang/expat"
  },
  {
    "name": "sphinx",
    "url": "https://github.com/Araq/sphinx",
    "method": "git",
    "tags": [
      "sphinx",
      "wrapper",
      "search",
      "engine"
    ],
    "description": "Sphinx wrapper for Nim",
    "license": "LGPL",
    "web": "https://github.com/Araq/sphinx"
  },
  {
    "name": "sdl1",
    "url": "https://github.com/nim-lang/sdl1",
    "method": "git",
    "tags": [
      "graphics",
      "library",
      "multi-media",
      "input",
      "sound",
      "joystick"
    ],
    "description": "SDL 1.2 wrapper for Nim.",
    "license": "LGPL",
    "web": "https://github.com/nim-lang/sdl1"
  },
  {
    "name": "graphics",
    "url": "https://github.com/nim-lang/graphics",
    "method": "git",
    "tags": [
      "library",
      "SDL"
    ],
    "description": "Graphics module for Nim.",
    "license": "MIT",
    "web": "https://github.com/nim-lang/graphics"
  },
  {
    "name": "libffi",
    "url": "https://github.com/Araq/libffi",
    "method": "git",
    "tags": [
      "ffi",
      "library",
      "C",
      "calling",
      "convention"
    ],
    "description": "libffi wrapper for Nim.",
    "license": "MIT",
    "web": "https://github.com/Araq/libffi"
  },
  {
    "name": "libcurl",
    "url": "https://github.com/Araq/libcurl",
    "method": "git",
    "tags": [
      "curl",
      "web",
      "http",
      "download"
    ],
    "description": "Nim wrapper for libcurl.",
    "license": "MIT",
    "web": "https://github.com/Araq/libcurl"
  },
  {
    "name": "perlin",
    "url": "https://github.com/Nycto/PerlinNim",
    "method": "git",
    "tags": [
      "perlin",
      "simplex",
      "noise"
    ],
    "description": "Perlin noise and Simplex noise generation",
    "license": "MIT",
    "web": "https://github.com/Nycto/PerlinNim"
  },
  {
    "name": "pfring",
    "url": "https://github.com/ba0f3/pfring.nim",
    "method": "git",
    "tags": [
      "pf_ring",
      "packet",
      "sniff",
      "pcap",
      "pfring",
      "network",
      "capture",
      "socket"
    ],
    "description": "PF_RING wrapper for Nim",
    "license": "MIT",
    "web": "https://github.com/ba0f3/pfring.nim"
  },
  {
    "name": "xxtea",
    "url": "https://github.com/xxtea/xxtea-nim",
    "method": "git",
    "tags": [
      "xxtea",
      "encrypt",
      "decrypt",
      "crypto"
    ],
    "description": "XXTEA encryption algorithm library written in pure Nim.",
    "license": "MIT",
    "web": "https://github.com/xxtea/xxtea-nim"
  },
  {
    "name": "xxhash",
    "url": "https://github.com/OpenSystemsLab/xxhash.nim",
    "method": "git",
    "tags": [
      "fast",
      "hash",
      "algorithm"
    ],
    "description": "xxhash wrapper for Nim",
    "license": "MIT",
    "web": "https://github.com/OpenSystemsLab/xxhash.nim"
  },
  {
    "name": "libipset",
    "url": "https://github.com/ba0f3/libipset.nim",
    "method": "git",
    "tags": [
      "ipset",
      "firewall",
      "netfilter",
      "mac",
      "ip",
      "network",
      "collection",
      "rule",
      "set"
    ],
    "description": "libipset wrapper for Nim",
    "license": "MIT",
    "web": "https://github.com/ba0f3/libipset.nim"
  },
  {
    "name": "pop3",
    "url": "https://github.com/FedericoCeratto/nim-pop3",
    "method": "git",
    "tags": [
      "network",
      "pop3",
      "email"
    ],
    "description": "POP3 client library",
    "license": "LGPLv3",
    "web": "https://github.com/FedericoCeratto/nim-pop3"
  },
  {
    "name": "nimrpc",
    "url": "https://github.com/rogercloud/nim-rpc",
    "method": "git",
    "tags": [
      "msgpack",
      "library",
      "rpc",
      "nimrpc"
    ],
    "description": "RPC implementation for Nim based on msgpack4nim",
    "license": "MIT",
    "web": "https://github.com/rogercloud/nim-rpc"
  },
  {
    "name": "nimrpc_milis",
    "url": "https://github.com/milisarge/nimrpc_milis",
    "method": "git",
    "tags": [
      "msgpack",
      "library",
      "rpc",
      "nimrpc"
    ],
    "description": "RPC implementation for Nim based on msgpack4nim",
    "license": "MIT",
    "web": "https://github.com/milisarge/nimrpc_milis"
  },
  {
    "name": "asyncevents",
    "url": "https://github.com/tulayang/asyncevents",
    "method": "git",
    "tags": [
      "event",
      "future",
      "asyncdispath"
    ],
    "description": "Asynchronous event loop for progaming with MVC",
    "license": "MIT",
    "web": "https://github.com/tulayang/asyncevents"
  },
  {
    "name": "nimSHA2",
    "url": "https://github.com/jangko/nimSHA2",
    "method": "git",
    "tags": [
      "hash",
      "crypto",
      "library",
      "sha256",
      "sha224",
      "sha384",
      "sha512"
    ],
    "description": "Secure Hash Algorithm - 2, [224, 256, 384, and 512 bits]",
    "license": "MIT",
    "web": "https://github.com/jangko/nimSHA2"
  },
  {
    "name": "nimAES",
    "url": "https://github.com/jangko/nimAES",
    "method": "git",
    "tags": [
      "crypto",
      "library",
      "aes",
      "encryption",
      "rijndael"
    ],
    "description": "Advanced Encryption Standard, Rijndael Algorithm",
    "license": "MIT",
    "web": "https://github.com/jangko/nimAES"
  },
  {
    "name": "nimeverything",
    "url": "https://github.com/xland/nimeverything/",
    "method": "git",
    "tags": [
      "everything",
      "voidtools",
      "Everything Search Engine"
    ],
    "description": "everything  search engine wrapper",
    "license": "MIT",
    "web": "https://github.com/xland/nimeverything"
  },
  {
    "name": "vidhdr",
    "url": "https://github.com/achesak/nim-vidhdr",
    "method": "git",
    "tags": [
      "video",
      "formats",
      "file"
    ],
    "description": "Library for detecting the format of an video file",
    "license": "MIT",
    "web": "https://github.com/achesak/nim-vidhdr"
  },
  {
    "name": "gitapi",
    "url": "https://github.com/achesak/nim-gitapi",
    "method": "git",
    "tags": [
      "git",
      "version control",
      "library"
    ],
    "description": "Nim wrapper around the git version control software",
    "license": "MIT",
    "web": "https://github.com/achesak/nim-gitapi"
  },
  {
    "name": "ptrace",
    "url": "https://github.com/ba0f3/ptrace.nim",
    "method": "git",
    "tags": [
      "ptrace",
      "trace",
      "process",
      "syscal",
      "system",
      "call"
    ],
    "description": "ptrace wrapper for Nim",
    "license": "MIT",
    "web": "https://github.com/ba0f3/ptrace.nim"
  },
  {
    "name": "ndbex",
    "url": "https://github.com/Senketsu/nim-db-ex",
    "method": "git",
    "tags": [
      "extension",
      "database",
      "convenience",
      "db",
      "mysql",
      "postgres",
      "sqlite"
    ],
    "description": "extension modules for Nim's 'db_*' modules",
    "license": "MIT",
    "web": "https://github.com/Senketsu/nim-db-ex"
  },
  {
    "name": "spry",
    "url": "https://github.com/gokr/spry",
    "method": "git",
    "tags": [
      "language",
      "library",
      "scripting"
    ],
    "description": "A Smalltalk and Rebol inspired language implemented as an AST interpreter",
    "license": "MIT",
    "web": "https://github.com/gokr/spry"
  },
  {
    "name": "nimBMP",
    "url": "https://github.com/jangko/nimBMP",
    "method": "git",
    "tags": [
      "graphics",
      "library",
      "BMP"
    ],
    "description": "BMP encoder and decoder",
    "license": "MIT",
    "web": "https://github.com/jangko/nimBMP"
  },
  {
    "name": "nimPNG",
    "url": "https://github.com/jangko/nimPNG",
    "method": "git",
    "tags": [
      "graphics",
      "library",
      "PNG"
    ],
    "description": "PNG(Portable Network Graphics) encoder and decoder",
    "license": "MIT",
    "web": "https://github.com/jangko/nimPNG"
  },
  {
    "name": "litestore",
    "url": "https://github.com/h3rald/litestore",
    "method": "git",
    "tags": [
      "database",
      "rest",
      "sqlite"
    ],
    "description": "A lightweight, self-contained, RESTful, searchable, multi-format NoSQL document store",
    "license": "MIT",
    "web": "https://h3rald.com/litestore"
  },
  {
    "name": "parseFixed",
    "url": "https://github.com/jlp765/parsefixed",
    "method": "git",
    "tags": [
      "parse",
      "fixed",
      "width",
      "parser",
      "text"
    ],
    "description": "Parse fixed-width fields within lines of text (complementary to parsecsv)",
    "license": "MIT",
    "web": "https://github.com/jlp765/parsefixed"
  },
  {
    "name": "playlists",
    "url": "https://github.com/achesak/nim-playlists",
    "method": "git",
    "tags": [
      "library",
      "playlists",
      "M3U",
      "PLS",
      "XSPF"
    ],
    "description": "Nim library for parsing PLS, M3U, and XSPF playlist files",
    "license": "MIT",
    "web": "https://github.com/achesak/nim-playlists"
  },
  {
    "name": "seqmath",
    "url": "https://github.com/jlp765/seqmath",
    "method": "git",
    "tags": [
      "math",
      "seq",
      "sequence",
      "array",
      "nested",
      "algebra",
      "statistics",
      "lifted",
      "financial"
    ],
    "description": "Nim math library for sequences and nested sequences (extends math library)",
    "license": "MIT",
    "web": "https://github.com/jlp765/seqmath"
  },
  {
    "name": "daemonize",
    "url": "https://github.com/OpenSystemsLab/daemonize.nim",
    "method": "git",
    "tags": [
      "daemonize",
      "background",
      "fork",
      "unix",
      "linux",
      "process"
    ],
    "description": "This library makes your code run as a daemon process on Unix-like systems",
    "license": "MIT",
    "web": "https://github.com/OpenSystemsLab/daemonize.nim"
  },
  {
    "name": "tnim",
    "url": "https://github.com/jlp765/tnim",
    "method": "git",
    "tags": [
      "REPL",
      "sandbox",
      "interactive",
      "compiler",
      "code",
      "language"
    ],
    "description": "tnim is a Nim REPL - an interactive sandbox for testing Nim code",
    "license": "MIT",
    "web": "https://github.com/jlp765/tnim"
  },
  {
    "name": "ris",
    "url": "https://github.com/achesak/nim-ris",
    "method": "git",
    "tags": [
      "RIS",
      "citation",
      "library"
    ],
    "description": "Module for working with RIS citation files",
    "license": "MIT",
    "web": "https://github.com/achesak/nim-ris"
  },
  {
    "name": "geoip",
    "url": "https://github.com/achesak/nim-geoip",
    "method": "git",
    "tags": [
      "IP",
      "address",
      "location",
      "geolocation"
    ],
    "description": "Retrieve info about a location from an IP address",
    "license": "MIT",
    "web": "https://github.com/achesak/nim-geoip"
  },
  {
    "name": "freegeoip",
    "url": "https://github.com/achesak/nim-freegeoip",
    "method": "git",
    "tags": [
      "IP",
      "address",
      "location",
      "geolocation"
    ],
    "description": "Retrieve info about a location from an IP address",
    "license": "MIT",
    "web": "https://github.com/achesak/nim-freegeoip"
  },
  {
    "name": "nimroutine",
    "url": "https://github.com/rogercloud/nim-routine",
    "method": "git",
    "tags": [
      "goroutine",
      "routine",
      "lightweight",
      "thread"
    ],
    "description": "A go routine like nim implementation",
    "license": "MIT",
    "web": "https://github.com/rogercloud/nim-routine"
  },
  {
    "name": "coverage",
    "url": "https://github.com/yglukhov/coverage",
    "method": "git",
    "tags": [
      "code",
      "coverage"
    ],
    "description": "Code coverage library",
    "license": "MIT",
    "web": "https://github.com/yglukhov/coverage"
  },
  {
    "name": "golib",
    "url": "https://github.com/stefantalpalaru/golib-nim",
    "method": "git",
    "tags": [
      "library",
      "wrapper"
    ],
    "description": "Bindings for golib - a library that (ab)uses gccgo to bring Go's channels and goroutines to the rest of the world",
    "license": "BSD",
    "web": "https://github.com/stefantalpalaru/golib-nim"
  },
  {
    "name": "libnotify",
    "url": "https://github.com/FedericoCeratto/nim-libnotify.git",
    "method": "git",
    "tags": [
      "library",
      "wrapper",
      "desktop"
    ],
    "description": "Minimalistic libnotify wrapper for desktop notifications",
    "license": "LGPLv3",
    "web": "https://github.com/FedericoCeratto/nim-libnotify"
  },
  {
    "name": "nimcat",
    "url": "https://github.com/shakna-israel/nimcat",
    "method": "git",
    "tags": [
      "cat",
      "cli"
    ],
    "description": "An implementation of cat in Nim",
    "license": "MIT",
    "web": "https://github.com/shakna-israel/nimcat"
  },
  {
    "name": "sections",
    "url": "https://github.com/c0ffeeartc/nim-sections",
    "method": "git",
    "tags": [
      "BDD",
      "test"
    ],
    "description": "`Section` macro with BDD aliases for testing",
    "license": "MIT",
    "web": "https://github.com/c0ffeeartc/nim-sections"
  },
  {
    "name": "nimfp",
    "url": "https://github.com/vegansk/nimfp",
    "method": "git",
    "tags": [
      "functional",
      "library"
    ],
    "description": "Nim functional programming library",
    "license": "MIT",
    "web": "https://github.com/vegansk/nimfp"
  },
  {
    "name": "nhsl",
    "url": "https://github.com/twist-vector/nhsl.git",
    "method": "git",
    "tags": [
      "library",
      "serialization",
      "pure"
    ],
    "description": "Nim Hessian Serialization Library encodes/decodes data into the Hessian binary protocol",
    "license": "LGPL",
    "web": "https://github.com/twist-vector/nhsl"
  },
  {
    "name": "nimstopwatch",
    "url": "https://github.com/twist-vector/nim-stopwatch.git",
    "method": "git",
    "tags": [
      "app",
      "timer"
    ],
    "description": "A Nim-based, non-graphical application designed to measure the amount of time elapsed from its activation to deactivation, includes total elapsed time, lap, and split times.",
    "license": "LGPL",
    "web": "https://github.com/twist-vector/nim-stopwatch"
  },
  {
    "name": "playground",
    "url": "https://github.com/theduke/nim-playground",
    "method": "git",
    "tags": [
      "webapp",
      "execution",
      "code",
      "sandbox"
    ],
    "description": "Web-based playground for testing Nim code.",
    "license": "MIT",
    "web": "https://github.com/theduke/nim-playground"
  },
  {
    "name": "nimsl",
    "url": "https://github.com/yglukhov/nimsl",
    "method": "git",
    "tags": [
      "shader",
      "opengl",
      "glsl"
    ],
    "description": "Shaders in Nim.",
    "license": "MIT",
    "web": "https://github.com/yglukhov/nimsl"
  },
  {
    "name": "omnilog",
    "url": "https://github.com/nim-appkit/omnilog",
    "method": "git",
    "tags": [
      "library",
      "logging",
      "logs"
    ],
    "description": "Advanced logging library for Nim with structured logging, formatters, filters and writers.",
    "license": "MIT",
    "web": "https://github.com/nim-appkit/omnilog"
  },
  {
    "name": "values",
    "url": "https://github.com/nim-appkit/values",
    "method": "git",
    "tags": [
      "library",
      "values",
      "datastructures"
    ],
    "description": "Library for working with arbitrary values + a map data structure.",
    "license": "MIT",
    "web": "https://github.com/nim-appkit/values"
  },
  {
    "name": "geohash",
    "url": "https://github.com/twist-vector/nim-geohash.git",
    "method": "git",
    "tags": [
      "library",
      "geocoding",
      "pure"
    ],
    "description": "Nim implementation of the geohash latitude/longitude geocode system",
    "license": "Apache License 2.0",
    "web": "https://github.com/twist-vector/nim-geohash"
  },
  {
    "name": "bped",
    "url": "https://github.com/twist-vector/nim-bped.git",
    "method": "git",
    "tags": [
      "library",
      "serialization",
      "pure"
    ],
    "description": "Nim implementation of the Bittorrent ascii serialization protocol",
    "license": "Apache License 2.0",
    "web": "https://github.com/twist-vector/nim-bped"
  },
  {
    "name": "ctrulib",
    "url": "https://github.com/skyforce77/ctrulib-nim.git",
    "method": "git",
    "tags": [
      "library",
      "nintendo",
      "3ds"
    ],
    "description": "ctrulib wrapper",
    "license": "GPLv2",
    "web": "https://github.com/skyforce77/ctrulib-nim"
  },
  {
    "name": "nimrdkafka",
    "url": "https://github.com/dfdeshom/nimrdkafka.git",
    "method": "git",
    "tags": [
      "library",
      "wrapper",
      "kafka"
    ],
    "description": "Nim wrapper for librdkafka",
    "license": "Apache License 2.0",
    "web": "https://github.com/dfdeshom/nimrdkafka"
  },
  {
    "name": "utils",
    "url": "https://github.com/nim-appkit/utils",
    "method": "git",
    "tags": [
      "library",
      "utilities"
    ],
    "description": "Collection of string, parsing, pointer, ... utilities.",
    "license": "MIT",
    "web": "https://github.com/nim-appkit/utils"
  },
  {
    "name": "pymod",
    "url": "https://github.com/jboy/nim-pymod",
    "method": "git",
    "tags": [
      "wrapper",
      "python",
      "module",
      "numpy",
      "array",
      "matrix",
      "ndarray",
      "pyobject",
      "pyarrayobject",
      "iterator",
      "iterators",
      "docstring"
    ],
    "description": "Auto-generate a Python module that wraps a Nim module.",
    "license": "MIT",
    "web": "https://github.com/jboy/nim-pymod"
  },
  {
    "name": "db",
    "url": "https://github.com/jlp765/db",
    "method": "git",
    "tags": [
      "wrapper",
      "database",
      "module",
      "sqlite",
      "mysql",
      "postgres",
      "db_sqlite",
      "db_mysql",
      "db_postgres"
    ],
    "description": "Unified db access module, providing a single library module to access the db_sqlite, db_mysql and db_postgres modules.",
    "license": "MIT",
    "web": "https://github.com/jlp765/db"
  },
  {
    "name": "nimsnappy",
    "url": "https://github.com/dfdeshom/nimsnappy.git",
    "method": "git",
    "tags": [
      "wrapper",
      "compression"
    ],
    "description": "Nim wrapper for the snappy compression library. there is also a high-level API for easy use",
    "license": "BSD",
    "web": "https://github.com/dfdeshom/nimsnappy"
  },
  {
    "name": "nimLUA",
    "url": "https://github.com/jangko/nimLUA",
    "method": "git",
    "tags": [
      "lua",
      "library",
      "bind",
      "glue",
      "macros"
    ],
    "description": "glue code generator to bind Nim and Lua together using Nim's powerful macro",
    "license": "MIT",
    "web": "https://github.com/jangko/nimLUA"
  },
  {
    "name": "sound",
    "url": "https://github.com/yglukhov/sound.git",
    "method": "git",
    "tags": [
      "sound",
      "ogg"
    ],
    "description": "Cross-platform sound mixer library",
    "license": "MIT",
    "web": "https://github.com/yglukhov/sound"
  },
  {
    "name": "nimi3status",
    "url": "https://github.com/FedericoCeratto/nimi3status",
    "method": "git",
    "tags": [
      "i3",
      "i3status"
    ],
    "description": "Lightweight i3 status bar.",
    "license": "GPLv3",
    "web": "https://github.com/FedericoCeratto/nimi3status"
  },
  {
    "name": "native_dialogs",
    "url": "https://github.com/SSPkrolik/nim-native-dialogs.git",
    "method": "git",
    "tags": [
      "ui",
      "gui",
      "cross-platform",
      "library"
    ],
    "description": "Implements framework-agnostic native operating system dialogs calls",
    "license": "MIT",
    "web": "https://github.com/SSPkrolik/nim-native-dialogs"
  },
  {
    "name": "variant",
    "url": "https://github.com/yglukhov/variant.git",
    "method": "git",
    "tags": [
      "variant"
    ],
    "description": "Variant type and type matching",
    "license": "MIT",
    "web": "https://github.com/yglukhov/variant"
  },
  {
    "name": "pythonmath",
    "url": "https://github.com/achesak/nim-pythonmath",
    "method": "git",
    "tags": [
      "library",
      "python",
      "math"
    ],
    "description": "Module to provide an interface as similar as possible to Python's math libary",
    "license": "MIT",
    "web": "https://github.com/achesak/nim-pythonmath"
  },
  {
    "name": "nimlz4",
    "url": "https://github.com/dfdeshom/nimlz4.git",
    "method": "git",
    "tags": [
      "wrapper",
      "compression",
      "lzo",
      "lz4"
    ],
    "description": "Nim wrapper for the LZ4 library. There is also a high-level API for easy use",
    "license": "BSD",
    "web": "https://github.com/dfdeshom/nimlz4"
  },
  {
    "name": "pythonize",
    "url": "https://github.com/marcoapintoo/nim-pythonize.git",
    "method": "git",
    "tags": [
      "python",
      "wrapper"
    ],
    "description": "A higher-level wrapper for the Python Programing Language",
    "license": "MIT",
    "web": "https://github.com/marcoapintoo/nim-pythonize"
  },
  {
    "name": "cligen",
    "url": "https://github.com/c-blake/cligen.git",
    "method": "git",
    "tags": [
      "library",
      "commandline",
      "arguments",
      "switches",
      "parsing",
      "options"
    ],
    "description": "Infer & generate command-line interace/option/argument parsers",
    "license": "MIT",
    "web": "https://github.com/c-blake/cligen"
  },
  {
    "name": "fnmatch",
    "url": "https://github.com/achesak/nim-fnmatch",
    "method": "git",
    "tags": [
      "library",
      "unix",
      "files",
      "matching"
    ],
    "description": "Nim module for filename matching with UNIX shell patterns",
    "license": "MIT",
    "web": "https://github.com/achesak/nim-fnmatch"
  },
  {
    "name": "shorturl",
    "url": "https://github.com/achesak/nim-shorturl",
    "method": "git",
    "tags": [
      "library",
      "url",
      "uid"
    ],
    "description": "Nim module for generating URL identifiers for Tiny URL and bit.ly-like URLs",
    "license": "MIT",
    "web": "https://github.com/achesak/nim-shorturl"
  },
  {
    "name": "teafiles",
    "url": "git@github.com:unicredit/nim-teafiles.git",
    "method": "git",
    "tags": [
      "teafiles",
      "mmap",
      "timeseries"
    ],
    "description": "TeaFiles provide fast read/write access to time series data",
    "license": "Apache2",
    "web": "https://github.com/unicredit/nim-teafiles"
  },
  {
    "name": "emmy",
    "url": "git@github.com:unicredit/emmy.git",
    "method": "git",
    "tags": [
      "algebra",
      "polynomials",
      "primes",
      "ring",
      "quotients"
    ],
    "description": "Algebraic structures and related operations for Nim",
    "license": "Apache2",
    "web": "https://github.com/unicredit/emmy"
  },
  {
    "name": "impulse_engine",
    "url": "https://github.com/matkuki/Nim-Impulse-Engine",
    "method": "git",
    "tags": [
      "physics",
      "engine",
      "2D"
    ],
    "description": "Nim port of a simple 2D physics engine",
    "license": "zlib",
    "web": "https://github.com/matkuki/Nim-Impulse-Engine"
  },
  {
    "name": "notifications",
    "url": "https://github.com/dom96/notifications",
    "method": "git",
    "tags": [
      "notifications",
      "alerts",
      "gui",
      "toasts",
      "macosx",
      "cocoa"
    ],
    "description": "Library for displaying notifications on the desktop",
    "license": "MIT",
    "web": "https://github.com/dom96/notifications"
  },
  {
    "name": "reactor",
    "url": "https://github.com/zielmicha/reactor.nim",
    "method": "git",
    "tags": [
      "async",
      "libuv",
      "http",
      "tcp"
    ],
    "description": "Asynchronous networking engine for Nim",
    "license": "MIT",
    "web": "https://networkos.net/nim/reactor.nim"
  },
  {
    "name": "asynctools",
    "url": "https://github.com/cheatfate/asynctools",
    "method": "git",
    "tags": [
      "async",
      "pipes",
      "processes",
      "ipc",
      "synchronization",
      "dns",
      "pty"
    ],
    "description": "Various asynchronous tools for Nim",
    "license": "MIT",
    "web": "https://github.com/cheatfate/asynctools"
  },
  {
    "name": "nimcrypto",
    "url": "https://github.com/cheatfate/nimcrypto",
    "method": "git",
    "tags": [
      "crypto",
      "hashes",
      "ciphers",
      "keccak",
      "sha3",
      "blowfish",
      "twofish",
      "rijndael",
      "csprng",
      "hmac",
      "ripemd"
    ],
    "description": "Nim cryptographic library",
    "license": "MIT",
    "web": "https://github.com/cheatfate/nimcrypto"
  },
  {
    "name": "collections",
    "url": "https://github.com/zielmicha/collections.nim",
    "method": "git",
    "tags": [
      "iterator",
      "functional"
    ],
    "description": "Various collections and utilities",
    "license": "MIT",
    "web": "https://github.com/zielmicha/collections.nim"
  },
  {
    "name": "capnp",
    "url": "https://github.com/zielmicha/capnp.nim",
    "method": "git",
    "tags": [
      "capnp",
      "serialization",
      "protocol",
      "rpc"
    ],
    "description": "Cap'n Proto implementation for Nim",
    "license": "MIT",
    "web": "https://github.com/zielmicha/capnp.nim"
  },
  {
    "name": "biscuits",
    "url": "https://github.com/achesak/nim-biscuits",
    "method": "git",
    "tags": [
      "cookie",
      "persistence"
    ],
    "description": "better cookie handling",
    "license": "MIT",
    "web": "https://github.com/achesak/nim-biscuits"
  },
  {
    "name": "pari",
    "url": "https://github.com/lompik/pari.nim",
    "method": "git",
    "tags": [
      "number theory",
      "computer algebra system"
    ],
    "description": "Pari/GP C library wrapper",
    "license": "MIT",
    "web": "https://github.com/lompik/pari.nim"
  },
  {
    "name": "spacenav",
    "url": "https://github.com/nimious/spacenav.git",
    "method": "git",
    "tags": [
      "binding",
      "3dx",
      "3dconnexion",
      "libspnav",
      "spacenav",
      "spacemouse",
      "spacepilot",
      "spacenavigator"
    ],
    "description": "Bindings for libspnav, the free 3Dconnexion device driver",
    "license": "MIT",
    "web": "https://github.com/nimious/spacenav"
  },
  {
    "name": "isense",
    "url": "https://github.com/nimious/isense.git",
    "method": "git",
    "tags": [
      "binding",
      "isense",
      "intersense",
      "inertiacube",
      "intertrax",
      "microtrax",
      "thales",
      "tracking",
      "sensor"
    ],
    "description": "Bindings for the InterSense SDK",
    "license": "MIT",
    "web": "https://github.com/nimious/isense"
  },
  {
    "name": "libusb",
    "url": "https://github.com/nimious/libusb.git",
    "method": "git",
    "tags": [
      "binding",
      "usb",
      "libusb"
    ],
    "description": "Bindings for libusb, the cross-platform user library to access USB devices.",
    "license": "MIT",
    "web": "https://github.com/nimious/libusb"
  },
  {
    "name": "myo",
    "url": "https://github.com/nimious/myo.git",
    "method": "git",
    "tags": [
      "binding",
      "myo",
      "thalmic",
      "armband",
      "gesture"
    ],
    "description": "Bindings for the Thalmic Labs Myo gesture control armband SDK.",
    "license": "MIT",
    "web": "https://github.com/nimious/myo"
  },
  {
    "name": "oculus",
    "url": "https://github.com/nimious/oculus.git",
    "method": "git",
    "tags": [
      "binding",
      "oculus",
      "rift",
      "vr",
      "libovr",
      "ovr",
      "dk1",
      "dk2",
      "gearvr"
    ],
    "description": "Bindings for the Oculus VR SDK.",
    "license": "MIT",
    "web": "https://github.com/nimious/oculus"
  },
  {
    "name": "serialport",
    "url": "https://github.com/nimious/serialport.git",
    "method": "git",
    "tags": [
      "binding",
      "libserialport",
      "serial",
      "communication"
    ],
    "description": "Bindings for libserialport, the cross-platform serial communication library.",
    "license": "MIT",
    "web": "https://github.com/nimious/serialport"
  },
  {
    "name": "gles",
    "url": "https://github.com/nimious/gles.git",
    "method": "git",
    "tags": [
      "binding",
      "khronos",
      "gles",
      "opengl es"
    ],
    "description": "Bindings for OpenGL ES, the embedded 3D graphics library.",
    "license": "MIT",
    "web": "https://github.com/nimious/gles"
  },
  {
    "name": "egl",
    "url": "https://github.com/nimious/egl.git",
    "method": "git",
    "tags": [
      "binding",
      "khronos",
      "egl",
      "opengl",
      "opengl es",
      "openvg"
    ],
    "description": "Bindings for EGL, the native platform interface for rendering APIs.",
    "license": "MIT",
    "web": "https://github.com/nimious/egl"
  },
  {
    "name": "sixense",
    "url": "https://github.com/nimious/sixense.git",
    "method": "git",
    "tags": [
      "binding",
      "sixense",
      "razer hydra",
      "stem system",
      "vr"
    ],
    "description": "Bindings for the Sixense Core API.",
    "license": "MIT",
    "web": "https://github.com/nimious/sixense"
  },
  {
    "name": "listsv",
    "url": "https://github.com/srwiley/listsv.git",
    "method": "git",
    "tags": [
      "singly linked list",
      "doubly linked list"
    ],
    "description": "Basic operations on singly and doubly linked lists.",
    "license": "MIT",
    "web": "https://github.com/srwiley/listsv"
  },
  {
    "name": "kissfft",
    "url": "https://github.com/m13253/nim-kissfft",
    "method": "git",
    "tags": [
      "fft",
      "dsp",
      "signal"
    ],
    "description": "Nim binding for KissFFT Fast Fourier Transform library",
    "license": "BSD",
    "web": "https://github.com/m13253/nim-kissfft"
  },
  {
    "name": "nimbench",
    "url": "https://github.com/ivankoster/nimbench.git",
    "method": "git",
    "tags": [
      "benchmark",
      "micro benchmark",
      "timer"
    ],
    "description": "Micro benchmarking tool to measure speed of code, with the goal of optimizing it.",
    "license": "Apache License, Version 2.0",
    "web": "https://github.com/ivankoster/nimbench"
  },
  {
    "name": "nest",
    "url": "https://github.com/kedean/nest.git",
    "method": "git",
    "tags": [
      "library",
      "api",
      "router",
      "web"
    ],
    "description": "RESTful URI router",
    "license": "MIT",
    "web": "https://github.com/kedean/nest"
  },
  {
    "name": "nimbluez",
    "url": "https://github.com/Electric-Blue/NimBluez.git",
    "method": "git",
    "tags": [
      "bluetooth",
      "library",
      "wrapper",
      "sockets"
    ],
    "description": "Nim modules for access to system Bluetooth resources.",
    "license": "BSD",
    "web": "https://github.com/Electric-Blue/NimBluez"
  },
  {
    "name": "yaml",
    "url": "https://github.com/flyx/NimYAML",
    "method": "git",
    "tags": [
      "serialization",
      "parsing",
      "library",
      "yaml"
    ],
    "description": "YAML 1.2 implementation for Nim",
    "license": "MIT",
    "web": "http://flyx.github.io/NimYAML/"
  },
  {
    "name": "nimyaml",
    "url": "https://github.com/flyx/NimYAML",
    "method": "git",
    "tags": [
      "serialization",
      "parsing",
      "library",
      "yaml"
    ],
    "description": "YAML 1.2 implementation for Nim",
    "license": "MIT",
    "web": "http://flyx.github.io/NimYAML/"
  },
  {
    "name": "jsmn",
    "url": "https://github.com/OpenSystemsLab/jsmn.nim",
    "method": "git",
    "tags": [
      "json",
      "token",
      "tokenizer",
      "parser",
      "jsmn"
    ],
    "description": "Jsmn - a world fastest JSON parser - in pure Nim",
    "license": "MIT",
    "web": "https://github.com/OpenSystemsLab/jsmn.nim"
  },
  {
    "name": "mangle",
    "url": "https://github.com/baabelfish/mangle",
    "method": "git",
    "tags": [
      "functional",
      "iterators",
      "lazy",
      "library"
    ],
    "description": "Yet another iterator library",
    "license": "MIT",
    "web": "https://github.com/baabelfish/mangle"
  },
  {
    "name": "nimshell",
    "url": "https://github.com/vegansk/nimshell",
    "method": "git",
    "tags": [
      "shell",
      "utility"
    ],
    "description": "Library for shell scripting in nim",
    "license": "MIT",
    "web": "https://github.com/vegansk/nimshell"
  },
  {
    "name": "rosencrantz",
    "url": "https://github.com/andreaferretti/rosencrantz",
    "method": "git",
    "tags": [
      "web",
      "server",
      "DSL",
      "combinators"
    ],
    "description": "A web DSL for Nim",
    "license": "MIT",
    "web": "https://github.com/andreaferretti/rosencrantz"
  },
  {
    "name": "sam",
    "url": "https://github.com/OpenSystemsLab/sam.nim",
    "method": "git",
    "tags": [
      "json",
      "binding",
      "map",
      "dump",
      "load"
    ],
    "description": "Fast and just works JSON-Binding for Nim",
    "license": "MIT",
    "web": "https://github.com/OpenSystemsLab/sam.nim"
  },
  {
    "name": "twitter",
    "url": "https://github.com/kubo39/twitter",
    "method": "git",
    "tags": [
      "library",
      "wrapper",
      "twitter"
    ],
    "description": "Low-level twitter API wrapper library for Nim.",
    "license": "MIT",
    "web": "https://github.com/kubo39/twitter"
  },
  {
    "name": "stomp",
    "url": "https://bitbucket.org/mahlon/nim-stomp",
    "method": "hg",
    "tags": [
      "stomp",
      "library",
      "messaging",
      "events"
    ],
    "description": "A pure-nim implementation of the STOMP protocol for machine messaging.",
    "license": "MIT",
    "web": "http://bitbucket.org/mahlon/nim-stomp"
  },
  {
    "name": "srt",
    "url": "https://github.com/achesak/nim-srt",
    "method": "git",
    "tags": [
      "srt",
      "subrip",
      "subtitle"
    ],
    "description": "Nim module for parsing SRT (SubRip) subtitle files",
    "license": "MIT",
    "web": "https://github.com/achesak/nim-srt"
  },
  {
    "name": "subviewer",
    "url": "https://github.com/achesak/nim-subviewer",
    "method": "git",
    "tags": [
      "subviewer",
      "subtitle"
    ],
    "description": "Nim module for parsing SubViewer subtitle files",
    "license": "MIT",
    "web": "https://github.com/achesak/nim-subviewer"
  },
  {
    "name": "Kinto",
    "url": "https://github.com/OpenSystemsLab/kinto.nim",
    "method": "git",
    "tags": [
      "mozilla",
      "kinto",
      "json",
      "storage",
      "server",
      "client"
    ],
    "description": "Kinto Client for Nim",
    "license": "MIT",
    "web": "https://github.com/OpenSystemsLab/kinto.nim"
  },
  {
    "name": "xmltools",
    "url": "https://github.com/vegansk/xmltools",
    "method": "git",
    "tags": [
      "xml",
      "functional",
      "library",
      "parsing"
    ],
    "description": "High level xml library for Nim",
    "license": "MIT",
    "web": "https://github.com/vegansk/xmltools"
  },
  {
    "name": "nimongo",
    "url": "https://github.com/SSPkrolik/nimongo",
    "method": "git",
    "tags": [
      "mongo",
      "mongodb",
      "database",
      "server",
      "driver",
      "storage"
    ],
    "description": "MongoDB driver in pure Nim language with synchronous and asynchronous I/O support",
    "license": "MIT",
    "web": "https://github.com/SSPkrolik/nimongo"
  },
  {
    "name": "nimboost",
    "url": "https://github.com/vegansk/nimboost",
    "method": "git",
    "tags": [
      "stdlib",
      "library",
      "utility"
    ],
    "description": "Additions to the Nim's standard library, like boost for C++",
    "license": "MIT",
    "web": "http://vegansk.github.io/nimboost/"
  },
  {
    "name": "asyncdocker",
    "url": "https://github.com/tulayang/asyncdocker",
    "method": "git",
    "tags": [
      "async",
      "docker"
    ],
    "description": "Asynchronous docker client written by Nim-lang",
    "license": "MIT",
    "web": "http://tulayang.github.io/asyncdocker.html"
  },
  {
    "name": "python3",
    "url": "https://github.com/matkuki/python3",
    "method": "git",
    "tags": [
      "python",
      "wrapper"
    ],
    "description": "Wrapper to interface with the Python 3 interpreter",
    "license": "MIT",
    "web": "https://github.com/matkuki/python3"
  },
  {
    "name": "jser",
    "url": "https://github.com/niv/jser.nim",
    "method": "git",
    "tags": [
      "json",
      "serialize",
      "tuple"
    ],
    "description": "json de/serializer for tuples and more",
    "license": "MIT",
    "web": "https://github.com/niv/jser.nim"
  },
  {
    "name": "pledge",
    "url": "https://github.com/euantorano/pledge.nim",
    "method": "git",
    "tags": [
      "pledge",
      "openbsd"
    ],
    "description": "OpenBSDs pledge(2) for Nim.",
    "license": "BSD3",
    "web": "https://github.com/euantorano/pledge.nim"
  },
  {
    "name": "sophia",
    "url": "https://github.com/gokr/nim-sophia",
    "method": "git",
    "tags": [
      "library",
      "wrapper",
      "database"
    ],
    "description": "Nim wrapper of the Sophia key/value store",
    "license": "MIT",
    "web": "https://github.com/gokr/nim-sophia"
  },
  {
    "name": "progress",
    "url": "https://github.com/euantorano/progress.nim",
    "method": "git",
    "tags": [
      "progress",
      "bar",
      "terminal",
      "ui"
    ],
    "description": "A simple progress bar for Nim.",
    "license": "BSD3",
    "web": "https://github.com/euantorano/progress.nim"
  },
  {
    "name": "websocket",
    "url": "https://github.com/niv/websocket.nim",
    "method": "git",
    "tags": [
      "http",
      "websockets",
      "async",
      "client",
      "server"
    ],
    "description": "websockets for nim",
    "license": "MIT",
    "web": "https://github.com/niv/websocket.nim"
  },
  {
    "name": "cucumber",
    "url": "https://github.com/shaunc/cucumber_nim",
    "method": "git",
    "tags": [
      "testing",
      "cucumber",
      "bdd"
    ],
    "description": "implements the cucumber BDD framework in the nim language",
    "license": "MIT",
    "web": "https://github.com/shaunc/cucumber_nim"
  },
  {
    "name": "libmpdclient",
    "url": "https://github.com/lompik/libmpdclient.nim",
    "method": "git",
    "tags": [
      "MPD",
      "Music Player Daemon"
    ],
    "description": "Bindings for the Music Player Daemon C client library",
    "license": "BSD",
    "web": "https://github.com/lompik/libmpdclient.nim"
  },
  {
    "name": "awk",
    "url": "https://github.com/greencardamom/awk",
    "method": "git",
    "tags": [
      "awk"
    ],
    "description": "Nim for awk programmers",
    "license": "MIT",
    "web": "https://github.com/greencardamom/awk"
  },
  {
    "name": "dotenv",
    "url": "https://github.com/euantorano/dotenv.nim",
    "method": "git",
    "tags": [
      "env",
      "dotenv",
      "configuration",
      "environment"
    ],
    "description": "Loads environment variables from `.env`.",
    "license": "BSD3",
    "web": "https://github.com/euantorano/dotenv.nim"
  },
  {
    "name": "sph",
    "url": "https://github.com/aidansteele/sph",
    "method": "git",
    "tags": [
      "crypto",
      "hashes",
      "md5",
      "sha"
    ],
    "description": "Large number of cryptographic hashes for Nim",
    "license": "MIT",
    "web": "https://github.com/aidansteele/sph"
  },
  {
    "name": "libsodium",
    "url": "https://github.com/FedericoCeratto/nim-libsodium",
    "method": "git",
    "tags": [
      "wrapper",
      "library",
      "security",
      "crypto"
    ],
    "description": "libsodium wrapper",
    "license": "LGPLv3",
    "web": "https://github.com/FedericoCeratto/nim-libsodium"
  },
  {
    "name": "aws_sdk",
    "url": "https://github.com/aidansteele/aws_sdk.nim",
    "method": "git",
    "tags": [
      "aws",
      "amazon"
    ],
    "description": "Library for interacting with Amazon Web Services (AWS)",
    "license": "MIT",
    "web": "https://github.com/aidansteele/aws_sdk.nim"
  },
  {
    "name": "i18n",
    "url": "https://github.com/Parashurama/nim-i18n",
    "method": "git",
    "tags": [
      "gettext",
      "i18n",
      "internationalisation"
    ],
    "description": "Bring a gettext-like internationalisation module to Nim",
    "license": "MIT",
    "web": "https://github.com/Parashurama/nim-i18n"
  },
  {
    "name": "persistent_enums",
    "url": "https://github.com/yglukhov/persistent_enums",
    "method": "git",
    "tags": [
      "enum",
      "binary",
      "protocol"
    ],
    "description": "Define enums which values preserve their binary representation upon inserting or reordering",
    "license": "MIT",
    "web": "https://github.com/yglukhov/persistent_enums"
  },
  {
    "name": "nimcl",
    "url": "https://github.com/unicredit/nimcl",
    "method": "git",
    "tags": [
      "OpenCL",
      "GPU"
    ],
    "description": "High level wrapper over OpenCL",
    "license": "Apache License 2.0",
    "web": "https://github.com/unicredit/nimcl"
  },
  {
    "name": "nimblas",
    "url": "https://github.com/unicredit/nimblas",
    "method": "git",
    "tags": [
      "BLAS",
      "linear algebra",
      "vector",
      "matrix"
    ],
    "description": "BLAS for Nim",
    "license": "Apache License 2.0",
    "web": "https://github.com/unicredit/nimblas"
  },
  {
    "name": "fixmath",
    "url": "https://github.com/Jeff-Ciesielski/fixmath",
    "method": "git",
    "tags": [
      "math"
    ],
    "description": "LibFixMath 16:16 fixed point support for nim",
    "license": "MIT",
    "web": "https://github.com/Jeff-Ciesielski/fixmath"
  },
  {
    "name": "nimzend",
    "url": "https://github.com/metatexx/nimzend",
    "method": "git",
    "tags": [
      "zend",
      "php",
      "binding",
      "extension"
    ],
    "description": "Native Nim Zend API glue for easy PHP extension development.",
    "license": "MIT",
    "web": "https://github.com/metatexx/nimzend"
  },
  {
    "name": "spills",
    "url": "https://github.com/andreaferretti/spills",
    "method": "git",
    "tags": [
      "disk-based",
      "sequence",
      "memory-mapping"
    ],
    "description": "Disk-based sequences",
    "license": "Apache License 2.0",
    "web": "https://github.com/andreaferretti/spills"
  },
  {
    "name": "platformer",
    "url": "https://github.com/def-/nim-platformer",
    "method": "git",
    "tags": [
      "game",
      "sdl",
      "2d"
    ],
    "description": "Writing a 2D Platform Game in Nim with SDL2",
    "license": "MIT",
    "web": "https://github.com/def-/nim-platformer"
  },
  {
    "name": "nimCEF",
    "url": "https://github.com/jangko/nimCEF",
    "method": "git",
    "tags": [
      "chromium",
      "embedded",
      "framework",
      "cef",
      "wrapper"
    ],
    "description": "Nim wrapper for the Chromium Embedded Framework",
    "license": "MIT",
    "web": "https://github.com/jangko/nimCEF"
  },
  {
    "name": "migrate",
    "url": "https://github.com/euantorano/migrate.nim",
    "method": "git",
    "tags": [
      "migrate",
      "database",
      "db"
    ],
    "description": "A simple database migration utility for Nim.",
    "license": "BSD3",
    "web": "https://github.com/euantorano/migrate.nim"
  },
  {
    "name": "subfield",
    "url": "https://github.com/jyapayne/subfield",
    "method": "git",
    "tags": [
      "subfield",
      "macros"
    ],
    "description": "Override the dot operator to access nested subfields of a Nim object.",
    "license": "MIT",
    "web": "https://github.com/jyapayne/subfield"
  },
  {
    "name": "semver",
    "url": "https://github.com/euantorano/semver.nim",
    "method": "git",
    "tags": [
      "semver",
      "version",
      "parser"
    ],
    "description": "Semantic versioning parser for Nim. Allows the parsing of version strings into objects and the comparing of version objects.",
    "license": "BSD3",
    "web": "https://github.com/euantorano/semver.nim"
  },
  {
    "name": "ad",
    "tags": [
      "calculator",
      "rpn"
    ],
    "method": "git",
    "license": "MIT",
    "web": "https://github.com/subsetpark/ad",
    "url": "https://github.com/subsetpark/ad",
    "description": "A simple RPN calculator"
  },
  {
    "name": "asyncpg",
    "url": "https://github.com/cheatfate/asyncpg",
    "method": "git",
    "tags": [
      "async",
      "database",
      "postgres",
      "postgresql",
      "asyncdispatch",
      "asynchronous",
      "library"
    ],
    "description": "Asynchronous PostgreSQL driver for Nim Language.",
    "license": "MIT",
    "web": "https://github.com/cheatfate/asyncpg"
  },
  {
    "name": "winregistry",
    "description": "Deal with Windows Registry from Nim.",
    "tags": [
      "registry",
      "windows",
      "library"
    ],
    "url": "https://github.com/miere43/nim-registry",
    "web": "https://github.com/miere43/nim-registry",
    "license": "MIT",
    "method": "git"
  },
  {
    "name": "luna",
    "description": "Lua convenience library for nim",
    "tags": [
      "lua",
      "scripting"
    ],
    "url": "https://github.com/smallfx/luna.nim",
    "web": "https://github.com/smallfx/luna.nim",
    "license": "MIT",
    "method": "git"
  },
  {
    "name": "qrcode",
    "description": "module for creating and reading QR codes using http://goqr.me/",
    "tags": [
      "qr",
      "qrcode",
      "api"
    ],
    "url": "https://github.com/achesak/nim-qrcode",
    "web": "https://github.com/achesak/nim-qrcode",
    "license": "MIT",
    "method": "git"
  },
  {
    "name": "circleci_client",
    "tags": [
      "circleci",
      "client"
    ],
    "method": "git",
    "license": "LGPLv3",
    "web": "https://github.com/FedericoCeratto/nim-circleci",
    "url": "https://github.com/FedericoCeratto/nim-circleci",
    "description": "CircleCI API client"
  },
  {
    "name": "iup",
    "description": "Bindings for the IUP widget toolkit",
    "tags": [
      "GUI",
      "IUP"
    ],
    "url": "https://github.com/nim-lang/iup",
    "web": "https://github.com/nim-lang/iup",
    "license": "MIT",
    "method": "git"
  },
  {
    "name": "barbarus",
    "tags": [
      "i18n",
      "internationalization"
    ],
    "method": "git",
    "license": "MIT",
    "web": "https://github.com/cjxgm/barbarus",
    "url": "https://github.com/cjxgm/barbarus",
    "description": "A simple extensible i18n engine."
  },
  {
    "name": "jsonob",
    "tags": [
      "json",
      "object",
      "marshal"
    ],
    "method": "git",
    "license": "MIT",
    "web": "https://github.com/cjxgm/jsonob",
    "url": "https://github.com/cjxgm/jsonob",
    "description": "JSON / Object mapper"
  },
  {
    "name": "autome",
    "description": "Write GUI automation scripts with Nim",
    "tags": [
      "gui",
      "automation",
      "windows"
    ],
    "license": "MIT",
    "web": "https://github.com/miere43/autome",
    "url": "https://github.com/miere43/autome",
    "method": "git"
  },
  {
    "name": "wox",
    "description": "Helper library for writing Wox plugins in Nim",
    "tags": [
      "wox",
      "plugins"
    ],
    "license": "MIT",
    "web": "https://github.com/roose/nim-wox",
    "url": "https://github.com/roose/nim-wox",
    "method": "git"
  },
  {
    "name": "seccomp",
    "description": "Linux Seccomp sandbox library",
    "tags": [
      "linux",
      "security",
      "sandbox",
      "seccomp"
    ],
    "license": "LGPLv2.1",
    "web": "https://github.com/FedericoCeratto/nim-seccomp",
    "url": "https://github.com/FedericoCeratto/nim-seccomp",
    "method": "git"
  },
  {
    "name": "AntTweakBar",
    "tags": [
      "gui",
      "opengl",
      "rendering"
    ],
    "method": "git",
    "license": "MIT",
    "web": "https://github.com/krux02/nimAntTweakBar",
    "url": "https://github.com/krux02/nimAntTweakBar",
    "description": "nim wrapper around the AntTweakBar c library"
  },
  {
    "name": "slimdown",
    "tags": [
      "markdown",
      "parser",
      "library"
    ],
    "method": "git",
    "license": "MIT",
    "web": "https://github.com/ruivieira/nim-slimdown",
    "url": "https://github.com/ruivieira/nim-slimdown",
    "description": "Nim module that converts Markdown text to HTML using only regular expressions. Based on jbroadway's Slimdown."
  },
  {
    "name": "taglib",
    "description": "TagLib Audio Meta-Data Library wrapper",
    "license": "MIT",
    "tags": [
      "audio",
      "metadata",
      "tags",
      "library",
      "wrapper"
    ],
    "url": "https://github.com/alex-laskin/nim-taglib",
    "web": "https://github.com/alex-laskin/nim-taglib",
    "method": "git"
  },
  {
    "name": "des",
    "description": "3DES native library for Nim",
    "tags": [
      "library",
      "encryption",
      "crypto"
    ],
    "license": "MIT",
    "web": "https://github.com/LucaWolf/des.nim",
    "url": "https://github.com/LucaWolf/des.nim",
    "method": "git"
  },
  {
    "name": "bgfx",
    "url": "https://github.com/Halsys/nim-bgfx",
    "method": "git",
    "tags": [
      "wrapper",
      "media",
      "graphics",
      "3d",
      "rendering",
      "opengl"
    ],
    "description": "BGFX wrapper for the nim programming language.",
    "license": "BSD2",
    "web": "https://github.com/Halsys/nim-bgfx"
  },
  {
    "name": "json_builder",
    "tags": [
      "json",
      "generator",
      "builder"
    ],
    "method": "git",
    "license": "MIT",
    "web": "https://github.com/undecided/json_builder",
    "url": "https://github.com/undecided/json_builder",
    "description": "Easy and fast generator for valid json in nim"
  },
  {
    "name": "mapbits",
    "tags": [
      "map",
      "bits",
      "byte",
      "word",
      "binary"
    ],
    "method": "git",
    "license": "MIT",
    "description": "Access bit mapped portions of bytes in binary data as int variables",
    "web": "https://github.com/jlp765/mapbits",
    "url": "https://github.com/jlp765/mapbits"
  },
  {
    "name": "faststack",
    "tags": [
      "collection"
    ],
    "method": "git",
    "license": "MIT",
    "description": "Dynamically resizable data structure optimized for fast iteration.",
    "web": "https://github.com/Vladar4/FastStack",
    "url": "https://github.com/Vladar4/FastStack"
  },
  {
    "name": "gpx",
    "tags": [
      "GPX",
      "GPS",
      "waypoint",
      "route"
    ],
    "method": "git",
    "license": "MIT",
    "description": "Nim module for parsing GPX (GPS Exchange format) files",
    "web": "https://github.com/achesak/nim-gpx",
    "url": "https://github.com/achesak/nim-gpx"
  },
  {
    "name": "itn",
    "tags": [
      "GPS",
      "intinerary",
      "tomtom",
      "ITN"
    ],
    "method": "git",
    "license": "MIT",
    "description": "Nim module for parsing ITN (TomTom intinerary) files",
    "web": "https://github.com/achesak/nim-itn",
    "url": "https://github.com/achesak/nim-itn"
  },
  {
    "name": "foliant",
    "tags": [
      "foliant",
      "docs",
      "pdf",
      "docx",
      "word",
      "latex",
      "tex",
      "pandoc",
      "markdown",
      "md",
      "restream"
    ],
    "method": "git",
    "license": "MIT",
    "web": "https://github.com/foliant-docs/foliant-nim",
    "url": "https://github.com/foliant-docs/foliant-nim",
    "description": "Documentation generator that produces pdf and docx from Markdown. Uses Pandoc and LaTeX behind the scenes."
  },
  {
    "name": "gemf",
    "url": "https://bitbucket.org/abudden/gemf.nim",
    "method": "hg",
    "license": "MIT",
    "description": "Library for reading GEMF map tile stores",
    "web": "http://www.cgtk.co.uk/gemf",
    "tags": [
      "maps",
      "gemf",
      "parser"
    ]
  },
  {
    "name": "Remotery",
    "url": "https://github.com/Halsys/Nim-Remotery",
    "method": "git",
    "tags": [
      "wrapper",
      "opengl",
      "direct3d",
      "cuda",
      "profiler"
    ],
    "description": "Nim wrapper for (and with) Celtoys's Remotery",
    "license": "Apache License 2.0",
    "web": "https://github.com/Halsys/Nim-Remotery"
  },
  {
    "name": "picohttpparser",
    "tags": [
      "web",
      "http"
    ],
    "method": "git",
    "license": "MIT",
    "description": "Bindings for picohttpparser.",
    "web": "https://github.com/philip-wernersbach/nim-picohttpparser",
    "url": "https://github.com/philip-wernersbach/nim-picohttpparser"
  },
  {
    "name": "microasynchttpserver",
    "tags": [
      "web",
      "http",
      "async",
      "server"
    ],
    "method": "git",
    "license": "MIT",
    "description": "A thin asynchronous HTTP server library, API compatible with Nim's built-in asynchttpserver.",
    "web": "https://github.com/philip-wernersbach/microasynchttpserver",
    "url": "https://github.com/philip-wernersbach/microasynchttpserver"
  },
  {
    "name": "react",
    "url": "https://github.com/andreaferretti/react.nim",
    "method": "git",
    "tags": [
      "js",
      "react",
      "frontend",
      "ui",
      "single page application"
    ],
    "description": "React.js bindings for Nim",
    "license": "Apache License 2.0",
    "web": "https://github.com/andreaferretti/react.nim"
  },
  {
    "name": "oauth",
    "url": "https://github.com/CORDEA/oauth",
    "method": "git",
    "tags": [
      "library",
      "oauth",
      "oauth2",
      "authorization"
    ],
    "description": "OAuth library for nim",
    "license": "Apache License 2.0",
    "web": "http://cordea.github.io/oauth"
  },
  {
    "name": "jsbind",
    "url": "https://github.com/yglukhov/jsbind",
    "method": "git",
    "tags": [
      "bindings",
      "emscripten",
      "javascript"
    ],
    "description": "Define bindings to JavaScript and Emscripten",
    "license": "MIT",
    "web": "https://github.com/yglukhov/jsbind"
  },
  {
    "name": "uuids",
    "url": "https://github.com/pragmagic/uuids/",
    "method": "git",
    "tags": [
      "library",
      "uuid",
      "id"
    ],
    "description": "UUID library for Nim",
    "license": "MIT",
    "web": "https://github.com/pragmagic/uuids/"
  },
  {
    "name": "isaac",
    "url": "https://github.com/pragmagic/isaac/",
    "method": "git",
    "tags": [
      "library",
      "algorithms",
      "random",
      "crypto"
    ],
    "description": "ISAAC PRNG implementation on Nim",
    "license": "MIT",
    "web": "https://github.com/pragmagic/isaac/"
  },
  {
    "name": "SDF",
    "url": "https://github.com/Halsys/SDF.nim",
    "method": "git",
    "tags": [
      "sdf",
      "text",
      "contour",
      "texture",
      "signed",
      "distance",
      "transform"
    ],
    "description": "Signed Distance Field builder for contour texturing in Nim",
    "license": "MIT",
    "web": "https://github.com/Halsys/SDF.nim"
  },
  {
    "name": "WebGL",
    "url": "https://github.com/stisa/webgl",
    "method": "git",
    "tags": [
      "webgl",
      "graphic",
      "js",
      "javascript",
      "wrapper",
      "3D",
      "2D"
    ],
    "description": "Experimental wrapper to webgl for Nim",
    "license": "MIT",
    "web": "http://stisa.space/webgl/"
  },
  {
    "name": "fileinput",
    "url": "https://github.com/achesak/nim-fileinput",
    "method": "git",
    "tags": [
      "file",
      "io",
      "input"
    ],
    "description": "iterate through files and lines",
    "license": "MIT",
    "web": "https://github.com/achesak/nim-fileinput"
  },
  {
    "name": "classy",
    "url": "https://github.com/nigredo-tori/classy",
    "method": "git",
    "tags": [
      "library",
      "typeclasses",
      "macros"
    ],
    "description": "typeclasses for Nim",
    "license": "Unlicense",
    "web": "https://github.com/nigredo-tori/classy"
  },
  {
    "name": "MiNiM",
    "url": "https://github.com/h3rald/minim",
    "method": "git",
    "tags": [
      "concatenative",
      "language",
      "shell"
    ],
    "description": "A tiny concatenative programming language and shell.",
    "license": "MIT",
    "web": "https://h3rald.com/minim"
  },
  {
    "name": "boneIO",
    "url": "https://github.com/xyz32/boneIO",
    "method": "git",
    "tags": [
      "library",
      "GPIO",
      "BeagleBone"
    ],
    "description": "A low level GPIO library for the BeagleBone board family",
    "license": "MIT",
    "web": "https://github.com/xyz32/boneIO"
  },
  {
    "name": "ui",
    "url": "https://github.com/nim-lang/ui",
    "method": "git",
    "tags": [
      "library",
      "GUI",
      "libui",
      "toolkit"
    ],
    "description": "A wrapper for libui",
    "license": "MIT",
    "web": "https://github.com/nim-lang/ui"
  },
  {
    "name": "fractions",
    "url": "https://github.com/konqoro/fractions",
    "method": "git",
    "tags": [
      "library",
      "rationals",
      "arithmetic",
      "tuple"
    ],
    "description": "Implements rational number arithmetic",
    "license": "MIT",
    "web": "https://github.com/konqoro/fractions"
  },
  {
    "name": "mmgeoip",
    "url": "https://github.com/FedericoCeratto/nim-mmgeoip",
    "method": "git",
    "tags": [
      "geoip"
    ],
    "description": "MaxMind GeoIP library",
    "license": "LGPLv2.1",
    "web": "https://github.com/FedericoCeratto/nim-mmgeoip"
  },
  {
    "name": "libjwt",
    "url": "https://github.com/nimscale/nim-libjwt",
    "method": "git",
    "tags": [
      "jwt",
      "libjwt"
    ],
    "description": "Bindings for libjwt",
    "license": "LGPLv2.1",
    "web": "https://github.com/nimscale/nim-libjwt"
  },
  {
    "name": "forestdb",
    "url": "https://github.com/nimscale/forestdb",
    "method": "git",
    "tags": [
      "library",
      "bTree",
      "HB+-Trie",
      "db",
      "forestdb"
    ],
    "description": "ForestDB is fast key-value storage engine that is based on a Hierarchical B+-Tree based Trie, or HB+-Trie.",
    "license": "Apache License 2.0",
    "web": "https://github.com/nimscale/forestdb"
  },
  {
    "name": "nimbox",
    "url": "https://notabug.org/vktec/nimbox.git",
    "method": "git",
    "tags": [
      "library",
      "wrapper",
      "termbox",
      "commandline",
      "ui",
      "tui",
      "gui"
    ],
    "description": "A Rustbox-inspired termbox wrapper",
    "license": "MIT",
    "web": "https://notabug.org/vktec/nimbox"
  },
  {
    "name": "psutil",
    "url": "https://github.com/johnscillieri/psutil-nim",
    "method": "git",
    "tags": [
      "psutil",
      "process",
      "network",
      "system",
      "disk",
      "cpu"
    ],
    "description": "psutil is a cross-platform library for retrieving information on running processes and system utilization (CPU, memory, disks, network)",
    "license": "BSD",
    "web": "https://github.com/johnscillieri/psutil-nim"
  },
  {
    "name": "gapbuffer",
    "url": "https://notabug.org/vktec/nim-gapbuffer.git",
    "method": "git",
    "tags": [
      "buffer",
      "seq",
      "sequence",
      "string",
      "gapbuffer"
    ],
    "description": "A simple gap buffer implementation",
    "license": "MIT",
    "web": "https://notabug.org/vktec/nim-gapbuffer"
  },
  {
    "name": "pudge",
    "url": "https://github.com/recoilme/pudge.git",
    "method": "git",
    "tags": [
      "wrapper",
      "database",
      "sophia"
    ],
    "description": "Pudge Db - it's modern key/value storage with memcached protocol support. Pudge Db implements a high-level cross-platform sockets interface to sophia db.",
    "license": "MIT",
    "web": "https://github.com/recoilme/pudge"
  },
  {
    "name": "etcd_client",
    "url": "https://github.com/FedericoCeratto/nim-etcd-client",
    "method": "git",
    "tags": [
      "library",
      "etcd"
    ],
    "description": "etcd client library",
    "license": "LGPLv3",
    "web": "https://github.com/FedericoCeratto/nim-etcd-client"
  },
  {
    "name": "ranges",
    "url": "https://github.com/status-im/nim-ranges",
    "method": "git",
    "tags": [
      "library",
      "ranges"
    ],
    "description": "Exploration of various implementations of memory range types",
    "license": "Apache License 2.0",
    "web": "https://github.com/status-im/nim-ranges"
  },
  {
    "name": "rlp",
    "url": "https://github.com/status-im/nim-rlp",
    "method": "git",
    "tags": [
      "library",
      "ethereum",
      "rlp"
    ],
    "description": "RLP serialization library for Nim",
    "license": "Apache License 2.0",
    "web": "https://github.com/status-im/nim-rlp"
  },
  {
    "name": "eth_keys",
    "url": "https://github.com/status-im/nim-eth-keys",
    "method": "git",
    "tags": [
      "library",
      "ethereum",
      "cryptography"
    ],
    "description": "A reimplementation in pure Nim of eth-keys, the common API for Ethereum key operations.",
    "license": "Apache License 2.0",
    "web": "https://github.com/status-im/nim-eth-keys"
  },
  {
    "name": "ethash",
    "url": "https://github.com/status-im/nim-ethash",
    "method": "git",
    "tags": [
      "library",
      "ethereum",
      "ethash",
      "cryptography",
      "proof-of-work"
    ],
    "description": "A Nim implementation of Ethash, the ethereum proof-of-work hashing function",
    "license": "Apache License 2.0",
    "web": "https://github.com/status-im/nim-ethash"
  },
  {
    "name": "evmjit",
    "url": "https://github.com/status-im/nim-evmjit",
    "method": "git",
    "tags": [
      "library",
      "ethereum",
      "evm",
      "jit",
      "wrapper"
    ],
    "description": "A wrapper for the The Ethereum EVM JIT library",
    "license": "Apache License 2.0",
    "web": "https://github.com/status-im/nim-evmjit"
  },
  {
    "name": "keccak_tiny",
    "url": "https://github.com/status-im/nim-keccak-tiny",
    "method": "git",
    "tags": [
      "library",
      "sha3",
      "keccak",
      "cryptography"
    ],
    "description": "A wrapper for the keccak-tiny C library",
    "license": "Apache License 2.0",
    "web": "https://github.com/status-im/nim-keccak-tiny"
  },
  {
    "name": "rocksdb",
    "url": "https://github.com/status-im/nim-rocksdb",
    "method": "git",
    "tags": [
      "library",
      "wrapper",
      "database"
    ],
    "description": "A wrapper for Facebook's RocksDB, an embeddable, persistent key-value store for fast storage",
    "license": "Apache License 2.0 or GPLv2",
    "web": "https://github.com/status-im/nim-rocksdb"
  },
  {
    "name": "secp256k1",
    "url": "https://github.com/status-im/nim-secp256k1",
    "method": "git",
    "tags": [
      "library",
      "cryptography",
      "secp256k1"
    ],
    "description": "A wrapper for the libsecp256k1 C library",
    "license": "Apache License 2.0",
    "web": "https://github.com/status-im/nim-secp256k1"
  },
  {
    "name": "ethereum_trie",
    "url": "https://github.com/status-im/nim-trie",
    "method": "git",
    "tags": [
      "library",
      "ethereum",
      "trie",
      "patricia-trie"
    ],
    "description": "Merkle Patricia Tries as specified by Ethereum",
    "license": "Apache License 2.0",
    "web": "https://github.com/status-im/nim-trie"
  },
  {
    "name": "ttmath",
    "url": "https://github.com/status-im/nim-ttmath",
    "method": "git",
    "tags": [
      "library",
      "math",
      "numbers"
    ],
    "description": "A Nim wrapper for ttmath: big numbers with fixed size",
    "license": "Apache License 2.0",
    "web": "https://github.com/status-im/nim-ttmath"
  },
  {
    "name": "nimbus",
    "url": "https://github.com/status-im/nimbus",
    "method": "git",
    "tags": [
      "ethereum"
    ],
    "description": "An Ethereum 2.0 Sharding Client for Resource-Restricted Devices",
    "license": "Apache License 2.0",
    "web": "https://github.com/status-im/nimbus"
  },
  {
    "name": "stint",
    "url": "https://github.com/status-im/nim-stint",
    "method": "git",
    "tags": [
      "library",
      "math",
      "numbers"
    ],
    "description": "Stack-based arbitrary-precision integers - Fast and portable with natural syntax for resource-restricted devices",
    "license": "Apache License 2.0",
    "web": "https://github.com/status-im/nim-stint"
  },
  {
    "name": "daemon",
    "url": "https://github.com/status-im/nim-daemon",
    "method": "git",
    "tags": [
      "servers",
      "daemonization"
    ],
    "description": "Cross-platform process daemonization library",
    "license": "Apache License 2.0",
    "web": "https://github.com/status-im/nim-daemon"
  },
  {
    "name": "chronicles",
    "url": "https://github.com/status-im/nim-chronicles",
    "method": "git",
    "tags": [
      "logging",
      "json"
    ],
    "description": "A crafty implementation of structured logging for Nim",
    "license": "Apache License 2.0",
    "web": "https://github.com/status-im/nim-chronicles"
  },
  {
    "name": "stb_image",
    "url": "https://gitlab.com/define-private-public/stb_image-Nim",
    "method": "git",
    "tags": [
      "stb",
      "image",
      "graphics",
      "io",
      "wrapper"
    ],
    "description": "A wrapper for stb_image and stb_image_write.",
    "license": "Unlicense (Public Domain)",
    "web": "https://gitlab.com/define-private-public/stb_image-Nim"
  },
  {
    "name": "mutableseqs",
    "url": "https://github.com/iourinski/mutableseqs",
    "method": "git",
    "tags": [
      "sequences",
      "mapreduce"
    ],
    "description": "utilities for transforming sequences",
    "license": "MIT",
    "web": "https://github.com/iourinski/mutableseqs"
  },
  {
    "name": "stor",
    "url": "https://github.com/nimscale/stor",
    "method": "git",
    "tags": [
      "storage",
      "io"
    ],
    "description": "Efficient object storage system",
    "license": "MIT",
    "web": "https://github.com/nimscale/stor"
  },
  {
    "name": "linuxfb",
    "url": "https://github.com/luked99/linuxfb.nim",
    "method": "git",
    "tags": [
      "wrapper",
      "graphics",
      "linux"
    ],
    "description": "Wrapper around the Linux framebuffer driver ioctl API",
    "license": "MIT",
    "web": "https://github.com/luked99/linuxfb.nim"
  },
  {
    "name": "nimactors",
    "url": "https://github.com/vegansk/nimactors",
    "method": "git",
    "tags": [
      "actors",
      "library"
    ],
    "description": "Actors library for Nim inspired by akka-actors",
    "license": "MIT",
    "web": "https://github.com/vegansk/nimactors"
  },
  {
    "name": "porter",
    "url": "https://github.com/iourinski/porter",
    "method": "git",
    "tags": [
      "stemmer",
      "multilanguage",
      "snowball"
    ],
    "description": "Simple extensible implementation of Porter stemmer algorithm",
    "license": "MIT",
    "web": "https://github.com/iourinski/porter"
  },
  {
    "name": "kiwi",
    "url": "https://github.com/yglukhov/kiwi",
    "method": "git",
    "tags": [
      "cassowary",
      "constraint",
      "solving"
    ],
    "description": "Cassowary constraint solving",
    "license": "MIT",
    "web": "https://github.com/yglukhov/kiwi"
  },
  {
    "name": "ArrayFireNim",
    "url": "https://github.com/bitstormGER/ArrayFire-Nim",
    "method": "git",
    "tags": [
      "array",
      "linear",
      "algebra",
      "scientific",
      "computing"
    ],
    "description": "A nim wrapper for ArrayFire",
    "license": "BSD",
    "web": "https://github.com/bitstormGER/ArrayFire-Nim"
  },
  {
    "name": "statsd_client",
    "url": "https://github.com/FedericoCeratto/nim-statsd-client",
    "method": "git",
    "tags": [
      "library",
      "statsd",
      "client",
      "statistics",
      "metrics"
    ],
    "description": "A simple, stateless StatsD client library",
    "license": "LGPLv3",
    "web": "https://github.com/FedericoCeratto/nim-statsd-client"
  },
  {
    "name": "html5_canvas",
    "url": "https://gitlab.com/define-private-public/HTML5-Canvas-Nim",
    "method": "git",
    "tags": [
      "html5",
      "canvas",
      "drawing",
      "graphics",
      "rendering",
      "browser",
      "javascript"
    ],
    "description": "HTML5 Canvas and drawing for the JavaScript backend.",
    "license": "MIT",
    "web": "https://gitlab.com/define-private-public/HTML5-Canvas-Nim"
  },
  {
    "name": "alea",
    "url": "https://github.com/unicredit/alea",
    "method": "git",
    "tags": [
      "random variables",
      "distributions",
      "probability",
      "gaussian",
      "sampling"
    ],
    "description": "Define and compose random variables",
    "license": "Apache License 2.0",
    "web": "https://github.com/unicredit/alea"
  },
  {
    "name": "winim",
    "url": "https://github.com/khchen/winim",
    "method": "git",
    "tags": [
      "library",
      "windows",
      "api",
      "com"
    ],
    "description": "Nim's Windows API and COM Library",
    "license": "MIT",
    "web": "https://github.com/khchen/winim"
  },
  {
    "name": "ed25519",
    "url": "https://github.com/niv/ed25519.nim",
    "method": "git",
    "tags": [
      "ed25519",
      "cryptography",
      "crypto",
      "publickey",
      "privatekey",
      "signing",
      "keyexchange",
      "native"
    ],
    "description": "ed25519 key crypto bindings",
    "license": "MIT",
    "web": "https://github.com/niv/ed25519.nim"
  },
  {
    "name": "libevdev",
    "url": "https://github.com/luked99/libevdev.nim",
    "method": "git",
    "tags": [
      "wrapper",
      "os",
      "linux"
    ],
    "description": "Wrapper for libevdev, Linux input device processing library",
    "license": "MIT",
    "web": "https://github.com/luked99/libevdev.nim"
  },
  {
    "name": "nesm",
    "url": "https://github.com/xomachine/NESM.git",
    "method": "git",
    "tags": [
      "metaprogramming",
      "parser",
      "pure",
      "serialization"
    ],
    "description": "A macro for generating [de]serializers for given objects",
    "license": "MIT",
    "web": "https://xomachine.github.io/NESM/"
  },
  {
    "name": "sdnotify",
    "url": "https://github.com/FedericoCeratto/nim-sdnotify",
    "method": "git",
    "tags": [
      "os",
      "linux",
      "systemd",
      "sdnotify"
    ],
    "description": "Systemd service notification helper",
    "license": "MIT",
    "web": "https://github.com/FedericoCeratto/nim-sdnotify"
  },
  {
    "name": "cmd",
    "url": "https://github.com/samdmarshall/cmd.nim",
    "method": "git",
    "tags": [
      "cmd",
      "command",
      "prompt",
      "interactive"
    ],
    "description": "interactive command prompt",
    "license": "BSD 3-Clause",
    "web": "https://github.com/samdmarshall/cmd.nim"
  },
  {
    "name": "csvtable",
    "url": "https://github.com/apahl/csvtable",
    "method": "git",
    "tags": [
      "csv",
      "table"
    ],
    "description": "tools for handling CSV files (comma or tab-separated) with an API similar to Python's CSVDictReader and -Writer.",
    "license": "MIT",
    "web": "https://github.com/apahl/csvtable"
  },
  {
    "name": "plotly",
    "url": "https://github.com/brentp/nim-plotly",
    "method": "git",
    "tags": [
      "plot",
      "graphing",
      "chart",
      "data"
    ],
    "description": "Nim interface to plotly",
    "license": "MIT",
    "web": "https://github.com/brentp/nim-plotly"
  },
  {
    "name": "gnuplot",
    "url": "https://github.com/konqoro/gnuplot.nim",
    "method": "git",
    "tags": [
      "plot",
      "graphing",
      "data"
    ],
    "description": "Nim interface to gnuplot",
    "license": "MIT",
    "web": "https://github.com/konqoro/gnuplot.nim"
  },
  {
    "name": "ustring",
    "url": "https://github.com/rokups/nim-ustring",
    "method": "git",
    "tags": [
      "string",
      "text",
      "unicode",
      "uft8",
      "utf-8"
    ],
    "description": "utf-8 string",
    "license": "MIT",
    "web": "https://github.com/rokups/nim-ustring"
  },
  {
    "name": "imap",
    "url": "https://github.com/ehmry/imap",
    "method": "git",
    "tags": [
      "imap",
      "email"
    ],
    "description": "IMAP client library",
    "license": "GPL2",
    "web": "https://github.com/ehmry/imap"
  },
  {
    "name": "isa",
    "url": "https://github.com/nimscale/isa",
    "method": "git",
    "tags": [
      "erasure",
      "hash",
      "crypto",
      "compression"
    ],
    "description": "Binding for Intel Storage Acceleration library",
    "license": "Apache License 2.0",
    "web": "https://github.com/nimscale/isa"
  },
  {
    "name": "untar",
    "url": "https://github.com/dom96/untar",
    "method": "git",
    "tags": [
      "library",
      "tar",
      "gz",
      "compression",
      "archive",
      "decompression"
    ],
    "description": "Library for decompressing tar.gz files.",
    "license": "MIT",
    "web": "https://github.com/dom96/untar"
  },
  {
    "name": "nimcx",
    "url": "https://github.com/qqtop/nimcx",
    "method": "git",
    "tags": [
      "library",
      "linux"
    ],
    "description": "Color and utilities library for linux terminal.",
    "license": "MIT",
    "web": "https://github.com/qqtop/nimcx"
  },
  {
    "name": "dpdk",
    "url": "https://github.com/nimscale/dpdk",
    "method": "git",
    "tags": [
      "library",
      "dpdk",
      "packet",
      "processing"
    ],
    "description": "Library for fast packet processing",
    "license": "Apache License 2.0",
    "web": "http://dpdk.org/"
  },
  {
    "name": "libserialport",
    "alias": "serial"
  },
  {
    "name": "serial",
    "url": "https://github.com/euantorano/serial.nim",
    "method": "git",
    "tags": [
      "serial",
      "rs232",
      "io",
      "serialport"
    ],
    "description": "A library to operate serial ports using pure Nim.",
    "license": "BSD3",
    "web": "https://github.com/euantorano/serial.nim"
  },
  {
    "name": "spdk",
    "url": "https://github.com/nimscale/spdk.git",
    "method": "git",
    "tags": [
      "library",
      "SSD",
      "NVME",
      "io",
      "storage"
    ],
    "description": "The Storage Performance Development Kit(SPDK) provides a set of tools and libraries for writing high performance, scalable, user-mode storage applications.",
    "license": "MIT",
    "web": "https://github.com/nimscale/spdk.git"
  },
  {
    "name": "NimData",
    "url": "https://github.com/bluenote10/NimData",
    "method": "git",
    "tags": [
      "library",
      "dataframe"
    ],
    "description": "DataFrame API enabling fast out-of-core data analytics",
    "license": "MIT",
    "web": "https://github.com/bluenote10/NimData"
  },
  {
    "name": "testrunner",
    "url": "https://github.com/FedericoCeratto/nim-testrunner",
    "method": "git",
    "tags": [
      "test",
      "tests",
      "unittest",
      "utility",
      "tdd"
    ],
    "description": "Test runner with file monitoring and desktop notification capabilities",
    "license": "GPLv3",
    "web": "https://github.com/FedericoCeratto/nim-testrunner"
  },
  {
    "name": "reactorfuse",
    "url": "https://github.com/zielmicha/reactorfuse",
    "method": "git",
    "tags": [
      "filesystem",
      "fuse"
    ],
    "description": "Filesystem in userspace (FUSE) for Nim (for reactor.nim library)",
    "license": "MIT",
    "web": "https://github.com/zielmicha/reactorfuse"
  },
  {
    "name": "nimr",
    "url": "https://github.com/Jeff-Ciesielski/nimr",
    "method": "git",
    "tags": [
      "script",
      "utils"
    ],
    "description": "Helper to run nim code like a script",
    "license": "MIT",
    "web": "https://github.com/Jeff-Ciesielski/nimr"
  },
  {
    "name": "neverwinter",
    "url": "https://github.com/niv/neverwinter.nim",
    "method": "git",
    "tags": [
      "nwn",
      "neverwinternights",
      "neverwinter",
      "game",
      "bioware",
      "fileformats",
      "reader",
      "writer"
    ],
    "description": "Neverwinter Nights 1 data accessor library",
    "license": "MIT",
    "web": "https://github.com/niv/neverwinter.nim"
  },
  {
    "name": "snail",
    "url": "https://github.com/stisa/snail",
    "method": "git",
    "tags": [
      "js",
      "matrix",
      "linear algebra"
    ],
    "description": "Simple linear algebra for nim. Js too.",
    "license": "MIT",
    "web": "http://stisa.space/snail/"
  },
  {
    "name": "jswebsockets",
    "url": "https://github.com/stisa/jswebsockets",
    "method": "git",
    "tags": [
      "js",
      "javascripts",
      "ws",
      "websockets"
    ],
    "description": "Websockets wrapper for nim js backend.",
    "license": "MIT",
    "web": "http://stisa.space/jswebsockets/"
  },
  {
    "name": "morelogging",
    "url": "https://github.com/FedericoCeratto/nim-morelogging",
    "method": "git",
    "tags": [
      "log",
      "logging",
      "library",
      "systemd",
      "journald"
    ],
    "description": "Logging library with support for async IO, multithreading, Journald.",
    "license": "LGPLv3",
    "web": "https://github.com/FedericoCeratto/nim-morelogging"
  },
  {
    "name": "ajax",
    "url": "https://github.com/stisa/ajax",
    "method": "git",
    "tags": [
      "js",
      "javascripts",
      "ajax",
      "xmlhttprequest"
    ],
    "description": "AJAX wrapper for nim js backend.",
    "license": "MIT",
    "web": "http://stisa.space/ajax/"
  },
  {
    "name": "recaptcha",
    "url": "https://github.com/euantorano/recaptcha.nim",
    "method": "git",
    "tags": [
      "recaptcha",
      "captcha"
    ],
    "description": "reCAPTCHA support for Nim, supporting rendering a capctcha and verifying a user's response.",
    "license": "BSD3",
    "web": "https://github.com/euantorano/recaptcha.nim"
  },
  {
    "name": "influx",
    "url": "https://github.com/samdmarshall/influx.nim",
    "method": "git",
    "tags": [
      "influx",
      "influxdb"
    ],
    "description": "wrapper for communicating with InfluxDB over the REST interface",
    "license": "BSD 3-Clause",
    "web": "https://github.com/samdmarshall/influx.nim"
  },
  {
    "name": "gamelight",
    "url": "https://github.com/dom96/gamelight",
    "method": "git",
    "tags": [
      "js",
      "library",
      "graphics",
      "collision",
      "2d"
    ],
    "description": "A set of simple modules for writing a JavaScript 2D game.",
    "license": "MIT",
    "web": "https://github.com/dom96/gamelight"
  },
  {
    "name": "storage",
    "url": "https://bitbucket.org/moigagoo/storage/",
    "method": "hg",
    "tags": [
      "JavaScript",
      "Storage",
      "localStorage",
      "sessionStorage"
    ],
    "description": "Storage, localStorage, and sessionStorage bindigs for Nim's JavaScript backend.",
    "license": "MIT",
    "web": "https://bitbucket.org/moigagoo/storage/"
  },
  {
    "name": "fontconfig",
    "url": "https://github.com/Parashurama/fontconfig",
    "method": "git",
    "tags": [
      "fontconfig",
      "font"
    ],
    "description": "Low level wrapper for the fontconfig library.",
    "license": "Fontconfig License",
    "web": "https://github.com/Parashurama/fontconfig"
  },
  {
    "name": "sysrandom",
    "url": "https://github.com/euantorano/sysrandom.nim",
    "method": "git",
    "tags": [
      "random",
      "RNG",
      "PRNG"
    ],
    "description": "A simple library to generate random data, using the system's PRNG.",
    "license": "BSD3",
    "web": "https://github.com/euantorano/sysrandom.nim"
  },
  {
    "name": "colorize",
    "url": "https://github.com/molnarmark/colorize",
    "method": "git",
    "tags": [
      "color",
      "colors",
      "colorize"
    ],
    "description": "A simple and lightweight terminal coloring library.",
    "license": "MIT",
    "web": "https://github.com/molnarmark/colorize"
  },
  {
    "name": "cello",
    "url": "https://github.com/unicredit/cello",
    "method": "git",
    "tags": [
      "string",
      "succinct-data-structure",
      "rank",
      "select",
      "Burrows-Wheeler",
      "FM-index",
      "wavelet-tree"
    ],
    "description": "String algorithms with succinct data structures",
    "license": "Apache2",
    "web": "https://unicredit.github.io/cello/"
  },
  {
    "name": "notmuch",
    "url": "https://github.com/samdmarshall/notmuch.nim",
    "method": "git",
    "tags": [
      "notmuch",
      "wrapper",
      "email",
      "tagging"
    ],
    "description": "wrapper for the notmuch mail library",
    "license": "BSD 3-Clause",
    "web": "https://github.com/samdmarshall/notmuch.nim"
  },
  {
    "name": "pluginmanager",
    "url": "https://github.com/samdmarshall/plugin-manager",
    "method": "git",
    "tags": [
      "plugin",
      "dylib",
      "manager"
    ],
    "description": "Simple plugin implementation",
    "license": "BSD 3-Clause",
    "web": "https://github.com/samdmarshall/plugin-manager"
  },
  {
    "name": "node",
    "url": "https://github.com/tulayang/nimnode",
    "method": "git",
    "tags": [
      "async",
      "io",
      "socket",
      "net",
      "tcp",
      "http",
      "libuv"
    ],
    "description": "Library for async programming and communication. This Library uses a future/promise, non-blocking I/O model based on libuv.",
    "license": "MIT",
    "web": "http://tulayang.github.io/node/"
  },
  {
    "name": "tempdir",
    "url": "https://github.com/euantorano/tempdir.nim",
    "method": "git",
    "tags": [
      "temp",
      "io",
      "tmp"
    ],
    "description": "A Nim library to create and manage temporary directories.",
    "license": "BSD3",
    "web": "https://github.com/euantorano/tempdir.nim"
  },
  {
    "name": "mathexpr",
    "url": "https://github.com/Yardanico/nim-mathexpr",
    "method": "git",
    "tags": [
      "math",
      "mathparser",
      "tinyexpr"
    ],
    "description": "MathExpr - pure-Nim mathematical expression evaluator library",
    "license": "MIT",
    "web": "https://github.com/Yardanico/nim-mathexpr"
  },
  {
    "name": "frag",
    "url": "https://github.com/fragworks/frag",
    "method": "git",
    "tags": [
      "game",
      "game-dev",
      "2d",
      "3d"
    ],
    "description": "A 2D|3D game engine",
    "license": "MIT",
    "web": "https://github.com/fragworks/frag"
  },
  {
    "name": "freetype",
    "url": "https://github.com/jangko/freetype",
    "method": "git",
    "tags": [
      "font",
      "renderint",
      "library"
    ],
    "description": "wrapper for FreeType2 library",
    "license": "MIT",
    "web": "https://github.com/jangko/freetype"
  },
  {
    "name": "polyBool",
    "url": "https://github.com/jangko/polyBool",
    "method": "git",
    "tags": [
      "polygon",
      "clipper",
      "library"
    ],
    "description": "Polygon Clipper Library (Martinez Algorithm)",
    "license": "MIT",
    "web": "https://github.com/jangko/polyBool"
  },
  {
    "name": "nimAGG",
    "url": "https://github.com/jangko/nimAGG",
    "method": "git",
    "tags": [
      "renderer",
      "rasterizer",
      "library",
      "2D",
      "graphics"
    ],
    "description": "Hi Fidelity Rendering Engine",
    "license": "MIT",
    "web": "https://github.com/jangko/nimAGG"
  },
  {
    "name": "primme",
    "url": "https://github.com/jxy/primme",
    "method": "git",
    "tags": [
      "library",
      "eigenvalues",
      "high-performance",
      "singular-value-decomposition"
    ],
    "description": "Nim interface for PRIMME: PReconditioned Iterative MultiMethod Eigensolver",
    "license": "MIT",
    "web": "https://github.com/jxy/primme"
  },
  {
    "name": "sitmo",
    "url": "https://github.com/jxy/sitmo",
    "method": "git",
    "tags": [
      "RNG",
      "Sitmo",
      "high-performance",
      "random"
    ],
    "description": "Sitmo parallel random number generator in Nim",
    "license": "MIT",
    "web": "https://github.com/jxy/sitmo"
  },
  {
    "name": "webaudio",
    "url": "https://github.com/ftsf/nim-webaudio",
    "method": "git",
    "tags": [
      "javascript",
      "js",
      "web",
      "audio",
      "sound",
      "music"
    ],
    "description": "API for Web Audio (JS)",
    "license": "MIT",
    "web": "https://github.com/ftsf/nim-webaudio"
  },
  {
    "name": "nimcuda",
    "url": "https://github.com/unicredit/nimcuda",
    "method": "git",
    "tags": [
      "CUDA",
      "GPU"
    ],
    "description": "CUDA bindings",
    "license": "Apache2",
    "web": "https://github.com/unicredit/nimcuda"
  },
  {
    "name": "gifwriter",
    "url": "https://github.com/rxi/gifwriter",
    "method": "git",
    "tags": [
      "gif",
      "image",
      "library"
    ],
    "description": "Animated GIF writing library based on jo_gif",
    "license": "MIT",
    "web": "https://github.com/rxi/gifwriter"
  },
  {
    "name": "libplist",
    "url": "https://github.com/samdmarshall/libplist.nim",
    "method": "git",
    "tags": [
      "libplist",
      "property",
      "list",
      "property-list",
      "parsing",
      "binary",
      "xml",
      "format"
    ],
    "description": "wrapper around libplist https://github.com/libimobiledevice/libplist",
    "license": "MIT",
    "web": "https://github.com/samdmarshall/libplist.nim"
  },
  {
    "name": "getch",
    "url": "https://github.com/6A/getch",
    "method": "git",
    "tags": [
      "getch",
      "char"
    ],
    "description": "getch() for Windows and Unix",
    "license": "MIT",
    "web": "https://github.com/6A/getch"
  },
  {
    "name": "gifenc",
    "url": "https://github.com/ftsf/gifenc",
    "method": "git",
    "tags": [
      "gif",
      "encoder"
    ],
    "description": "Gif Encoder",
    "license": "Public Domain",
    "web": "https://github.com/ftsf/gifenc"
  },
  {
    "name": "nimlapack",
    "url": "https://github.com/unicredit/nimlapack",
    "method": "git",
    "tags": [
      "LAPACK",
      "linear-algebra"
    ],
    "description": "LAPACK bindings",
    "license": "Apache2",
    "web": "https://github.com/unicredit/nimlapack"
  },
  {
    "name": "jack",
    "url": "https://github.com/Skrylar/nim-jack",
    "method": "git",
    "tags": [
      "jack",
      "audio",
      "binding",
      "wrapper"
    ],
    "description": "Shiny bindings to the JACK Audio Connection Kit.",
    "license": "MIT",
    "web": "https://github.com/Skrylar/nim-jack"
  },
  {
    "name": "serializetools",
    "url": "https://github.com/JeffersonLab/serializetools",
    "method": "git",
    "tags": [
      "serialization",
      "xml"
    ],
    "description": "Support for serialization of objects",
    "license": "MIT",
    "web": "https://github.com/JeffersonLab/serializetools"
  },
  {
    "name": "neo",
    "url": "https://github.com/unicredit/neo",
    "method": "git",
    "tags": [
      "vector",
      "matrix",
      "linear-algebra",
      "BLAS",
      "LAPACK",
      "CUDA"
    ],
    "description": "Linear algebra for Nim",
    "license": "Apache License 2.0",
    "web": "https://unicredit.github.io/neo/"
  },
  {
    "name": "httpkit",
    "url": "https://github.com/tulayang/httpkit",
    "method": "git",
    "tags": [
      "http",
      "request",
      "response",
      "stream",
      "bigfile",
      "async"
    ],
    "description": "An efficient HTTP tool suite written in pure nim. Help you to write HTTP services or clients via TCP, UDP, or even Unix Domain socket, etc.",
    "license": "MIT",
    "web": "https://github.com/tulayang/httpkit"
  },
  {
    "name": "ulid",
    "url": "https://github.com/adelq/ulid",
    "method": "git",
    "tags": [
      "library",
      "id",
      "ulid",
      "uuid",
      "guid"
    ],
    "description": "Universally Unique Lexicographically Sortable Identifier",
    "license": "MIT",
    "web": "https://github.com/adelq/ulid"
  },
  {
    "name": "osureplay",
    "url": "https://github.com/Yardanico/nim-osureplay",
    "method": "git",
    "tags": [
      "library",
      "osu!",
      "parser",
      "osugame",
      "replay"
    ],
    "description": "osu! replay parser",
    "license": "MIT",
    "web": "https://github.com/Yardanico/nim-osureplay"
  },
  {
    "name": "tiger",
    "url": "https://github.com/ehmry/tiger",
    "method": "git",
    "tags": [
      "hash"
    ],
    "description": "Tiger hash function",
    "license": "MIT",
    "web": "https://github.com/ehmry/tiger"
  },
  {
    "name": "pipe",
    "url": "https://github.com/5paceToast/pipe",
    "method": "git",
    "tags": [
      "pipe",
      "macro",
      "operator",
      "functional"
    ],
    "description": "Pipe operator for nim.",
    "license": "MIT",
    "web": "https://github.com/5paceToast/pipe"
  },
  {
    "name": "flatdb",
    "url": "https://github.com/enthus1ast/flatdb",
    "method": "git",
    "tags": [
      "database",
      "json",
      "pure"
    ],
    "description": "small/tiny, flatfile, jsonl based, inprogress database for nim",
    "license": "MIT",
    "web": "https://github.com/enthus1ast/flatdb"
  },
  {
    "name": "nwt",
    "url": "https://github.com/enthus1ast/nimWebTemplates",
    "method": "git",
    "tags": [
      "template",
      "html",
      "pure",
      "jinja"
    ],
    "description": "experiment to build a jinja like template parser",
    "license": "MIT",
    "web": "https://github.com/enthus1ast/nimWebTemplates"
  },
  {
    "name": "cmixer",
    "url": "https://github.com/rxi/cmixer-nim",
    "method": "git",
    "tags": [
      "library",
      "audio",
      "mixer",
      "sound",
      "wav",
      "ogg"
    ],
    "description": "Lightweight audio mixer for games",
    "license": "MIT",
    "web": "https://github.com/rxi/cmixer-nim"
  },
  {
    "name": "cmixer_sdl2",
    "url": "https://github.com/rxi/cmixer_sdl2-nim",
    "method": "git",
    "tags": [
      "library",
      "audio",
      "mixer",
      "sound",
      "wav",
      "ogg"
    ],
    "description": "Lightweight audio mixer for SDL2",
    "license": "MIT",
    "web": "https://github.com/rxi/cmixer_sdl2-nim"
  },
  {
    "name": "chebyshev",
    "url": "https://github.com/jxy/chebyshev",
    "method": "git",
    "tags": [
      "math",
      "approximation",
      "numerical"
    ],
    "description": "Chebyshev approximation.",
    "license": "MIT",
    "web": "https://github.com/jxy/chebyshev"
  },
  {
    "name": "scram",
    "url": "https://github.com/rgv151/scram",
    "method": "git",
    "tags": [
      "scram",
      "sasl",
      "authentication",
      "salted",
      "challenge",
      "response"
    ],
    "description": "Salted Challenge Response Authentication Mechanism (SCRAM) ",
    "license": "MIT",
    "web": "https://github.com/rgv151/scram"
  },
  {
    "name": "blake2",
    "url": "https://bitbucket.org/mihailp/blake2/",
    "method": "hg",
    "tags": [
      "crypto",
      "cryptography",
      "hash",
      "security"
    ],
    "description": "blake2 - cryptographic hash function",
    "license": "CC0",
    "web": "https://bitbucket.org/mihailp/blake2/"
  },
  {
    "name": "spinny",
    "url": "https://github.com/molnarmark/spinny",
    "method": "git",
    "tags": [
      "terminal",
      "spinner",
      "spinny",
      "load"
    ],
    "description": "Spinny is a tiny terminal spinner package for the Nim Programming Language.",
    "license": "MIT",
    "web": "https://github.com/molnarmark/spinny"
  },
  {
    "name": "nigui",
    "url": "https://github.com/trustable-code/NiGui",
    "method": "git",
    "tags": [
      "gui",
      "windows",
      "gtk"
    ],
    "description": "NiGui is a cross-platform, desktop GUI toolkit using native widgets.",
    "license": "MIT",
    "web": "https://github.com/trustable-code/NiGui"
  },
  {
    "name": "nimcalcal",
    "url": "https://github.com/skilchen/nimcalcal",
    "method": "git",
    "tags": [
      "calendar",
      "library"
    ],
    "description": "nimcalcal - PyCalCal translated to Nim, Calendrical Calculations from Reingold/Dershowitz",
    "license": "MIT",
    "web": "http://www3.cs.stonybrook.edu/~algorith/implement/reingold/implement.shtml"
  },
  {
    "name": "currying",
    "url": "https://github.com/t8m8/currying",
    "method": "git",
    "tags": [
      "library",
      "functional",
      "currying"
    ],
    "description": "Currying library for Nim",
    "license": "MIT",
    "web": "https://github.com/t8m8/currying"
  },
  {
    "name": "rect_packer",
    "url": "https://github.com/yglukhov/rect_packer",
    "method": "git",
    "tags": [
      "library",
      "geometry",
      "packing"
    ],
    "description": "Pack rects into bigger rect",
    "license": "MIT",
    "web": "https://github.com/yglukhov/rect_packer"
  },
  {
    "name": "gintro",
    "url": "https://github.com/stefansalewski/gintro",
    "method": "git",
    "tags": [
      "library",
      "gtk",
      "wrapper",
      "gui"
    ],
    "description": "High level GObject-Introspection based GTK3 bindings",
    "license": "MIT",
    "web": "https://github.com/stefansalewski/gintro"
  },
  {
    "name": "arraymancer",
    "url": "https://github.com/mratsim/Arraymancer",
    "method": "git",
    "tags": [
      "vector",
      "matrix",
      "array",
      "ndarray",
      "multidimensional-array",
      "linear-algebra",
      "tensor"
    ],
    "description": "A tensor (multidimensional array) library for Nim",
    "license": "Apache License 2.0",
    "web": "https://mratsim.github.io/Arraymancer/"
  },
  {
    "name": "sha3",
    "url": "https://bitbucket.org/mihailp/sha3/",
    "method": "hg",
    "tags": [
      "crypto",
      "cryptography",
      "hash",
      "security"
    ],
    "description": "sha3 - cryptographic hash function",
    "license": "CC0",
    "web": "https://bitbucket.org/mihailp/sha3/"
  },
  {
    "name": "coalesce",
    "url": "https://github.com/piedar/coalesce",
    "method": "git",
    "tags": [
      "nil",
      "null",
      "options",
      "operator"
    ],
    "description": "A nil coalescing operator ?? for Nim",
    "license": "MIT",
    "web": "https://github.com/piedar/coalesce"
  },
  {
    "name": "asyncmysql",
    "url": "https://github.com/tulayang/asyncmysql",
    "method": "git",
    "tags": [
      "mysql",
      "async",
      "asynchronous"
    ],
    "description": "Asynchronous MySQL connector written in pure Nim",
    "license": "MIT",
    "web": "https://github.com/tulayang/asyncmysql"
  },
  {
    "name": "cassandra",
    "url": "https://github.com/yglukhov/cassandra",
    "method": "git",
    "tags": [
      "cassandra",
      "database",
      "wrapper",
      "bindings",
      "driver"
    ],
    "description": "Bindings to Cassandra DB driver",
    "license": "MIT",
    "web": "https://github.com/yglukhov/cassandra"
  },
  {
    "name": "tf2plug",
    "url": "https://gitlab.com/waylon531/tf2plug",
    "method": "git",
    "tags": [
      "app",
      "binary",
      "tool",
      "tf2"
    ],
    "description": "A mod manager for TF2",
    "license": "GPLv3",
    "web": "https://gitlab.com/waylon531/tf2plug"
  },
  {
    "name": "oldgtk3",
    "url": "https://github.com/stefansalewski/oldgtk3",
    "method": "git",
    "tags": [
      "library",
      "gtk",
      "wrapper",
      "gui"
    ],
    "description": "Low level bindings for GTK3 related libraries",
    "license": "MIT",
    "web": "https://github.com/stefansalewski/oldgtk3"
  },
  {
    "name": "godot",
    "url": "https://github.com/pragmagic/godot-nim",
    "method": "git",
    "tags": [
      "game",
      "engine",
      "2d",
      "3d"
    ],
    "description": "Nim bindings for Godot Engine",
    "license": "MIT",
    "web": "https://github.com/pragmagic/godot-nim"
  },
  {
    "name": "vkapi",
    "url": "https://github.com/Yardanico/nimvkapi",
    "method": "git",
    "tags": [
      "wrapper",
      "vkontakte",
      "vk",
      "library",
      "api"
    ],
    "description": "A wrapper for the vk.com API (russian social network)",
    "license": "MIT",
    "web": "https://github.com/Yardanico/nimvkapi"
  },
  {
    "name": "slacklib",
    "url": "https://github.com/ThomasTJdev/nim_slacklib",
    "method": "git",
    "tags": [
      "library",
      "wrapper",
      "slack",
      "slackapp",
      "api"
    ],
    "description": "Library for working with a slack app or sending messages to a slack channel (slack.com)",
    "license": "MIT",
    "web": "https://github.com/ThomasTJdev/nim_slacklib"
  },
  {
    "name": "calendar",
    "url": "https://github.com/skilchen/calendar",
    "method": "git",
    "tags": [
      "calendar",
      "dates",
      "library"
    ],
    "description": "calendar.py from Pythons stdlib translated to Nim",
    "license": "MIT",
    "web": "https://docs.python.org/2/library/calendar.html"
  },
  {
    "name": "wiringPiNim",
    "url": "https://github.com/ThomasTJdev/nim_wiringPiNim",
    "method": "git",
    "tags": [
      "wrapper",
      "raspberry",
      "rpi",
      "wiringpi",
      "pi"
    ],
    "description": "Wrapper that implements some of wiringPi's function for controlling a Raspberry Pi",
    "license": "MIT",
    "web": "https://github.com/ThomasTJdev/nim_wiringPiNim"
  },
  {
    "name": "redux",
    "url": "https://github.com/pragmagic/redux.nim",
    "method": "git",
    "tags": [
      "redux"
    ],
    "description": "Predictable state container.",
    "license": "MIT",
    "web": "https://github.com/pragmagic/redux.nim"
  },
  {
    "name": "skEasing",
    "url": "https://github.com/Skrylar/skEasing",
    "method": "git",
    "tags": [
      "math",
      "curves",
      "animation"
    ],
    "description": "A collection of easing curves for animation purposes.",
    "license": "BSD",
    "web": "https://github.com/Skrylar/skEasing"
  },
  {
    "name": "nimquery",
    "url": "https://github.com/GULPF/nimquery",
    "method": "git",
    "tags": [
      "html",
      "scraping",
      "web"
    ],
    "description": "Library for querying HTML using CSS-selectors, like JavaScripts document.querySelector",
    "license": "MIT",
    "web": "https://github.com/GULPF/nimquery"
  },
  {
    "name": "usha",
    "url": "https://github.com/subsetpark/untitled-shell-history-application",
    "method": "git",
    "tags": [
      "shell",
      "utility"
    ],
    "description": "untitled shell history application",
    "license": "MIT",
    "web": "https://github.com/subsetpark/untitled-shell-history-application"
  },
  {
    "name": "libgit2",
    "url": "https://github.com/barcharcraz/libgit2-nim",
    "method": "git",
    "tags": [
      "git",
      "libgit",
      "libgit2",
      "vcs",
      "wrapper"
    ],
    "description": "Libgit2 low level wrapper",
    "license": "MIT",
    "web": "https://github.com/barcharcraz/libgit2-nim"
  },
  {
    "name": "multicast",
    "url": "https://github.com/enthus1ast/nimMulticast",
    "method": "git",
    "tags": [
      "multicast",
      "udp",
      "socket",
      "net"
    ],
    "description": "proc to join (and leave) a multicast group",
    "license": "MIT",
    "web": "https://github.com/enthus1ast/nimMulticast"
  },
  {
    "name": "mysqlparser",
    "url": "https://github.com/tulayang/mysqlparser.git",
    "method": "git",
    "tags": [
      "mysql",
      "protocol",
      "parser"
    ],
    "description": "An efficient packet parser for MySQL Client/Server Protocol. Help you to write Mysql communication in either BLOCKIONG-IO or NON-BLOCKING-IO.",
    "license": "MIT",
    "web": "https://github.com/tulayang/mysqlparser"
  },
  {
    "name": "fugitive",
    "url": "https://github.com/citycide/fugitive",
    "method": "git",
    "tags": [
      "git",
      "github",
      "cli",
      "extras",
      "utility",
      "tool"
    ],
    "description": "Simple command line tool to make git more intuitive, along with useful GitHub addons.",
    "license": "MIT",
    "web": "https://github.com/citycide/fugitive"
  },
  {
    "name": "dbg",
    "url": "https://github.com/enthus1ast/nimDbg",
    "method": "git",
    "tags": [
      "template",
      "echo",
      "dbg",
      "debug"
    ],
    "description": "dbg template; in debug echo",
    "license": "MIT",
    "web": "https://github.com/enthus1ast/nimDbg"
  },
  {
    "name": "pylib",
    "url": "https://github.com/Yardanico/nimpylib",
    "method": "git",
    "tags": [
      "python",
      "compatibility",
      "library",
      "pure"
    ],
    "description": "Nim library with python-like functions and operators",
    "license": "MIT",
    "web": "https://github.com/Yardanico/nimpylib"
  },
  {
    "name": "graphemes",
    "url": "https://github.com/nitely/nim-graphemes",
    "method": "git",
    "tags": [
      "graphemes",
      "grapheme-cluster",
      "unicode"
    ],
    "description": "Grapheme aware string handling (Unicode tr29)",
    "license": "MIT",
    "web": "https://github.com/nitely/nim-graphemes"
  },
  {
    "name": "rfc3339",
    "url": "https://github.com/Skrylar/rfc3339",
    "method": "git",
    "tags": [
      "rfc3339",
      "datetime"
    ],
    "description": "RFC3339 (dates and times) implementation for Nim.",
    "license": "BSD",
    "web": "https://github.com/Skrylar/rfc3339"
  },
  {
    "name": "monero",
    "url": "https://github.com/ehmry/nim-monero",
    "method": "git",
    "tags": [
      "monero",
      "cryptonote",
      "vanity"
    ],
    "description": "Libraries and utilites related to Monero, a CryptoNote cryptocurrency.",
    "license": "MIT",
    "web": "https://github.com/ehmry/nim-monero"
  },
  {
    "name": "db_presto",
    "url": "https://github.com/Bennyelg/nimPresto",
    "method": "git",
    "tags": [
      "prestodb",
      "connector",
      "database"
    ],
    "description": "prestodb simple connector",
    "license": "MIT",
    "web": "https://github.com/Bennyelg/nimPresto"
  },
  {
    "name": "nimbomb",
    "url": "https://github.com/Tyler-Yocolano/nimbomb",
    "method": "git",
    "tags": [
      "giant",
      "bomb",
      "wiki",
      "api"
    ],
    "description": "A GiantBomb-wiki wrapper for nim",
    "license": "MIT",
    "web": "https://github.com/Tyler-Yocolano/nimbomb"
  },
  {
    "name": "csvql",
    "url": "https://github.com/Bennyelg/csvql",
    "method": "git",
    "tags": [
      "csv",
      "read",
      "ansisql",
      "query",
      "database",
      "files"
    ],
    "description": "csvql.",
    "license": "MIT",
    "web": "https://github.com/Bennyelg/csvql"
  },
  {
    "name": "contracts",
    "url": "https://github.com/Udiknedormin/NimContracts",
    "method": "git",
    "tags": [
      "library",
      "pure",
      "contract",
      "contracts",
      "DbC",
      "utility",
      "automation",
      "documentation",
      "safety",
      "test",
      "tests",
      "testing",
      "unittest"
    ],
    "description": "Design by Contract (DbC) library with minimal runtime.",
    "license": "MIT",
    "web": "https://github.com/Udiknedormin/NimContracts"
  },
  {
    "name": "syphus",
    "url": "https://github.com/makingspace/syphus-nim",
    "method": "git",
    "tags": [
      "optimization",
      "tabu"
    ],
    "description": "An implementation of the tabu search heuristic in Nim.",
    "license": "BSD-3",
    "web": "https://github.com/makingspace/syphus-nim"
  },
  {
    "name": "analytics",
    "url": "https://github.com/dom96/analytics",
    "method": "git",
    "tags": [
      "google",
      "telemetry",
      "statistics"
    ],
    "description": "Allows statistics to be sent to and recorded in Google Analytics.",
    "license": "MIT",
    "web": "https://github.com/dom96/analytics"
  },
  {
    "name": "arraymancer_vision",
    "url": "https://github.com/edubart/arraymancer-vision",
    "method": "git",
    "tags": [
      "arraymancer",
      "image",
      "vision"
    ],
    "description": "Image transformation and visualization utilities for arraymancer",
    "license": "Apache License 2.0",
    "web": "https://github.com/edubart/arraymancer-vision"
  },
  {
    "name": "hts",
    "url": "https://github.com/brentp/hts-nim",
    "method": "git",
    "tags": [
      "kmer",
      "dna",
      "sequence",
      "bam",
      "vcf",
      "genomics"
    ],
    "description": "htslib wrapper for nim",
    "license": "MIT",
    "web": "https://brentp.github.io/hts-nim/"
  },
  {
    "name": "kmer",
    "url": "https://github.com/brentp/nim-kmer",
    "method": "git",
    "tags": [
      "kmer",
      "dna",
      "sequence"
    ],
    "description": "encoded kmer library for fast operations on kmers up to 31",
    "license": "MIT",
    "web": "https://github.com/brentp/nim-kmer"
  },
  {
    "name": "kexpr",
    "url": "https://github.com/brentp/kexpr-nim",
    "method": "git",
    "tags": [
      "math",
      "expression",
      "evalute"
    ],
    "description": "wrapper for kexpr math expression evaluation library",
    "license": "MIT",
    "web": "https://github.com/brentp/kexpr-nim"
  },
  {
    "name": "lapper",
    "url": "https://github.com/brentp/nim-lapper",
    "method": "git",
    "tags": [
      "interval"
    ],
    "description": "fast interval overlaps",
    "license": "MIT",
    "web": "https://github.com/brentp/nim-lapper"
  },
  {
    "name": "gplay",
    "url": "https://github.com/yglukhov/gplay",
    "method": "git",
    "tags": [
      "google",
      "play",
      "apk",
      "publish",
      "upload"
    ],
    "description": "Google Play APK Uploader",
    "license": "MIT",
    "web": "https://github.com/yglukhov/gplay"
  },
  {
    "name": "huenim",
    "url": "https://github.com/IoTone/huenim",
    "method": "git",
    "tags": [
      "hue",
      "iot",
      "lighting",
      "philips",
      "library"
    ],
    "description": "Huenim",
    "license": "MIT",
    "web": "https://github.com/IoTone/huenim"
  },
  {
    "name": "drand48",
    "url": "https://github.com/JeffersonLab/drand48",
    "method": "git",
    "tags": [
      "random",
      "number",
      "generator"
    ],
    "description": "Nim implementation of the standard unix drand48 pseudo random number generator",
    "license": "BSD3",
    "web": "https://github.com/JeffersonLab/drand48"
  },
  {
    "name": "ensem",
    "url": "https://github.com/JeffersonLab/ensem",
    "method": "git",
    "tags": [
      "jackknife",
      "statistics"
    ],
    "description": "Support for ensemble file format and arithmetic using jackknife/bootstrap propagation of errors",
    "license": "BSD3",
    "web": "https://github.com/JeffersonLab/ensem"
  },
  {
    "name": "basic2d",
    "url": "https://github.com/nim-lang/basic2d",
    "method": "git",
    "tags": [
      "deprecated",
      "vector",
      "stdlib",
      "library"
    ],
    "description": "Deprecated module for vector/matrices operations.",
    "license": "MIT",
    "web": "https://github.com/nim-lang/basic2d"
  },
  {
    "name": "basic3d",
    "url": "https://github.com/nim-lang/basic3d",
    "method": "git",
    "tags": [
      "deprecated",
      "vector",
      "stdlib",
      "library"
    ],
    "description": "Deprecated module for vector/matrices operations.",
    "license": "MIT",
    "web": "https://github.com/nim-lang/basic3d"
  },
  {
    "name": "shiori",
    "url": "https://github.com/Narazaka/shiori-nim",
    "method": "git",
    "tags": [
      "ukagaka",
      "shiori",
      "protocol"
    ],
    "description": "SHIORI Protocol Parser/Builder",
    "license": "MIT",
    "web": "https://github.com/Narazaka/shiori-nim"
  },
  {
    "name": "shioridll",
    "url": "https://github.com/Narazaka/shioridll-nim",
    "method": "git",
    "tags": [
      "shiori",
      "ukagaka"
    ],
    "description": "The SHIORI DLL interface",
    "license": "MIT",
    "web": "https://github.com/Narazaka/shioridll-nim"
  },
  {
    "name": "httpauth",
    "url": "https://github.com/FedericoCeratto/nim-httpauth",
    "method": "git",
    "tags": [
      "http",
      "authentication",
      "authorization",
      "library",
      "security"
    ],
    "description": "HTTP Authentication and Authorization",
    "license": "LGPLv3",
    "web": "https://github.com/FedericoCeratto/nim-httpauth"
  },
  {
    "name": "cbor",
    "url": "https://github.com/ehmry/nim-cbor",
    "method": "git",
    "tags": [
      "library",
      "cbor",
      "binary",
      "encoding"
    ],
    "description": "Concise Binary Object Representation decoder (RFC7049).",
    "license": "MIT",
    "web": "https://github.com/ehmry/nim-cbor"
  },
  {
    "name": "base58",
    "url": "https://github.com/ehmry/nim-base58",
    "method": "git",
    "tags": [
      "base58",
      "bitcoin",
      "cryptonote",
      "monero",
      "encoding",
      "library"
    ],
    "description": "Base58 encoders and decoders for Bitcoin and CryptoNote addresses.",
    "license": "MIT",
    "web": "https://github.com/ehmry/nim-base58"
  },
  {
    "name": "webdriver",
    "url": "https://github.com/dom96/webdriver",
    "method": "git",
    "tags": [
      "webdriver",
      "selenium",
      "library",
      "firefox"
    ],
    "description": "Implementation of the WebDriver w3c spec.",
    "license": "MIT",
    "web": "https://github.com/dom96/webdriver"
  },
  {
    "name": "interfaced",
    "url": "https://github.com/andreaferretti/interfaced",
    "method": "git",
    "tags": [
      "interface"
    ],
    "description": "Go-like interfaces",
    "license": "Apache License 2.0",
    "web": "https://github.com/andreaferretti/interfaced"
  },
  {
    "name": "vla",
    "url": "https://github.com/bpr/vla",
    "method": "git",
    "tags": [
      "vla",
      "alloca"
    ],
    "description": "Variable length arrays for Nim",
    "license": "MIT",
    "web": "https://github.com/bpr/vla"
  },
  {
    "name": "metatools",
    "url": "https://github.com/jxy/metatools",
    "method": "git",
    "tags": [
      "macros",
      "metaprogramming"
    ],
    "description": "Metaprogramming tools for Nim",
    "license": "MIT",
    "web": "https://github.com/jxy/metatools"
  },
  {
    "name": "pdcurses",
    "url": "https://github.com/lcrees/pdcurses",
    "method": "git",
    "tags": [
      "pdcurses",
      "curses",
      "console",
      "gui"
    ],
    "description": "Nim wrapper for PDCurses",
    "license": "MIT",
    "web": "https://github.com/lcrees/pdcurses"
  },
  {
    "name": "libuv",
    "url": "https://github.com/lcrees/libuv",
    "method": "git",
    "tags": [
      "libuv",
      "wrapper",
      "node",
      "networking"
    ],
    "description": "libuv bindings for Nim",
    "license": "MIT",
    "web": "https://github.com/lcrees/libuv"
  },
  {
    "name": "romans",
    "url": "https://github.com/lcrees/romans",
    "method": "git",
    "tags": [
      "roman",
      "numerals"
    ],
    "description": "Conversion between integers and Roman numerals",
    "license": "MIT",
    "web": "https://github.com/lcrees/romans"
  },
  {
    "name": "simpleAST",
    "url": "https://github.com/lguzzon/simpleAST",
    "method": "git",
    "tags": [
      "ast"
    ],
    "description": "Simple AST in NIM",
    "license": "MIT",
    "web": "https://github.com/lguzzon/simpleAST"
  },
  {
    "name": "timerpool",
    "url": "https://github.com/mikra01/timerpool/",
    "method": "git",
    "tags": [
      "timer",
      "pool",
      "events",
      "thread"
    ],
    "description": "threadsafe timerpool implementation for event purpose",
    "license": "MIT",
    "web": "https://github.com/mikra01/timerpool"
  },
  {
    "name": "zero_functional",
    "url": "https://github.com/alehander42/zero-functional",
    "method": "git",
    "tags": [
      "functional",
      "dsl",
      "chaining",
      "seq"
    ],
    "description": "A library providing zero-cost chaining for functional abstractions in Nim",
    "license": "MIT",
    "web": "https://github.com/alehander42/zero-functional"
  },
  {
    "name": "ormin",
    "url": "https://github.com/Araq/ormin",
    "method": "git",
    "tags": [
      "ORM",
      "SQL",
      "db",
      "database"
    ],
    "description": "Prepared SQL statement generator. A lightweight ORM.",
    "license": "MIT",
    "web": "https://github.com/Araq/ormin"
  },
  {
    "name": "karax",
    "url": "https://github.com/pragmagic/karax",
    "method": "git",
    "tags": [
      "browser",
      "DOM",
      "virtual-DOM",
      "UI"
    ],
    "description": "Karax is a framework for developing single page applications in Nim.",
    "license": "MIT",
    "web": "https://github.com/pragmagic/karax"
  },
  {
    "name": "cascade",
    "url": "https://github.com/citycide/cascade",
    "method": "git",
    "tags": [
      "macro",
      "cascade",
      "operator",
      "dart",
      "with"
    ],
    "description": "Method & assignment cascades for Nim, inspired by Smalltalk & Dart.",
    "license": "MIT",
    "web": "https://github.com/citycide/cascade"
  },
  {
    "name": "chrono",
    "url": "https://github.com/treeform/chrono",
    "method": "git",
    "tags": [
      "library",
      "timestamp",
      "calendar",
      "timezone"
    ],
    "description": "Calendars, Timestamps and Timezones utilities.",
    "license": "MIT",
    "web": "https://github.com/treeform/chrono"
  },
  {
    "name": "dbschema",
    "url": "https://github.com/vegansk/dbschema",
    "method": "git",
    "tags": [
      "library",
      "database",
      "db"
    ],
    "description": "Database schema migration library for Nim language.",
    "license": "MIT",
    "web": "https://github.com/vegansk/dbschema"
  },
  {
    "name": "gentabs",
    "url": "https://github.com/lcrees/gentabs",
    "method": "git",
    "tags": [
      "table",
      "string",
      "key",
      "value"
    ],
    "description": "Efficient hash table that is a key-value mapping (removed from stdlib)",
    "license": "MIT",
    "web": "https://github.com/lcrees/gentabs"
  },
  {
    "name": "libgraph",
    "url": "https://github.com/Mnenmenth/libgraphnim",
    "method": "git",
    "tags": [
      "graph",
      "math",
      "conversion",
      "pixels",
      "coordinates"
    ],
    "description": "Converts 2D linear graph coordinates to pixels on screen",
    "license": "MIT",
    "web": "https://github.com/Mnenmenth/libgraphnim"
  },
  {
    "name": "polynumeric",
    "url": "https://github.com/lcrees/polynumeric",
    "method": "git",
    "tags": [
      "polynomial",
      "numeric"
    ],
    "description": "Polynomial operations",
    "license": "MIT",
    "web": "https://github.com/lcrees/polynumeric"
  },
  {
    "name": "unicodedb",
    "url": "https://github.com/nitely/nim-unicodedb",
    "method": "git",
    "tags": [
      "unicode",
      "UCD",
      "unicodedata"
    ],
    "description": "Unicode Character Database (UCD) access for Nim",
    "license": "MIT",
    "web": "https://github.com/nitely/nim-unicodedb"
  },
  {
    "name": "normalize",
    "url": "https://github.com/nitely/nim-normalize",
    "method": "git",
    "tags": [
      "unicode",
      "normalization",
      "nfc",
      "nfd"
    ],
    "description": "Unicode normalization forms (tr15)",
    "license": "MIT",
    "web": "https://github.com/nitely/nim-normalize"
  },
  {
    "name": "nico",
    "url": "https://github.com/ftsf/nico",
    "method": "git",
    "tags": [
      "pico-8",
      "game",
      "library",
      "ludum",
      "dare"
    ],
    "description": "Nico game engine",
    "license": "MIT",
    "web": "https://github.com/ftsf/nico"
  },
  {
    "name": "os_files",
    "url": "https://github.com/tormund/os_files",
    "method": "git",
    "tags": [
      "dialogs",
      "file",
      "icon"
    ],
    "description": "Crossplatform (x11, windows, osx) native file dialogs; sytem file/folder icons in any resolution; open file with default application",
    "license": "MIT",
    "web": "https://github.com/tormund/os_files"
  },
  {
    "name": "sprymicro",
    "url": "https://github.com/gokr/sprymicro",
    "method": "git",
    "tags": [
      "spry",
      "demo"
    ],
    "description": "Small demo Spry interpreters",
    "license": "MIT",
    "web": "https://github.com/gokr/sprymicro"
  },
  {
    "name": "spryvm",
    "url": "https://github.com/gokr/spryvm",
    "method": "git",
    "tags": [
      "interpreter",
      "language",
      "spry"
    ],
    "description": "Homoiconic dynamic language interpreter in Nim",
    "license": "MIT",
    "web": "https://github.com/gokr/spryvm"
  },
  {
    "name": "netpbm",
    "url": "https://github.com/barcharcraz/nim-netpbm",
    "method": "git",
    "tags": [
      "pbm",
      "image",
      "wrapper",
      "netpbm"
    ],
    "description": "Wrapper for libnetpbm",
    "license": "MIT",
    "web": "https://github.com/barcharcraz/nim-netpbm"
  },
  {
    "name": "nimgen",
    "url": "https://github.com/genotrance/nimgen",
    "method": "git",
    "tags": [
      "c2nim",
      "library",
      "wrapper",
      "c",
      "c++"
    ],
    "description": "C2nim helper to simplify and automate wrapping C libraries",
    "license": "MIT",
    "web": "https://github.com/genotrance/nimgen"
  },
  {
    "name": "sksbox",
    "url": "https://github.com/Skrylar/sksbox",
    "method": "git",
    "tags": [
      "sbox",
      "binary",
      "binaryformat",
      "nothings",
      "container"
    ],
    "description": "A native-nim implementaton of the sBOX generic container format.",
    "license": "MIT",
    "web": "https://github.com/Skrylar/sksbox"
  },
  {
    "name": "avbin",
    "url": "https://github.com/Vladar4/avbin",
    "method": "git",
    "tags": [
      "audio",
      "video",
      "media",
      "library",
      "wrapper"
    ],
    "description": "Wrapper of the AVbin library for the Nim language.",
    "license": "LGPL",
    "web": "https://github.com/Vladar4/avbin"
  },
  {
    "name": "fsm",
    "url": "https://github.com/ba0f3/fsm.nim",
    "method": "git",
    "tags": [
      "fsm",
      "finite",
      "state",
      "machine"
    ],
    "description": "A simple finite-state machine for @nim-lang",
    "license": "MIT",
    "web": "https://github.com/ba0f3/fsm.nim"
  },
  {
    "name": "timezones",
    "url": "https://github.com/GULPF/timezones",
    "method": "git",
    "tags": [
      "timezone",
      "time",
      "tzdata"
    ],
    "description": "Timezone library compatible with the standard library. ",
    "license": "MIT",
    "web": "https://github.com/GULPF/timezones"
  },
  {
    "name": "ndf",
    "url": "https://github.com/rustomax/ndf",
    "method": "git",
    "tags": [
      "app",
      "binary",
      "duplicates",
      "utility",
      "filesystem"
    ],
    "description": "Duplicate files finder",
    "license": "MIT",
    "web": "https://github.com/rustomax/ndf"
  },
  {
    "name": "unicodeplus",
    "url": "https://github.com/nitely/nim-unicodeplus",
    "method": "git",
    "tags": [
      "unicode",
      "isdigit",
      "isalpha"
    ],
    "description": "Common unicode operations",
    "license": "MIT",
    "web": "https://github.com/nitely/nim-unicodeplus"
  },
  {
    "name": "libsvm",
    "url": "https://github.com/genotrance/libsvm",
    "method": "git",
    "tags": [
      "scientific",
      "svm",
      "vector"
    ],
    "description": "libsvm wrapper for Nim",
    "license": "MIT",
    "web": "https://github.com/genotrance/libsvm"
  },
  {
    "name": "lilt",
    "url": "https://github.com/quelklef/lilt",
    "method": "git",
    "tags": [
      "language",
      "parser",
      "parsing"
    ],
    "description": "Parsing language",
    "license": "MIT",
    "web": "https://github.com/quelklef/lilt"
  },
  {
    "name": "shiori_charset_convert",
    "url": "https://github.com/Narazaka/shiori_charset_convert-nim",
    "method": "git",
    "tags": [
      "shiori",
      "ukagaka"
    ],
    "description": "The SHIORI Message charset convert utility",
    "license": "MIT",
    "web": "https://github.com/Narazaka/shiori_charset_convert-nim"
  },
  {
    "name": "grafanim",
    "url": "https://github.com/jamesalbert/grafanim",
    "method": "git",
    "tags": [
      "library",
      "grafana",
      "dashboards"
    ],
    "description": "Grafana module for Nim",
    "license": "GPL",
    "web": "https://github.com/jamesalbert/grafanim"
  },
  {
    "name": "nimpy",
    "url": "https://github.com/yglukhov/nimpy",
    "method": "git",
    "tags": [
      "python",
      "bridge"
    ],
    "description": "Nim - Python bridge",
    "license": "MIT",
    "web": "https://github.com/yglukhov/nimpy"
  },
  {
    "name": "simple_graph",
    "url": "https://github.com/erhlee-bird/simple_graph",
    "method": "git",
    "tags": [
      "datastructures",
      "library"
    ],
    "description": "Simple Graph Library",
    "license": "MIT",
    "web": "https://github.com/erhlee-bird/simple_graph"
  },
  {
    "name": "controlStructures",
    "url": "https://github.com/TakeYourFreedom/Additional-Control-Structures-for-Nim",
    "method": "git",
    "tags": [
      "library",
      "control",
      "structure"
    ],
    "description": "Additional control structures",
    "license": "MIT",
    "web": "http://htmlpreview.github.io/?https://github.com/TakeYourFreedom/Additional-Control-Structures-for-Nim/blob/master/controlStructures.html"
  },
  {
    "name": "notetxt",
    "url": "https://github.com/mrshu/nim-notetxt",
    "method": "git",
    "tags": [
      "notetxt,",
      "note",
      "taking"
    ],
    "description": "A library that implements the note.txt specification for note taking.",
    "license": "MIT",
    "web": "https://github.com/mrshu/nim-notetxt"
  },
  {
    "name": "breeze",
    "url": "https://github.com/alehander42/breeze",
    "method": "git",
    "tags": [
      "dsl",
      "macro",
      "metaprogramming"
    ],
    "description": "A dsl for writing macros in Nim",
    "license": "MIT",
    "web": "https://github.com/alehander42/breeze"
  },
  {
    "name": "joyent_http_parser",
    "url": "https://github.com/nim-lang/joyent_http_parser",
    "method": "git",
    "tags": [
      "wrapper",
      "library",
      "parsing"
    ],
    "description": "Wrapper for high performance HTTP parsing library.",
    "license": "MIT",
    "web": "https://github.com/nim-lang/joyent_http_parser"
  },
  {
    "name": "libsvm_legacy",
    "url": "https://github.com/nim-lang/libsvm_legacy",
    "method": "git",
    "tags": [
      "wrapper",
      "library",
      "scientific"
    ],
    "description": "Wrapper for libsvm.",
    "license": "MIT",
    "web": "https://github.com/nim-lang/libsvm_legacy"
  },
  {
    "name": "clblast",
    "url": "https://github.com/numforge/nim-clblast",
    "method": "git",
    "tags": [
      "BLAS",
      "linear",
      "algebra",
      "vector",
      "matrix",
      "opencl",
      "high",
      "performance",
      "computing",
      "GPU",
      "wrapper"
    ],
    "description": "Wrapper for CLBlast, an OpenCL BLAS library",
    "license": "Apache License 2.0",
    "web": "https://github.com/numforge/nim-clblast"
  },
  {
    "name": "nimp5",
    "url": "https://github.com/Foldover/nim-p5",
    "method": "git",
    "tags": [
      "p5",
      "javascript",
      "creative",
      "coding",
      "processing",
      "library"
    ],
    "description": "Nim bindings for p5.js.",
    "license": "MIT",
    "web": "https://github.com/Foldover/nim-p5"
  },
  {
    "name": "names",
    "url": "https://github.com/pragmagic/names",
    "method": "git",
    "tags": [
      "strings"
    ],
    "description": "String interning library",
    "license": "MIT",
    "web": "https://github.com/pragmagic/names"
  },
  {
    "name": "sha1ext",
    "url": "https://github.com/CORDEA/sha1ext",
    "method": "git",
    "tags": [
      "sha1",
      "extension"
    ],
    "description": "std / sha1 extension",
    "license": "Apache License 2.0",
    "web": "https://github.com/CORDEA/sha1ext"
  },
  {
    "name": "libsha",
    "url": "https://github.com/forlan-ua/nim-libsha",
    "method": "git",
    "tags": [
      "sha1",
      "sha224",
      "sha256",
      "sha384",
      "sha512"
    ],
    "description": "Sha1 and Sha2 implementations",
    "license": "MIT",
    "web": "https://github.com/forlan-ua/nim-libsha"
  },
  {
    "name": "pwned",
    "url": "https://github.com/dom96/pwned",
    "method": "git",
    "tags": [
      "application",
      "passwords",
      "security",
      "binary"
    ],
    "description": "A client for the Pwned passwords API.",
    "license": "MIT",
    "web": "https://github.com/dom96/pwned"
  },
  {
    "name": "suffer",
    "url": "https://github.com/emekoi/suffer",
    "method": "git",
    "tags": [
      "graphics",
      "font",
      "software"
    ],
    "description": "a nim library for drawing 2d shapes, text, and images to 32bit software pixel buffers",
    "license": "MIT",
    "web": "https://github.com/emekoi/suffer"
  },
  {
    "name": "metric",
    "url": "https://github.com/mjendrusch/metric",
    "method": "git",
    "tags": [
      "library",
      "units",
      "scientific",
      "dimensional-analysis"
    ],
    "description": "Dimensionful types and dimensional analysis.",
    "license": "MIT",
    "web": "https://github.com/mjendrusch/metric"
  },
  {
    "name": "useragents",
    "url": "https://github.com/treeform/useragents",
    "method": "git",
    "tags": [
      "library",
      "useragent"
    ],
    "description": "User Agent parser for nim.",
    "license": "MIT",
    "web": "https://github.com/treeform/useragents"
  },
  {
    "name": "nimna",
    "url": "https://github.com/mjendrusch/nimna",
    "method": "git",
    "tags": [
      "library",
      "nucleic-acid-folding",
      "scientific",
      "biology"
    ],
    "description": "Nucleic acid folding and design.",
    "license": "MIT",
    "web": "https://github.com/mjendrusch/nimna"
  },
  {
    "name": "bencode",
    "url": "https://github.com/FedericoCeratto/nim-bencode",
    "method": "git",
    "tags": [
      "library",
      "bencode"
    ],
    "description": "Bencode serialization/deserialization library",
    "license": "LGPLv3",
    "web": "https://github.com/FedericoCeratto/nim-bencode"
  },
  {
    "name": "i3ipc",
    "url": "https://github.com/FedericoCeratto/nim-i3ipc",
    "method": "git",
    "tags": [
      "library",
      "i3"
    ],
    "description": "i3 IPC client library",
    "license": "LGPLv3",
    "web": "https://github.com/FedericoCeratto/nim-i3ipc"
  },
  {
    "name": "chroma",
    "url": "https://github.com/treeform/chroma",
    "method": "git",
    "tags": [
      "colors",
      "cmyk",
      "hsl",
      "hsv"
    ],
    "description": "Everything you want to do with colors.",
    "license": "MIT",
    "web": "https://github.com/treeform/chroma"
  },
  {
    "name": "nimrax",
    "url": "https://github.com/genotrance/nimrax",
    "method": "git",
    "tags": [
      "rax",
      "radix",
      "tree",
      "data",
      "structure"
    ],
    "description": "Radix tree wrapper for Nim",
    "license": "MIT",
    "web": "https://github.com/genotrance/nimrax"
  },
  {
    "name": "nimbass",
    "url": "https://github.com/genotrance/nimbass",
    "method": "git",
    "tags": [
      "bass",
      "audio",
      "wrapper"
    ],
    "description": "Bass wrapper for Nim",
    "license": "MIT",
    "web": "https://github.com/genotrance/nimbass"
  },
  {
    "name": "nimkerberos",
    "url": "https://github.com/genotrance/nimkerberos",
    "method": "git",
    "tags": [
      "kerberos",
      "ntlm",
      "authentication",
      "auth",
      "sspi"
    ],
    "description": "WinKerberos wrapper for Nim",
    "license": "MIT",
    "web": "https://github.com/genotrance/nimkerberos"
  },
  {
    "name": "nimssh2",
    "url": "https://github.com/genotrance/nimssh2",
    "method": "git",
    "tags": [
      "ssh",
      "library",
      "wrapper"
    ],
    "description": "libssh2 wrapper for Nim",
    "license": "MIT",
    "web": "https://github.com/genotrance/nimssh2"
  },
  {
    "name": "nimssl",
    "url": "https://github.com/genotrance/nimssl",
    "method": "git",
    "tags": [
      "openssl",
      "sha",
      "sha1",
      "hash",
      "sha256",
      "sha512"
    ],
    "description": "OpenSSL wrapper for Nim",
    "license": "MIT",
    "web": "https://github.com/genotrance/nimssl"
  },
  {
    "name": "snip",
    "url": "https://github.com/genotrance/snip",
    "method": "git",
    "tags": [
      "console",
      "editor",
      "text",
      "cli"
    ],
    "description": "Text editor to speed up testing code snippets",
    "license": "MIT",
    "web": "https://github.com/genotrance/snip"
  },
  {
    "name": "moduleinit",
    "url": "https://github.com/skunkiferous/moduleinit",
    "method": "git",
    "tags": [
      "library",
      "parallelism",
      "threads"
    ],
    "description": "Nim module/thread initialisation ordering library",
    "license": "MIT",
    "web": "https://github.com/skunkiferous/moduleinit"
  },
  {
    "name": "mofuw",
    "url": "https://github.com/2vg/mofuw",
    "method": "git",
    "tags": [
      "web",
      "http",
      "framework"
    ],
    "description": "mofuw is *MO*re *F*aster, *U*ltra *W*ebserver",
    "license": "MIT",
    "web": "https://github.com/2vg/mofuw"
  },
  {
    "name": "scnim",
    "url": "https://github.com/capocasa/scnim",
    "method": "git",
    "tags": [
      "music",
      "synthesizer",
      "realtime",
      "supercollider",
      "ugen",
      "plugin",
      "binding",
      "audio"
    ],
    "description": "Develop SuperCollider UGens in Nim",
    "license": "MIT",
    "web": "https://github.com/capocasa/scnim"
  },
  {
    "name": "nimgl",
    "url": "https://github.com/cavariux/nimgl",
    "method": "git",
    "tags": [
      "glfw",
      "glew",
      "math",
      "opengl",
      "bindings",
      "gl"
    ],
    "description": "Nim Game Library",
    "license": "MIT",
    "web": "https://github.com/cavariux/nimgl"
  },
  {
    "name": "inim",
    "url": "https://github.com/AndreiRegiani/INim",
    "method": "git",
    "tags": [
      "repl",
      "playground",
      "shell"
    ],
    "description": "Interactive Nim Shell",
    "license": "MIT",
    "web": "https://github.com/AndreiRegiani/INim"
  },
  {
    "name": "nimbigwig",
    "url": "https://github.com/genotrance/nimbigwig",
    "method": "git",
    "tags": [
      "bigwig",
      "bigbend",
      "genome"
    ],
    "description": "libBigWig wrapper for Nim",
    "license": "MIT",
    "web": "https://github.com/genotrance/nimbigwig"
  },
  {
    "name": "regex",
    "url": "https://github.com/nitely/nim-regex",
    "method": "git",
    "tags": [
      "regex"
    ],
    "description": "Linear time regex matching",
    "license": "MIT",
    "web": "https://github.com/nitely/nim-regex"
  },
  {
    "name": "tsundoku",
    "url": "https://github.com/FedericoCeratto/tsundoku",
    "method": "git",
    "tags": [
      "OPDS",
      "ebook",
      "server"
    ],
    "description": "Simple and lightweight OPDS ebook server",
    "license": "GPLv3",
    "web": "https://github.com/FedericoCeratto/tsundoku"
  },
  {
    "name": "nim_exodus",
    "url": "https://github.com/shinriyo/nim_exodus",
    "method": "git",
    "tags": [
      "web",
      "html",
      "template"
    ],
    "description": "Template generator for gester",
    "license": "MIT",
    "web": "https://github.com/shinriyo/nim_exodus"
  },
  {
    "name": "nimlibxlsxwriter",
    "url": "https://github.com/KeepCoolWithCoolidge/nimlibxlsxwriter",
    "method": "git",
    "tags": [
      "Excel",
      "wrapper",
      "nim",
      "xlsx"
    ],
    "description": "libxslxwriter wrapper for Nim",
    "license": "MIT",
    "web": "https://github.com/KeepCoolWithCoolidge/nimlibxlsxwriter"
  },
  {
    "name": "msqueue",
    "url": "https://github.com/2vg/MSQueue",
    "method": "git",
    "tags": [
      "algorithm",
      "queue",
      "MichaelScott",
      "fast",
      "concurrent"
    ],
    "description": "Michael-Scott queue implemented in Nim",
    "license": "MIT",
    "web": "https://github.com/2vg/MSQueue"
  },
  {
    "name": "nimclutter",
    "url": "https://github.com/KeepCoolWithCoolidge/nimclutter",
    "method": "git",
    "tags": [
      "clutter",
      "gtk",
      "gui"
    ],
    "description": "Nim bindings for Clutter toolkit.",
    "license": "LGPLv2.1",
    "web": "https://github.com/KeepCoolWithCoolidge/nimclutter"
  },
  {
    "name": "nimhdf5",
    "url": "https://github.com/Vindaar/nimhdf5",
    "method": "git",
    "tags": [
      "library",
      "wrapper",
      "binding",
      "libhdf5",
      "hdf5",
      "ndarray",
      "storage"
    ],
    "description": "Bindings for the HDF5 data format C library",
    "license": "MIT",
    "web": "https://github.com/Vindaar/nimhdf5"
  },
  {
    "name": "itertools",
    "url": "https://github.com/narimiran/itertools",
    "method": "git",
    "tags": [
      "itertools",
      "python",
      "iterators"
    ],
    "description": "Itertools for Nim",
    "license": "MIT",
    "web": "https://github.com/narimiran/itertools"
  },
  {
    "name": "typelists",
    "url": "https://github.com/yglukhov/typelists",
    "method": "git",
    "tags": [
      "metaprogramming"
    ],
    "description": "Typelists in Nim",
    "license": "MIT",
    "web": "https://github.com/yglukhov/typelists"
  },
  {
    "name": "sol",
    "url": "https://github.com/davidgarland/sol",
    "method": "git",
    "tags": [
      "c99",
      "c11",
      "c",
      "vector",
      "simd",
      "avx",
      "avx2",
      "neon"
    ],
    "description": "A SIMD-accelerated vector library written in C99 with Nim bindings.",
    "license": "MIT",
    "web": "https://github.com/davidgarland/sol"
  },
  {
    "name": "simdX86",
    "url": "https://github.com/nimlibs/simdX86",
    "method": "git",
    "tags": [
      "simd"
    ],
    "description": "Wrappers for X86 SIMD intrinsics",
    "license": "MIT",
    "web": "https://github.com/nimlibs/simdX86"
  },
  {
    "name": "loopfusion",
    "url": "https://github.com/numforge/loopfusion",
    "method": "git",
    "tags": [
      "loop",
      "iterator",
      "zip",
      "forEach",
      "variadic"
    ],
    "description": "Loop efficiently over a variadic number of containers",
    "license": "MIT or Apache License 2.0",
    "web": "https://github.com/numforge/loopfusion"
  },
  {
    "name": "tinamou",
    "url": "https://github.com/Double-oxygeN/tinamou",
    "method": "git",
    "tags": [
      "game",
      "sdl2"
    ],
    "description": "Game Library in Nim with SDL2",
    "license": "MIT",
    "web": "https://github.com/Double-oxygeN/tinamou"
  },
  {
    "name": "cittadino",
    "url": "https://github.com/makingspace/cittadino",
    "method": "git",
    "tags": [
      "pubsub",
      "stomp",
      "rabbitmq",
      "amqp"
    ],
    "description": "A simple PubSub framework using STOMP.",
    "license": "BSD2",
    "web": "https://github.com/makingspace/cittadino"
  },
  {
    "name": "consul",
    "url": "https://github.com/makingspace/nim_consul",
    "method": "git",
    "tags": [
      "consul"
    ],
    "description": "A simple interface to a running Consul agent.",
    "license": "BSD2",
    "web": "https://github.com/makingspace/nim_consul"
  },
  {
    "name": "keystone",
    "url": "https://github.com/6A/Keystone.nim",
    "method": "git",
    "tags": [
      "binding",
      "keystone",
      "asm",
      "assembler",
      "x86",
      "arm"
    ],
    "description": "Bindings to the Keystone Assembler.",
    "license": "MIT",
    "web": "https://github.com/6A/Keystone.nim"
  },
  {
    "name": "morpheus",
    "url": "https://github.com/notTito/morpheus",
    "method": "git",
    "tags": [
      "matrix",
      "linear-algebra"
    ],
    "description": "Nim Matrix module",
    "license": "MIT",
    "web": "https://github.com/notTito/morpheus"
  },
  {
    "name": "units",
    "url": "https://github.com/Udiknedormin/NimUnits",
    "method": "git",
    "tags": [
      "library",
      "pure",
      "units",
      "physics",
      "science",
      "documentation",
      "safety"
    ],
    "description": " Statically-typed quantity units.",
    "license": "MIT",
    "web": "https://github.com/Udiknedormin/NimUnits"
  },
  {
    "name": "ast_pattern_matching",
    "url": "https://github.com/krux02/ast-pattern-matching",
    "method": "git",
    "tags": [
      "macros",
      "pattern-matching",
      "ast"
    ],
    "description": "a general ast pattern matching library with a focus on correctness and good error messages",
    "license": "MIT",
    "web": "https://github.com/krux02/ast-pattern-matching"
  },
  {
    "name": "tissue",
    "url": "https://github.com/genotrance/tissue",
    "method": "git",
    "tags": [
      "github",
      "issue",
      "debug",
      "test",
      "testament"
    ],
    "description": "Test failing snippets from Nim's issues",
    "license": "MIT",
    "web": "https://github.com/genotrance/tissue"
  },
  {
    "name": "sphincs",
    "url": "https://github.com/ehmry/nim-sphincs",
    "method": "git",
    "tags": [
      "crypto",
      "pqcrypto",
      "signing"
    ],
    "description": "SPHINCS\u207A stateless hash-based signature scheme",
    "license": "MIT",
    "web": "https://github.com/ehmry/nim-sphincs"
  },
  {
    "name": "nimpb",
    "url": "https://github.com/oswjk/nimpb",
    "method": "git",
    "tags": [
      "serialization",
      "protocol-buffers",
      "protobuf",
      "library"
    ],
    "description": "A Protocol Buffers library for Nim",
    "license": "MIT",
    "web": "https://github.com/oswjk/nimpb"
  },
  {
    "name": "nimpb_protoc",
    "url": "https://github.com/oswjk/nimpb_protoc",
    "method": "git",
    "tags": [
      "serialization",
      "protocol-buffers",
      "protobuf"
    ],
    "description": "Protocol Buffers compiler support package for nimpb",
    "license": "MIT",
    "web": "https://github.com/oswjk/nimpb_protoc"
  },
  {
    "name": "strunicode",
    "url": "https://github.com/nitely/nim-strunicode",
    "method": "git",
    "tags": [
      "string",
      "unicode",
      "grapheme"
    ],
    "description": "Swift-like unicode string handling",
    "license": "MIT",
    "web": "https://github.com/nitely/nim-strunicode"
  },
  {
    "name": "turn_based_game",
    "url": "https://github.com/JohnAD/turn_based_game",
    "method": "git",
    "tags": [
      "rules-engine",
      "game",
      "turn-based"
    ],
    "description": "Game rules engine for simulating or playing turn-based games",
    "license": "MIT",
    "web": "https://github.com/JohnAD/turn_based_game/wiki"
  },
  {
    "name": "negamax",
    "url": "https://github.com/JohnAD/negamax",
    "method": "git",
    "tags": [
      "negamax",
      "minimax",
      "game",
      "ai",
      "turn-based"
    ],
    "description": "Negamax AI search-tree algorithm for two player games",
    "license": "MIT",
    "web": "https://github.com/JohnAD/negamax"
  },
  {
    "name": "translation",
    "url": "https://github.com/juancarlospaco/nim-tinyslation",
    "method": "git",
    "tags": [
      "translation",
      "tinyslation",
      "api",
      "strings",
      "minimalism"
    ],
    "description": "Text string translation from free online crowdsourced API. Tinyslation a tiny translation.",
    "license": "LGPLv3",
    "web": "https://github.com/juancarlospaco/nim-tinyslation"
  },
  {
    "name": "magic",
    "url": "https://github.com/xmonader/nim-magic",
    "method": "git",
    "tags": [
      "libmagic",
      "magic",
      "guessfile"
    ],
    "description": "libmagic for nim",
    "license": "MIT",
    "web": "https://github.com/xmonader/nim-magic"
  },
  {
    "name": "configparser",
    "url": "https://github.com/xmonader/nim-configparser",
    "method": "git",
    "tags": [
      "configparser",
      "ini",
      "parser"
    ],
    "description": "pure Ini configurations parser",
    "license": "MIT",
    "web": "https://github.com/xmonader/nim-configparser"
  },
  {
    "name": "random_font_color",
    "url": "https://github.com/juancarlospaco/nim-random-font-color",
    "method": "git",
    "tags": [
      "fonts",
      "colors",
      "pastel",
      "design",
      "random"
    ],
    "description": "Random curated Fonts and pastel Colors for your UI/UX design, design for non-designers.",
    "license": "LGPLv3",
    "web": "https://github.com/juancarlospaco/nim-random-font-color"
  },
  {
    "name": "bytes2human",
    "url": "https://github.com/juancarlospaco/nim-bytes2human",
    "method": "git",
    "tags": [
      "bytes",
      "human",
      "minimalism",
      "size"
    ],
    "description": "Convert bytes to kilobytes, megabytes, gigabytes, etc.",
    "license": "LGPLv3",
    "web": "https://github.com/juancarlospaco/nim-bytes2human"
  },
  {
    "name": "nimhttpd",
    "url": "https://github.com/h3rald/nimhttpd",
    "method": "git",
    "tags": [
      "web-server",
      "static-file-server",
      "server",
      "http"
    ],
    "description": "A tiny static file web server.",
    "license": "MIT",
    "web": "https://github.com/h3rald/nimhttpd"
  },
  {
    "name": "crc32",
    "url": "https://github.com/juancarlospaco/nim-crc32",
    "method": "git",
    "tags": [
      "crc32",
      "checksum",
      "minimalism"
    ],
    "description": "CRC32, 2 proc, copied from RosettaCode.",
    "license": "MIT",
    "web": "https://github.com/juancarlospaco/nim-crc32"
  },
  {
    "name": "httpbeast",
    "url": "https://github.com/dom96/httpbeast",
    "method": "git",
    "tags": [
      "http",
      "server",
      "parallel",
      "linux",
      "unix"
    ],
    "description": "A performant and scalable HTTP server.",
    "license": "MIT",
    "web": "https://github.com/dom96/httpbeast"
  },
  {
    "name": "datetime2human",
    "url": "https://github.com/juancarlospaco/nim-datetime2human",
    "method": "git",
    "tags": [
      "date",
      "time",
      "datetime",
      "ISO-8601",
      "human",
      "minimalism"
    ],
    "description": "Human friendly DateTime string representations, seconds to millenniums.",
    "license": "LGPLv3",
    "web": "https://github.com/juancarlospaco/nim-datetime2human"
  },
  {
    "name": "sass",
    "url": "https://github.com/dom96/sass",
    "method": "git",
    "tags": [
      "css",
      "compiler",
      "wrapper",
      "library",
      "scss",
      "web"
    ],
    "description": "A wrapper for the libsass library.",
    "license": "MIT",
    "web": "https://github.com/dom96/sass"
  },
  {
    "name": "osutil",
    "url": "https://github.com/juancarlospaco/nim-osutil",
    "method": "git",
    "tags": [
      "utils",
      "helpers",
      "minimalism",
      "process",
      "mobile",
      "battery"
    ],
    "description": "OS Utils for Nim, simple tiny but useful procs for OS. Turn Display OFF and set Process Name.",
    "license": "LGPLv3",
    "web": "https://github.com/juancarlospaco/nim-osutil"
  },
  {
    "name": "binance",
    "url": "https://github.com/Imperator26/binance",
    "method": "git",
    "tags": [
      "library",
      "api",
      "binance"
    ],
    "description": "A Nim library to access the Binance API.",
    "license": "Apache License 2.0",
    "web": "https://github.com/Imperator26/binance"
  },
  {
    "name": "jdec",
    "tags": [
      "json",
      "marshal",
      "helper",
      "utils"
    ],
    "method": "git",
    "license": "MIT",
    "web": "https://github.com/diegogub/jdec",
    "url": "https://github.com/diegogub/jdec",
    "description": "Flexible JSON manshal/unmarshal library for nim"
  },
  {
    "name": "nimsnappyc",
    "url": "https://github.com/data-man/nimsnappyc",
    "method": "git",
    "tags": [
      "snappy",
      "compression",
      "wrapper",
      "library"
    ],
    "description": "Wrapper for the Snappy-C compression library",
    "license": "MIT",
    "web": "https://github.com/data-man/nimsnappyc"
  },
  {
    "name": "websitecreator",
    "url": "https://github.com/ThomasTJdev/nim_websitecreator",
    "method": "git",
    "tags": [
      "website",
      "webpage",
      "blog",
      "binary"
    ],
    "description": "A website management tool. Run the file and access your webpage.",
    "license": "GPLv3",
    "web": "https://nimwc.org/"
  },
  {
    "name": "shaname",
    "url": "https://github.com/Torro/nimble-packages?subdir=shaname",
    "method": "git",
    "tags": [
      "sha1",
      "commandline",
      "utilities"
    ],
    "description": "Rename files to their sha1sums",
    "license": "BSD",
    "web": "https://github.com/Torro/nimble-packages/tree/master/shaname"
  },
  {
    "name": "about",
    "url": "https://github.com/aleandros/about",
    "method": "git",
    "tags": [
      "cli",
      "tool"
    ],
    "description": "Executable for finding information about programs in PATH",
    "license": "MIT",
    "web": "https://github.com/aleandros/about"
  },
  {
    "name": "findtests",
    "url": "https://github.com/jackvandrunen/findtests",
    "method": "git",
    "tags": [
      "test",
      "tests",
      "testing",
      "unit"
    ],
    "description": "A helper module for writing unit tests in Nim with nake or similar build system.",
    "license": "ISC",
    "web": "https://github.com/jackvandrunen/findtests"
  },
  {
<<<<<<< HEAD
    "name": "unicode_numbers",
    "url": "https://github.com/Aearnus/unicode_numbers",
    "method": "git",
    "tags": [
      "library",
      "string",
      "format",
      "unicode"
    ],
    "description": "Converts a number into a specially formatted Unicode string",
    "license": "MIT",
    "web": "https://github.com/Aearnus/unicode_numbers"
=======
    "name": "glob",
    "url": "https://github.com/citycide/glob",
    "method": "git",
    "tags": [
      "glob",
      "pattern",
      "match",
      "walk",
      "filesystem",
      "pure"
    ],
    "description": "Pure library for matching file paths against Unix style glob patterns.",
    "license": "MIT",
    "web": "https://github.com/citycide/glob"
>>>>>>> c88c6a7e
  }
]<|MERGE_RESOLUTION|>--- conflicted
+++ resolved
@@ -9401,7 +9401,6 @@
     "web": "https://github.com/jackvandrunen/findtests"
   },
   {
-<<<<<<< HEAD
     "name": "unicode_numbers",
     "url": "https://github.com/Aearnus/unicode_numbers",
     "method": "git",
@@ -9414,7 +9413,8 @@
     "description": "Converts a number into a specially formatted Unicode string",
     "license": "MIT",
     "web": "https://github.com/Aearnus/unicode_numbers"
-=======
+  },
+  {
     "name": "glob",
     "url": "https://github.com/citycide/glob",
     "method": "git",
@@ -9429,6 +9429,5 @@
     "description": "Pure library for matching file paths against Unix style glob patterns.",
     "license": "MIT",
     "web": "https://github.com/citycide/glob"
->>>>>>> c88c6a7e
   }
 ]