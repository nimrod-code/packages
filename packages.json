--- conflicted
+++ resolved
@@ -4667,7 +4667,6 @@
     "web": "https://github.com/aidansteele/sph"
   },
   {
-<<<<<<< HEAD
     "name": "libsodium",
     "url": "https://github.com/FedericoCeratto/nim-libsodium",
     "method": "git",
@@ -4680,7 +4679,8 @@
     "description": "libsodium wrapper",
     "license": "LGPLv3",
     "web": "https://github.com/FedericoCeratto/nim-libsodium"
-=======
+  },
+  {
     "name": "aws_sdk",
     "url": "https://github.com/aidansteele/aws_sdk.nim",
     "method": "git",
@@ -4691,6 +4691,5 @@
     "description": "Library for interacting with Amazon Web Services (AWS)",
     "license": "MIT",
     "web": "https://github.com/aidansteele/aws_sdk.nim"
->>>>>>> e04992c6
   }
 ]