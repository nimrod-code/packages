[
  {
    "name": "discordnim",
    "url": "https://github.com/Krognol/discordnim",
    "method": "git",
    "tags": [
      "library",
      "discord"
    ],
    "description": "Discord library for Nim",
    "license": "MIT",
    "web": "https://github.com/Krognol/discordnim"
  },
  {
    "name": "argument_parser",
    "url": "https://github.com/Xe/argument_parser/",
    "method": "git",
    "tags": [
      "library",
      "commandline",
      "arguments",
      "switches",
      "parsing"
    ],
    "description": "Provides a complex commandline parser",
    "license": "MIT",
    "web": "https://github.com/Xe/argument_parser"
  },
  {
    "name": "genieos",
    "url": "https://github.com/Araq/genieos/",
    "method": "git",
    "tags": [
      "library",
      "commandline",
      "sound",
      "recycle",
      "os"
    ],
    "description": "Too awesome procs to be included in nimrod.os module",
    "license": "MIT",
    "web": "http://github.com/Araq/genieos/"
  },
  {
    "name": "jester",
    "url": "https://github.com/dom96/jester/",
    "method": "git",
    "tags": [
      "web",
      "http",
      "framework",
      "dsl"
    ],
    "description": "A sinatra-like web framework for Nim.",
    "license": "MIT",
    "web": "https://github.com/dom96/jester"
  },
  {
    "name": "templates",
    "url": "https://github.com/onionhammer/nim-templates.git",
    "method": "git",
    "tags": [
      "web",
      "html",
      "template"
    ],
    "description": "A simple string templating library for Nim.",
    "license": "BSD",
    "web": "https://github.com/onionhammer/nim-templates"
  },
  {
    "name": "murmur",
    "url": "https://github.com/olahol/nimrod-murmur/",
    "method": "git",
    "tags": [
      "hash",
      "murmur"
    ],
    "description": "MurmurHash in pure Nim.",
    "license": "MIT",
    "web": "https://github.com/olahol/nimrod-murmur"
  },
  {
    "name": "libtcod_nim",
    "url": "https://github.com/Vladar4/libtcod_nim/",
    "method": "git",
    "tags": [
      "roguelike",
      "game",
      "library",
      "engine",
      "sdl",
      "opengl",
      "glsl"
    ],
    "description": "Wrapper of the libtcod library for the Nim language.",
    "license": "zlib",
    "web": "https://github.com/Vladar4/libtcod_nim"
  },
  {
    "name": "nimgame",
    "url": "https://github.com/Vladar4/nimgame/",
    "method": "git",
    "tags": [
      "deprecated",
      "game",
      "engine",
      "sdl"
    ],
    "description": "A simple 2D game engine for Nim language. Deprecated, use nimgame2 instead.",
    "license": "MIT",
    "web": "https://github.com/Vladar4/nimgame"
  },
  {
    "name": "nimgame2",
    "url": "https://github.com/Vladar4/nimgame2/",
    "method": "git",
    "tags": [
      "game",
      "engine",
      "sdl",
      "sdl2"
    ],
    "description": "A simple 2D game engine for Nim language.",
    "license": "MIT",
    "web": "https://github.com/Vladar4/nimgame2"
  },
  {
    "name": "sfml",
    "url": "https://github.com/fowlmouth/nimrod-sfml/",
    "method": "git",
    "tags": [
      "game",
      "library",
      "opengl"
    ],
    "description": "High level OpenGL-based Game Library",
    "license": "MIT",
    "web": "https://github.com/fowlmouth/nimrod-sfml"
  },
  {
    "name": "enet",
    "url": "https://github.com/fowlmouth/nimrod-enet/",
    "method": "git",
    "tags": [
      "game",
      "networking",
      "udp"
    ],
    "description": "Wrapper for ENet UDP networking library",
    "license": "MIT",
    "web": "https://github.com/fowlmouth/nimrod-enet"
  },
  {
    "name": "nim-locale",
    "url": "https://github.com/Amrykid/nim-locale/",
    "method": "git",
    "tags": [
      "library",
      "locale",
      "i18n",
      "localization",
      "localisation",
      "globalization"
    ],
    "description": "A simple library for localizing Nim applications.",
    "license": "MIT",
    "web": "https://github.com/Amrykid/nim-locale"
  },
  {
    "name": "fowltek",
    "url": "https://github.com/fowlmouth/nimlibs/",
    "method": "git",
    "tags": [
      "game",
      "opengl",
      "wrappers",
      "library",
      "assorted"
    ],
    "description": "A collection of reusable modules and wrappers.",
    "license": "MIT",
    "web": "https://github.com/fowlmouth/nimlibs"
  },
  {
    "name": "nake",
    "url": "https://github.com/fowlmouth/nake/",
    "method": "git",
    "tags": [
      "build",
      "automation",
      "sortof"
    ],
    "description": "make-like for Nim. Describe your builds as tasks!",
    "license": "MIT",
    "web": "https://github.com/fowlmouth/nake"
  },
  {
    "name": "nimrod-glfw",
    "url": "https://github.com/rafaelvasco/nimrod-glfw/",
    "method": "git",
    "tags": [
      "library",
      "glfw",
      "opengl",
      "windowing",
      "game"
    ],
    "description": "Nim bindings for GLFW library.",
    "license": "MIT",
    "web": "https://github.com/rafaelvasco/nimrod-glfw"
  },
  {
    "name": "chipmunk",
    "url": "https://github.com/fowlmouth/nimrod-chipmunk/",
    "method": "git",
    "tags": [
      "library",
      "physics",
      "game"
    ],
    "description": "Bindings for Chipmunk2D 6.x physics library (for backwards compatibility)",
    "license": "MIT",
    "web": "https://github.com/fowlmouth/nimrod-chipmunk"
  },
  {
    "name": "chipmunk6",
    "url": "https://github.com/fowlmouth/nimrod-chipmunk/",
    "method": "git",
    "tags": [
      "library",
      "physics",
      "game"
    ],
    "description": "Bindings for Chipmunk2D 6.x physics library",
    "license": "MIT",
    "web": "https://github.com/fowlmouth/nimrod-chipmunk"
  },
  {
    "name": "chipmunk7_demos",
    "url": "https://github.com/matkuki/chipmunk7_demos/",
    "method": "git",
    "tags": [
      "demos",
      "physics",
      "game"
    ],
    "description": "Chipmunk7 demos for Nim",
    "license": "MIT",
    "web": "https://github.com/matkuki/chipmunk7_demos"
  },
  {
    "name": "nim-glfw",
    "url": "https://github.com/ephja/nim-glfw",
    "method": "git",
    "tags": [
      "library",
      "glfw",
      "opengl",
      "windowing",
      "game"
    ],
    "description": "A high-level GLFW 3 wrapper",
    "license": "MIT",
    "web": "https://github.com/ephja/nim-glfw"
  },
  {
    "name": "nim-ao",
    "url": "https://github.com/ephja/nim-ao",
    "method": "git",
    "tags": [
      "library",
      "audio"
    ],
    "description": "A high-level libao wrapper",
    "license": "MIT",
    "web": "https://github.com/ephja/nim-ao"
  },
  {
    "name": "termbox",
    "url": "https://github.com/fowlmouth/nim-termbox",
    "method": "git",
    "tags": [
      "library",
      "terminal",
      "io"
    ],
    "description": "Termbox wrapper.",
    "license": "MIT",
    "web": "https://github.com/fowlmouth/nim-termbox"
  },
  {
    "name": "linagl",
    "url": "https://bitbucket.org/BitPuffin/linagl",
    "method": "hg",
    "tags": [
      "library",
      "opengl",
      "math",
      "game"
    ],
    "description": "OpenGL math library",
    "license": "CC0",
    "web": "https://bitbucket.org/BitPuffin/linagl"
  },
  {
    "name": "kwin",
    "url": "https://github.com/reactormonk/nim-kwin",
    "method": "git",
    "tags": [
      "library",
      "javascript",
      "kde"
    ],
    "description": "KWin JavaScript API wrapper",
    "license": "MIT",
    "web": "https://github.com/reactormonk/nim-kwin"
  },
  {
    "name": "opencv",
    "url": "https://github.com/dom96/nim-opencv",
    "method": "git",
    "tags": [
      "library",
      "wrapper",
      "opencv",
      "image",
      "processing"
    ],
    "description": "OpenCV wrapper",
    "license": "MIT",
    "web": "https://github.com/dom96/nim-opencv"
  },
  {
    "name": "nimble",
    "url": "https://github.com/nim-lang/nimble",
    "method": "git",
    "tags": [
      "app",
      "binary",
      "package",
      "manager"
    ],
    "description": "Nimble package manager",
    "license": "BSD",
    "web": "https://github.com/nim-lang/nimble"
  },
  {
    "name": "aporia",
    "url": "https://github.com/nim-lang/Aporia",
    "method": "git",
    "tags": [
      "app",
      "binary",
      "ide",
      "gtk"
    ],
    "description": "A Nim IDE.",
    "license": "GPLv2",
    "web": "https://github.com/nim-lang/Aporia"
  },
  {
    "name": "c2nim",
    "url": "https://github.com/nim-lang/c2nim",
    "method": "git",
    "tags": [
      "app",
      "binary",
      "tool",
      "header",
      "C"
    ],
    "description": "c2nim is a tool to translate Ansi C code to Nim.",
    "license": "MIT",
    "web": "https://github.com/nim-lang/c2nim"
  },
  {
    "name": "pas2nim",
    "url": "https://github.com/nim-lang/pas2nim",
    "method": "git",
    "tags": [
      "app",
      "binary",
      "tool",
      "Pascal"
    ],
    "description": "pas2nim is a tool to translate Pascal code to Nim.",
    "license": "MIT",
    "web": "https://github.com/nim-lang/pas2nim"
  },
  {
    "name": "ipsumgenera",
    "url": "https://github.com/dom96/ipsumgenera",
    "method": "git",
    "tags": [
      "app",
      "binary",
      "blog",
      "static",
      "generator"
    ],
    "description": "Static blog generator ala Jekyll.",
    "license": "MIT",
    "web": "https://github.com/dom96/ipsumgenera"
  },
  {
    "name": "clibpp",
    "url": "https://github.com/onionhammer/clibpp.git",
    "method": "git",
    "tags": [
      "import",
      "C++",
      "library",
      "wrap"
    ],
    "description": "Easy way to 'Mock' C++ interface",
    "license": "MIT",
    "web": "https://github.com/onionhammer/clibpp"
  },
  {
    "name": "pastebin",
    "url": "https://github.com/achesak/nim-pastebin",
    "method": "git",
    "tags": [
      "library",
      "wrapper",
      "pastebin"
    ],
    "description": "Pastebin API wrapper",
    "license": "MIT",
    "web": "https://github.com/achesak/nim-pastebin"
  },
  {
    "name": "yahooweather",
    "url": "https://github.com/achesak/nim-yahooweather",
    "method": "git",
    "tags": [
      "library",
      "wrapper",
      "weather"
    ],
    "description": "Yahoo! Weather API wrapper",
    "license": "MIT",
    "web": "https://github.com/achesak/nim-yahooweather"
  },
  {
    "name": "noaa",
    "url": "https://github.com/achesak/nim-noaa",
    "method": "git",
    "tags": [
      "library",
      "wrapper",
      "weather"
    ],
    "description": "NOAA weather API wrapper",
    "license": "MIT",
    "web": "https://github.com/achesak/nim-noaa"
  },
  {
    "name": "rss",
    "url": "https://github.com/achesak/nim-rss",
    "method": "git",
    "tags": [
      "library",
      "rss",
      "xml",
      "syndication"
    ],
    "description": "RSS library",
    "license": "MIT",
    "web": "https://github.com/achesak/nim-rss"
  },
  {
    "name": "extmath",
    "url": "https://github.com/achesak/extmath.nim",
    "method": "git",
    "tags": [
      "library",
      "math",
      "trigonometry"
    ],
    "description": "Nim math library",
    "license": "MIT",
    "web": "https://github.com/achesak/extmath.nim"
  },
  {
    "name": "gtk2",
    "url": "https://github.com/nim-lang/gtk2",
    "method": "git",
    "tags": [
      "wrapper",
      "gui",
      "gtk"
    ],
    "description": "Wrapper for gtk2, a feature rich toolkit for creating graphical user interfaces",
    "license": "MIT",
    "web": "https://github.com/nim-lang/gtk2"
  },
  {
    "name": "cairo",
    "url": "https://github.com/nim-lang/cairo",
    "method": "git",
    "tags": [
      "wrapper"
    ],
    "description": "Wrapper for cairo, a vector graphics library with display and print output",
    "license": "MIT",
    "web": "https://github.com/nim-lang/cairo"
  },
  {
    "name": "x11",
    "url": "https://github.com/nim-lang/x11",
    "method": "git",
    "tags": [
      "wrapper"
    ],
    "description": "Wrapper for X11",
    "license": "MIT",
    "web": "https://github.com/nim-lang/x11"
  },
  {
    "name": "opengl",
    "url": "https://github.com/nim-lang/opengl",
    "method": "git",
    "tags": [
      "wrapper"
    ],
    "description": "High-level and low-level wrapper for OpenGL",
    "license": "MIT",
    "web": "https://github.com/nim-lang/opengl"
  },
  {
    "name": "lua",
    "url": "https://github.com/nim-lang/lua",
    "method": "git",
    "tags": [
      "wrapper"
    ],
    "description": "Wrapper to interface with the Lua interpreter",
    "license": "MIT",
    "web": "https://github.com/nim-lang/lua"
  },
  {
    "name": "tcl",
    "url": "https://github.com/nim-lang/tcl",
    "method": "git",
    "tags": [
      "wrapper"
    ],
    "description": "Wrapper for the TCL programming language",
    "license": "MIT",
    "web": "https://github.com/nim-lang/tcl"
  },
  {
    "name": "glm",
    "url": "https://github.com/stavenko/nim-glm",
    "method": "git",
    "tags": [
      "opengl",
      "math",
      "matrix",
      "vector",
      "glsl"
    ],
    "description": "Port of c++ glm library with shader-like syntax",
    "license": "MIT",
    "web": "https://github.com/stavenko/nim-glm"
  },
  {
    "name": "python",
    "url": "https://github.com/nim-lang/python",
    "method": "git",
    "tags": [
      "wrapper"
    ],
    "description": "Wrapper to interface with Python interpreter",
    "license": "MIT",
    "web": "https://github.com/nim-lang/python"
  },
  {
    "name": "NimBorg",
    "url": "https://github.com/micklat/NimBorg",
    "method": "git",
    "tags": [
      "wrapper"
    ],
    "description": "High-level and low-level interfaces to python and lua",
    "license": "MIT",
    "web": "https://github.com/micklat/NimBorg"
  },
  {
    "name": "sha1",
    "url": "https://github.com/onionhammer/sha1",
    "method": "git",
    "tags": [
      "port",
      "hash",
      "sha1"
    ],
    "description": "SHA-1 produces a 160-bit (20-byte) hash value from arbitrary input",
    "license": "BSD"
  },
  {
    "name": "dropbox_filename_sanitizer",
    "url": "https://github.com/Araq/dropbox_filename_sanitizer/",
    "method": "git",
    "tags": [
      "dropbox"
    ],
    "description": "Tool to clean up filenames shared on Dropbox",
    "license": "MIT",
    "web": "https://github.com/Araq/dropbox_filename_sanitizer/"
  },
  {
    "name": "csv",
    "url": "https://github.com/achesak/nim-csv",
    "method": "git",
    "tags": [
      "csv",
      "parsing",
      "stringify",
      "library"
    ],
    "description": "Library for parsing, stringifying, reading, and writing CSV (comma separated value) files",
    "license": "MIT",
    "web": "https://github.com/achesak/nim-csv"
  },
  {
    "name": "geonames",
    "url": "https://github.com/achesak/nim-geonames",
    "method": "git",
    "tags": [
      "library",
      "wrapper",
      "geography"
    ],
    "description": "GeoNames API wrapper",
    "license": "MIT",
    "web": "https://github.com/achesak/nim-geonames"
  },
  {
    "name": "gravatar",
    "url": "https://github.com/achesak/nim-gravatar",
    "method": "git",
    "tags": [
      "library",
      "wrapper",
      "gravatar"
    ],
    "description": "Gravatar API wrapper",
    "license": "MIT",
    "web": "https://github.com/achesak/nim-gravatar"
  },
  {
    "name": "coverartarchive",
    "url": "https://github.com/achesak/nim-coverartarchive",
    "method": "git",
    "tags": [
      "library",
      "wrapper",
      "cover art",
      "music",
      "metadata"
    ],
    "description": "Cover Art Archive API wrapper",
    "license": "MIT",
    "web": "http://github.com/achesak/nim-coverartarchive"
  },
  {
    "name": "nim-ogg",
    "url": "https://bitbucket.org/BitPuffin/nim-ogg",
    "method": "hg",
    "tags": [
      "library",
      "wrapper",
      "binding",
      "audio",
      "sound",
      "video",
      "metadata",
      "media"
    ],
    "description": "Binding to libogg",
    "license": "CC0"
  },
  {
    "name": "ogg",
    "url": "https://bitbucket.org/BitPuffin/nim-ogg",
    "method": "hg",
    "tags": [
      "library",
      "wrapper",
      "binding",
      "audio",
      "sound",
      "video",
      "metadata",
      "media"
    ],
    "description": "Binding to libogg",
    "license": "CC0"
  },
  {
    "name": "nim-vorbis",
    "url": "https://bitbucket.org/BitPuffin/nim-vorbis",
    "method": "hg",
    "tags": [
      "library",
      "wrapper",
      "binding",
      "audio",
      "sound",
      "metadata",
      "media"
    ],
    "description": "Binding to libvorbis",
    "license": "CC0"
  },
  {
    "name": "vorbis",
    "url": "https://bitbucket.org/BitPuffin/nim-vorbis",
    "method": "hg",
    "tags": [
      "library",
      "wrapper",
      "binding",
      "audio",
      "sound",
      "metadata",
      "media"
    ],
    "description": "Binding to libvorbis",
    "license": "CC0"
  },
  {
    "name": "nim-portaudio",
    "url": "https://bitbucket.org/BitPuffin/nim-portaudio",
    "method": "hg",
    "tags": [
      "library",
      "wrapper",
      "binding",
      "audio",
      "sound",
      "media",
      "io"
    ],
    "description": "Binding to portaudio",
    "license": "CC0"
  },
  {
    "name": "portaudio",
    "url": "https://bitbucket.org/BitPuffin/nim-portaudio",
    "method": "hg",
    "tags": [
      "library",
      "wrapper",
      "binding",
      "audio",
      "sound",
      "media",
      "io"
    ],
    "description": "Binding to portaudio",
    "license": "CC0"
  },
  {
    "name": "commandeer",
    "url": "https://github.com/fenekku/commandeer",
    "method": "git",
    "tags": [
      "library",
      "commandline",
      "arguments",
      "switches",
      "parsing",
      "options"
    ],
    "description": "Provides a small command line parsing DSL (domain specific language)",
    "license": "MIT",
    "web": "https://github.com/fenekku/commandeer"
  },
  {
    "name": "scrypt.nim",
    "url": "https://bitbucket.org/BitPuffin/scrypt.nim",
    "method": "hg",
    "tags": [
      "library",
      "wrapper",
      "binding",
      "crypto",
      "cryptography",
      "hash",
      "password",
      "security"
    ],
    "description": "Binding and utilities for scrypt",
    "license": "CC0"
  },
  {
    "name": "bloom",
    "url": "https://github.com/boydgreenfield/nimrod-bloom",
    "method": "git",
    "tags": [
      "Bloom filter",
      "Bloom",
      "probabilistic",
      "data structure",
      "set membership",
      "MurmurHash",
      "MurmurHash3"
    ],
    "description": "Efficient Bloom filter implementation in Nim using MurmurHash3.",
    "license": "MIT",
    "web": "https://www.github.com/boydgreenfield/nimrod-bloom"
  },
  {
    "name": "awesome_rmdir",
    "url": "https://github.com/Araq/awesome_rmdir/",
    "method": "git",
    "tags": [
      "rmdir",
      "awesome",
      "commandline"
    ],
    "description": "Command to remove acceptably empty directories.",
    "license": "MIT",
    "web": "https://github.com/Araq/awesome_rmdir/"
  },
  {
    "name": "nimalpm",
    "url": "https://github.com/barcharcraz/nimalpm/",
    "method": "git",
    "tags": [
      "alpm",
      "wrapper",
      "binding",
      "library"
    ],
    "description": "A nimrod wrapper for libalpm",
    "license": "GPLv2",
    "web": "https://www.github.com/barcharcraz/nimalpm/"
  },
  {
    "name": "nimlibpng",
    "url": "https://github.com/barcharcraz/nimlibpng",
    "method": "git",
    "tags": [
      "png",
      "wrapper",
      "library",
      "libpng",
      "image"
    ],
    "description": "Nim wrapper for the libpng library",
    "license": "libpng",
    "web": "https://github.com/barcharcraz/nimlibpng"
  },
  {
    "name": "sdl2",
    "url": "https://github.com/nim-lang/sdl2",
    "method": "git",
    "tags": [
      "wrapper",
      "media",
      "audio",
      "video"
    ],
    "description": "Wrapper for SDL 2.x",
    "license": "MIT",
    "web": "https://github.com/nim-lang/sdl2"
  },
  {
    "name": "gamelib",
    "url": "https://github.com/PMunch/SDLGamelib",
    "method": "git",
    "tags": [
      "sdl",
      "game",
      "library"
    ],
    "description": "A library of functions to make creating games using Nim and SDL2 easier. This does not intend to be a full blown engine and tries to keep all the components loosely coupled so that individual parts can be used separately.",
    "license": "MIT",
    "web": "https://github.com/PMunch/SDLGamelib"
  },
  {
    "name": "nimcr",
    "url": "https://github.com/PMunch/nimcr",
    "method": "git",
    "tags": [
      "shebang",
      "utility"
    ],
    "description": "A small program to make Nim shebang-able without the overhead of compiling each time",
    "license": "MIT",
    "web": "https://github.com/PMunch/nimcr"
  },
  {
    "name": "gtkgenui",
    "url": "https://github.com/PMunch/gtkgenui",
    "method": "git",
    "tags": [
      "gtk2",
      "utility"
    ],
    "description": "This module provides the genui macro for the Gtk2 toolkit. Genui is a way to specify graphical interfaces in a hierarchical way to more clearly show the structure of the interface as well as simplifying the code.",
    "license": "MIT",
    "web": "https://github.com/PMunch/gtkgenui"
  },
  {
    "name": "persvector",
    "url": "https://github.com/PMunch/nim-persistent-vector",
    "method": "git",
    "tags": [
      "datastructures",
      "immutable",
      "persistent"
    ],
    "description": "This is an implementation of Clojures persistent vectors in Nim.",
    "license": "MIT",
    "web": "https://github.com/PMunch/nim-persistent-vector"
  },
  {
    "name": "pcap",
    "url": "https://github.com/PMunch/nim-pcap",
    "method": "git",
    "tags": [
      "pcap",
      "fileformats"
    ],
    "description": "Tiny pure Nim library to read PCAP files used by TcpDump/WinDump/Wireshark.",
    "license": "MIT",
    "web": "https://github.com/PMunch/nim-pcap"
  },
  {
    "name": "sdl2_nim",
    "url": "https://github.com/Vladar4/sdl2_nim",
    "method": "git",
    "tags": [
      "library",
      "wrapper",
      "sdl2",
      "game",
      "video",
      "image",
      "audio",
      "network",
      "ttf"
    ],
    "description": "Wrapper of the SDL 2 library for the Nim language.",
    "license": "zlib",
    "web": "https://github.com/Vladar4/sdl2_nim"
  },
  {
    "name": "assimp",
    "url": "https://github.com/barcharcraz/nim-assimp",
    "method": "git",
    "tags": [
      "wrapper",
      "media",
      "mesh",
      "import",
      "game"
    ],
    "description": "Wrapper for the assimp library",
    "license": "MIT",
    "web": "https://github.com/barcharcraz/nim-assimp"
  },
  {
    "name": "freeimage",
    "url": "https://github.com/barcharcraz/nim-freeimage",
    "method": "git",
    "tags": [
      "wrapper",
      "media",
      "image",
      "import",
      "game"
    ],
    "description": "Wrapper for the FreeImage library",
    "license": "MIT",
    "web": "https://github.com/barcharcraz/nim-freeimage"
  },
  {
    "name": "bcrypt",
    "url": "https://github.com/ithkuil/bcryptnim/",
    "method": "git",
    "tags": [
      "hash",
      "crypto",
      "password",
      "bcrypt",
      "library"
    ],
    "description": "Wraps the bcrypt (blowfish) library for creating encrypted hashes (useful for passwords)",
    "license": "BSD",
    "web": "https://www.github.com/ithkuil/bcryptnim/"
  },
  {
    "name": "opencl",
    "url": "https://github.com/nim-lang/opencl",
    "method": "git",
    "tags": [
      "library"
    ],
    "description": "Low-level wrapper for OpenCL",
    "license": "MIT",
    "web": "https://github.com/nim-lang/opencl"
  },
  {
    "name": "DevIL",
    "url": "https://github.com/Varriount/DevIL",
    "method": "git",
    "tags": [
      "image",
      "library",
      "graphics",
      "wrapper"
    ],
    "description": "Wrapper for the DevIL image library",
    "license": "MIT",
    "web": "https://github.com/Varriount/DevIL"
  },
  {
    "name": "signals",
    "url": "https://github.com/fowlmouth/signals.nim",
    "method": "git",
    "tags": [
      "event-based",
      "observer pattern",
      "library"
    ],
    "description": "Signals/slots library.",
    "license": "MIT",
    "web": "https://github.com/fowlmouth/signals.nim"
  },
  {
    "name": "sling",
    "url": "https://github.com/Druage/sling",
    "method": "git",
    "tags": [
      "signal",
      "slots",
      "eventloop",
      "callback"
    ],
    "description": "Signal and Slot library for Nim.",
    "license": "unlicense",
    "web": "https://github.com/Druage/sling"
  },
  {
    "name": "number_files",
    "url": "https://github.com/Araq/number_files/",
    "method": "git",
    "tags": [
      "rename",
      "filename",
      "finder"
    ],
    "description": "Command to add counter suffix/prefix to a list of files.",
    "license": "MIT",
    "web": "https://github.com/Araq/number_files/"
  },
  {
    "name": "redissessions",
    "url": "https://github.com/ithkuil/redissessions/",
    "method": "git",
    "tags": [
      "jester",
      "sessions",
      "redis"
    ],
    "description": "Redis-backed sessions for jester",
    "license": "MIT",
    "web": "https://github.com/ithkuil/redissessions/"
  },
  {
    "name": "horde3d",
    "url": "https://github.com/fowlmouth/horde3d",
    "method": "git",
    "tags": [
      "graphics",
      "3d",
      "rendering",
      "wrapper"
    ],
    "description": "Wrapper for Horde3D, a small open source 3D rendering engine.",
    "license": "WTFPL",
    "web": "https://github.com/fowlmouth/horde3d"
  },
  {
    "name": "mongo",
    "url": "https://github.com/nim-lang/mongo",
    "method": "git",
    "tags": [
      "library",
      "wrapper",
      "database"
    ],
    "description": "Bindings and a high-level interface for MongoDB",
    "license": "MIT",
    "web": "https://github.com/nim-lang/mongo"
  },
  {
    "name": "allegro5",
    "url": "https://github.com/fowlmouth/allegro5",
    "method": "git",
    "tags": [
      "wrapper",
      "graphics",
      "games",
      "opengl",
      "audio"
    ],
    "description": "Wrapper for Allegro version 5.X",
    "license": "MIT",
    "web": "https://github.com/fowlmouth/allegro5"
  },
  {
    "name": "physfs",
    "url": "https://github.com/fowlmouth/physfs",
    "method": "git",
    "tags": [
      "wrapper",
      "filesystem",
      "archives"
    ],
    "description": "A library to provide abstract access to various archives.",
    "license": "WTFPL",
    "web": "https://github.com/fowlmouth/physfs"
  },
  {
    "name": "shoco",
    "url": "https://github.com/onionhammer/shoconim.git",
    "method": "git",
    "tags": [
      "compression",
      "shoco"
    ],
    "description": "A fast compressor for short strings",
    "license": "MIT",
    "web": "https://github.com/onionhammer/shoconim"
  },
  {
    "name": "murmur3",
    "url": "https://github.com/boydgreenfield/nimrod-murmur",
    "method": "git",
    "tags": [
      "MurmurHash",
      "MurmurHash3",
      "murmur",
      "hash",
      "hashing"
    ],
    "description": "A simple MurmurHash3 wrapper for Nim",
    "license": "MIT",
    "web": "https://github.com/boydgreenfield/nimrod-murmur"
  },
  {
    "name": "hex",
    "url": "https://github.com/esbullington/nimrod-hex",
    "method": "git",
    "tags": [
      "hex",
      "encoding"
    ],
    "description": "A simple hex package for Nim",
    "license": "MIT",
    "web": "https://github.com/esbullington/nimrod-hex"
  },
  {
    "name": "strfmt",
    "url": "https://bitbucket.org/lyro/strfmt",
    "method": "hg",
    "tags": [
      "library"
    ],
    "description": "A string formatting library inspired by Python's `format`.",
    "license": "MIT",
    "web": "https://lyro.bitbucket.org/strfmt"
  },
  {
    "name": "jade-nim",
    "url": "https://github.com/idlewan/jade-nim",
    "method": "git",
    "tags": [
      "template",
      "jade",
      "web",
      "dsl",
      "html"
    ],
    "description": "Compiles jade templates to Nim procedures.",
    "license": "MIT",
    "web": "https://github.com/idlewan/jade-nim"
  },
  {
    "name": "gh_nimrod_doc_pages",
    "url": "https://github.com/Araq/gh_nimrod_doc_pages",
    "method": "git",
    "tags": [
      "commandline",
      "web",
      "automation",
      "documentation"
    ],
    "description": "Generates a GitHub documentation website for Nim projects.",
    "license": "MIT",
    "web": "https://github.com/Araq/gh_nimrod_doc_pages"
  },
  {
    "name": "midnight_dynamite",
    "url": "https://github.com/Araq/midnight_dynamite",
    "method": "git",
    "tags": [
      "wrapper",
      "library",
      "html",
      "markdown",
      "md"
    ],
    "description": "Wrapper for the markdown rendering hoedown library",
    "license": "MIT",
    "web": "https://github.com/Araq/midnight_dynamite"
  },
  {
    "name": "rsvg",
    "url": "https://github.com/def-/rsvg",
    "method": "git",
    "tags": [
      "wrapper",
      "library",
      "graphics"
    ],
    "description": "Wrapper for librsvg, a Scalable Vector Graphics (SVG) rendering library",
    "license": "MIT",
    "web": "https://github.com/def-/rsvg"
  },
  {
    "name": "emerald",
    "url": "https://github.com/flyx/emerald",
    "method": "git",
    "tags": [
      "dsl",
      "html",
      "template",
      "web"
    ],
    "description": "macro-based HTML templating engine",
    "license": "WTFPL",
    "web": "https://flyx.github.io/emerald/"
  },
  {
    "name": "niminst",
    "url": "https://github.com/nim-lang/niminst",
    "method": "git",
    "tags": [
      "app",
      "binary",
      "tool",
      "installation",
      "generator"
    ],
    "description": "tool to generate installers for Nim programs",
    "license": "MIT",
    "web": "https://github.com/nim-lang/niminst"
  },
  {
    "name": "redis",
    "url": "https://github.com/nim-lang/redis",
    "method": "git",
    "tags": [
      "redis",
      "client",
      "library"
    ],
    "description": "official redis client for Nim",
    "license": "MIT",
    "web": "https://github.com/nim-lang/redis"
  },
  {
    "name": "dialogs",
    "url": "https://github.com/nim-lang/dialogs",
    "method": "git",
    "tags": [
      "library",
      "ui",
      "gui",
      "dialog",
      "file"
    ],
    "description": "wraps GTK+ or Windows' open file dialogs",
    "license": "MIT",
    "web": "https://github.com/nim-lang/dialogs"
  },
  {
    "name": "vectors",
    "url": "https://github.com/blamestross/nimrod-vectors",
    "method": "git",
    "tags": [
      "math",
      "vectors",
      "library"
    ],
    "description": "Simple multidimensional vector math",
    "license": "MIT",
    "web": "https://github.com/blamestross/nimrod-vectors"
  },
  {
    "name": "bitarray",
    "url": "https://github.com/onecodex/nim-bitarray",
    "method": "git",
    "tags": [
      "Bit arrays",
      "Bit sets",
      "Bit vectors",
      "Data structures"
    ],
    "description": "mmap-backed bitarray implementation in Nim.",
    "license": "MIT",
    "web": "https://www.github.com/onecodex/nim-bitarray"
  },
  {
    "name": "appdirs",
    "url": "https://github.com/MrJohz/appdirs",
    "method": "git",
    "tags": [
      "utility",
      "filesystem"
    ],
    "description": "A utility library to find the directory you need to app in.",
    "license": "MIT",
    "web": "https://github.com/MrJohz/appdirs"
  },
  {
    "name": "nim-sndfile",
    "url": "https://github.com/julienaubert/nim-sndfile",
    "method": "git",
    "tags": [
      "audio",
      "wav",
      "wrapper",
      "libsndfile"
    ],
    "description": "A wrapper of libsndfile",
    "license": "MIT",
    "web": "https://github.com/julienaubert/nim-sndfile"
  },
  {
    "name": "bigints",
    "url": "https://github.com/def-/bigints",
    "method": "git",
    "tags": [
      "math",
      "library",
      "numbers"
    ],
    "description": "Arbitrary-precision integers",
    "license": "MIT",
    "web": "https://github.com/def-/bigints"
  },
  {
    "name": "iterutils",
    "url": "https://github.com/def-/iterutils",
    "method": "git",
    "tags": [
      "library",
      "iterators"
    ],
    "description": "Functional operations for iterators and slices, similar to sequtils",
    "license": "MIT",
    "web": "https://github.com/def-/iterutils"
  },
  {
    "name": "hastyscribe",
    "url": "https://github.com/h3rald/hastyscribe",
    "method": "git",
    "tags": [
      "markdown",
      "html",
      "publishing"
    ],
    "description": "Self-contained markdown compiler generating self-contained HTML documents",
    "license": "MIT",
    "web": "https://h3rald.com/hastyscribe"
  },
  {
    "name": "nanomsg",
    "url": "https://github.com/def-/nim-nanomsg",
    "method": "git",
    "tags": [
      "library",
      "wrapper",
      "networking"
    ],
    "description": "Wrapper for the nanomsg socket library that provides several common communication patterns",
    "license": "MIT",
    "web": "https://github.com/def-/nim-nanomsg"
  },
  {
    "name": "directnimrod",
    "url": "https://bitbucket.org/barcharcraz/directnimrod",
    "method": "git",
    "tags": [
      "library",
      "wrapper",
      "graphics",
      "windows"
    ],
    "description": "Wrapper for microsoft's DirectX libraries",
    "license": "MS-PL",
    "web": "https://bitbucket.org/barcharcraz/directnimrod"
  },
  {
    "name": "imghdr",
    "url": "https://github.com/achesak/nim-imghdr",
    "method": "git",
    "tags": [
      "image",
      "formats",
      "files"
    ],
    "description": "Library for detecting the format of an image",
    "license": "MIT",
    "web": "https://github.com/achesak/nim-imghdr"
  },
  {
    "name": "csv2json",
    "url": "https://github.com/achesak/nim-csv2json",
    "method": "git",
    "tags": [
      "csv",
      "json"
    ],
    "description": "Convert CSV files to JSON",
    "license": "MIT",
    "web": "https://github.com/achesak/nim-csv2json"
  },
  {
    "name": "vecmath",
    "url": "https://github.com/barcharcraz/vecmath",
    "method": "git",
    "tags": [
      "library",
      "math",
      "vector"
    ],
    "description": "various vector maths utils for nimrod",
    "license": "MIT",
    "web": "https://github.com/barcharcraz/vecmath"
  },
  {
    "name": "lazy_rest",
    "url": "https://github.com/Araq/lazy_rest",
    "method": "git",
    "tags": [
      "library",
      "rst",
      "rest",
      "text",
      "html"
    ],
    "description": "Simple reST HTML generation with some extras.",
    "license": "MIT",
    "web": "https://github.com/Araq/lazy_rest"
  },
  {
    "name": "Phosphor",
    "url": "https://github.com/barcharcraz/Phosphor",
    "method": "git",
    "tags": [
      "library",
      "opengl",
      "graphics"
    ],
    "description": "eaiser use of OpenGL and GLSL shaders",
    "license": "MIT",
    "web": "https://github.com/barcharcraz/Phosphor"
  },
  {
    "name": "colorsys",
    "url": "https://github.com/achesak/nim-colorsys",
    "method": "git",
    "tags": [
      "library",
      "colors",
      "rgb",
      "yiq",
      "hls",
      "hsv"
    ],
    "description": "Convert between RGB, YIQ, HLS, and HSV color systems.",
    "license": "MIT",
    "web": "https://github.com/achesak/nim-colorsys"
  },
  {
    "name": "pythonfile",
    "url": "https://github.com/achesak/nim-pythonfile",
    "method": "git",
    "tags": [
      "library",
      "python",
      "files",
      "file"
    ],
    "description": "Wrapper of the file procedures to provide an interface as similar as possible to that of Python",
    "license": "MIT",
    "web": "https://github.com/achesak/nim-pythonfile"
  },
  {
    "name": "sndhdr",
    "url": "https://github.com/achesak/nim-sndhdr",
    "method": "git",
    "tags": [
      "library",
      "formats",
      "files",
      "sound",
      "audio"
    ],
    "description": "Library for detecting the format of a sound file",
    "license": "MIT",
    "web": "https://github.com/achesak/nim-sndhdr"
  },
  {
    "name": "irc",
    "url": "https://github.com/nim-lang/irc",
    "method": "git",
    "tags": [
      "library",
      "irc",
      "network"
    ],
    "description": "Implements a simple IRC client.",
    "license": "MIT",
    "web": "https://github.com/nim-lang/irc"
  },
  {
    "name": "random",
    "url": "https://github.com/oprypin/nim-random",
    "method": "git",
    "tags": [
      "library",
      "algorithms",
      "random"
    ],
    "description": "Pseudo-random number generation library inspired by Python",
    "license": "MIT",
    "web": "https://github.com/oprypin/nim-random"
  },
  {
    "name": "zmq",
    "url": "https://github.com/nim-lang/nim-zmq",
    "method": "git",
    "tags": [
      "library",
      "wrapper",
      "zeromq",
      "messaging",
      "queue"
    ],
    "description": "ZeroMQ 4 wrapper",
    "license": "MIT",
    "web": "https://github.com/nim-lang/nim-zmq"
  },
  {
    "name": "uuid",
    "url": "https://github.com/idlewan/nim-uuid",
    "method": "git",
    "tags": [
      "library",
      "wrapper",
      "uuid"
    ],
    "description": "UUID wrapper",
    "license": "MIT",
    "web": "https://github.com/idlewan/nim-uuid"
  },
  {
    "name": "robotparser",
    "url": "https://github.com/achesak/nim-robotparser",
    "method": "git",
    "tags": [
      "library",
      "useragent",
      "robots",
      "robot.txt"
    ],
    "description": "Determine if a useragent can access a URL using robots.txt",
    "license": "MIT",
    "web": "https://github.com/achesak/nim-robotparser"
  },
  {
    "name": "epub",
    "url": "https://github.com/achesak/nim-epub",
    "method": "git",
    "tags": [
      "library",
      "epub",
      "e-book"
    ],
    "description": "Module for working with EPUB e-book files",
    "license": "MIT",
    "web": "https://github.com/achesak/nim-epub"
  },
  {
    "name": "hashids",
    "url": "https://github.com/achesak/nim-hashids",
    "method": "git",
    "tags": [
      "library",
      "hashids"
    ],
    "description": "Nim implementation of Hashids",
    "license": "MIT",
    "web": "https://github.com/achesak/nim-hashids"
  },
  {
    "name": "openssl_evp",
    "url": "https://github.com/cowboy-coders/nim-openssl-evp",
    "method": "git",
    "tags": [
      "library",
      "crypto",
      "openssl"
    ],
    "description": "Wrapper for OpenSSL's EVP interface",
    "license": "OpenSSL License and SSLeay License",
    "web": "https://github.com/cowboy-coders/nim-openssl-evp"
  },
  {
    "name": "monad",
    "alias": "maybe"
  },
  {
    "name": "maybe",
    "url": "https://github.com/superfunc/maybe",
    "method": "git",
    "tags": [
      "library",
      "functional",
      "optional",
      "monad"
    ],
    "description": "basic monadic maybe type for Nim",
    "license": "BSD3",
    "web": "https://github.com/superfunc/maybe"
  },
  {
    "name": "eternity",
    "url": "https://github.com/hiteshjasani/nim-eternity",
    "method": "git",
    "tags": [
      "library",
      "time",
      "format"
    ],
    "description": "Humanize elapsed time",
    "license": "MIT",
    "web": "https://github.com/hiteshjasani/nim-eternity"
  },
  {
    "name": "gmp",
    "url": "https://github.com/FedeOmoto/nim-gmp",
    "method": "git",
    "tags": [
      "library",
      "bignum",
      "numbers",
      "math"
    ],
    "description": "wrapper for the GNU multiple precision arithmetic library (GMP)",
    "license": "LGPLv3 or GPLv2",
    "web": "https://github.com/FedeOmoto/nim-gmp"
  },
  {
    "name": "ludens",
    "url": "https://github.com/rnentjes/nim-ludens",
    "method": "git",
    "tags": [
      "library",
      "game",
      "opengl",
      "sfml"
    ],
    "description": "Little game library using opengl and sfml",
    "license": "MIT",
    "web": "https://github.com/rnentjes/nim-ludens"
  },
  {
    "name": "ffbookmarks",
    "url": "https://github.com/achesak/nim-ffbookmarks",
    "method": "git",
    "tags": [
      "firefox",
      "bookmarks",
      "library"
    ],
    "description": "Nim module for working with Firefox bookmarks",
    "license": "MIT",
    "web": "https://github.com/achesak/nim-ffbookmarks"
  },
  {
    "name": "moustachu",
    "url": "https://github.com/fenekku/moustachu.git",
    "method": "git",
    "tags": [
      "web",
      "html",
      "template",
      "mustache"
    ],
    "description": "Mustache templating for Nim.",
    "license": "MIT",
    "web": "https://github.com/fenekku/moustachu"
  },
  {
    "name": "easy-bcrypt",
    "url": "https://github.com/flaviut/easy-bcrypt.git",
    "method": "git",
    "tags": [
      "hash",
      "crypto",
      "password",
      "bcrypt"
    ],
    "description": "simple wrapper providing a convenient interface for the bcrypt password hashing algorithm",
    "license": "CC0",
    "web": "https://github.com/flaviut/easy-bcrypt/blob/master/easy-bcrypt.nimble"
  },
  {
    "name": "libclang",
    "url": "https://github.com/cowboy-coders/nim-libclang.git",
    "method": "git",
    "tags": [
      "wrapper",
      "bindings",
      "clang"
    ],
    "description": "wrapper for libclang (the C-interface of the clang LLVM frontend)",
    "license": "MIT",
    "web": "https://github.com/cowboy-coders/nim-libclang"
  },
  {
    "name": "nim-libclang",
    "url": "https://github.com/cowboy-coders/nim-libclang.git",
    "method": "git",
    "tags": [
      "wrapper",
      "bindings",
      "clang"
    ],
    "description": "Please use libclang instead.",
    "license": "MIT",
    "web": "https://github.com/cowboy-coders/nim-libclang"
  },
  {
    "name": "nimqml",
    "url": "https://github.com/filcuc/nimqml",
    "method": "git",
    "tags": [
      "Qt",
      "Qml",
      "UI",
      "GUI"
    ],
    "description": "Qt Qml bindings",
    "license": "GPLv3",
    "web": "https://github.com/filcuc/nimqml"
  },
  {
    "name": "XPLM-Nim",
    "url": "https://github.com/jpoirier/XPLM-Nim",
    "method": "git",
    "tags": [
      "X-Plane",
      "XPLM",
      "Plugin",
      "SDK"
    ],
    "description": "X-Plane XPLM SDK wrapper",
    "license": "BSD",
    "web": "https://github.com/jpoirier/XPLM-Nim"
  },
  {
    "name": "csfml",
    "url": "https://github.com/oprypin/nim-csfml",
    "method": "git",
    "tags": [
      "sfml",
      "binding",
      "game",
      "media",
      "library",
      "opengl"
    ],
    "description": "Bindings for Simple and Fast Multimedia Library (through CSFML)",
    "license": "zlib",
    "web": "https://github.com/oprypin/nim-csfml"
  },
  {
    "name": "optional_t",
    "url": "https://github.com/flaviut/optional_t",
    "method": "git",
    "tags": [
      "option",
      "functional"
    ],
    "description": "Basic Option[T] library",
    "license": "MIT",
    "web": "https://github.com/flaviut/optional_t"
  },
  {
    "name": "nimrtlsdr",
    "url": "https://github.com/jpoirier/nimrtlsdr",
    "method": "git",
    "tags": [
      "rtl-sdr",
      "wrapper",
      "bindings",
      "rtlsdr"
    ],
    "description": "A Nim wrapper for librtlsdr",
    "license": "BSD",
    "web": "https://github.com/jpoirier/nimrtlsdr"
  },
  {
    "name": "lapp",
    "url": "https://gitlab.3dicc.com/gokr/lapp.git",
    "method": "git",
    "tags": [
      "args",
      "cmd",
      "opt",
      "parse",
      "parsing"
    ],
    "description": "Opt parser using synopsis as specification, ported from Lua.",
    "license": "MIT",
    "web": "https://gitlab.3dicc.com/gokr/lapp"
  },
  {
    "name": "blimp",
    "url": "https://gitlab.3dicc.com/gokr/blimp.git",
    "method": "git",
    "tags": [
      "app",
      "binary",
      "utility",
      "git",
      "git-fat"
    ],
    "description": "Utility that helps with big files in git, very similar to git-fat, s3annnex etc.",
    "license": "MIT",
    "web": "https://gitlab.3dicc.com/gokr/blimp"
  },
  {
    "name": "parsetoml",
    "url": "https://github.com/ziotom78/parsetoml.git",
    "method": "git",
    "tags": [
      "library"
    ],
    "description": "Library for parsing TOML files.",
    "license": "MIT",
    "web": "https://github.com/ziotom78/parsetoml"
  },
  {
    "name": "compiler",
    "url": "https://github.com/nim-lang/Nim.git",
    "method": "git",
    "tags": [
      "library"
    ],
    "description": "Compiler package providing the compiler sources as a library.",
    "license": "MIT",
    "web": "https://github.com/nim-lang/Nim"
  },
  {
    "name": "nre",
    "url": "https://github.com/flaviut/nre.git",
    "method": "git",
    "tags": [
      "library",
      "pcre",
      "regex"
    ],
    "description": "A better regular expression library",
    "license": "MIT",
    "web": "https://github.com/flaviut/nre"
  },
  {
    "name": "docopt",
    "url": "https://github.com/docopt/docopt.nim",
    "method": "git",
    "tags": [
      "commandline",
      "arguments",
      "parsing",
      "library"
    ],
    "description": "Command-line args parser based on Usage message",
    "license": "MIT",
    "web": "https://github.com/docopt/docopt.nim"
  },
  {
    "name": "bpg",
    "url": "https://github.com/def-/nim-bpg.git",
    "method": "git",
    "tags": [
      "image",
      "library",
      "wrapper"
    ],
    "description": "BPG (Better Portable Graphics) for Nim",
    "license": "MIT",
    "web": "https://github.com/def-/nim-bpg"
  },
  {
    "name": "io-spacenav",
    "url": "https://github.com/nimious/io-spacenav.git",
    "method": "git",
    "tags": [
      "binding",
      "3dx",
      "3dconnexion",
      "libspnav",
      "spacenav",
      "spacemouse",
      "spacepilot",
      "spacenavigator"
    ],
    "description": "Obsolete - please use spacenav instead!",
    "license": "MIT",
    "web": "https://github.com/nimious/io-spacenav"
  },
  {
    "name": "optionals",
    "url": "https://github.com/MasonMcGill/optionals.git",
    "method": "git",
    "tags": [
      "library",
      "option",
      "optional",
      "maybe"
    ],
    "description": "Option types",
    "license": "MIT",
    "web": "https://github.com/MasonMcGill/optionals"
  },
  {
    "name": "tuples",
    "url": "https://github.com/MasonMcGill/tuples.git",
    "method": "git",
    "tags": [
      "library",
      "tuple",
      "metaprogramming"
    ],
    "description": "Tuple manipulation utilities",
    "license": "MIT",
    "web": "https://github.com/MasonMcGill/tuples"
  },
  {
    "name": "fuse",
    "url": "https://github.com/akiradeveloper/nim-fuse.git",
    "method": "git",
    "tags": [
      "fuse",
      "library",
      "wrapper"
    ],
    "description": "A FUSE binding for Nim",
    "license": "MIT",
    "web": "https://github.com/akiradeveloper/nim-fuse"
  },
  {
    "name": "brainfuck",
    "url": "https://github.com/def-/nim-brainfuck.git",
    "method": "git",
    "tags": [
      "library",
      "binary",
      "app",
      "interpreter",
      "compiler",
      "language"
    ],
    "description": "A brainfuck interpreter and compiler",
    "license": "MIT",
    "web": "https://github.com/def-/nim-brainfuck"
  },
  {
    "name": "nimsuggest",
    "url": "https://github.com/nim-lang/nimsuggest.git",
    "method": "git",
    "tags": [
      "binary",
      "app",
      "suggest",
      "compiler",
      "autocomplete"
    ],
    "description": "Tool for providing auto completion data for Nim source code.",
    "license": "MIT",
    "web": "https://github.com/nim-lang/nimsuggest"
  },
  {
    "name": "jwt",
    "url": "https://github.com/yglukhov/nim-jwt.git",
    "method": "git",
    "tags": [
      "library",
      "crypto",
      "hash"
    ],
    "description": "JSON Web Tokens for Nim",
    "license": "MIT",
    "web": "https://github.com/yglukhov/nim-jwt"
  },
  {
    "name": "pythonpathlib",
    "url": "https://github.com/achesak/nim-pythonpathlib.git",
    "method": "git",
    "tags": [
      "path",
      "directory",
      "python",
      "library"
    ],
    "description": "Module for working with paths that is as similar as possible to Python's pathlib",
    "license": "MIT",
    "web": "https://github.com/achesak/nim-pythonpathlib"
  },
  {
    "name": "RingBuffer",
    "url": "git@github.com:megawac/RingBuffer.nim.git",
    "method": "git",
    "tags": [
      "sequence",
      "seq",
      "circular",
      "ring",
      "buffer"
    ],
    "description": "Circular buffer implementation",
    "license": "MIT",
    "web": "https://github.com/megawac/RingBuffer.nim"
  },
  {
    "name": "nimrat",
    "url": "https://github.com/apense/nimrat",
    "method": "git",
    "tags": [
      "library",
      "math",
      "numbers"
    ],
    "description": "Module for working with rational numbers (fractions)",
    "license": "MIT",
    "web": "https://github.com/apense/nimrat"
  },
  {
    "name": "io-isense",
    "url": "https://github.com/nimious/io-isense.git",
    "method": "git",
    "tags": [
      "binding",
      "isense",
      "intersense",
      "inertiacube",
      "intertrax",
      "microtrax",
      "thales",
      "tracking",
      "sensor"
    ],
    "description": "Obsolete - please use isense instead!",
    "license": "MIT",
    "web": "https://github.com/nimious/io-isense"
  },
  {
    "name": "io-usb",
    "url": "https://github.com/nimious/io-usb.git",
    "method": "git",
    "tags": [
      "binding",
      "usb",
      "libusb"
    ],
    "description": "Obsolete - please use libusb instead!",
    "license": "MIT",
    "web": "https://github.com/nimious/io-usb"
  },
  {
    "name": "nimcfitsio",
    "url": "https://github.com/ziotom78/nimcfitsio.git",
    "method": "git",
    "tags": [
      "library",
      "binding",
      "cfitsio",
      "fits",
      "io"
    ],
    "description": "Bindings for CFITSIO, a library to read/write FITSIO images and tables.",
    "license": "MIT",
    "web": "https://github.com/ziotom78/nimcfitsio"
  },
  {
    "name": "glossolalia",
    "url": "https://github.com/fowlmouth/glossolalia",
    "method": "git",
    "tags": [
      "parser",
      "peg"
    ],
    "description": "A DSL for quickly writing parsers",
    "license": "CC0",
    "web": "https://github.com/fowlmouth/glossolalia"
  },
  {
    "name": "entoody",
    "url": "https://bitbucket.org/fowlmouth/entoody",
    "method": "git",
    "tags": [
      "component",
      "entity",
      "composition"
    ],
    "description": "A component/entity system",
    "license": "CC0",
    "web": "https://bitbucket.org/fowlmouth/entoody"
  },
  {
    "name": "msgpack",
    "url": "https://github.com/akiradeveloper/msgpack-nim.git",
    "method": "git",
    "tags": [
      "msgpack",
      "library",
      "serialization"
    ],
    "description": "A MessagePack binding for Nim",
    "license": "MIT",
    "web": "https://github.com/akiradeveloper/msgpack-nim"
  },
  {
    "name": "osinfo",
    "url": "https://github.com/nim-lang/osinfo.git",
    "method": "git",
    "tags": [
      "os",
      "library",
      "info"
    ],
    "description": "Modules providing information about the OS.",
    "license": "MIT",
    "web": "https://github.com/nim-lang/osinfo"
  },
  {
    "name": "io-myo",
    "url": "https://github.com/nimious/io-myo.git",
    "method": "git",
    "tags": [
      "binding",
      "myo",
      "thalmic",
      "armband",
      "gesture"
    ],
    "description": "Obsolete - please use myo instead!",
    "license": "MIT",
    "web": "https://github.com/nimious/io-myo"
  },
  {
    "name": "io-oculus",
    "url": "https://github.com/nimious/io-oculus.git",
    "method": "git",
    "tags": [
      "binding",
      "oculus",
      "rift",
      "vr",
      "libovr",
      "ovr",
      "dk1",
      "dk2",
      "gearvr"
    ],
    "description": "Obsolete - please use oculus instead!",
    "license": "MIT",
    "web": "https://github.com/nimious/io-oculus"
  },
  {
    "name": "closure_compiler",
    "url": "https://github.com/yglukhov/closure_compiler.git",
    "method": "git",
    "tags": [
      "binding",
      "closure",
      "compiler",
      "javascript"
    ],
    "description": "Bindings for Closure Compiler web API.",
    "license": "MIT",
    "web": "https://github.com/yglukhov/closure_compiler"
  },
  {
    "name": "io-serialport",
    "url": "https://github.com/nimious/io-serialport.git",
    "method": "git",
    "tags": [
      "binding",
      "libserialport",
      "serial",
      "communication"
    ],
    "description": "Obsolete - please use serialport instead!",
    "license": "MIT",
    "web": "https://github.com/nimious/io-serialport"
  },
  {
    "name": "beanstalkd",
    "url": "https://github.com/tormaroe/beanstalkd.nim.git",
    "method": "git",
    "tags": [
      "library",
      "queue",
      "messaging"
    ],
    "description": "A beanstalkd work queue client library.",
    "license": "MIT",
    "web": "https://github.com/tormaroe/beanstalkd.nim"
  },
  {
    "name": "wiki2text",
    "url": "https://github.com/rspeer/wiki2text.git",
    "method": "git",
    "tags": [
      "nlp",
      "wiki",
      "xml",
      "text"
    ],
    "description": "Quickly extracts natural-language text from a MediaWiki XML file.",
    "license": "MIT",
    "web": "https://github.com/rspeer/wiki2text"
  },
  {
    "name": "qt5_qtsql",
    "url": "https://github.com/philip-wernersbach/nim-qt5_qtsql.git",
    "method": "git",
    "tags": [
      "library",
      "wrapper",
      "database",
      "qt",
      "qt5",
      "qtsql",
      "sqlite",
      "postgres",
      "mysql"
    ],
    "description": "Binding for Qt 5's Qt SQL library that integrates with the features of the Nim language. Uses one API for multiple database engines.",
    "license": "MIT",
    "web": "https://github.com/philip-wernersbach/nim-qt5_qtsql"
  },
  {
    "name": "orient",
    "url": "https://github.com/philip-wernersbach/nim-orient",
    "method": "git",
    "tags": [
      "library",
      "wrapper",
      "database",
      "orientdb",
      "pure"
    ],
    "description": "OrientDB driver written in pure Nim, uses the OrientDB 2.0 Binary Protocol with Binary Serialization.",
    "license": "MPL",
    "web": "https://github.com/philip-wernersbach/nim-orient"
  },
  {
    "name": "syslog",
    "url": "https://github.com/FedericoCeratto/nim-syslog",
    "method": "git",
    "tags": [
      "library",
      "pure"
    ],
    "description": "Syslog module.",
    "license": "LGPLv3",
    "web": "https://github.com/FedericoCeratto/nim-syslog"
  },
  {
    "name": "nimes",
    "url": "https://github.com/def-/nimes",
    "method": "git",
    "tags": [
      "emulator",
      "nes",
      "game",
      "sdl",
      "javascript"
    ],
    "description": "NES emulator using SDL2, also compiles to JavaScript with emscripten.",
    "license": "MPL",
    "web": "https://github.com/def-/nimes"
  },
  {
    "name": "syscall",
    "url": "https://github.com/def-/nim-syscall",
    "method": "git",
    "tags": [
      "library"
    ],
    "description": "Raw system calls for Nim",
    "license": "MPL",
    "web": "https://github.com/def-/nim-syscall"
  },
  {
    "name": "jnim",
    "url": "https://github.com/vegansk/jnim",
    "method": "git",
    "tags": [
      "library",
      "java",
      "jvm",
      "bridge",
      "bindings"
    ],
    "description": "Nim - Java bridge",
    "license": "MIT",
    "web": "https://github.com/vegansk/jnim"
  },
  {
    "name": "nimPDF",
    "url": "https://github.com/jangko/nimpdf",
    "method": "git",
    "tags": [
      "library",
      "PDF",
      "document"
    ],
    "description": "library for generating PDF files",
    "license": "MIT",
    "web": "https://github.com/jangko/nimpdf"
  },
  {
    "name": "LLVM",
    "url": "https://github.com/FedeOmoto/llvm",
    "method": "git",
    "tags": [
      "LLVM",
      "bindings",
      "wrapper"
    ],
    "description": "LLVM bindings for the Nim language.",
    "license": "MIT",
    "web": "https://github.com/FedeOmoto/llvm"
  },
  {
    "name": "nshout",
    "url": "https://github.com/Senketsu/nshout",
    "method": "git",
    "tags": [
      "library",
      "shouter",
      "libshout",
      "wrapper",
      "bindings",
      "audio",
      "web"
    ],
    "description": "Nim bindings for libshout",
    "license": "MIT",
    "web": "https://github.com/Senketsu/nshout"
  },
  {
    "name": "nuuid",
    "url": "https://github.com/yglukhov/nim-only-uuid",
    "method": "git",
    "tags": [
      "library",
      "uuid",
      "guid"
    ],
    "description": "A Nim source only UUID generator",
    "license": "MIT",
    "web": "https://github.com/yglukhov/nim-only-uuid"
  },
  {
    "name": "fftw3",
    "url": "https://github.com/ziotom78/nimfftw3",
    "method": "git",
    "tags": [
      "library",
      "math",
      "fft"
    ],
    "description": "Bindings to the FFTW library",
    "license": "MIT",
    "web": "https://github.com/ziotom78/nimfftw3"
  },
  {
    "name": "nrpl",
    "url": "https://github.com/vegansk/nrpl",
    "method": "git",
    "tags": [
      "REPL",
      "application"
    ],
    "description": "A rudimentary Nim REPL",
    "license": "MIT",
    "web": "https://github.com/vegansk/nrpl"
  },
  {
    "name": "nim-geocoding",
    "url": "https://github.com/saratchandra92/nim-geocoding",
    "method": "git",
    "tags": [
      "library",
      "geocoding",
      "maps"
    ],
    "description": "A simple library for Google Maps Geocoding API",
    "license": "MIT",
    "web": "https://github.com/saratchandra92/nim-geocoding"
  },
  {
    "name": "io-gles",
    "url": "https://github.com/nimious/io-gles.git",
    "method": "git",
    "tags": [
      "binding",
      "khronos",
      "gles",
      "opengl es"
    ],
    "description": "Obsolete - please use gles instead!",
    "license": "MIT",
    "web": "https://github.com/nimious/io-gles"
  },
  {
    "name": "io-egl",
    "url": "https://github.com/nimious/io-egl.git",
    "method": "git",
    "tags": [
      "binding",
      "khronos",
      "egl",
      "opengl",
      "opengl es",
      "openvg"
    ],
    "description": "Obsolete - please use egl instead!",
    "license": "MIT",
    "web": "https://github.com/nimious/io-egl"
  },
  {
    "name": "io-sixense",
    "url": "https://github.com/nimious/io-sixense.git",
    "method": "git",
    "tags": [
      "binding",
      "sixense",
      "razer hydra",
      "stem system",
      "vr"
    ],
    "description": "Obsolete - please use sixense instead!",
    "license": "MIT",
    "web": "https://github.com/nimious/io-sixense"
  },
  {
    "name": "tnetstring",
    "url": "https://mahlon@bitbucket.org/mahlon/nim-tnetstring",
    "method": "hg",
    "tags": [
      "tnetstring",
      "library",
      "serialization"
    ],
    "description": "Parsing and serializing for the TNetstring format.",
    "license": "MIT",
    "web": "http://bitbucket.org/mahlon/nim-tnetstring"
  },
  {
    "name": "msgpack4nim",
    "url": "https://github.com/jangko/msgpack4nim",
    "method": "git",
    "tags": [
      "msgpack",
      "library",
      "serialization",
      "deserialization"
    ],
    "description": "Another MessagePack implementation written in pure nim",
    "license": "MIT",
    "web": "https://github.com/jangko/msgpack4nim"
  },
  {
    "name": "binaryheap",
    "url": "https://github.com/bluenote10/nim-heap",
    "method": "git",
    "tags": [
      "heap",
      "priority queue"
    ],
    "description": "Simple binary heap implementation",
    "license": "MIT",
    "web": "https://github.com/bluenote10/nim-heap"
  },
  {
    "name": "stringinterpolation",
    "url": "https://github.com/bluenote10/nim-stringinterpolation",
    "method": "git",
    "tags": [
      "string formatting",
      "string interpolation"
    ],
    "description": "String interpolation with printf syntax",
    "license": "MIT",
    "web": "https://github.com/bluenote10/nim-stringinterpolation"
  },
  {
    "name": "libovr",
    "url": "https://github.com/bluenote10/nim-ovr",
    "method": "git",
    "tags": [
      "Oculus Rift",
      "virtual reality"
    ],
    "description": "Nim bindings for libOVR (Oculus Rift)",
    "license": "MIT",
    "web": "https://github.com/bluenote10/nim-ovr"
  },
  {
    "name": "delaunay",
    "url": "https://github.com/Nycto/DelaunayNim",
    "method": "git",
    "tags": [
      "delaunay",
      "library",
      "algorithms",
      "graph"
    ],
    "description": "2D Delaunay triangulations",
    "license": "MIT",
    "web": "https://github.com/Nycto/DelaunayNim"
  },
  {
    "name": "linenoise",
    "url": "https://github.com/fallingduck/linenoise-nim",
    "method": "git",
    "tags": [
      "linenoise",
      "library",
      "wrapper",
      "commandline"
    ],
    "description": "Wrapper for linenoise, a free, self-contained alternative to GNU readline.",
    "license": "BSD",
    "web": "https://github.com/fallingduck/linenoise-nim"
  },
  {
    "name": "struct",
    "url": "https://github.com/rgv151/struct.nim",
    "method": "git",
    "tags": [
      "struct",
      "library",
      "python",
      "pack",
      "unpack"
    ],
    "description": "Python-like 'struct' for Nim",
    "license": "MIT",
    "web": "https://github.com/rgv151/struct.nim"
  },
  {
    "name": "uri2",
    "url": "https://github.com/achesak/nim-uri2",
    "method": "git",
    "tags": [
      "uri",
      "url",
      "library"
    ],
    "description": "Nim module for better URI handling",
    "license": "MIT",
    "web": "https://github.com/achesak/nim-uri2"
  },
  {
    "name": "hmac",
    "url": "https://github.com/rgv151/hmac.nim",
    "method": "git",
    "tags": [
      "hmac",
      "authentication",
      "hash",
      "sha1",
      "md5"
    ],
    "description": "HMAC-SHA1 and HMAC-MD5 hashing in Nim",
    "license": "MIT",
    "web": "https://github.com/rgv151/hmac.nim"
  },
  {
    "name": "mongrel2",
    "url": "https://mahlon@bitbucket.org/mahlon/nim-mongrel2",
    "method": "hg",
    "tags": [
      "mongrel2",
      "library",
      "www"
    ],
    "description": "Handler framework for the Mongrel2 web server.",
    "license": "MIT",
    "web": "http://bitbucket.org/mahlon/nim-mongrel2"
  },
  {
    "name": "shimsham",
    "url": "https://github.com/apense/shimsham",
    "method": "git",
    "tags": [
      "crypto",
      "hash",
      "hashing",
      "digest"
    ],
    "description": "Hashing/Digest collection in pure Nim",
    "license": "MIT",
    "web": "https://github.com/apense/shimsham"
  },
  {
    "name": "base32",
    "url": "https://github.com/rgv151/base32.nim",
    "method": "git",
    "tags": [
      "base32",
      "encode",
      "decode"
    ],
    "description": "Base32 library for Nim",
    "license": "MIT",
    "web": "https://github.com/rgv151/base32.nim"
  },
  {
    "name": "otp",
    "url": "https://github.com/rgv151/otp.nim",
    "method": "git",
    "tags": [
      "otp",
      "hotp",
      "totp",
      "time",
      "password",
      "one",
      "google",
      "authenticator"
    ],
    "description": "One Time Password library for Nim",
    "license": "MIT",
    "web": "https://github.com/rgv151/otp.nim"
  },
  {
    "name": "q",
    "url": "https://github.com/rgv151/q.nim",
    "method": "git",
    "tags": [
      "css",
      "selector",
      "query",
      "match",
      "find",
      "html",
      "xml",
      "jquery"
    ],
    "description": "Simple package for query HTML/XML elements using a CSS3 or jQuery-like selector syntax",
    "license": "MIT",
    "web": "https://github.com/rgv151/q.nim"
  },
  {
    "name": "bignum",
    "url": "https://github.com/FedeOmoto/bignum",
    "method": "git",
    "tags": [
      "bignum",
      "gmp",
      "wrapper"
    ],
    "description": "Wrapper around the GMP bindings for the Nim language.",
    "license": "MIT",
    "web": "https://github.com/FedeOmoto/bignum"
  },
  {
    "name": "rbtree",
    "url": "https://github.com/Nycto/RBTreeNim",
    "method": "git",
    "tags": [
      "tree",
      "binary search tree",
      "rbtree",
      "red black tree"
    ],
    "description": "Red/Black Trees",
    "license": "MIT",
    "web": "https://github.com/Nycto/RBTreeNim"
  },
  {
    "name": "anybar",
    "url": "https://github.com/rgv151/anybar.nim",
    "method": "git",
    "tags": [
      "anybar",
      "menubar",
      "status",
      "indicator"
    ],
    "description": "Control AnyBar instances with Nim",
    "license": "MIT",
    "web": "https://github.com/rgv151/anybar.nim"
  },
  {
    "name": "astar",
    "url": "https://github.com/Nycto/AStarNim",
    "method": "git",
    "tags": [
      "astar",
      "A*",
      "pathfinding",
      "algorithm"
    ],
    "description": "A* Pathfinding",
    "license": "MIT",
    "web": "https://github.com/Nycto/AStarNim"
  },
  {
    "name": "lazy",
    "url": "https://github.com/petermora/nimLazy/",
    "method": "git",
    "tags": [
      "library",
      "iterator",
      "lazy list"
    ],
    "description": "Iterator library for Nim",
    "license": "MIT",
    "web": "https://github.com/petermora/nimLazy"
  },
  {
    "name": "asyncpythonfile",
    "url": "https://github.com/fallingduck/asyncpythonfile-nim",
    "method": "git",
    "tags": [
      "async",
      "asynchronous",
      "library",
      "python",
      "file",
      "files"
    ],
    "description": "High level, asynchronous file API mimicking Python's file interface.",
    "license": "ISC",
    "web": "https://github.com/fallingduck/asyncpythonfile-nim"
  },
  {
    "name": "nimfuzz",
    "url": "https://github.com/apense/nimfuzz",
    "method": "git",
    "tags": [
      "fuzzing",
      "testing",
      "hacking",
      "security"
    ],
    "description": "Simple and compact fuzzing",
    "license": "Apache License 2.0",
    "web": "https://apense.github.io/nimfuzz"
  },
  {
    "name": "linalg",
    "url": "https://github.com/unicredit/linear-algebra",
    "method": "git",
    "tags": [
      "vector",
      "matrix",
      "linear-algebra",
      "BLAS",
      "LAPACK"
    ],
    "description": "Linear algebra for Nim",
    "license": "Apache License 2.0",
    "web": "https://github.com/unicredit/linear-algebra"
  },
  {
    "name": "sequester",
    "url": "https://github.com/fallingduck/sequester",
    "method": "git",
    "tags": [
      "library",
      "seq",
      "sequence",
      "strings",
      "iterators",
      "php"
    ],
    "description": "Library for converting sequences to strings. Also has PHP-inspired explode and implode procs.",
    "license": "ISC",
    "web": "https://github.com/fallingduck/sequester"
  },
  {
    "name": "options",
    "url": "https://github.com/fallingduck/options-nim",
    "method": "git",
    "tags": [
      "library",
      "option",
      "optionals",
      "maybe"
    ],
    "description": "Temporary package to fix broken code in 0.11.2 stable.",
    "license": "MIT",
    "web": "https://github.com/fallingduck/options-nim"
  },
  {
    "name": "oldwinapi",
    "url": "https://github.com/nim-lang/oldwinapi",
    "method": "git",
    "tags": [
      "library",
      "windows",
      "api"
    ],
    "description": "Old Win API library for Nim",
    "license": "LGPL with static linking exception",
    "web": "https://github.com/nim-lang/oldwinapi"
  },
  {
    "name": "nimx",
    "url": "https://github.com/yglukhov/nimx",
    "method": "git",
    "tags": [
      "gui",
      "ui",
      "library"
    ],
    "description": "Cross-platform GUI framework",
    "license": "MIT",
    "web": "https://github.com/yglukhov/nimx"
  },
  {
    "name": "memo",
    "url": "https://github.com/andreaferretti/memo",
    "method": "git",
    "tags": [
      "memo",
      "memoization",
      "memoize",
      "cache"
    ],
    "description": "Memoize Nim functions",
    "license": "Apache License 2.0",
    "web": "https://github.com/andreaferretti/memo"
  },
  {
    "name": "base62",
    "url": "https://github.com/singularperturbation/base62-encode",
    "method": "git",
    "tags": [
      "base62",
      "encode",
      "decode"
    ],
    "description": "Arbitrary base encoding-decoding functions, defaulting to Base-62.",
    "license": "MIT",
    "web": "https://github.com/singularperturbation/base62-encode"
  },
  {
    "name": "telebot",
    "url": "https://github.com/rgv151/telebot.nim",
    "method": "git",
    "tags": [
      "telebot",
      "telegram",
      "bot",
      "api",
      "client",
      "async"
    ],
    "description": "Async Telegram Bot API Client",
    "license": "MIT",
    "web": "https://github.com/rgv151/telebot.nim"
  },
  {
    "name": "tempfile",
    "url": "https://github.com/rgv151/tempfile.nim",
    "method": "git",
    "tags": [
      "temp",
      "mktemp",
      "make",
      "mk",
      "mkstemp",
      "mkdtemp"
    ],
    "description": "Temporary files and directories",
    "license": "MIT",
    "web": "https://github.com/rgv151/tempfile.nim"
  },
  {
    "name": "AstroNimy",
    "url": "https://github.com/super-massive-black-holes/AstroNimy",
    "method": "git",
    "tags": [
      "science",
      "astronomy",
      "library"
    ],
    "description": "Astronomical library for Nim",
    "license": "MIT",
    "web": "https://github.com/super-massive-black-holes/AstroNimy"
  },
  {
    "name": "patty",
    "url": "https://github.com/andreaferretti/patty",
    "method": "git",
    "tags": [
      "pattern",
      "adt",
      "variant",
      "pattern matching",
      "algebraic data type"
    ],
    "description": "Algebraic data types and pattern matching",
    "license": "Apache License 2.0",
    "web": "https://github.com/andreaferretti/patty"
  },
  {
    "name": "einheit",
    "url": "https://github.com/jyapayne/einheit",
    "method": "git",
    "tags": [
      "unit",
      "tests",
      "unittest",
      "unit tests",
      "unit test macro"
    ],
    "description": "Pretty looking, full featured, Python-inspired unit test library.",
    "license": "MIT",
    "web": "https://github.com/jyapayne/einheit"
  },
  {
    "name": "plists",
    "url": "https://github.com/yglukhov/plists",
    "method": "git",
    "tags": [
      "plist",
      "property",
      "list"
    ],
    "description": "Generate and parse Mac OS X .plist files in Nim.",
    "license": "MIT",
    "web": "https://github.com/yglukhov/plists"
  },
  {
    "name": "ncurses",
    "url": "https://github.com/rnowley/nim-ncurses/",
    "method": "git",
    "tags": [
      "library",
      "terminal",
      "graphics",
      "wrapper"
    ],
    "description": "A wrapper for NCurses",
    "license": "MIT",
    "web": "https://github.com/rnowley/nim-ncurses"
  },
  {
    "name": "nanovg.nim",
    "url": "https://github.com/fowlmouth/nanovg.nim",
    "method": "git",
    "tags": [
      "wrapper",
      "GUI",
      "vector graphics",
      "opengl"
    ],
    "description": "A wrapper for NanoVG vector graphics rendering",
    "license": "MIT",
    "web": "https://github.com/fowlmouth/nanovg.nim"
  },
  {
    "name": "pwd",
    "url": "https://github.com/achesak/nim-pwd",
    "method": "git",
    "tags": [
      "library",
      "unix",
      "pwd",
      "password"
    ],
    "description": "Nim port of Python's pwd module for working with the UNIX password file",
    "license": "MIT",
    "web": "https://github.com/achesak/nim-pwd"
  },
  {
    "name": "spwd",
    "url": "https://github.com/achesak/nim-spwd",
    "method": "git",
    "tags": [
      "library",
      "unix",
      "spwd",
      "password",
      "shadow"
    ],
    "description": "Nim port of Python's spwd module for working with the UNIX shadow password file",
    "license": "MIT",
    "web": "https://github.com/achesak/nim-spwd"
  },
  {
    "name": "grp",
    "url": "https://github.com/achesak/nim-grp",
    "method": "git",
    "tags": [
      "library",
      "unix",
      "grp",
      "group"
    ],
    "description": "Nim port of Python's grp module for working with the UNIX group database file",
    "license": "MIT",
    "web": "https://github.com/achesak/nim-grp"
  },
  {
    "name": "stopwatch",
    "url": "https://gitlab.com/define-private-public/stopwatch",
    "method": "git",
    "tags": [
      "timer",
      "timing",
      "benchmarking",
      "watch",
      "clock"
    ],
    "description": "A simple timing library for benchmarking code and other things.",
    "license": "MIT",
    "web": "https://gitlab.com/define-private-public/stopwatch"
  },
  {
    "name": "nimFinLib",
    "url": "https://github.com/qqtop/NimFinLib",
    "method": "git",
    "tags": [
      "financial"
    ],
    "description": "Financial Library for Nim",
    "license": "MIT",
    "web": "https://github.com/qqtop/NimFinLib"
  },
  {
    "name": "libssh2",
    "url": "https://github.com/rgv151/libssh2.nim",
    "method": "git",
    "tags": [
      "lib",
      "ssh",
      "ssh2",
      "openssh",
      "client",
      "sftp",
      "scp"
    ],
    "description": "Nim wrapper for libssh2",
    "license": "MIT",
    "web": "https://github.com/rgv151/libssh2.nim"
  },
  {
    "name": "rethinkdb",
    "url": "https://github.com/rgv151/rethinkdb.nim",
    "method": "git",
    "tags": [
      "rethinkdb",
      "driver",
      "client",
      "json"
    ],
    "description": "RethinkDB driver for Nim",
    "license": "MIT",
    "web": "https://github.com/rgv151/rethinkdb.nim"
  },
  {
    "name": "dbus",
    "url": "https://github.com/zielmicha/nim-dbus",
    "method": "git",
    "tags": [
      "dbus"
    ],
    "description": "dbus bindings for Nim",
    "license": "MIT",
    "web": "https://github.com/zielmicha/nim-dbus"
  },
  {
    "name": "lmdb",
    "url": "https://github.com/fowlmouth/lmdb.nim",
    "method": "git",
    "tags": [
      "wrapper",
      "lmdb"
    ],
    "description": "A wrapper for LMDB the Lightning Memory-Mapped Database",
    "license": "MIT",
    "web": "https://github.com/fowlmouth/lmdb.nim"
  },
  {
    "name": "zip",
    "url": "https://github.com/nim-lang/zip",
    "method": "git",
    "tags": [
      "wrapper",
      "zip"
    ],
    "description": "A wrapper for the zip library",
    "license": "MIT",
    "web": "https://github.com/nim-lang/zip"
  },
  {
    "name": "csvtools",
    "url": "https://github.com/unicredit/csvtools",
    "method": "git",
    "tags": [
      "CSV",
      "comma separated values",
      "TSV"
    ],
    "description": "Manage CSV files",
    "license": "Apache License 2.0",
    "web": "https://github.com/unicredit/csvtools"
  },
  {
    "name": "httpform",
    "url": "https://github.com/tulayang/httpform",
    "method": "git",
    "tags": [
      "request parser",
      "upload",
      "html5 file"
    ],
    "description": "Http request form parser",
    "license": "MIT",
    "web": "https://github.com/tulayang/httpform"
  },
  {
    "name": "vardene",
    "url": "https://github.com/Xe/vardene",
    "method": "git",
    "tags": [
      "command line",
      "tool",
      "compiler"
    ],
    "description": "A simple tool to manage multiple installs of Nim.",
    "license": "MIT",
    "web": "https://christine.website/projects/Vardene"
  },
  {
    "name": "quadtree",
    "url": "https://github.com/Nycto/QuadtreeNim",
    "method": "git",
    "tags": [
      "quadtree",
      "algorithm"
    ],
    "description": "A Quadtree implementation",
    "license": "MIT",
    "web": "https://github.com/Nycto/QuadtreeNim"
  },
  {
    "name": "expat",
    "url": "https://github.com/nim-lang/expat",
    "method": "git",
    "tags": [
      "expat",
      "xml",
      "parsing"
    ],
    "description": "Expat wrapper for Nim",
    "license": "MIT",
    "web": "https://github.com/nim-lang/expat"
  },
  {
    "name": "sphinx",
    "url": "https://github.com/Araq/sphinx",
    "method": "git",
    "tags": [
      "sphinx",
      "wrapper",
      "search",
      "engine"
    ],
    "description": "Sphinx wrapper for Nim",
    "license": "LGPL",
    "web": "https://github.com/Araq/sphinx"
  },
  {
    "name": "sdl1",
    "url": "https://github.com/nim-lang/sdl1",
    "method": "git",
    "tags": [
      "graphics",
      "library",
      "multi-media",
      "input",
      "sound",
      "joystick"
    ],
    "description": "SDL 1.2 wrapper for Nim.",
    "license": "LGPL",
    "web": "https://github.com/nim-lang/sdl1"
  },
  {
    "name": "graphics",
    "url": "https://github.com/nim-lang/graphics",
    "method": "git",
    "tags": [
      "library",
      "SDL"
    ],
    "description": "Graphics module for Nim.",
    "license": "MIT",
    "web": "https://github.com/nim-lang/graphics"
  },
  {
    "name": "libffi",
    "url": "https://github.com/Araq/libffi",
    "method": "git",
    "tags": [
      "ffi",
      "library",
      "C",
      "calling",
      "convention"
    ],
    "description": "libffi wrapper for Nim.",
    "license": "MIT",
    "web": "https://github.com/Araq/libffi"
  },
  {
    "name": "libcurl",
    "url": "https://github.com/Araq/libcurl",
    "method": "git",
    "tags": [
      "curl",
      "web",
      "http",
      "download"
    ],
    "description": "Nim wrapper for libcurl.",
    "license": "MIT",
    "web": "https://github.com/Araq/libcurl"
  },
  {
    "name": "perlin",
    "url": "https://github.com/Nycto/PerlinNim",
    "method": "git",
    "tags": [
      "perlin",
      "simplex",
      "noise"
    ],
    "description": "Perlin noise and Simplex noise generation",
    "license": "MIT",
    "web": "https://github.com/Nycto/PerlinNim"
  },
  {
    "name": "pfring",
    "url": "https://github.com/rgv151/pfring.nim",
    "method": "git",
    "tags": [
      "pf_ring",
      "packet",
      "sniff",
      "pcap",
      "pfring",
      "network",
      "capture",
      "socket"
    ],
    "description": "PF_RING wrapper for Nim",
    "license": "MIT",
    "web": "https://github.com/rgv151/pfring.nim"
  },
  {
    "name": "xxtea",
    "url": "https://github.com/xxtea/xxtea-nim",
    "method": "git",
    "tags": [
      "xxtea",
      "encrypt",
      "decrypt",
      "crypto"
    ],
    "description": "XXTEA encryption algorithm library written in pure Nim.",
    "license": "MIT",
    "web": "https://github.com/xxtea/xxtea-nim"
  },
  {
    "name": "xxhash",
    "url": "https://github.com/rgv151/xxhash.nim",
    "method": "git",
    "tags": [
      "fast",
      "hash",
      "algorithm"
    ],
    "description": "xxhash wrapper for Nim",
    "license": "MIT",
    "web": "https://github.com/rgv151/xxhash.nim"
  },
  {
    "name": "libipset",
    "url": "https://github.com/rgv151/libipset.nim",
    "method": "git",
    "tags": [
      "ipset",
      "firewall",
      "netfilter",
      "mac",
      "ip",
      "network",
      "collection",
      "rule",
      "set"
    ],
    "description": "libipset wrapper for Nim",
    "license": "MIT",
    "web": "https://github.com/rgv151/libipset.nim"
  },
  {
    "name": "pop3",
    "url": "https://github.com/FedericoCeratto/nim-pop3",
    "method": "git",
    "tags": [
      "network",
      "pop3",
      "email"
    ],
    "description": "POP3 client library",
    "license": "LGPLv3",
    "web": "https://github.com/FedericoCeratto/nim-pop3"
  },
  {
    "name": "nimrpc",
    "url": "https://github.com/rogercloud/nim-rpc",
    "method": "git",
    "tags": [
      "msgpack",
      "library",
      "rpc",
      "nimrpc"
    ],
    "description": "RPC implementation for Nim based on msgpack4nim",
    "license": "MIT",
    "web": "https://github.com/rogercloud/nim-rpc"
  },
  {
    "name": "asyncevents",
    "url": "https://github.com/tulayang/asyncevents",
    "method": "git",
    "tags": [
      "event",
      "future",
      "asyncdispath"
    ],
    "description": "Asynchronous event loop for progaming with MVC",
    "license": "MIT",
    "web": "https://github.com/tulayang/asyncevents"
  },
  {
    "name": "nimSHA2",
    "url": "https://github.com/jangko/nimSHA2",
    "method": "git",
    "tags": [
      "hash",
      "crypto",
      "library",
      "sha256",
      "sha224",
      "sha384",
      "sha512"
    ],
    "description": "Secure Hash Algorithm - 2, [224, 256, 384, and 512 bits]",
    "license": "MIT",
    "web": "https://github.com/jangko/nimSHA2"
  },
  {
    "name": "nimAES",
    "url": "https://github.com/jangko/nimAES",
    "method": "git",
    "tags": [
      "crypto",
      "library",
      "aes",
      "encryption",
      "rijndael"
    ],
    "description": "Advanced Encryption Standard, Rijndael Algorithm",
    "license": "MIT",
    "web": "https://github.com/jangko/nimAES"
  },
  {
    "name": "nimeverything",
    "url": "https://github.com/xland/nimeverything/",
    "method": "git",
    "tags": [
      "everything",
      "voidtools",
      "Everything Search Engine"
    ],
    "description": "everything  search engine wrapper",
    "license": "MIT",
    "web": "https://github.com/xland/nimeverything"
  },
  {
    "name": "vidhdr",
    "url": "https://github.com/achesak/nim-vidhdr",
    "method": "git",
    "tags": [
      "video",
      "formats",
      "file"
    ],
    "description": "Library for detecting the format of an video file",
    "license": "MIT",
    "web": "https://github.com/achesak/nim-vidhdr"
  },
  {
    "name": "gitapi",
    "url": "https://github.com/achesak/nim-gitapi",
    "method": "git",
    "tags": [
      "git",
      "version control",
      "library"
    ],
    "description": "Nim wrapper around the git version control software",
    "license": "MIT",
    "web": "https://github.com/achesak/nim-gitapi"
  },
  {
    "name": "ptrace",
    "url": "https://github.com/rgv151/ptrace.nim",
    "method": "git",
    "tags": [
      "ptrace",
      "trace",
      "process",
      "syscal",
      "system",
      "call"
    ],
    "description": "ptrace wrapper for Nim",
    "license": "MIT",
    "web": "https://github.com/rgv151/ptrace.nim"
  },
  {
    "name": "ndbex",
    "url": "https://github.com/Senketsu/nim-db-ex",
    "method": "git",
    "tags": [
      "extension",
      "database",
      "convenience",
      "db",
      "mysql",
      "postgres",
      "sqlite"
    ],
    "description": "extension modules for Nim's 'db_*' modules",
    "license": "MIT",
    "web": "https://github.com/Senketsu/nim-db-ex"
  },
  {
    "name": "spry",
    "url": "https://github.com/gokr/spry",
    "method": "git",
    "tags": [
      "language",
      "library",
      "scripting"
    ],
    "description": "A Smalltalk and Rebol inspired language implemented as an AST interpreter",
    "license": "MIT",
    "web": "https://github.com/gokr/spry"
  },
  {
    "name": "nimBMP",
    "url": "https://github.com/jangko/nimBMP",
    "method": "git",
    "tags": [
      "graphics",
      "library",
      "BMP"
    ],
    "description": "BMP encoder and decoder",
    "license": "MIT",
    "web": "https://github.com/jangko/nimBMP"
  },
  {
    "name": "nimPNG",
    "url": "https://github.com/jangko/nimPNG",
    "method": "git",
    "tags": [
      "graphics",
      "library",
      "PNG"
    ],
    "description": "PNG(Portable Network Graphics) encoder and decoder",
    "license": "MIT",
    "web": "https://github.com/jangko/nimPNG"
  },
  {
    "name": "litestore",
    "url": "https://github.com/h3rald/litestore",
    "method": "git",
    "tags": [
      "database",
      "rest",
      "sqlite"
    ],
    "description": "A lightweight, self-contained, RESTful, searchable, multi-format NoSQL document store",
    "license": "MIT",
    "web": "https://h3rald.com/litestore"
  },
  {
    "name": "parseFixed",
    "url": "https://github.com/jlp765/parsefixed",
    "method": "git",
    "tags": [
      "parse",
      "fixed",
      "width",
      "parser",
      "text"
    ],
    "description": "Parse fixed-width fields within lines of text (complementary to parsecsv)",
    "license": "MIT",
    "web": "https://github.com/jlp765/parsefixed"
  },
  {
    "name": "playlists",
    "url": "https://github.com/achesak/nim-playlists",
    "method": "git",
    "tags": [
      "library",
      "playlists",
      "M3U",
      "PLS",
      "XSPF"
    ],
    "description": "Nim library for parsing PLS, M3U, and XSPF playlist files",
    "license": "MIT",
    "web": "https://github.com/achesak/nim-playlists"
  },
  {
    "name": "seqmath",
    "url": "https://github.com/jlp765/seqmath",
    "method": "git",
    "tags": [
      "math",
      "seq",
      "sequence",
      "array",
      "nested",
      "algebra",
      "statistics",
      "lifted",
      "financial"
    ],
    "description": "Nim math library for sequences and nested sequences (extends math library)",
    "license": "MIT",
    "web": "https://github.com/jlp765/seqmath"
  },
  {
    "name": "daemonize",
    "url": "https://github.com/rgv151/daemonize.nim",
    "method": "git",
    "tags": [
      "daemonize",
      "background",
      "fork",
      "unix",
      "linux",
      "process"
    ],
    "description": "This library makes your code run as a daemon process on Unix-like systems",
    "license": "MIT",
    "web": "https://github.com/rgv151/daemonize.nim"
  },
  {
    "name": "tnim",
    "url": "https://github.com/jlp765/tnim",
    "method": "git",
    "tags": [
      "REPL",
      "sandbox",
      "interactive",
      "compiler",
      "code",
      "language"
    ],
    "description": "tnim is a Nim REPL - an interactive sandbox for testing Nim code",
    "license": "MIT",
    "web": "https://github.com/jlp765/tnim"
  },
  {
    "name": "ris",
    "url": "https://github.com/achesak/nim-ris",
    "method": "git",
    "tags": [
      "RIS",
      "citation",
      "library"
    ],
    "description": "Module for working with RIS citation files",
    "license": "MIT",
    "web": "https://github.com/achesak/nim-ris"
  },
  {
    "name": "geoip",
    "url": "https://github.com/achesak/nim-geoip",
    "method": "git",
    "tags": [
      "IP",
      "address",
      "location",
      "geolocation"
    ],
    "description": "Retrieve info about a location from an IP address",
    "license": "MIT",
    "web": "https://github.com/achesak/nim-geoip"
  },
  {
    "name": "freegeoip",
    "url": "https://github.com/achesak/nim-freegeoip",
    "method": "git",
    "tags": [
      "IP",
      "address",
      "location",
      "geolocation"
    ],
    "description": "Retrieve info about a location from an IP address",
    "license": "MIT",
    "web": "https://github.com/achesak/nim-freegeoip"
  },
  {
    "name": "nimroutine",
    "url": "https://github.com/rogercloud/nim-routine",
    "method": "git",
    "tags": [
      "goroutine",
      "routine",
      "lightweight",
      "thread"
    ],
    "description": "A go routine like nim implementation",
    "license": "MIT",
    "web": "https://github.com/rogercloud/nim-routine"
  },
  {
    "name": "coverage",
    "url": "https://github.com/yglukhov/coverage",
    "method": "git",
    "tags": [
      "code",
      "coverage"
    ],
    "description": "Code coverage library",
    "license": "MIT",
    "web": "https://github.com/yglukhov/coverage"
  },
  {
    "name": "golib",
    "url": "https://github.com/stefantalpalaru/golib-nim",
    "method": "git",
    "tags": [
      "library",
      "wrapper"
    ],
    "description": "Bindings for golib - a library that (ab)uses gccgo to bring Go's channels and goroutines to the rest of the world",
    "license": "BSD",
    "web": "https://github.com/stefantalpalaru/golib-nim"
  },
  {
    "name": "libnotify",
    "url": "https://github.com/FedericoCeratto/nim-libnotify.git",
    "method": "git",
    "tags": [
      "library",
      "wrapper",
      "desktop"
    ],
    "description": "Minimalistic libnotify wrapper for desktop notifications",
    "license": "LGPLv3",
    "web": "https://github.com/FedericoCeratto/nim-libnotify"
  },
  {
    "name": "nimcat",
    "url": "https://github.com/shakna-israel/nimcat",
    "method": "git",
    "tags": [
      "cat",
      "cli"
    ],
    "description": "An implementation of cat in Nim",
    "license": "MIT",
    "web": "https://github.com/shakna-israel/nimcat"
  },
  {
    "name": "sections",
    "url": "https://github.com/c0ffeeartc/nim-sections",
    "method": "git",
    "tags": [
      "BDD",
      "test"
    ],
    "description": "`Section` macro with BDD aliases for testing",
    "license": "MIT",
    "web": "https://github.com/c0ffeeartc/nim-sections"
  },
  {
    "name": "nimfp",
    "url": "https://github.com/vegansk/nimfp",
    "method": "git",
    "tags": [
      "functional",
      "library"
    ],
    "description": "Nim functional programming library",
    "license": "MIT",
    "web": "https://github.com/vegansk/nimfp"
  },
  {
    "name": "nhsl",
    "url": "https://github.com/twist-vector/nhsl.git",
    "method": "git",
    "tags": [
      "library",
      "serialization",
      "pure"
    ],
    "description": "Nim Hessian Serialization Library encodes/decodes data into the Hessian binary protocol",
    "license": "LGPL",
    "web": "https://github.com/twist-vector/nhsl"
  },
  {
    "name": "nimstopwatch",
    "url": "https://github.com/twist-vector/nim-stopwatch.git",
    "method": "git",
    "tags": [
      "app",
      "timer"
    ],
    "description": "A Nim-based, non-graphical application designed to measure the amount of time elapsed from its activation to deactivation, includes total elapsed time, lap, and split times.",
    "license": "LGPL",
    "web": "https://github.com/twist-vector/nim-stopwatch"
  },
  {
    "name": "playground",
    "url": "https://github.com/theduke/nim-playground",
    "method": "git",
    "tags": [
      "webapp",
      "execution",
      "code",
      "sandbox"
    ],
    "description": "Web-based playground for testing Nim code.",
    "license": "MIT",
    "web": "https://github.com/theduke/nim-playground"
  },
  {
    "name": "nimsl",
    "url": "https://github.com/yglukhov/nimsl",
    "method": "git",
    "tags": [
      "shader",
      "opengl",
      "glsl"
    ],
    "description": "Shaders in Nim.",
    "license": "MIT",
    "web": "https://github.com/yglukhov/nimsl"
  },
  {
    "name": "omnilog",
    "url": "https://github.com/nim-appkit/omnilog",
    "method": "git",
    "tags": [
      "library",
      "logging",
      "logs"
    ],
    "description": "Advanced logging library for Nim with structured logging, formatters, filters and writers.",
    "license": "MIT",
    "web": "https://github.com/nim-appkit/omnilog"
  },
  {
    "name": "values",
    "url": "https://github.com/nim-appkit/values",
    "method": "git",
    "tags": [
      "library",
      "values",
      "datastructures"
    ],
    "description": "Library for working with arbitrary values + a map data structure.",
    "license": "MIT",
    "web": "https://github.com/nim-appkit/values"
  },
  {
    "name": "geohash",
    "url": "https://github.com/twist-vector/nim-geohash.git",
    "method": "git",
    "tags": [
      "library",
      "geocoding",
      "pure"
    ],
    "description": "Nim implementation of the geohash latitude/longitude geocode system",
    "license": "Apache License 2.0",
    "web": "https://github.com/twist-vector/nim-geohash"
  },
  {
    "name": "bped",
    "url": "https://github.com/twist-vector/nim-bped.git",
    "method": "git",
    "tags": [
      "library",
      "serialization",
      "pure"
    ],
    "description": "Nim implementation of the Bittorrent ascii serialization protocol",
    "license": "Apache License 2.0",
    "web": "https://github.com/twist-vector/nim-bped"
  },
  {
    "name": "ctrulib",
    "url": "https://github.com/skyforce77/ctrulib-nim.git",
    "method": "git",
    "tags": [
      "library",
      "nintendo",
      "3ds"
    ],
    "description": "ctrulib wrapper",
    "license": "GPLv2",
    "web": "https://github.com/skyforce77/ctrulib-nim"
  },
  {
    "name": "nimrdkafka",
    "url": "https://github.com/dfdeshom/nimrdkafka.git",
    "method": "git",
    "tags": [
      "library",
      "wrapper",
      "kafka"
    ],
    "description": "Nim wrapper for librdkafka",
    "license": "Apache License 2.0",
    "web": "https://github.com/dfdeshom/nimrdkafka"
  },
  {
    "name": "utils",
    "url": "https://github.com/nim-appkit/utils",
    "method": "git",
    "tags": [
      "library",
      "utilities"
    ],
    "description": "Collection of string, parsing, pointer, ... utilities.",
    "license": "MIT",
    "web": "https://github.com/nim-appkit/utils"
  },
  {
    "name": "pymod",
    "url": "https://github.com/jboy/nim-pymod",
    "method": "git",
    "tags": [
      "wrapper",
      "python",
      "module",
      "numpy",
      "array",
      "matrix",
      "ndarray",
      "pyobject",
      "pyarrayobject",
      "iterator",
      "iterators",
      "docstring"
    ],
    "description": "Auto-generate a Python module that wraps a Nim module.",
    "license": "MIT",
    "web": "https://github.com/jboy/nim-pymod"
  },
  {
    "name": "db",
    "url": "https://github.com/jlp765/db",
    "method": "git",
    "tags": [
      "wrapper",
      "database",
      "module",
      "sqlite",
      "mysql",
      "postgres",
      "db_sqlite",
      "db_mysql",
      "db_postgres"
    ],
    "description": "Unified db access module, providing a single library module to access the db_sqlite, db_mysql and db_postgres modules.",
    "license": "MIT",
    "web": "https://github.com/jlp765/db"
  },
  {
    "name": "nimsnappy",
    "url": "https://github.com/dfdeshom/nimsnappy.git",
    "method": "git",
    "tags": [
      "wrapper",
      "compression"
    ],
    "description": "Nim wrapper for the snappy compression library. there is also a high-level API for easy use",
    "license": "BSD",
    "web": "https://github.com/dfdeshom/nimsnappy"
  },
  {
    "name": "nimLUA",
    "url": "https://github.com/jangko/nimLUA",
    "method": "git",
    "tags": [
      "lua",
      "library",
      "bind",
      "glue",
      "macros"
    ],
    "description": "glue code generator to bind Nim and Lua together using Nim's powerful macro",
    "license": "MIT",
    "web": "https://github.com/jangko/nimLUA"
  },
  {
    "name": "sound",
    "url": "https://github.com/yglukhov/sound.git",
    "method": "git",
    "tags": [
      "sound",
      "ogg"
    ],
    "description": "Cross-platform sound mixer library",
    "license": "MIT",
    "web": "https://github.com/yglukhov/sound"
  },
  {
    "name": "nimi3status",
    "url": "https://github.com/FedericoCeratto/nimi3status",
    "method": "git",
    "tags": [
      "i3",
      "i3status"
    ],
    "description": "Lightweight i3 status bar.",
    "license": "GPLv3",
    "web": "https://github.com/FedericoCeratto/nimi3status"
  },
  {
    "name": "native_dialogs",
    "url": "https://github.com/SSPkrolik/nim-native-dialogs.git",
    "method": "git",
    "tags": [
      "ui",
      "gui",
      "cross-platform",
      "library"
    ],
    "description": "Implements framework-agnostic native operating system dialogs calls",
    "license": "MIT",
    "web": "https://github.com/SSPkrolik/nim-native-dialogs"
  },
  {
    "name": "variant",
    "url": "https://github.com/yglukhov/variant.git",
    "method": "git",
    "tags": [
      "variant"
    ],
    "description": "Variant type and type matching",
    "license": "MIT",
    "web": "https://github.com/yglukhov/variant"
  },
  {
    "name": "pythonmath",
    "url": "https://github.com/achesak/nim-pythonmath",
    "method": "git",
    "tags": [
      "library",
      "python",
      "math"
    ],
    "description": "Module to provide an interface as similar as possible to Python's math libary",
    "license": "MIT",
    "web": "https://github.com/achesak/nim-pythonmath"
  },
  {
    "name": "nimlz4",
    "url": "https://github.com/dfdeshom/nimlz4.git",
    "method": "git",
    "tags": [
      "wrapper",
      "compression",
      "lzo",
      "lz4"
    ],
    "description": "Nim wrapper for the LZ4 library. There is also a high-level API for easy use",
    "license": "BSD",
    "web": "https://github.com/dfdeshom/nimlz4"
  },
  {
    "name": "pythonize",
    "url": "https://github.com/marcoapintoo/nim-pythonize.git",
    "method": "git",
    "tags": [
      "python",
      "wrapper"
    ],
    "description": "A higher-level wrapper for the Python Programing Language",
    "license": "MIT",
    "web": "https://github.com/marcoapintoo/nim-pythonize"
  },
  {
    "name": "cligen",
    "url": "https://github.com/c-blake/cligen.git",
    "method": "git",
    "tags": [
      "library",
      "commandline",
      "arguments",
      "switches",
      "parsing",
      "options"
    ],
    "description": "Infer & generate command-line interace/option/argument parsers",
    "license": "MIT",
    "web": "https://github.com/c-blake/cligen"
  },
  {
    "name": "fnmatch",
    "url": "https://github.com/achesak/nim-fnmatch",
    "method": "git",
    "tags": [
      "library",
      "unix",
      "files",
      "matching"
    ],
    "description": "Nim module for filename matching with UNIX shell patterns",
    "license": "MIT",
    "web": "https://github.com/achesak/nim-fnmatch"
  },
  {
    "name": "shorturl",
    "url": "https://github.com/achesak/nim-shorturl",
    "method": "git",
    "tags": [
      "library",
      "url",
      "uid"
    ],
    "description": "Nim module for generating URL identifiers for Tiny URL and bit.ly-like URLs",
    "license": "MIT",
    "web": "https://github.com/achesak/nim-shorturl"
  },
  {
    "name": "teafiles",
    "url": "git@github.com:unicredit/nim-teafiles.git",
    "method": "git",
    "tags": [
      "teafiles",
      "mmap",
      "timeseries"
    ],
    "description": "TeaFiles provide fast read/write access to time series data",
    "license": "Apache2",
    "web": "https://github.com/unicredit/nim-teafiles"
  },
  {
    "name": "emmy",
    "url": "git@github.com:unicredit/emmy.git",
    "method": "git",
    "tags": [
      "algebra",
      "polynomials",
      "primes",
      "ring",
      "quotients"
    ],
    "description": "Algebraic structures and related operations for Nim",
    "license": "Apache2",
    "web": "https://github.com/unicredit/emmy"
  },
  {
    "name": "impulse_engine",
    "url": "https://github.com/matkuki/Nim-Impulse-Engine",
    "method": "git",
    "tags": [
      "physics",
      "engine",
      "2D"
    ],
    "description": "Nim port of a simple 2D physics engine",
    "license": "zlib",
    "web": "https://github.com/matkuki/Nim-Impulse-Engine"
  },
  {
    "name": "notifications",
    "url": "https://github.com/dom96/notifications",
    "method": "git",
    "tags": [
      "notifications",
      "alerts",
      "gui",
      "toasts",
      "macosx",
      "cocoa"
    ],
    "description": "Library for displaying notifications on the desktop",
    "license": "MIT",
    "web": "https://github.com/dom96/notifications"
  },
  {
    "name": "reactor",
    "url": "https://github.com/zielmicha/reactor.nim",
    "method": "git",
    "tags": [
      "async",
      "libuv",
      "http",
      "tcp"
    ],
    "description": "Asynchronous networking engine for Nim",
    "license": "MIT",
    "web": "https://networkos.net/nim/reactor.nim"
  },
  {
    "name": "collections",
    "url": "https://github.com/zielmicha/collections.nim",
    "method": "git",
    "tags": [
      "iterator",
      "functional"
    ],
    "description": "Various collections and utilities",
    "license": "MIT",
    "web": "https://github.com/zielmicha/collections.nim"
  },
  {
    "name": "capnp",
    "url": "https://github.com/zielmicha/capnp.nim",
    "method": "git",
    "tags": [
      "capnp",
      "serialization",
      "protocol",
      "rpc"
    ],
    "description": "Cap'n Proto implementation for Nim",
    "license": "MIT",
    "web": "https://github.com/zielmicha/capnp.nim"
  },
  {
    "name": "biscuits",
    "url": "https://github.com/achesak/nim-biscuits",
    "method": "git",
    "tags": [
      "cookie",
      "persistence"
    ],
    "description": "better cookie handling",
    "license": "MIT",
    "web": "https://github.com/achesak/nim-biscuits"
  },
  {
    "name": "pari",
    "url": "https://github.com/lompik/pari.nim",
    "method": "git",
    "tags": [
      "number theory",
      "computer algebra system"
    ],
    "description": "Pari/GP C library wrapper",
    "license": "MIT",
    "web": "https://github.com/lompik/pari.nim"
  },
  {
    "name": "spacenav",
    "url": "https://github.com/nimious/spacenav.git",
    "method": "git",
    "tags": [
      "binding",
      "3dx",
      "3dconnexion",
      "libspnav",
      "spacenav",
      "spacemouse",
      "spacepilot",
      "spacenavigator"
    ],
    "description": "Bindings for libspnav, the free 3Dconnexion device driver",
    "license": "MIT",
    "web": "https://github.com/nimious/spacenav"
  },
  {
    "name": "isense",
    "url": "https://github.com/nimious/isense.git",
    "method": "git",
    "tags": [
      "binding",
      "isense",
      "intersense",
      "inertiacube",
      "intertrax",
      "microtrax",
      "thales",
      "tracking",
      "sensor"
    ],
    "description": "Bindings for the InterSense SDK",
    "license": "MIT",
    "web": "https://github.com/nimious/isense"
  },
  {
    "name": "libusb",
    "url": "https://github.com/nimious/libusb.git",
    "method": "git",
    "tags": [
      "binding",
      "usb",
      "libusb"
    ],
    "description": "Bindings for libusb, the cross-platform user library to access USB devices.",
    "license": "MIT",
    "web": "https://github.com/nimious/libusb"
  },
  {
    "name": "myo",
    "url": "https://github.com/nimious/myo.git",
    "method": "git",
    "tags": [
      "binding",
      "myo",
      "thalmic",
      "armband",
      "gesture"
    ],
    "description": "Bindings for the Thalmic Labs Myo gesture control armband SDK.",
    "license": "MIT",
    "web": "https://github.com/nimious/myo"
  },
  {
    "name": "oculus",
    "url": "https://github.com/nimious/oculus.git",
    "method": "git",
    "tags": [
      "binding",
      "oculus",
      "rift",
      "vr",
      "libovr",
      "ovr",
      "dk1",
      "dk2",
      "gearvr"
    ],
    "description": "Bindings for the Oculus VR SDK.",
    "license": "MIT",
    "web": "https://github.com/nimious/oculus"
  },
  {
    "name": "serialport",
    "url": "https://github.com/nimious/serialport.git",
    "method": "git",
    "tags": [
      "binding",
      "libserialport",
      "serial",
      "communication"
    ],
    "description": "Bindings for libserialport, the cross-platform serial communication library.",
    "license": "MIT",
    "web": "https://github.com/nimious/serialport"
  },
  {
    "name": "gles",
    "url": "https://github.com/nimious/gles.git",
    "method": "git",
    "tags": [
      "binding",
      "khronos",
      "gles",
      "opengl es"
    ],
    "description": "Bindings for OpenGL ES, the embedded 3D graphics library.",
    "license": "MIT",
    "web": "https://github.com/nimious/gles"
  },
  {
    "name": "egl",
    "url": "https://github.com/nimious/egl.git",
    "method": "git",
    "tags": [
      "binding",
      "khronos",
      "egl",
      "opengl",
      "opengl es",
      "openvg"
    ],
    "description": "Bindings for EGL, the native platform interface for rendering APIs.",
    "license": "MIT",
    "web": "https://github.com/nimious/egl"
  },
  {
    "name": "sixense",
    "url": "https://github.com/nimious/sixense.git",
    "method": "git",
    "tags": [
      "binding",
      "sixense",
      "razer hydra",
      "stem system",
      "vr"
    ],
    "description": "Bindings for the Sixense Core API.",
    "license": "MIT",
    "web": "https://github.com/nimious/sixense"
  },
  {
    "name": "listsv",
    "url": "https://github.com/srwiley/listsv.git",
    "method": "git",
    "tags": [
      "singly linked list",
      "doubly linked list"
    ],
    "description": "Basic operations on singly and doubly linked lists.",
    "license": "MIT",
    "web": "https://github.com/srwiley/listsv"
  },
  {
    "name": "kissfft",
    "url": "https://github.com/m13253/nim-kissfft",
    "method": "git",
    "tags": [
      "fft",
      "dsp",
      "signal"
    ],
    "description": "Nim binding for KissFFT Fast Fourier Transform library",
    "license": "BSD",
    "web": "https://github.com/m13253/nim-kissfft"
  },
  {
    "name": "nimbench",
    "url": "https://github.com/ivankoster/nimbench.git",
    "method": "git",
    "tags": [
      "benchmark",
      "micro benchmark",
      "timer"
    ],
    "description": "Micro benchmarking tool to measure speed of code, with the goal of optimizing it.",
    "license": "Apache License, Version 2.0",
    "web": "https://github.com/ivankoster/nimbench"
  },
  {
    "name": "nest",
    "url": "https://github.com/kedean/nest.git",
    "method": "git",
    "tags": [
      "library",
      "api",
      "router",
      "web"
    ],
    "description": "RESTful URI router",
    "license": "MIT",
    "web": "https://github.com/kedean/nest"
  },
  {
    "name": "nimbluez",
    "url": "https://github.com/Electric-Blue/NimBluez.git",
    "method": "git",
    "tags": [
      "bluetooth",
      "library",
      "wrapper",
      "sockets"
    ],
    "description": "Nim modules for access to system Bluetooth resources.",
    "license": "BSD",
    "web": "https://github.com/Electric-Blue/NimBluez"
  },
  {
    "name": "yaml",
    "url": "https://github.com/flyx/NimYAML",
    "method": "git",
    "tags": [
      "serialization",
      "parsing",
      "library",
      "yaml"
    ],
    "description": "YAML 1.2 implementation for Nim",
    "license": "MIT",
    "web": "http://flyx.github.io/NimYAML/"
  },
  {
    "name": "nimyaml",
    "url": "https://github.com/flyx/NimYAML",
    "method": "git",
    "tags": [
      "serialization",
      "parsing",
      "library",
      "yaml"
    ],
    "description": "YAML 1.2 implementation for Nim",
    "license": "MIT",
    "web": "http://flyx.github.io/NimYAML/"
  },
  {
    "name": "jsmn",
    "url": "https://github.com/OpenSystemsLab/jsmn.nim",
    "method": "git",
    "tags": [
      "json",
      "token",
      "tokenizer",
      "parser",
      "jsmn"
    ],
    "description": "Jsmn - a world fastest JSON parser - in pure Nim",
    "license": "MIT",
    "web": "https://github.com/OpenSystemsLab/jsmn.nim"
  },
  {
    "name": "mangle",
    "url": "https://github.com/baabelfish/mangle",
    "method": "git",
    "tags": [
      "functional",
      "iterators",
      "lazy",
      "library"
    ],
    "description": "Yet another iterator library",
    "license": "MIT",
    "web": "https://github.com/baabelfish/mangle"
  },
  {
    "name": "nimshell",
    "url": "https://github.com/vegansk/nimshell",
    "method": "git",
    "tags": [
      "shell",
      "utility"
    ],
    "description": "Library for shell scripting in nim",
    "license": "MIT",
    "web": "https://github.com/vegansk/nimshell"
  },
  {
    "name": "rosencrantz",
    "url": "https://github.com/andreaferretti/rosencrantz",
    "method": "git",
    "tags": [
      "web",
      "server",
      "DSL",
      "combinators"
    ],
    "description": "A web DSL for Nim",
    "license": "MIT",
    "web": "https://github.com/andreaferretti/rosencrantz"
  },
  {
    "name": "sam",
    "url": "https://github.com/OpenSystemsLab/sam.nim",
    "method": "git",
    "tags": [
      "json",
      "binding",
      "map",
      "dump",
      "load"
    ],
    "description": "Fast and just works JSON-Binding for Nim",
    "license": "MIT",
    "web": "https://github.com/OpenSystemsLab/sam.nim"
  },
  {
    "name": "twitter",
    "url": "https://github.com/kubo39/twitter",
    "method": "git",
    "tags": [
      "library",
      "wrapper",
      "twitter"
    ],
    "description": "Low-level twitter API wrapper library for Nim.",
    "license": "MIT",
    "web": "https://github.com/kubo39/twitter"
  },
  {
    "name": "stomp",
    "url": "https://bitbucket.org/mahlon/nim-stomp",
    "method": "hg",
    "tags": [
      "stomp",
      "library",
      "messaging",
      "events"
    ],
    "description": "A pure-nim implementation of the STOMP protocol for machine messaging.",
    "license": "MIT",
    "web": "http://bitbucket.org/mahlon/nim-stomp"
  },
  {
    "name": "srt",
    "url": "https://github.com/achesak/nim-srt",
    "method": "git",
    "tags": [
      "srt",
      "subrip",
      "subtitle"
    ],
    "description": "Nim module for parsing SRT (SubRip) subtitle files",
    "license": "MIT",
    "web": "https://github.com/achesak/nim-srt"
  },
  {
    "name": "subviewer",
    "url": "https://github.com/achesak/nim-subviewer",
    "method": "git",
    "tags": [
      "subviewer",
      "subtitle"
    ],
    "description": "Nim module for parsing SubViewer subtitle files",
    "license": "MIT",
    "web": "https://github.com/achesak/nim-subviewer"
  },
  {
    "name": "Kinto",
    "url": "https://github.com/OpenSystemsLab/kinto.nim",
    "method": "git",
    "tags": [
      "mozilla",
      "kinto",
      "json",
      "storage",
      "server",
      "client"
    ],
    "description": "Kinto Client for Nim",
    "license": "MIT",
    "web": "https://github.com/OpenSystemsLab/kinto.nim"
  },
  {
    "name": "xmltools",
    "url": "https://github.com/vegansk/xmltools",
    "method": "git",
    "tags": [
      "xml",
      "functional",
      "library",
      "parsing"
    ],
    "description": "High level xml library for Nim",
    "license": "MIT",
    "web": "https://github.com/vegansk/xmltools"
  },
  {
    "name": "nimongo",
    "url": "https://github.com/SSPkrolik/nimongo",
    "method": "git",
    "tags": [
      "mongo",
      "mongodb",
      "database",
      "server",
      "driver",
      "storage"
    ],
    "description": "MongoDB driver in pure Nim language with synchronous and asynchronous I/O support",
    "license": "MIT",
    "web": "https://github.com/SSPkrolik/nimongo"
  },
  {
    "name": "nimboost",
    "url": "https://github.com/vegansk/nimboost",
    "method": "git",
    "tags": [
      "stdlib",
      "library",
      "utility"
    ],
    "description": "Additions to the Nim's standard library, like boost for C++",
    "license": "MIT",
    "web": "http://vegansk.github.io/nimboost/"
  },
  {
    "name": "asyncdocker",
    "url": "https://github.com/tulayang/asyncdocker",
    "method": "git",
    "tags": [
      "async",
      "docker"
    ],
    "description": "Asynchronous docker client written by Nim-lang",
    "license": "MIT",
    "web": "http://tulayang.github.io/asyncdocker.html"
  },
  {
    "name": "python3",
    "url": "https://github.com/matkuki/python3",
    "method": "git",
    "tags": [
      "python",
      "wrapper"
    ],
    "description": "Wrapper to interface with the Python 3 interpreter",
    "license": "MIT",
    "web": "https://github.com/matkuki/python3"
  },
  {
    "name": "jser",
    "url": "https://github.com/niv/jser.nim",
    "method": "git",
    "tags": [
      "json",
      "serialize",
      "tuple"
    ],
    "description": "json de/serializer for tuples and more",
    "license": "MIT",
    "web": "https://github.com/niv/jser.nim"
  },
  {
    "name": "pledge",
    "url": "https://github.com/euantorano/pledge.nim",
    "method": "git",
    "tags": [
      "pledge",
      "openbsd"
    ],
    "description": "OpenBSDs pledge(2) for Nim.",
    "license": "BSD3",
    "web": "https://github.com/euantorano/pledge.nim"
  },
  {
    "name": "sophia",
    "url": "https://github.com/gokr/nim-sophia",
    "method": "git",
    "tags": [
      "library",
      "wrapper",
      "database"
    ],
    "description": "Nim wrapper of the Sophia key/value store",
    "license": "MIT",
    "web": "https://github.com/gokr/nim-sophia"
  },
  {
    "name": "progress",
    "url": "https://github.com/euantorano/progress.nim",
    "method": "git",
    "tags": [
      "progress",
      "bar",
      "terminal",
      "ui"
    ],
    "description": "A simple progress bar for Nim.",
    "license": "BSD3",
    "web": "https://github.com/euantorano/progress.nim"
  },
  {
    "name": "websocket",
    "url": "https://github.com/niv/websocket.nim",
    "method": "git",
    "tags": [
      "http",
      "websockets",
      "async",
      "client",
      "server"
    ],
    "description": "websockets for nim",
    "license": "MIT",
    "web": "https://github.com/niv/websocket.nim"
  },
  {
    "name": "cucumber",
    "url": "https://github.com/shaunc/cucumber_nim",
    "method": "git",
    "tags": [
      "testing",
      "cucumber",
      "bdd"
    ],
    "description": "implements the cucumber BDD framework in the nim language",
    "license": "MIT",
    "web": "https://github.com/shaunc/cucumber_nim"
  },
  {
    "name": "libmpdclient",
    "url": "https://github.com/lompik/libmpdclient.nim",
    "method": "git",
    "tags": [
      "MPD",
      "Music Player Daemon"
    ],
    "description": "Bindings for the Music Player Daemon C client library",
    "license": "BSD",
    "web": "https://github.com/lompik/libmpdclient.nim"
  },
  {
    "name": "awk",
    "url": "https://github.com/greencardamom/awk",
    "method": "git",
    "tags": [
      "awk"
    ],
    "description": "Nim for awk programmers",
    "license": "MIT",
    "web": "https://github.com/greencardamom/awk"
  },
  {
    "name": "dotenv",
    "url": "https://github.com/euantorano/dotenv.nim",
    "method": "git",
    "tags": [
      "env",
      "dotenv",
      "configuration",
      "environment"
    ],
    "description": "Loads environment variables from `.env`.",
    "license": "BSD3",
    "web": "https://github.com/euantorano/dotenv.nim"
  },
  {
    "name": "sph",
    "url": "https://github.com/aidansteele/sph",
    "method": "git",
    "tags": [
      "crypto",
      "hashes",
      "md5",
      "sha"
    ],
    "description": "Large number of cryptographic hashes for Nim",
    "license": "MIT",
    "web": "https://github.com/aidansteele/sph"
  },
  {
    "name": "libsodium",
    "url": "https://github.com/FedericoCeratto/nim-libsodium",
    "method": "git",
    "tags": [
      "wrapper",
      "library",
      "security",
      "crypto"
    ],
    "description": "libsodium wrapper",
    "license": "LGPLv3",
    "web": "https://github.com/FedericoCeratto/nim-libsodium"
  },
  {
    "name": "aws_sdk",
    "url": "https://github.com/aidansteele/aws_sdk.nim",
    "method": "git",
    "tags": [
      "aws",
      "amazon"
    ],
    "description": "Library for interacting with Amazon Web Services (AWS)",
    "license": "MIT",
    "web": "https://github.com/aidansteele/aws_sdk.nim"
  },
  {
    "name": "i18n",
    "url": "https://github.com/Parashurama/nim-i18n",
    "method": "git",
    "tags": [
      "gettext",
      "i18n",
      "internationalisation"
    ],
    "description": "Bring a gettext-like internationalisation module to Nim",
    "license": "MIT",
    "web": "https://github.com/Parashurama/nim-i18n"
  },
  {
    "name": "persistent_enums",
    "url": "https://github.com/yglukhov/persistent_enums",
    "method": "git",
    "tags": [
      "enum",
      "binary",
      "protocol"
    ],
    "description": "Define enums which values preserve their binary representation upon inserting or reordering",
    "license": "MIT",
    "web": "https://github.com/yglukhov/persistent_enums"
  },
  {
    "name": "nimcl",
    "url": "https://github.com/unicredit/nimcl",
    "method": "git",
    "tags": [
      "OpenCL",
      "GPU"
    ],
    "description": "High level wrapper over OpenCL",
    "license": "Apache License 2.0",
    "web": "https://github.com/unicredit/nimcl"
  },
  {
    "name": "nimblas",
    "url": "https://github.com/unicredit/nimblas",
    "method": "git",
    "tags": [
      "BLAS",
      "linear algebra",
      "vector",
      "matrix"
    ],
    "description": "BLAS for Nim",
    "license": "Apache License 2.0",
    "web": "https://github.com/unicredit/nimblas"
  },
  {
    "name": "fixmath",
    "url": "https://github.com/Jeff-Ciesielski/fixmath",
    "method": "git",
    "tags": [
      "math"
    ],
    "description": "LibFixMath 16:16 fixed point support for nim",
    "license": "MIT",
    "web": "https://github.com/Jeff-Ciesielski/fixmath"
  },
  {
    "name": "nimzend",
    "url": "https://github.com/metatexx/nimzend",
    "method": "git",
    "tags": [
      "zend",
      "php",
      "binding",
      "extension"
    ],
    "description": "Native Nim Zend API glue for easy PHP extension development.",
    "license": "MIT",
    "web": "https://github.com/metatexx/nimzend"
  },
  {
    "name": "spills",
    "url": "https://github.com/andreaferretti/spills",
    "method": "git",
    "tags": [
      "disk-based",
      "sequence",
      "memory-mapping"
    ],
    "description": "Disk-based sequences",
    "license": "Apache License 2.0",
    "web": "https://github.com/andreaferretti/spills"
  },
  {
    "name": "platformer",
    "url": "https://github.com/def-/nim-platformer",
    "method": "git",
    "tags": [
      "game",
      "sdl",
      "2d"
    ],
    "description": "Writing a 2D Platform Game in Nim with SDL2",
    "license": "MIT",
    "web": "https://github.com/def-/nim-platformer"
  },
  {
    "name": "nimCEF",
    "url": "https://github.com/jangko/nimCEF",
    "method": "git",
    "tags": [
      "chromium",
      "embedded",
      "framework",
      "cef",
      "wrapper"
    ],
    "description": "Nim wrapper for the Chromium Embedded Framework",
    "license": "MIT",
    "web": "https://github.com/jangko/nimCEF"
  },
  {
    "name": "migrate",
    "url": "https://github.com/euantorano/migrate.nim",
    "method": "git",
    "tags": [
      "migrate",
      "database",
      "db"
    ],
    "description": "A simple database migration utility for Nim.",
    "license": "BSD3",
    "web": "https://github.com/euantorano/migrate.nim"
  },
  {
    "name": "subfield",
    "url": "https://github.com/jyapayne/subfield",
    "method": "git",
    "tags": [
      "subfield",
      "macros"
    ],
    "description": "Override the dot operator to access nested subfields of a Nim object.",
    "license": "MIT",
    "web": "https://github.com/jyapayne/subfield"
  },
  {
    "name": "semver",
    "url": "https://github.com/euantorano/semver.nim",
    "method": "git",
    "tags": [
      "semver",
      "version",
      "parser"
    ],
    "description": "Semantic versioning parser for Nim. Allows the parsing of version strings into objects and the comparing of version objects.",
    "license": "BSD3",
    "web": "https://github.com/euantorano/semver.nim"
  },
  {
    "name": "ad",
    "tags": [
      "calculator",
      "rpn"
    ],
    "method": "git",
    "license": "MIT",
    "web": "https://github.com/subsetpark/ad",
    "url": "https://github.com/subsetpark/ad",
    "description": "A simple RPN calculator"
  },
  {
    "name": "asyncpg",
    "url": "https://github.com/cheatfate/asyncpg",
    "method": "git",
    "tags": [
      "async",
      "database",
      "postgres",
      "postgresql",
      "asyncdispatch",
      "asynchronous",
      "library"
    ],
    "description": "Asynchronous PostgreSQL driver for Nim Language.",
    "license": "MIT",
    "web": "https://github.com/cheatfate/asyncpg"
  },
  {
    "name": "winregistry",
    "description": "Deal with Windows Registry from Nim.",
    "tags": [
      "registry",
      "windows",
      "library"
    ],
    "url": "https://github.com/miere43/nim-registry",
    "web": "https://github.com/miere43/nim-registry",
    "license": "MIT",
    "method": "git"
  },
  {
    "name": "luna",
    "description": "Lua convenience library for nim",
    "tags": [
      "lua",
      "scripting"
    ],
    "url": "https://github.com/smallfx/luna.nim",
    "web": "https://github.com/smallfx/luna.nim",
    "license": "MIT",
    "method": "git"
  },
  {
    "name": "qrcode",
    "description": "module for creating and reading QR codes using http://goqr.me/",
    "tags": [
      "qr",
      "qrcode",
      "api"
    ],
    "url": "https://github.com/achesak/nim-qrcode",
    "web": "https://github.com/achesak/nim-qrcode",
    "license": "MIT",
    "method": "git"
  },
  {
    "name": "circleci_client",
    "tags": [
      "circleci",
      "client"
    ],
    "method": "git",
    "license": "LGPLv3",
    "web": "https://github.com/FedericoCeratto/nim-circleci",
    "url": "https://github.com/FedericoCeratto/nim-circleci",
    "description": "CircleCI API client"
  },
  {
    "name": "iup",
    "description": "Bindings for the IUP widget toolkit",
    "tags": [
      "GUI",
      "IUP"
    ],
    "url": "https://github.com/nim-lang/iup",
    "web": "https://github.com/nim-lang/iup",
    "license": "MIT",
    "method": "git"
  },
  {
    "name": "barbarus",
    "tags": [
      "i18n",
      "internationalization"
    ],
    "method": "git",
    "license": "MIT",
    "web": "https://github.com/cjxgm/barbarus",
    "url": "https://github.com/cjxgm/barbarus",
    "description": "A simple extensible i18n engine."
  },
  {
    "name": "jsonob",
    "tags": [
      "json",
      "object",
      "marshal"
    ],
    "method": "git",
    "license": "MIT",
    "web": "https://github.com/cjxgm/jsonob",
    "url": "https://github.com/cjxgm/jsonob",
    "description": "JSON / Object mapper"
  },
  {
    "name": "autome",
    "description": "Write GUI automation scripts with Nim",
    "tags": [
      "gui",
      "automation",
      "windows"
    ],
    "license": "MIT",
    "web": "https://github.com/miere43/autome",
    "url": "https://github.com/miere43/autome",
    "method": "git"
  },
  {
    "name": "wox",
    "description": "Helper library for writing Wox plugins in Nim",
    "tags": [
      "wox",
      "plugins"
    ],
    "license": "MIT",
    "web": "https://github.com/roose/nim-wox",
    "url": "https://github.com/roose/nim-wox",
    "method": "git"
  },
  {
    "name": "seccomp",
    "description": "Linux Seccomp sandbox library",
    "tags": [
      "linux",
      "security",
      "sandbox",
      "seccomp"
    ],
    "license": "LGPLv2.1",
    "web": "https://github.com/FedericoCeratto/nim-seccomp",
    "url": "https://github.com/FedericoCeratto/nim-seccomp",
    "method": "git"
  },
  {
    "name": "AntTweakBar",
    "tags": [
      "gui",
      "opengl",
      "rendering"
    ],
    "method": "git",
    "license": "MIT",
    "web": "https://github.com/krux02/nimAntTweakBar",
    "url": "https://github.com/krux02/nimAntTweakBar",
    "description": "nim wrapper around the AntTweakBar c library"
  },
  {
    "name": "slimdown",
    "tags": [
      "markdown",
      "parser",
      "library"
    ],
    "method": "git",
    "license": "MIT",
    "web": "https://github.com/ruivieira/nim-slimdown",
    "url": "https://github.com/ruivieira/nim-slimdown",
    "description": "Nim module that converts Markdown text to HTML using only regular expressions. Based on jbroadway's Slimdown."
  },
  {
    "name": "taglib",
    "description": "TagLib Audio Meta-Data Library wrapper",
    "license": "MIT",
    "tags": [
      "audio",
      "metadata",
      "tags",
      "library",
      "wrapper"
    ],
    "url": "https://github.com/alex-laskin/nim-taglib",
    "web": "https://github.com/alex-laskin/nim-taglib",
    "method": "git"
  },
  {
    "name": "des",
    "description": "3DES native library for Nim",
    "tags": [
      "library",
      "encryption",
      "crypto"
    ],
    "license": "MIT",
    "web": "https://github.com/LucaWolf/des.nim",
    "url": "https://github.com/LucaWolf/des.nim",
    "method": "git"
  },
  {
    "name": "bgfx",
    "url": "https://github.com/Halsys/nim-bgfx",
    "method": "git",
    "tags": [
      "wrapper",
      "media",
      "graphics",
      "3d",
      "rendering",
      "opengl"
    ],
    "description": "BGFX wrapper for the nim programming language.",
    "license": "BSD2",
    "web": "https://github.com/Halsys/nim-bgfx"
  },
  {
    "name": "json_builder",
    "tags": [
      "json",
      "generator",
      "builder"
    ],
    "method": "git",
    "license": "MIT",
    "web": "https://github.com/undecided/json_builder",
    "url": "https://github.com/undecided/json_builder",
    "description": "Easy and fast generator for valid json in nim"
  },
  {
    "name": "mapbits",
    "tags": [
      "map",
      "bits",
      "byte",
      "word",
      "binary"
    ],
    "method": "git",
    "license": "MIT",
    "description": "Access bit mapped portions of bytes in binary data as int variables",
    "web": "https://github.com/jlp765/mapbits",
    "url": "https://github.com/jlp765/mapbits"
  },
  {
    "name": "faststack",
    "tags": [
      "collection"
    ],
    "method": "git",
    "license": "MIT",
    "description": "Dynamically resizable data structure optimized for fast iteration.",
    "web": "https://github.com/Vladar4/FastStack",
    "url": "https://github.com/Vladar4/FastStack"
  },
  {
    "name": "gpx",
    "tags": [
      "GPX",
      "GPS",
      "waypoint",
      "route"
    ],
    "method": "git",
    "license": "MIT",
    "description": "Nim module for parsing GPX (GPS Exchange format) files",
    "web": "https://github.com/achesak/nim-gpx",
    "url": "https://github.com/achesak/nim-gpx"
  },
  {
    "name": "itn",
    "tags": [
      "GPS",
      "intinerary",
      "tomtom",
      "ITN"
    ],
    "method": "git",
    "license": "MIT",
    "description": "Nim module for parsing ITN (TomTom intinerary) files",
    "web": "https://github.com/achesak/nim-itn",
    "url": "https://github.com/achesak/nim-itn"
  },
  {
    "name": "foliant",
    "tags": [
      "foliant",
      "docs",
      "pdf",
      "docx",
      "word",
      "latex",
      "tex",
      "pandoc",
      "markdown",
      "md",
      "restream"
    ],
    "method": "git",
    "license": "MIT",
    "web": "https://github.com/foliant-docs/foliant-nim",
    "url": "https://github.com/foliant-docs/foliant-nim",
    "description": "Documentation generator that produces pdf and docx from Markdown. Uses Pandoc and LaTeX behind the scenes."
  },
  {
    "name": "gemf",
    "url": "https://bitbucket.org/abudden/gemf.nim",
    "method": "hg",
    "license": "MIT",
    "description": "Library for reading GEMF map tile stores",
    "web": "http://www.cgtk.co.uk/gemf",
    "tags": [
      "maps",
      "gemf",
      "parser"
    ]
  },
  {
    "name": "Remotery",
    "url": "https://github.com/Halsys/Nim-Remotery",
    "method": "git",
    "tags": [
      "wrapper",
      "opengl",
      "direct3d",
      "cuda",
      "profiler"
    ],
    "description": "Nim wrapper for (and with) Celtoys's Remotery",
    "license": "Apache License 2.0",
    "web": "https://github.com/Halsys/Nim-Remotery"
  },
  {
    "name": "picohttpparser",
    "tags": [
      "web",
      "http"
    ],
    "method": "git",
    "license": "MIT",
    "description": "Bindings for picohttpparser.",
    "web": "https://github.com/philip-wernersbach/nim-picohttpparser",
    "url": "https://github.com/philip-wernersbach/nim-picohttpparser"
  },
  {
    "name": "microasynchttpserver",
    "tags": [
      "web",
      "http",
      "async",
      "server"
    ],
    "method": "git",
    "license": "MIT",
    "description": "A thin asynchronous HTTP server library, API compatible with Nim's built-in asynchttpserver.",
    "web": "https://github.com/philip-wernersbach/microasynchttpserver",
    "url": "https://github.com/philip-wernersbach/microasynchttpserver"
  },
  {
    "name": "react",
    "url": "https://github.com/andreaferretti/react.nim",
    "method": "git",
    "tags": [
      "js",
      "react",
      "frontend",
      "ui",
      "single page application"
    ],
    "description": "React.js bindings for Nim",
    "license": "Apache License 2.0",
    "web": "https://github.com/andreaferretti/react.nim"
  },
  {
    "name": "oauth",
    "url": "https://github.com/CORDEA/oauth",
    "method": "git",
    "tags": [
      "library",
      "oauth",
      "oauth2",
      "authorization"
    ],
    "description": "OAuth library for nim",
    "license": "Apache License 2.0",
    "web": "http://cordea.github.io/oauth"
  },
  {
    "name": "jsbind",
    "url": "https://github.com/yglukhov/jsbind",
    "method": "git",
    "tags": [
      "bindings",
      "emscripten",
      "javascript"
    ],
    "description": "Define bindings to JavaScript and Emscripten",
    "license": "MIT",
    "web": "https://github.com/yglukhov/jsbind"
  },
  {
    "name": "uuids",
    "url": "https://github.com/pragmagic/uuids/",
    "method": "git",
    "tags": [
      "library",
      "uuid",
      "id"
    ],
    "description": "UUID library for Nim",
    "license": "MIT",
    "web": "https://github.com/pragmagic/uuids/"
  },
  {
    "name": "isaac",
    "url": "https://github.com/pragmagic/isaac/",
    "method": "git",
    "tags": [
      "library",
      "algorithms",
      "random",
      "crypto"
    ],
    "description": "ISAAC PRNG implementation on Nim",
    "license": "MIT",
    "web": "https://github.com/pragmagic/isaac/"
  },
  {
    "name": "SDF",
    "url": "https://github.com/Halsys/SDF.nim",
    "method": "git",
    "tags": [
      "sdf",
      "text",
      "contour",
      "texture",
      "signed",
      "distance",
      "transform"
    ],
    "description": "Signed Distance Field builder for contour texturing in Nim",
    "license": "MIT",
    "web": "https://github.com/Halsys/SDF.nim"
  },
  {
    "name": "WebGL",
    "url": "https://github.com/stisa/webgl",
    "method": "git",
    "tags": [
      "webgl",
      "graphic",
      "js",
      "javascript",
      "wrapper",
      "3D",
      "2D"
    ],
    "description": "Experimental wrapper to webgl for Nim",
    "license": "MIT",
    "web": "http://stisa.space/webgl/"
  },
  {
    "name": "fileinput",
    "url": "https://github.com/achesak/nim-fileinput",
    "method": "git",
    "tags": [
      "file",
      "io",
      "input"
    ],
    "description": "iterate through files and lines",
    "license": "MIT",
    "web": "https://github.com/achesak/nim-fileinput"
  },
  {
    "name": "classy",
    "url": "https://github.com/nigredo-tori/classy",
    "method": "git",
    "tags": [
      "library",
      "typeclasses",
      "macros"
    ],
    "description": "typeclasses for Nim",
    "license": "Unlicense",
    "web": "https://github.com/nigredo-tori/classy"
  },
  {
    "name": "MiNiM",
    "url": "https://github.com/h3rald/minim",
    "method": "git",
    "tags": [
      "concatenative",
      "language",
      "shell"
    ],
    "description": "A tiny concatenative programming language and shell.",
    "license": "MIT",
    "web": "https://h3rald.com/minim"
  },
  {
    "name": "boneIO",
    "url": "https://github.com/xyz32/boneIO",
    "method": "git",
    "tags": [
      "library",
      "GPIO",
      "BeagleBone"
    ],
    "description": "A low level GPIO library for the BeagleBone board family",
    "license": "MIT",
    "web": "https://github.com/xyz32/boneIO"
  },
  {
    "name": "ui",
    "url": "https://github.com/nim-lang/ui",
    "method": "git",
    "tags": [
      "library",
      "GUI",
      "libui",
      "toolkit"
    ],
    "description": "A wrapper for libui",
    "license": "MIT",
    "web": "https://github.com/nim-lang/ui"
  },
  {
    "name": "fractions",
    "url": "https://github.com/konqoro/fractions",
    "method": "git",
    "tags": [
      "library",
      "rationals",
      "arithmetic",
      "tuple"
    ],
    "description": "Implements rational number arithmetic",
    "license": "MIT",
    "web": "https://github.com/konqoro/fractions"
  },
  {
    "name": "mmgeoip",
    "url": "https://github.com/FedericoCeratto/nim-mmgeoip",
    "method": "git",
    "tags": [
      "geoip"
    ],
    "description": "MaxMind GeoIP library",
    "license": "LGPLv2.1",
    "web": "https://github.com/FedericoCeratto/nim-mmgeoip"
  },
  {
    "name": "libjwt",
    "url": "https://github.com/nimscale/nim-libjwt",
    "method": "git",
    "tags": [
      "jwt",
      "libjwt"
    ],
    "description": "Bindings for libjwt",
    "license": "LGPLv2.1",
    "web": "https://github.com/nimscale/nim-libjwt"
  },
  {
    "name": "forestdb",
    "url": "https://github.com/nimscale/forestdb",
    "method": "git",
    "tags": [
      "library",
      "bTree",
      "HB+-Trie",
      "db",
      "forestdb"
    ],
    "description": "ForestDB is fast key-value storage engine that is based on a Hierarchical B+-Tree based Trie, or HB+-Trie.",
    "license": "Apache License 2.0",
    "web": "https://github.com/nimscale/forestdb"
  },
  {
    "name": "nimbox",
    "url": "https://notabug.org/vktec/nimbox.git",
    "method": "git",
    "tags": [
      "library",
      "wrapper",
      "termbox",
      "commandline",
      "ui",
      "tui",
      "gui"
    ],
    "description": "A Rustbox-inspired termbox wrapper",
    "license": "MIT",
    "web": "https://notabug.org/vktec/nimbox"
  },
  {
    "name": "psutil",
    "url": "https://github.com/johnscillieri/psutil-nim",
    "method": "git",
    "tags": [
      "psutil",
      "process",
      "network",
      "system",
      "disk",
      "cpu"
    ],
    "description": "psutil is a cross-platform library for retrieving information on running processes and system utilization (CPU, memory, disks, network)",
    "license": "BSD",
    "web": "https://github.com/johnscillieri/psutil-nim"
  },
  {
    "name": "gapbuffer",
    "url": "https://notabug.org/vktec/nim-gapbuffer.git",
    "method": "git",
    "tags": [
      "buffer",
      "seq",
      "sequence",
      "string",
      "gapbuffer"
    ],
    "description": "A simple gap buffer implementation",
    "license": "MIT",
    "web": "https://notabug.org/vktec/nim-gapbuffer"
  },
  {
    "name": "pudge",
    "url": "https://github.com/recoilme/pudge.git",
    "method": "git",
    "tags": [
      "wrapper",
      "database",
      "sophia"
    ],
    "description": "Pudge Db - it's modern key/value storage with memcached protocol support. Pudge Db implements a high-level cross-platform sockets interface to sophia db.",
    "license": "MIT",
    "web": "https://github.com/recoilme/pudge"
  },
  {
    "name": "etcd_client",
    "url": "https://github.com/FedericoCeratto/nim-etcd-client",
    "method": "git",
    "tags": [
      "library",
      "etcd"
    ],
    "description": "etcd client library",
    "license": "LGPLv3",
    "web": "https://github.com/FedericoCeratto/nim-etcd-client"
  },
  {
    "name": "stb_image",
    "url": "https://gitlab.com/define-private-public/stb_image-Nim",
    "method": "git",
    "tags": [
      "stb",
      "image",
      "graphics",
      "io",
      "wrapper"
    ],
    "description": "A wrapper for stb_image and stb_image_write.",
    "license": "Unlicense (Public Domain)",
    "web": "https://gitlab.com/define-private-public/stb_image-Nim"
  },
  {
    "name": "mutableseqs",
    "url": "https://github.com/iourinski/mutableseqs",
    "method": "git",
    "tags": [
      "sequences",
      "mapreduce"
    ],
    "description": "utilities for transforming sequences",
    "license": "MIT",
    "web": "https://github.com/iourinski/mutableseqs"
  },
  {
    "name": "stor",
    "url": "https://github.com/nimscale/stor",
    "method": "git",
    "tags": [
      "storage",
      "io"
    ],
    "description": "Efficient object storage system",
    "license": "MIT",
    "web": "https://github.com/nimscale/stor"
  },
  {
    "name": "linuxfb",
    "url": "https://github.com/luked99/linuxfb.nim",
    "method": "git",
    "tags": [
      "wrapper",
      "graphics",
      "linux"
    ],
    "description": "Wrapper around the Linux framebuffer driver ioctl API",
    "license": "MIT",
    "web": "https://github.com/luked99/linuxfb.nim"
  },
  {
    "name": "nimactors",
    "url": "https://github.com/vegansk/nimactors",
    "method": "git",
    "tags": [
      "actors",
      "library"
    ],
    "description": "Actors library for Nim inspired by akka-actors",
    "license": "MIT",
    "web": "https://github.com/vegansk/nimactors"
  },
  {
    "name": "porter",
    "url": "https://github.com/iourinski/porter",
    "method": "git",
    "tags": [
      "stemmer",
      "multilanguage",
      "snowball"
    ],
    "description": "Simple extensible implementation of Porter stemmer algorithm",
    "license": "MIT",
    "web": "https://github.com/iourinski/porter"
  },
  {
    "name": "kiwi",
    "url": "https://github.com/yglukhov/kiwi",
    "method": "git",
    "tags": [
      "cassowary",
      "constraint",
      "solving"
    ],
    "description": "Cassowary constraint solving",
    "license": "MIT",
    "web": "https://github.com/yglukhov/kiwi"
  },
  {
    "name": "ArrayFireNim",
    "url": "https://github.com/bitstormGER/ArrayFire-Nim",
    "method": "git",
    "tags": [
      "array",
      "linear",
      "algebra",
      "scientific",
      "computing"
    ],
    "description": "A nim wrapper for ArrayFire",
    "license": "BSD",
    "web": "https://github.com/bitstormGER/ArrayFire-Nim"
  },
  {
    "name": "statsd_client",
    "url": "https://github.com/FedericoCeratto/nim-statsd-client",
    "method": "git",
    "tags": [
      "library",
      "statsd",
      "client",
      "statistics",
      "metrics"
    ],
    "description": "A simple, stateless StatsD client library",
    "license": "LGPLv3",
    "web": "https://github.com/FedericoCeratto/nim-statsd-client"
  },
  {
    "name": "html5_canvas",
    "url": "https://gitlab.com/define-private-public/HTML5-Canvas-Nim",
    "method": "git",
    "tags": [
      "html5",
      "canvas",
      "drawing",
      "graphics",
      "rendering",
      "browser",
      "javascript"
    ],
    "description": "HTML5 Canvas and drawing for the JavaScript backend.",
    "license": "MIT",
    "web": "https://gitlab.com/define-private-public/HTML5-Canvas-Nim"
  },
  {
    "name": "alea",
    "url": "https://github.com/unicredit/alea",
    "method": "git",
    "tags": [
      "random variables",
      "distributions",
      "probability",
      "gaussian",
      "sampling"
    ],
    "description": "Define and compose random variables",
    "license": "Apache License 2.0",
    "web": "https://github.com/unicredit/alea"
  },
  {
    "name": "winim",
    "url": "https://github.com/khchen/winim",
    "method": "git",
    "tags": [
      "library",
      "windows",
      "api",
      "com"
    ],
    "description": "Nim's Windows API and COM Library",
    "license": "MIT",
    "web": "https://github.com/khchen/winim"
  },
  {
    "name": "ed25519",
    "url": "https://github.com/niv/ed25519.nim",
    "method": "git",
    "tags": [
      "ed25519",
      "cryptography",
      "crypto",
      "publickey",
      "privatekey",
      "signing",
      "keyexchange",
      "native"
    ],
    "description": "ed25519 key crypto bindings",
    "license": "MIT",
    "web": "https://github.com/niv/ed25519.nim"
  },
  {
    "name": "libevdev",
    "url": "https://github.com/luked99/libevdev.nim",
    "method": "git",
    "tags": [
      "wrapper",
      "os",
      "linux"
    ],
    "description": "Wrapper for libevdev, Linux input device processing library",
    "license": "MIT",
    "web": "https://github.com/luked99/libevdev.nim"
  },
  {
    "name": "nesm",
    "url": "https://github.com/xomachine/NESM.git",
    "method": "git",
    "tags": [
      "metaprogramming",
      "parser",
      "pure",
      "serialization"
    ],
    "description": "A macro for generating [de]serializers for given objects",
    "license": "MIT",
    "web": "https://xomachine.github.io/NESM/"
  },
  {
    "name": "sdnotify",
    "url": "https://github.com/FedericoCeratto/nim-sdnotify",
    "method": "git",
    "tags": [
      "os",
      "linux",
      "systemd",
      "sdnotify"
    ],
    "description": "Systemd service notification helper",
    "license": "MIT",
    "web": "https://github.com/FedericoCeratto/nim-sdnotify"
  },
  {
    "name": "cmd",
    "url": "https://github.com/samdmarshall/cmd.nim",
    "method": "git",
    "tags": [
      "cmd",
      "command",
      "prompt",
      "interactive"
    ],
    "description": "interactive command prompt",
    "license": "BSD 3-Clause",
    "web": "https://github.com/samdmarshall/cmd.nim"
  },
  {
    "name": "csvtable",
    "url": "https://github.com/apahl/csvtable",
    "method": "git",
    "tags": [
      "csv",
      "table"
    ],
    "description": "tools for handling CSV files (comma or tab-separated) with an API similar to Python's CSVDictReader and -Writer.",
    "license": "MIT",
    "web": "https://github.com/apahl/csvtable"
  },
  {
    "name": "gnuplot",
    "url": "https://github.com/konqoro/gnuplot.nim",
    "method": "git",
    "tags": [
      "plot",
      "graphing",
      "data"
    ],
    "description": "Nim interface to gnuplot",
    "license": "MIT",
    "web": "https://github.com/konqoro/gnuplot.nim"
  },
  {
    "name": "ustring",
    "url": "https://github.com/rokups/nim-ustring",
    "method": "git",
    "tags": [
      "string",
      "text",
      "unicode",
      "uft8",
      "utf-8"
    ],
    "description": "utf-8 string",
    "license": "MIT",
    "web": "https://github.com/rokups/nim-ustring"
  },
  {
    "name": "imap",
    "url": "https://github.com/ehmry/imap",
    "method": "git",
    "tags": [
      "imap",
      "email"
    ],
    "description": "IMAP client library",
    "license": "GPL2",
    "web": "https://github.com/ehmry/imap"
  },
  {
    "name": "isa",
    "url": "https://github.com/nimscale/isa",
    "method": "git",
    "tags": [
      "erasure",
      "hash",
      "crypto",
      "compression"
    ],
    "description": "Binding for Intel Storage Acceleration library",
    "license": "Apache License 2.0",
    "web": "https://github.com/nimscale/isa"
  },
  {
    "name": "untar",
    "url": "https://github.com/dom96/untar",
    "method": "git",
    "tags": [
      "library",
      "tar",
      "gz",
      "compression",
      "archive",
      "decompression"
    ],
    "description": "Library for decompressing tar.gz files.",
    "license": "MIT",
    "web": "https://github.com/dom96/untar"
  },
  {
    "name": "nimcx",
    "url": "https://github.com/qqtop/nimcx",
    "method": "git",
    "tags": [
      "library",
      "linux"
    ],
    "description": "Color and utilities library for linux terminal.",
    "license": "MIT",
    "web": "https://github.com/qqtop/nimcx"
  },
  {
    "name": "dpdk",
    "url": "https://github.com/nimscale/dpdk",
    "method": "git",
    "tags": [
      "library",
      "dpdk",
      "packet",
      "processing"
    ],
    "description": "Library for fast packet processing",
    "license": "Apache License 2.0",
    "web": "http://dpdk.org/"
  },
  {
    "name": "libserialport",
    "url": "https://github.com/euantorano/serialport.nim",
    "method": "git",
    "tags": [
      "serial",
      "rs232",
      "io"
    ],
    "description": "A library to operate serial ports using pure Nim.",
    "license": "BSD3",
    "web": "https://github.com/euantorano/serialport.nim"
  },
  {
    "name": "spdk",
    "url": "https://github.com/nimscale/spdk.git",
    "method": "git",
    "tags": [
      "library",
      "SSD",
      "NVME",
      "io",
      "storage"
    ],
    "description": "The Storage Performance Development Kit(SPDK) provides a set of tools and libraries for writing high performance, scalable, user-mode storage applications.",
    "license": "MIT",
    "web": "https://github.com/nimscale/spdk.git"
  },
  {
    "name": "NimData",
    "url": "https://github.com/bluenote10/NimData",
    "method": "git",
    "tags": [
      "library",
      "dataframe"
    ],
    "description": "DataFrame API enabling fast out-of-core data analytics",
    "license": "MIT",
    "web": "https://github.com/bluenote10/NimData"
  },
  {
    "name": "testrunner",
    "url": "https://github.com/FedericoCeratto/nim-testrunner",
    "method": "git",
    "tags": [
      "test",
      "tests",
      "unittest",
      "utility",
      "tdd"
    ],
    "description": "Test runner with file monitoring and desktop notification capabilities",
    "license": "GPLv3",
    "web": "https://github.com/FedericoCeratto/nim-testrunner"
  },
  {
    "name": "reactorfuse",
    "url": "https://github.com/zielmicha/reactorfuse",
    "method": "git",
    "tags": [
      "filesystem",
      "fuse"
    ],
    "description": "Filesystem in userspace (FUSE) for Nim (for reactor.nim library)",
    "license": "MIT",
    "web": "https://github.com/zielmicha/reactorfuse"
  },
  {
    "name": "nimr",
    "url": "https://github.com/Jeff-Ciesielski/nimr",
    "method": "git",
    "tags": [
      "script",
      "utils"
    ],
    "description": "Helper to run nim code like a script",
    "license": "MIT",
    "web": "https://github.com/Jeff-Ciesielski/nimr"
  },
  {
    "name": "neverwinter",
    "url": "https://github.com/niv/neverwinter.nim",
    "method": "git",
    "tags": [
      "nwn",
      "neverwinternights",
      "neverwinter",
      "game",
      "bioware",
      "fileformats",
      "reader",
      "writer"
    ],
    "description": "Neverwinter Nights 1 data accessor library",
    "license": "MIT",
    "web": "https://github.com/niv/neverwinter.nim"
  },
  {
    "name": "snail",
    "url": "https://github.com/stisa/snail",
    "method": "git",
    "tags": [
      "js",
      "matrix",
      "linear algebra"
    ],
    "description": "Simple linear algebra for nim. Js too.",
    "license": "MIT",
    "web": "http://stisa.space/snail/"
  },
  {
    "name": "jswebsockets",
    "url": "https://github.com/stisa/jswebsockets",
    "method": "git",
    "tags": [
      "js",
      "javascripts",
      "ws",
      "websockets"
    ],
    "description": "Websockets wrapper for nim js backend.",
    "license": "MIT",
    "web": "http://stisa.space/jswebsockets/"
  },
  {
    "name": "morelogging",
    "url": "https://github.com/FedericoCeratto/nim-morelogging",
    "method": "git",
    "tags": [
      "log",
      "logging",
      "library",
      "systemd",
      "journald"
    ],
    "description": "Logging library with support for async IO, multithreading, Journald.",
    "license": "LGPLv3",
    "web": "https://github.com/FedericoCeratto/nim-morelogging"
  },
  {
    "name": "ajax",
    "url": "https://github.com/stisa/ajax",
    "method": "git",
    "tags": [
      "js",
      "javascripts",
      "ajax",
      "xmlhttprequest"
    ],
    "description": "AJAX wrapper for nim js backend.",
    "license": "MIT",
    "web": "http://stisa.space/ajax/"
  },
  {
    "name": "recaptcha",
    "url": "https://github.com/euantorano/recaptcha.nim",
    "method": "git",
    "tags": [
      "recaptcha",
      "captcha"
    ],
    "description": "reCAPTCHA support for Nim, supporting rendering a capctcha and verifying a user's response.",
    "license": "BSD3",
    "web": "https://github.com/euantorano/recaptcha.nim"
  },
  {
    "name": "influx",
    "url": "https://github.com/samdmarshall/influx.nim",
    "method": "git",
    "tags": [
      "influx",
      "influxdb"
    ],
    "description": "wrapper for communicating with InfluxDB over the REST interface",
    "license": "BSD 3-Clause",
    "web": "https://github.com/samdmarshall/influx.nim"
  },
  {
    "name": "gamelight",
    "url": "https://github.com/dom96/gamelight",
    "method": "git",
    "tags": [
      "js",
      "library",
      "graphics",
      "collision",
      "2d"
    ],
    "description": "A set of simple modules for writing a JavaScript 2D game.",
    "license": "MIT",
    "web": "https://github.com/dom96/gamelight"
  },
  {
    "name": "storage",
    "url": "https://bitbucket.org/moigagoo/storage/",
    "method": "hg",
    "tags": [
      "JavaScript",
      "Storage",
      "localStorage",
      "sessionStorage"
    ],
    "description": "Storage, localStorage, and sessionStorage bindigs for Nim's JavaScript backend.",
    "license": "MIT",
    "web": "https://bitbucket.org/moigagoo/storage/"
  },
  {
    "name": "fontconfig",
    "url": "https://github.com/Parashurama/fontconfig",
    "method": "git",
    "tags": [
      "fontconfig",
      "font"
    ],
    "description": "Low level wrapper for the fontconfig library.",
    "license": "Fontconfig License",
    "web": "https://github.com/Parashurama/fontconfig"
  },
  {
    "name": "sysrandom",
    "url": "https://github.com/euantorano/sysrandom.nim",
    "method": "git",
    "tags": [
      "random",
      "RNG",
      "PRNG"
    ],
    "description": "A simple library to generate random data, using the system's PRNG.",
    "license": "BSD3",
    "web": "https://github.com/euantorano/sysrandom.nim"
  },
  {
    "name": "colorize",
    "url": "https://github.com/molnarmark/colorize",
    "method": "git",
    "tags": [
      "color",
      "colors",
      "colorize"
    ],
    "description": "A simple and lightweight terminal coloring library.",
    "license": "MIT",
    "web": "https://github.com/molnarmark/colorize"
  },
  {
    "name": "cello",
    "url": "https://github.com/unicredit/cello",
    "method": "git",
    "tags": [
      "string",
      "succinct-data-structure",
      "rank",
      "select",
      "Burrows-Wheeler",
      "FM-index",
      "wavelet-tree"
    ],
    "description": "String algorithms with succinct data structures",
    "license": "Apache2",
    "web": "https://unicredit.github.io/cello/"
  },
  {
    "name": "notmuch",
    "url": "https://github.com/samdmarshall/notmuch.nim",
    "method": "git",
    "tags": [
      "notmuch",
      "wrapper",
      "email",
      "tagging"
    ],
    "description": "wrapper for the notmuch mail library",
    "license": "BSD 3-Clause",
    "web": "https://github.com/samdmarshall/notmuch.nim"
  },
  {
    "name": "pluginmanager",
    "url": "https://github.com/samdmarshall/plugin-manager",
    "method": "git",
    "tags": [
      "plugin",
      "dylib",
      "manager"
    ],
    "description": "Simple plugin implementation",
    "license": "BSD 3-Clause",
    "web": "https://github.com/samdmarshall/plugin-manager"
  },
  {
    "name": "node",
    "url": "https://github.com/tulayang/nimnode",
    "method": "git",
    "tags": [
      "async",
      "io",
      "socket",
      "net",
      "tcp",
      "http",
      "libuv"
    ],
    "description": "Library for async programming and communication. This Library uses a future/promise, non-blocking I/O model based on libuv.",
    "license": "MIT",
    "web": "http://tulayang.github.io/node/"
  },
  {
    "name": "tempdir",
    "url": "https://github.com/euantorano/tempdir.nim",
    "method": "git",
    "tags": [
      "temp",
      "io",
      "tmp"
    ],
    "description": "A Nim library to create and manage temporary directories.",
    "license": "BSD3",
    "web": "https://github.com/euantorano/tempdir.nim"
  },
  {
    "name": "mathexpr",
    "url": "https://github.com/TiberiumN/nim-mathexpr",
    "method": "git",
    "tags": [
      "math",
      "mathparser",
      "tinyexpr"
    ],
    "description": "MathExpr - wrapper around TinyExpr C library",
    "license": "MIT",
    "web": "https://github.com/TiberiumN/nim-mathexpr"
  },
  {
    "name": "frag",
    "url": "https://github.com/fragworks/frag",
    "method": "git",
    "tags": [
      "game",
      "game-dev",
      "2d",
      "3d"
    ],
    "description": "A 2D|3D game engine",
    "license": "MIT",
    "web": "https://github.com/fragworks/frag"
  },
  {
    "name": "freetype",
    "url": "https://github.com/jangko/freetype",
    "method": "git",
    "tags": [
      "font",
      "renderint",
      "library"
    ],
    "description": "wrapper for FreeType2 library",
    "license": "MIT",
    "web": "https://github.com/jangko/freetype"
  },
  {
    "name": "polyBool",
    "url": "https://github.com/jangko/polyBool",
    "method": "git",
    "tags": [
      "polygon",
      "clipper",
      "library"
    ],
    "description": "Polygon Clipper Library (Martinez Algorithm)",
    "license": "MIT",
    "web": "https://github.com/jangko/polyBool"
  },
  {
    "name": "nimAGG",
    "url": "https://github.com/jangko/nimAGG",
    "method": "git",
    "tags": [
      "renderer",
      "rasterizer",
      "library",
      "2D",
      "graphics"
    ],
    "description": "Hi Fidelity Rendering Engine",
    "license": "MIT",
    "web": "https://github.com/jangko/nimAGG"
  },
  {
    "name": "primme",
    "url": "https://github.com/jxy/primme",
    "method": "git",
    "tags": [
      "library",
      "eigenvalues",
      "high-performance",
      "singular-value-decomposition"
    ],
    "description": "Nim interface for PRIMME: PReconditioned Iterative MultiMethod Eigensolver",
    "license": "MIT",
    "web": "https://github.com/jxy/primme"
  },
  {
    "name": "sitmo",
    "url": "https://github.com/jxy/sitmo",
    "method": "git",
    "tags": [
      "RNG",
      "Sitmo",
      "high-performance",
      "random"
    ],
    "description": "Sitmo parallel random number generator in Nim",
    "license": "MIT",
    "web": "https://github.com/jxy/sitmo"
  },
  {
    "name": "webaudio",
    "url": "https://github.com/ftsf/nim-webaudio",
    "method": "git",
    "tags": [
      "javascript",
      "js",
      "web",
      "audio",
      "sound",
      "music"
    ],
    "description": "API for Web Audio (JS)",
    "license": "MIT",
    "web": "https://github.com/ftsf/nim-webaudio"
  },
  {
    "name": "nimcuda",
    "url": "https://github.com/unicredit/nimcuda",
    "method": "git",
    "tags": [
      "CUDA",
      "GPU"
    ],
    "description": "CUDA bindings",
    "license": "Apache2",
    "web": "https://github.com/unicredit/nimcuda"
  },
  {
    "name": "gifwriter",
    "url": "https://github.com/rxi/gifwriter",
    "method": "git",
    "tags": [
      "gif",
      "image",
      "library"
    ],
    "description": "Animated GIF writing library based on jo_gif",
    "license": "MIT",
    "web": "https://github.com/rxi/gifwriter"
  },
  {
    "name": "libplist",
    "url": "https://github.com/samdmarshall/libplist.nim",
    "method": "git",
    "tags": [
      "libplist",
      "property",
      "list",
      "property-list",
      "parsing",
      "binary",
      "xml",
      "format"
    ],
    "description": "wrapper around libplist https://github.com/libimobiledevice/libplist",
    "license": "MIT",
    "web": "https://github.com/samdmarshall/libplist.nim"
  },
  {
    "name": "getch",
    "url": "https://github.com/6A/getch",
    "method": "git",
    "tags": [
      "getch",
      "char"
    ],
    "description": "getch() for Windows and Unix",
    "license": "MIT",
    "web": "https://github.com/6A/getch"
  },
  {
    "name": "gifenc",
    "url": "https://github.com/ftsf/gifenc",
    "method": "git",
    "tags": [
      "gif",
      "encoder"
    ],
    "description": "Gif Encoder",
    "license": "Public Domain",
    "web": "https://github.com/ftsf/gifenc"
  },
  {
    "name": "nimlapack",
    "url": "https://github.com/unicredit/nimlapack",
    "method": "git",
    "tags": [
      "LAPACK",
      "linear-algebra"
    ],
    "description": "LAPACK bindings",
    "license": "Apache2",
    "web": "https://github.com/unicredit/nimlapack"
  },
  {
    "name": "jack",
    "url": "https://github.com/Skrylar/nim-jack",
    "method": "git",
    "tags": [
      "jack",
      "audio",
      "binding",
      "wrapper"
    ],
    "description": "Shiny bindings to the JACK Audio Connection Kit.",
    "license": "MIT",
    "web": "https://github.com/Skrylar/nim-jack"
  },
  {
    "name": "serializetools",
    "url": "https://github.com/JeffersonLab/serializetools",
    "method": "git",
    "tags": [
      "serialization",
      "xml"
    ],
    "description": "Support for serialization of objects",
    "license": "MIT",
    "web": "https://github.com/JeffersonLab/serializetools"
  },
  {
    "name": "neo",
    "url": "https://github.com/unicredit/neo",
    "method": "git",
    "tags": [
      "vector",
      "matrix",
      "linear-algebra",
      "BLAS",
      "LAPACK",
      "CUDA"
    ],
    "description": "Linear algebra for Nim",
    "license": "Apache License 2.0",
    "web": "https://unicredit.github.io/neo/"
  },
  {
    "name": "httpkit",
    "url": "https://github.com/tulayang/httpkit",
    "method": "git",
    "tags": [
      "http",
      "request",
      "response",
      "stream",
      "bigfile",
      "async"
    ],
    "description": "An efficient HTTP tool suite written in pure nim. Help you to write HTTP services or clients via TCP, UDP, or even Unix Domain socket, etc.",
    "license": "MIT",
    "web": "https://github.com/tulayang/httpkit"
  },
  {
    "name": "ulid",
    "url": "https://github.com/adelq/ulid",
    "method": "git",
    "tags": [
      "library",
      "id",
      "ulid",
      "uuid",
      "guid"
    ],
    "description": "Universally Unique Lexicographically Sortable Identifier",
    "license": "MIT",
    "web": "https://github.com/adelq/ulid"
  },
  {
    "name": "osureplay",
    "url": "https://github.com/TiberiumN/nim-osureplay",
    "method": "git",
    "tags": [
      "library",
      "osu!",
      "parser",
      "osugame",
      "replay"
    ],
    "description": "osu! replay parser",
    "license": "MIT",
    "web": "https://github.com/TiberiumN/nim-osureplay"
  },
  {
    "name": "tiger",
    "url": "https://github.com/ehmry/tiger",
    "method": "git",
    "tags": [
      "hash"
    ],
    "description": "Tiger hash function",
    "license": "MIT",
    "web": "https://github.com/ehmry/tiger"
  },
  {
    "name": "pipe",
    "url": "https://github.com/5paceToast/pipe",
    "method": "git",
    "tags": [
      "pipe",
      "macro",
      "operator",
      "functional"
    ],
    "description": "Pipe operator for nim.",
    "license": "MIT",
    "web": "https://github.com/5paceToast/pipe"
  },
  {
    "name": "flatdb",
    "url": "https://github.com/enthus1ast/flatdb",
    "method": "git",
    "tags": [
      "database",
      "json",
      "pure"
    ],
    "description": "small/tiny, flatfile, jsonl based, inprogress database for nim",
    "license": "MIT",
    "web": "https://github.com/enthus1ast/flatdb"
  },
  {
    "name": "nwt",
    "url": "https://github.com/enthus1ast/nimWebTemplates",
    "method": "git",
    "tags": [
      "template",
      "html",
      "pure",
      "jinja"
    ],
    "description": "experiment to build a jinja like template parser",
    "license": "MIT",
    "web": "https://github.com/enthus1ast/nimWebTemplates"
  },
  {
    "name": "cmixer",
    "url": "https://github.com/rxi/cmixer-nim",
    "method": "git",
    "tags": [
      "library",
      "audio",
      "mixer",
      "sound",
      "wav",
      "ogg"
    ],
    "description": "Lightweight audio mixer for games",
    "license": "MIT",
    "web": "https://github.com/rxi/cmixer-nim"
  },
  {
    "name": "cmixer_sdl2",
    "url": "https://github.com/rxi/cmixer_sdl2-nim",
    "method": "git",
    "tags": [
      "library",
      "audio",
      "mixer",
      "sound",
      "wav",
      "ogg"
    ],
    "description": "Lightweight audio mixer for SDL2",
    "license": "MIT",
    "web": "https://github.com/rxi/cmixer_sdl2-nim"
  },
  {
    "name": "chebyshev",
    "url": "https://github.com/jxy/chebyshev",
    "method": "git",
    "tags": [
      "math",
      "approximation",
      "numerical"
    ],
    "description": "Chebyshev approximation.",
    "license": "MIT",
    "web": "https://github.com/jxy/chebyshev"
  },
  {
    "name": "scram",
    "url": "https://github.com/rgv151/scram",
    "method": "git",
    "tags": [
      "scram",
      "sasl",
      "authentication",
      "salted",
      "challenge",
      "response"
    ],
    "description": "Salted Challenge Response Authentication Mechanism (SCRAM) ",
    "license": "MIT",
    "web": "https://github.com/rgv151/scram"
  },
  {
    "name": "blake2",
    "url": "https://bitbucket.org/mihailp/blake2/",
    "method": "hg",
    "tags": [
      "crypto",
      "cryptography",
      "hash",
      "security"
    ],
    "description": "blake2 - cryptographic hash function",
    "license": "CC0",
    "web": "https://bitbucket.org/mihailp/blake2/"
  },
  {
    "name": "spinny",
    "url": "https://github.com/molnarmark/spinny",
    "method": "git",
    "tags": [
      "terminal",
      "spinner",
      "spinny",
      "load"
    ],
    "description": "Spinny is a tiny terminal spinner package for the Nim Programming Language.",
    "license": "MIT",
    "web": "https://github.com/molnarmark/spinny"
  },
  {
    "name": "nigui",
    "url": "https://github.com/trustable-code/NiGui",
    "method": "git",
    "tags": [
      "gui",
      "windows",
      "gtk"
    ],
    "description": "NiGui is a cross-platform, desktop GUI toolkit using native widgets.",
    "license": "MIT",
    "web": "https://github.com/trustable-code/NiGui"
  },
  {
    "name": "nimcalcal",
    "url": "https://github.com/skilchen/nimcalcal",
    "method": "git",
    "tags": [
      "calendar",
      "library"
    ],
    "description": "nimcalcal - PyCalCal translated to Nim, Calendrical Calculations from Reingold/Dershowitz",
    "license": "MIT",
    "web": "http://www3.cs.stonybrook.edu/~algorith/implement/reingold/implement.shtml"
<<<<<<< HEAD
  }
=======
  },
  {
    "name": "currying",
    "url": "https://github.com/t8m8/currying",
    "method": "git",
    "tags": [
      "library",
      "functional",
      "currying"
    ],
    "description": "Currying library for Nim",
    "license": "MIT",
    "web": "https://github.com/t8m8/currying"
  },
  {
    "name": "rect_packer",
    "url": "https://github.com/yglukhov/rect_packer",
    "method": "git",
    "tags": [
      "library",
      "geometry",
      "packing"
    ],
    "description": "Pack rects into bigger rect",
    "license": "MIT",
    "web": "https://github.com/yglukhov/rect_packer"
  },
  {
    "name": "gintro",
    "url": "https://github.com/stefansalewski/gintro",
    "method": "git",
    "tags": [
      "library",
      "gtk",
      "wrapper",
      "gui"
    ],
    "description": "High level GObject-Introspection based GTK3 bindings",
    "license": "MIT",
    "web": "https://github.com/stefansalewski/gintro"
  },
  {
    "name": "arraymancer",
    "url": "https://github.com/mratsim/Arraymancer",
    "method": "git",
    "tags": [
      "vector",
      "matrix",
      "array",
      "ndarray",
      "multidimensional-array",
      "linear-algebra",
      "tensor"
    ],
    "description": "A tensor (multidimensional array) library for Nim",
    "license": "Apache License 2.0",
    "web": "https://mratsim.github.io/Arraymancer/"
  },
  {
    "name": "sha3",
    "url": "https://bitbucket.org/mihailp/sha3/",
    "method": "hg",
    "tags": [
      "crypto",
      "cryptography",
      "hash",
      "security"
    ],
    "description": "sha3 - cryptographic hash function",
    "license": "CC0",
    "web": "https://bitbucket.org/mihailp/sha3/"
  },
  {
    "name": "coalesce",
    "url": "https://github.com/piedar/coalesce",
    "method": "git",
    "tags": [
      "nil",
      "null",
      "options",
      "operator"
    ],
    "description": "A nil coalescing operator ?? for Nim",
    "license": "MIT",
    "web": "https://github.com/piedar/coalesce"
  },
  {
    "name": "asyncmysql",
    "url": "https://github.com/tulayang/asyncmysql",
    "method": "git",
    "tags": [
      "mysql",
      "async",
      "asynchronous",
      "parser"
    ],
    "description": "Asynchronous MySQL connector written in pure Nim",
    "license": "MIT",
    "web": "https://github.com/tulayang/asyncmysql"
  },
  {
    "name": "cassandra",
    "url": "https://github.com/yglukhov/cassandra",
    "method": "git",
    "tags": [
      "cassandra",
      "database",
      "wrapper",
      "bindings",
      "driver"
    ],
    "description": "Bindings to Cassandra DB driver",
    "license": "MIT",
    "web": "https://github.com/yglukhov/cassandra"
  },
  {
    "name": "tf2plug",
    "url": "https://gitlab.com/waylon531/tf2plug",
    "method": "git",
    "tags": [
      "app",
      "binary",
      "tool",
      "tf2"
    ],
    "description": "A mod manager for TF2",
    "license": "GPLv3",
    "web": "https://gitlab.com/waylon531/tf2plug"
  },
  {
    "name": "oldgtk3",
    "url": "https://github.com/stefansalewski/oldgtk3",
    "method": "git",
    "tags": [
      "library",
      "gtk",
      "wrapper",
      "gui"
    ],
    "description": "Low level bindings for GTK3 related libraries",
    "license": "MIT",
    "web": "https://github.com/stefansalewski/oldgtk3"
  },
  {
    "name": "godot",
    "url": "https://github.com/pragmagic/godot-nim",
    "method": "git",
    "tags": [
      "game",
      "engine",
      "2d",
      "3d"
    ],
    "description": "Nim bindings for Godot Engine",
    "license": "MIT",
    "web": "https://github.com/pragmagic/godot-nim"
  },
  {
    "name": "vkapi",
    "url": "https://github.com/TiberiumN/nimvkapi",
    "method": "git",
    "tags": [
      "wrapper",
      "vkontakte",
      "vk",
      "library",
      "api"
    ],
    "description": "A wrapper for the vk.com API (russian social network)",
    "license": "MIT",
    "web": "https://github.com/TiberiumN/nimvkapi"
  },
  {
    "name": "slacklib",
    "url": "https://github.com/ThomasTJdev/nim_slacklib",
    "method": "git",
    "tags": [
      "library",
      "wrapper",
      "slack",
      "slackapp",
      "api"
    ],
    "description": "Library for working with a slack app or sending messages to a slack channel (slack.com)",
    "license": "MIT",
    "web": "https://github.com/ThomasTJdev/nim_slacklib"
  } 
>>>>>>> 3e9549ed
]<|MERGE_RESOLUTION|>--- conflicted
+++ resolved
@@ -6734,9 +6734,6 @@
     "description": "nimcalcal - PyCalCal translated to Nim, Calendrical Calculations from Reingold/Dershowitz",
     "license": "MIT",
     "web": "http://www3.cs.stonybrook.edu/~algorith/implement/reingold/implement.shtml"
-<<<<<<< HEAD
-  }
-=======
   },
   {
     "name": "currying",
@@ -6924,5 +6921,4 @@
     "license": "MIT",
     "web": "https://github.com/ThomasTJdev/nim_slacklib"
   } 
->>>>>>> 3e9549ed
 ]