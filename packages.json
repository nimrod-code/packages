[
  {
    "name": "sequtils2",
    "url": "https://github.com/Michedev/sequtils2",
    "method": "git",
    "tags": [
      "library",
      "sequence",
      "string",
      "openArray",
      "functional"
    ],
    "description": "Additional functions for sequences that are not present in sequtils",
    "license": "MIT",
    "web": "http://htmlpreview.github.io/?https://github.com/Michedev/sequtils2/blob/master/sequtils2.html"
  },
  {
    "name": "github_api",
    "url": "https://github.com/watzon/github-api-nim",
    "method": "git",
    "tags": [
      "library",
      "api",
      "github",
      "client"
    ],
    "description": "Nim wrapper for the GitHub API",
    "license": "WTFPL",
    "web": "https://github.com/watzon/github-api-nim"
  },
  {
    "name": "nimates",
    "url": "https://github.com/jamesalbert/nimates",
    "method": "git",
    "tags": [
      "library",
      "postmates",
      "delivery"
    ],
    "description": "Client library for the Postmates API",
    "license": "Apache",
    "web": "https://github.com/jamesalbert/nimates"
  },
  {
    "name": "discordnim",
    "url": "https://github.com/Krognol/discordnim",
    "method": "git",
    "tags": [
      "library",
      "discord"
    ],
    "description": "Discord library for Nim",
    "license": "MIT",
    "web": "https://github.com/Krognol/discordnim"
  },
  {
    "name": "argument_parser",
    "url": "https://github.com/Xe/argument_parser/",
    "method": "git",
    "tags": [
      "library",
      "commandline",
      "arguments",
      "switches",
      "parsing"
    ],
    "description": "Provides a complex commandline parser",
    "license": "MIT",
    "web": "https://github.com/Xe/argument_parser"
  },
  {
    "name": "genieos",
    "url": "https://github.com/Araq/genieos/",
    "method": "git",
    "tags": [
      "library",
      "commandline",
      "sound",
      "recycle",
      "os"
    ],
    "description": "Too awesome procs to be included in nimrod.os module",
    "license": "MIT",
    "web": "http://github.com/Araq/genieos/"
  },
  {
    "name": "jester",
    "url": "https://github.com/dom96/jester/",
    "method": "git",
    "tags": [
      "web",
      "http",
      "framework",
      "dsl"
    ],
    "description": "A sinatra-like web framework for Nim.",
    "license": "MIT",
    "web": "https://github.com/dom96/jester"
  },
  {
    "name": "templates",
    "url": "https://github.com/onionhammer/nim-templates.git",
    "method": "git",
    "tags": [
      "web",
      "html",
      "template"
    ],
    "description": "A simple string templating library for Nim.",
    "license": "BSD",
    "web": "https://github.com/onionhammer/nim-templates"
  },
  {
    "name": "murmur",
    "url": "https://github.com/olahol/nimrod-murmur/",
    "method": "git",
    "tags": [
      "hash",
      "murmur"
    ],
    "description": "MurmurHash in pure Nim.",
    "license": "MIT",
    "web": "https://github.com/olahol/nimrod-murmur"
  },
  {
    "name": "libtcod_nim",
    "url": "https://github.com/Vladar4/libtcod_nim/",
    "method": "git",
    "tags": [
      "roguelike",
      "game",
      "library",
      "engine",
      "sdl",
      "opengl",
      "glsl"
    ],
    "description": "Wrapper of the libtcod library for the Nim language.",
    "license": "zlib",
    "web": "https://github.com/Vladar4/libtcod_nim"
  },
  {
    "name": "nimgame",
    "url": "https://github.com/Vladar4/nimgame/",
    "method": "git",
    "tags": [
      "deprecated",
      "game",
      "engine",
      "sdl"
    ],
    "description": "A simple 2D game engine for Nim language. Deprecated, use nimgame2 instead.",
    "license": "MIT",
    "web": "https://github.com/Vladar4/nimgame"
  },
  {
    "name": "nimgame2",
    "url": "https://github.com/Vladar4/nimgame2/",
    "method": "git",
    "tags": [
      "game",
      "engine",
      "sdl",
      "sdl2"
    ],
    "description": "A simple 2D game engine for Nim language.",
    "license": "MIT",
    "web": "https://github.com/Vladar4/nimgame2"
  },
  {
    "name": "sfml",
    "url": "https://github.com/fowlmouth/nimrod-sfml/",
    "method": "git",
    "tags": [
      "game",
      "library",
      "opengl"
    ],
    "description": "High level OpenGL-based Game Library",
    "license": "MIT",
    "web": "https://github.com/fowlmouth/nimrod-sfml"
  },
  {
    "name": "enet",
    "url": "https://github.com/fowlmouth/nimrod-enet/",
    "method": "git",
    "tags": [
      "game",
      "networking",
      "udp"
    ],
    "description": "Wrapper for ENet UDP networking library",
    "license": "MIT",
    "web": "https://github.com/fowlmouth/nimrod-enet"
  },
  {
    "name": "nim-locale",
    "url": "https://github.com/Amrykid/nim-locale/",
    "method": "git",
    "tags": [
      "library",
      "locale",
      "i18n",
      "localization",
      "localisation",
      "globalization"
    ],
    "description": "A simple library for localizing Nim applications.",
    "license": "MIT",
    "web": "https://github.com/Amrykid/nim-locale"
  },
  {
    "name": "fowltek",
    "url": "https://github.com/fowlmouth/nimlibs/",
    "method": "git",
    "tags": [
      "game",
      "opengl",
      "wrappers",
      "library",
      "assorted"
    ],
    "description": "A collection of reusable modules and wrappers.",
    "license": "MIT",
    "web": "https://github.com/fowlmouth/nimlibs"
  },
  {
    "name": "nake",
    "url": "https://github.com/fowlmouth/nake/",
    "method": "git",
    "tags": [
      "build",
      "automation",
      "sortof"
    ],
    "description": "make-like for Nim. Describe your builds as tasks!",
    "license": "MIT",
    "web": "https://github.com/fowlmouth/nake"
  },
  {
    "name": "nimrod-glfw",
    "url": "https://github.com/rafaelvasco/nimrod-glfw/",
    "method": "git",
    "tags": [
      "library",
      "glfw",
      "opengl",
      "windowing",
      "game"
    ],
    "description": "Nim bindings for GLFW library.",
    "license": "MIT",
    "web": "https://github.com/rafaelvasco/nimrod-glfw"
  },
  {
    "name": "chipmunk",
    "url": "https://github.com/fowlmouth/nimrod-chipmunk/",
    "method": "git",
    "tags": [
      "library",
      "physics",
      "game"
    ],
    "description": "Bindings for Chipmunk2D 6.x physics library (for backwards compatibility)",
    "license": "MIT",
    "web": "https://github.com/fowlmouth/nimrod-chipmunk"
  },
  {
    "name": "chipmunk6",
    "url": "https://github.com/fowlmouth/nimrod-chipmunk/",
    "method": "git",
    "tags": [
      "library",
      "physics",
      "game"
    ],
    "description": "Bindings for Chipmunk2D 6.x physics library",
    "license": "MIT",
    "web": "https://github.com/fowlmouth/nimrod-chipmunk"
  },
  {
    "name": "chipmunk7_demos",
    "url": "https://github.com/matkuki/chipmunk7_demos/",
    "method": "git",
    "tags": [
      "demos",
      "physics",
      "game"
    ],
    "description": "Chipmunk7 demos for Nim",
    "license": "MIT",
    "web": "https://github.com/matkuki/chipmunk7_demos"
  },
  {
    "name": "nim-glfw",
    "url": "https://github.com/ephja/nim-glfw",
    "method": "git",
    "tags": [
      "library",
      "glfw",
      "opengl",
      "windowing",
      "game"
    ],
    "description": "A high-level GLFW 3 wrapper",
    "license": "MIT",
    "web": "https://github.com/ephja/nim-glfw"
  },
  {
    "name": "nim-ao",
    "url": "https://github.com/ephja/nim-ao",
    "method": "git",
    "tags": [
      "library",
      "audio"
    ],
    "description": "A high-level libao wrapper",
    "license": "MIT",
    "web": "https://github.com/ephja/nim-ao"
  },
  {
    "name": "termbox",
    "url": "https://github.com/fowlmouth/nim-termbox",
    "method": "git",
    "tags": [
      "library",
      "terminal",
      "io"
    ],
    "description": "Termbox wrapper.",
    "license": "MIT",
    "web": "https://github.com/fowlmouth/nim-termbox"
  },
  {
    "name": "linagl",
    "url": "https://bitbucket.org/BitPuffin/linagl",
    "method": "hg",
    "tags": [
      "library",
      "opengl",
      "math",
      "game"
    ],
    "description": "OpenGL math library",
    "license": "CC0",
    "web": "https://bitbucket.org/BitPuffin/linagl"
  },
  {
    "name": "kwin",
    "url": "https://github.com/reactormonk/nim-kwin",
    "method": "git",
    "tags": [
      "library",
      "javascript",
      "kde"
    ],
    "description": "KWin JavaScript API wrapper",
    "license": "MIT",
    "web": "https://github.com/reactormonk/nim-kwin"
  },
  {
    "name": "opencv",
    "url": "https://github.com/dom96/nim-opencv",
    "method": "git",
    "tags": [
      "library",
      "wrapper",
      "opencv",
      "image",
      "processing"
    ],
    "description": "OpenCV wrapper",
    "license": "MIT",
    "web": "https://github.com/dom96/nim-opencv"
  },
  {
    "name": "nimble",
    "url": "https://github.com/nim-lang/nimble",
    "method": "git",
    "tags": [
      "app",
      "binary",
      "package",
      "manager"
    ],
    "description": "Nimble package manager",
    "license": "BSD",
    "web": "https://github.com/nim-lang/nimble"
  },
  {
    "name": "aporia",
    "url": "https://github.com/nim-lang/Aporia",
    "method": "git",
    "tags": [
      "app",
      "binary",
      "ide",
      "gtk"
    ],
    "description": "A Nim IDE.",
    "license": "GPLv2",
    "web": "https://github.com/nim-lang/Aporia"
  },
  {
    "name": "c2nim",
    "url": "https://github.com/nim-lang/c2nim",
    "method": "git",
    "tags": [
      "app",
      "binary",
      "tool",
      "header",
      "C"
    ],
    "description": "c2nim is a tool to translate Ansi C code to Nim.",
    "license": "MIT",
    "web": "https://github.com/nim-lang/c2nim"
  },
  {
    "name": "pas2nim",
    "url": "https://github.com/nim-lang/pas2nim",
    "method": "git",
    "tags": [
      "app",
      "binary",
      "tool",
      "Pascal"
    ],
    "description": "pas2nim is a tool to translate Pascal code to Nim.",
    "license": "MIT",
    "web": "https://github.com/nim-lang/pas2nim"
  },
  {
    "name": "ipsumgenera",
    "url": "https://github.com/dom96/ipsumgenera",
    "method": "git",
    "tags": [
      "app",
      "binary",
      "blog",
      "static",
      "generator"
    ],
    "description": "Static blog generator ala Jekyll.",
    "license": "MIT",
    "web": "https://github.com/dom96/ipsumgenera"
  },
  {
    "name": "clibpp",
    "url": "https://github.com/onionhammer/clibpp.git",
    "method": "git",
    "tags": [
      "import",
      "C++",
      "library",
      "wrap"
    ],
    "description": "Easy way to 'Mock' C++ interface",
    "license": "MIT",
    "web": "https://github.com/onionhammer/clibpp"
  },
  {
    "name": "pastebin",
    "url": "https://github.com/achesak/nim-pastebin",
    "method": "git",
    "tags": [
      "library",
      "wrapper",
      "pastebin"
    ],
    "description": "Pastebin API wrapper",
    "license": "MIT",
    "web": "https://github.com/achesak/nim-pastebin"
  },
  {
    "name": "yahooweather",
    "url": "https://github.com/achesak/nim-yahooweather",
    "method": "git",
    "tags": [
      "library",
      "wrapper",
      "weather"
    ],
    "description": "Yahoo! Weather API wrapper",
    "license": "MIT",
    "web": "https://github.com/achesak/nim-yahooweather"
  },
  {
    "name": "noaa",
    "url": "https://github.com/achesak/nim-noaa",
    "method": "git",
    "tags": [
      "library",
      "wrapper",
      "weather"
    ],
    "description": "NOAA weather API wrapper",
    "license": "MIT",
    "web": "https://github.com/achesak/nim-noaa"
  },
  {
    "name": "rss",
    "url": "https://github.com/achesak/nim-rss",
    "method": "git",
    "tags": [
      "library",
      "rss",
      "xml",
      "syndication"
    ],
    "description": "RSS library",
    "license": "MIT",
    "web": "https://github.com/achesak/nim-rss"
  },
  {
    "name": "extmath",
    "url": "https://github.com/achesak/extmath.nim",
    "method": "git",
    "tags": [
      "library",
      "math",
      "trigonometry"
    ],
    "description": "Nim math library",
    "license": "MIT",
    "web": "https://github.com/achesak/extmath.nim"
  },
  {
    "name": "gtk2",
    "url": "https://github.com/nim-lang/gtk2",
    "method": "git",
    "tags": [
      "wrapper",
      "gui",
      "gtk"
    ],
    "description": "Wrapper for gtk2, a feature rich toolkit for creating graphical user interfaces",
    "license": "MIT",
    "web": "https://github.com/nim-lang/gtk2"
  },
  {
    "name": "cairo",
    "url": "https://github.com/nim-lang/cairo",
    "method": "git",
    "tags": [
      "wrapper"
    ],
    "description": "Wrapper for cairo, a vector graphics library with display and print output",
    "license": "MIT",
    "web": "https://github.com/nim-lang/cairo"
  },
  {
    "name": "x11",
    "url": "https://github.com/nim-lang/x11",
    "method": "git",
    "tags": [
      "wrapper"
    ],
    "description": "Wrapper for X11",
    "license": "MIT",
    "web": "https://github.com/nim-lang/x11"
  },
  {
    "name": "opengl",
    "url": "https://github.com/nim-lang/opengl",
    "method": "git",
    "tags": [
      "wrapper"
    ],
    "description": "High-level and low-level wrapper for OpenGL",
    "license": "MIT",
    "web": "https://github.com/nim-lang/opengl"
  },
  {
    "name": "lua",
    "url": "https://github.com/nim-lang/lua",
    "method": "git",
    "tags": [
      "wrapper"
    ],
    "description": "Wrapper to interface with the Lua interpreter",
    "license": "MIT",
    "web": "https://github.com/nim-lang/lua"
  },
  {
    "name": "tcl",
    "url": "https://github.com/nim-lang/tcl",
    "method": "git",
    "tags": [
      "wrapper"
    ],
    "description": "Wrapper for the TCL programming language",
    "license": "MIT",
    "web": "https://github.com/nim-lang/tcl"
  },
  {
    "name": "glm",
    "url": "https://github.com/stavenko/nim-glm",
    "method": "git",
    "tags": [
      "opengl",
      "math",
      "matrix",
      "vector",
      "glsl"
    ],
    "description": "Port of c++ glm library with shader-like syntax",
    "license": "MIT",
    "web": "https://github.com/stavenko/nim-glm"
  },
  {
    "name": "python",
    "url": "https://github.com/nim-lang/python",
    "method": "git",
    "tags": [
      "wrapper"
    ],
    "description": "Wrapper to interface with Python interpreter",
    "license": "MIT",
    "web": "https://github.com/nim-lang/python"
  },
  {
    "name": "NimBorg",
    "url": "https://github.com/micklat/NimBorg",
    "method": "git",
    "tags": [
      "wrapper"
    ],
    "description": "High-level and low-level interfaces to python and lua",
    "license": "MIT",
    "web": "https://github.com/micklat/NimBorg"
  },
  {
    "name": "sha1",
    "url": "https://github.com/onionhammer/sha1",
    "method": "git",
    "tags": [
      "port",
      "hash",
      "sha1"
    ],
    "description": "SHA-1 produces a 160-bit (20-byte) hash value from arbitrary input",
    "license": "BSD"
  },
  {
    "name": "dropbox_filename_sanitizer",
    "url": "https://github.com/Araq/dropbox_filename_sanitizer/",
    "method": "git",
    "tags": [
      "dropbox"
    ],
    "description": "Tool to clean up filenames shared on Dropbox",
    "license": "MIT",
    "web": "https://github.com/Araq/dropbox_filename_sanitizer/"
  },
  {
    "name": "csv",
    "url": "https://github.com/achesak/nim-csv",
    "method": "git",
    "tags": [
      "csv",
      "parsing",
      "stringify",
      "library"
    ],
    "description": "Library for parsing, stringifying, reading, and writing CSV (comma separated value) files",
    "license": "MIT",
    "web": "https://github.com/achesak/nim-csv"
  },
  {
    "name": "geonames",
    "url": "https://github.com/achesak/nim-geonames",
    "method": "git",
    "tags": [
      "library",
      "wrapper",
      "geography"
    ],
    "description": "GeoNames API wrapper",
    "license": "MIT",
    "web": "https://github.com/achesak/nim-geonames"
  },
  {
    "name": "gravatar",
    "url": "https://github.com/achesak/nim-gravatar",
    "method": "git",
    "tags": [
      "library",
      "wrapper",
      "gravatar"
    ],
    "description": "Gravatar API wrapper",
    "license": "MIT",
    "web": "https://github.com/achesak/nim-gravatar"
  },
  {
    "name": "coverartarchive",
    "url": "https://github.com/achesak/nim-coverartarchive",
    "method": "git",
    "tags": [
      "library",
      "wrapper",
      "cover art",
      "music",
      "metadata"
    ],
    "description": "Cover Art Archive API wrapper",
    "license": "MIT",
    "web": "http://github.com/achesak/nim-coverartarchive"
  },
  {
    "name": "nim-ogg",
    "url": "https://bitbucket.org/BitPuffin/nim-ogg",
    "method": "hg",
    "tags": [
      "library",
      "wrapper",
      "binding",
      "audio",
      "sound",
      "video",
      "metadata",
      "media"
    ],
    "description": "Binding to libogg",
    "license": "CC0"
  },
  {
    "name": "ogg",
    "url": "https://bitbucket.org/BitPuffin/nim-ogg",
    "method": "hg",
    "tags": [
      "library",
      "wrapper",
      "binding",
      "audio",
      "sound",
      "video",
      "metadata",
      "media"
    ],
    "description": "Binding to libogg",
    "license": "CC0"
  },
  {
    "name": "nim-vorbis",
    "url": "https://bitbucket.org/BitPuffin/nim-vorbis",
    "method": "hg",
    "tags": [
      "library",
      "wrapper",
      "binding",
      "audio",
      "sound",
      "metadata",
      "media"
    ],
    "description": "Binding to libvorbis",
    "license": "CC0"
  },
  {
    "name": "vorbis",
    "url": "https://bitbucket.org/BitPuffin/nim-vorbis",
    "method": "hg",
    "tags": [
      "library",
      "wrapper",
      "binding",
      "audio",
      "sound",
      "metadata",
      "media"
    ],
    "description": "Binding to libvorbis",
    "license": "CC0"
  },
  {
    "name": "nim-portaudio",
    "url": "https://bitbucket.org/BitPuffin/nim-portaudio",
    "method": "hg",
    "tags": [
      "library",
      "wrapper",
      "binding",
      "audio",
      "sound",
      "media",
      "io"
    ],
    "description": "Binding to portaudio",
    "license": "CC0"
  },
  {
    "name": "portaudio",
    "url": "https://bitbucket.org/BitPuffin/nim-portaudio",
    "method": "hg",
    "tags": [
      "library",
      "wrapper",
      "binding",
      "audio",
      "sound",
      "media",
      "io"
    ],
    "description": "Binding to portaudio",
    "license": "CC0"
  },
  {
    "name": "commandeer",
    "url": "https://github.com/fenekku/commandeer",
    "method": "git",
    "tags": [
      "library",
      "commandline",
      "arguments",
      "switches",
      "parsing",
      "options"
    ],
    "description": "Provides a small command line parsing DSL (domain specific language)",
    "license": "MIT",
    "web": "https://github.com/fenekku/commandeer"
  },
  {
    "name": "scrypt.nim",
    "url": "https://bitbucket.org/BitPuffin/scrypt.nim",
    "method": "hg",
    "tags": [
      "library",
      "wrapper",
      "binding",
      "crypto",
      "cryptography",
      "hash",
      "password",
      "security"
    ],
    "description": "Binding and utilities for scrypt",
    "license": "CC0"
  },
  {
    "name": "bloom",
    "url": "https://github.com/boydgreenfield/nimrod-bloom",
    "method": "git",
    "tags": [
      "Bloom filter",
      "Bloom",
      "probabilistic",
      "data structure",
      "set membership",
      "MurmurHash",
      "MurmurHash3"
    ],
    "description": "Efficient Bloom filter implementation in Nim using MurmurHash3.",
    "license": "MIT",
    "web": "https://www.github.com/boydgreenfield/nimrod-bloom"
  },
  {
    "name": "awesome_rmdir",
    "url": "https://github.com/Araq/awesome_rmdir/",
    "method": "git",
    "tags": [
      "rmdir",
      "awesome",
      "commandline"
    ],
    "description": "Command to remove acceptably empty directories.",
    "license": "MIT",
    "web": "https://github.com/Araq/awesome_rmdir/"
  },
  {
    "name": "nimalpm",
    "url": "https://github.com/barcharcraz/nimalpm/",
    "method": "git",
    "tags": [
      "alpm",
      "wrapper",
      "binding",
      "library"
    ],
    "description": "A nimrod wrapper for libalpm",
    "license": "GPLv2",
    "web": "https://www.github.com/barcharcraz/nimalpm/"
  },
  {
    "name": "png",
    "url": "https://github.com/barcharcraz/nimlibpng",
    "method": "git",
    "tags": [
      "png",
      "wrapper",
      "library",
      "libpng",
      "image"
    ],
    "description": "Nim wrapper for the libpng library",
    "license": "libpng",
    "web": "https://github.com/barcharcraz/nimlibpng"
  },
  {
    "name": "nimlibpng",
    "alias": "png"
  },
  {
    "name": "sdl2",
    "url": "https://github.com/nim-lang/sdl2",
    "method": "git",
    "tags": [
      "wrapper",
      "media",
      "audio",
      "video"
    ],
    "description": "Wrapper for SDL 2.x",
    "license": "MIT",
    "web": "https://github.com/nim-lang/sdl2"
  },
  {
    "name": "gamelib",
    "url": "https://github.com/PMunch/SDLGamelib",
    "method": "git",
    "tags": [
      "sdl",
      "game",
      "library"
    ],
    "description": "A library of functions to make creating games using Nim and SDL2 easier. This does not intend to be a full blown engine and tries to keep all the components loosely coupled so that individual parts can be used separately.",
    "license": "MIT",
    "web": "https://github.com/PMunch/SDLGamelib"
  },
  {
    "name": "nimcr",
    "url": "https://github.com/PMunch/nimcr",
    "method": "git",
    "tags": [
      "shebang",
      "utility"
    ],
    "description": "A small program to make Nim shebang-able without the overhead of compiling each time",
    "license": "MIT",
    "web": "https://github.com/PMunch/nimcr"
  },
  {
    "name": "gtkgenui",
    "url": "https://github.com/PMunch/gtkgenui",
    "method": "git",
    "tags": [
      "gtk2",
      "utility"
    ],
    "description": "This module provides the genui macro for the Gtk2 toolkit. Genui is a way to specify graphical interfaces in a hierarchical way to more clearly show the structure of the interface as well as simplifying the code.",
    "license": "MIT",
    "web": "https://github.com/PMunch/gtkgenui"
  },
  {
    "name": "persvector",
    "url": "https://github.com/PMunch/nim-persistent-vector",
    "method": "git",
    "tags": [
      "datastructures",
      "immutable",
      "persistent"
    ],
    "description": "This is an implementation of Clojures persistent vectors in Nim.",
    "license": "MIT",
    "web": "https://github.com/PMunch/nim-persistent-vector"
  },
  {
    "name": "pcap",
    "url": "https://github.com/PMunch/nim-pcap",
    "method": "git",
    "tags": [
      "pcap",
      "fileformats"
    ],
    "description": "Tiny pure Nim library to read PCAP files used by TcpDump/WinDump/Wireshark.",
    "license": "MIT",
    "web": "https://github.com/PMunch/nim-pcap"
  },
  {
    "name": "drawille",
    "url": "https://github.com/PMunch/drawille-nim",
    "method": "git",
    "tags": [
      "drawile",
      "terminal",
      "graphics"
    ],
    "description": "Drawing in terminal with Unicode Braille characters.",
    "license": "MIT",
    "web": "https://github.com/PMunch/drawille-nim"
  },
  {
    "name": "binaryparse",
    "url": "https://github.com/PMunch/binaryparse",
    "method": "git",
    "tags": [
      "parsing",
      "binary"
    ],
    "description": "Binary parser (and writer) in pure Nim. Generates efficient parsing procedures that handle many commonly seen patterns seen in binary files and does sub-byte field reading.",
    "license": "MIT",
    "web": "https://github.com/PMunch/binaryparse"
  },
  {
    "name": "libkeepass",
    "url": "https://github.com/PMunch/libkeepass",
    "method": "git",
    "tags": [
      "keepass",
      "password",
      "library"
    ],
    "description": "Library for reading KeePass files and decrypt the passwords within it",
    "license": "MIT",
    "web": "https://github.com/PMunch/libkeepass"
  },
  {
    "name": "zhsh",
    "url": "https://github.com/PMunch/zhangshasha",
    "method": "git",
    "tags": [
      "algorithm",
      "edit-distance"
    ],
    "description": "This module is a port of the Java implementation of the Zhang-Shasha algorithm for tree edit distance",
    "license": "MIT",
    "web": "https://github.com/PMunch/zhangshasha"
  },
  {
    "name": "termstyle",
    "url": "https://github.com/PMunch/termstyle",
    "method": "git",
    "tags": [
      "terminal",
      "colour",
      "style"
    ],
    "description": "Easy to use styles for terminal output",
    "license": "MIT",
    "web": "https://github.com/PMunch/termstyle"
  },
  {
    "name": "sdl2_nim",
    "url": "https://github.com/Vladar4/sdl2_nim",
    "method": "git",
    "tags": [
      "library",
      "wrapper",
      "sdl2",
      "game",
      "video",
      "image",
      "audio",
      "network",
      "ttf"
    ],
    "description": "Wrapper of the SDL 2 library for the Nim language.",
    "license": "zlib",
    "web": "https://github.com/Vladar4/sdl2_nim"
  },
  {
    "name": "assimp",
    "url": "https://github.com/barcharcraz/nim-assimp",
    "method": "git",
    "tags": [
      "wrapper",
      "media",
      "mesh",
      "import",
      "game"
    ],
    "description": "Wrapper for the assimp library",
    "license": "MIT",
    "web": "https://github.com/barcharcraz/nim-assimp"
  },
  {
    "name": "freeimage",
    "url": "https://github.com/barcharcraz/nim-freeimage",
    "method": "git",
    "tags": [
      "wrapper",
      "media",
      "image",
      "import",
      "game"
    ],
    "description": "Wrapper for the FreeImage library",
    "license": "MIT",
    "web": "https://github.com/barcharcraz/nim-freeimage"
  },
  {
    "name": "bcrypt",
    "url": "https://github.com/ithkuil/bcryptnim/",
    "method": "git",
    "tags": [
      "hash",
      "crypto",
      "password",
      "bcrypt",
      "library"
    ],
    "description": "Wraps the bcrypt (blowfish) library for creating encrypted hashes (useful for passwords)",
    "license": "BSD",
    "web": "https://www.github.com/ithkuil/bcryptnim/"
  },
  {
    "name": "opencl",
    "url": "https://github.com/nim-lang/opencl",
    "method": "git",
    "tags": [
      "library"
    ],
    "description": "Low-level wrapper for OpenCL",
    "license": "MIT",
    "web": "https://github.com/nim-lang/opencl"
  },
  {
    "name": "DevIL",
    "url": "https://github.com/Varriount/DevIL",
    "method": "git",
    "tags": [
      "image",
      "library",
      "graphics",
      "wrapper"
    ],
    "description": "Wrapper for the DevIL image library",
    "license": "MIT",
    "web": "https://github.com/Varriount/DevIL"
  },
  {
    "name": "signals",
    "url": "https://github.com/fowlmouth/signals.nim",
    "method": "git",
    "tags": [
      "event-based",
      "observer pattern",
      "library"
    ],
    "description": "Signals/slots library.",
    "license": "MIT",
    "web": "https://github.com/fowlmouth/signals.nim"
  },
  {
    "name": "sling",
    "url": "https://github.com/Druage/sling",
    "method": "git",
    "tags": [
      "signal",
      "slots",
      "eventloop",
      "callback"
    ],
    "description": "Signal and Slot library for Nim.",
    "license": "unlicense",
    "web": "https://github.com/Druage/sling"
  },
  {
    "name": "number_files",
    "url": "https://github.com/Araq/number_files/",
    "method": "git",
    "tags": [
      "rename",
      "filename",
      "finder"
    ],
    "description": "Command to add counter suffix/prefix to a list of files.",
    "license": "MIT",
    "web": "https://github.com/Araq/number_files/"
  },
  {
    "name": "redissessions",
    "url": "https://github.com/ithkuil/redissessions/",
    "method": "git",
    "tags": [
      "jester",
      "sessions",
      "redis"
    ],
    "description": "Redis-backed sessions for jester",
    "license": "MIT",
    "web": "https://github.com/ithkuil/redissessions/"
  },
  {
    "name": "horde3d",
    "url": "https://github.com/fowlmouth/horde3d",
    "method": "git",
    "tags": [
      "graphics",
      "3d",
      "rendering",
      "wrapper"
    ],
    "description": "Wrapper for Horde3D, a small open source 3D rendering engine.",
    "license": "WTFPL",
    "web": "https://github.com/fowlmouth/horde3d"
  },
  {
    "name": "mongo",
    "url": "https://github.com/nim-lang/mongo",
    "method": "git",
    "tags": [
      "library",
      "wrapper",
      "database"
    ],
    "description": "Bindings and a high-level interface for MongoDB",
    "license": "MIT",
    "web": "https://github.com/nim-lang/mongo"
  },
  {
    "name": "allegro5",
    "url": "https://github.com/fowlmouth/allegro5",
    "method": "git",
    "tags": [
      "wrapper",
      "graphics",
      "games",
      "opengl",
      "audio"
    ],
    "description": "Wrapper for Allegro version 5.X",
    "license": "MIT",
    "web": "https://github.com/fowlmouth/allegro5"
  },
  {
    "name": "physfs",
    "url": "https://github.com/fowlmouth/physfs",
    "method": "git",
    "tags": [
      "wrapper",
      "filesystem",
      "archives"
    ],
    "description": "A library to provide abstract access to various archives.",
    "license": "WTFPL",
    "web": "https://github.com/fowlmouth/physfs"
  },
  {
    "name": "shoco",
    "url": "https://github.com/onionhammer/shoconim.git",
    "method": "git",
    "tags": [
      "compression",
      "shoco"
    ],
    "description": "A fast compressor for short strings",
    "license": "MIT",
    "web": "https://github.com/onionhammer/shoconim"
  },
  {
    "name": "murmur3",
    "url": "https://github.com/boydgreenfield/nimrod-murmur",
    "method": "git",
    "tags": [
      "MurmurHash",
      "MurmurHash3",
      "murmur",
      "hash",
      "hashing"
    ],
    "description": "A simple MurmurHash3 wrapper for Nim",
    "license": "MIT",
    "web": "https://github.com/boydgreenfield/nimrod-murmur"
  },
  {
    "name": "hex",
    "url": "https://github.com/esbullington/nimrod-hex",
    "method": "git",
    "tags": [
      "hex",
      "encoding"
    ],
    "description": "A simple hex package for Nim",
    "license": "MIT",
    "web": "https://github.com/esbullington/nimrod-hex"
  },
  {
    "name": "strfmt",
    "url": "https://bitbucket.org/lyro/strfmt",
    "method": "hg",
    "tags": [
      "library"
    ],
    "description": "A string formatting library inspired by Python's `format`.",
    "license": "MIT",
    "web": "https://lyro.bitbucket.org/strfmt"
  },
  {
    "name": "jade-nim",
    "url": "https://github.com/idlewan/jade-nim",
    "method": "git",
    "tags": [
      "template",
      "jade",
      "web",
      "dsl",
      "html"
    ],
    "description": "Compiles jade templates to Nim procedures.",
    "license": "MIT",
    "web": "https://github.com/idlewan/jade-nim"
  },
  {
    "name": "gh_nimrod_doc_pages",
    "url": "https://github.com/Araq/gh_nimrod_doc_pages",
    "method": "git",
    "tags": [
      "commandline",
      "web",
      "automation",
      "documentation"
    ],
    "description": "Generates a GitHub documentation website for Nim projects.",
    "license": "MIT",
    "web": "https://github.com/Araq/gh_nimrod_doc_pages"
  },
  {
    "name": "midnight_dynamite",
    "url": "https://github.com/Araq/midnight_dynamite",
    "method": "git",
    "tags": [
      "wrapper",
      "library",
      "html",
      "markdown",
      "md"
    ],
    "description": "Wrapper for the markdown rendering hoedown library",
    "license": "MIT",
    "web": "https://github.com/Araq/midnight_dynamite"
  },
  {
    "name": "rsvg",
    "url": "https://github.com/def-/rsvg",
    "method": "git",
    "tags": [
      "wrapper",
      "library",
      "graphics"
    ],
    "description": "Wrapper for librsvg, a Scalable Vector Graphics (SVG) rendering library",
    "license": "MIT",
    "web": "https://github.com/def-/rsvg"
  },
  {
    "name": "emerald",
    "url": "https://github.com/flyx/emerald",
    "method": "git",
    "tags": [
      "dsl",
      "html",
      "template",
      "web"
    ],
    "description": "macro-based HTML templating engine",
    "license": "WTFPL",
    "web": "https://flyx.github.io/emerald/"
  },
  {
    "name": "niminst",
    "url": "https://github.com/nim-lang/niminst",
    "method": "git",
    "tags": [
      "app",
      "binary",
      "tool",
      "installation",
      "generator"
    ],
    "description": "tool to generate installers for Nim programs",
    "license": "MIT",
    "web": "https://github.com/nim-lang/niminst"
  },
  {
    "name": "redis",
    "url": "https://github.com/nim-lang/redis",
    "method": "git",
    "tags": [
      "redis",
      "client",
      "library"
    ],
    "description": "official redis client for Nim",
    "license": "MIT",
    "web": "https://github.com/nim-lang/redis"
  },
  {
    "name": "dialogs",
    "url": "https://github.com/nim-lang/dialogs",
    "method": "git",
    "tags": [
      "library",
      "ui",
      "gui",
      "dialog",
      "file"
    ],
    "description": "wraps GTK+ or Windows' open file dialogs",
    "license": "MIT",
    "web": "https://github.com/nim-lang/dialogs"
  },
  {
    "name": "vectors",
    "url": "https://github.com/blamestross/nimrod-vectors",
    "method": "git",
    "tags": [
      "math",
      "vectors",
      "library"
    ],
    "description": "Simple multidimensional vector math",
    "license": "MIT",
    "web": "https://github.com/blamestross/nimrod-vectors"
  },
  {
    "name": "bitarray",
    "url": "https://github.com/onecodex/nim-bitarray",
    "method": "git",
    "tags": [
      "Bit arrays",
      "Bit sets",
      "Bit vectors",
      "Data structures"
    ],
    "description": "mmap-backed bitarray implementation in Nim.",
    "license": "MIT",
    "web": "https://www.github.com/onecodex/nim-bitarray"
  },
  {
    "name": "appdirs",
    "url": "https://github.com/MrJohz/appdirs",
    "method": "git",
    "tags": [
      "utility",
      "filesystem"
    ],
    "description": "A utility library to find the directory you need to app in.",
    "license": "MIT",
    "web": "https://github.com/MrJohz/appdirs"
  },
  {
    "name": "sndfile",
    "url": "https://github.com/julienaubert/nim-sndfile",
    "method": "git",
    "tags": [
      "audio",
      "wav",
      "wrapper",
      "libsndfile"
    ],
    "description": "A wrapper of libsndfile",
    "license": "MIT",
    "web": "https://github.com/julienaubert/nim-sndfile"
  },
  {
    "name": "nim-sndfile",
    "alias": "sndfile"
  },
  {
    "name": "bigints",
    "url": "https://github.com/def-/bigints",
    "method": "git",
    "tags": [
      "math",
      "library",
      "numbers"
    ],
    "description": "Arbitrary-precision integers",
    "license": "MIT",
    "web": "https://github.com/def-/bigints"
  },
  {
    "name": "iterutils",
    "url": "https://github.com/def-/iterutils",
    "method": "git",
    "tags": [
      "library",
      "iterators"
    ],
    "description": "Functional operations for iterators and slices, similar to sequtils",
    "license": "MIT",
    "web": "https://github.com/def-/iterutils"
  },
  {
    "name": "hastyscribe",
    "url": "https://github.com/h3rald/hastyscribe",
    "method": "git",
    "tags": [
      "markdown",
      "html",
      "publishing"
    ],
    "description": "Self-contained markdown compiler generating self-contained HTML documents",
    "license": "MIT",
    "web": "https://h3rald.com/hastyscribe"
  },
  {
    "name": "nanomsg",
    "url": "https://github.com/def-/nim-nanomsg",
    "method": "git",
    "tags": [
      "library",
      "wrapper",
      "networking"
    ],
    "description": "Wrapper for the nanomsg socket library that provides several common communication patterns",
    "license": "MIT",
    "web": "https://github.com/def-/nim-nanomsg"
  },
  {
    "name": "directnimrod",
    "url": "https://bitbucket.org/barcharcraz/directnimrod",
    "method": "git",
    "tags": [
      "library",
      "wrapper",
      "graphics",
      "windows"
    ],
    "description": "Wrapper for microsoft's DirectX libraries",
    "license": "MS-PL",
    "web": "https://bitbucket.org/barcharcraz/directnimrod"
  },
  {
    "name": "imghdr",
    "url": "https://github.com/achesak/nim-imghdr",
    "method": "git",
    "tags": [
      "image",
      "formats",
      "files"
    ],
    "description": "Library for detecting the format of an image",
    "license": "MIT",
    "web": "https://github.com/achesak/nim-imghdr"
  },
  {
    "name": "csv2json",
    "url": "https://github.com/achesak/nim-csv2json",
    "method": "git",
    "tags": [
      "csv",
      "json"
    ],
    "description": "Convert CSV files to JSON",
    "license": "MIT",
    "web": "https://github.com/achesak/nim-csv2json"
  },
  {
    "name": "vecmath",
    "url": "https://github.com/barcharcraz/vecmath",
    "method": "git",
    "tags": [
      "library",
      "math",
      "vector"
    ],
    "description": "various vector maths utils for nimrod",
    "license": "MIT",
    "web": "https://github.com/barcharcraz/vecmath"
  },
  {
    "name": "lazy_rest",
    "url": "https://github.com/Araq/lazy_rest",
    "method": "git",
    "tags": [
      "library",
      "rst",
      "rest",
      "text",
      "html"
    ],
    "description": "Simple reST HTML generation with some extras.",
    "license": "MIT",
    "web": "https://github.com/Araq/lazy_rest"
  },
  {
    "name": "Phosphor",
    "url": "https://github.com/barcharcraz/Phosphor",
    "method": "git",
    "tags": [
      "library",
      "opengl",
      "graphics"
    ],
    "description": "eaiser use of OpenGL and GLSL shaders",
    "license": "MIT",
    "web": "https://github.com/barcharcraz/Phosphor"
  },
  {
    "name": "colorsys",
    "url": "https://github.com/achesak/nim-colorsys",
    "method": "git",
    "tags": [
      "library",
      "colors",
      "rgb",
      "yiq",
      "hls",
      "hsv"
    ],
    "description": "Convert between RGB, YIQ, HLS, and HSV color systems.",
    "license": "MIT",
    "web": "https://github.com/achesak/nim-colorsys"
  },
  {
    "name": "pythonfile",
    "url": "https://github.com/achesak/nim-pythonfile",
    "method": "git",
    "tags": [
      "library",
      "python",
      "files",
      "file"
    ],
    "description": "Wrapper of the file procedures to provide an interface as similar as possible to that of Python",
    "license": "MIT",
    "web": "https://github.com/achesak/nim-pythonfile"
  },
  {
    "name": "sndhdr",
    "url": "https://github.com/achesak/nim-sndhdr",
    "method": "git",
    "tags": [
      "library",
      "formats",
      "files",
      "sound",
      "audio"
    ],
    "description": "Library for detecting the format of a sound file",
    "license": "MIT",
    "web": "https://github.com/achesak/nim-sndhdr"
  },
  {
    "name": "irc",
    "url": "https://github.com/nim-lang/irc",
    "method": "git",
    "tags": [
      "library",
      "irc",
      "network"
    ],
    "description": "Implements a simple IRC client.",
    "license": "MIT",
    "web": "https://github.com/nim-lang/irc"
  },
  {
    "name": "random",
    "url": "https://github.com/oprypin/nim-random",
    "method": "git",
    "tags": [
      "library",
      "algorithms",
      "random"
    ],
    "description": "Pseudo-random number generation library inspired by Python",
    "license": "MIT",
    "web": "https://github.com/oprypin/nim-random"
  },
  {
    "name": "zmq",
    "url": "https://github.com/nim-lang/nim-zmq",
    "method": "git",
    "tags": [
      "library",
      "wrapper",
      "zeromq",
      "messaging",
      "queue"
    ],
    "description": "ZeroMQ 4 wrapper",
    "license": "MIT",
    "web": "https://github.com/nim-lang/nim-zmq"
  },
  {
    "name": "uuid",
    "url": "https://github.com/idlewan/nim-uuid",
    "method": "git",
    "tags": [
      "library",
      "wrapper",
      "uuid"
    ],
    "description": "UUID wrapper",
    "license": "MIT",
    "web": "https://github.com/idlewan/nim-uuid"
  },
  {
    "name": "robotparser",
    "url": "https://github.com/achesak/nim-robotparser",
    "method": "git",
    "tags": [
      "library",
      "useragent",
      "robots",
      "robot.txt"
    ],
    "description": "Determine if a useragent can access a URL using robots.txt",
    "license": "MIT",
    "web": "https://github.com/achesak/nim-robotparser"
  },
  {
    "name": "epub",
    "url": "https://github.com/achesak/nim-epub",
    "method": "git",
    "tags": [
      "library",
      "epub",
      "e-book"
    ],
    "description": "Module for working with EPUB e-book files",
    "license": "MIT",
    "web": "https://github.com/achesak/nim-epub"
  },
  {
    "name": "hashids",
    "url": "https://github.com/achesak/nim-hashids",
    "method": "git",
    "tags": [
      "library",
      "hashids"
    ],
    "description": "Nim implementation of Hashids",
    "license": "MIT",
    "web": "https://github.com/achesak/nim-hashids"
  },
  {
    "name": "openssl_evp",
    "url": "https://github.com/cowboy-coders/nim-openssl-evp",
    "method": "git",
    "tags": [
      "library",
      "crypto",
      "openssl"
    ],
    "description": "Wrapper for OpenSSL's EVP interface",
    "license": "OpenSSL License and SSLeay License",
    "web": "https://github.com/cowboy-coders/nim-openssl-evp"
  },
  {
    "name": "monad",
    "alias": "maybe"
  },
  {
    "name": "maybe",
    "url": "https://github.com/superfunc/maybe",
    "method": "git",
    "tags": [
      "library",
      "functional",
      "optional",
      "monad"
    ],
    "description": "basic monadic maybe type for Nim",
    "license": "BSD3",
    "web": "https://github.com/superfunc/maybe"
  },
  {
    "name": "eternity",
    "url": "https://github.com/hiteshjasani/nim-eternity",
    "method": "git",
    "tags": [
      "library",
      "time",
      "format"
    ],
    "description": "Humanize elapsed time",
    "license": "MIT",
    "web": "https://github.com/hiteshjasani/nim-eternity"
  },
  {
    "name": "gmp",
    "url": "https://github.com/subsetpark/nim-gmp",
    "method": "git",
    "tags": [
      "library",
      "bignum",
      "numbers",
      "math"
    ],
    "description": "wrapper for the GNU multiple precision arithmetic library (GMP)",
    "license": "LGPLv3 or GPLv2",
    "web": "https://github.com/subsetpark/nim-gmp"
  },
  {
    "name": "ludens",
    "url": "https://github.com/rnentjes/nim-ludens",
    "method": "git",
    "tags": [
      "library",
      "game",
      "opengl",
      "sfml"
    ],
    "description": "Little game library using opengl and sfml",
    "license": "MIT",
    "web": "https://github.com/rnentjes/nim-ludens"
  },
  {
    "name": "ffbookmarks",
    "url": "https://github.com/achesak/nim-ffbookmarks",
    "method": "git",
    "tags": [
      "firefox",
      "bookmarks",
      "library"
    ],
    "description": "Nim module for working with Firefox bookmarks",
    "license": "MIT",
    "web": "https://github.com/achesak/nim-ffbookmarks"
  },
  {
    "name": "moustachu",
    "url": "https://github.com/fenekku/moustachu.git",
    "method": "git",
    "tags": [
      "web",
      "html",
      "template",
      "mustache"
    ],
    "description": "Mustache templating for Nim.",
    "license": "MIT",
    "web": "https://github.com/fenekku/moustachu"
  },
  {
    "name": "easy-bcrypt",
    "url": "https://github.com/flaviut/easy-bcrypt.git",
    "method": "git",
    "tags": [
      "hash",
      "crypto",
      "password",
      "bcrypt"
    ],
    "description": "simple wrapper providing a convenient interface for the bcrypt password hashing algorithm",
    "license": "CC0",
    "web": "https://github.com/flaviut/easy-bcrypt/blob/master/easy-bcrypt.nimble"
  },
  {
    "name": "libclang",
    "url": "https://github.com/cowboy-coders/nim-libclang.git",
    "method": "git",
    "tags": [
      "wrapper",
      "bindings",
      "clang"
    ],
    "description": "wrapper for libclang (the C-interface of the clang LLVM frontend)",
    "license": "MIT",
    "web": "https://github.com/cowboy-coders/nim-libclang"
  },
  {
    "name": "nim-libclang",
    "url": "https://github.com/cowboy-coders/nim-libclang.git",
    "method": "git",
    "tags": [
      "wrapper",
      "bindings",
      "clang"
    ],
    "description": "Please use libclang instead.",
    "license": "MIT",
    "web": "https://github.com/cowboy-coders/nim-libclang"
  },
  {
    "name": "nimqml",
    "url": "https://github.com/filcuc/nimqml",
    "method": "git",
    "tags": [
      "Qt",
      "Qml",
      "UI",
      "GUI"
    ],
    "description": "Qt Qml bindings",
    "license": "GPLv3",
    "web": "https://github.com/filcuc/nimqml"
  },
  {
    "name": "XPLM-Nim",
    "url": "https://github.com/jpoirier/XPLM-Nim",
    "method": "git",
    "tags": [
      "X-Plane",
      "XPLM",
      "Plugin",
      "SDK"
    ],
    "description": "X-Plane XPLM SDK wrapper",
    "license": "BSD",
    "web": "https://github.com/jpoirier/XPLM-Nim"
  },
  {
    "name": "csfml",
    "url": "https://github.com/oprypin/nim-csfml",
    "method": "git",
    "tags": [
      "sfml",
      "binding",
      "game",
      "media",
      "library",
      "opengl"
    ],
    "description": "Bindings for Simple and Fast Multimedia Library (through CSFML)",
    "license": "zlib",
    "web": "https://github.com/oprypin/nim-csfml"
  },
  {
    "name": "optional_t",
    "url": "https://github.com/flaviut/optional_t",
    "method": "git",
    "tags": [
      "option",
      "functional"
    ],
    "description": "Basic Option[T] library",
    "license": "MIT",
    "web": "https://github.com/flaviut/optional_t"
  },
  {
    "name": "nimrtlsdr",
    "url": "https://github.com/jpoirier/nimrtlsdr",
    "method": "git",
    "tags": [
      "rtl-sdr",
      "wrapper",
      "bindings",
      "rtlsdr"
    ],
    "description": "A Nim wrapper for librtlsdr",
    "license": "BSD",
    "web": "https://github.com/jpoirier/nimrtlsdr"
  },
  {
    "name": "lapp",
    "url": "https://gitlab.3dicc.com/gokr/lapp.git",
    "method": "git",
    "tags": [
      "args",
      "cmd",
      "opt",
      "parse",
      "parsing"
    ],
    "description": "Opt parser using synopsis as specification, ported from Lua.",
    "license": "MIT",
    "web": "https://gitlab.3dicc.com/gokr/lapp"
  },
  {
    "name": "blimp",
    "url": "https://gitlab.3dicc.com/gokr/blimp.git",
    "method": "git",
    "tags": [
      "app",
      "binary",
      "utility",
      "git",
      "git-fat"
    ],
    "description": "Utility that helps with big files in git, very similar to git-fat, s3annnex etc.",
    "license": "MIT",
    "web": "https://gitlab.3dicc.com/gokr/blimp"
  },
  {
    "name": "parsetoml",
    "url": "https://github.com/ziotom78/parsetoml.git",
    "method": "git",
    "tags": [
      "library"
    ],
    "description": "Library for parsing TOML files.",
    "license": "MIT",
    "web": "https://github.com/ziotom78/parsetoml"
  },
  {
    "name": "compiler",
    "url": "https://github.com/nim-lang/Nim.git",
    "method": "git",
    "tags": [
      "library"
    ],
    "description": "Compiler package providing the compiler sources as a library.",
    "license": "MIT",
    "web": "https://github.com/nim-lang/Nim"
  },
  {
    "name": "nre",
    "url": "https://github.com/flaviut/nre.git",
    "method": "git",
    "tags": [
      "library",
      "pcre",
      "regex"
    ],
    "description": "A better regular expression library",
    "license": "MIT",
    "web": "https://github.com/flaviut/nre"
  },
  {
    "name": "docopt",
    "url": "https://github.com/docopt/docopt.nim",
    "method": "git",
    "tags": [
      "commandline",
      "arguments",
      "parsing",
      "library"
    ],
    "description": "Command-line args parser based on Usage message",
    "license": "MIT",
    "web": "https://github.com/docopt/docopt.nim"
  },
  {
    "name": "bpg",
    "url": "https://github.com/def-/nim-bpg.git",
    "method": "git",
    "tags": [
      "image",
      "library",
      "wrapper"
    ],
    "description": "BPG (Better Portable Graphics) for Nim",
    "license": "MIT",
    "web": "https://github.com/def-/nim-bpg"
  },
  {
    "name": "io-spacenav",
    "url": "https://github.com/nimious/io-spacenav.git",
    "method": "git",
    "tags": [
      "binding",
      "3dx",
      "3dconnexion",
      "libspnav",
      "spacenav",
      "spacemouse",
      "spacepilot",
      "spacenavigator"
    ],
    "description": "Obsolete - please use spacenav instead!",
    "license": "MIT",
    "web": "https://github.com/nimious/io-spacenav"
  },
  {
    "name": "optionals",
    "url": "https://github.com/MasonMcGill/optionals.git",
    "method": "git",
    "tags": [
      "library",
      "option",
      "optional",
      "maybe"
    ],
    "description": "Option types",
    "license": "MIT",
    "web": "https://github.com/MasonMcGill/optionals"
  },
  {
    "name": "tuples",
    "url": "https://github.com/MasonMcGill/tuples.git",
    "method": "git",
    "tags": [
      "library",
      "tuple",
      "metaprogramming"
    ],
    "description": "Tuple manipulation utilities",
    "license": "MIT",
    "web": "https://github.com/MasonMcGill/tuples"
  },
  {
    "name": "fuse",
    "url": "https://github.com/akiradeveloper/nim-fuse.git",
    "method": "git",
    "tags": [
      "fuse",
      "library",
      "wrapper"
    ],
    "description": "A FUSE binding for Nim",
    "license": "MIT",
    "web": "https://github.com/akiradeveloper/nim-fuse"
  },
  {
    "name": "brainfuck",
    "url": "https://github.com/def-/nim-brainfuck.git",
    "method": "git",
    "tags": [
      "library",
      "binary",
      "app",
      "interpreter",
      "compiler",
      "language"
    ],
    "description": "A brainfuck interpreter and compiler",
    "license": "MIT",
    "web": "https://github.com/def-/nim-brainfuck"
  },
  {
    "name": "nimsuggest",
    "url": "https://github.com/nim-lang/nimsuggest.git",
    "method": "git",
    "tags": [
      "binary",
      "app",
      "suggest",
      "compiler",
      "autocomplete"
    ],
    "description": "Tool for providing auto completion data for Nim source code.",
    "license": "MIT",
    "web": "https://github.com/nim-lang/nimsuggest"
  },
  {
    "name": "jwt",
    "url": "https://github.com/yglukhov/nim-jwt.git",
    "method": "git",
    "tags": [
      "library",
      "crypto",
      "hash"
    ],
    "description": "JSON Web Tokens for Nim",
    "license": "MIT",
    "web": "https://github.com/yglukhov/nim-jwt"
  },
  {
    "name": "pythonpathlib",
    "url": "https://github.com/achesak/nim-pythonpathlib.git",
    "method": "git",
    "tags": [
      "path",
      "directory",
      "python",
      "library"
    ],
    "description": "Module for working with paths that is as similar as possible to Python's pathlib",
    "license": "MIT",
    "web": "https://github.com/achesak/nim-pythonpathlib"
  },
  {
    "name": "RingBuffer",
    "url": "git@github.com:megawac/RingBuffer.nim.git",
    "method": "git",
    "tags": [
      "sequence",
      "seq",
      "circular",
      "ring",
      "buffer"
    ],
    "description": "Circular buffer implementation",
    "license": "MIT",
    "web": "https://github.com/megawac/RingBuffer.nim"
  },
  {
    "name": "nimrat",
    "url": "https://github.com/apense/nimrat",
    "method": "git",
    "tags": [
      "library",
      "math",
      "numbers"
    ],
    "description": "Module for working with rational numbers (fractions)",
    "license": "MIT",
    "web": "https://github.com/apense/nimrat"
  },
  {
    "name": "io-isense",
    "url": "https://github.com/nimious/io-isense.git",
    "method": "git",
    "tags": [
      "binding",
      "isense",
      "intersense",
      "inertiacube",
      "intertrax",
      "microtrax",
      "thales",
      "tracking",
      "sensor"
    ],
    "description": "Obsolete - please use isense instead!",
    "license": "MIT",
    "web": "https://github.com/nimious/io-isense"
  },
  {
    "name": "io-usb",
    "url": "https://github.com/nimious/io-usb.git",
    "method": "git",
    "tags": [
      "binding",
      "usb",
      "libusb"
    ],
    "description": "Obsolete - please use libusb instead!",
    "license": "MIT",
    "web": "https://github.com/nimious/io-usb"
  },
  {
    "name": "nimcfitsio",
    "url": "https://github.com/ziotom78/nimcfitsio.git",
    "method": "git",
    "tags": [
      "library",
      "binding",
      "cfitsio",
      "fits",
      "io"
    ],
    "description": "Bindings for CFITSIO, a library to read/write FITSIO images and tables.",
    "license": "MIT",
    "web": "https://github.com/ziotom78/nimcfitsio"
  },
  {
    "name": "glossolalia",
    "url": "https://github.com/fowlmouth/glossolalia",
    "method": "git",
    "tags": [
      "parser",
      "peg"
    ],
    "description": "A DSL for quickly writing parsers",
    "license": "CC0",
    "web": "https://github.com/fowlmouth/glossolalia"
  },
  {
    "name": "entoody",
    "url": "https://bitbucket.org/fowlmouth/entoody",
    "method": "git",
    "tags": [
      "component",
      "entity",
      "composition"
    ],
    "description": "A component/entity system",
    "license": "CC0",
    "web": "https://bitbucket.org/fowlmouth/entoody"
  },
  {
    "name": "msgpack",
    "url": "https://github.com/akiradeveloper/msgpack-nim.git",
    "method": "git",
    "tags": [
      "msgpack",
      "library",
      "serialization"
    ],
    "description": "A MessagePack binding for Nim",
    "license": "MIT",
    "web": "https://github.com/akiradeveloper/msgpack-nim"
  },
  {
    "name": "osinfo",
    "url": "https://github.com/nim-lang/osinfo.git",
    "method": "git",
    "tags": [
      "os",
      "library",
      "info"
    ],
    "description": "Modules providing information about the OS.",
    "license": "MIT",
    "web": "https://github.com/nim-lang/osinfo"
  },
  {
    "name": "io-myo",
    "url": "https://github.com/nimious/io-myo.git",
    "method": "git",
    "tags": [
      "binding",
      "myo",
      "thalmic",
      "armband",
      "gesture"
    ],
    "description": "Obsolete - please use myo instead!",
    "license": "MIT",
    "web": "https://github.com/nimious/io-myo"
  },
  {
    "name": "io-oculus",
    "url": "https://github.com/nimious/io-oculus.git",
    "method": "git",
    "tags": [
      "binding",
      "oculus",
      "rift",
      "vr",
      "libovr",
      "ovr",
      "dk1",
      "dk2",
      "gearvr"
    ],
    "description": "Obsolete - please use oculus instead!",
    "license": "MIT",
    "web": "https://github.com/nimious/io-oculus"
  },
  {
    "name": "closure_compiler",
    "url": "https://github.com/yglukhov/closure_compiler.git",
    "method": "git",
    "tags": [
      "binding",
      "closure",
      "compiler",
      "javascript"
    ],
    "description": "Bindings for Closure Compiler web API.",
    "license": "MIT",
    "web": "https://github.com/yglukhov/closure_compiler"
  },
  {
    "name": "io-serialport",
    "url": "https://github.com/nimious/io-serialport.git",
    "method": "git",
    "tags": [
      "binding",
      "libserialport",
      "serial",
      "communication"
    ],
    "description": "Obsolete - please use serialport instead!",
    "license": "MIT",
    "web": "https://github.com/nimious/io-serialport"
  },
  {
    "name": "beanstalkd",
    "url": "https://github.com/tormaroe/beanstalkd.nim.git",
    "method": "git",
    "tags": [
      "library",
      "queue",
      "messaging"
    ],
    "description": "A beanstalkd work queue client library.",
    "license": "MIT",
    "web": "https://github.com/tormaroe/beanstalkd.nim"
  },
  {
    "name": "wiki2text",
    "url": "https://github.com/rspeer/wiki2text.git",
    "method": "git",
    "tags": [
      "nlp",
      "wiki",
      "xml",
      "text"
    ],
    "description": "Quickly extracts natural-language text from a MediaWiki XML file.",
    "license": "MIT",
    "web": "https://github.com/rspeer/wiki2text"
  },
  {
    "name": "qt5_qtsql",
    "url": "https://github.com/philip-wernersbach/nim-qt5_qtsql.git",
    "method": "git",
    "tags": [
      "library",
      "wrapper",
      "database",
      "qt",
      "qt5",
      "qtsql",
      "sqlite",
      "postgres",
      "mysql"
    ],
    "description": "Binding for Qt 5's Qt SQL library that integrates with the features of the Nim language. Uses one API for multiple database engines.",
    "license": "MIT",
    "web": "https://github.com/philip-wernersbach/nim-qt5_qtsql"
  },
  {
    "name": "orient",
    "url": "https://github.com/philip-wernersbach/nim-orient",
    "method": "git",
    "tags": [
      "library",
      "wrapper",
      "database",
      "orientdb",
      "pure"
    ],
    "description": "OrientDB driver written in pure Nim, uses the OrientDB 2.0 Binary Protocol with Binary Serialization.",
    "license": "MPL",
    "web": "https://github.com/philip-wernersbach/nim-orient"
  },
  {
    "name": "syslog",
    "url": "https://github.com/FedericoCeratto/nim-syslog",
    "method": "git",
    "tags": [
      "library",
      "pure"
    ],
    "description": "Syslog module.",
    "license": "LGPLv3",
    "web": "https://github.com/FedericoCeratto/nim-syslog"
  },
  {
    "name": "nimes",
    "url": "https://github.com/def-/nimes",
    "method": "git",
    "tags": [
      "emulator",
      "nes",
      "game",
      "sdl",
      "javascript"
    ],
    "description": "NES emulator using SDL2, also compiles to JavaScript with emscripten.",
    "license": "MPL",
    "web": "https://github.com/def-/nimes"
  },
  {
    "name": "syscall",
    "url": "https://github.com/def-/nim-syscall",
    "method": "git",
    "tags": [
      "library"
    ],
    "description": "Raw system calls for Nim",
    "license": "MPL",
    "web": "https://github.com/def-/nim-syscall"
  },
  {
    "name": "jnim",
    "url": "https://github.com/yglukhov/jnim",
    "method": "git",
    "tags": [
      "library",
      "java",
      "jvm",
      "bridge",
      "bindings"
    ],
    "description": "Nim - Java bridge",
    "license": "MIT",
    "web": "https://github.com/yglukhov/jnim"
  },
  {
    "name": "nimPDF",
    "url": "https://github.com/jangko/nimpdf",
    "method": "git",
    "tags": [
      "library",
      "PDF",
      "document"
    ],
    "description": "library for generating PDF files",
    "license": "MIT",
    "web": "https://github.com/jangko/nimpdf"
  },
  {
    "name": "LLVM",
    "url": "https://github.com/FedeOmoto/llvm",
    "method": "git",
    "tags": [
      "LLVM",
      "bindings",
      "wrapper"
    ],
    "description": "LLVM bindings for the Nim language.",
    "license": "MIT",
    "web": "https://github.com/FedeOmoto/llvm"
  },
  {
    "name": "nshout",
    "url": "https://github.com/Senketsu/nshout",
    "method": "git",
    "tags": [
      "library",
      "shouter",
      "libshout",
      "wrapper",
      "bindings",
      "audio",
      "web"
    ],
    "description": "Nim bindings for libshout",
    "license": "MIT",
    "web": "https://github.com/Senketsu/nshout"
  },
  {
    "name": "nuuid",
    "url": "https://github.com/yglukhov/nim-only-uuid",
    "method": "git",
    "tags": [
      "library",
      "uuid",
      "guid"
    ],
    "description": "A Nim source only UUID generator",
    "license": "MIT",
    "web": "https://github.com/yglukhov/nim-only-uuid"
  },
  {
    "name": "fftw3",
    "url": "https://github.com/ziotom78/nimfftw3",
    "method": "git",
    "tags": [
      "library",
      "math",
      "fft"
    ],
    "description": "Bindings to the FFTW library",
    "license": "MIT",
    "web": "https://github.com/ziotom78/nimfftw3"
  },
  {
    "name": "nrpl",
    "url": "https://github.com/vegansk/nrpl",
    "method": "git",
    "tags": [
      "REPL",
      "application"
    ],
    "description": "A rudimentary Nim REPL",
    "license": "MIT",
    "web": "https://github.com/vegansk/nrpl"
  },
  {
    "name": "nim-geocoding",
    "url": "https://github.com/saratchandra92/nim-geocoding",
    "method": "git",
    "tags": [
      "library",
      "geocoding",
      "maps"
    ],
    "description": "A simple library for Google Maps Geocoding API",
    "license": "MIT",
    "web": "https://github.com/saratchandra92/nim-geocoding"
  },
  {
    "name": "io-gles",
    "url": "https://github.com/nimious/io-gles.git",
    "method": "git",
    "tags": [
      "binding",
      "khronos",
      "gles",
      "opengl es"
    ],
    "description": "Obsolete - please use gles instead!",
    "license": "MIT",
    "web": "https://github.com/nimious/io-gles"
  },
  {
    "name": "io-egl",
    "url": "https://github.com/nimious/io-egl.git",
    "method": "git",
    "tags": [
      "binding",
      "khronos",
      "egl",
      "opengl",
      "opengl es",
      "openvg"
    ],
    "description": "Obsolete - please use egl instead!",
    "license": "MIT",
    "web": "https://github.com/nimious/io-egl"
  },
  {
    "name": "io-sixense",
    "url": "https://github.com/nimious/io-sixense.git",
    "method": "git",
    "tags": [
      "binding",
      "sixense",
      "razer hydra",
      "stem system",
      "vr"
    ],
    "description": "Obsolete - please use sixense instead!",
    "license": "MIT",
    "web": "https://github.com/nimious/io-sixense"
  },
  {
    "name": "tnetstring",
    "url": "https://mahlon@bitbucket.org/mahlon/nim-tnetstring",
    "method": "hg",
    "tags": [
      "tnetstring",
      "library",
      "serialization"
    ],
    "description": "Parsing and serializing for the TNetstring format.",
    "license": "MIT",
    "web": "http://bitbucket.org/mahlon/nim-tnetstring"
  },
  {
    "name": "msgpack4nim",
    "url": "https://github.com/jangko/msgpack4nim",
    "method": "git",
    "tags": [
      "msgpack",
      "library",
      "serialization",
      "deserialization"
    ],
    "description": "Another MessagePack implementation written in pure nim",
    "license": "MIT",
    "web": "https://github.com/jangko/msgpack4nim"
  },
  {
    "name": "binaryheap",
    "url": "https://github.com/bluenote10/nim-heap",
    "method": "git",
    "tags": [
      "heap",
      "priority queue"
    ],
    "description": "Simple binary heap implementation",
    "license": "MIT",
    "web": "https://github.com/bluenote10/nim-heap"
  },
  {
    "name": "stringinterpolation",
    "url": "https://github.com/bluenote10/nim-stringinterpolation",
    "method": "git",
    "tags": [
      "string formatting",
      "string interpolation"
    ],
    "description": "String interpolation with printf syntax",
    "license": "MIT",
    "web": "https://github.com/bluenote10/nim-stringinterpolation"
  },
  {
    "name": "libovr",
    "url": "https://github.com/bluenote10/nim-ovr",
    "method": "git",
    "tags": [
      "Oculus Rift",
      "virtual reality"
    ],
    "description": "Nim bindings for libOVR (Oculus Rift)",
    "license": "MIT",
    "web": "https://github.com/bluenote10/nim-ovr"
  },
  {
    "name": "delaunay",
    "url": "https://github.com/Nycto/DelaunayNim",
    "method": "git",
    "tags": [
      "delaunay",
      "library",
      "algorithms",
      "graph"
    ],
    "description": "2D Delaunay triangulations",
    "license": "MIT",
    "web": "https://github.com/Nycto/DelaunayNim"
  },
  {
    "name": "linenoise",
    "url": "https://github.com/fallingduck/linenoise-nim",
    "method": "git",
    "tags": [
      "linenoise",
      "library",
      "wrapper",
      "commandline"
    ],
    "description": "Wrapper for linenoise, a free, self-contained alternative to GNU readline.",
    "license": "BSD",
    "web": "https://github.com/fallingduck/linenoise-nim"
  },
  {
    "name": "struct",
    "url": "https://github.com/OpenSystemsLab/struct.nim",
    "method": "git",
    "tags": [
      "struct",
      "library",
      "python",
      "pack",
      "unpack"
    ],
    "description": "Python-like 'struct' for Nim",
    "license": "MIT",
    "web": "https://github.com/OpenSystemsLab/struct.nim"
  },
  {
    "name": "uri2",
    "url": "https://github.com/achesak/nim-uri2",
    "method": "git",
    "tags": [
      "uri",
      "url",
      "library"
    ],
    "description": "Nim module for better URI handling",
    "license": "MIT",
    "web": "https://github.com/achesak/nim-uri2"
  },
  {
    "name": "hmac",
    "url": "https://github.com/OpenSystemsLab/hmac.nim",
    "method": "git",
    "tags": [
      "hmac",
      "authentication",
      "hash",
      "sha1",
      "md5"
    ],
    "description": "HMAC-SHA1 and HMAC-MD5 hashing in Nim",
    "license": "MIT",
    "web": "https://github.com/OpenSystemsLab/hmac.nim"
  },
  {
    "name": "mongrel2",
    "url": "https://mahlon@bitbucket.org/mahlon/nim-mongrel2",
    "method": "hg",
    "tags": [
      "mongrel2",
      "library",
      "www"
    ],
    "description": "Handler framework for the Mongrel2 web server.",
    "license": "MIT",
    "web": "http://bitbucket.org/mahlon/nim-mongrel2"
  },
  {
    "name": "shimsham",
    "url": "https://github.com/apense/shimsham",
    "method": "git",
    "tags": [
      "crypto",
      "hash",
      "hashing",
      "digest"
    ],
    "description": "Hashing/Digest collection in pure Nim",
    "license": "MIT",
    "web": "https://github.com/apense/shimsham"
  },
  {
    "name": "base32",
    "url": "https://github.com/OpenSystemsLab/base32.nim",
    "method": "git",
    "tags": [
      "base32",
      "encode",
      "decode"
    ],
    "description": "Base32 library for Nim",
    "license": "MIT",
    "web": "https://github.com/OpenSystemsLab/base32.nim"
  },
  {
    "name": "otp",
    "url": "https://github.com/OpenSystemsLab/otp.nim",
    "method": "git",
    "tags": [
      "otp",
      "hotp",
      "totp",
      "time",
      "password",
      "one",
      "google",
      "authenticator"
    ],
    "description": "One Time Password library for Nim",
    "license": "MIT",
    "web": "https://github.com/OpenSystemsLab/otp.nim"
  },
  {
    "name": "q",
    "url": "https://github.com/OpenSystemsLab/q.nim",
    "method": "git",
    "tags": [
      "css",
      "selector",
      "query",
      "match",
      "find",
      "html",
      "xml",
      "jquery"
    ],
    "description": "Simple package for query HTML/XML elements using a CSS3 or jQuery-like selector syntax",
    "license": "MIT",
    "web": "https://github.com/OpenSystemsLab/q.nim"
  },
  {
    "name": "bignum",
    "url": "https://github.com/FedeOmoto/bignum",
    "method": "git",
    "tags": [
      "bignum",
      "gmp",
      "wrapper"
    ],
    "description": "Wrapper around the GMP bindings for the Nim language.",
    "license": "MIT",
    "web": "https://github.com/FedeOmoto/bignum"
  },
  {
    "name": "rbtree",
    "url": "https://github.com/Nycto/RBTreeNim",
    "method": "git",
    "tags": [
      "tree",
      "binary search tree",
      "rbtree",
      "red black tree"
    ],
    "description": "Red/Black Trees",
    "license": "MIT",
    "web": "https://github.com/Nycto/RBTreeNim"
  },
  {
    "name": "anybar",
    "url": "https://github.com/ba0f3/anybar.nim",
    "method": "git",
    "tags": [
      "anybar",
      "menubar",
      "status",
      "indicator"
    ],
    "description": "Control AnyBar instances with Nim",
    "license": "MIT",
    "web": "https://github.com/ba0f3/anybar.nim"
  },
  {
    "name": "astar",
    "url": "https://github.com/Nycto/AStarNim",
    "method": "git",
    "tags": [
      "astar",
      "A*",
      "pathfinding",
      "algorithm"
    ],
    "description": "A* Pathfinding",
    "license": "MIT",
    "web": "https://github.com/Nycto/AStarNim"
  },
  {
    "name": "lazy",
    "url": "https://github.com/petermora/nimLazy/",
    "method": "git",
    "tags": [
      "library",
      "iterator",
      "lazy list"
    ],
    "description": "Iterator library for Nim",
    "license": "MIT",
    "web": "https://github.com/petermora/nimLazy"
  },
  {
    "name": "asyncpythonfile",
    "url": "https://github.com/fallingduck/asyncpythonfile-nim",
    "method": "git",
    "tags": [
      "async",
      "asynchronous",
      "library",
      "python",
      "file",
      "files"
    ],
    "description": "High level, asynchronous file API mimicking Python's file interface.",
    "license": "ISC",
    "web": "https://github.com/fallingduck/asyncpythonfile-nim"
  },
  {
    "name": "nimfuzz",
    "url": "https://github.com/apense/nimfuzz",
    "method": "git",
    "tags": [
      "fuzzing",
      "testing",
      "hacking",
      "security"
    ],
    "description": "Simple and compact fuzzing",
    "license": "Apache License 2.0",
    "web": "https://apense.github.io/nimfuzz"
  },
  {
    "name": "linalg",
    "url": "https://github.com/unicredit/linear-algebra",
    "method": "git",
    "tags": [
      "vector",
      "matrix",
      "linear-algebra",
      "BLAS",
      "LAPACK"
    ],
    "description": "Linear algebra for Nim",
    "license": "Apache License 2.0",
    "web": "https://github.com/unicredit/linear-algebra"
  },
  {
    "name": "sequester",
    "url": "https://github.com/fallingduck/sequester",
    "method": "git",
    "tags": [
      "library",
      "seq",
      "sequence",
      "strings",
      "iterators",
      "php"
    ],
    "description": "Library for converting sequences to strings. Also has PHP-inspired explode and implode procs.",
    "license": "ISC",
    "web": "https://github.com/fallingduck/sequester"
  },
  {
    "name": "options",
    "url": "https://github.com/fallingduck/options-nim",
    "method": "git",
    "tags": [
      "library",
      "option",
      "optionals",
      "maybe"
    ],
    "description": "Temporary package to fix broken code in 0.11.2 stable.",
    "license": "MIT",
    "web": "https://github.com/fallingduck/options-nim"
  },
  {
    "name": "oldwinapi",
    "url": "https://github.com/nim-lang/oldwinapi",
    "method": "git",
    "tags": [
      "library",
      "windows",
      "api"
    ],
    "description": "Old Win API library for Nim",
    "license": "LGPL with static linking exception",
    "web": "https://github.com/nim-lang/oldwinapi"
  },
  {
    "name": "nimx",
    "url": "https://github.com/yglukhov/nimx",
    "method": "git",
    "tags": [
      "gui",
      "ui",
      "library"
    ],
    "description": "Cross-platform GUI framework",
    "license": "MIT",
    "web": "https://github.com/yglukhov/nimx"
  },
  {
    "name": "webview",
    "url": "https://github.com/oskca/webview",
    "method": "git",
    "tags": [
      "gui",
      "ui",
      "webview",
      "cross",
      "web",
      "library"
    ],
    "description": "Nim bindings for https://github.com/zserge/webview, a cross platform single header webview library",
    "license": "MIT",
    "web": "https://github.com/oskca/webview"
  },
  {
    "name": "memo",
    "url": "https://github.com/andreaferretti/memo",
    "method": "git",
    "tags": [
      "memo",
      "memoization",
      "memoize",
      "cache"
    ],
    "description": "Memoize Nim functions",
    "license": "Apache License 2.0",
    "web": "https://github.com/andreaferretti/memo"
  },
  {
    "name": "base62",
    "url": "https://github.com/singularperturbation/base62-encode",
    "method": "git",
    "tags": [
      "base62",
      "encode",
      "decode"
    ],
    "description": "Arbitrary base encoding-decoding functions, defaulting to Base-62.",
    "license": "MIT",
    "web": "https://github.com/singularperturbation/base62-encode"
  },
  {
    "name": "telebot",
    "url": "https://github.com/ba0f3/telebot.nim",
    "method": "git",
    "tags": [
      "telebot",
      "telegram",
      "bot",
      "api",
      "client",
      "async"
    ],
    "description": "Async Telegram Bot API Client",
    "license": "MIT",
    "web": "https://github.com/ba0f3/telebot.nim"
  },
  {
    "name": "tempfile",
    "url": "https://github.com/OpenSystemsLab/tempfile.nim",
    "method": "git",
    "tags": [
      "temp",
      "mktemp",
      "make",
      "mk",
      "mkstemp",
      "mkdtemp"
    ],
    "description": "Temporary files and directories",
    "license": "MIT",
    "web": "https://github.com/OpenSystemsLab/tempfile.nim"
  },
  {
    "name": "AstroNimy",
    "url": "https://github.com/super-massive-black-holes/AstroNimy",
    "method": "git",
    "tags": [
      "science",
      "astronomy",
      "library"
    ],
    "description": "Astronomical library for Nim",
    "license": "MIT",
    "web": "https://github.com/super-massive-black-holes/AstroNimy"
  },
  {
    "name": "patty",
    "url": "https://github.com/andreaferretti/patty",
    "method": "git",
    "tags": [
      "pattern",
      "adt",
      "variant",
      "pattern matching",
      "algebraic data type"
    ],
    "description": "Algebraic data types and pattern matching",
    "license": "Apache License 2.0",
    "web": "https://github.com/andreaferretti/patty"
  },
  {
    "name": "einheit",
    "url": "https://github.com/jyapayne/einheit",
    "method": "git",
    "tags": [
      "unit",
      "tests",
      "unittest",
      "unit tests",
      "unit test macro"
    ],
    "description": "Pretty looking, full featured, Python-inspired unit test library.",
    "license": "MIT",
    "web": "https://github.com/jyapayne/einheit"
  },
  {
    "name": "plists",
    "url": "https://github.com/yglukhov/plists",
    "method": "git",
    "tags": [
      "plist",
      "property",
      "list"
    ],
    "description": "Generate and parse Mac OS X .plist files in Nim.",
    "license": "MIT",
    "web": "https://github.com/yglukhov/plists"
  },
  {
    "name": "ncurses",
    "url": "https://github.com/rnowley/nim-ncurses/",
    "method": "git",
    "tags": [
      "library",
      "terminal",
      "graphics",
      "wrapper"
    ],
    "description": "A wrapper for NCurses",
    "license": "MIT",
    "web": "https://github.com/rnowley/nim-ncurses"
  },
  {
    "name": "nanovg.nim",
    "url": "https://github.com/fowlmouth/nanovg.nim",
    "method": "git",
    "tags": [
      "wrapper",
      "GUI",
      "vector graphics",
      "opengl"
    ],
    "description": "A wrapper for NanoVG vector graphics rendering",
    "license": "MIT",
    "web": "https://github.com/fowlmouth/nanovg.nim"
  },
  {
    "name": "pwd",
    "url": "https://github.com/achesak/nim-pwd",
    "method": "git",
    "tags": [
      "library",
      "unix",
      "pwd",
      "password"
    ],
    "description": "Nim port of Python's pwd module for working with the UNIX password file",
    "license": "MIT",
    "web": "https://github.com/achesak/nim-pwd"
  },
  {
    "name": "spwd",
    "url": "https://github.com/achesak/nim-spwd",
    "method": "git",
    "tags": [
      "library",
      "unix",
      "spwd",
      "password",
      "shadow"
    ],
    "description": "Nim port of Python's spwd module for working with the UNIX shadow password file",
    "license": "MIT",
    "web": "https://github.com/achesak/nim-spwd"
  },
  {
    "name": "grp",
    "url": "https://github.com/achesak/nim-grp",
    "method": "git",
    "tags": [
      "library",
      "unix",
      "grp",
      "group"
    ],
    "description": "Nim port of Python's grp module for working with the UNIX group database file",
    "license": "MIT",
    "web": "https://github.com/achesak/nim-grp"
  },
  {
    "name": "stopwatch",
    "url": "https://gitlab.com/define-private-public/stopwatch",
    "method": "git",
    "tags": [
      "timer",
      "timing",
      "benchmarking",
      "watch",
      "clock"
    ],
    "description": "A simple timing library for benchmarking code and other things.",
    "license": "MIT",
    "web": "https://gitlab.com/define-private-public/stopwatch"
  },
  {
    "name": "nimFinLib",
    "url": "https://github.com/qqtop/NimFinLib",
    "method": "git",
    "tags": [
      "financial"
    ],
    "description": "Financial Library for Nim",
    "license": "MIT",
    "web": "https://github.com/qqtop/NimFinLib"
  },
  {
    "name": "libssh2",
    "url": "https://github.com/ba0f3/libssh2.nim",
    "method": "git",
    "tags": [
      "lib",
      "ssh",
      "ssh2",
      "openssh",
      "client",
      "sftp",
      "scp"
    ],
    "description": "Nim wrapper for libssh2",
    "license": "MIT",
    "web": "https://github.com/ba0f3/libssh2.nim"
  },
  {
    "name": "rethinkdb",
    "url": "https://github.com/OpenSystemsLab/rethinkdb.nim",
    "method": "git",
    "tags": [
      "rethinkdb",
      "driver",
      "client",
      "json"
    ],
    "description": "RethinkDB driver for Nim",
    "license": "MIT",
    "web": "https://github.com/OpenSystemsLab/rethinkdb.nim"
  },
  {
    "name": "dbus",
    "url": "https://github.com/zielmicha/nim-dbus",
    "method": "git",
    "tags": [
      "dbus"
    ],
    "description": "dbus bindings for Nim",
    "license": "MIT",
    "web": "https://github.com/zielmicha/nim-dbus"
  },
  {
    "name": "lmdb",
    "url": "https://github.com/fowlmouth/lmdb.nim",
    "method": "git",
    "tags": [
      "wrapper",
      "lmdb"
    ],
    "description": "A wrapper for LMDB the Lightning Memory-Mapped Database",
    "license": "MIT",
    "web": "https://github.com/fowlmouth/lmdb.nim"
  },
  {
    "name": "zip",
    "url": "https://github.com/nim-lang/zip",
    "method": "git",
    "tags": [
      "wrapper",
      "zip"
    ],
    "description": "A wrapper for the zip library",
    "license": "MIT",
    "web": "https://github.com/nim-lang/zip"
  },
  {
    "name": "csvtools",
    "url": "https://github.com/unicredit/csvtools",
    "method": "git",
    "tags": [
      "CSV",
      "comma separated values",
      "TSV"
    ],
    "description": "Manage CSV files",
    "license": "Apache License 2.0",
    "web": "https://github.com/unicredit/csvtools"
  },
  {
    "name": "httpform",
    "url": "https://github.com/tulayang/httpform",
    "method": "git",
    "tags": [
      "request parser",
      "upload",
      "html5 file"
    ],
    "description": "Http request form parser",
    "license": "MIT",
    "web": "https://github.com/tulayang/httpform"
  },
  {
    "name": "vardene",
    "url": "https://github.com/Xe/vardene",
    "method": "git",
    "tags": [
      "command line",
      "tool",
      "compiler"
    ],
    "description": "A simple tool to manage multiple installs of Nim.",
    "license": "MIT",
    "web": "https://christine.website/projects/Vardene"
  },
  {
    "name": "quadtree",
    "url": "https://github.com/Nycto/QuadtreeNim",
    "method": "git",
    "tags": [
      "quadtree",
      "algorithm"
    ],
    "description": "A Quadtree implementation",
    "license": "MIT",
    "web": "https://github.com/Nycto/QuadtreeNim"
  },
  {
    "name": "expat",
    "url": "https://github.com/nim-lang/expat",
    "method": "git",
    "tags": [
      "expat",
      "xml",
      "parsing"
    ],
    "description": "Expat wrapper for Nim",
    "license": "MIT",
    "web": "https://github.com/nim-lang/expat"
  },
  {
    "name": "sphinx",
    "url": "https://github.com/Araq/sphinx",
    "method": "git",
    "tags": [
      "sphinx",
      "wrapper",
      "search",
      "engine"
    ],
    "description": "Sphinx wrapper for Nim",
    "license": "LGPL",
    "web": "https://github.com/Araq/sphinx"
  },
  {
    "name": "sdl1",
    "url": "https://github.com/nim-lang/sdl1",
    "method": "git",
    "tags": [
      "graphics",
      "library",
      "multi-media",
      "input",
      "sound",
      "joystick"
    ],
    "description": "SDL 1.2 wrapper for Nim.",
    "license": "LGPL",
    "web": "https://github.com/nim-lang/sdl1"
  },
  {
    "name": "graphics",
    "url": "https://github.com/nim-lang/graphics",
    "method": "git",
    "tags": [
      "library",
      "SDL"
    ],
    "description": "Graphics module for Nim.",
    "license": "MIT",
    "web": "https://github.com/nim-lang/graphics"
  },
  {
    "name": "libffi",
    "url": "https://github.com/Araq/libffi",
    "method": "git",
    "tags": [
      "ffi",
      "library",
      "C",
      "calling",
      "convention"
    ],
    "description": "libffi wrapper for Nim.",
    "license": "MIT",
    "web": "https://github.com/Araq/libffi"
  },
  {
    "name": "libcurl",
    "url": "https://github.com/Araq/libcurl",
    "method": "git",
    "tags": [
      "curl",
      "web",
      "http",
      "download"
    ],
    "description": "Nim wrapper for libcurl.",
    "license": "MIT",
    "web": "https://github.com/Araq/libcurl"
  },
  {
    "name": "perlin",
    "url": "https://github.com/Nycto/PerlinNim",
    "method": "git",
    "tags": [
      "perlin",
      "simplex",
      "noise"
    ],
    "description": "Perlin noise and Simplex noise generation",
    "license": "MIT",
    "web": "https://github.com/Nycto/PerlinNim"
  },
  {
    "name": "pfring",
    "url": "https://github.com/ba0f3/pfring.nim",
    "method": "git",
    "tags": [
      "pf_ring",
      "packet",
      "sniff",
      "pcap",
      "pfring",
      "network",
      "capture",
      "socket"
    ],
    "description": "PF_RING wrapper for Nim",
    "license": "MIT",
    "web": "https://github.com/ba0f3/pfring.nim"
  },
  {
    "name": "xxtea",
    "url": "https://github.com/xxtea/xxtea-nim",
    "method": "git",
    "tags": [
      "xxtea",
      "encrypt",
      "decrypt",
      "crypto"
    ],
    "description": "XXTEA encryption algorithm library written in pure Nim.",
    "license": "MIT",
    "web": "https://github.com/xxtea/xxtea-nim"
  },
  {
    "name": "xxhash",
    "url": "https://github.com/OpenSystemsLab/xxhash.nim",
    "method": "git",
    "tags": [
      "fast",
      "hash",
      "algorithm"
    ],
    "description": "xxhash wrapper for Nim",
    "license": "MIT",
    "web": "https://github.com/OpenSystemsLab/xxhash.nim"
  },
  {
    "name": "libipset",
    "url": "https://github.com/ba0f3/libipset.nim",
    "method": "git",
    "tags": [
      "ipset",
      "firewall",
      "netfilter",
      "mac",
      "ip",
      "network",
      "collection",
      "rule",
      "set"
    ],
    "description": "libipset wrapper for Nim",
    "license": "MIT",
    "web": "https://github.com/ba0f3/libipset.nim"
  },
  {
    "name": "pop3",
    "url": "https://github.com/FedericoCeratto/nim-pop3",
    "method": "git",
    "tags": [
      "network",
      "pop3",
      "email"
    ],
    "description": "POP3 client library",
    "license": "LGPLv3",
    "web": "https://github.com/FedericoCeratto/nim-pop3"
  },
  {
    "name": "nimrpc",
    "url": "https://github.com/rogercloud/nim-rpc",
    "method": "git",
    "tags": [
      "msgpack",
      "library",
      "rpc",
      "nimrpc"
    ],
    "description": "RPC implementation for Nim based on msgpack4nim",
    "license": "MIT",
    "web": "https://github.com/rogercloud/nim-rpc"
  },
  {
    "name": "nimrpc_milis",
    "url": "https://github.com/milisarge/nimrpc_milis",
    "method": "git",
    "tags": [
      "msgpack",
      "library",
      "rpc",
      "nimrpc"
    ],
    "description": "RPC implementation for Nim based on msgpack4nim",
    "license": "MIT",
    "web": "https://github.com/milisarge/nimrpc_milis"
  },
  {
    "name": "asyncevents",
    "url": "https://github.com/tulayang/asyncevents",
    "method": "git",
    "tags": [
      "event",
      "future",
      "asyncdispath"
    ],
    "description": "Asynchronous event loop for progaming with MVC",
    "license": "MIT",
    "web": "https://github.com/tulayang/asyncevents"
  },
  {
    "name": "nimSHA2",
    "url": "https://github.com/jangko/nimSHA2",
    "method": "git",
    "tags": [
      "hash",
      "crypto",
      "library",
      "sha256",
      "sha224",
      "sha384",
      "sha512"
    ],
    "description": "Secure Hash Algorithm - 2, [224, 256, 384, and 512 bits]",
    "license": "MIT",
    "web": "https://github.com/jangko/nimSHA2"
  },
  {
    "name": "nimAES",
    "url": "https://github.com/jangko/nimAES",
    "method": "git",
    "tags": [
      "crypto",
      "library",
      "aes",
      "encryption",
      "rijndael"
    ],
    "description": "Advanced Encryption Standard, Rijndael Algorithm",
    "license": "MIT",
    "web": "https://github.com/jangko/nimAES"
  },
  {
    "name": "nimeverything",
    "url": "https://github.com/xland/nimeverything/",
    "method": "git",
    "tags": [
      "everything",
      "voidtools",
      "Everything Search Engine"
    ],
    "description": "everything  search engine wrapper",
    "license": "MIT",
    "web": "https://github.com/xland/nimeverything"
  },
  {
    "name": "vidhdr",
    "url": "https://github.com/achesak/nim-vidhdr",
    "method": "git",
    "tags": [
      "video",
      "formats",
      "file"
    ],
    "description": "Library for detecting the format of an video file",
    "license": "MIT",
    "web": "https://github.com/achesak/nim-vidhdr"
  },
  {
    "name": "gitapi",
    "url": "https://github.com/achesak/nim-gitapi",
    "method": "git",
    "tags": [
      "git",
      "version control",
      "library"
    ],
    "description": "Nim wrapper around the git version control software",
    "license": "MIT",
    "web": "https://github.com/achesak/nim-gitapi"
  },
  {
    "name": "ptrace",
    "url": "https://github.com/ba0f3/ptrace.nim",
    "method": "git",
    "tags": [
      "ptrace",
      "trace",
      "process",
      "syscal",
      "system",
      "call"
    ],
    "description": "ptrace wrapper for Nim",
    "license": "MIT",
    "web": "https://github.com/ba0f3/ptrace.nim"
  },
  {
    "name": "ndbex",
    "url": "https://github.com/Senketsu/nim-db-ex",
    "method": "git",
    "tags": [
      "extension",
      "database",
      "convenience",
      "db",
      "mysql",
      "postgres",
      "sqlite"
    ],
    "description": "extension modules for Nim's 'db_*' modules",
    "license": "MIT",
    "web": "https://github.com/Senketsu/nim-db-ex"
  },
  {
    "name": "spry",
    "url": "https://github.com/gokr/spry",
    "method": "git",
    "tags": [
      "language",
      "library",
      "scripting"
    ],
    "description": "A Smalltalk and Rebol inspired language implemented as an AST interpreter",
    "license": "MIT",
    "web": "https://github.com/gokr/spry"
  },
  {
    "name": "nimBMP",
    "url": "https://github.com/jangko/nimBMP",
    "method": "git",
    "tags": [
      "graphics",
      "library",
      "BMP"
    ],
    "description": "BMP encoder and decoder",
    "license": "MIT",
    "web": "https://github.com/jangko/nimBMP"
  },
  {
    "name": "nimPNG",
    "url": "https://github.com/jangko/nimPNG",
    "method": "git",
    "tags": [
      "graphics",
      "library",
      "PNG"
    ],
    "description": "PNG(Portable Network Graphics) encoder and decoder",
    "license": "MIT",
    "web": "https://github.com/jangko/nimPNG"
  },
  {
    "name": "litestore",
    "url": "https://github.com/h3rald/litestore",
    "method": "git",
    "tags": [
      "database",
      "rest",
      "sqlite"
    ],
    "description": "A lightweight, self-contained, RESTful, searchable, multi-format NoSQL document store",
    "license": "MIT",
    "web": "https://h3rald.com/litestore"
  },
  {
    "name": "parseFixed",
    "url": "https://github.com/jlp765/parsefixed",
    "method": "git",
    "tags": [
      "parse",
      "fixed",
      "width",
      "parser",
      "text"
    ],
    "description": "Parse fixed-width fields within lines of text (complementary to parsecsv)",
    "license": "MIT",
    "web": "https://github.com/jlp765/parsefixed"
  },
  {
    "name": "playlists",
    "url": "https://github.com/achesak/nim-playlists",
    "method": "git",
    "tags": [
      "library",
      "playlists",
      "M3U",
      "PLS",
      "XSPF"
    ],
    "description": "Nim library for parsing PLS, M3U, and XSPF playlist files",
    "license": "MIT",
    "web": "https://github.com/achesak/nim-playlists"
  },
  {
    "name": "seqmath",
    "url": "https://github.com/jlp765/seqmath",
    "method": "git",
    "tags": [
      "math",
      "seq",
      "sequence",
      "array",
      "nested",
      "algebra",
      "statistics",
      "lifted",
      "financial"
    ],
    "description": "Nim math library for sequences and nested sequences (extends math library)",
    "license": "MIT",
    "web": "https://github.com/jlp765/seqmath"
  },
  {
    "name": "daemonize",
    "url": "https://github.com/OpenSystemsLab/daemonize.nim",
    "method": "git",
    "tags": [
      "daemonize",
      "background",
      "fork",
      "unix",
      "linux",
      "process"
    ],
    "description": "This library makes your code run as a daemon process on Unix-like systems",
    "license": "MIT",
    "web": "https://github.com/OpenSystemsLab/daemonize.nim"
  },
  {
    "name": "tnim",
    "url": "https://github.com/jlp765/tnim",
    "method": "git",
    "tags": [
      "REPL",
      "sandbox",
      "interactive",
      "compiler",
      "code",
      "language"
    ],
    "description": "tnim is a Nim REPL - an interactive sandbox for testing Nim code",
    "license": "MIT",
    "web": "https://github.com/jlp765/tnim"
  },
  {
    "name": "ris",
    "url": "https://github.com/achesak/nim-ris",
    "method": "git",
    "tags": [
      "RIS",
      "citation",
      "library"
    ],
    "description": "Module for working with RIS citation files",
    "license": "MIT",
    "web": "https://github.com/achesak/nim-ris"
  },
  {
    "name": "geoip",
    "url": "https://github.com/achesak/nim-geoip",
    "method": "git",
    "tags": [
      "IP",
      "address",
      "location",
      "geolocation"
    ],
    "description": "Retrieve info about a location from an IP address",
    "license": "MIT",
    "web": "https://github.com/achesak/nim-geoip"
  },
  {
    "name": "freegeoip",
    "url": "https://github.com/achesak/nim-freegeoip",
    "method": "git",
    "tags": [
      "IP",
      "address",
      "location",
      "geolocation"
    ],
    "description": "Retrieve info about a location from an IP address",
    "license": "MIT",
    "web": "https://github.com/achesak/nim-freegeoip"
  },
  {
    "name": "nimroutine",
    "url": "https://github.com/rogercloud/nim-routine",
    "method": "git",
    "tags": [
      "goroutine",
      "routine",
      "lightweight",
      "thread"
    ],
    "description": "A go routine like nim implementation",
    "license": "MIT",
    "web": "https://github.com/rogercloud/nim-routine"
  },
  {
    "name": "coverage",
    "url": "https://github.com/yglukhov/coverage",
    "method": "git",
    "tags": [
      "code",
      "coverage"
    ],
    "description": "Code coverage library",
    "license": "MIT",
    "web": "https://github.com/yglukhov/coverage"
  },
  {
    "name": "golib",
    "url": "https://github.com/stefantalpalaru/golib-nim",
    "method": "git",
    "tags": [
      "library",
      "wrapper"
    ],
    "description": "Bindings for golib - a library that (ab)uses gccgo to bring Go's channels and goroutines to the rest of the world",
    "license": "BSD",
    "web": "https://github.com/stefantalpalaru/golib-nim"
  },
  {
    "name": "libnotify",
    "url": "https://github.com/FedericoCeratto/nim-libnotify.git",
    "method": "git",
    "tags": [
      "library",
      "wrapper",
      "desktop"
    ],
    "description": "Minimalistic libnotify wrapper for desktop notifications",
    "license": "LGPLv3",
    "web": "https://github.com/FedericoCeratto/nim-libnotify"
  },
  {
    "name": "nimcat",
    "url": "https://github.com/shakna-israel/nimcat",
    "method": "git",
    "tags": [
      "cat",
      "cli"
    ],
    "description": "An implementation of cat in Nim",
    "license": "MIT",
    "web": "https://github.com/shakna-israel/nimcat"
  },
  {
    "name": "sections",
    "url": "https://github.com/c0ffeeartc/nim-sections",
    "method": "git",
    "tags": [
      "BDD",
      "test"
    ],
    "description": "`Section` macro with BDD aliases for testing",
    "license": "MIT",
    "web": "https://github.com/c0ffeeartc/nim-sections"
  },
  {
    "name": "nimfp",
    "url": "https://github.com/vegansk/nimfp",
    "method": "git",
    "tags": [
      "functional",
      "library"
    ],
    "description": "Nim functional programming library",
    "license": "MIT",
    "web": "https://github.com/vegansk/nimfp"
  },
  {
    "name": "nhsl",
    "url": "https://github.com/twist-vector/nhsl.git",
    "method": "git",
    "tags": [
      "library",
      "serialization",
      "pure"
    ],
    "description": "Nim Hessian Serialization Library encodes/decodes data into the Hessian binary protocol",
    "license": "LGPL",
    "web": "https://github.com/twist-vector/nhsl"
  },
  {
    "name": "nimstopwatch",
    "url": "https://github.com/twist-vector/nim-stopwatch.git",
    "method": "git",
    "tags": [
      "app",
      "timer"
    ],
    "description": "A Nim-based, non-graphical application designed to measure the amount of time elapsed from its activation to deactivation, includes total elapsed time, lap, and split times.",
    "license": "LGPL",
    "web": "https://github.com/twist-vector/nim-stopwatch"
  },
  {
    "name": "playground",
    "url": "https://github.com/theduke/nim-playground",
    "method": "git",
    "tags": [
      "webapp",
      "execution",
      "code",
      "sandbox"
    ],
    "description": "Web-based playground for testing Nim code.",
    "license": "MIT",
    "web": "https://github.com/theduke/nim-playground"
  },
  {
    "name": "nimsl",
    "url": "https://github.com/yglukhov/nimsl",
    "method": "git",
    "tags": [
      "shader",
      "opengl",
      "glsl"
    ],
    "description": "Shaders in Nim.",
    "license": "MIT",
    "web": "https://github.com/yglukhov/nimsl"
  },
  {
    "name": "omnilog",
    "url": "https://github.com/nim-appkit/omnilog",
    "method": "git",
    "tags": [
      "library",
      "logging",
      "logs"
    ],
    "description": "Advanced logging library for Nim with structured logging, formatters, filters and writers.",
    "license": "MIT",
    "web": "https://github.com/nim-appkit/omnilog"
  },
  {
    "name": "values",
    "url": "https://github.com/nim-appkit/values",
    "method": "git",
    "tags": [
      "library",
      "values",
      "datastructures"
    ],
    "description": "Library for working with arbitrary values + a map data structure.",
    "license": "MIT",
    "web": "https://github.com/nim-appkit/values"
  },
  {
    "name": "geohash",
    "url": "https://github.com/twist-vector/nim-geohash.git",
    "method": "git",
    "tags": [
      "library",
      "geocoding",
      "pure"
    ],
    "description": "Nim implementation of the geohash latitude/longitude geocode system",
    "license": "Apache License 2.0",
    "web": "https://github.com/twist-vector/nim-geohash"
  },
  {
    "name": "bped",
    "url": "https://github.com/twist-vector/nim-bped.git",
    "method": "git",
    "tags": [
      "library",
      "serialization",
      "pure"
    ],
    "description": "Nim implementation of the Bittorrent ascii serialization protocol",
    "license": "Apache License 2.0",
    "web": "https://github.com/twist-vector/nim-bped"
  },
  {
    "name": "ctrulib",
    "url": "https://github.com/skyforce77/ctrulib-nim.git",
    "method": "git",
    "tags": [
      "library",
      "nintendo",
      "3ds"
    ],
    "description": "ctrulib wrapper",
    "license": "GPLv2",
    "web": "https://github.com/skyforce77/ctrulib-nim"
  },
  {
    "name": "nimrdkafka",
    "url": "https://github.com/dfdeshom/nimrdkafka.git",
    "method": "git",
    "tags": [
      "library",
      "wrapper",
      "kafka"
    ],
    "description": "Nim wrapper for librdkafka",
    "license": "Apache License 2.0",
    "web": "https://github.com/dfdeshom/nimrdkafka"
  },
  {
    "name": "utils",
    "url": "https://github.com/nim-appkit/utils",
    "method": "git",
    "tags": [
      "library",
      "utilities"
    ],
    "description": "Collection of string, parsing, pointer, ... utilities.",
    "license": "MIT",
    "web": "https://github.com/nim-appkit/utils"
  },
  {
    "name": "pymod",
    "url": "https://github.com/jboy/nim-pymod",
    "method": "git",
    "tags": [
      "wrapper",
      "python",
      "module",
      "numpy",
      "array",
      "matrix",
      "ndarray",
      "pyobject",
      "pyarrayobject",
      "iterator",
      "iterators",
      "docstring"
    ],
    "description": "Auto-generate a Python module that wraps a Nim module.",
    "license": "MIT",
    "web": "https://github.com/jboy/nim-pymod"
  },
  {
    "name": "db",
    "url": "https://github.com/jlp765/db",
    "method": "git",
    "tags": [
      "wrapper",
      "database",
      "module",
      "sqlite",
      "mysql",
      "postgres",
      "db_sqlite",
      "db_mysql",
      "db_postgres"
    ],
    "description": "Unified db access module, providing a single library module to access the db_sqlite, db_mysql and db_postgres modules.",
    "license": "MIT",
    "web": "https://github.com/jlp765/db"
  },
  {
    "name": "nimsnappy",
    "url": "https://github.com/dfdeshom/nimsnappy.git",
    "method": "git",
    "tags": [
      "wrapper",
      "compression"
    ],
    "description": "Nim wrapper for the snappy compression library. there is also a high-level API for easy use",
    "license": "BSD",
    "web": "https://github.com/dfdeshom/nimsnappy"
  },
  {
    "name": "nimLUA",
    "url": "https://github.com/jangko/nimLUA",
    "method": "git",
    "tags": [
      "lua",
      "library",
      "bind",
      "glue",
      "macros"
    ],
    "description": "glue code generator to bind Nim and Lua together using Nim's powerful macro",
    "license": "MIT",
    "web": "https://github.com/jangko/nimLUA"
  },
  {
    "name": "sound",
    "url": "https://github.com/yglukhov/sound.git",
    "method": "git",
    "tags": [
      "sound",
      "ogg"
    ],
    "description": "Cross-platform sound mixer library",
    "license": "MIT",
    "web": "https://github.com/yglukhov/sound"
  },
  {
    "name": "nimi3status",
    "url": "https://github.com/FedericoCeratto/nimi3status",
    "method": "git",
    "tags": [
      "i3",
      "i3status"
    ],
    "description": "Lightweight i3 status bar.",
    "license": "GPLv3",
    "web": "https://github.com/FedericoCeratto/nimi3status"
  },
  {
    "name": "native_dialogs",
    "url": "https://github.com/SSPkrolik/nim-native-dialogs.git",
    "method": "git",
    "tags": [
      "ui",
      "gui",
      "cross-platform",
      "library"
    ],
    "description": "Implements framework-agnostic native operating system dialogs calls",
    "license": "MIT",
    "web": "https://github.com/SSPkrolik/nim-native-dialogs"
  },
  {
    "name": "variant",
    "url": "https://github.com/yglukhov/variant.git",
    "method": "git",
    "tags": [
      "variant"
    ],
    "description": "Variant type and type matching",
    "license": "MIT",
    "web": "https://github.com/yglukhov/variant"
  },
  {
    "name": "pythonmath",
    "url": "https://github.com/achesak/nim-pythonmath",
    "method": "git",
    "tags": [
      "library",
      "python",
      "math"
    ],
    "description": "Module to provide an interface as similar as possible to Python's math libary",
    "license": "MIT",
    "web": "https://github.com/achesak/nim-pythonmath"
  },
  {
    "name": "nimlz4",
    "url": "https://github.com/dfdeshom/nimlz4.git",
    "method": "git",
    "tags": [
      "wrapper",
      "compression",
      "lzo",
      "lz4"
    ],
    "description": "Nim wrapper for the LZ4 library. There is also a high-level API for easy use",
    "license": "BSD",
    "web": "https://github.com/dfdeshom/nimlz4"
  },
  {
    "name": "pythonize",
    "url": "https://github.com/marcoapintoo/nim-pythonize.git",
    "method": "git",
    "tags": [
      "python",
      "wrapper"
    ],
    "description": "A higher-level wrapper for the Python Programing Language",
    "license": "MIT",
    "web": "https://github.com/marcoapintoo/nim-pythonize"
  },
  {
    "name": "cligen",
    "url": "https://github.com/c-blake/cligen.git",
    "method": "git",
    "tags": [
      "library",
      "commandline",
      "arguments",
      "switches",
      "parsing",
      "options"
    ],
    "description": "Infer & generate command-line interace/option/argument parsers",
    "license": "MIT",
    "web": "https://github.com/c-blake/cligen"
  },
  {
    "name": "fnmatch",
    "url": "https://github.com/achesak/nim-fnmatch",
    "method": "git",
    "tags": [
      "library",
      "unix",
      "files",
      "matching"
    ],
    "description": "Nim module for filename matching with UNIX shell patterns",
    "license": "MIT",
    "web": "https://github.com/achesak/nim-fnmatch"
  },
  {
    "name": "shorturl",
    "url": "https://github.com/achesak/nim-shorturl",
    "method": "git",
    "tags": [
      "library",
      "url",
      "uid"
    ],
    "description": "Nim module for generating URL identifiers for Tiny URL and bit.ly-like URLs",
    "license": "MIT",
    "web": "https://github.com/achesak/nim-shorturl"
  },
  {
    "name": "teafiles",
    "url": "git@github.com:unicredit/nim-teafiles.git",
    "method": "git",
    "tags": [
      "teafiles",
      "mmap",
      "timeseries"
    ],
    "description": "TeaFiles provide fast read/write access to time series data",
    "license": "Apache2",
    "web": "https://github.com/unicredit/nim-teafiles"
  },
  {
    "name": "emmy",
    "url": "git@github.com:unicredit/emmy.git",
    "method": "git",
    "tags": [
      "algebra",
      "polynomials",
      "primes",
      "ring",
      "quotients"
    ],
    "description": "Algebraic structures and related operations for Nim",
    "license": "Apache2",
    "web": "https://github.com/unicredit/emmy"
  },
  {
    "name": "impulse_engine",
    "url": "https://github.com/matkuki/Nim-Impulse-Engine",
    "method": "git",
    "tags": [
      "physics",
      "engine",
      "2D"
    ],
    "description": "Nim port of a simple 2D physics engine",
    "license": "zlib",
    "web": "https://github.com/matkuki/Nim-Impulse-Engine"
  },
  {
    "name": "notifications",
    "url": "https://github.com/dom96/notifications",
    "method": "git",
    "tags": [
      "notifications",
      "alerts",
      "gui",
      "toasts",
      "macosx",
      "cocoa"
    ],
    "description": "Library for displaying notifications on the desktop",
    "license": "MIT",
    "web": "https://github.com/dom96/notifications"
  },
  {
    "name": "reactor",
    "url": "https://github.com/zielmicha/reactor.nim",
    "method": "git",
    "tags": [
      "async",
      "libuv",
      "http",
      "tcp"
    ],
    "description": "Asynchronous networking engine for Nim",
    "license": "MIT",
    "web": "https://networkos.net/nim/reactor.nim"
  },
  {
    "name": "asynctools",
    "url": "https://github.com/cheatfate/asynctools",
    "method": "git",
    "tags": [
      "async",
      "pipes",
      "processes",
      "ipc",
      "synchronization",
      "dns",
      "pty"
    ],
    "description": "Various asynchronous tools for Nim",
    "license": "MIT",
    "web": "https://github.com/cheatfate/asynctools"
  },
  {
    "name": "collections",
    "url": "https://github.com/zielmicha/collections.nim",
    "method": "git",
    "tags": [
      "iterator",
      "functional"
    ],
    "description": "Various collections and utilities",
    "license": "MIT",
    "web": "https://github.com/zielmicha/collections.nim"
  },
  {
    "name": "capnp",
    "url": "https://github.com/zielmicha/capnp.nim",
    "method": "git",
    "tags": [
      "capnp",
      "serialization",
      "protocol",
      "rpc"
    ],
    "description": "Cap'n Proto implementation for Nim",
    "license": "MIT",
    "web": "https://github.com/zielmicha/capnp.nim"
  },
  {
    "name": "biscuits",
    "url": "https://github.com/achesak/nim-biscuits",
    "method": "git",
    "tags": [
      "cookie",
      "persistence"
    ],
    "description": "better cookie handling",
    "license": "MIT",
    "web": "https://github.com/achesak/nim-biscuits"
  },
  {
    "name": "pari",
    "url": "https://github.com/lompik/pari.nim",
    "method": "git",
    "tags": [
      "number theory",
      "computer algebra system"
    ],
    "description": "Pari/GP C library wrapper",
    "license": "MIT",
    "web": "https://github.com/lompik/pari.nim"
  },
  {
    "name": "spacenav",
    "url": "https://github.com/nimious/spacenav.git",
    "method": "git",
    "tags": [
      "binding",
      "3dx",
      "3dconnexion",
      "libspnav",
      "spacenav",
      "spacemouse",
      "spacepilot",
      "spacenavigator"
    ],
    "description": "Bindings for libspnav, the free 3Dconnexion device driver",
    "license": "MIT",
    "web": "https://github.com/nimious/spacenav"
  },
  {
    "name": "isense",
    "url": "https://github.com/nimious/isense.git",
    "method": "git",
    "tags": [
      "binding",
      "isense",
      "intersense",
      "inertiacube",
      "intertrax",
      "microtrax",
      "thales",
      "tracking",
      "sensor"
    ],
    "description": "Bindings for the InterSense SDK",
    "license": "MIT",
    "web": "https://github.com/nimious/isense"
  },
  {
    "name": "libusb",
    "url": "https://github.com/nimious/libusb.git",
    "method": "git",
    "tags": [
      "binding",
      "usb",
      "libusb"
    ],
    "description": "Bindings for libusb, the cross-platform user library to access USB devices.",
    "license": "MIT",
    "web": "https://github.com/nimious/libusb"
  },
  {
    "name": "myo",
    "url": "https://github.com/nimious/myo.git",
    "method": "git",
    "tags": [
      "binding",
      "myo",
      "thalmic",
      "armband",
      "gesture"
    ],
    "description": "Bindings for the Thalmic Labs Myo gesture control armband SDK.",
    "license": "MIT",
    "web": "https://github.com/nimious/myo"
  },
  {
    "name": "oculus",
    "url": "https://github.com/nimious/oculus.git",
    "method": "git",
    "tags": [
      "binding",
      "oculus",
      "rift",
      "vr",
      "libovr",
      "ovr",
      "dk1",
      "dk2",
      "gearvr"
    ],
    "description": "Bindings for the Oculus VR SDK.",
    "license": "MIT",
    "web": "https://github.com/nimious/oculus"
  },
  {
    "name": "serialport",
    "url": "https://github.com/nimious/serialport.git",
    "method": "git",
    "tags": [
      "binding",
      "libserialport",
      "serial",
      "communication"
    ],
    "description": "Bindings for libserialport, the cross-platform serial communication library.",
    "license": "MIT",
    "web": "https://github.com/nimious/serialport"
  },
  {
    "name": "gles",
    "url": "https://github.com/nimious/gles.git",
    "method": "git",
    "tags": [
      "binding",
      "khronos",
      "gles",
      "opengl es"
    ],
    "description": "Bindings for OpenGL ES, the embedded 3D graphics library.",
    "license": "MIT",
    "web": "https://github.com/nimious/gles"
  },
  {
    "name": "egl",
    "url": "https://github.com/nimious/egl.git",
    "method": "git",
    "tags": [
      "binding",
      "khronos",
      "egl",
      "opengl",
      "opengl es",
      "openvg"
    ],
    "description": "Bindings for EGL, the native platform interface for rendering APIs.",
    "license": "MIT",
    "web": "https://github.com/nimious/egl"
  },
  {
    "name": "sixense",
    "url": "https://github.com/nimious/sixense.git",
    "method": "git",
    "tags": [
      "binding",
      "sixense",
      "razer hydra",
      "stem system",
      "vr"
    ],
    "description": "Bindings for the Sixense Core API.",
    "license": "MIT",
    "web": "https://github.com/nimious/sixense"
  },
  {
    "name": "listsv",
    "url": "https://github.com/srwiley/listsv.git",
    "method": "git",
    "tags": [
      "singly linked list",
      "doubly linked list"
    ],
    "description": "Basic operations on singly and doubly linked lists.",
    "license": "MIT",
    "web": "https://github.com/srwiley/listsv"
  },
  {
    "name": "kissfft",
    "url": "https://github.com/m13253/nim-kissfft",
    "method": "git",
    "tags": [
      "fft",
      "dsp",
      "signal"
    ],
    "description": "Nim binding for KissFFT Fast Fourier Transform library",
    "license": "BSD",
    "web": "https://github.com/m13253/nim-kissfft"
  },
  {
    "name": "nimbench",
    "url": "https://github.com/ivankoster/nimbench.git",
    "method": "git",
    "tags": [
      "benchmark",
      "micro benchmark",
      "timer"
    ],
    "description": "Micro benchmarking tool to measure speed of code, with the goal of optimizing it.",
    "license": "Apache License, Version 2.0",
    "web": "https://github.com/ivankoster/nimbench"
  },
  {
    "name": "nest",
    "url": "https://github.com/kedean/nest.git",
    "method": "git",
    "tags": [
      "library",
      "api",
      "router",
      "web"
    ],
    "description": "RESTful URI router",
    "license": "MIT",
    "web": "https://github.com/kedean/nest"
  },
  {
    "name": "nimbluez",
    "url": "https://github.com/Electric-Blue/NimBluez.git",
    "method": "git",
    "tags": [
      "bluetooth",
      "library",
      "wrapper",
      "sockets"
    ],
    "description": "Nim modules for access to system Bluetooth resources.",
    "license": "BSD",
    "web": "https://github.com/Electric-Blue/NimBluez"
  },
  {
    "name": "yaml",
    "url": "https://github.com/flyx/NimYAML",
    "method": "git",
    "tags": [
      "serialization",
      "parsing",
      "library",
      "yaml"
    ],
    "description": "YAML 1.2 implementation for Nim",
    "license": "MIT",
    "web": "http://flyx.github.io/NimYAML/"
  },
  {
    "name": "nimyaml",
    "url": "https://github.com/flyx/NimYAML",
    "method": "git",
    "tags": [
      "serialization",
      "parsing",
      "library",
      "yaml"
    ],
    "description": "YAML 1.2 implementation for Nim",
    "license": "MIT",
    "web": "http://flyx.github.io/NimYAML/"
  },
  {
    "name": "jsmn",
    "url": "https://github.com/OpenSystemsLab/jsmn.nim",
    "method": "git",
    "tags": [
      "json",
      "token",
      "tokenizer",
      "parser",
      "jsmn"
    ],
    "description": "Jsmn - a world fastest JSON parser - in pure Nim",
    "license": "MIT",
    "web": "https://github.com/OpenSystemsLab/jsmn.nim"
  },
  {
    "name": "mangle",
    "url": "https://github.com/baabelfish/mangle",
    "method": "git",
    "tags": [
      "functional",
      "iterators",
      "lazy",
      "library"
    ],
    "description": "Yet another iterator library",
    "license": "MIT",
    "web": "https://github.com/baabelfish/mangle"
  },
  {
    "name": "nimshell",
    "url": "https://github.com/vegansk/nimshell",
    "method": "git",
    "tags": [
      "shell",
      "utility"
    ],
    "description": "Library for shell scripting in nim",
    "license": "MIT",
    "web": "https://github.com/vegansk/nimshell"
  },
  {
    "name": "rosencrantz",
    "url": "https://github.com/andreaferretti/rosencrantz",
    "method": "git",
    "tags": [
      "web",
      "server",
      "DSL",
      "combinators"
    ],
    "description": "A web DSL for Nim",
    "license": "MIT",
    "web": "https://github.com/andreaferretti/rosencrantz"
  },
  {
    "name": "sam",
    "url": "https://github.com/OpenSystemsLab/sam.nim",
    "method": "git",
    "tags": [
      "json",
      "binding",
      "map",
      "dump",
      "load"
    ],
    "description": "Fast and just works JSON-Binding for Nim",
    "license": "MIT",
    "web": "https://github.com/OpenSystemsLab/sam.nim"
  },
  {
    "name": "twitter",
    "url": "https://github.com/kubo39/twitter",
    "method": "git",
    "tags": [
      "library",
      "wrapper",
      "twitter"
    ],
    "description": "Low-level twitter API wrapper library for Nim.",
    "license": "MIT",
    "web": "https://github.com/kubo39/twitter"
  },
  {
    "name": "stomp",
    "url": "https://bitbucket.org/mahlon/nim-stomp",
    "method": "hg",
    "tags": [
      "stomp",
      "library",
      "messaging",
      "events"
    ],
    "description": "A pure-nim implementation of the STOMP protocol for machine messaging.",
    "license": "MIT",
    "web": "http://bitbucket.org/mahlon/nim-stomp"
  },
  {
    "name": "srt",
    "url": "https://github.com/achesak/nim-srt",
    "method": "git",
    "tags": [
      "srt",
      "subrip",
      "subtitle"
    ],
    "description": "Nim module for parsing SRT (SubRip) subtitle files",
    "license": "MIT",
    "web": "https://github.com/achesak/nim-srt"
  },
  {
    "name": "subviewer",
    "url": "https://github.com/achesak/nim-subviewer",
    "method": "git",
    "tags": [
      "subviewer",
      "subtitle"
    ],
    "description": "Nim module for parsing SubViewer subtitle files",
    "license": "MIT",
    "web": "https://github.com/achesak/nim-subviewer"
  },
  {
    "name": "Kinto",
    "url": "https://github.com/OpenSystemsLab/kinto.nim",
    "method": "git",
    "tags": [
      "mozilla",
      "kinto",
      "json",
      "storage",
      "server",
      "client"
    ],
    "description": "Kinto Client for Nim",
    "license": "MIT",
    "web": "https://github.com/OpenSystemsLab/kinto.nim"
  },
  {
    "name": "xmltools",
    "url": "https://github.com/vegansk/xmltools",
    "method": "git",
    "tags": [
      "xml",
      "functional",
      "library",
      "parsing"
    ],
    "description": "High level xml library for Nim",
    "license": "MIT",
    "web": "https://github.com/vegansk/xmltools"
  },
  {
    "name": "nimongo",
    "url": "https://github.com/SSPkrolik/nimongo",
    "method": "git",
    "tags": [
      "mongo",
      "mongodb",
      "database",
      "server",
      "driver",
      "storage"
    ],
    "description": "MongoDB driver in pure Nim language with synchronous and asynchronous I/O support",
    "license": "MIT",
    "web": "https://github.com/SSPkrolik/nimongo"
  },
  {
    "name": "nimboost",
    "url": "https://github.com/vegansk/nimboost",
    "method": "git",
    "tags": [
      "stdlib",
      "library",
      "utility"
    ],
    "description": "Additions to the Nim's standard library, like boost for C++",
    "license": "MIT",
    "web": "http://vegansk.github.io/nimboost/"
  },
  {
    "name": "asyncdocker",
    "url": "https://github.com/tulayang/asyncdocker",
    "method": "git",
    "tags": [
      "async",
      "docker"
    ],
    "description": "Asynchronous docker client written by Nim-lang",
    "license": "MIT",
    "web": "http://tulayang.github.io/asyncdocker.html"
  },
  {
    "name": "python3",
    "url": "https://github.com/matkuki/python3",
    "method": "git",
    "tags": [
      "python",
      "wrapper"
    ],
    "description": "Wrapper to interface with the Python 3 interpreter",
    "license": "MIT",
    "web": "https://github.com/matkuki/python3"
  },
  {
    "name": "jser",
    "url": "https://github.com/niv/jser.nim",
    "method": "git",
    "tags": [
      "json",
      "serialize",
      "tuple"
    ],
    "description": "json de/serializer for tuples and more",
    "license": "MIT",
    "web": "https://github.com/niv/jser.nim"
  },
  {
    "name": "pledge",
    "url": "https://github.com/euantorano/pledge.nim",
    "method": "git",
    "tags": [
      "pledge",
      "openbsd"
    ],
    "description": "OpenBSDs pledge(2) for Nim.",
    "license": "BSD3",
    "web": "https://github.com/euantorano/pledge.nim"
  },
  {
    "name": "sophia",
    "url": "https://github.com/gokr/nim-sophia",
    "method": "git",
    "tags": [
      "library",
      "wrapper",
      "database"
    ],
    "description": "Nim wrapper of the Sophia key/value store",
    "license": "MIT",
    "web": "https://github.com/gokr/nim-sophia"
  },
  {
    "name": "progress",
    "url": "https://github.com/euantorano/progress.nim",
    "method": "git",
    "tags": [
      "progress",
      "bar",
      "terminal",
      "ui"
    ],
    "description": "A simple progress bar for Nim.",
    "license": "BSD3",
    "web": "https://github.com/euantorano/progress.nim"
  },
  {
    "name": "websocket",
    "url": "https://github.com/niv/websocket.nim",
    "method": "git",
    "tags": [
      "http",
      "websockets",
      "async",
      "client",
      "server"
    ],
    "description": "websockets for nim",
    "license": "MIT",
    "web": "https://github.com/niv/websocket.nim"
  },
  {
    "name": "cucumber",
    "url": "https://github.com/shaunc/cucumber_nim",
    "method": "git",
    "tags": [
      "testing",
      "cucumber",
      "bdd"
    ],
    "description": "implements the cucumber BDD framework in the nim language",
    "license": "MIT",
    "web": "https://github.com/shaunc/cucumber_nim"
  },
  {
    "name": "libmpdclient",
    "url": "https://github.com/lompik/libmpdclient.nim",
    "method": "git",
    "tags": [
      "MPD",
      "Music Player Daemon"
    ],
    "description": "Bindings for the Music Player Daemon C client library",
    "license": "BSD",
    "web": "https://github.com/lompik/libmpdclient.nim"
  },
  {
    "name": "awk",
    "url": "https://github.com/greencardamom/awk",
    "method": "git",
    "tags": [
      "awk"
    ],
    "description": "Nim for awk programmers",
    "license": "MIT",
    "web": "https://github.com/greencardamom/awk"
  },
  {
    "name": "dotenv",
    "url": "https://github.com/euantorano/dotenv.nim",
    "method": "git",
    "tags": [
      "env",
      "dotenv",
      "configuration",
      "environment"
    ],
    "description": "Loads environment variables from `.env`.",
    "license": "BSD3",
    "web": "https://github.com/euantorano/dotenv.nim"
  },
  {
    "name": "sph",
    "url": "https://github.com/aidansteele/sph",
    "method": "git",
    "tags": [
      "crypto",
      "hashes",
      "md5",
      "sha"
    ],
    "description": "Large number of cryptographic hashes for Nim",
    "license": "MIT",
    "web": "https://github.com/aidansteele/sph"
  },
  {
    "name": "libsodium",
    "url": "https://github.com/FedericoCeratto/nim-libsodium",
    "method": "git",
    "tags": [
      "wrapper",
      "library",
      "security",
      "crypto"
    ],
    "description": "libsodium wrapper",
    "license": "LGPLv3",
    "web": "https://github.com/FedericoCeratto/nim-libsodium"
  },
  {
    "name": "aws_sdk",
    "url": "https://github.com/aidansteele/aws_sdk.nim",
    "method": "git",
    "tags": [
      "aws",
      "amazon"
    ],
    "description": "Library for interacting with Amazon Web Services (AWS)",
    "license": "MIT",
    "web": "https://github.com/aidansteele/aws_sdk.nim"
  },
  {
    "name": "i18n",
    "url": "https://github.com/Parashurama/nim-i18n",
    "method": "git",
    "tags": [
      "gettext",
      "i18n",
      "internationalisation"
    ],
    "description": "Bring a gettext-like internationalisation module to Nim",
    "license": "MIT",
    "web": "https://github.com/Parashurama/nim-i18n"
  },
  {
    "name": "persistent_enums",
    "url": "https://github.com/yglukhov/persistent_enums",
    "method": "git",
    "tags": [
      "enum",
      "binary",
      "protocol"
    ],
    "description": "Define enums which values preserve their binary representation upon inserting or reordering",
    "license": "MIT",
    "web": "https://github.com/yglukhov/persistent_enums"
  },
  {
    "name": "nimcl",
    "url": "https://github.com/unicredit/nimcl",
    "method": "git",
    "tags": [
      "OpenCL",
      "GPU"
    ],
    "description": "High level wrapper over OpenCL",
    "license": "Apache License 2.0",
    "web": "https://github.com/unicredit/nimcl"
  },
  {
    "name": "nimblas",
    "url": "https://github.com/unicredit/nimblas",
    "method": "git",
    "tags": [
      "BLAS",
      "linear algebra",
      "vector",
      "matrix"
    ],
    "description": "BLAS for Nim",
    "license": "Apache License 2.0",
    "web": "https://github.com/unicredit/nimblas"
  },
  {
    "name": "fixmath",
    "url": "https://github.com/Jeff-Ciesielski/fixmath",
    "method": "git",
    "tags": [
      "math"
    ],
    "description": "LibFixMath 16:16 fixed point support for nim",
    "license": "MIT",
    "web": "https://github.com/Jeff-Ciesielski/fixmath"
  },
  {
    "name": "nimzend",
    "url": "https://github.com/metatexx/nimzend",
    "method": "git",
    "tags": [
      "zend",
      "php",
      "binding",
      "extension"
    ],
    "description": "Native Nim Zend API glue for easy PHP extension development.",
    "license": "MIT",
    "web": "https://github.com/metatexx/nimzend"
  },
  {
    "name": "spills",
    "url": "https://github.com/andreaferretti/spills",
    "method": "git",
    "tags": [
      "disk-based",
      "sequence",
      "memory-mapping"
    ],
    "description": "Disk-based sequences",
    "license": "Apache License 2.0",
    "web": "https://github.com/andreaferretti/spills"
  },
  {
    "name": "platformer",
    "url": "https://github.com/def-/nim-platformer",
    "method": "git",
    "tags": [
      "game",
      "sdl",
      "2d"
    ],
    "description": "Writing a 2D Platform Game in Nim with SDL2",
    "license": "MIT",
    "web": "https://github.com/def-/nim-platformer"
  },
  {
    "name": "nimCEF",
    "url": "https://github.com/jangko/nimCEF",
    "method": "git",
    "tags": [
      "chromium",
      "embedded",
      "framework",
      "cef",
      "wrapper"
    ],
    "description": "Nim wrapper for the Chromium Embedded Framework",
    "license": "MIT",
    "web": "https://github.com/jangko/nimCEF"
  },
  {
    "name": "migrate",
    "url": "https://github.com/euantorano/migrate.nim",
    "method": "git",
    "tags": [
      "migrate",
      "database",
      "db"
    ],
    "description": "A simple database migration utility for Nim.",
    "license": "BSD3",
    "web": "https://github.com/euantorano/migrate.nim"
  },
  {
    "name": "subfield",
    "url": "https://github.com/jyapayne/subfield",
    "method": "git",
    "tags": [
      "subfield",
      "macros"
    ],
    "description": "Override the dot operator to access nested subfields of a Nim object.",
    "license": "MIT",
    "web": "https://github.com/jyapayne/subfield"
  },
  {
    "name": "semver",
    "url": "https://github.com/euantorano/semver.nim",
    "method": "git",
    "tags": [
      "semver",
      "version",
      "parser"
    ],
    "description": "Semantic versioning parser for Nim. Allows the parsing of version strings into objects and the comparing of version objects.",
    "license": "BSD3",
    "web": "https://github.com/euantorano/semver.nim"
  },
  {
    "name": "ad",
    "tags": [
      "calculator",
      "rpn"
    ],
    "method": "git",
    "license": "MIT",
    "web": "https://github.com/subsetpark/ad",
    "url": "https://github.com/subsetpark/ad",
    "description": "A simple RPN calculator"
  },
  {
    "name": "asyncpg",
    "url": "https://github.com/cheatfate/asyncpg",
    "method": "git",
    "tags": [
      "async",
      "database",
      "postgres",
      "postgresql",
      "asyncdispatch",
      "asynchronous",
      "library"
    ],
    "description": "Asynchronous PostgreSQL driver for Nim Language.",
    "license": "MIT",
    "web": "https://github.com/cheatfate/asyncpg"
  },
  {
    "name": "winregistry",
    "description": "Deal with Windows Registry from Nim.",
    "tags": [
      "registry",
      "windows",
      "library"
    ],
    "url": "https://github.com/miere43/nim-registry",
    "web": "https://github.com/miere43/nim-registry",
    "license": "MIT",
    "method": "git"
  },
  {
    "name": "luna",
    "description": "Lua convenience library for nim",
    "tags": [
      "lua",
      "scripting"
    ],
    "url": "https://github.com/smallfx/luna.nim",
    "web": "https://github.com/smallfx/luna.nim",
    "license": "MIT",
    "method": "git"
  },
  {
    "name": "qrcode",
    "description": "module for creating and reading QR codes using http://goqr.me/",
    "tags": [
      "qr",
      "qrcode",
      "api"
    ],
    "url": "https://github.com/achesak/nim-qrcode",
    "web": "https://github.com/achesak/nim-qrcode",
    "license": "MIT",
    "method": "git"
  },
  {
    "name": "circleci_client",
    "tags": [
      "circleci",
      "client"
    ],
    "method": "git",
    "license": "LGPLv3",
    "web": "https://github.com/FedericoCeratto/nim-circleci",
    "url": "https://github.com/FedericoCeratto/nim-circleci",
    "description": "CircleCI API client"
  },
  {
    "name": "iup",
    "description": "Bindings for the IUP widget toolkit",
    "tags": [
      "GUI",
      "IUP"
    ],
    "url": "https://github.com/nim-lang/iup",
    "web": "https://github.com/nim-lang/iup",
    "license": "MIT",
    "method": "git"
  },
  {
    "name": "barbarus",
    "tags": [
      "i18n",
      "internationalization"
    ],
    "method": "git",
    "license": "MIT",
    "web": "https://github.com/cjxgm/barbarus",
    "url": "https://github.com/cjxgm/barbarus",
    "description": "A simple extensible i18n engine."
  },
  {
    "name": "jsonob",
    "tags": [
      "json",
      "object",
      "marshal"
    ],
    "method": "git",
    "license": "MIT",
    "web": "https://github.com/cjxgm/jsonob",
    "url": "https://github.com/cjxgm/jsonob",
    "description": "JSON / Object mapper"
  },
  {
    "name": "autome",
    "description": "Write GUI automation scripts with Nim",
    "tags": [
      "gui",
      "automation",
      "windows"
    ],
    "license": "MIT",
    "web": "https://github.com/miere43/autome",
    "url": "https://github.com/miere43/autome",
    "method": "git"
  },
  {
    "name": "wox",
    "description": "Helper library for writing Wox plugins in Nim",
    "tags": [
      "wox",
      "plugins"
    ],
    "license": "MIT",
    "web": "https://github.com/roose/nim-wox",
    "url": "https://github.com/roose/nim-wox",
    "method": "git"
  },
  {
    "name": "seccomp",
    "description": "Linux Seccomp sandbox library",
    "tags": [
      "linux",
      "security",
      "sandbox",
      "seccomp"
    ],
    "license": "LGPLv2.1",
    "web": "https://github.com/FedericoCeratto/nim-seccomp",
    "url": "https://github.com/FedericoCeratto/nim-seccomp",
    "method": "git"
  },
  {
    "name": "AntTweakBar",
    "tags": [
      "gui",
      "opengl",
      "rendering"
    ],
    "method": "git",
    "license": "MIT",
    "web": "https://github.com/krux02/nimAntTweakBar",
    "url": "https://github.com/krux02/nimAntTweakBar",
    "description": "nim wrapper around the AntTweakBar c library"
  },
  {
    "name": "slimdown",
    "tags": [
      "markdown",
      "parser",
      "library"
    ],
    "method": "git",
    "license": "MIT",
    "web": "https://github.com/ruivieira/nim-slimdown",
    "url": "https://github.com/ruivieira/nim-slimdown",
    "description": "Nim module that converts Markdown text to HTML using only regular expressions. Based on jbroadway's Slimdown."
  },
  {
    "name": "taglib",
    "description": "TagLib Audio Meta-Data Library wrapper",
    "license": "MIT",
    "tags": [
      "audio",
      "metadata",
      "tags",
      "library",
      "wrapper"
    ],
    "url": "https://github.com/alex-laskin/nim-taglib",
    "web": "https://github.com/alex-laskin/nim-taglib",
    "method": "git"
  },
  {
    "name": "des",
    "description": "3DES native library for Nim",
    "tags": [
      "library",
      "encryption",
      "crypto"
    ],
    "license": "MIT",
    "web": "https://github.com/LucaWolf/des.nim",
    "url": "https://github.com/LucaWolf/des.nim",
    "method": "git"
  },
  {
    "name": "bgfx",
    "url": "https://github.com/Halsys/nim-bgfx",
    "method": "git",
    "tags": [
      "wrapper",
      "media",
      "graphics",
      "3d",
      "rendering",
      "opengl"
    ],
    "description": "BGFX wrapper for the nim programming language.",
    "license": "BSD2",
    "web": "https://github.com/Halsys/nim-bgfx"
  },
  {
    "name": "json_builder",
    "tags": [
      "json",
      "generator",
      "builder"
    ],
    "method": "git",
    "license": "MIT",
    "web": "https://github.com/undecided/json_builder",
    "url": "https://github.com/undecided/json_builder",
    "description": "Easy and fast generator for valid json in nim"
  },
  {
    "name": "mapbits",
    "tags": [
      "map",
      "bits",
      "byte",
      "word",
      "binary"
    ],
    "method": "git",
    "license": "MIT",
    "description": "Access bit mapped portions of bytes in binary data as int variables",
    "web": "https://github.com/jlp765/mapbits",
    "url": "https://github.com/jlp765/mapbits"
  },
  {
    "name": "faststack",
    "tags": [
      "collection"
    ],
    "method": "git",
    "license": "MIT",
    "description": "Dynamically resizable data structure optimized for fast iteration.",
    "web": "https://github.com/Vladar4/FastStack",
    "url": "https://github.com/Vladar4/FastStack"
  },
  {
    "name": "gpx",
    "tags": [
      "GPX",
      "GPS",
      "waypoint",
      "route"
    ],
    "method": "git",
    "license": "MIT",
    "description": "Nim module for parsing GPX (GPS Exchange format) files",
    "web": "https://github.com/achesak/nim-gpx",
    "url": "https://github.com/achesak/nim-gpx"
  },
  {
    "name": "itn",
    "tags": [
      "GPS",
      "intinerary",
      "tomtom",
      "ITN"
    ],
    "method": "git",
    "license": "MIT",
    "description": "Nim module for parsing ITN (TomTom intinerary) files",
    "web": "https://github.com/achesak/nim-itn",
    "url": "https://github.com/achesak/nim-itn"
  },
  {
    "name": "foliant",
    "tags": [
      "foliant",
      "docs",
      "pdf",
      "docx",
      "word",
      "latex",
      "tex",
      "pandoc",
      "markdown",
      "md",
      "restream"
    ],
    "method": "git",
    "license": "MIT",
    "web": "https://github.com/foliant-docs/foliant-nim",
    "url": "https://github.com/foliant-docs/foliant-nim",
    "description": "Documentation generator that produces pdf and docx from Markdown. Uses Pandoc and LaTeX behind the scenes."
  },
  {
    "name": "gemf",
    "url": "https://bitbucket.org/abudden/gemf.nim",
    "method": "hg",
    "license": "MIT",
    "description": "Library for reading GEMF map tile stores",
    "web": "http://www.cgtk.co.uk/gemf",
    "tags": [
      "maps",
      "gemf",
      "parser"
    ]
  },
  {
    "name": "Remotery",
    "url": "https://github.com/Halsys/Nim-Remotery",
    "method": "git",
    "tags": [
      "wrapper",
      "opengl",
      "direct3d",
      "cuda",
      "profiler"
    ],
    "description": "Nim wrapper for (and with) Celtoys's Remotery",
    "license": "Apache License 2.0",
    "web": "https://github.com/Halsys/Nim-Remotery"
  },
  {
    "name": "picohttpparser",
    "tags": [
      "web",
      "http"
    ],
    "method": "git",
    "license": "MIT",
    "description": "Bindings for picohttpparser.",
    "web": "https://github.com/philip-wernersbach/nim-picohttpparser",
    "url": "https://github.com/philip-wernersbach/nim-picohttpparser"
  },
  {
    "name": "microasynchttpserver",
    "tags": [
      "web",
      "http",
      "async",
      "server"
    ],
    "method": "git",
    "license": "MIT",
    "description": "A thin asynchronous HTTP server library, API compatible with Nim's built-in asynchttpserver.",
    "web": "https://github.com/philip-wernersbach/microasynchttpserver",
    "url": "https://github.com/philip-wernersbach/microasynchttpserver"
  },
  {
    "name": "react",
    "url": "https://github.com/andreaferretti/react.nim",
    "method": "git",
    "tags": [
      "js",
      "react",
      "frontend",
      "ui",
      "single page application"
    ],
    "description": "React.js bindings for Nim",
    "license": "Apache License 2.0",
    "web": "https://github.com/andreaferretti/react.nim"
  },
  {
    "name": "oauth",
    "url": "https://github.com/CORDEA/oauth",
    "method": "git",
    "tags": [
      "library",
      "oauth",
      "oauth2",
      "authorization"
    ],
    "description": "OAuth library for nim",
    "license": "Apache License 2.0",
    "web": "http://cordea.github.io/oauth"
  },
  {
    "name": "jsbind",
    "url": "https://github.com/yglukhov/jsbind",
    "method": "git",
    "tags": [
      "bindings",
      "emscripten",
      "javascript"
    ],
    "description": "Define bindings to JavaScript and Emscripten",
    "license": "MIT",
    "web": "https://github.com/yglukhov/jsbind"
  },
  {
    "name": "uuids",
    "url": "https://github.com/pragmagic/uuids/",
    "method": "git",
    "tags": [
      "library",
      "uuid",
      "id"
    ],
    "description": "UUID library for Nim",
    "license": "MIT",
    "web": "https://github.com/pragmagic/uuids/"
  },
  {
    "name": "isaac",
    "url": "https://github.com/pragmagic/isaac/",
    "method": "git",
    "tags": [
      "library",
      "algorithms",
      "random",
      "crypto"
    ],
    "description": "ISAAC PRNG implementation on Nim",
    "license": "MIT",
    "web": "https://github.com/pragmagic/isaac/"
  },
  {
    "name": "SDF",
    "url": "https://github.com/Halsys/SDF.nim",
    "method": "git",
    "tags": [
      "sdf",
      "text",
      "contour",
      "texture",
      "signed",
      "distance",
      "transform"
    ],
    "description": "Signed Distance Field builder for contour texturing in Nim",
    "license": "MIT",
    "web": "https://github.com/Halsys/SDF.nim"
  },
  {
    "name": "WebGL",
    "url": "https://github.com/stisa/webgl",
    "method": "git",
    "tags": [
      "webgl",
      "graphic",
      "js",
      "javascript",
      "wrapper",
      "3D",
      "2D"
    ],
    "description": "Experimental wrapper to webgl for Nim",
    "license": "MIT",
    "web": "http://stisa.space/webgl/"
  },
  {
    "name": "fileinput",
    "url": "https://github.com/achesak/nim-fileinput",
    "method": "git",
    "tags": [
      "file",
      "io",
      "input"
    ],
    "description": "iterate through files and lines",
    "license": "MIT",
    "web": "https://github.com/achesak/nim-fileinput"
  },
  {
    "name": "classy",
    "url": "https://github.com/nigredo-tori/classy",
    "method": "git",
    "tags": [
      "library",
      "typeclasses",
      "macros"
    ],
    "description": "typeclasses for Nim",
    "license": "Unlicense",
    "web": "https://github.com/nigredo-tori/classy"
  },
  {
    "name": "MiNiM",
    "url": "https://github.com/h3rald/minim",
    "method": "git",
    "tags": [
      "concatenative",
      "language",
      "shell"
    ],
    "description": "A tiny concatenative programming language and shell.",
    "license": "MIT",
    "web": "https://h3rald.com/minim"
  },
  {
    "name": "boneIO",
    "url": "https://github.com/xyz32/boneIO",
    "method": "git",
    "tags": [
      "library",
      "GPIO",
      "BeagleBone"
    ],
    "description": "A low level GPIO library for the BeagleBone board family",
    "license": "MIT",
    "web": "https://github.com/xyz32/boneIO"
  },
  {
    "name": "ui",
    "url": "https://github.com/nim-lang/ui",
    "method": "git",
    "tags": [
      "library",
      "GUI",
      "libui",
      "toolkit"
    ],
    "description": "A wrapper for libui",
    "license": "MIT",
    "web": "https://github.com/nim-lang/ui"
  },
  {
    "name": "fractions",
    "url": "https://github.com/konqoro/fractions",
    "method": "git",
    "tags": [
      "library",
      "rationals",
      "arithmetic",
      "tuple"
    ],
    "description": "Implements rational number arithmetic",
    "license": "MIT",
    "web": "https://github.com/konqoro/fractions"
  },
  {
    "name": "mmgeoip",
    "url": "https://github.com/FedericoCeratto/nim-mmgeoip",
    "method": "git",
    "tags": [
      "geoip"
    ],
    "description": "MaxMind GeoIP library",
    "license": "LGPLv2.1",
    "web": "https://github.com/FedericoCeratto/nim-mmgeoip"
  },
  {
    "name": "libjwt",
    "url": "https://github.com/nimscale/nim-libjwt",
    "method": "git",
    "tags": [
      "jwt",
      "libjwt"
    ],
    "description": "Bindings for libjwt",
    "license": "LGPLv2.1",
    "web": "https://github.com/nimscale/nim-libjwt"
  },
  {
    "name": "forestdb",
    "url": "https://github.com/nimscale/forestdb",
    "method": "git",
    "tags": [
      "library",
      "bTree",
      "HB+-Trie",
      "db",
      "forestdb"
    ],
    "description": "ForestDB is fast key-value storage engine that is based on a Hierarchical B+-Tree based Trie, or HB+-Trie.",
    "license": "Apache License 2.0",
    "web": "https://github.com/nimscale/forestdb"
  },
  {
    "name": "nimbox",
    "url": "https://notabug.org/vktec/nimbox.git",
    "method": "git",
    "tags": [
      "library",
      "wrapper",
      "termbox",
      "commandline",
      "ui",
      "tui",
      "gui"
    ],
    "description": "A Rustbox-inspired termbox wrapper",
    "license": "MIT",
    "web": "https://notabug.org/vktec/nimbox"
  },
  {
    "name": "psutil",
    "url": "https://github.com/johnscillieri/psutil-nim",
    "method": "git",
    "tags": [
      "psutil",
      "process",
      "network",
      "system",
      "disk",
      "cpu"
    ],
    "description": "psutil is a cross-platform library for retrieving information on running processes and system utilization (CPU, memory, disks, network)",
    "license": "BSD",
    "web": "https://github.com/johnscillieri/psutil-nim"
  },
  {
    "name": "gapbuffer",
    "url": "https://notabug.org/vktec/nim-gapbuffer.git",
    "method": "git",
    "tags": [
      "buffer",
      "seq",
      "sequence",
      "string",
      "gapbuffer"
    ],
    "description": "A simple gap buffer implementation",
    "license": "MIT",
    "web": "https://notabug.org/vktec/nim-gapbuffer"
  },
  {
    "name": "pudge",
    "url": "https://github.com/recoilme/pudge.git",
    "method": "git",
    "tags": [
      "wrapper",
      "database",
      "sophia"
    ],
    "description": "Pudge Db - it's modern key/value storage with memcached protocol support. Pudge Db implements a high-level cross-platform sockets interface to sophia db.",
    "license": "MIT",
    "web": "https://github.com/recoilme/pudge"
  },
  {
    "name": "etcd_client",
    "url": "https://github.com/FedericoCeratto/nim-etcd-client",
    "method": "git",
    "tags": [
      "library",
      "etcd"
    ],
    "description": "etcd client library",
    "license": "LGPLv3",
    "web": "https://github.com/FedericoCeratto/nim-etcd-client"
  },
  {
    "name": "ranges",
    "url": "https://github.com/status-im/nim-ranges",
    "method": "git",
    "tags": [
      "library",
      "ranges"
    ],
    "description": "Exploration of various implementations of memory range types",
    "license": "Apache License 2.0",
    "web": "https://github.com/status-im/nim-ranges"
  },
  {
    "name": "rlp",
    "url": "https://github.com/status-im/nim-rlp",
    "method": "git",
    "tags": [
      "library",
      "ethereum",
      "rlp"
    ],
    "description": "RLP serialization library for Nim",
    "license": "Apache License 2.0",
    "web": "https://github.com/status-im/nim-rlp"
  },
  {
    "name": "eth_keys",
    "url": "https://github.com/status-im/nim-eth-keys",
    "method": "git",
    "tags": [
      "library",
      "ethereum",
      "cryptography"
    ],
    "description": "A reimplementation in pure Nim of eth-keys, the common API for Ethereum key operations.",
    "license": "Apache License 2.0",
    "web": "https://github.com/status-im/nim-eth-keys"
  },
  {
    "name": "ethash",
    "url": "https://github.com/status-im/nim-ethash",
    "method": "git",
    "tags": [
      "library",
      "ethereum",
      "ethash",
      "cryptography",
      "proof-of-work"
    ],
    "description": "A Nim implementation of Ethash, the ethereum proof-of-work hashing function",
    "license": "Apache License 2.0",
    "web": "https://github.com/status-im/nim-ethash"
  },
  {
    "name": "evmjit",
    "url": "https://github.com/status-im/nim-evmjit",
    "method": "git",
    "tags": [
      "library",
      "ethereum",
      "evm",
      "jit",
      "wrapper"
    ],
    "description": "A wrapper for the The Ethereum EVM JIT library",
    "license": "Apache License 2.0",
    "web": "https://github.com/status-im/nim-evmjit"
  },
  {
    "name": "keccak_tiny",
    "url": "https://github.com/status-im/nim-keccak-tiny",
    "method": "git",
    "tags": [
      "library",
      "sha3",
      "keccak",
      "cryptography"
    ],
    "description": "A wrapper for the keccak-tiny C library",
    "license": "Apache License 2.0",
    "web": "https://github.com/status-im/nim-keccak-tiny"
  },
  {
    "name": "rocksdb",
    "url": "https://github.com/status-im/nim-rocksdb",
    "method": "git",
    "tags": [
      "library",
      "wrapper",
      "database"
    ],
    "description": "A wrapper for Facebook's RocksDB, an embeddable, persistent key-value store for fast storage",
    "license": "Apache License 2.0 or GPLv2",
    "web": "https://github.com/status-im/nim-rocksdb"
  },
  {
    "name": "secp256k1",
    "url": "https://github.com/status-im/nim-secp256k1",
    "method": "git",
    "tags": [
      "library",
      "cryptography",
      "secp256k1"
    ],
    "description": "A wrapper for the libsecp256k1 C library",
    "license": "Apache License 2.0",
    "web": "https://github.com/status-im/nim-secp256k1"
  },
  {
    "name": "ethereum_trie",
    "url": "https://github.com/status-im/nim-trie",
    "method": "git",
    "tags": [
      "library",
      "ethereum",
      "trie",
      "patricia-trie"
    ],
    "description": "Merkle Patricia Tries as specified by Ethereum",
    "license": "Apache License 2.0",
    "web": "https://github.com/status-im/nim-trie"
  },
  {
    "name": "ttmath",
    "url": "https://github.com/status-im/nim-ttmath",
    "method": "git",
    "tags": [
      "library",
      "math",
      "numbers"
    ],
    "description": "A Nim wrapper for ttmath: big numbers with fixed size",
    "license": "Apache License 2.0",
    "web": "https://github.com/status-im/nim-ttmath"
  },
  {
    "name": "nimbus",
    "url": "https://github.com/status-im/nimbus",
    "method": "git",
    "tags": [
      "ethereum"
    ],
    "description": "An Ethereum 2.0 Sharding Client for Resource-Restricted Devices",
    "license": "Apache License 2.0",
    "web": "https://github.com/status-im/nimbus"
  },
  {
    "name": "mpint",
    "url": "https://github.com/status-im/mpint",
    "method": "git",
    "tags": [
      "library",
      "math",
      "numbers"
    ],
    "description": "Efficient multiprecision int in Nim",
    "license": "Apache License 2.0",
    "web": "https://github.com/status-im/mpint"
  },
  {
    "name": "stb_image",
    "url": "https://gitlab.com/define-private-public/stb_image-Nim",
    "method": "git",
    "tags": [
      "stb",
      "image",
      "graphics",
      "io",
      "wrapper"
    ],
    "description": "A wrapper for stb_image and stb_image_write.",
    "license": "Unlicense (Public Domain)",
    "web": "https://gitlab.com/define-private-public/stb_image-Nim"
  },
  {
    "name": "mutableseqs",
    "url": "https://github.com/iourinski/mutableseqs",
    "method": "git",
    "tags": [
      "sequences",
      "mapreduce"
    ],
    "description": "utilities for transforming sequences",
    "license": "MIT",
    "web": "https://github.com/iourinski/mutableseqs"
  },
  {
    "name": "stor",
    "url": "https://github.com/nimscale/stor",
    "method": "git",
    "tags": [
      "storage",
      "io"
    ],
    "description": "Efficient object storage system",
    "license": "MIT",
    "web": "https://github.com/nimscale/stor"
  },
  {
    "name": "linuxfb",
    "url": "https://github.com/luked99/linuxfb.nim",
    "method": "git",
    "tags": [
      "wrapper",
      "graphics",
      "linux"
    ],
    "description": "Wrapper around the Linux framebuffer driver ioctl API",
    "license": "MIT",
    "web": "https://github.com/luked99/linuxfb.nim"
  },
  {
    "name": "nimactors",
    "url": "https://github.com/vegansk/nimactors",
    "method": "git",
    "tags": [
      "actors",
      "library"
    ],
    "description": "Actors library for Nim inspired by akka-actors",
    "license": "MIT",
    "web": "https://github.com/vegansk/nimactors"
  },
  {
    "name": "porter",
    "url": "https://github.com/iourinski/porter",
    "method": "git",
    "tags": [
      "stemmer",
      "multilanguage",
      "snowball"
    ],
    "description": "Simple extensible implementation of Porter stemmer algorithm",
    "license": "MIT",
    "web": "https://github.com/iourinski/porter"
  },
  {
    "name": "kiwi",
    "url": "https://github.com/yglukhov/kiwi",
    "method": "git",
    "tags": [
      "cassowary",
      "constraint",
      "solving"
    ],
    "description": "Cassowary constraint solving",
    "license": "MIT",
    "web": "https://github.com/yglukhov/kiwi"
  },
  {
    "name": "ArrayFireNim",
    "url": "https://github.com/bitstormGER/ArrayFire-Nim",
    "method": "git",
    "tags": [
      "array",
      "linear",
      "algebra",
      "scientific",
      "computing"
    ],
    "description": "A nim wrapper for ArrayFire",
    "license": "BSD",
    "web": "https://github.com/bitstormGER/ArrayFire-Nim"
  },
  {
    "name": "statsd_client",
    "url": "https://github.com/FedericoCeratto/nim-statsd-client",
    "method": "git",
    "tags": [
      "library",
      "statsd",
      "client",
      "statistics",
      "metrics"
    ],
    "description": "A simple, stateless StatsD client library",
    "license": "LGPLv3",
    "web": "https://github.com/FedericoCeratto/nim-statsd-client"
  },
  {
    "name": "html5_canvas",
    "url": "https://gitlab.com/define-private-public/HTML5-Canvas-Nim",
    "method": "git",
    "tags": [
      "html5",
      "canvas",
      "drawing",
      "graphics",
      "rendering",
      "browser",
      "javascript"
    ],
    "description": "HTML5 Canvas and drawing for the JavaScript backend.",
    "license": "MIT",
    "web": "https://gitlab.com/define-private-public/HTML5-Canvas-Nim"
  },
  {
    "name": "alea",
    "url": "https://github.com/unicredit/alea",
    "method": "git",
    "tags": [
      "random variables",
      "distributions",
      "probability",
      "gaussian",
      "sampling"
    ],
    "description": "Define and compose random variables",
    "license": "Apache License 2.0",
    "web": "https://github.com/unicredit/alea"
  },
  {
    "name": "winim",
    "url": "https://github.com/khchen/winim",
    "method": "git",
    "tags": [
      "library",
      "windows",
      "api",
      "com"
    ],
    "description": "Nim's Windows API and COM Library",
    "license": "MIT",
    "web": "https://github.com/khchen/winim"
  },
  {
    "name": "ed25519",
    "url": "https://github.com/niv/ed25519.nim",
    "method": "git",
    "tags": [
      "ed25519",
      "cryptography",
      "crypto",
      "publickey",
      "privatekey",
      "signing",
      "keyexchange",
      "native"
    ],
    "description": "ed25519 key crypto bindings",
    "license": "MIT",
    "web": "https://github.com/niv/ed25519.nim"
  },
  {
    "name": "libevdev",
    "url": "https://github.com/luked99/libevdev.nim",
    "method": "git",
    "tags": [
      "wrapper",
      "os",
      "linux"
    ],
    "description": "Wrapper for libevdev, Linux input device processing library",
    "license": "MIT",
    "web": "https://github.com/luked99/libevdev.nim"
  },
  {
    "name": "nesm",
    "url": "https://github.com/xomachine/NESM.git",
    "method": "git",
    "tags": [
      "metaprogramming",
      "parser",
      "pure",
      "serialization"
    ],
    "description": "A macro for generating [de]serializers for given objects",
    "license": "MIT",
    "web": "https://xomachine.github.io/NESM/"
  },
  {
    "name": "sdnotify",
    "url": "https://github.com/FedericoCeratto/nim-sdnotify",
    "method": "git",
    "tags": [
      "os",
      "linux",
      "systemd",
      "sdnotify"
    ],
    "description": "Systemd service notification helper",
    "license": "MIT",
    "web": "https://github.com/FedericoCeratto/nim-sdnotify"
  },
  {
    "name": "cmd",
    "url": "https://github.com/samdmarshall/cmd.nim",
    "method": "git",
    "tags": [
      "cmd",
      "command",
      "prompt",
      "interactive"
    ],
    "description": "interactive command prompt",
    "license": "BSD 3-Clause",
    "web": "https://github.com/samdmarshall/cmd.nim"
  },
  {
    "name": "csvtable",
    "url": "https://github.com/apahl/csvtable",
    "method": "git",
    "tags": [
      "csv",
      "table"
    ],
    "description": "tools for handling CSV files (comma or tab-separated) with an API similar to Python's CSVDictReader and -Writer.",
    "license": "MIT",
    "web": "https://github.com/apahl/csvtable"
  },
  {
    "name": "gnuplot",
    "url": "https://github.com/konqoro/gnuplot.nim",
    "method": "git",
    "tags": [
      "plot",
      "graphing",
      "data"
    ],
    "description": "Nim interface to gnuplot",
    "license": "MIT",
    "web": "https://github.com/konqoro/gnuplot.nim"
  },
  {
    "name": "ustring",
    "url": "https://github.com/rokups/nim-ustring",
    "method": "git",
    "tags": [
      "string",
      "text",
      "unicode",
      "uft8",
      "utf-8"
    ],
    "description": "utf-8 string",
    "license": "MIT",
    "web": "https://github.com/rokups/nim-ustring"
  },
  {
    "name": "imap",
    "url": "https://github.com/ehmry/imap",
    "method": "git",
    "tags": [
      "imap",
      "email"
    ],
    "description": "IMAP client library",
    "license": "GPL2",
    "web": "https://github.com/ehmry/imap"
  },
  {
    "name": "isa",
    "url": "https://github.com/nimscale/isa",
    "method": "git",
    "tags": [
      "erasure",
      "hash",
      "crypto",
      "compression"
    ],
    "description": "Binding for Intel Storage Acceleration library",
    "license": "Apache License 2.0",
    "web": "https://github.com/nimscale/isa"
  },
  {
    "name": "untar",
    "url": "https://github.com/dom96/untar",
    "method": "git",
    "tags": [
      "library",
      "tar",
      "gz",
      "compression",
      "archive",
      "decompression"
    ],
    "description": "Library for decompressing tar.gz files.",
    "license": "MIT",
    "web": "https://github.com/dom96/untar"
  },
  {
    "name": "nimcx",
    "url": "https://github.com/qqtop/nimcx",
    "method": "git",
    "tags": [
      "library",
      "linux"
    ],
    "description": "Color and utilities library for linux terminal.",
    "license": "MIT",
    "web": "https://github.com/qqtop/nimcx"
  },
  {
    "name": "dpdk",
    "url": "https://github.com/nimscale/dpdk",
    "method": "git",
    "tags": [
      "library",
      "dpdk",
      "packet",
      "processing"
    ],
    "description": "Library for fast packet processing",
    "license": "Apache License 2.0",
    "web": "http://dpdk.org/"
  },
  {
    "name": "libserialport",
    "alias": "serial"
  },
  {
    "name": "serial",
    "url": "https://github.com/euantorano/serial.nim",
    "method": "git",
    "tags": [
      "serial",
      "rs232",
      "io",
      "serialport"
    ],
    "description": "A library to operate serial ports using pure Nim.",
    "license": "BSD3",
    "web": "https://github.com/euantorano/serial.nim"
  },
  {
    "name": "spdk",
    "url": "https://github.com/nimscale/spdk.git",
    "method": "git",
    "tags": [
      "library",
      "SSD",
      "NVME",
      "io",
      "storage"
    ],
    "description": "The Storage Performance Development Kit(SPDK) provides a set of tools and libraries for writing high performance, scalable, user-mode storage applications.",
    "license": "MIT",
    "web": "https://github.com/nimscale/spdk.git"
  },
  {
    "name": "NimData",
    "url": "https://github.com/bluenote10/NimData",
    "method": "git",
    "tags": [
      "library",
      "dataframe"
    ],
    "description": "DataFrame API enabling fast out-of-core data analytics",
    "license": "MIT",
    "web": "https://github.com/bluenote10/NimData"
  },
  {
    "name": "testrunner",
    "url": "https://github.com/FedericoCeratto/nim-testrunner",
    "method": "git",
    "tags": [
      "test",
      "tests",
      "unittest",
      "utility",
      "tdd"
    ],
    "description": "Test runner with file monitoring and desktop notification capabilities",
    "license": "GPLv3",
    "web": "https://github.com/FedericoCeratto/nim-testrunner"
  },
  {
    "name": "reactorfuse",
    "url": "https://github.com/zielmicha/reactorfuse",
    "method": "git",
    "tags": [
      "filesystem",
      "fuse"
    ],
    "description": "Filesystem in userspace (FUSE) for Nim (for reactor.nim library)",
    "license": "MIT",
    "web": "https://github.com/zielmicha/reactorfuse"
  },
  {
    "name": "nimr",
    "url": "https://github.com/Jeff-Ciesielski/nimr",
    "method": "git",
    "tags": [
      "script",
      "utils"
    ],
    "description": "Helper to run nim code like a script",
    "license": "MIT",
    "web": "https://github.com/Jeff-Ciesielski/nimr"
  },
  {
    "name": "neverwinter",
    "url": "https://github.com/niv/neverwinter.nim",
    "method": "git",
    "tags": [
      "nwn",
      "neverwinternights",
      "neverwinter",
      "game",
      "bioware",
      "fileformats",
      "reader",
      "writer"
    ],
    "description": "Neverwinter Nights 1 data accessor library",
    "license": "MIT",
    "web": "https://github.com/niv/neverwinter.nim"
  },
  {
    "name": "snail",
    "url": "https://github.com/stisa/snail",
    "method": "git",
    "tags": [
      "js",
      "matrix",
      "linear algebra"
    ],
    "description": "Simple linear algebra for nim. Js too.",
    "license": "MIT",
    "web": "http://stisa.space/snail/"
  },
  {
    "name": "jswebsockets",
    "url": "https://github.com/stisa/jswebsockets",
    "method": "git",
    "tags": [
      "js",
      "javascripts",
      "ws",
      "websockets"
    ],
    "description": "Websockets wrapper for nim js backend.",
    "license": "MIT",
    "web": "http://stisa.space/jswebsockets/"
  },
  {
    "name": "morelogging",
    "url": "https://github.com/FedericoCeratto/nim-morelogging",
    "method": "git",
    "tags": [
      "log",
      "logging",
      "library",
      "systemd",
      "journald"
    ],
    "description": "Logging library with support for async IO, multithreading, Journald.",
    "license": "LGPLv3",
    "web": "https://github.com/FedericoCeratto/nim-morelogging"
  },
  {
    "name": "ajax",
    "url": "https://github.com/stisa/ajax",
    "method": "git",
    "tags": [
      "js",
      "javascripts",
      "ajax",
      "xmlhttprequest"
    ],
    "description": "AJAX wrapper for nim js backend.",
    "license": "MIT",
    "web": "http://stisa.space/ajax/"
  },
  {
    "name": "recaptcha",
    "url": "https://github.com/euantorano/recaptcha.nim",
    "method": "git",
    "tags": [
      "recaptcha",
      "captcha"
    ],
    "description": "reCAPTCHA support for Nim, supporting rendering a capctcha and verifying a user's response.",
    "license": "BSD3",
    "web": "https://github.com/euantorano/recaptcha.nim"
  },
  {
    "name": "influx",
    "url": "https://github.com/samdmarshall/influx.nim",
    "method": "git",
    "tags": [
      "influx",
      "influxdb"
    ],
    "description": "wrapper for communicating with InfluxDB over the REST interface",
    "license": "BSD 3-Clause",
    "web": "https://github.com/samdmarshall/influx.nim"
  },
  {
    "name": "gamelight",
    "url": "https://github.com/dom96/gamelight",
    "method": "git",
    "tags": [
      "js",
      "library",
      "graphics",
      "collision",
      "2d"
    ],
    "description": "A set of simple modules for writing a JavaScript 2D game.",
    "license": "MIT",
    "web": "https://github.com/dom96/gamelight"
  },
  {
    "name": "storage",
    "url": "https://bitbucket.org/moigagoo/storage/",
    "method": "hg",
    "tags": [
      "JavaScript",
      "Storage",
      "localStorage",
      "sessionStorage"
    ],
    "description": "Storage, localStorage, and sessionStorage bindigs for Nim's JavaScript backend.",
    "license": "MIT",
    "web": "https://bitbucket.org/moigagoo/storage/"
  },
  {
    "name": "fontconfig",
    "url": "https://github.com/Parashurama/fontconfig",
    "method": "git",
    "tags": [
      "fontconfig",
      "font"
    ],
    "description": "Low level wrapper for the fontconfig library.",
    "license": "Fontconfig License",
    "web": "https://github.com/Parashurama/fontconfig"
  },
  {
    "name": "sysrandom",
    "url": "https://github.com/euantorano/sysrandom.nim",
    "method": "git",
    "tags": [
      "random",
      "RNG",
      "PRNG"
    ],
    "description": "A simple library to generate random data, using the system's PRNG.",
    "license": "BSD3",
    "web": "https://github.com/euantorano/sysrandom.nim"
  },
  {
    "name": "colorize",
    "url": "https://github.com/molnarmark/colorize",
    "method": "git",
    "tags": [
      "color",
      "colors",
      "colorize"
    ],
    "description": "A simple and lightweight terminal coloring library.",
    "license": "MIT",
    "web": "https://github.com/molnarmark/colorize"
  },
  {
    "name": "cello",
    "url": "https://github.com/unicredit/cello",
    "method": "git",
    "tags": [
      "string",
      "succinct-data-structure",
      "rank",
      "select",
      "Burrows-Wheeler",
      "FM-index",
      "wavelet-tree"
    ],
    "description": "String algorithms with succinct data structures",
    "license": "Apache2",
    "web": "https://unicredit.github.io/cello/"
  },
  {
    "name": "notmuch",
    "url": "https://github.com/samdmarshall/notmuch.nim",
    "method": "git",
    "tags": [
      "notmuch",
      "wrapper",
      "email",
      "tagging"
    ],
    "description": "wrapper for the notmuch mail library",
    "license": "BSD 3-Clause",
    "web": "https://github.com/samdmarshall/notmuch.nim"
  },
  {
    "name": "pluginmanager",
    "url": "https://github.com/samdmarshall/plugin-manager",
    "method": "git",
    "tags": [
      "plugin",
      "dylib",
      "manager"
    ],
    "description": "Simple plugin implementation",
    "license": "BSD 3-Clause",
    "web": "https://github.com/samdmarshall/plugin-manager"
  },
  {
    "name": "node",
    "url": "https://github.com/tulayang/nimnode",
    "method": "git",
    "tags": [
      "async",
      "io",
      "socket",
      "net",
      "tcp",
      "http",
      "libuv"
    ],
    "description": "Library for async programming and communication. This Library uses a future/promise, non-blocking I/O model based on libuv.",
    "license": "MIT",
    "web": "http://tulayang.github.io/node/"
  },
  {
    "name": "tempdir",
    "url": "https://github.com/euantorano/tempdir.nim",
    "method": "git",
    "tags": [
      "temp",
      "io",
      "tmp"
    ],
    "description": "A Nim library to create and manage temporary directories.",
    "license": "BSD3",
    "web": "https://github.com/euantorano/tempdir.nim"
  },
  {
    "name": "mathexpr",
    "url": "https://github.com/Yardanico/nim-mathexpr",
    "method": "git",
    "tags": [
      "math",
      "mathparser",
      "tinyexpr"
    ],
    "description": "MathExpr - wrapper around TinyExpr C library",
    "license": "MIT",
    "web": "https://github.com/Yardanico/nim-mathexpr"
  },
  {
    "name": "frag",
    "url": "https://github.com/fragworks/frag",
    "method": "git",
    "tags": [
      "game",
      "game-dev",
      "2d",
      "3d"
    ],
    "description": "A 2D|3D game engine",
    "license": "MIT",
    "web": "https://github.com/fragworks/frag"
  },
  {
    "name": "freetype",
    "url": "https://github.com/jangko/freetype",
    "method": "git",
    "tags": [
      "font",
      "renderint",
      "library"
    ],
    "description": "wrapper for FreeType2 library",
    "license": "MIT",
    "web": "https://github.com/jangko/freetype"
  },
  {
    "name": "polyBool",
    "url": "https://github.com/jangko/polyBool",
    "method": "git",
    "tags": [
      "polygon",
      "clipper",
      "library"
    ],
    "description": "Polygon Clipper Library (Martinez Algorithm)",
    "license": "MIT",
    "web": "https://github.com/jangko/polyBool"
  },
  {
    "name": "nimAGG",
    "url": "https://github.com/jangko/nimAGG",
    "method": "git",
    "tags": [
      "renderer",
      "rasterizer",
      "library",
      "2D",
      "graphics"
    ],
    "description": "Hi Fidelity Rendering Engine",
    "license": "MIT",
    "web": "https://github.com/jangko/nimAGG"
  },
  {
    "name": "primme",
    "url": "https://github.com/jxy/primme",
    "method": "git",
    "tags": [
      "library",
      "eigenvalues",
      "high-performance",
      "singular-value-decomposition"
    ],
    "description": "Nim interface for PRIMME: PReconditioned Iterative MultiMethod Eigensolver",
    "license": "MIT",
    "web": "https://github.com/jxy/primme"
  },
  {
    "name": "sitmo",
    "url": "https://github.com/jxy/sitmo",
    "method": "git",
    "tags": [
      "RNG",
      "Sitmo",
      "high-performance",
      "random"
    ],
    "description": "Sitmo parallel random number generator in Nim",
    "license": "MIT",
    "web": "https://github.com/jxy/sitmo"
  },
  {
    "name": "webaudio",
    "url": "https://github.com/ftsf/nim-webaudio",
    "method": "git",
    "tags": [
      "javascript",
      "js",
      "web",
      "audio",
      "sound",
      "music"
    ],
    "description": "API for Web Audio (JS)",
    "license": "MIT",
    "web": "https://github.com/ftsf/nim-webaudio"
  },
  {
    "name": "nimcuda",
    "url": "https://github.com/unicredit/nimcuda",
    "method": "git",
    "tags": [
      "CUDA",
      "GPU"
    ],
    "description": "CUDA bindings",
    "license": "Apache2",
    "web": "https://github.com/unicredit/nimcuda"
  },
  {
    "name": "gifwriter",
    "url": "https://github.com/rxi/gifwriter",
    "method": "git",
    "tags": [
      "gif",
      "image",
      "library"
    ],
    "description": "Animated GIF writing library based on jo_gif",
    "license": "MIT",
    "web": "https://github.com/rxi/gifwriter"
  },
  {
    "name": "libplist",
    "url": "https://github.com/samdmarshall/libplist.nim",
    "method": "git",
    "tags": [
      "libplist",
      "property",
      "list",
      "property-list",
      "parsing",
      "binary",
      "xml",
      "format"
    ],
    "description": "wrapper around libplist https://github.com/libimobiledevice/libplist",
    "license": "MIT",
    "web": "https://github.com/samdmarshall/libplist.nim"
  },
  {
    "name": "getch",
    "url": "https://github.com/6A/getch",
    "method": "git",
    "tags": [
      "getch",
      "char"
    ],
    "description": "getch() for Windows and Unix",
    "license": "MIT",
    "web": "https://github.com/6A/getch"
  },
  {
    "name": "gifenc",
    "url": "https://github.com/ftsf/gifenc",
    "method": "git",
    "tags": [
      "gif",
      "encoder"
    ],
    "description": "Gif Encoder",
    "license": "Public Domain",
    "web": "https://github.com/ftsf/gifenc"
  },
  {
    "name": "nimlapack",
    "url": "https://github.com/unicredit/nimlapack",
    "method": "git",
    "tags": [
      "LAPACK",
      "linear-algebra"
    ],
    "description": "LAPACK bindings",
    "license": "Apache2",
    "web": "https://github.com/unicredit/nimlapack"
  },
  {
    "name": "jack",
    "url": "https://github.com/Skrylar/nim-jack",
    "method": "git",
    "tags": [
      "jack",
      "audio",
      "binding",
      "wrapper"
    ],
    "description": "Shiny bindings to the JACK Audio Connection Kit.",
    "license": "MIT",
    "web": "https://github.com/Skrylar/nim-jack"
  },
  {
    "name": "serializetools",
    "url": "https://github.com/JeffersonLab/serializetools",
    "method": "git",
    "tags": [
      "serialization",
      "xml"
    ],
    "description": "Support for serialization of objects",
    "license": "MIT",
    "web": "https://github.com/JeffersonLab/serializetools"
  },
  {
    "name": "neo",
    "url": "https://github.com/unicredit/neo",
    "method": "git",
    "tags": [
      "vector",
      "matrix",
      "linear-algebra",
      "BLAS",
      "LAPACK",
      "CUDA"
    ],
    "description": "Linear algebra for Nim",
    "license": "Apache License 2.0",
    "web": "https://unicredit.github.io/neo/"
  },
  {
    "name": "httpkit",
    "url": "https://github.com/tulayang/httpkit",
    "method": "git",
    "tags": [
      "http",
      "request",
      "response",
      "stream",
      "bigfile",
      "async"
    ],
    "description": "An efficient HTTP tool suite written in pure nim. Help you to write HTTP services or clients via TCP, UDP, or even Unix Domain socket, etc.",
    "license": "MIT",
    "web": "https://github.com/tulayang/httpkit"
  },
  {
    "name": "ulid",
    "url": "https://github.com/adelq/ulid",
    "method": "git",
    "tags": [
      "library",
      "id",
      "ulid",
      "uuid",
      "guid"
    ],
    "description": "Universally Unique Lexicographically Sortable Identifier",
    "license": "MIT",
    "web": "https://github.com/adelq/ulid"
  },
  {
    "name": "osureplay",
    "url": "https://github.com/Yardanico/nim-osureplay",
    "method": "git",
    "tags": [
      "library",
      "osu!",
      "parser",
      "osugame",
      "replay"
    ],
    "description": "osu! replay parser",
    "license": "MIT",
    "web": "https://github.com/Yardanico/nim-osureplay"
  },
  {
    "name": "tiger",
    "url": "https://github.com/ehmry/tiger",
    "method": "git",
    "tags": [
      "hash"
    ],
    "description": "Tiger hash function",
    "license": "MIT",
    "web": "https://github.com/ehmry/tiger"
  },
  {
    "name": "pipe",
    "url": "https://github.com/5paceToast/pipe",
    "method": "git",
    "tags": [
      "pipe",
      "macro",
      "operator",
      "functional"
    ],
    "description": "Pipe operator for nim.",
    "license": "MIT",
    "web": "https://github.com/5paceToast/pipe"
  },
  {
    "name": "flatdb",
    "url": "https://github.com/enthus1ast/flatdb",
    "method": "git",
    "tags": [
      "database",
      "json",
      "pure"
    ],
    "description": "small/tiny, flatfile, jsonl based, inprogress database for nim",
    "license": "MIT",
    "web": "https://github.com/enthus1ast/flatdb"
  },
  {
    "name": "nwt",
    "url": "https://github.com/enthus1ast/nimWebTemplates",
    "method": "git",
    "tags": [
      "template",
      "html",
      "pure",
      "jinja"
    ],
    "description": "experiment to build a jinja like template parser",
    "license": "MIT",
    "web": "https://github.com/enthus1ast/nimWebTemplates"
  },
  {
    "name": "cmixer",
    "url": "https://github.com/rxi/cmixer-nim",
    "method": "git",
    "tags": [
      "library",
      "audio",
      "mixer",
      "sound",
      "wav",
      "ogg"
    ],
    "description": "Lightweight audio mixer for games",
    "license": "MIT",
    "web": "https://github.com/rxi/cmixer-nim"
  },
  {
    "name": "cmixer_sdl2",
    "url": "https://github.com/rxi/cmixer_sdl2-nim",
    "method": "git",
    "tags": [
      "library",
      "audio",
      "mixer",
      "sound",
      "wav",
      "ogg"
    ],
    "description": "Lightweight audio mixer for SDL2",
    "license": "MIT",
    "web": "https://github.com/rxi/cmixer_sdl2-nim"
  },
  {
    "name": "chebyshev",
    "url": "https://github.com/jxy/chebyshev",
    "method": "git",
    "tags": [
      "math",
      "approximation",
      "numerical"
    ],
    "description": "Chebyshev approximation.",
    "license": "MIT",
    "web": "https://github.com/jxy/chebyshev"
  },
  {
    "name": "scram",
    "url": "https://github.com/rgv151/scram",
    "method": "git",
    "tags": [
      "scram",
      "sasl",
      "authentication",
      "salted",
      "challenge",
      "response"
    ],
    "description": "Salted Challenge Response Authentication Mechanism (SCRAM) ",
    "license": "MIT",
    "web": "https://github.com/rgv151/scram"
  },
  {
    "name": "blake2",
    "url": "https://bitbucket.org/mihailp/blake2/",
    "method": "hg",
    "tags": [
      "crypto",
      "cryptography",
      "hash",
      "security"
    ],
    "description": "blake2 - cryptographic hash function",
    "license": "CC0",
    "web": "https://bitbucket.org/mihailp/blake2/"
  },
  {
    "name": "spinny",
    "url": "https://github.com/molnarmark/spinny",
    "method": "git",
    "tags": [
      "terminal",
      "spinner",
      "spinny",
      "load"
    ],
    "description": "Spinny is a tiny terminal spinner package for the Nim Programming Language.",
    "license": "MIT",
    "web": "https://github.com/molnarmark/spinny"
  },
  {
    "name": "nigui",
    "url": "https://github.com/trustable-code/NiGui",
    "method": "git",
    "tags": [
      "gui",
      "windows",
      "gtk"
    ],
    "description": "NiGui is a cross-platform, desktop GUI toolkit using native widgets.",
    "license": "MIT",
    "web": "https://github.com/trustable-code/NiGui"
  },
  {
    "name": "nimcalcal",
    "url": "https://github.com/skilchen/nimcalcal",
    "method": "git",
    "tags": [
      "calendar",
      "library"
    ],
    "description": "nimcalcal - PyCalCal translated to Nim, Calendrical Calculations from Reingold/Dershowitz",
    "license": "MIT",
    "web": "http://www3.cs.stonybrook.edu/~algorith/implement/reingold/implement.shtml"
  },
  {
    "name": "currying",
    "url": "https://github.com/t8m8/currying",
    "method": "git",
    "tags": [
      "library",
      "functional",
      "currying"
    ],
    "description": "Currying library for Nim",
    "license": "MIT",
    "web": "https://github.com/t8m8/currying"
  },
  {
    "name": "rect_packer",
    "url": "https://github.com/yglukhov/rect_packer",
    "method": "git",
    "tags": [
      "library",
      "geometry",
      "packing"
    ],
    "description": "Pack rects into bigger rect",
    "license": "MIT",
    "web": "https://github.com/yglukhov/rect_packer"
  },
  {
    "name": "gintro",
    "url": "https://github.com/stefansalewski/gintro",
    "method": "git",
    "tags": [
      "library",
      "gtk",
      "wrapper",
      "gui"
    ],
    "description": "High level GObject-Introspection based GTK3 bindings",
    "license": "MIT",
    "web": "https://github.com/stefansalewski/gintro"
  },
  {
    "name": "arraymancer",
    "url": "https://github.com/mratsim/Arraymancer",
    "method": "git",
    "tags": [
      "vector",
      "matrix",
      "array",
      "ndarray",
      "multidimensional-array",
      "linear-algebra",
      "tensor"
    ],
    "description": "A tensor (multidimensional array) library for Nim",
    "license": "Apache License 2.0",
    "web": "https://mratsim.github.io/Arraymancer/"
  },
  {
    "name": "sha3",
    "url": "https://bitbucket.org/mihailp/sha3/",
    "method": "hg",
    "tags": [
      "crypto",
      "cryptography",
      "hash",
      "security"
    ],
    "description": "sha3 - cryptographic hash function",
    "license": "CC0",
    "web": "https://bitbucket.org/mihailp/sha3/"
  },
  {
    "name": "coalesce",
    "url": "https://github.com/piedar/coalesce",
    "method": "git",
    "tags": [
      "nil",
      "null",
      "options",
      "operator"
    ],
    "description": "A nil coalescing operator ?? for Nim",
    "license": "MIT",
    "web": "https://github.com/piedar/coalesce"
  },
  {
    "name": "asyncmysql",
    "url": "https://github.com/tulayang/asyncmysql",
    "method": "git",
    "tags": [
      "mysql",
      "async",
      "asynchronous"
    ],
    "description": "Asynchronous MySQL connector written in pure Nim",
    "license": "MIT",
    "web": "https://github.com/tulayang/asyncmysql"
  },
  {
    "name": "cassandra",
    "url": "https://github.com/yglukhov/cassandra",
    "method": "git",
    "tags": [
      "cassandra",
      "database",
      "wrapper",
      "bindings",
      "driver"
    ],
    "description": "Bindings to Cassandra DB driver",
    "license": "MIT",
    "web": "https://github.com/yglukhov/cassandra"
  },
  {
    "name": "tf2plug",
    "url": "https://gitlab.com/waylon531/tf2plug",
    "method": "git",
    "tags": [
      "app",
      "binary",
      "tool",
      "tf2"
    ],
    "description": "A mod manager for TF2",
    "license": "GPLv3",
    "web": "https://gitlab.com/waylon531/tf2plug"
  },
  {
    "name": "oldgtk3",
    "url": "https://github.com/stefansalewski/oldgtk3",
    "method": "git",
    "tags": [
      "library",
      "gtk",
      "wrapper",
      "gui"
    ],
    "description": "Low level bindings for GTK3 related libraries",
    "license": "MIT",
    "web": "https://github.com/stefansalewski/oldgtk3"
  },
  {
    "name": "godot",
    "url": "https://github.com/pragmagic/godot-nim",
    "method": "git",
    "tags": [
      "game",
      "engine",
      "2d",
      "3d"
    ],
    "description": "Nim bindings for Godot Engine",
    "license": "MIT",
    "web": "https://github.com/pragmagic/godot-nim"
  },
  {
    "name": "vkapi",
    "url": "https://github.com/Yardanico/nimvkapi",
    "method": "git",
    "tags": [
      "wrapper",
      "vkontakte",
      "vk",
      "library",
      "api"
    ],
    "description": "A wrapper for the vk.com API (russian social network)",
    "license": "MIT",
    "web": "https://github.com/Yardanico/nimvkapi"
  },
  {
    "name": "slacklib",
    "url": "https://github.com/ThomasTJdev/nim_slacklib",
    "method": "git",
    "tags": [
      "library",
      "wrapper",
      "slack",
      "slackapp",
      "api"
    ],
    "description": "Library for working with a slack app or sending messages to a slack channel (slack.com)",
    "license": "MIT",
    "web": "https://github.com/ThomasTJdev/nim_slacklib"
  },
  {
    "name": "calendar",
    "url": "https://github.com/skilchen/calendar",
    "method": "git",
    "tags": [
      "calendar",
      "dates",
      "library"
    ],
    "description": "calendar.py from Pythons stdlib translated to Nim",
    "license": "MIT",
    "web": "https://docs.python.org/2/library/calendar.html"
  },
  {
    "name": "wiringPiNim",
    "url": "https://github.com/ThomasTJdev/nim_wiringPiNim",
    "method": "git",
    "tags": [
      "wrapper",
      "raspberry",
      "rpi",
      "wiringpi",
      "pi"
    ],
    "description": "Wrapper that implements some of wiringPi's function for controlling a Raspberry Pi",
    "license": "MIT",
    "web": "https://github.com/ThomasTJdev/nim_wiringPiNim"
  },
  {
    "name": "redux",
    "url": "https://github.com/pragmagic/redux.nim",
    "method": "git",
    "tags": [
      "redux"
    ],
    "description": "Predictable state container.",
    "license": "MIT",
    "web": "https://github.com/pragmagic/redux.nim"
  },
  {
    "name": "skEasing",
    "url": "https://github.com/Skrylar/skEasing",
    "method": "git",
    "tags": [
      "math",
      "curves",
      "animation"
    ],
    "description": "A collection of easing curves for animation purposes.",
    "license": "BSD",
    "web": "https://github.com/Skrylar/skEasing"
  },
  {
    "name": "nimquery",
    "url": "https://github.com/GULPF/nimquery",
    "method": "git",
    "tags": [
      "html",
      "scraping",
      "web"
    ],
    "description": "Library for querying HTML using CSS-selectors, like JavaScripts document.querySelector",
    "license": "MIT",
    "web": "https://github.com/GULPF/nimquery"
  },
  {
    "name": "usha",
    "url": "https://github.com/subsetpark/untitled-shell-history-application",
    "method": "git",
    "tags": [
      "shell",
      "utility"
    ],
    "description": "untitled shell history application",
    "license": "MIT",
    "web": "https://github.com/subsetpark/untitled-shell-history-application"
  },
  {
    "name": "libgit2",
    "url": "https://github.com/barcharcraz/libgit2-nim",
    "method": "git",
    "tags": [
      "git",
      "libgit",
      "libgit2",
      "vcs",
      "wrapper"
    ],
    "description": "Libgit2 low level wrapper",
    "license": "MIT",
    "web": "https://github.com/barcharcraz/libgit2-nim"
  },
  {
    "name": "multicast",
    "url": "https://github.com/enthus1ast/nimMulticast",
    "method": "git",
    "tags": [
      "multicast",
      "udp",
      "socket",
      "net"
    ],
    "description": "proc to join (and leave) a multicast group",
    "license": "MIT",
    "web": "https://github.com/enthus1ast/nimMulticast"
  },
  {
    "name": "mysqlparser",
    "url": "https://github.com/tulayang/mysqlparser.git",
    "method": "git",
    "tags": [
      "mysql",
      "protocol",
      "parser"
    ],
    "description": "An efficient packet parser for MySQL Client/Server Protocol. Help you to write Mysql communication in either BLOCKIONG-IO or NON-BLOCKING-IO.",
    "license": "MIT",
    "web": "https://github.com/tulayang/mysqlparser"
  },
  {
    "name": "fugitive",
    "url": "https://github.com/citycide/fugitive",
    "method": "git",
    "tags": [
      "git",
      "github",
      "cli",
      "extras",
      "utility",
      "tool"
    ],
    "description": "Simple command line tool to make git more intuitive, along with useful GitHub addons.",
    "license": "MIT",
    "web": "https://github.com/citycide/fugitive"
  },
  {
    "name": "dbg",
    "url": "https://github.com/enthus1ast/nimDbg",
    "method": "git",
    "tags": [
      "template",
      "echo",
      "dbg",
      "debug"
    ],
    "description": "dbg template; in debug echo",
    "license": "MIT",
    "web": "https://github.com/enthus1ast/nimDbg"
  },
  {
    "name": "pylib",
    "url": "https://github.com/Yardanico/nimpylib",
    "method": "git",
    "tags": [
      "python",
      "compatibility",
      "library",
      "pure"
    ],
    "description": "Nim library with python-like functions and operators",
    "license": "MIT",
    "web": "https://github.com/Yardanico/nimpylib"
  },
  {
    "name": "graphemes",
    "url": "https://github.com/nitely/nim-graphemes",
    "method": "git",
    "tags": [
      "graphemes",
      "grapheme-cluster",
      "unicode"
    ],
    "description": "Grapheme aware string handling (Unicode tr29)",
    "license": "MIT",
    "web": "https://github.com/nitely/nim-graphemes"
  },
  {
    "name": "rfc3339",
    "url": "https://github.com/Skrylar/rfc3339",
    "method": "git",
    "tags": [
      "rfc3339",
      "datetime"
    ],
    "description": "RFC3339 (dates and times) implementation for Nim.",
    "license": "BSD",
    "web": "https://github.com/Skrylar/rfc3339"
  },
  {
    "name": "monero",
    "url": "https://github.com/ehmry/nim-monero",
    "method": "git",
    "tags": [
      "monero",
      "cryptonote",
      "vanity"
    ],
    "description": "Libraries and utilites related to Monero, a CryptoNote cryptocurrency.",
    "license": "MIT",
    "web": "https://github.com/ehmry/nim-monero"
  },
  {
    "name": "db_presto",
    "url": "https://github.com/Bennyelg/nimPresto",
    "method": "git",
    "tags": [
      "prestodb",
      "connector",
      "database"
    ],
    "description": "prestodb simple connector",
    "license": "MIT",
    "web": "https://github.com/Bennyelg/nimPresto"
  },
  {
    "name": "nimbomb",
    "url": "https://github.com/Tyler-Yocolano/nimbomb",
    "method": "git",
    "tags": [
      "giant",
      "bomb",
      "wiki",
      "api"
    ],
    "description": "A GiantBomb-wiki wrapper for nim",
    "license": "MIT",
    "web": "https://github.com/Tyler-Yocolano/nimbomb"
  },
  {
    "name": "csvql",
    "url": "https://github.com/Bennyelg/csvql",
    "method": "git",
    "tags": [
      "csv",
      "read",
      "ansisql",
      "query",
      "database",
      "files"
    ],
    "description": "csvql.",
    "license": "MIT",
    "web": "https://github.com/Bennyelg/csvql"
  },
  {
    "name": "contracts",
    "url": "https://github.com/Udiknedormin/NimContracts",
    "method": "git",
    "tags": [
      "library",
      "pure",
      "contract",
      "contracts",
      "DbC",
      "utility",
      "automation",
      "documentation",
      "safety",
      "test",
      "tests",
      "testing",
      "unittest"
    ],
    "description": "Design by Contract (DbC) library with minimal runtime.",
    "license": "MIT",
    "web": "https://github.com/Udiknedormin/NimContracts"
  },
  {
    "name": "syphus",
    "url": "https://github.com/makingspace/syphus-nim",
    "method": "git",
    "tags": [
      "optimization",
      "tabu"
    ],
    "description": "An implementation of the tabu search heuristic in Nim.",
    "license": "BSD-3",
    "web": "https://github.com/makingspace/syphus-nim"
  },
  {
    "name": "analytics",
    "url": "https://github.com/dom96/analytics",
    "method": "git",
    "tags": [
      "google",
      "telemetry",
      "statistics"
    ],
    "description": "Allows statistics to be sent to and recorded in Google Analytics.",
    "license": "MIT",
    "web": "https://github.com/dom96/analytics"
  },
  {
    "name": "arraymancer_vision",
    "url": "https://github.com/edubart/arraymancer-vision",
    "method": "git",
    "tags": [
      "arraymancer",
      "image",
      "vision"
    ],
    "description": "Image transformation and visualization utilities for arraymancer",
    "license": "Apache License 2.0",
    "web": "https://github.com/edubart/arraymancer-vision"
  },
  {
    "name": "hts",
    "url": "https://github.com/brentp/hts-nim",
    "method": "git",
    "tags": [
      "kmer",
      "dna",
      "sequence",
      "bam",
      "vcf",
      "genomics"
    ],
    "description": "htslib wrapper for nim",
    "license": "MIT",
    "web": "https://brentp.github.io/hts-nim/"
  },
  {
    "name": "kmer",
    "url": "https://github.com/brentp/nim-kmer",
    "method": "git",
    "tags": [
      "kmer",
      "dna",
      "sequence"
    ],
    "description": "encoded kmer library for fast operations on kmers up to 31",
    "license": "MIT",
    "web": "https://github.com/brentp/nim-kmer"
  },
  {
    "name": "kexpr",
    "url": "https://github.com/brentp/kexpr-nim",
    "method": "git",
    "tags": [
      "math",
      "expression",
      "evalute"
    ],
    "description": "wrapper for kexpr math expression evaluation library",
    "license": "MIT",
    "web": "https://github.com/brentp/kexpr-nim"
  },
  {
    "name": "lapper",
    "url": "https://github.com/brentp/nim-lapper",
    "method": "git",
    "tags": [
      "interval"
    ],
    "description": "fast interval overlaps",
    "license": "MIT",
    "web": "https://github.com/brentp/nim-lapper"
  },
  {
    "name": "gplay",
    "url": "https://github.com/yglukhov/gplay",
    "method": "git",
    "tags": [
      "google",
      "play",
      "apk",
      "publish",
      "upload"
    ],
    "description": "Google Play APK Uploader",
    "license": "MIT",
    "web": "https://github.com/yglukhov/gplay"
  },
  {
    "name": "huenim",
    "url": "https://github.com/IoTone/huenim",
    "method": "git",
    "tags": [
      "hue",
      "iot",
      "lighting",
      "philips",
      "library"
    ],
    "description": "Huenim",
    "license": "MIT",
    "web": "https://github.com/IoTone/huenim"
  },
  {
    "name": "drand48",
    "url": "https://github.com/JeffersonLab/drand48",
    "method": "git",
    "tags": [
      "random",
      "number",
      "generator"
    ],
    "description": "Nim implementation of the standard unix drand48 pseudo random number generator",
    "license": "BSD3",
    "web": "https://github.com/JeffersonLab/drand48"
  },
  {
    "name": "ensem",
    "url": "https://github.com/JeffersonLab/ensem",
    "method": "git",
    "tags": [
      "jackknife",
      "statistics"
    ],
    "description": "Support for ensemble file format and arithmetic using jackknife/bootstrap propagation of errors",
    "license": "BSD3",
    "web": "https://github.com/JeffersonLab/ensem"
  },
  {
    "name": "basic2d",
    "url": "https://github.com/nim-lang/basic2d",
    "method": "git",
    "tags": [
      "deprecated",
      "vector",
      "stdlib",
      "library"
    ],
    "description": "Deprecated module for vector/matrices operations.",
    "license": "MIT",
    "web": "https://github.com/nim-lang/basic2d"
  },
  {
    "name": "basic3d",
    "url": "https://github.com/nim-lang/basic3d",
    "method": "git",
    "tags": [
      "deprecated",
      "vector",
      "stdlib",
      "library"
    ],
    "description": "Deprecated module for vector/matrices operations.",
    "license": "MIT",
    "web": "https://github.com/nim-lang/basic3d"
  },
  {
    "name": "shiori",
    "url": "https://github.com/Narazaka/shiori-nim",
    "method": "git",
    "tags": [
      "ukagaka",
      "shiori",
      "protocol"
    ],
    "description": "SHIORI Protocol Parser/Builder",
    "license": "MIT",
    "web": "https://github.com/Narazaka/shiori-nim"
  },
  {
    "name": "shioridll",
    "url": "https://github.com/Narazaka/shioridll-nim",
    "method": "git",
    "tags": [
      "shiori",
      "ukagaka"
    ],
    "description": "The SHIORI DLL interface",
    "license": "MIT",
    "web": "https://github.com/Narazaka/shioridll-nim"
  },
  {
    "name": "httpauth",
    "url": "https://github.com/FedericoCeratto/nim-httpauth",
    "method": "git",
    "tags": [
      "http",
      "authentication",
      "authorization",
      "library",
      "security"
    ],
    "description": "HTTP Authentication and Authorization",
    "license": "LGPLv3",
    "web": "https://github.com/FedericoCeratto/nim-httpauth"
  },
  {
    "name": "cbor",
    "url": "https://github.com/ehmry/nim-cbor",
    "method": "git",
    "tags": [
      "library",
      "cbor",
      "binary",
      "encoding"
    ],
    "description": "Concise Binary Object Representation decoder (RFC7049).",
    "license": "MIT",
    "web": "https://github.com/ehmry/nim-cbor"
  },
  {
    "name": "base58",
    "url": "https://github.com/ehmry/nim-base58",
    "method": "git",
    "tags": [
      "base58",
      "bitcoin",
      "cryptonote",
      "monero",
      "encoding",
      "library"
    ],
    "description": "Base58 encoders and decoders for Bitcoin and CryptoNote addresses.",
    "license": "MIT",
    "web": "https://github.com/ehmry/nim-base58"
  },
  {
    "name": "webdriver",
    "url": "https://github.com/dom96/webdriver",
    "method": "git",
    "tags": [
      "webdriver",
      "selenium",
      "library",
      "firefox"
    ],
    "description": "Implementation of the WebDriver w3c spec.",
    "license": "MIT",
    "web": "https://github.com/dom96/webdriver"
  },
  {
    "name": "interfaced",
    "url": "https://github.com/andreaferretti/interfaced",
    "method": "git",
    "tags": [
      "interface"
    ],
    "description": "Go-like interfaces",
    "license": "Apache License 2.0",
    "web": "https://github.com/andreaferretti/interfaced"
  },
  {
    "name": "vla",
    "url": "https://github.com/bpr/vla",
    "method": "git",
    "tags": [
      "vla",
      "alloca"
    ],
    "description": "Variable length arrays for Nim",
    "license": "MIT",
    "web": "https://github.com/bpr/vla"
  },
  {
    "name": "metatools",
    "url": "https://github.com/jxy/metatools",
    "method": "git",
    "tags": [
      "macros",
      "metaprogramming"
    ],
    "description": "Metaprogramming tools for Nim",
    "license": "MIT",
    "web": "https://github.com/jxy/metatools"
  },
  {
    "name": "pdcurses",
    "url": "https://github.com/lcrees/pdcurses",
    "method": "git",
    "tags": [
      "pdcurses",
      "curses",
      "console",
      "gui"
    ],
    "description": "Nim wrapper for PDCurses",
    "license": "MIT",
    "web": "https://github.com/lcrees/pdcurses"
  },
  {
    "name": "libuv",
    "url": "https://github.com/lcrees/libuv",
    "method": "git",
    "tags": [
      "libuv",
      "wrapper",
      "node",
      "networking"
    ],
    "description": "libuv bindings for Nim",
    "license": "MIT",
    "web": "https://github.com/lcrees/libuv"
  },
  {
    "name": "romans",
    "url": "https://github.com/lcrees/romans",
    "method": "git",
    "tags": [
      "roman",
      "numerals"
    ],
    "description": "Conversion between integers and Roman numerals",
    "license": "MIT",
    "web": "https://github.com/lcrees/romans"
  },
  {
    "name": "simpleAST",
    "url": "https://github.com/lguzzon/simpleAST",
    "method": "git",
    "tags": [
      "ast"
    ],
    "description": "Simple AST in NIM",
    "license": "MIT",
    "web": "https://github.com/lguzzon/simpleAST"
  },
  {
    "name": "timerpool",
    "url": "https://github.com/mikra01/timerpool/",
    "method": "git",
    "tags": [
      "timer",
      "pool",
      "events",
      "thread"
    ],
    "description": "threadsafe timerpool implementation for event purpose",
    "license": "MIT",
    "web": "https://github.com/mikra01/timerpool"
  },
  {
    "name": "zero_functional",
    "url": "https://github.com/alehander42/zero-functional",
    "method": "git",
    "tags": [
      "functional",
      "dsl",
      "chaining",
      "seq"
    ],
    "description": "A library providing zero-cost chaining for functional abstractions in Nim",
    "license": "MIT",
    "web": "https://github.com/alehander42/zero-functional"
  },
  {
    "name": "ormin",
    "url": "https://github.com/Araq/ormin",
    "method": "git",
    "tags": [
      "ORM",
      "SQL",
      "db",
      "database"
    ],
    "description": "Prepared SQL statement generator. A lightweight ORM.",
    "license": "MIT",
    "web": "https://github.com/Araq/ormin"
  },
  {
    "name": "karax",
    "url": "https://github.com/pragmagic/karax",
    "method": "git",
    "tags": [
      "browser",
      "DOM",
      "virtual-DOM",
      "UI"
    ],
    "description": "Karax is a framework for developing single page applications in Nim.",
    "license": "MIT",
    "web": "https://github.com/pragmagic/karax"
  },
  {
    "name": "cascade",
    "url": "https://github.com/citycide/cascade",
    "method": "git",
    "tags": [
      "macro",
      "cascade",
      "operator",
      "dart",
      "with"
    ],
    "description": "Method & assignment cascades for Nim, inspired by Smalltalk & Dart.",
    "license": "MIT",
    "web": "https://github.com/citycide/cascade"
  },
  {
    "name": "chrono",
    "url": "https://github.com/treeform/chrono",
    "method": "git",
    "tags": [
      "library",
      "timestamp",
      "calendar",
      "timezone"
    ],
    "description": "Calendars, Timestamps and Timezones utilities.",
    "license": "MIT",
    "web": "https://github.com/treeform/chrono"
  },
  {
    "name": "dbschema",
    "url": "https://github.com/vegansk/dbschema",
    "method": "git",
    "tags": [
      "library",
      "database",
      "db"
    ],
    "description": "Database schema migration library for Nim language.",
    "license": "MIT",
    "web": "https://github.com/vegansk/dbschema"
  },
  {
    "name": "gentabs",
    "url": "https://github.com/lcrees/gentabs",
    "method": "git",
    "tags": [
      "table",
      "string",
      "key",
      "value"
    ],
    "description": "Efficient hash table that is a key-value mapping (removed from stdlib)",
    "license": "MIT",
    "web": "https://github.com/lcrees/gentabs"
  },
  {
    "name": "libgraph",
    "url": "https://github.com/Mnenmenth/libgraphnim",
    "method": "git",
    "tags": [
      "graph",
      "math",
      "conversion",
      "pixels",
      "coordinates"
    ],
    "description": "Converts 2D linear graph coordinates to pixels on screen",
    "license": "MIT",
    "web": "https://github.com/Mnenmenth/libgraphnim"
  },
  {
    "name": "polynumeric",
    "url": "https://github.com/lcrees/polynumeric",
    "method": "git",
    "tags": [
      "polynomial",
      "numeric"
    ],
    "description": "Polynomial operations",
    "license": "MIT",
    "web": "https://github.com/lcrees/polynumeric"
  },
  {
    "name": "unicodedb",
    "url": "https://github.com/nitely/nim-unicodedb",
    "method": "git",
    "tags": [
      "unicode",
      "UCD",
      "unicodedata"
    ],
    "description": "Unicode Character Database (UCD) access for Nim",
    "license": "MIT",
    "web": "https://github.com/nitely/nim-unicodedb"
  },
  {
    "name": "normalize",
    "url": "https://github.com/nitely/nim-normalize",
    "method": "git",
    "tags": [
      "unicode",
      "normalization",
      "nfc",
      "nfd"
    ],
    "description": "Unicode normalization forms (tr15)",
    "license": "MIT",
    "web": "https://github.com/nitely/nim-normalize"
  },
  {
    "name": "nico",
    "url": "https://github.com/ftsf/nico",
    "method": "git",
    "tags": [
      "pico-8",
      "game",
      "library",
      "ludum",
      "dare"
    ],
    "description": "Nico game engine",
    "license": "MIT",
    "web": "https://github.com/ftsf/nico"
  },
  {
    "name": "os_files",
    "url": "https://github.com/tormund/os_files",
    "method": "git",
    "tags": [
      "dialogs",
      "file",
      "icon"
    ],
    "description": "Crossplatform (x11, windows, osx) native file dialogs; sytem file/folder icons in any resolution; open file with default application",
    "license": "MIT",
    "web": "https://github.com/tormund/os_files"
  },
  {
    "name": "sprymicro",
    "url": "https://github.com/gokr/sprymicro",
    "method": "git",
    "tags": [
      "spry",
      "demo"
    ],
    "description": "Small demo Spry interpreters",
    "license": "MIT",
    "web": "https://github.com/gokr/sprymicro"
  },
  {
    "name": "spryvm",
    "url": "https://github.com/gokr/spryvm",
    "method": "git",
    "tags": [
      "interpreter",
      "language",
      "spry"
    ],
    "description": "Homoiconic dynamic language interpreter in Nim",
    "license": "MIT",
    "web": "https://github.com/gokr/spryvm"
  },
  {
    "name": "netpbm",
    "url": "https://github.com/barcharcraz/nim-netpbm",
    "method": "git",
    "tags": [
      "pbm",
      "image",
      "wrapper",
      "netpbm"
    ],
    "description": "Wrapper for libnetpbm",
    "license": "MIT",
    "web": "https://github.com/barcharcraz/nim-netpbm"
  },
  {
    "name": "nimgen",
    "url": "https://github.com/genotrance/nimgen",
    "method": "git",
    "tags": [
      "c2nim",
      "library",
      "wrapper",
      "c",
      "c++"
    ],
    "description": "C2nim helper to simplify and automate wrapping C libraries",
    "license": "MIT",
    "web": "https://github.com/genotrance/nimgen"
  },
  {
    "name": "sksbox",
    "url": "https://github.com/Skrylar/sksbox",
    "method": "git",
    "tags": [
      "sbox",
      "binary",
      "binaryformat",
      "nothings",
      "container"
    ],
    "description": "A native-nim implementaton of the sBOX generic container format.",
    "license": "MIT",
    "web": "https://github.com/Skrylar/sksbox"
  },
  {
    "name": "avbin",
    "url": "https://github.com/Vladar4/avbin",
    "method": "git",
    "tags": [
      "audio",
      "video",
      "media",
      "library",
      "wrapper"
    ],
    "description": "Wrapper of the AVbin library for the Nim language.",
    "license": "LGPL",
    "web": "https://github.com/Vladar4/avbin"
  },
  {
    "name": "fsm",
    "url": "https://github.com/ba0f3/fsm.nim",
    "method": "git",
    "tags": [
      "fsm",
      "finite",
      "state",
      "machine"
    ],
    "description": "A simple finite-state machine for @nim-lang",
    "license": "MIT",
    "web": "https://github.com/ba0f3/fsm.nim"
  },
  {
    "name": "timezones",
    "url": "https://github.com/GULPF/timezones",
    "method": "git",
    "tags": [
      "timezone",
      "time",
      "tzdata"
    ],
    "description": "Timezone library compatible with the standard library. ",
    "license": "MIT",
    "web": "https://github.com/GULPF/timezones"
  },
  {
    "name": "ndf",
    "url": "https://github.com/rustomax/ndf",
    "method": "git",
    "tags": [
      "app",
      "binary",
      "duplicates",
      "utility",
      "filesystem"
    ],
    "description": "Duplicate files finder",
    "license": "MIT",
    "web": "https://github.com/rustomax/ndf"
  },
  {
    "name": "unicodeplus",
    "url": "https://github.com/nitely/nim-unicodeplus",
    "method": "git",
    "tags": [
      "unicode",
      "isdigit",
      "isalpha"
    ],
    "description": "Common unicode operations",
    "license": "MIT",
    "web": "https://github.com/nitely/nim-unicodeplus"
  },
  {
    "name": "libsvm",
    "url": "https://github.com/genotrance/libsvm",
    "method": "git",
    "tags": [
      "scientific",
      "svm",
      "vector"
    ],
    "description": "libsvm wrapper for Nim",
    "license": "MIT",
    "web": "https://github.com/genotrance/libsvm"
  },
  {
    "name": "lilt",
    "url": "https://github.com/quelklef/lilt",
    "method": "git",
    "tags": [
      "language",
      "parser",
      "parsing"
    ],
    "description": "Parsing language",
    "license": "MIT",
    "web": "https://github.com/quelklef/lilt"
  },
  {
    "name": "shiori_charset_convert",
    "url": "https://github.com/Narazaka/shiori_charset_convert-nim",
    "method": "git",
    "tags": [
      "shiori",
      "ukagaka"
    ],
    "description": "The SHIORI Message charset convert utility",
    "license": "MIT",
    "web": "https://github.com/Narazaka/shiori_charset_convert-nim"
  },
  {
    "name": "grafanim",
    "url": "https://github.com/jamesalbert/grafanim",
    "method": "git",
    "tags": [
      "library",
      "grafana",
      "dashboards"
    ],
    "description": "Grafana module for Nim",
    "license": "GPL",
    "web": "https://github.com/jamesalbert/grafanim"
  },
  {
    "name": "nimpy",
    "url": "https://github.com/yglukhov/nimpy",
    "method": "git",
    "tags": [
      "python",
      "bridge"
    ],
    "description": "Nim - Python bridge",
    "license": "MIT",
    "web": "https://github.com/yglukhov/nimpy"
  },
  {
    "name": "simple_graph",
    "url": "https://github.com/erhlee-bird/simple_graph",
    "method": "git",
    "tags": [
      "datastructures",
      "library"
    ],
    "description": "Simple Graph Library",
    "license": "MIT",
    "web": "https://github.com/erhlee-bird/simple_graph"
  },
  {
    "name": "controlStructures",
    "url": "https://github.com/TakeYourFreedom/Additional-Control-Structures-for-Nim",
    "method": "git",
    "tags": [
      "library",
      "control",
      "structure"
    ],
    "description": "Additional control structures",
    "license": "MIT",
    "web": "http://htmlpreview.github.io/?https://github.com/TakeYourFreedom/Additional-Control-Structures-for-Nim/blob/master/controlStructures.html"
  },
  {
    "name": "notetxt",
    "url": "https://github.com/mrshu/nim-notetxt",
    "method": "git",
    "tags": [
      "notetxt,",
      "note",
      "taking"
    ],
    "description": "A library that implements the note.txt specification for note taking.",
    "license": "MIT",
    "web": "https://github.com/mrshu/nim-notetxt"
  },
  {
    "name": "breeze",
    "url": "https://github.com/alehander42/breeze",
    "method": "git",
    "tags": [
      "dsl",
      "macro",
      "metaprogramming"
    ],
    "description": "A dsl for writing macros in Nim",
    "license": "MIT",
    "web": "https://github.com/alehander42/breeze"
  },
  {
    "name": "joyent_http_parser",
    "url": "https://github.com/nim-lang/joyent_http_parser",
    "method": "git",
    "tags": [
      "wrapper",
      "library",
      "parsing"
    ],
    "description": "Wrapper for high performance HTTP parsing library.",
    "license": "MIT",
    "web": "https://github.com/nim-lang/joyent_http_parser"
  },
  {
    "name": "libsvm_legacy",
    "url": "https://github.com/nim-lang/libsvm_legacy",
    "method": "git",
    "tags": [
      "wrapper",
      "library",
      "scientific"
    ],
    "description": "Wrapper for libsvm.",
    "license": "MIT",
    "web": "https://github.com/nim-lang/libsvm_legacy"
  },
  {
    "name": "clblast",
    "url": "https://github.com/numforge/nim-clblast",
    "method": "git",
    "tags": [
      "BLAS",
      "linear",
      "algebra",
      "vector",
      "matrix",
      "opencl",
      "high",
      "performance",
      "computing",
      "GPU",
      "wrapper"
    ],
    "description": "Wrapper for CLBlast, an OpenCL BLAS library",
    "license": "Apache License 2.0",
    "web": "https://github.com/numforge/nim-clblast"
  },
  {
    "name": "nimp5",
    "url": "https://github.com/Foldover/nim-p5",
    "method": "git",
    "tags": [
      "p5",
      "javascript",
      "creative",
      "coding",
      "processing",
      "library"
    ],
    "description": "Nim bindings for p5.js.",
    "license": "MIT",
    "web": "https://github.com/Foldover/nim-p5"
  },
  {
    "name": "names",
    "url": "https://github.com/pragmagic/names",
    "method": "git",
    "tags": [
      "strings"
    ],
    "description": "String interning library",
    "license": "MIT",
    "web": "https://github.com/pragmagic/names"
  },
  {
    "name": "sha1ext",
    "url": "https://github.com/CORDEA/sha1ext",
    "method": "git",
    "tags": [
      "sha1",
      "extension"
    ],
    "description": "std / sha1 extension",
    "license": "Apache License 2.0",
    "web": "https://github.com/CORDEA/sha1ext"
  },
  {
    "name": "libsha",
    "url": "https://github.com/forlan-ua/nim-libsha",
    "method": "git",
    "tags": [
      "sha1",
      "sha224",
      "sha256",
      "sha384",
      "sha512"
    ],
    "description": "Sha1 and Sha2 implementations",
    "license": "MIT",
    "web": "https://github.com/forlan-ua/nim-libsha"
  },
  {
    "name": "pwned",
    "url": "https://github.com/dom96/pwned",
    "method": "git",
    "tags": [
      "application",
      "passwords",
      "security",
      "binary"
    ],
    "description": "A client for the Pwned passwords API.",
    "license": "MIT",
    "web": "https://github.com/dom96/pwned"
  },
  {
    "name": "suffer",
    "url": "https://github.com/emekoi/suffer",
    "method": "git",
    "tags": [
      "graphics",
      "font",
      "software"
    ],
    "description": "a nim library for drawing 2d shapes, text, and images to 32bit software pixel buffers",
    "license": "MIT",
    "web": "https://github.com/emekoi/suffer"
  },
  {
    "name": "metric",
    "url": "https://github.com/mjendrusch/metric",
    "method": "git",
    "tags": [
      "library",
      "units",
      "scientific",
      "dimensional-analysis"
    ],
    "description": "Dimensionful types and dimensional analysis.",
    "license": "MIT",
    "web": "https://github.com/mjendrusch/metric"
  },
  {
    "name": "useragents",
    "url": "https://github.com/treeform/useragents",
    "method": "git",
    "tags": [
      "library",
      "useragent"
    ],
    "description": "User Agent parser for nim.",
    "license": "MIT",
    "web": "https://github.com/treeform/useragents"
  },
  {
    "name": "nimna",
    "url": "https://github.com/mjendrusch/nimna",
    "method": "git",
    "tags": [
      "library",
      "nucleic-acid-folding",
      "scientific",
      "biology"
    ],
    "description": "Nucleic acid folding and design.",
    "license": "MIT",
    "web": "https://github.com/mjendrusch/nimna"
  },
  {
    "name": "bencode",
    "url": "https://github.com/FedericoCeratto/nim-bencode",
    "method": "git",
    "tags": [
      "library",
      "bencode"
    ],
    "description": "Bencode serialization/deserialization library",
    "license": "LGPLv3",
    "web": "https://github.com/FedericoCeratto/nim-bencode"
  },
  {
    "name": "i3ipc",
    "url": "https://github.com/FedericoCeratto/nim-i3ipc",
    "method": "git",
    "tags": [
      "library",
      "i3"
    ],
    "description": "i3 IPC client library",
    "license": "LGPLv3",
    "web": "https://github.com/FedericoCeratto/nim-i3ipc"
  },
  {
    "name": "chroma",
    "url": "https://github.com/treeform/chroma",
    "method": "git",
    "tags": [
      "colors",
      "cmyk",
      "hsl",
      "hsv"
    ],
    "description": "Everything you want to do with colors.",
    "license": "MIT",
    "web": "https://github.com/treeform/chroma"
  },
  {
<<<<<<< HEAD
    "name": "nimrax",
    "url": "https://github.com/genotrance/nimrax",
    "method": "git",
    "tags": [
      "rax",
      "radix",
      "tree",
      "data",
      "structure"
    ],
    "description": "Radix tree wrapper for Nim",
    "license": "MIT",
    "web": "https://github.com/genotrance/nimrax"
  },
  {
    "name": "nimbass",
    "url": "https://github.com/genotrance/nimbass",
    "method": "git",
    "tags": [
      "bass",
      "audio",
      "wrapper"
    ],
    "description": "Bass wrapper for Nim",
    "license": "MIT",
    "web": "https://github.com/genotrance/nimbass"
  },
  {
    "name": "nimkerberos",
    "url": "https://github.com/genotrance/nimkerberos",
    "method": "git",
    "tags": [
      "kerberos",
      "ntlm",
      "authentication",
      "auth",
      "sspi"
    ],
    "description": "WinKerberos wrapper for Nim",
    "license": "MIT",
    "web": "https://github.com/genotrance/nimkerberos"
=======
    "name": "nimssh2",
    "url": "https://github.com/genotrance/nimssh2",
    "method": "git",
    "tags": [
      "ssh",
      "library",
      "wrapper"
    ],
    "description": "libssl2 wrapper for Nim",
    "license": "MIT",
    "web": "https://github.com/genotrance/nimssh2"
>>>>>>> ad602c44
  }
]<|MERGE_RESOLUTION|>--- conflicted
+++ resolved
@@ -8509,7 +8509,6 @@
     "web": "https://github.com/treeform/chroma"
   },
   {
-<<<<<<< HEAD
     "name": "nimrax",
     "url": "https://github.com/genotrance/nimrax",
     "method": "git",
@@ -8551,7 +8550,8 @@
     "description": "WinKerberos wrapper for Nim",
     "license": "MIT",
     "web": "https://github.com/genotrance/nimkerberos"
-=======
+  },
+  {
     "name": "nimssh2",
     "url": "https://github.com/genotrance/nimssh2",
     "method": "git",
@@ -8563,6 +8563,5 @@
     "description": "libssl2 wrapper for Nim",
     "license": "MIT",
     "web": "https://github.com/genotrance/nimssh2"
->>>>>>> ad602c44
   }
 ]