[
  {
<<<<<<< HEAD
=======
    "name": "whip",
    "url": "https://github.com/mattaylor/whip",
    "method": "git",
    "tags": [
      "http",
      "rest",
      "server",
      "httpbeast",
      "nest",
      "fast"
    ],
    "description": "Whip is high performance web application server based on httpbeast a nest for redix tree based routing with some extra opmtizations.",
    "license": "MIT",
    "web": "https://github.com/mattaylor/whip"
  },
  {
>>>>>>> d77c43bb
    "name": "elvis",
    "url": "https://github.com/mattaylor/elvis",
    "method": "git",
    "tags": [
      "operator",
      "elvis",
      "ternary",
      "template",
      "truthy",
      "falsy",
      "exception",
      "none",
      "null",
      "nil",
      "0",
      "NaN",
      "coalesce"
    ],
    "description": "The elvis package implements a 'truthy', 'ternary' and a 'coalesce' operator to Nim as syntactic sugar for working with conditional expressions",
    "license": "MIT",
    "web": "https://github.com/mattaylor/elvis"
  },
  {
    "name": "nimrun",
    "url": "https://github.com/lee-b/nimrun",
    "method": "git",
    "tags": [
      "shebang",
      "unix",
      "linux",
      "bsd",
      "mac",
      "shell",
      "script",
      "nimble",
      "nimcr",
      "compile",
      "run",
      "standalone"
    ],
    "description": "Shebang frontend for running nim code as scripts. Does not require .nim extensions.",
    "license": "MIT",
    "web": "https://github.com/lee-b/nimrun"
  },
  {
    "name": "sequtils2",
    "url": "https://github.com/Michedev/sequtils2",
    "method": "git",
    "tags": [
      "library",
      "sequence",
      "string",
      "openArray",
      "functional"
    ],
    "description": "Additional functions for sequences that are not present in sequtils",
    "license": "MIT",
    "web": "http://htmlpreview.github.io/?https://github.com/Michedev/sequtils2/blob/master/sequtils2.html"
  },
  {
    "name": "github_api",
    "url": "https://github.com/watzon/github-api-nim",
    "method": "git",
    "tags": [
      "library",
      "api",
      "github",
      "client"
    ],
    "description": "Nim wrapper for the GitHub API",
    "license": "WTFPL",
    "web": "https://github.com/watzon/github-api-nim"
  },
  {
    "name": "extensions",
    "url": "https://github.com/jyapayne/nim-extensions",
    "method": "git",
    "tags": [
      "library",
      "extensions",
      "addons"
    ],
    "description": "A library that will add useful tools to Nim's arsenal.",
    "license": "MIT",
    "web": "https://github.com/jyapayne/nim-extensions"
  },
  {
    "name": "nimates",
    "url": "https://github.com/jamesalbert/nimates",
    "method": "git",
    "tags": [
      "library",
      "postmates",
      "delivery"
    ],
    "description": "Client library for the Postmates API",
    "license": "Apache",
    "web": "https://github.com/jamesalbert/nimates"
  },
  {
    "name": "discordnim",
    "url": "https://github.com/Krognol/discordnim",
    "method": "git",
    "tags": [
      "library",
      "discord"
    ],
    "description": "Discord library for Nim",
    "license": "MIT",
    "web": "https://github.com/Krognol/discordnim"
  },
  {
    "name": "argument_parser",
    "url": "https://github.com/Xe/argument_parser/",
    "method": "git",
    "tags": [
      "library",
      "command-line",
      "arguments",
      "switches",
      "parsing"
    ],
    "description": "Provides a complex command-line parser",
    "license": "MIT",
    "web": "https://github.com/Xe/argument_parser"
  },
  {
    "name": "genieos",
    "url": "https://github.com/Araq/genieos/",
    "method": "git",
    "tags": [
      "library",
      "command-line",
      "sound",
      "recycle",
      "os"
    ],
    "description": "Too awesome procs to be included in nimrod.os module",
    "license": "MIT",
    "web": "https://github.com/Araq/genieos/"
  },
  {
    "name": "jester",
    "url": "https://github.com/dom96/jester/",
    "method": "git",
    "tags": [
      "web",
      "http",
      "framework",
      "dsl"
    ],
    "description": "A sinatra-like web framework for Nim.",
    "license": "MIT",
    "web": "https://github.com/dom96/jester"
  },
  {
    "name": "templates",
    "url": "https://github.com/onionhammer/nim-templates.git",
    "method": "git",
    "tags": [
      "web",
      "html",
      "template"
    ],
    "description": "A simple string templating library for Nim.",
    "license": "BSD",
    "web": "https://github.com/onionhammer/nim-templates"
  },
  {
    "name": "murmur",
    "url": "https://github.com/olahol/nimrod-murmur/",
    "method": "git",
    "tags": [
      "hash",
      "murmur"
    ],
    "description": "MurmurHash in pure Nim.",
    "license": "MIT",
    "web": "https://github.com/olahol/nimrod-murmur"
  },
  {
    "name": "libtcod_nim",
    "url": "https://github.com/Vladar4/libtcod_nim/",
    "method": "git",
    "tags": [
      "roguelike",
      "game",
      "library",
      "engine",
      "sdl",
      "opengl",
      "glsl"
    ],
    "description": "Wrapper of the libtcod library for the Nim language.",
    "license": "zlib",
    "web": "https://github.com/Vladar4/libtcod_nim"
  },
  {
    "name": "nimgame",
    "url": "https://github.com/Vladar4/nimgame/",
    "method": "git",
    "tags": [
      "deprecated",
      "game",
      "engine",
      "sdl"
    ],
    "description": "A simple 2D game engine for Nim language. Deprecated, use nimgame2 instead.",
    "license": "MIT",
    "web": "https://github.com/Vladar4/nimgame"
  },
  {
    "name": "nimgame2",
    "url": "https://github.com/Vladar4/nimgame2/",
    "method": "git",
    "tags": [
      "game",
      "engine",
      "sdl",
      "sdl2"
    ],
    "description": "A simple 2D game engine for Nim language.",
    "license": "MIT",
    "web": "https://github.com/Vladar4/nimgame2"
  },
  {
    "name": "sfml",
    "url": "https://github.com/fowlmouth/nimrod-sfml/",
    "method": "git",
    "tags": [
      "game",
      "library",
      "opengl"
    ],
    "description": "High level OpenGL-based Game Library",
    "license": "MIT",
    "web": "https://github.com/fowlmouth/nimrod-sfml"
  },
  {
    "name": "enet",
    "url": "https://github.com/fowlmouth/nimrod-enet/",
    "method": "git",
    "tags": [
      "game",
      "networking",
      "udp"
    ],
    "description": "Wrapper for ENet UDP networking library",
    "license": "MIT",
    "web": "https://github.com/fowlmouth/nimrod-enet"
  },
  {
    "name": "nim-locale",
    "url": "https://github.com/Amrykid/nim-locale/",
    "method": "git",
    "tags": [
      "library",
      "locale",
      "i18n",
      "localization",
      "localisation",
      "globalization"
    ],
    "description": "A simple library for localizing Nim applications.",
    "license": "MIT",
    "web": "https://github.com/Amrykid/nim-locale"
  },
  {
    "name": "fowltek",
    "url": "https://github.com/fowlmouth/nimlibs/",
    "method": "git",
    "tags": [
      "game",
      "opengl",
      "wrappers",
      "library",
      "assorted"
    ],
    "description": "A collection of reusable modules and wrappers.",
    "license": "MIT",
    "web": "https://github.com/fowlmouth/nimlibs"
  },
  {
    "name": "nake",
    "url": "https://github.com/fowlmouth/nake/",
    "method": "git",
    "tags": [
      "build",
      "automation",
      "sortof"
    ],
    "description": "make-like for Nim. Describe your builds as tasks!",
    "license": "MIT",
    "web": "https://github.com/fowlmouth/nake"
  },
  {
    "name": "nimrod-glfw",
    "url": "https://github.com/rafaelvasco/nimrod-glfw/",
    "method": "git",
    "tags": [
      "library",
      "glfw",
      "opengl",
      "windowing",
      "game"
    ],
    "description": "Nim bindings for GLFW library.",
    "license": "MIT",
    "web": "https://github.com/rafaelvasco/nimrod-glfw"
  },
  {
    "name": "chipmunk",
    "url": "https://github.com/fowlmouth/nimrod-chipmunk/",
    "method": "git",
    "tags": [
      "library",
      "physics",
      "game"
    ],
    "description": "Bindings for Chipmunk2D 6.x physics library (for backwards compatibility)",
    "license": "MIT",
    "web": "https://github.com/fowlmouth/nimrod-chipmunk"
  },
  {
    "name": "chipmunk6",
    "url": "https://github.com/fowlmouth/nimrod-chipmunk/",
    "method": "git",
    "tags": [
      "library",
      "physics",
      "game"
    ],
    "description": "Bindings for Chipmunk2D 6.x physics library",
    "license": "MIT",
    "web": "https://github.com/fowlmouth/nimrod-chipmunk"
  },
  {
    "name": "chipmunk7_demos",
    "url": "https://github.com/matkuki/chipmunk7_demos/",
    "method": "git",
    "tags": [
      "demos",
      "physics",
      "game"
    ],
    "description": "Chipmunk7 demos for Nim",
    "license": "MIT",
    "web": "https://github.com/matkuki/chipmunk7_demos"
  },
  {
    "name": "nim-glfw",
    "alias": "glfw"
  },
  {
    "name": "glfw",
    "url": "https://github.com/ephja/nim-glfw",
    "method": "git",
    "tags": [
      "library",
      "glfw",
      "opengl",
      "windowing",
      "game"
    ],
    "description": "A high-level GLFW 3 wrapper",
    "license": "MIT",
    "web": "https://github.com/ephja/nim-glfw"
  },
  {
    "name": "nim-ao",
    "url": "https://github.com/ephja/nim-ao",
    "method": "git",
    "tags": [
      "library",
      "audio"
    ],
    "description": "A high-level libao wrapper",
    "license": "MIT",
    "web": "https://github.com/ephja/nim-ao"
  },
  {
    "name": "termbox",
    "url": "https://github.com/fowlmouth/nim-termbox",
    "method": "git",
    "tags": [
      "library",
      "terminal",
      "io"
    ],
    "description": "Termbox wrapper.",
    "license": "MIT",
    "web": "https://github.com/fowlmouth/nim-termbox"
  },
  {
    "name": "linagl",
    "url": "https://bitbucket.org/BitPuffin/linagl",
    "method": "hg",
    "tags": [
      "library",
      "opengl",
      "math",
      "game"
    ],
    "description": "OpenGL math library",
    "license": "CC0",
    "web": "https://bitbucket.org/BitPuffin/linagl"
  },
  {
    "name": "kwin",
    "url": "https://github.com/reactormonk/nim-kwin",
    "method": "git",
    "tags": [
      "library",
      "javascript",
      "kde"
    ],
    "description": "KWin JavaScript API wrapper",
    "license": "MIT",
    "web": "https://github.com/reactormonk/nim-kwin"
  },
  {
    "name": "opencv",
    "url": "https://github.com/dom96/nim-opencv",
    "method": "git",
    "tags": [
      "library",
      "wrapper",
      "opencv",
      "image",
      "processing"
    ],
    "description": "OpenCV wrapper",
    "license": "MIT",
    "web": "https://github.com/dom96/nim-opencv"
  },
  {
    "name": "nimble",
    "url": "https://github.com/nim-lang/nimble",
    "method": "git",
    "tags": [
      "app",
      "binary",
      "package",
      "manager"
    ],
    "description": "Nimble package manager",
    "license": "BSD",
    "web": "https://github.com/nim-lang/nimble"
  },
  {
    "name": "libnx",
    "url": "https://github.com/jyapayne/nim-libnx",
    "method": "git",
    "tags": [
      "switch",
      "nintendo",
      "libnx",
      "nx"
    ],
    "description": "A port of libnx to Nim",
    "license": "Unlicense",
    "web": "https://github.com/jyapayne/nim-libnx"
  },
  {
    "name": "switch_build",
    "url": "https://github.com/jyapayne/switch-build",
    "method": "git",
    "tags": [
      "switch",
      "nintendo",
      "build",
      "builder"
    ],
    "description": "An easy way to build homebrew files for the Nintendo Switch",
    "license": "MIT",
    "web": "https://github.com/jyapayne/switch-build"
  },
  {
    "name": "aporia",
    "url": "https://github.com/nim-lang/Aporia",
    "method": "git",
    "tags": [
      "app",
      "binary",
      "ide",
      "gtk"
    ],
    "description": "A Nim IDE.",
    "license": "GPLv2",
    "web": "https://github.com/nim-lang/Aporia"
  },
  {
    "name": "c2nim",
    "url": "https://github.com/nim-lang/c2nim",
    "method": "git",
    "tags": [
      "app",
      "binary",
      "tool",
      "header",
      "C"
    ],
    "description": "c2nim is a tool to translate Ansi C code to Nim.",
    "license": "MIT",
    "web": "https://github.com/nim-lang/c2nim"
  },
  {
    "name": "pas2nim",
    "url": "https://github.com/nim-lang/pas2nim",
    "method": "git",
    "tags": [
      "app",
      "binary",
      "tool",
      "Pascal"
    ],
    "description": "pas2nim is a tool to translate Pascal code to Nim.",
    "license": "MIT",
    "web": "https://github.com/nim-lang/pas2nim"
  },
  {
    "name": "ipsumgenera",
    "url": "https://github.com/dom96/ipsumgenera",
    "method": "git",
    "tags": [
      "app",
      "binary",
      "blog",
      "static",
      "generator"
    ],
    "description": "Static blog generator ala Jekyll.",
    "license": "MIT",
    "web": "https://github.com/dom96/ipsumgenera"
  },
  {
    "name": "clibpp",
    "url": "https://github.com/onionhammer/clibpp.git",
    "method": "git",
    "tags": [
      "import",
      "C++",
      "library",
      "wrap"
    ],
    "description": "Easy way to 'Mock' C++ interface",
    "license": "MIT",
    "web": "https://github.com/onionhammer/clibpp"
  },
  {
    "name": "pastebin",
    "url": "https://github.com/achesak/nim-pastebin",
    "method": "git",
    "tags": [
      "library",
      "wrapper",
      "pastebin"
    ],
    "description": "Pastebin API wrapper",
    "license": "MIT",
    "web": "https://github.com/achesak/nim-pastebin"
  },
  {
    "name": "yahooweather",
    "url": "https://github.com/achesak/nim-yahooweather",
    "method": "git",
    "tags": [
      "library",
      "wrapper",
      "weather"
    ],
    "description": "Yahoo! Weather API wrapper",
    "license": "MIT",
    "web": "https://github.com/achesak/nim-yahooweather"
  },
  {
    "name": "noaa",
    "url": "https://github.com/achesak/nim-noaa",
    "method": "git",
    "tags": [
      "library",
      "wrapper",
      "weather"
    ],
    "description": "NOAA weather API wrapper",
    "license": "MIT",
    "web": "https://github.com/achesak/nim-noaa"
  },
  {
    "name": "rss",
    "url": "https://github.com/achesak/nim-rss",
    "method": "git",
    "tags": [
      "library",
      "rss",
      "xml",
      "syndication"
    ],
    "description": "RSS library",
    "license": "MIT",
    "web": "https://github.com/achesak/nim-rss"
  },
  {
    "name": "extmath",
    "url": "https://github.com/achesak/extmath.nim",
    "method": "git",
    "tags": [
      "library",
      "math",
      "trigonometry"
    ],
    "description": "Nim math library",
    "license": "MIT",
    "web": "https://github.com/achesak/extmath.nim"
  },
  {
    "name": "gtk2",
    "url": "https://github.com/nim-lang/gtk2",
    "method": "git",
    "tags": [
      "wrapper",
      "gui",
      "gtk"
    ],
    "description": "Wrapper for gtk2, a feature rich toolkit for creating graphical user interfaces",
    "license": "MIT",
    "web": "https://github.com/nim-lang/gtk2"
  },
  {
    "name": "cairo",
    "url": "https://github.com/nim-lang/cairo",
    "method": "git",
    "tags": [
      "wrapper"
    ],
    "description": "Wrapper for cairo, a vector graphics library with display and print output",
    "license": "MIT",
    "web": "https://github.com/nim-lang/cairo"
  },
  {
    "name": "x11",
    "url": "https://github.com/nim-lang/x11",
    "method": "git",
    "tags": [
      "wrapper"
    ],
    "description": "Wrapper for X11",
    "license": "MIT",
    "web": "https://github.com/nim-lang/x11"
  },
  {
    "name": "opengl",
    "url": "https://github.com/nim-lang/opengl",
    "method": "git",
    "tags": [
      "wrapper"
    ],
    "description": "High-level and low-level wrapper for OpenGL",
    "license": "MIT",
    "web": "https://github.com/nim-lang/opengl"
  },
  {
    "name": "lua",
    "url": "https://github.com/nim-lang/lua",
    "method": "git",
    "tags": [
      "wrapper"
    ],
    "description": "Wrapper to interface with the Lua interpreter",
    "license": "MIT",
    "web": "https://github.com/nim-lang/lua"
  },
  {
    "name": "tcl",
    "url": "https://github.com/nim-lang/tcl",
    "method": "git",
    "tags": [
      "wrapper"
    ],
    "description": "Wrapper for the TCL programming language",
    "license": "MIT",
    "web": "https://github.com/nim-lang/tcl"
  },
  {
    "name": "glm",
    "url": "https://github.com/stavenko/nim-glm",
    "method": "git",
    "tags": [
      "opengl",
      "math",
      "matrix",
      "vector",
      "glsl"
    ],
    "description": "Port of c++ glm library with shader-like syntax",
    "license": "MIT",
    "web": "https://github.com/stavenko/nim-glm"
  },
  {
    "name": "python",
    "url": "https://github.com/nim-lang/python",
    "method": "git",
    "tags": [
      "wrapper"
    ],
    "description": "Wrapper to interface with Python interpreter",
    "license": "MIT",
    "web": "https://github.com/nim-lang/python"
  },
  {
    "name": "NimBorg",
    "url": "https://github.com/micklat/NimBorg",
    "method": "git",
    "tags": [
      "wrapper"
    ],
    "description": "High-level and low-level interfaces to python and lua",
    "license": "MIT",
    "web": "https://github.com/micklat/NimBorg"
  },
  {
    "name": "sha1",
    "url": "https://github.com/onionhammer/sha1",
    "method": "git",
    "tags": [
      "port",
      "hash",
      "sha1"
    ],
    "description": "SHA-1 produces a 160-bit (20-byte) hash value from arbitrary input",
    "license": "BSD"
  },
  {
    "name": "dropbox_filename_sanitizer",
    "url": "https://github.com/Araq/dropbox_filename_sanitizer/",
    "method": "git",
    "tags": [
      "dropbox"
    ],
    "description": "Tool to clean up filenames shared on Dropbox",
    "license": "MIT",
    "web": "https://github.com/Araq/dropbox_filename_sanitizer/"
  },
  {
    "name": "csv",
    "url": "https://github.com/achesak/nim-csv",
    "method": "git",
    "tags": [
      "csv",
      "parsing",
      "stringify",
      "library"
    ],
    "description": "Library for parsing, stringifying, reading, and writing CSV (comma separated value) files",
    "license": "MIT",
    "web": "https://github.com/achesak/nim-csv"
  },
  {
    "name": "geonames",
    "url": "https://github.com/achesak/nim-geonames",
    "method": "git",
    "tags": [
      "library",
      "wrapper",
      "geography"
    ],
    "description": "GeoNames API wrapper",
    "license": "MIT",
    "web": "https://github.com/achesak/nim-geonames"
  },
  {
    "name": "gravatar",
    "url": "https://github.com/achesak/nim-gravatar",
    "method": "git",
    "tags": [
      "library",
      "wrapper",
      "gravatar"
    ],
    "description": "Gravatar API wrapper",
    "license": "MIT",
    "web": "https://github.com/achesak/nim-gravatar"
  },
  {
    "name": "coverartarchive",
    "url": "https://github.com/achesak/nim-coverartarchive",
    "method": "git",
    "tags": [
      "library",
      "wrapper",
      "cover art",
      "music",
      "metadata"
    ],
    "description": "Cover Art Archive API wrapper",
    "license": "MIT",
    "web": "https://github.com/achesak/nim-coverartarchive"
  },
  {
    "name": "nim-ogg",
    "url": "https://bitbucket.org/BitPuffin/nim-ogg",
    "method": "hg",
    "tags": [
      "library",
      "wrapper",
      "binding",
      "audio",
      "sound",
      "video",
      "metadata",
      "media"
    ],
    "description": "Binding to libogg",
    "license": "CC0"
  },
  {
    "name": "ogg",
    "url": "https://bitbucket.org/BitPuffin/nim-ogg",
    "method": "hg",
    "tags": [
      "library",
      "wrapper",
      "binding",
      "audio",
      "sound",
      "video",
      "metadata",
      "media"
    ],
    "description": "Binding to libogg",
    "license": "CC0"
  },
  {
    "name": "nim-vorbis",
    "url": "https://bitbucket.org/BitPuffin/nim-vorbis",
    "method": "hg",
    "tags": [
      "library",
      "wrapper",
      "binding",
      "audio",
      "sound",
      "metadata",
      "media"
    ],
    "description": "Binding to libvorbis",
    "license": "CC0"
  },
  {
    "name": "vorbis",
    "url": "https://bitbucket.org/BitPuffin/nim-vorbis",
    "method": "hg",
    "tags": [
      "library",
      "wrapper",
      "binding",
      "audio",
      "sound",
      "metadata",
      "media"
    ],
    "description": "Binding to libvorbis",
    "license": "CC0"
  },
  {
    "name": "nim-portaudio",
    "url": "https://bitbucket.org/BitPuffin/nim-portaudio",
    "method": "hg",
    "tags": [
      "library",
      "wrapper",
      "binding",
      "audio",
      "sound",
      "media",
      "io"
    ],
    "description": "Binding to portaudio",
    "license": "CC0"
  },
  {
    "name": "portaudio",
    "url": "https://bitbucket.org/BitPuffin/nim-portaudio",
    "method": "hg",
    "tags": [
      "library",
      "wrapper",
      "binding",
      "audio",
      "sound",
      "media",
      "io"
    ],
    "description": "Binding to portaudio",
    "license": "CC0"
  },
  {
    "name": "commandeer",
    "url": "https://github.com/fenekku/commandeer",
    "method": "git",
    "tags": [
      "library",
      "command-line",
      "arguments",
      "switches",
      "parsing",
      "options"
    ],
    "description": "Provides a small command line parsing DSL (domain specific language)",
    "license": "MIT",
    "web": "https://github.com/fenekku/commandeer"
  },
  {
    "name": "scrypt.nim",
    "url": "https://bitbucket.org/BitPuffin/scrypt.nim",
    "method": "hg",
    "tags": [
      "library",
      "wrapper",
      "binding",
      "crypto",
      "cryptography",
      "hash",
      "password",
      "security"
    ],
    "description": "Binding and utilities for scrypt",
    "license": "CC0"
  },
  {
    "name": "bloom",
    "url": "https://github.com/boydgreenfield/nimrod-bloom",
    "method": "git",
    "tags": [
      "bloom-filter",
      "bloom",
      "probabilistic",
      "data structure",
      "set membership",
      "MurmurHash",
      "MurmurHash3"
    ],
    "description": "Efficient Bloom filter implementation in Nim using MurmurHash3.",
    "license": "MIT",
    "web": "https://www.github.com/boydgreenfield/nimrod-bloom"
  },
  {
    "name": "awesome_rmdir",
    "url": "https://github.com/Araq/awesome_rmdir/",
    "method": "git",
    "tags": [
      "rmdir",
      "awesome",
      "command-line"
    ],
    "description": "Command to remove acceptably empty directories.",
    "license": "MIT",
    "web": "https://github.com/Araq/awesome_rmdir/"
  },
  {
    "name": "nimalpm",
    "url": "https://github.com/barcharcraz/nimalpm/",
    "method": "git",
    "tags": [
      "alpm",
      "wrapper",
      "binding",
      "library"
    ],
    "description": "A nimrod wrapper for libalpm",
    "license": "GPLv2",
    "web": "https://www.github.com/barcharcraz/nimalpm/"
  },
  {
    "name": "png",
    "url": "https://github.com/barcharcraz/nimlibpng",
    "method": "git",
    "tags": [
      "png",
      "wrapper",
      "library",
      "libpng",
      "image"
    ],
    "description": "Nim wrapper for the libpng library",
    "license": "libpng",
    "web": "https://github.com/barcharcraz/nimlibpng"
  },
  {
    "name": "nimlibpng",
    "alias": "png"
  },
  {
    "name": "sdl2",
    "url": "https://github.com/nim-lang/sdl2",
    "method": "git",
    "tags": [
      "wrapper",
      "media",
      "audio",
      "video"
    ],
    "description": "Wrapper for SDL 2.x",
    "license": "MIT",
    "web": "https://github.com/nim-lang/sdl2"
  },
  {
    "name": "gamelib",
    "url": "https://github.com/PMunch/SDLGamelib",
    "method": "git",
    "tags": [
      "sdl",
      "game",
      "library"
    ],
    "description": "A library of functions to make creating games using Nim and SDL2 easier. This does not intend to be a full blown engine and tries to keep all the components loosely coupled so that individual parts can be used separately.",
    "license": "MIT",
    "web": "https://github.com/PMunch/SDLGamelib"
  },
  {
    "name": "nimcr",
    "url": "https://github.com/PMunch/nimcr",
    "method": "git",
    "tags": [
      "shebang",
      "utility"
    ],
    "description": "A small program to make Nim shebang-able without the overhead of compiling each time",
    "license": "MIT",
    "web": "https://github.com/PMunch/nimcr"
  },
  {
    "name": "gtkgenui",
    "url": "https://github.com/PMunch/gtkgenui",
    "method": "git",
    "tags": [
      "gtk2",
      "utility"
    ],
    "description": "This module provides the genui macro for the Gtk2 toolkit. Genui is a way to specify graphical interfaces in a hierarchical way to more clearly show the structure of the interface as well as simplifying the code.",
    "license": "MIT",
    "web": "https://github.com/PMunch/gtkgenui"
  },
  {
    "name": "persvector",
    "url": "https://github.com/PMunch/nim-persistent-vector",
    "method": "git",
    "tags": [
      "datastructures",
      "immutable",
      "persistent"
    ],
    "description": "This is an implementation of Clojures persistent vectors in Nim.",
    "license": "MIT",
    "web": "https://github.com/PMunch/nim-persistent-vector"
  },
  {
    "name": "pcap",
    "url": "https://github.com/PMunch/nim-pcap",
    "method": "git",
    "tags": [
      "pcap",
      "fileformats"
    ],
    "description": "Tiny pure Nim library to read PCAP files used by TcpDump/WinDump/Wireshark.",
    "license": "MIT",
    "web": "https://github.com/PMunch/nim-pcap"
  },
  {
    "name": "drawille",
    "url": "https://github.com/PMunch/drawille-nim",
    "method": "git",
    "tags": [
      "drawile",
      "terminal",
      "graphics"
    ],
    "description": "Drawing in terminal with Unicode Braille characters.",
    "license": "MIT",
    "web": "https://github.com/PMunch/drawille-nim"
  },
  {
    "name": "binaryparse",
    "url": "https://github.com/PMunch/binaryparse",
    "method": "git",
    "tags": [
      "parsing",
      "binary"
    ],
    "description": "Binary parser (and writer) in pure Nim. Generates efficient parsing procedures that handle many commonly seen patterns seen in binary files and does sub-byte field reading.",
    "license": "MIT",
    "web": "https://github.com/PMunch/binaryparse"
  },
  {
    "name": "libkeepass",
    "url": "https://github.com/PMunch/libkeepass",
    "method": "git",
    "tags": [
      "keepass",
      "password",
      "library"
    ],
    "description": "Library for reading KeePass files and decrypt the passwords within it",
    "license": "MIT",
    "web": "https://github.com/PMunch/libkeepass"
  },
  {
    "name": "zhsh",
    "url": "https://github.com/PMunch/zhangshasha",
    "method": "git",
    "tags": [
      "algorithm",
      "edit-distance"
    ],
    "description": "This module is a port of the Java implementation of the Zhang-Shasha algorithm for tree edit distance",
    "license": "MIT",
    "web": "https://github.com/PMunch/zhangshasha"
  },
  {
    "name": "termstyle",
    "url": "https://github.com/PMunch/termstyle",
    "method": "git",
    "tags": [
      "terminal",
      "colour",
      "style"
    ],
    "description": "Easy to use styles for terminal output",
    "license": "MIT",
    "web": "https://github.com/PMunch/termstyle"
  },
  {
    "name": "combparser",
    "url": "https://github.com/PMunch/combparser",
    "method": "git",
    "tags": [
      "parser",
      "combinator"
    ],
    "description": "A parser combinator library for easy generation of complex parsers",
    "license": "MIT",
    "web": "https://github.com/PMunch/combparser"
  },
  {
    "name": "protobuf",
    "url": "https://github.com/PMunch/protobuf-nim",
    "method": "git",
    "tags": [
      "protobuf",
      "serialization"
    ],
    "description": "Protobuf implementation in pure Nim that leverages the power of the macro system to not depend on any external tools",
    "license": "MIT",
    "web": "https://github.com/PMunch/protobuf-nim"
  },
  {
    "name": "strslice",
    "url": "https://github.com/PMunch/strslice",
    "method": "git",
    "tags": [
      "optimization",
      "strings",
      "library"
    ],
    "description": "Simple implementation of string slices with some of the strutils ported or wrapped to work on them. String slices offer a performance enhancement when working with large amounts of slices from one base string",
    "license": "MIT",
    "web": "https://github.com/PMunch/strslice"
  },
  {
    "name": "jsonschema",
    "url": "https://github.com/PMunch/jsonschema",
    "method": "git",
    "tags": [
      "json",
      "schema",
      "library",
      "validation"
    ],
    "description": "JSON schema validation and creation.",
    "license": "MIT",
    "web": "https://github.com/PMunch/jsonschema"
  },
  {
    "name": "sdl2_nim",
    "url": "https://github.com/Vladar4/sdl2_nim",
    "method": "git",
    "tags": [
      "library",
      "wrapper",
      "sdl2",
      "game",
      "video",
      "image",
      "audio",
      "network",
      "ttf"
    ],
    "description": "Wrapper of the SDL 2 library for the Nim language.",
    "license": "zlib",
    "web": "https://github.com/Vladar4/sdl2_nim"
  },
  {
    "name": "assimp",
    "url": "https://github.com/barcharcraz/nim-assimp",
    "method": "git",
    "tags": [
      "wrapper",
      "media",
      "mesh",
      "import",
      "game"
    ],
    "description": "Wrapper for the assimp library",
    "license": "MIT",
    "web": "https://github.com/barcharcraz/nim-assimp"
  },
  {
    "name": "freeimage",
    "url": "https://github.com/barcharcraz/nim-freeimage",
    "method": "git",
    "tags": [
      "wrapper",
      "media",
      "image",
      "import",
      "game"
    ],
    "description": "Wrapper for the FreeImage library",
    "license": "MIT",
    "web": "https://github.com/barcharcraz/nim-freeimage"
  },
  {
    "name": "bcrypt",
    "url": "https://github.com/ithkuil/bcryptnim/",
    "method": "git",
    "tags": [
      "hash",
      "crypto",
      "password",
      "bcrypt",
      "library"
    ],
    "description": "Wraps the bcrypt (blowfish) library for creating encrypted hashes (useful for passwords)",
    "license": "BSD",
    "web": "https://www.github.com/ithkuil/bcryptnim/"
  },
  {
    "name": "opencl",
    "url": "https://github.com/nim-lang/opencl",
    "method": "git",
    "tags": [
      "library"
    ],
    "description": "Low-level wrapper for OpenCL",
    "license": "MIT",
    "web": "https://github.com/nim-lang/opencl"
  },
  {
    "name": "DevIL",
    "url": "https://github.com/Varriount/DevIL",
    "method": "git",
    "tags": [
      "image",
      "library",
      "graphics",
      "wrapper"
    ],
    "description": "Wrapper for the DevIL image library",
    "license": "MIT",
    "web": "https://github.com/Varriount/DevIL"
  },
  {
    "name": "signals",
    "url": "https://github.com/fowlmouth/signals.nim",
    "method": "git",
    "tags": [
      "event-based",
      "observer pattern",
      "library"
    ],
    "description": "Signals/slots library.",
    "license": "MIT",
    "web": "https://github.com/fowlmouth/signals.nim"
  },
  {
    "name": "sling",
    "url": "https://github.com/Druage/sling",
    "method": "git",
    "tags": [
      "signal",
      "slots",
      "eventloop",
      "callback"
    ],
    "description": "Signal and Slot library for Nim.",
    "license": "unlicense",
    "web": "https://github.com/Druage/sling"
  },
  {
    "name": "number_files",
    "url": "https://github.com/Araq/number_files/",
    "method": "git",
    "tags": [
      "rename",
      "filename",
      "finder"
    ],
    "description": "Command to add counter suffix/prefix to a list of files.",
    "license": "MIT",
    "web": "https://github.com/Araq/number_files/"
  },
  {
    "name": "redissessions",
    "url": "https://github.com/ithkuil/redissessions/",
    "method": "git",
    "tags": [
      "jester",
      "sessions",
      "redis"
    ],
    "description": "Redis-backed sessions for jester",
    "license": "MIT",
    "web": "https://github.com/ithkuil/redissessions/"
  },
  {
    "name": "horde3d",
    "url": "https://github.com/fowlmouth/horde3d",
    "method": "git",
    "tags": [
      "graphics",
      "3d",
      "rendering",
      "wrapper"
    ],
    "description": "Wrapper for Horde3D, a small open source 3D rendering engine.",
    "license": "WTFPL",
    "web": "https://github.com/fowlmouth/horde3d"
  },
  {
    "name": "mongo",
    "url": "https://github.com/nim-lang/mongo",
    "method": "git",
    "tags": [
      "library",
      "wrapper",
      "database"
    ],
    "description": "Bindings and a high-level interface for MongoDB",
    "license": "MIT",
    "web": "https://github.com/nim-lang/mongo"
  },
  {
    "name": "allegro5",
    "url": "https://github.com/fowlmouth/allegro5",
    "method": "git",
    "tags": [
      "wrapper",
      "graphics",
      "games",
      "opengl",
      "audio"
    ],
    "description": "Wrapper for Allegro version 5.X",
    "license": "MIT",
    "web": "https://github.com/fowlmouth/allegro5"
  },
  {
    "name": "physfs",
    "url": "https://github.com/fowlmouth/physfs",
    "method": "git",
    "tags": [
      "wrapper",
      "filesystem",
      "archives"
    ],
    "description": "A library to provide abstract access to various archives.",
    "license": "WTFPL",
    "web": "https://github.com/fowlmouth/physfs"
  },
  {
    "name": "shoco",
    "url": "https://github.com/onionhammer/shoconim.git",
    "method": "git",
    "tags": [
      "compression",
      "shoco"
    ],
    "description": "A fast compressor for short strings",
    "license": "MIT",
    "web": "https://github.com/onionhammer/shoconim"
  },
  {
    "name": "murmur3",
    "url": "https://github.com/boydgreenfield/nimrod-murmur",
    "method": "git",
    "tags": [
      "MurmurHash",
      "MurmurHash3",
      "murmur",
      "hash",
      "hashing"
    ],
    "description": "A simple MurmurHash3 wrapper for Nim",
    "license": "MIT",
    "web": "https://github.com/boydgreenfield/nimrod-murmur"
  },
  {
    "name": "hex",
    "url": "https://github.com/esbullington/nimrod-hex",
    "method": "git",
    "tags": [
      "hex",
      "encoding"
    ],
    "description": "A simple hex package for Nim",
    "license": "MIT",
    "web": "https://github.com/esbullington/nimrod-hex"
  },
  {
    "name": "strfmt",
    "url": "https://bitbucket.org/lyro/strfmt",
    "method": "hg",
    "tags": [
      "library"
    ],
    "description": "A string formatting library inspired by Python's `format`.",
    "license": "MIT",
    "web": "https://lyro.bitbucket.org/strfmt"
  },
  {
    "name": "jade-nim",
    "url": "https://github.com/idlewan/jade-nim",
    "method": "git",
    "tags": [
      "template",
      "jade",
      "web",
      "dsl",
      "html"
    ],
    "description": "Compiles jade templates to Nim procedures.",
    "license": "MIT",
    "web": "https://github.com/idlewan/jade-nim"
  },
  {
    "name": "gh_nimrod_doc_pages",
    "url": "https://github.com/Araq/gh_nimrod_doc_pages",
    "method": "git",
    "tags": [
      "command-line",
      "web",
      "automation",
      "documentation"
    ],
    "description": "Generates a GitHub documentation website for Nim projects.",
    "license": "MIT",
    "web": "https://github.com/Araq/gh_nimrod_doc_pages"
  },
  {
    "name": "midnight_dynamite",
    "url": "https://github.com/Araq/midnight_dynamite",
    "method": "git",
    "tags": [
      "wrapper",
      "library",
      "html",
      "markdown",
      "md"
    ],
    "description": "Wrapper for the markdown rendering hoedown library",
    "license": "MIT",
    "web": "https://github.com/Araq/midnight_dynamite"
  },
  {
    "name": "rsvg",
    "url": "https://github.com/def-/rsvg",
    "method": "git",
    "tags": [
      "wrapper",
      "library",
      "graphics"
    ],
    "description": "Wrapper for librsvg, a Scalable Vector Graphics (SVG) rendering library",
    "license": "MIT",
    "web": "https://github.com/def-/rsvg"
  },
  {
    "name": "emerald",
    "url": "https://github.com/flyx/emerald",
    "method": "git",
    "tags": [
      "dsl",
      "html",
      "template",
      "web"
    ],
    "description": "macro-based HTML templating engine",
    "license": "WTFPL",
    "web": "https://flyx.github.io/emerald/"
  },
  {
    "name": "niminst",
    "url": "https://github.com/nim-lang/niminst",
    "method": "git",
    "tags": [
      "app",
      "binary",
      "tool",
      "installation",
      "generator"
    ],
    "description": "tool to generate installers for Nim programs",
    "license": "MIT",
    "web": "https://github.com/nim-lang/niminst"
  },
  {
    "name": "redis",
    "url": "https://github.com/nim-lang/redis",
    "method": "git",
    "tags": [
      "redis",
      "client",
      "library"
    ],
    "description": "official redis client for Nim",
    "license": "MIT",
    "web": "https://github.com/nim-lang/redis"
  },
  {
    "name": "dialogs",
    "url": "https://github.com/nim-lang/dialogs",
    "method": "git",
    "tags": [
      "library",
      "ui",
      "gui",
      "dialog",
      "file"
    ],
    "description": "wraps GTK+ or Windows' open file dialogs",
    "license": "MIT",
    "web": "https://github.com/nim-lang/dialogs"
  },
  {
    "name": "vectors",
    "url": "https://github.com/blamestross/nimrod-vectors",
    "method": "git",
    "tags": [
      "math",
      "vectors",
      "library"
    ],
    "description": "Simple multidimensional vector math",
    "license": "MIT",
    "web": "https://github.com/blamestross/nimrod-vectors"
  },
  {
    "name": "bitarray",
    "url": "https://github.com/onecodex/nim-bitarray",
    "method": "git",
    "tags": [
      "Bit arrays",
      "Bit sets",
      "Bit vectors",
      "Data structures"
    ],
    "description": "mmap-backed bitarray implementation in Nim.",
    "license": "MIT",
    "web": "https://www.github.com/onecodex/nim-bitarray"
  },
  {
    "name": "appdirs",
    "url": "https://github.com/MrJohz/appdirs",
    "method": "git",
    "tags": [
      "utility",
      "filesystem"
    ],
    "description": "A utility library to find the directory you need to app in.",
    "license": "MIT",
    "web": "https://github.com/MrJohz/appdirs"
  },
  {
    "name": "sndfile",
    "url": "https://github.com/julienaubert/nim-sndfile",
    "method": "git",
    "tags": [
      "audio",
      "wav",
      "wrapper",
      "libsndfile"
    ],
    "description": "A wrapper of libsndfile",
    "license": "MIT",
    "web": "https://github.com/julienaubert/nim-sndfile"
  },
  {
    "name": "nim-sndfile",
    "alias": "sndfile"
  },
  {
    "name": "bigints",
    "url": "https://github.com/def-/bigints",
    "method": "git",
    "tags": [
      "math",
      "library",
      "numbers"
    ],
    "description": "Arbitrary-precision integers",
    "license": "MIT",
    "web": "https://github.com/def-/bigints"
  },
  {
    "name": "iterutils",
    "url": "https://github.com/def-/iterutils",
    "method": "git",
    "tags": [
      "library",
      "iterators"
    ],
    "description": "Functional operations for iterators and slices, similar to sequtils",
    "license": "MIT",
    "web": "https://github.com/def-/iterutils"
  },
  {
    "name": "hastyscribe",
    "url": "https://github.com/h3rald/hastyscribe",
    "method": "git",
    "tags": [
      "markdown",
      "html",
      "publishing"
    ],
    "description": "Self-contained markdown compiler generating self-contained HTML documents",
    "license": "MIT",
    "web": "https://h3rald.com/hastyscribe"
  },
  {
    "name": "nanomsg",
    "url": "https://github.com/def-/nim-nanomsg",
    "method": "git",
    "tags": [
      "library",
      "wrapper",
      "networking"
    ],
    "description": "Wrapper for the nanomsg socket library that provides several common communication patterns",
    "license": "MIT",
    "web": "https://github.com/def-/nim-nanomsg"
  },
  {
    "name": "directnimrod",
    "url": "https://bitbucket.org/barcharcraz/directnimrod",
    "method": "git",
    "tags": [
      "library",
      "wrapper",
      "graphics",
      "windows"
    ],
    "description": "Wrapper for microsoft's DirectX libraries",
    "license": "MS-PL",
    "web": "https://bitbucket.org/barcharcraz/directnimrod"
  },
  {
    "name": "imghdr",
    "url": "https://github.com/achesak/nim-imghdr",
    "method": "git",
    "tags": [
      "image",
      "formats",
      "files"
    ],
    "description": "Library for detecting the format of an image",
    "license": "MIT",
    "web": "https://github.com/achesak/nim-imghdr"
  },
  {
    "name": "csv2json",
    "url": "https://github.com/achesak/nim-csv2json",
    "method": "git",
    "tags": [
      "csv",
      "json"
    ],
    "description": "Convert CSV files to JSON",
    "license": "MIT",
    "web": "https://github.com/achesak/nim-csv2json"
  },
  {
    "name": "vecmath",
    "url": "https://github.com/barcharcraz/vecmath",
    "method": "git",
    "tags": [
      "library",
      "math",
      "vector"
    ],
    "description": "various vector maths utils for nimrod",
    "license": "MIT",
    "web": "https://github.com/barcharcraz/vecmath"
  },
  {
    "name": "lazy_rest",
    "url": "https://github.com/Araq/lazy_rest",
    "method": "git",
    "tags": [
      "library",
      "rst",
      "rest",
      "text",
      "html"
    ],
    "description": "Simple reST HTML generation with some extras.",
    "license": "MIT",
    "web": "https://github.com/Araq/lazy_rest"
  },
  {
    "name": "Phosphor",
    "url": "https://github.com/barcharcraz/Phosphor",
    "method": "git",
    "tags": [
      "library",
      "opengl",
      "graphics"
    ],
    "description": "eaiser use of OpenGL and GLSL shaders",
    "license": "MIT",
    "web": "https://github.com/barcharcraz/Phosphor"
  },
  {
    "name": "colorsys",
    "url": "https://github.com/achesak/nim-colorsys",
    "method": "git",
    "tags": [
      "library",
      "colors",
      "rgb",
      "yiq",
      "hls",
      "hsv"
    ],
    "description": "Convert between RGB, YIQ, HLS, and HSV color systems.",
    "license": "MIT",
    "web": "https://github.com/achesak/nim-colorsys"
  },
  {
    "name": "pythonfile",
    "url": "https://github.com/achesak/nim-pythonfile",
    "method": "git",
    "tags": [
      "library",
      "python",
      "files",
      "file"
    ],
    "description": "Wrapper of the file procedures to provide an interface as similar as possible to that of Python",
    "license": "MIT",
    "web": "https://github.com/achesak/nim-pythonfile"
  },
  {
    "name": "sndhdr",
    "url": "https://github.com/achesak/nim-sndhdr",
    "method": "git",
    "tags": [
      "library",
      "formats",
      "files",
      "sound",
      "audio"
    ],
    "description": "Library for detecting the format of a sound file",
    "license": "MIT",
    "web": "https://github.com/achesak/nim-sndhdr"
  },
  {
    "name": "irc",
    "url": "https://github.com/nim-lang/irc",
    "method": "git",
    "tags": [
      "library",
      "irc",
      "network"
    ],
    "description": "Implements a simple IRC client.",
    "license": "MIT",
    "web": "https://github.com/nim-lang/irc"
  },
  {
    "name": "random",
    "url": "https://github.com/oprypin/nim-random",
    "method": "git",
    "tags": [
      "library",
      "algorithms",
      "random"
    ],
    "description": "Pseudo-random number generation library inspired by Python",
    "license": "MIT",
    "web": "https://github.com/oprypin/nim-random"
  },
  {
    "name": "zmq",
    "url": "https://github.com/nim-lang/nim-zmq",
    "method": "git",
    "tags": [
      "library",
      "wrapper",
      "zeromq",
      "messaging",
      "queue"
    ],
    "description": "ZeroMQ 4 wrapper",
    "license": "MIT",
    "web": "https://github.com/nim-lang/nim-zmq"
  },
  {
    "name": "uuid",
    "url": "https://github.com/idlewan/nim-uuid",
    "method": "git",
    "tags": [
      "library",
      "wrapper",
      "uuid"
    ],
    "description": "UUID wrapper",
    "license": "MIT",
    "web": "https://github.com/idlewan/nim-uuid"
  },
  {
    "name": "robotparser",
    "url": "https://github.com/achesak/nim-robotparser",
    "method": "git",
    "tags": [
      "library",
      "useragent",
      "robots",
      "robot.txt"
    ],
    "description": "Determine if a useragent can access a URL using robots.txt",
    "license": "MIT",
    "web": "https://github.com/achesak/nim-robotparser"
  },
  {
    "name": "epub",
    "url": "https://github.com/achesak/nim-epub",
    "method": "git",
    "tags": [
      "library",
      "epub",
      "e-book"
    ],
    "description": "Module for working with EPUB e-book files",
    "license": "MIT",
    "web": "https://github.com/achesak/nim-epub"
  },
  {
    "name": "hashids",
    "url": "https://github.com/achesak/nim-hashids",
    "method": "git",
    "tags": [
      "library",
      "hashids"
    ],
    "description": "Nim implementation of Hashids",
    "license": "MIT",
    "web": "https://github.com/achesak/nim-hashids"
  },
  {
    "name": "openssl_evp",
    "url": "https://github.com/cowboy-coders/nim-openssl-evp",
    "method": "git",
    "tags": [
      "library",
      "crypto",
      "openssl"
    ],
    "description": "Wrapper for OpenSSL's EVP interface",
    "license": "OpenSSL and SSLeay",
    "web": "https://github.com/cowboy-coders/nim-openssl-evp"
  },
  {
    "name": "monad",
    "alias": "maybe"
  },
  {
    "name": "maybe",
    "url": "https://github.com/superfunc/maybe",
    "method": "git",
    "tags": [
      "library",
      "functional",
      "optional",
      "monad"
    ],
    "description": "basic monadic maybe type for Nim",
    "license": "BSD3",
    "web": "https://github.com/superfunc/maybe"
  },
  {
    "name": "eternity",
    "url": "https://github.com/hiteshjasani/nim-eternity",
    "method": "git",
    "tags": [
      "library",
      "time",
      "format"
    ],
    "description": "Humanize elapsed time",
    "license": "MIT",
    "web": "https://github.com/hiteshjasani/nim-eternity"
  },
  {
    "name": "gmp",
    "url": "https://github.com/subsetpark/nim-gmp",
    "method": "git",
    "tags": [
      "library",
      "bignum",
      "numbers",
      "math"
    ],
    "description": "wrapper for the GNU multiple precision arithmetic library (GMP)",
    "license": "LGPLv3 or GPLv2",
    "web": "https://github.com/subsetpark/nim-gmp"
  },
  {
    "name": "ludens",
    "url": "https://github.com/rnentjes/nim-ludens",
    "method": "git",
    "tags": [
      "library",
      "game",
      "opengl",
      "sfml"
    ],
    "description": "Little game library using opengl and sfml",
    "license": "MIT",
    "web": "https://github.com/rnentjes/nim-ludens"
  },
  {
    "name": "ffbookmarks",
    "url": "https://github.com/achesak/nim-ffbookmarks",
    "method": "git",
    "tags": [
      "firefox",
      "bookmarks",
      "library"
    ],
    "description": "Nim module for working with Firefox bookmarks",
    "license": "MIT",
    "web": "https://github.com/achesak/nim-ffbookmarks"
  },
  {
    "name": "moustachu",
    "url": "https://github.com/fenekku/moustachu.git",
    "method": "git",
    "tags": [
      "web",
      "html",
      "template",
      "mustache"
    ],
    "description": "Mustache templating for Nim.",
    "license": "MIT",
    "web": "https://github.com/fenekku/moustachu"
  },
  {
    "name": "easy-bcrypt",
    "url": "https://github.com/flaviut/easy-bcrypt.git",
    "method": "git",
    "tags": [
      "hash",
      "crypto",
      "password",
      "bcrypt"
    ],
    "description": "simple wrapper providing a convenient interface for the bcrypt password hashing algorithm",
    "license": "CC0",
    "web": "https://github.com/flaviut/easy-bcrypt/blob/master/easy-bcrypt.nimble"
  },
  {
    "name": "libclang",
    "url": "https://github.com/cowboy-coders/nim-libclang.git",
    "method": "git",
    "tags": [
      "wrapper",
      "bindings",
      "clang"
    ],
    "description": "wrapper for libclang (the C-interface of the clang LLVM frontend)",
    "license": "MIT",
    "web": "https://github.com/cowboy-coders/nim-libclang"
  },
  {
    "name": "nim-libclang",
    "url": "https://github.com/cowboy-coders/nim-libclang.git",
    "method": "git",
    "tags": [
      "wrapper",
      "bindings",
      "clang"
    ],
    "description": "Please use libclang instead.",
    "license": "MIT",
    "web": "https://github.com/cowboy-coders/nim-libclang"
  },
  {
    "name": "nimqml",
    "url": "https://github.com/filcuc/nimqml",
    "method": "git",
    "tags": [
      "Qt",
      "Qml",
      "UI",
      "GUI"
    ],
    "description": "Qt Qml bindings",
    "license": "GPLv3",
    "web": "https://github.com/filcuc/nimqml"
  },
  {
    "name": "XPLM-Nim",
    "url": "https://github.com/jpoirier/XPLM-Nim",
    "method": "git",
    "tags": [
      "X-Plane",
      "XPLM",
      "Plugin",
      "SDK"
    ],
    "description": "X-Plane XPLM SDK wrapper",
    "license": "BSD",
    "web": "https://github.com/jpoirier/XPLM-Nim"
  },
  {
    "name": "csfml",
    "url": "https://github.com/oprypin/nim-csfml",
    "method": "git",
    "tags": [
      "sfml",
      "binding",
      "game",
      "media",
      "library",
      "opengl"
    ],
    "description": "Bindings for Simple and Fast Multimedia Library (through CSFML)",
    "license": "zlib",
    "web": "https://github.com/oprypin/nim-csfml"
  },
  {
    "name": "optional_t",
    "url": "https://github.com/flaviut/optional_t",
    "method": "git",
    "tags": [
      "option",
      "functional"
    ],
    "description": "Basic Option[T] library",
    "license": "MIT",
    "web": "https://github.com/flaviut/optional_t"
  },
  {
    "name": "nimrtlsdr",
    "url": "https://github.com/jpoirier/nimrtlsdr",
    "method": "git",
    "tags": [
      "rtl-sdr",
      "wrapper",
      "bindings",
      "rtlsdr"
    ],
    "description": "A Nim wrapper for librtlsdr",
    "license": "BSD",
    "web": "https://github.com/jpoirier/nimrtlsdr"
  },
  {
    "name": "lapp",
    "url": "https://gitlab.3dicc.com/gokr/lapp.git",
    "method": "git",
    "tags": [
      "args",
      "cmd",
      "opt",
      "parse",
      "parsing"
    ],
    "description": "Opt parser using synopsis as specification, ported from Lua.",
    "license": "MIT",
    "web": "https://gitlab.3dicc.com/gokr/lapp"
  },
  {
    "name": "blimp",
    "url": "https://gitlab.3dicc.com/gokr/blimp.git",
    "method": "git",
    "tags": [
      "app",
      "binary",
      "utility",
      "git",
      "git-fat"
    ],
    "description": "Utility that helps with big files in git, very similar to git-fat, s3annnex etc.",
    "license": "MIT",
    "web": "https://gitlab.3dicc.com/gokr/blimp"
  },
  {
    "name": "parsetoml",
    "url": "https://github.com/NimParsers/parsetoml.git",
    "method": "git",
    "tags": [
      "library",
      "parse"
    ],
    "description": "Library for parsing TOML files.",
    "license": "MIT",
    "web": "https://github.com/NimParsers/parsetoml"
  },
  {
    "name": "compiler",
    "url": "https://github.com/nim-lang/Nim.git",
    "method": "git",
    "tags": [
      "library"
    ],
    "description": "Compiler package providing the compiler sources as a library.",
    "license": "MIT",
    "web": "https://github.com/nim-lang/Nim"
  },
  {
    "name": "nre",
    "url": "https://github.com/flaviut/nre.git",
    "method": "git",
    "tags": [
      "library",
      "pcre",
      "regex"
    ],
    "description": "A better regular expression library",
    "license": "MIT",
    "web": "https://github.com/flaviut/nre"
  },
  {
    "name": "docopt",
    "url": "https://github.com/docopt/docopt.nim",
    "method": "git",
    "tags": [
      "command-line",
      "arguments",
      "parsing",
      "library"
    ],
    "description": "Command-line args parser based on Usage message",
    "license": "MIT",
    "web": "https://github.com/docopt/docopt.nim"
  },
  {
    "name": "bpg",
    "url": "https://github.com/def-/nim-bpg.git",
    "method": "git",
    "tags": [
      "image",
      "library",
      "wrapper"
    ],
    "description": "BPG (Better Portable Graphics) for Nim",
    "license": "MIT",
    "web": "https://github.com/def-/nim-bpg"
  },
  {
    "name": "io-spacenav",
    "url": "https://github.com/nimious/io-spacenav.git",
    "method": "git",
    "tags": [
      "binding",
      "3dx",
      "3dconnexion",
      "libspnav",
      "spacenav",
      "spacemouse",
      "spacepilot",
      "spacenavigator"
    ],
    "description": "Obsolete - please use spacenav instead!",
    "license": "MIT",
    "web": "https://github.com/nimious/io-spacenav"
  },
  {
    "name": "optionals",
    "url": "https://github.com/MasonMcGill/optionals.git",
    "method": "git",
    "tags": [
      "library",
      "option",
      "optional",
      "maybe"
    ],
    "description": "Option types",
    "license": "MIT",
    "web": "https://github.com/MasonMcGill/optionals"
  },
  {
    "name": "tuples",
    "url": "https://github.com/MasonMcGill/tuples.git",
    "method": "git",
    "tags": [
      "library",
      "tuple",
      "metaprogramming"
    ],
    "description": "Tuple manipulation utilities",
    "license": "MIT",
    "web": "https://github.com/MasonMcGill/tuples"
  },
  {
    "name": "fuse",
    "url": "https://github.com/akiradeveloper/nim-fuse.git",
    "method": "git",
    "tags": [
      "fuse",
      "library",
      "wrapper"
    ],
    "description": "A FUSE binding for Nim",
    "license": "MIT",
    "web": "https://github.com/akiradeveloper/nim-fuse"
  },
  {
    "name": "brainfuck",
    "url": "https://github.com/def-/nim-brainfuck.git",
    "method": "git",
    "tags": [
      "library",
      "binary",
      "app",
      "interpreter",
      "compiler",
      "language"
    ],
    "description": "A brainfuck interpreter and compiler",
    "license": "MIT",
    "web": "https://github.com/def-/nim-brainfuck"
  },
  {
    "name": "nimsuggest",
    "url": "https://github.com/nim-lang/nimsuggest.git",
    "method": "git",
    "tags": [
      "binary",
      "app",
      "suggest",
      "compiler",
      "autocomplete"
    ],
    "description": "Tool for providing auto completion data for Nim source code.",
    "license": "MIT",
    "web": "https://github.com/nim-lang/nimsuggest"
  },
  {
    "name": "jwt",
    "url": "https://github.com/yglukhov/nim-jwt.git",
    "method": "git",
    "tags": [
      "library",
      "crypto",
      "hash"
    ],
    "description": "JSON Web Tokens for Nim",
    "license": "MIT",
    "web": "https://github.com/yglukhov/nim-jwt"
  },
  {
    "name": "pythonpathlib",
    "url": "https://github.com/achesak/nim-pythonpathlib.git",
    "method": "git",
    "tags": [
      "path",
      "directory",
      "python",
      "library"
    ],
    "description": "Module for working with paths that is as similar as possible to Python's pathlib",
    "license": "MIT",
    "web": "https://github.com/achesak/nim-pythonpathlib"
  },
  {
    "name": "RingBuffer",
    "url": "git@github.com:megawac/RingBuffer.nim.git",
    "method": "git",
    "tags": [
      "sequence",
      "seq",
      "circular",
      "ring",
      "buffer"
    ],
    "description": "Circular buffer implementation",
    "license": "MIT",
    "web": "https://github.com/megawac/RingBuffer.nim"
  },
  {
    "name": "nimrat",
    "url": "https://github.com/apense/nimrat",
    "method": "git",
    "tags": [
      "library",
      "math",
      "numbers"
    ],
    "description": "Module for working with rational numbers (fractions)",
    "license": "MIT",
    "web": "https://github.com/apense/nimrat"
  },
  {
    "name": "io-isense",
    "url": "https://github.com/nimious/io-isense.git",
    "method": "git",
    "tags": [
      "binding",
      "isense",
      "intersense",
      "inertiacube",
      "intertrax",
      "microtrax",
      "thales",
      "tracking",
      "sensor"
    ],
    "description": "Obsolete - please use isense instead!",
    "license": "MIT",
    "web": "https://github.com/nimious/io-isense"
  },
  {
    "name": "io-usb",
    "url": "https://github.com/nimious/io-usb.git",
    "method": "git",
    "tags": [
      "binding",
      "usb",
      "libusb"
    ],
    "description": "Obsolete - please use libusb instead!",
    "license": "MIT",
    "web": "https://github.com/nimious/io-usb"
  },
  {
    "name": "nimcfitsio",
    "url": "https://github.com/ziotom78/nimcfitsio.git",
    "method": "git",
    "tags": [
      "library",
      "binding",
      "cfitsio",
      "fits",
      "io"
    ],
    "description": "Bindings for CFITSIO, a library to read/write FITSIO images and tables.",
    "license": "MIT",
    "web": "https://github.com/ziotom78/nimcfitsio"
  },
  {
    "name": "glossolalia",
    "url": "https://github.com/fowlmouth/glossolalia",
    "method": "git",
    "tags": [
      "parser",
      "peg"
    ],
    "description": "A DSL for quickly writing parsers",
    "license": "CC0",
    "web": "https://github.com/fowlmouth/glossolalia"
  },
  {
    "name": "entoody",
    "url": "https://bitbucket.org/fowlmouth/entoody",
    "method": "git",
    "tags": [
      "component",
      "entity",
      "composition"
    ],
    "description": "A component/entity system",
    "license": "CC0",
    "web": "https://bitbucket.org/fowlmouth/entoody"
  },
  {
    "name": "msgpack",
    "url": "https://github.com/akiradeveloper/msgpack-nim.git",
    "method": "git",
    "tags": [
      "msgpack",
      "library",
      "serialization"
    ],
    "description": "A MessagePack binding for Nim",
    "license": "MIT",
    "web": "https://github.com/akiradeveloper/msgpack-nim"
  },
  {
    "name": "osinfo",
    "url": "https://github.com/nim-lang/osinfo.git",
    "method": "git",
    "tags": [
      "os",
      "library",
      "info"
    ],
    "description": "Modules providing information about the OS.",
    "license": "MIT",
    "web": "https://github.com/nim-lang/osinfo"
  },
  {
    "name": "io-myo",
    "url": "https://github.com/nimious/io-myo.git",
    "method": "git",
    "tags": [
      "binding",
      "myo",
      "thalmic",
      "armband",
      "gesture"
    ],
    "description": "Obsolete - please use myo instead!",
    "license": "MIT",
    "web": "https://github.com/nimious/io-myo"
  },
  {
    "name": "io-oculus",
    "url": "https://github.com/nimious/io-oculus.git",
    "method": "git",
    "tags": [
      "binding",
      "oculus",
      "rift",
      "vr",
      "libovr",
      "ovr",
      "dk1",
      "dk2",
      "gearvr"
    ],
    "description": "Obsolete - please use oculus instead!",
    "license": "MIT",
    "web": "https://github.com/nimious/io-oculus"
  },
  {
    "name": "closure_compiler",
    "url": "https://github.com/yglukhov/closure_compiler.git",
    "method": "git",
    "tags": [
      "binding",
      "closure",
      "compiler",
      "javascript"
    ],
    "description": "Bindings for Closure Compiler web API.",
    "license": "MIT",
    "web": "https://github.com/yglukhov/closure_compiler"
  },
  {
    "name": "io-serialport",
    "url": "https://github.com/nimious/io-serialport.git",
    "method": "git",
    "tags": [
      "binding",
      "libserialport",
      "serial",
      "communication"
    ],
    "description": "Obsolete - please use serialport instead!",
    "license": "MIT",
    "web": "https://github.com/nimious/io-serialport"
  },
  {
    "name": "beanstalkd",
    "url": "https://github.com/tormaroe/beanstalkd.nim.git",
    "method": "git",
    "tags": [
      "library",
      "queue",
      "messaging"
    ],
    "description": "A beanstalkd work queue client library.",
    "license": "MIT",
    "web": "https://github.com/tormaroe/beanstalkd.nim"
  },
  {
    "name": "wiki2text",
    "url": "https://github.com/rspeer/wiki2text.git",
    "method": "git",
    "tags": [
      "nlp",
      "wiki",
      "xml",
      "text"
    ],
    "description": "Quickly extracts natural-language text from a MediaWiki XML file.",
    "license": "MIT",
    "web": "https://github.com/rspeer/wiki2text"
  },
  {
    "name": "qt5_qtsql",
    "url": "https://github.com/philip-wernersbach/nim-qt5_qtsql.git",
    "method": "git",
    "tags": [
      "library",
      "wrapper",
      "database",
      "qt",
      "qt5",
      "qtsql",
      "sqlite",
      "postgres",
      "mysql"
    ],
    "description": "Binding for Qt 5's Qt SQL library that integrates with the features of the Nim language. Uses one API for multiple database engines.",
    "license": "MIT",
    "web": "https://github.com/philip-wernersbach/nim-qt5_qtsql"
  },
  {
    "name": "orient",
    "url": "https://github.com/philip-wernersbach/nim-orient",
    "method": "git",
    "tags": [
      "library",
      "wrapper",
      "database",
      "orientdb",
      "pure"
    ],
    "description": "OrientDB driver written in pure Nim, uses the OrientDB 2.0 Binary Protocol with Binary Serialization.",
    "license": "MPL",
    "web": "https://github.com/philip-wernersbach/nim-orient"
  },
  {
    "name": "syslog",
    "url": "https://github.com/FedericoCeratto/nim-syslog",
    "method": "git",
    "tags": [
      "library",
      "pure"
    ],
    "description": "Syslog module.",
    "license": "LGPLv3",
    "web": "https://github.com/FedericoCeratto/nim-syslog"
  },
  {
    "name": "nimes",
    "url": "https://github.com/def-/nimes",
    "method": "git",
    "tags": [
      "emulator",
      "nes",
      "game",
      "sdl",
      "javascript"
    ],
    "description": "NES emulator using SDL2, also compiles to JavaScript with emscripten.",
    "license": "MPL",
    "web": "https://github.com/def-/nimes"
  },
  {
    "name": "syscall",
    "url": "https://github.com/def-/nim-syscall",
    "method": "git",
    "tags": [
      "library"
    ],
    "description": "Raw system calls for Nim",
    "license": "MPL",
    "web": "https://github.com/def-/nim-syscall"
  },
  {
    "name": "jnim",
    "url": "https://github.com/yglukhov/jnim",
    "method": "git",
    "tags": [
      "library",
      "java",
      "jvm",
      "bridge",
      "bindings"
    ],
    "description": "Nim - Java bridge",
    "license": "MIT",
    "web": "https://github.com/yglukhov/jnim"
  },
  {
    "name": "nimPDF",
    "url": "https://github.com/jangko/nimpdf",
    "method": "git",
    "tags": [
      "library",
      "PDF",
      "document"
    ],
    "description": "library for generating PDF files",
    "license": "MIT",
    "web": "https://github.com/jangko/nimpdf"
  },
  {
    "name": "LLVM",
    "url": "https://github.com/FedeOmoto/llvm",
    "method": "git",
    "tags": [
      "LLVM",
      "bindings",
      "wrapper"
    ],
    "description": "LLVM bindings for the Nim language.",
    "license": "MIT",
    "web": "https://github.com/FedeOmoto/llvm"
  },
  {
    "name": "nshout",
    "url": "https://github.com/Senketsu/nshout",
    "method": "git",
    "tags": [
      "library",
      "shouter",
      "libshout",
      "wrapper",
      "bindings",
      "audio",
      "web"
    ],
    "description": "Nim bindings for libshout",
    "license": "MIT",
    "web": "https://github.com/Senketsu/nshout"
  },
  {
    "name": "nsu",
    "url": "https://github.com/Senketsu/nsu",
    "method": "git",
    "tags": [
      "library",
      "tool",
      "utility",
      "screenshot"
    ],
    "description": "Simple screenshot library & cli tool made in Nim",
    "license": "MIT",
    "web": "https://github.com/Senketsu/nsu"
  },
  {
    "name": "nuuid",
    "url": "https://github.com/yglukhov/nim-only-uuid",
    "method": "git",
    "tags": [
      "library",
      "uuid",
      "guid"
    ],
    "description": "A Nim source only UUID generator",
    "license": "MIT",
    "web": "https://github.com/yglukhov/nim-only-uuid"
  },
  {
    "name": "fftw3",
    "url": "https://github.com/ziotom78/nimfftw3",
    "method": "git",
    "tags": [
      "library",
      "math",
      "fft"
    ],
    "description": "Bindings to the FFTW library",
    "license": "MIT",
    "web": "https://github.com/ziotom78/nimfftw3"
  },
  {
    "name": "nrpl",
    "url": "https://github.com/vegansk/nrpl",
    "method": "git",
    "tags": [
      "REPL",
      "application"
    ],
    "description": "A rudimentary Nim REPL",
    "license": "MIT",
    "web": "https://github.com/vegansk/nrpl"
  },
  {
    "name": "nim-geocoding",
    "url": "https://github.com/saratchandra92/nim-geocoding",
    "method": "git",
    "tags": [
      "library",
      "geocoding",
      "maps"
    ],
    "description": "A simple library for Google Maps Geocoding API",
    "license": "MIT",
    "web": "https://github.com/saratchandra92/nim-geocoding"
  },
  {
    "name": "io-gles",
    "url": "https://github.com/nimious/io-gles.git",
    "method": "git",
    "tags": [
      "binding",
      "khronos",
      "gles",
      "opengl es"
    ],
    "description": "Obsolete - please use gles instead!",
    "license": "MIT",
    "web": "https://github.com/nimious/io-gles"
  },
  {
    "name": "io-egl",
    "url": "https://github.com/nimious/io-egl.git",
    "method": "git",
    "tags": [
      "binding",
      "khronos",
      "egl",
      "opengl",
      "opengl es",
      "openvg"
    ],
    "description": "Obsolete - please use egl instead!",
    "license": "MIT",
    "web": "https://github.com/nimious/io-egl"
  },
  {
    "name": "io-sixense",
    "url": "https://github.com/nimious/io-sixense.git",
    "method": "git",
    "tags": [
      "binding",
      "sixense",
      "razer hydra",
      "stem system",
      "vr"
    ],
    "description": "Obsolete - please use sixense instead!",
    "license": "MIT",
    "web": "https://github.com/nimious/io-sixense"
  },
  {
    "name": "tnetstring",
    "url": "https://mahlon@bitbucket.org/mahlon/nim-tnetstring",
    "method": "hg",
    "tags": [
      "tnetstring",
      "library",
      "serialization"
    ],
    "description": "Parsing and serializing for the TNetstring format.",
    "license": "MIT",
    "web": "http://bitbucket.org/mahlon/nim-tnetstring"
  },
  {
    "name": "msgpack4nim",
    "url": "https://github.com/jangko/msgpack4nim",
    "method": "git",
    "tags": [
      "msgpack",
      "library",
      "serialization",
      "deserialization"
    ],
    "description": "Another MessagePack implementation written in pure nim",
    "license": "MIT",
    "web": "https://github.com/jangko/msgpack4nim"
  },
  {
    "name": "binaryheap",
    "url": "https://github.com/bluenote10/nim-heap",
    "method": "git",
    "tags": [
      "heap",
      "priority queue"
    ],
    "description": "Simple binary heap implementation",
    "license": "MIT",
    "web": "https://github.com/bluenote10/nim-heap"
  },
  {
    "name": "stringinterpolation",
    "url": "https://github.com/bluenote10/nim-stringinterpolation",
    "method": "git",
    "tags": [
      "string formatting",
      "string interpolation"
    ],
    "description": "String interpolation with printf syntax",
    "license": "MIT",
    "web": "https://github.com/bluenote10/nim-stringinterpolation"
  },
  {
    "name": "libovr",
    "url": "https://github.com/bluenote10/nim-ovr",
    "method": "git",
    "tags": [
      "Oculus Rift",
      "virtual reality"
    ],
    "description": "Nim bindings for libOVR (Oculus Rift)",
    "license": "MIT",
    "web": "https://github.com/bluenote10/nim-ovr"
  },
  {
    "name": "delaunay",
    "url": "https://github.com/Nycto/DelaunayNim",
    "method": "git",
    "tags": [
      "delaunay",
      "library",
      "algorithms",
      "graph"
    ],
    "description": "2D Delaunay triangulations",
    "license": "MIT",
    "web": "https://github.com/Nycto/DelaunayNim"
  },
  {
    "name": "linenoise",
    "url": "https://github.com/fallingduck/linenoise-nim",
    "method": "git",
    "tags": [
      "linenoise",
      "readline",
      "library",
      "wrapper",
      "command-line"
    ],
    "description": "Wrapper for linenoise, a free, self-contained alternative to GNU readline.",
    "license": "BSD",
    "web": "https://github.com/fallingduck/linenoise-nim"
  },
  {
    "name": "struct",
    "url": "https://github.com/OpenSystemsLab/struct.nim",
    "method": "git",
    "tags": [
      "struct",
      "library",
      "python",
      "pack",
      "unpack"
    ],
    "description": "Python-like 'struct' for Nim",
    "license": "MIT",
    "web": "https://github.com/OpenSystemsLab/struct.nim"
  },
  {
    "name": "uri2",
    "url": "https://github.com/achesak/nim-uri2",
    "method": "git",
    "tags": [
      "uri",
      "url",
      "library"
    ],
    "description": "Nim module for better URI handling",
    "license": "MIT",
    "web": "https://github.com/achesak/nim-uri2"
  },
  {
    "name": "hmac",
    "url": "https://github.com/OpenSystemsLab/hmac.nim",
    "method": "git",
    "tags": [
      "hmac",
      "authentication",
      "hash",
      "sha1",
      "md5"
    ],
    "description": "HMAC-SHA1 and HMAC-MD5 hashing in Nim",
    "license": "MIT",
    "web": "https://github.com/OpenSystemsLab/hmac.nim"
  },
  {
    "name": "mongrel2",
    "url": "https://mahlon@bitbucket.org/mahlon/nim-mongrel2",
    "method": "hg",
    "tags": [
      "mongrel2",
      "library",
      "www"
    ],
    "description": "Handler framework for the Mongrel2 web server.",
    "license": "MIT",
    "web": "http://bitbucket.org/mahlon/nim-mongrel2"
  },
  {
    "name": "shimsham",
    "url": "https://github.com/apense/shimsham",
    "method": "git",
    "tags": [
      "crypto",
      "hash",
      "hashing",
      "digest"
    ],
    "description": "Hashing/Digest collection in pure Nim",
    "license": "MIT",
    "web": "https://github.com/apense/shimsham"
  },
  {
    "name": "base32",
    "url": "https://github.com/OpenSystemsLab/base32.nim",
    "method": "git",
    "tags": [
      "base32",
      "encode",
      "decode"
    ],
    "description": "Base32 library for Nim",
    "license": "MIT",
    "web": "https://github.com/OpenSystemsLab/base32.nim"
  },
  {
    "name": "otp",
    "url": "https://github.com/OpenSystemsLab/otp.nim",
    "method": "git",
    "tags": [
      "otp",
      "hotp",
      "totp",
      "time",
      "password",
      "one",
      "google",
      "authenticator"
    ],
    "description": "One Time Password library for Nim",
    "license": "MIT",
    "web": "https://github.com/OpenSystemsLab/otp.nim"
  },
  {
    "name": "q",
    "url": "https://github.com/OpenSystemsLab/q.nim",
    "method": "git",
    "tags": [
      "css",
      "selector",
      "query",
      "match",
      "find",
      "html",
      "xml",
      "jquery"
    ],
    "description": "Simple package for query HTML/XML elements using a CSS3 or jQuery-like selector syntax",
    "license": "MIT",
    "web": "https://github.com/OpenSystemsLab/q.nim"
  },
  {
    "name": "bignum",
    "url": "https://github.com/FedeOmoto/bignum",
    "method": "git",
    "tags": [
      "bignum",
      "gmp",
      "wrapper"
    ],
    "description": "Wrapper around the GMP bindings for the Nim language.",
    "license": "MIT",
    "web": "https://github.com/FedeOmoto/bignum"
  },
  {
    "name": "rbtree",
    "url": "https://github.com/Nycto/RBTreeNim",
    "method": "git",
    "tags": [
      "tree",
      "binary search tree",
      "rbtree",
      "red black tree"
    ],
    "description": "Red/Black Trees",
    "license": "MIT",
    "web": "https://github.com/Nycto/RBTreeNim"
  },
  {
    "name": "anybar",
    "url": "https://github.com/ba0f3/anybar.nim",
    "method": "git",
    "tags": [
      "anybar",
      "menubar",
      "status",
      "indicator"
    ],
    "description": "Control AnyBar instances with Nim",
    "license": "MIT",
    "web": "https://github.com/ba0f3/anybar.nim"
  },
  {
    "name": "astar",
    "url": "https://github.com/Nycto/AStarNim",
    "method": "git",
    "tags": [
      "astar",
      "A*",
      "pathfinding",
      "algorithm"
    ],
    "description": "A* Pathfinding",
    "license": "MIT",
    "web": "https://github.com/Nycto/AStarNim"
  },
  {
    "name": "lazy",
    "url": "https://github.com/petermora/nimLazy/",
    "method": "git",
    "tags": [
      "library",
      "iterator",
      "lazy list"
    ],
    "description": "Iterator library for Nim",
    "license": "MIT",
    "web": "https://github.com/petermora/nimLazy"
  },
  {
    "name": "asyncpythonfile",
    "url": "https://github.com/fallingduck/asyncpythonfile-nim",
    "method": "git",
    "tags": [
      "async",
      "asynchronous",
      "library",
      "python",
      "file",
      "files"
    ],
    "description": "High level, asynchronous file API mimicking Python's file interface.",
    "license": "ISC",
    "web": "https://github.com/fallingduck/asyncpythonfile-nim"
  },
  {
    "name": "nimfuzz",
    "url": "https://github.com/apense/nimfuzz",
    "method": "git",
    "tags": [
      "fuzzing",
      "testing",
      "hacking",
      "security"
    ],
    "description": "Simple and compact fuzzing",
    "license": "Apache License 2.0",
    "web": "https://apense.github.io/nimfuzz"
  },
  {
    "name": "linalg",
    "url": "https://github.com/unicredit/linear-algebra",
    "method": "git",
    "tags": [
      "vector",
      "matrix",
      "linear-algebra",
      "BLAS",
      "LAPACK"
    ],
    "description": "Linear algebra for Nim",
    "license": "Apache License 2.0",
    "web": "https://github.com/unicredit/linear-algebra"
  },
  {
    "name": "sequester",
    "url": "https://github.com/fallingduck/sequester",
    "method": "git",
    "tags": [
      "library",
      "seq",
      "sequence",
      "strings",
      "iterators",
      "php"
    ],
    "description": "Library for converting sequences to strings. Also has PHP-inspired explode and implode procs.",
    "license": "ISC",
    "web": "https://github.com/fallingduck/sequester"
  },
  {
    "name": "options",
    "url": "https://github.com/fallingduck/options-nim",
    "method": "git",
    "tags": [
      "library",
      "option",
      "optionals",
      "maybe"
    ],
    "description": "Temporary package to fix broken code in 0.11.2 stable.",
    "license": "MIT",
    "web": "https://github.com/fallingduck/options-nim"
  },
  {
    "name": "oldwinapi",
    "url": "https://github.com/nim-lang/oldwinapi",
    "method": "git",
    "tags": [
      "library",
      "windows",
      "api"
    ],
    "description": "Old Win API library for Nim",
    "license": "LGPL with static linking exception",
    "web": "https://github.com/nim-lang/oldwinapi"
  },
  {
    "name": "nimx",
    "url": "https://github.com/yglukhov/nimx",
    "method": "git",
    "tags": [
      "gui",
      "ui",
      "library"
    ],
    "description": "Cross-platform GUI framework",
    "license": "MIT",
    "web": "https://github.com/yglukhov/nimx"
  },
  {
    "name": "webview",
    "url": "https://github.com/oskca/webview",
    "method": "git",
    "tags": [
      "gui",
      "ui",
      "webview",
      "cross",
      "web",
      "library"
    ],
    "description": "Nim bindings for https://github.com/zserge/webview, a cross platform single header webview library",
    "license": "MIT",
    "web": "https://github.com/oskca/webview"
  },
  {
    "name": "memo",
    "url": "https://github.com/andreaferretti/memo",
    "method": "git",
    "tags": [
      "memo",
      "memoization",
      "memoize",
      "cache"
    ],
    "description": "Memoize Nim functions",
    "license": "Apache License 2.0",
    "web": "https://github.com/andreaferretti/memo"
  },
  {
    "name": "base62",
    "url": "https://github.com/singularperturbation/base62-encode",
    "method": "git",
    "tags": [
      "base62",
      "encode",
      "decode"
    ],
    "description": "Arbitrary base encoding-decoding functions, defaulting to Base-62.",
    "license": "MIT",
    "web": "https://github.com/singularperturbation/base62-encode"
  },
  {
    "name": "telebot",
    "url": "https://github.com/ba0f3/telebot.nim",
    "method": "git",
    "tags": [
      "telebot",
      "telegram",
      "bot",
      "api",
      "client",
      "async"
    ],
    "description": "Async Telegram Bot API Client",
    "license": "MIT",
    "web": "https://github.com/ba0f3/telebot.nim"
  },
  {
    "name": "tempfile",
    "url": "https://github.com/OpenSystemsLab/tempfile.nim",
    "method": "git",
    "tags": [
      "temp",
      "mktemp",
      "make",
      "mk",
      "mkstemp",
      "mkdtemp"
    ],
    "description": "Temporary files and directories",
    "license": "MIT",
    "web": "https://github.com/OpenSystemsLab/tempfile.nim"
  },
  {
    "name": "AstroNimy",
    "url": "https://github.com/super-massive-black-holes/AstroNimy",
    "method": "git",
    "tags": [
      "science",
      "astronomy",
      "library"
    ],
    "description": "Astronomical library for Nim",
    "license": "MIT",
    "web": "https://github.com/super-massive-black-holes/AstroNimy"
  },
  {
    "name": "patty",
    "url": "https://github.com/andreaferretti/patty",
    "method": "git",
    "tags": [
      "pattern",
      "adt",
      "variant",
      "pattern matching",
      "algebraic data type"
    ],
    "description": "Algebraic data types and pattern matching",
    "license": "Apache License 2.0",
    "web": "https://github.com/andreaferretti/patty"
  },
  {
    "name": "einheit",
    "url": "https://github.com/jyapayne/einheit",
    "method": "git",
    "tags": [
      "unit",
      "tests",
      "unittest",
      "unit tests",
      "unit test macro"
    ],
    "description": "Pretty looking, full featured, Python-inspired unit test library.",
    "license": "MIT",
    "web": "https://github.com/jyapayne/einheit"
  },
  {
    "name": "plists",
    "url": "https://github.com/yglukhov/plists",
    "method": "git",
    "tags": [
      "plist",
      "property",
      "list"
    ],
    "description": "Generate and parse Mac OS X .plist files in Nim.",
    "license": "MIT",
    "web": "https://github.com/yglukhov/plists"
  },
  {
    "name": "ncurses",
    "url": "https://github.com/rnowley/nim-ncurses/",
    "method": "git",
    "tags": [
      "library",
      "terminal",
      "graphics",
      "wrapper"
    ],
    "description": "A wrapper for NCurses",
    "license": "MIT",
    "web": "https://github.com/rnowley/nim-ncurses"
  },
  {
    "name": "nanovg.nim",
    "url": "https://github.com/fowlmouth/nanovg.nim",
    "method": "git",
    "tags": [
      "wrapper",
      "GUI",
      "vector graphics",
      "opengl"
    ],
    "description": "A wrapper for NanoVG vector graphics rendering",
    "license": "MIT",
    "web": "https://github.com/fowlmouth/nanovg.nim"
  },
  {
    "name": "pwd",
    "url": "https://github.com/achesak/nim-pwd",
    "method": "git",
    "tags": [
      "library",
      "unix",
      "pwd",
      "password"
    ],
    "description": "Nim port of Python's pwd module for working with the UNIX password file",
    "license": "MIT",
    "web": "https://github.com/achesak/nim-pwd"
  },
  {
    "name": "spwd",
    "url": "https://github.com/achesak/nim-spwd",
    "method": "git",
    "tags": [
      "library",
      "unix",
      "spwd",
      "password",
      "shadow"
    ],
    "description": "Nim port of Python's spwd module for working with the UNIX shadow password file",
    "license": "MIT",
    "web": "https://github.com/achesak/nim-spwd"
  },
  {
    "name": "grp",
    "url": "https://github.com/achesak/nim-grp",
    "method": "git",
    "tags": [
      "library",
      "unix",
      "grp",
      "group"
    ],
    "description": "Nim port of Python's grp module for working with the UNIX group database file",
    "license": "MIT",
    "web": "https://github.com/achesak/nim-grp"
  },
  {
    "name": "stopwatch",
    "url": "https://gitlab.com/define-private-public/stopwatch",
    "method": "git",
    "tags": [
      "timer",
      "timing",
      "benchmarking",
      "watch",
      "clock"
    ],
    "description": "A simple timing library for benchmarking code and other things.",
    "license": "MIT",
    "web": "https://gitlab.com/define-private-public/stopwatch"
  },
  {
    "name": "nimFinLib",
    "url": "https://github.com/qqtop/NimFinLib",
    "method": "git",
    "tags": [
      "financial"
    ],
    "description": "Financial Library for Nim",
    "license": "MIT",
    "web": "https://github.com/qqtop/NimFinLib"
  },
  {
    "name": "libssh2",
    "url": "https://github.com/ba0f3/libssh2.nim",
    "method": "git",
    "tags": [
      "lib",
      "ssh",
      "ssh2",
      "openssh",
      "client",
      "sftp",
      "scp"
    ],
    "description": "Nim wrapper for libssh2",
    "license": "MIT",
    "web": "https://github.com/ba0f3/libssh2.nim"
  },
  {
    "name": "rethinkdb",
    "url": "https://github.com/OpenSystemsLab/rethinkdb.nim",
    "method": "git",
    "tags": [
      "rethinkdb",
      "driver",
      "client",
      "json"
    ],
    "description": "RethinkDB driver for Nim",
    "license": "MIT",
    "web": "https://github.com/OpenSystemsLab/rethinkdb.nim"
  },
  {
    "name": "dbus",
    "url": "https://github.com/zielmicha/nim-dbus",
    "method": "git",
    "tags": [
      "dbus"
    ],
    "description": "dbus bindings for Nim",
    "license": "MIT",
    "web": "https://github.com/zielmicha/nim-dbus"
  },
  {
    "name": "lmdb",
    "url": "https://github.com/FedericoCeratto/nim-lmdb",
    "method": "git",
    "tags": [
      "wrapper",
      "lmdb",
      "key-value"
    ],
    "description": "A wrapper for LMDB the Lightning Memory-Mapped Database",
    "license": "OpenLDAP",
    "web": "https://github.com/FedericoCeratto/nim-lmdb"
  },
  {
    "name": "zip",
    "url": "https://github.com/nim-lang/zip",
    "method": "git",
    "tags": [
      "wrapper",
      "zip"
    ],
    "description": "A wrapper for the zip library",
    "license": "MIT",
    "web": "https://github.com/nim-lang/zip"
  },
  {
    "name": "csvtools",
    "url": "https://github.com/unicredit/csvtools",
    "method": "git",
    "tags": [
      "CSV",
      "comma separated values",
      "TSV"
    ],
    "description": "Manage CSV files",
    "license": "Apache License 2.0",
    "web": "https://github.com/unicredit/csvtools"
  },
  {
    "name": "httpform",
    "url": "https://github.com/tulayang/httpform",
    "method": "git",
    "tags": [
      "request parser",
      "upload",
      "html5 file"
    ],
    "description": "Http request form parser",
    "license": "MIT",
    "web": "https://github.com/tulayang/httpform"
  },
  {
    "name": "quadtree",
    "url": "https://github.com/Nycto/QuadtreeNim",
    "method": "git",
    "tags": [
      "quadtree",
      "algorithm"
    ],
    "description": "A Quadtree implementation",
    "license": "MIT",
    "web": "https://github.com/Nycto/QuadtreeNim"
  },
  {
    "name": "expat",
    "url": "https://github.com/nim-lang/expat",
    "method": "git",
    "tags": [
      "expat",
      "xml",
      "parsing"
    ],
    "description": "Expat wrapper for Nim",
    "license": "MIT",
    "web": "https://github.com/nim-lang/expat"
  },
  {
    "name": "sphinx",
    "url": "https://github.com/Araq/sphinx",
    "method": "git",
    "tags": [
      "sphinx",
      "wrapper",
      "search",
      "engine"
    ],
    "description": "Sphinx wrapper for Nim",
    "license": "LGPL",
    "web": "https://github.com/Araq/sphinx"
  },
  {
    "name": "sdl1",
    "url": "https://github.com/nim-lang/sdl1",
    "method": "git",
    "tags": [
      "graphics",
      "library",
      "multi-media",
      "input",
      "sound",
      "joystick"
    ],
    "description": "SDL 1.2 wrapper for Nim.",
    "license": "LGPL",
    "web": "https://github.com/nim-lang/sdl1"
  },
  {
    "name": "graphics",
    "url": "https://github.com/nim-lang/graphics",
    "method": "git",
    "tags": [
      "library",
      "SDL"
    ],
    "description": "Graphics module for Nim.",
    "license": "MIT",
    "web": "https://github.com/nim-lang/graphics"
  },
  {
    "name": "libffi",
    "url": "https://github.com/Araq/libffi",
    "method": "git",
    "tags": [
      "ffi",
      "library",
      "C",
      "calling",
      "convention"
    ],
    "description": "libffi wrapper for Nim.",
    "license": "MIT",
    "web": "https://github.com/Araq/libffi"
  },
  {
    "name": "libcurl",
    "url": "https://github.com/Araq/libcurl",
    "method": "git",
    "tags": [
      "curl",
      "web",
      "http",
      "download"
    ],
    "description": "Nim wrapper for libcurl.",
    "license": "MIT",
    "web": "https://github.com/Araq/libcurl"
  },
  {
    "name": "perlin",
    "url": "https://github.com/Nycto/PerlinNim",
    "method": "git",
    "tags": [
      "perlin",
      "simplex",
      "noise"
    ],
    "description": "Perlin noise and Simplex noise generation",
    "license": "MIT",
    "web": "https://github.com/Nycto/PerlinNim"
  },
  {
    "name": "pfring",
    "url": "https://github.com/ba0f3/pfring.nim",
    "method": "git",
    "tags": [
      "pf_ring",
      "packet",
      "sniff",
      "pcap",
      "pfring",
      "network",
      "capture",
      "socket"
    ],
    "description": "PF_RING wrapper for Nim",
    "license": "MIT",
    "web": "https://github.com/ba0f3/pfring.nim"
  },
  {
    "name": "xxtea",
    "url": "https://github.com/xxtea/xxtea-nim",
    "method": "git",
    "tags": [
      "xxtea",
      "encrypt",
      "decrypt",
      "crypto"
    ],
    "description": "XXTEA encryption algorithm library written in pure Nim.",
    "license": "MIT",
    "web": "https://github.com/xxtea/xxtea-nim"
  },
  {
    "name": "xxhash",
    "url": "https://github.com/OpenSystemsLab/xxhash.nim",
    "method": "git",
    "tags": [
      "fast",
      "hash",
      "algorithm"
    ],
    "description": "xxhash wrapper for Nim",
    "license": "MIT",
    "web": "https://github.com/OpenSystemsLab/xxhash.nim"
  },
  {
    "name": "libipset",
    "url": "https://github.com/ba0f3/libipset.nim",
    "method": "git",
    "tags": [
      "ipset",
      "firewall",
      "netfilter",
      "mac",
      "ip",
      "network",
      "collection",
      "rule",
      "set"
    ],
    "description": "libipset wrapper for Nim",
    "license": "MIT",
    "web": "https://github.com/ba0f3/libipset.nim"
  },
  {
    "name": "pop3",
    "url": "https://github.com/FedericoCeratto/nim-pop3",
    "method": "git",
    "tags": [
      "network",
      "pop3",
      "email"
    ],
    "description": "POP3 client library",
    "license": "LGPLv3",
    "web": "https://github.com/FedericoCeratto/nim-pop3"
  },
  {
    "name": "nimrpc",
    "url": "https://github.com/rogercloud/nim-rpc",
    "method": "git",
    "tags": [
      "msgpack",
      "library",
      "rpc",
      "nimrpc"
    ],
    "description": "RPC implementation for Nim based on msgpack4nim",
    "license": "MIT",
    "web": "https://github.com/rogercloud/nim-rpc"
  },
  {
    "name": "nimrpc_milis",
    "url": "https://github.com/milisarge/nimrpc_milis",
    "method": "git",
    "tags": [
      "msgpack",
      "library",
      "rpc",
      "nimrpc"
    ],
    "description": "RPC implementation for Nim based on msgpack4nim",
    "license": "MIT",
    "web": "https://github.com/milisarge/nimrpc_milis"
  },
  {
    "name": "asyncevents",
    "url": "https://github.com/tulayang/asyncevents",
    "method": "git",
    "tags": [
      "event",
      "future",
      "asyncdispatch"
    ],
    "description": "Asynchronous event loop for progaming with MVC",
    "license": "MIT",
    "web": "https://github.com/tulayang/asyncevents"
  },
  {
    "name": "nimSHA2",
    "url": "https://github.com/jangko/nimSHA2",
    "method": "git",
    "tags": [
      "hash",
      "crypto",
      "library",
      "sha256",
      "sha224",
      "sha384",
      "sha512"
    ],
    "description": "Secure Hash Algorithm - 2, [224, 256, 384, and 512 bits]",
    "license": "MIT",
    "web": "https://github.com/jangko/nimSHA2"
  },
  {
    "name": "nimAES",
    "url": "https://github.com/jangko/nimAES",
    "method": "git",
    "tags": [
      "crypto",
      "library",
      "aes",
      "encryption",
      "rijndael"
    ],
    "description": "Advanced Encryption Standard, Rijndael Algorithm",
    "license": "MIT",
    "web": "https://github.com/jangko/nimAES"
  },
  {
    "name": "nimeverything",
    "url": "https://github.com/xland/nimeverything/",
    "method": "git",
    "tags": [
      "everything",
      "voidtools",
      "Everything Search Engine"
    ],
    "description": "everything  search engine wrapper",
    "license": "MIT",
    "web": "https://github.com/xland/nimeverything"
  },
  {
    "name": "vidhdr",
    "url": "https://github.com/achesak/nim-vidhdr",
    "method": "git",
    "tags": [
      "video",
      "formats",
      "file"
    ],
    "description": "Library for detecting the format of an video file",
    "license": "MIT",
    "web": "https://github.com/achesak/nim-vidhdr"
  },
  {
    "name": "gitapi",
    "url": "https://github.com/achesak/nim-gitapi",
    "method": "git",
    "tags": [
      "git",
      "version control",
      "library"
    ],
    "description": "Nim wrapper around the git version control software",
    "license": "MIT",
    "web": "https://github.com/achesak/nim-gitapi"
  },
  {
    "name": "ptrace",
    "url": "https://github.com/ba0f3/ptrace.nim",
    "method": "git",
    "tags": [
      "ptrace",
      "trace",
      "process",
      "syscal",
      "system",
      "call"
    ],
    "description": "ptrace wrapper for Nim",
    "license": "MIT",
    "web": "https://github.com/ba0f3/ptrace.nim"
  },
  {
    "name": "ndbex",
    "url": "https://github.com/Senketsu/nim-db-ex",
    "method": "git",
    "tags": [
      "extension",
      "database",
      "convenience",
      "db",
      "mysql",
      "postgres",
      "sqlite"
    ],
    "description": "extension modules for Nim's 'db_*' modules",
    "license": "MIT",
    "web": "https://github.com/Senketsu/nim-db-ex"
  },
  {
    "name": "spry",
    "url": "https://github.com/gokr/spry",
    "method": "git",
    "tags": [
      "language",
      "library",
      "scripting"
    ],
    "description": "A Smalltalk and Rebol inspired language implemented as an AST interpreter",
    "license": "MIT",
    "web": "https://github.com/gokr/spry"
  },
  {
    "name": "nimBMP",
    "url": "https://github.com/jangko/nimBMP",
    "method": "git",
    "tags": [
      "graphics",
      "library",
      "BMP"
    ],
    "description": "BMP encoder and decoder",
    "license": "MIT",
    "web": "https://github.com/jangko/nimBMP"
  },
  {
    "name": "nimPNG",
    "url": "https://github.com/jangko/nimPNG",
    "method": "git",
    "tags": [
      "graphics",
      "library",
      "PNG"
    ],
    "description": "PNG(Portable Network Graphics) encoder and decoder",
    "license": "MIT",
    "web": "https://github.com/jangko/nimPNG"
  },
  {
    "name": "litestore",
    "url": "https://github.com/h3rald/litestore",
    "method": "git",
    "tags": [
      "database",
      "rest",
      "sqlite"
    ],
    "description": "A lightweight, self-contained, RESTful, searchable, multi-format NoSQL document store",
    "license": "MIT",
    "web": "https://h3rald.com/litestore"
  },
  {
    "name": "parseFixed",
    "url": "https://github.com/jlp765/parsefixed",
    "method": "git",
    "tags": [
      "parse",
      "fixed",
      "width",
      "parser",
      "text"
    ],
    "description": "Parse fixed-width fields within lines of text (complementary to parsecsv)",
    "license": "MIT",
    "web": "https://github.com/jlp765/parsefixed"
  },
  {
    "name": "playlists",
    "url": "https://github.com/achesak/nim-playlists",
    "method": "git",
    "tags": [
      "library",
      "playlists",
      "M3U",
      "PLS",
      "XSPF"
    ],
    "description": "Nim library for parsing PLS, M3U, and XSPF playlist files",
    "license": "MIT",
    "web": "https://github.com/achesak/nim-playlists"
  },
  {
    "name": "seqmath",
    "url": "https://github.com/jlp765/seqmath",
    "method": "git",
    "tags": [
      "math",
      "seq",
      "sequence",
      "array",
      "nested",
      "algebra",
      "statistics",
      "lifted",
      "financial"
    ],
    "description": "Nim math library for sequences and nested sequences (extends math library)",
    "license": "MIT",
    "web": "https://github.com/jlp765/seqmath"
  },
  {
    "name": "daemonize",
    "url": "https://github.com/OpenSystemsLab/daemonize.nim",
    "method": "git",
    "tags": [
      "daemonize",
      "background",
      "fork",
      "unix",
      "linux",
      "process"
    ],
    "description": "This library makes your code run as a daemon process on Unix-like systems",
    "license": "MIT",
    "web": "https://github.com/OpenSystemsLab/daemonize.nim"
  },
  {
    "name": "tnim",
    "url": "https://github.com/jlp765/tnim",
    "method": "git",
    "tags": [
      "REPL",
      "sandbox",
      "interactive",
      "compiler",
      "code",
      "language"
    ],
    "description": "tnim is a Nim REPL - an interactive sandbox for testing Nim code",
    "license": "MIT",
    "web": "https://github.com/jlp765/tnim"
  },
  {
    "name": "ris",
    "url": "https://github.com/achesak/nim-ris",
    "method": "git",
    "tags": [
      "RIS",
      "citation",
      "library"
    ],
    "description": "Module for working with RIS citation files",
    "license": "MIT",
    "web": "https://github.com/achesak/nim-ris"
  },
  {
    "name": "geoip",
    "url": "https://github.com/achesak/nim-geoip",
    "method": "git",
    "tags": [
      "IP",
      "address",
      "location",
      "geolocation"
    ],
    "description": "Retrieve info about a location from an IP address",
    "license": "MIT",
    "web": "https://github.com/achesak/nim-geoip"
  },
  {
    "name": "freegeoip",
    "url": "https://github.com/achesak/nim-freegeoip",
    "method": "git",
    "tags": [
      "IP",
      "address",
      "location",
      "geolocation"
    ],
    "description": "Retrieve info about a location from an IP address",
    "license": "MIT",
    "web": "https://github.com/achesak/nim-freegeoip"
  },
  {
    "name": "nimroutine",
    "url": "https://github.com/rogercloud/nim-routine",
    "method": "git",
    "tags": [
      "goroutine",
      "routine",
      "lightweight",
      "thread"
    ],
    "description": "A go routine like nim implementation",
    "license": "MIT",
    "web": "https://github.com/rogercloud/nim-routine"
  },
  {
    "name": "coverage",
    "url": "https://github.com/yglukhov/coverage",
    "method": "git",
    "tags": [
      "code",
      "coverage"
    ],
    "description": "Code coverage library",
    "license": "MIT",
    "web": "https://github.com/yglukhov/coverage"
  },
  {
    "name": "golib",
    "url": "https://github.com/stefantalpalaru/golib-nim",
    "method": "git",
    "tags": [
      "library",
      "wrapper"
    ],
    "description": "Bindings for golib - a library that (ab)uses gccgo to bring Go's channels and goroutines to the rest of the world",
    "license": "BSD",
    "web": "https://github.com/stefantalpalaru/golib-nim"
  },
  {
    "name": "libnotify",
    "url": "https://github.com/FedericoCeratto/nim-libnotify.git",
    "method": "git",
    "tags": [
      "library",
      "wrapper",
      "desktop"
    ],
    "description": "Minimalistic libnotify wrapper for desktop notifications",
    "license": "LGPLv3",
    "web": "https://github.com/FedericoCeratto/nim-libnotify"
  },
  {
    "name": "nimcat",
    "url": "https://github.com/shakna-israel/nimcat",
    "method": "git",
    "tags": [
      "cat",
      "cli"
    ],
    "description": "An implementation of cat in Nim",
    "license": "MIT",
    "web": "https://github.com/shakna-israel/nimcat"
  },
  {
    "name": "sections",
    "url": "https://github.com/c0ffeeartc/nim-sections",
    "method": "git",
    "tags": [
      "BDD",
      "test"
    ],
    "description": "`Section` macro with BDD aliases for testing",
    "license": "MIT",
    "web": "https://github.com/c0ffeeartc/nim-sections"
  },
  {
    "name": "nimfp",
    "url": "https://github.com/vegansk/nimfp",
    "method": "git",
    "tags": [
      "functional",
      "library"
    ],
    "description": "Nim functional programming library",
    "license": "MIT",
    "web": "https://github.com/vegansk/nimfp"
  },
  {
    "name": "nhsl",
    "url": "https://github.com/twist-vector/nhsl.git",
    "method": "git",
    "tags": [
      "library",
      "serialization",
      "pure"
    ],
    "description": "Nim Hessian Serialization Library encodes/decodes data into the Hessian binary protocol",
    "license": "LGPL",
    "web": "https://github.com/twist-vector/nhsl"
  },
  {
    "name": "nimstopwatch",
    "url": "https://github.com/twist-vector/nim-stopwatch.git",
    "method": "git",
    "tags": [
      "app",
      "timer"
    ],
    "description": "A Nim-based, non-graphical application designed to measure the amount of time elapsed from its activation to deactivation, includes total elapsed time, lap, and split times.",
    "license": "LGPL",
    "web": "https://github.com/twist-vector/nim-stopwatch"
  },
  {
    "name": "playground",
    "url": "https://github.com/theduke/nim-playground",
    "method": "git",
    "tags": [
      "webapp",
      "execution",
      "code",
      "sandbox"
    ],
    "description": "Web-based playground for testing Nim code.",
    "license": "MIT",
    "web": "https://github.com/theduke/nim-playground"
  },
  {
    "name": "nimsl",
    "url": "https://github.com/yglukhov/nimsl",
    "method": "git",
    "tags": [
      "shader",
      "opengl",
      "glsl"
    ],
    "description": "Shaders in Nim.",
    "license": "MIT",
    "web": "https://github.com/yglukhov/nimsl"
  },
  {
    "name": "omnilog",
    "url": "https://github.com/nim-appkit/omnilog",
    "method": "git",
    "tags": [
      "library",
      "logging",
      "logs"
    ],
    "description": "Advanced logging library for Nim with structured logging, formatters, filters and writers.",
    "license": "MIT",
    "web": "https://github.com/nim-appkit/omnilog"
  },
  {
    "name": "values",
    "url": "https://github.com/nim-appkit/values",
    "method": "git",
    "tags": [
      "library",
      "values",
      "datastructures"
    ],
    "description": "Library for working with arbitrary values + a map data structure.",
    "license": "MIT",
    "web": "https://github.com/nim-appkit/values"
  },
  {
    "name": "geohash",
    "url": "https://github.com/twist-vector/nim-geohash.git",
    "method": "git",
    "tags": [
      "library",
      "geocoding",
      "pure"
    ],
    "description": "Nim implementation of the geohash latitude/longitude geocode system",
    "license": "Apache License 2.0",
    "web": "https://github.com/twist-vector/nim-geohash"
  },
  {
    "name": "bped",
    "url": "https://github.com/twist-vector/nim-bped.git",
    "method": "git",
    "tags": [
      "library",
      "serialization",
      "pure"
    ],
    "description": "Nim implementation of the Bittorrent ascii serialization protocol",
    "license": "Apache License 2.0",
    "web": "https://github.com/twist-vector/nim-bped"
  },
  {
    "name": "ctrulib",
    "url": "https://github.com/skyforce77/ctrulib-nim.git",
    "method": "git",
    "tags": [
      "library",
      "nintendo",
      "3ds"
    ],
    "description": "ctrulib wrapper",
    "license": "GPLv2",
    "web": "https://github.com/skyforce77/ctrulib-nim"
  },
  {
    "name": "nimrdkafka",
    "url": "https://github.com/dfdeshom/nimrdkafka.git",
    "method": "git",
    "tags": [
      "library",
      "wrapper",
      "kafka"
    ],
    "description": "Nim wrapper for librdkafka",
    "license": "Apache License 2.0",
    "web": "https://github.com/dfdeshom/nimrdkafka"
  },
  {
    "name": "utils",
    "url": "https://github.com/nim-appkit/utils",
    "method": "git",
    "tags": [
      "library",
      "utilities"
    ],
    "description": "Collection of string, parsing, pointer, ... utilities.",
    "license": "MIT",
    "web": "https://github.com/nim-appkit/utils"
  },
  {
    "name": "pymod",
    "url": "https://github.com/jboy/nim-pymod",
    "method": "git",
    "tags": [
      "wrapper",
      "python",
      "module",
      "numpy",
      "array",
      "matrix",
      "ndarray",
      "pyobject",
      "pyarrayobject",
      "iterator",
      "iterators",
      "docstring"
    ],
    "description": "Auto-generate a Python module that wraps a Nim module.",
    "license": "MIT",
    "web": "https://github.com/jboy/nim-pymod"
  },
  {
    "name": "db",
    "url": "https://github.com/jlp765/db",
    "method": "git",
    "tags": [
      "wrapper",
      "database",
      "module",
      "sqlite",
      "mysql",
      "postgres",
      "db_sqlite",
      "db_mysql",
      "db_postgres"
    ],
    "description": "Unified db access module, providing a single library module to access the db_sqlite, db_mysql and db_postgres modules.",
    "license": "MIT",
    "web": "https://github.com/jlp765/db"
  },
  {
    "name": "nimsnappy",
    "url": "https://github.com/dfdeshom/nimsnappy.git",
    "method": "git",
    "tags": [
      "wrapper",
      "compression"
    ],
    "description": "Nim wrapper for the snappy compression library. there is also a high-level API for easy use",
    "license": "BSD",
    "web": "https://github.com/dfdeshom/nimsnappy"
  },
  {
    "name": "nimLUA",
    "url": "https://github.com/jangko/nimLUA",
    "method": "git",
    "tags": [
      "lua",
      "library",
      "bind",
      "glue",
      "macros"
    ],
    "description": "glue code generator to bind Nim and Lua together using Nim's powerful macro",
    "license": "MIT",
    "web": "https://github.com/jangko/nimLUA"
  },
  {
    "name": "sound",
    "url": "https://github.com/yglukhov/sound.git",
    "method": "git",
    "tags": [
      "sound",
      "ogg"
    ],
    "description": "Cross-platform sound mixer library",
    "license": "MIT",
    "web": "https://github.com/yglukhov/sound"
  },
  {
    "name": "nimi3status",
    "url": "https://github.com/FedericoCeratto/nimi3status",
    "method": "git",
    "tags": [
      "i3",
      "i3status"
    ],
    "description": "Lightweight i3 status bar.",
    "license": "GPLv3",
    "web": "https://github.com/FedericoCeratto/nimi3status"
  },
  {
    "name": "native_dialogs",
    "url": "https://github.com/SSPkrolik/nim-native-dialogs.git",
    "method": "git",
    "tags": [
      "ui",
      "gui",
      "cross-platform",
      "library"
    ],
    "description": "Implements framework-agnostic native operating system dialogs calls",
    "license": "MIT",
    "web": "https://github.com/SSPkrolik/nim-native-dialogs"
  },
  {
    "name": "variant",
    "url": "https://github.com/yglukhov/variant.git",
    "method": "git",
    "tags": [
      "variant"
    ],
    "description": "Variant type and type matching",
    "license": "MIT",
    "web": "https://github.com/yglukhov/variant"
  },
  {
    "name": "pythonmath",
    "url": "https://github.com/achesak/nim-pythonmath",
    "method": "git",
    "tags": [
      "library",
      "python",
      "math"
    ],
    "description": "Module to provide an interface as similar as possible to Python's math libary",
    "license": "MIT",
    "web": "https://github.com/achesak/nim-pythonmath"
  },
  {
    "name": "nimlz4",
    "url": "https://github.com/dfdeshom/nimlz4.git",
    "method": "git",
    "tags": [
      "wrapper",
      "compression",
      "lzo",
      "lz4"
    ],
    "description": "Nim wrapper for the LZ4 library. There is also a high-level API for easy use",
    "license": "BSD",
    "web": "https://github.com/dfdeshom/nimlz4"
  },
  {
    "name": "pythonize",
    "url": "https://github.com/marcoapintoo/nim-pythonize.git",
    "method": "git",
    "tags": [
      "python",
      "wrapper"
    ],
    "description": "A higher-level wrapper for the Python Programing Language",
    "license": "MIT",
    "web": "https://github.com/marcoapintoo/nim-pythonize"
  },
  {
    "name": "cligen",
    "url": "https://github.com/c-blake/cligen.git",
    "method": "git",
    "tags": [
      "library",
      "command-line",
      "arguments",
      "switches",
      "parsing",
      "options"
    ],
    "description": "Infer & generate command-line interace/option/argument parsers",
    "license": "MIT",
    "web": "https://github.com/c-blake/cligen"
  },
  {
    "name": "fnmatch",
    "url": "https://github.com/achesak/nim-fnmatch",
    "method": "git",
    "tags": [
      "library",
      "unix",
      "files",
      "matching"
    ],
    "description": "Nim module for filename matching with UNIX shell patterns",
    "license": "MIT",
    "web": "https://github.com/achesak/nim-fnmatch"
  },
  {
    "name": "shorturl",
    "url": "https://github.com/achesak/nim-shorturl",
    "method": "git",
    "tags": [
      "library",
      "url",
      "uid"
    ],
    "description": "Nim module for generating URL identifiers for Tiny URL and bit.ly-like URLs",
    "license": "MIT",
    "web": "https://github.com/achesak/nim-shorturl"
  },
  {
    "name": "teafiles",
    "url": "git@github.com:unicredit/nim-teafiles.git",
    "method": "git",
    "tags": [
      "teafiles",
      "mmap",
      "timeseries"
    ],
    "description": "TeaFiles provide fast read/write access to time series data",
    "license": "Apache2",
    "web": "https://github.com/unicredit/nim-teafiles"
  },
  {
    "name": "emmy",
    "url": "git@github.com:unicredit/emmy.git",
    "method": "git",
    "tags": [
      "algebra",
      "polynomials",
      "primes",
      "ring",
      "quotients"
    ],
    "description": "Algebraic structures and related operations for Nim",
    "license": "Apache2",
    "web": "https://github.com/unicredit/emmy"
  },
  {
    "name": "impulse_engine",
    "url": "https://github.com/matkuki/Nim-Impulse-Engine",
    "method": "git",
    "tags": [
      "physics",
      "engine",
      "2D"
    ],
    "description": "Nim port of a simple 2D physics engine",
    "license": "zlib",
    "web": "https://github.com/matkuki/Nim-Impulse-Engine"
  },
  {
    "name": "notifications",
    "url": "https://github.com/dom96/notifications",
    "method": "git",
    "tags": [
      "notifications",
      "alerts",
      "gui",
      "toasts",
      "macosx",
      "cocoa"
    ],
    "description": "Library for displaying notifications on the desktop",
    "license": "MIT",
    "web": "https://github.com/dom96/notifications"
  },
  {
    "name": "reactor",
    "url": "https://github.com/zielmicha/reactor.nim",
    "method": "git",
    "tags": [
      "async",
      "libuv",
      "http",
      "tcp"
    ],
    "description": "Asynchronous networking engine for Nim",
    "license": "MIT",
    "web": "https://networkos.net/nim/reactor.nim"
  },
  {
    "name": "asynctools",
    "url": "https://github.com/cheatfate/asynctools",
    "method": "git",
    "tags": [
      "async",
      "pipes",
      "processes",
      "ipc",
      "synchronization",
      "dns",
      "pty"
    ],
    "description": "Various asynchronous tools for Nim",
    "license": "MIT",
    "web": "https://github.com/cheatfate/asynctools"
  },
  {
    "name": "nimcrypto",
    "url": "https://github.com/cheatfate/nimcrypto",
    "method": "git",
    "tags": [
      "crypto",
      "hashes",
      "ciphers",
      "keccak",
      "sha3",
      "blowfish",
      "twofish",
      "rijndael",
      "csprng",
      "hmac",
      "ripemd"
    ],
    "description": "Nim cryptographic library",
    "license": "MIT",
    "web": "https://github.com/cheatfate/nimcrypto"
  },
  {
    "name": "collections",
    "url": "https://github.com/zielmicha/collections.nim",
    "method": "git",
    "tags": [
      "iterator",
      "functional"
    ],
    "description": "Various collections and utilities",
    "license": "MIT",
    "web": "https://github.com/zielmicha/collections.nim"
  },
  {
    "name": "capnp",
    "url": "https://github.com/zielmicha/capnp.nim",
    "method": "git",
    "tags": [
      "capnp",
      "serialization",
      "protocol",
      "rpc"
    ],
    "description": "Cap'n Proto implementation for Nim",
    "license": "MIT",
    "web": "https://github.com/zielmicha/capnp.nim"
  },
  {
    "name": "biscuits",
    "url": "https://github.com/achesak/nim-biscuits",
    "method": "git",
    "tags": [
      "cookie",
      "persistence"
    ],
    "description": "better cookie handling",
    "license": "MIT",
    "web": "https://github.com/achesak/nim-biscuits"
  },
  {
    "name": "pari",
    "url": "https://github.com/lompik/pari.nim",
    "method": "git",
    "tags": [
      "number theory",
      "computer algebra system"
    ],
    "description": "Pari/GP C library wrapper",
    "license": "MIT",
    "web": "https://github.com/lompik/pari.nim"
  },
  {
    "name": "spacenav",
    "url": "https://github.com/nimious/spacenav.git",
    "method": "git",
    "tags": [
      "binding",
      "3dx",
      "3dconnexion",
      "libspnav",
      "spacenav",
      "spacemouse",
      "spacepilot",
      "spacenavigator"
    ],
    "description": "Bindings for libspnav, the free 3Dconnexion device driver",
    "license": "MIT",
    "web": "https://github.com/nimious/spacenav"
  },
  {
    "name": "isense",
    "url": "https://github.com/nimious/isense.git",
    "method": "git",
    "tags": [
      "binding",
      "isense",
      "intersense",
      "inertiacube",
      "intertrax",
      "microtrax",
      "thales",
      "tracking",
      "sensor"
    ],
    "description": "Bindings for the InterSense SDK",
    "license": "MIT",
    "web": "https://github.com/nimious/isense"
  },
  {
    "name": "libusb",
    "url": "https://github.com/nimious/libusb.git",
    "method": "git",
    "tags": [
      "binding",
      "usb",
      "libusb"
    ],
    "description": "Bindings for libusb, the cross-platform user library to access USB devices.",
    "license": "MIT",
    "web": "https://github.com/nimious/libusb"
  },
  {
    "name": "myo",
    "url": "https://github.com/nimious/myo.git",
    "method": "git",
    "tags": [
      "binding",
      "myo",
      "thalmic",
      "armband",
      "gesture"
    ],
    "description": "Bindings for the Thalmic Labs Myo gesture control armband SDK.",
    "license": "MIT",
    "web": "https://github.com/nimious/myo"
  },
  {
    "name": "oculus",
    "url": "https://github.com/nimious/oculus.git",
    "method": "git",
    "tags": [
      "binding",
      "oculus",
      "rift",
      "vr",
      "libovr",
      "ovr",
      "dk1",
      "dk2",
      "gearvr"
    ],
    "description": "Bindings for the Oculus VR SDK.",
    "license": "MIT",
    "web": "https://github.com/nimious/oculus"
  },
  {
    "name": "serialport",
    "url": "https://github.com/nimious/serialport.git",
    "method": "git",
    "tags": [
      "binding",
      "libserialport",
      "serial",
      "communication"
    ],
    "description": "Bindings for libserialport, the cross-platform serial communication library.",
    "license": "MIT",
    "web": "https://github.com/nimious/serialport"
  },
  {
    "name": "gles",
    "url": "https://github.com/nimious/gles.git",
    "method": "git",
    "tags": [
      "binding",
      "khronos",
      "gles",
      "opengl es"
    ],
    "description": "Bindings for OpenGL ES, the embedded 3D graphics library.",
    "license": "MIT",
    "web": "https://github.com/nimious/gles"
  },
  {
    "name": "egl",
    "url": "https://github.com/nimious/egl.git",
    "method": "git",
    "tags": [
      "binding",
      "khronos",
      "egl",
      "opengl",
      "opengl es",
      "openvg"
    ],
    "description": "Bindings for EGL, the native platform interface for rendering APIs.",
    "license": "MIT",
    "web": "https://github.com/nimious/egl"
  },
  {
    "name": "sixense",
    "url": "https://github.com/nimious/sixense.git",
    "method": "git",
    "tags": [
      "binding",
      "sixense",
      "razer hydra",
      "stem system",
      "vr"
    ],
    "description": "Bindings for the Sixense Core API.",
    "license": "MIT",
    "web": "https://github.com/nimious/sixense"
  },
  {
    "name": "listsv",
    "url": "https://github.com/srwiley/listsv.git",
    "method": "git",
    "tags": [
      "singly linked list",
      "doubly linked list"
    ],
    "description": "Basic operations on singly and doubly linked lists.",
    "license": "MIT",
    "web": "https://github.com/srwiley/listsv"
  },
  {
    "name": "kissfft",
    "url": "https://github.com/m13253/nim-kissfft",
    "method": "git",
    "tags": [
      "fft",
      "dsp",
      "signal"
    ],
    "description": "Nim binding for KissFFT Fast Fourier Transform library",
    "license": "BSD",
    "web": "https://github.com/m13253/nim-kissfft"
  },
  {
    "name": "nimbench",
    "url": "https://github.com/ivankoster/nimbench.git",
    "method": "git",
    "tags": [
      "benchmark",
      "micro benchmark",
      "timer"
    ],
    "description": "Micro benchmarking tool to measure speed of code, with the goal of optimizing it.",
    "license": "Apache Version 2.0",
    "web": "https://github.com/ivankoster/nimbench"
  },
  {
    "name": "nest",
    "url": "https://github.com/kedean/nest.git",
    "method": "git",
    "tags": [
      "library",
      "api",
      "router",
      "web"
    ],
    "description": "RESTful URI router",
    "license": "MIT",
    "web": "https://github.com/kedean/nest"
  },
  {
    "name": "nimbluez",
    "url": "https://github.com/Electric-Blue/NimBluez.git",
    "method": "git",
    "tags": [
      "bluetooth",
      "library",
      "wrapper",
      "sockets"
    ],
    "description": "Nim modules for access to system Bluetooth resources.",
    "license": "BSD",
    "web": "https://github.com/Electric-Blue/NimBluez"
  },
  {
    "name": "yaml",
    "url": "https://github.com/flyx/NimYAML",
    "method": "git",
    "tags": [
      "serialization",
      "parsing",
      "library",
      "yaml"
    ],
    "description": "YAML 1.2 implementation for Nim",
    "license": "MIT",
    "web": "http://flyx.github.io/NimYAML/"
  },
  {
    "name": "nimyaml",
    "url": "https://github.com/flyx/NimYAML",
    "method": "git",
    "tags": [
      "serialization",
      "parsing",
      "library",
      "yaml"
    ],
    "description": "YAML 1.2 implementation for Nim",
    "license": "MIT",
    "web": "http://flyx.github.io/NimYAML/"
  },
  {
    "name": "jsmn",
    "url": "https://github.com/OpenSystemsLab/jsmn.nim",
    "method": "git",
    "tags": [
      "json",
      "token",
      "tokenizer",
      "parser",
      "jsmn"
    ],
    "description": "Jsmn - a world fastest JSON parser - in pure Nim",
    "license": "MIT",
    "web": "https://github.com/OpenSystemsLab/jsmn.nim"
  },
  {
    "name": "mangle",
    "url": "https://github.com/baabelfish/mangle",
    "method": "git",
    "tags": [
      "functional",
      "iterators",
      "lazy",
      "library"
    ],
    "description": "Yet another iterator library",
    "license": "MIT",
    "web": "https://github.com/baabelfish/mangle"
  },
  {
    "name": "nimshell",
    "url": "https://github.com/vegansk/nimshell",
    "method": "git",
    "tags": [
      "shell",
      "utility"
    ],
    "description": "Library for shell scripting in nim",
    "license": "MIT",
    "web": "https://github.com/vegansk/nimshell"
  },
  {
    "name": "rosencrantz",
    "url": "https://github.com/andreaferretti/rosencrantz",
    "method": "git",
    "tags": [
      "web",
      "server",
      "DSL",
      "combinators"
    ],
    "description": "A web DSL for Nim",
    "license": "MIT",
    "web": "https://github.com/andreaferretti/rosencrantz"
  },
  {
    "name": "sam",
    "url": "https://github.com/OpenSystemsLab/sam.nim",
    "method": "git",
    "tags": [
      "json",
      "binding",
      "map",
      "dump",
      "load"
    ],
    "description": "Fast and just works JSON-Binding for Nim",
    "license": "MIT",
    "web": "https://github.com/OpenSystemsLab/sam.nim"
  },
  {
    "name": "twitter",
    "url": "https://github.com/kubo39/twitter",
    "method": "git",
    "tags": [
      "library",
      "wrapper",
      "twitter"
    ],
    "description": "Low-level twitter API wrapper library for Nim.",
    "license": "MIT",
    "web": "https://github.com/kubo39/twitter"
  },
  {
    "name": "stomp",
    "url": "https://bitbucket.org/mahlon/nim-stomp",
    "method": "hg",
    "tags": [
      "stomp",
      "library",
      "messaging",
      "events"
    ],
    "description": "A pure-nim implementation of the STOMP protocol for machine messaging.",
    "license": "MIT",
    "web": "http://bitbucket.org/mahlon/nim-stomp"
  },
  {
    "name": "srt",
    "url": "https://github.com/achesak/nim-srt",
    "method": "git",
    "tags": [
      "srt",
      "subrip",
      "subtitle"
    ],
    "description": "Nim module for parsing SRT (SubRip) subtitle files",
    "license": "MIT",
    "web": "https://github.com/achesak/nim-srt"
  },
  {
    "name": "subviewer",
    "url": "https://github.com/achesak/nim-subviewer",
    "method": "git",
    "tags": [
      "subviewer",
      "subtitle"
    ],
    "description": "Nim module for parsing SubViewer subtitle files",
    "license": "MIT",
    "web": "https://github.com/achesak/nim-subviewer"
  },
  {
    "name": "Kinto",
    "url": "https://github.com/OpenSystemsLab/kinto.nim",
    "method": "git",
    "tags": [
      "mozilla",
      "kinto",
      "json",
      "storage",
      "server",
      "client"
    ],
    "description": "Kinto Client for Nim",
    "license": "MIT",
    "web": "https://github.com/OpenSystemsLab/kinto.nim"
  },
  {
    "name": "xmltools",
    "url": "https://github.com/vegansk/xmltools",
    "method": "git",
    "tags": [
      "xml",
      "functional",
      "library",
      "parsing"
    ],
    "description": "High level xml library for Nim",
    "license": "MIT",
    "web": "https://github.com/vegansk/xmltools"
  },
  {
    "name": "nimongo",
    "url": "https://github.com/SSPkrolik/nimongo",
    "method": "git",
    "tags": [
      "mongo",
      "mongodb",
      "database",
      "server",
      "driver",
      "storage"
    ],
    "description": "MongoDB driver in pure Nim language with synchronous and asynchronous I/O support",
    "license": "MIT",
    "web": "https://github.com/SSPkrolik/nimongo"
  },
  {
    "name": "nimboost",
    "url": "https://github.com/vegansk/nimboost",
    "method": "git",
    "tags": [
      "stdlib",
      "library",
      "utility"
    ],
    "description": "Additions to the Nim's standard library, like boost for C++",
    "license": "MIT",
    "web": "http://vegansk.github.io/nimboost/"
  },
  {
    "name": "asyncdocker",
    "url": "https://github.com/tulayang/asyncdocker",
    "method": "git",
    "tags": [
      "async",
      "docker"
    ],
    "description": "Asynchronous docker client written by Nim-lang",
    "license": "MIT",
    "web": "http://tulayang.github.io/asyncdocker.html"
  },
  {
    "name": "python3",
    "url": "https://github.com/matkuki/python3",
    "method": "git",
    "tags": [
      "python",
      "wrapper"
    ],
    "description": "Wrapper to interface with the Python 3 interpreter",
    "license": "MIT",
    "web": "https://github.com/matkuki/python3"
  },
  {
    "name": "jser",
    "url": "https://github.com/niv/jser.nim",
    "method": "git",
    "tags": [
      "json",
      "serialize",
      "tuple"
    ],
    "description": "json de/serializer for tuples and more",
    "license": "MIT",
    "web": "https://github.com/niv/jser.nim"
  },
  {
    "name": "pledge",
    "url": "https://github.com/euantorano/pledge.nim",
    "method": "git",
    "tags": [
      "pledge",
      "openbsd"
    ],
    "description": "OpenBSDs pledge(2) for Nim.",
    "license": "BSD3",
    "web": "https://github.com/euantorano/pledge.nim"
  },
  {
    "name": "sophia",
    "url": "https://github.com/gokr/nim-sophia",
    "method": "git",
    "tags": [
      "library",
      "wrapper",
      "database"
    ],
    "description": "Nim wrapper of the Sophia key/value store",
    "license": "MIT",
    "web": "https://github.com/gokr/nim-sophia"
  },
  {
    "name": "progress",
    "url": "https://github.com/euantorano/progress.nim",
    "method": "git",
    "tags": [
      "progress",
      "bar",
      "terminal",
      "ui"
    ],
    "description": "A simple progress bar for Nim.",
    "license": "BSD3",
    "web": "https://github.com/euantorano/progress.nim"
  },
  {
    "name": "websocket",
    "url": "https://github.com/niv/websocket.nim",
    "method": "git",
    "tags": [
      "http",
      "websockets",
      "async",
      "client",
      "server"
    ],
    "description": "websockets for nim",
    "license": "MIT",
    "web": "https://github.com/niv/websocket.nim"
  },
  {
    "name": "cucumber",
    "url": "https://github.com/shaunc/cucumber_nim",
    "method": "git",
    "tags": [
      "testing",
      "cucumber",
      "bdd"
    ],
    "description": "implements the cucumber BDD framework in the nim language",
    "license": "MIT",
    "web": "https://github.com/shaunc/cucumber_nim"
  },
  {
    "name": "libmpdclient",
    "url": "https://github.com/lompik/libmpdclient.nim",
    "method": "git",
    "tags": [
      "MPD",
      "Music Player Daemon"
    ],
    "description": "Bindings for the Music Player Daemon C client library",
    "license": "BSD",
    "web": "https://github.com/lompik/libmpdclient.nim"
  },
  {
    "name": "awk",
    "url": "https://github.com/greencardamom/awk",
    "method": "git",
    "tags": [
      "awk"
    ],
    "description": "Nim for awk programmers",
    "license": "MIT",
    "web": "https://github.com/greencardamom/awk"
  },
  {
    "name": "dotenv",
    "url": "https://github.com/euantorano/dotenv.nim",
    "method": "git",
    "tags": [
      "env",
      "dotenv",
      "configuration",
      "environment"
    ],
    "description": "Loads environment variables from `.env`.",
    "license": "BSD3",
    "web": "https://github.com/euantorano/dotenv.nim"
  },
  {
    "name": "sph",
    "url": "https://github.com/aidansteele/sph",
    "method": "git",
    "tags": [
      "crypto",
      "hashes",
      "md5",
      "sha"
    ],
    "description": "Large number of cryptographic hashes for Nim",
    "license": "MIT",
    "web": "https://github.com/aidansteele/sph"
  },
  {
    "name": "libsodium",
    "url": "https://github.com/FedericoCeratto/nim-libsodium",
    "method": "git",
    "tags": [
      "wrapper",
      "library",
      "security",
      "crypto"
    ],
    "description": "libsodium wrapper",
    "license": "LGPLv3",
    "web": "https://github.com/FedericoCeratto/nim-libsodium"
  },
  {
    "name": "aws_sdk",
    "url": "https://github.com/aidansteele/aws_sdk.nim",
    "method": "git",
    "tags": [
      "aws",
      "amazon"
    ],
    "description": "Library for interacting with Amazon Web Services (AWS)",
    "license": "MIT",
    "web": "https://github.com/aidansteele/aws_sdk.nim"
  },
  {
    "name": "i18n",
    "url": "https://github.com/Parashurama/nim-i18n",
    "method": "git",
    "tags": [
      "gettext",
      "i18n",
      "internationalisation"
    ],
    "description": "Bring a gettext-like internationalisation module to Nim",
    "license": "MIT",
    "web": "https://github.com/Parashurama/nim-i18n"
  },
  {
    "name": "persistent_enums",
    "url": "https://github.com/yglukhov/persistent_enums",
    "method": "git",
    "tags": [
      "enum",
      "binary",
      "protocol"
    ],
    "description": "Define enums which values preserve their binary representation upon inserting or reordering",
    "license": "MIT",
    "web": "https://github.com/yglukhov/persistent_enums"
  },
  {
    "name": "nimcl",
    "url": "https://github.com/unicredit/nimcl",
    "method": "git",
    "tags": [
      "OpenCL",
      "GPU"
    ],
    "description": "High level wrapper over OpenCL",
    "license": "Apache License 2.0",
    "web": "https://github.com/unicredit/nimcl"
  },
  {
    "name": "nimblas",
    "url": "https://github.com/unicredit/nimblas",
    "method": "git",
    "tags": [
      "BLAS",
      "linear algebra",
      "vector",
      "matrix"
    ],
    "description": "BLAS for Nim",
    "license": "Apache License 2.0",
    "web": "https://github.com/unicredit/nimblas"
  },
  {
    "name": "fixmath",
    "url": "https://github.com/Jeff-Ciesielski/fixmath",
    "method": "git",
    "tags": [
      "math"
    ],
    "description": "LibFixMath 16:16 fixed point support for nim",
    "license": "MIT",
    "web": "https://github.com/Jeff-Ciesielski/fixmath"
  },
  {
    "name": "nimzend",
    "url": "https://github.com/metatexx/nimzend",
    "method": "git",
    "tags": [
      "zend",
      "php",
      "binding",
      "extension"
    ],
    "description": "Native Nim Zend API glue for easy PHP extension development.",
    "license": "MIT",
    "web": "https://github.com/metatexx/nimzend"
  },
  {
    "name": "spills",
    "url": "https://github.com/andreaferretti/spills",
    "method": "git",
    "tags": [
      "disk-based",
      "sequence",
      "memory-mapping"
    ],
    "description": "Disk-based sequences",
    "license": "Apache License 2.0",
    "web": "https://github.com/andreaferretti/spills"
  },
  {
    "name": "platformer",
    "url": "https://github.com/def-/nim-platformer",
    "method": "git",
    "tags": [
      "game",
      "sdl",
      "2d"
    ],
    "description": "Writing a 2D Platform Game in Nim with SDL2",
    "license": "MIT",
    "web": "https://github.com/def-/nim-platformer"
  },
  {
    "name": "nimCEF",
    "url": "https://github.com/jangko/nimCEF",
    "method": "git",
    "tags": [
      "chromium",
      "embedded",
      "framework",
      "cef",
      "wrapper"
    ],
    "description": "Nim wrapper for the Chromium Embedded Framework",
    "license": "MIT",
    "web": "https://github.com/jangko/nimCEF"
  },
  {
    "name": "migrate",
    "url": "https://github.com/euantorano/migrate.nim",
    "method": "git",
    "tags": [
      "migrate",
      "database",
      "db"
    ],
    "description": "A simple database migration utility for Nim.",
    "license": "BSD3",
    "web": "https://github.com/euantorano/migrate.nim"
  },
  {
    "name": "subfield",
    "url": "https://github.com/jyapayne/subfield",
    "method": "git",
    "tags": [
      "subfield",
      "macros"
    ],
    "description": "Override the dot operator to access nested subfields of a Nim object.",
    "license": "MIT",
    "web": "https://github.com/jyapayne/subfield"
  },
  {
    "name": "semver",
    "url": "https://github.com/euantorano/semver.nim",
    "method": "git",
    "tags": [
      "semver",
      "version",
      "parser"
    ],
    "description": "Semantic versioning parser for Nim. Allows the parsing of version strings into objects and the comparing of version objects.",
    "license": "BSD3",
    "web": "https://github.com/euantorano/semver.nim"
  },
  {
    "name": "ad",
    "tags": [
      "calculator",
      "rpn"
    ],
    "method": "git",
    "license": "MIT",
    "web": "https://github.com/subsetpark/ad",
    "url": "https://github.com/subsetpark/ad",
    "description": "A simple RPN calculator"
  },
  {
    "name": "asyncpg",
    "url": "https://github.com/cheatfate/asyncpg",
    "method": "git",
    "tags": [
      "async",
      "database",
      "postgres",
      "postgresql",
      "asyncdispatch",
      "asynchronous",
      "library"
    ],
    "description": "Asynchronous PostgreSQL driver for Nim Language.",
    "license": "MIT",
    "web": "https://github.com/cheatfate/asyncpg"
  },
  {
    "name": "winregistry",
    "description": "Deal with Windows Registry from Nim.",
    "tags": [
      "registry",
      "windows",
      "library"
    ],
    "url": "https://github.com/miere43/nim-registry",
    "web": "https://github.com/miere43/nim-registry",
    "license": "MIT",
    "method": "git"
  },
  {
    "name": "luna",
    "description": "Lua convenience library for nim",
    "tags": [
      "lua",
      "scripting"
    ],
    "url": "https://github.com/smallfx/luna.nim",
    "web": "https://github.com/smallfx/luna.nim",
    "license": "MIT",
    "method": "git"
  },
  {
    "name": "qrcode",
    "description": "module for creating and reading QR codes using http://goqr.me/",
    "tags": [
      "qr",
      "qrcode",
      "api"
    ],
    "url": "https://github.com/achesak/nim-qrcode",
    "web": "https://github.com/achesak/nim-qrcode",
    "license": "MIT",
    "method": "git"
  },
  {
    "name": "circleci_client",
    "tags": [
      "circleci",
      "client"
    ],
    "method": "git",
    "license": "LGPLv3",
    "web": "https://github.com/FedericoCeratto/nim-circleci",
    "url": "https://github.com/FedericoCeratto/nim-circleci",
    "description": "CircleCI API client"
  },
  {
    "name": "iup",
    "description": "Bindings for the IUP widget toolkit",
    "tags": [
      "GUI",
      "IUP"
    ],
    "url": "https://github.com/nim-lang/iup",
    "web": "https://github.com/nim-lang/iup",
    "license": "MIT",
    "method": "git"
  },
  {
    "name": "barbarus",
    "tags": [
      "i18n",
      "internationalization"
    ],
    "method": "git",
    "license": "MIT",
    "web": "https://github.com/cjxgm/barbarus",
    "url": "https://github.com/cjxgm/barbarus",
    "description": "A simple extensible i18n engine."
  },
  {
    "name": "jsonob",
    "tags": [
      "json",
      "object",
      "marshal"
    ],
    "method": "git",
    "license": "MIT",
    "web": "https://github.com/cjxgm/jsonob",
    "url": "https://github.com/cjxgm/jsonob",
    "description": "JSON / Object mapper"
  },
  {
    "name": "autome",
    "description": "Write GUI automation scripts with Nim",
    "tags": [
      "gui",
      "automation",
      "windows"
    ],
    "license": "MIT",
    "web": "https://github.com/miere43/autome",
    "url": "https://github.com/miere43/autome",
    "method": "git"
  },
  {
    "name": "wox",
    "description": "Helper library for writing Wox plugins in Nim",
    "tags": [
      "wox",
      "plugins"
    ],
    "license": "MIT",
    "web": "https://github.com/roose/nim-wox",
    "url": "https://github.com/roose/nim-wox",
    "method": "git"
  },
  {
    "name": "seccomp",
    "description": "Linux Seccomp sandbox library",
    "tags": [
      "linux",
      "security",
      "sandbox",
      "seccomp"
    ],
    "license": "LGPLv2.1",
    "web": "https://github.com/FedericoCeratto/nim-seccomp",
    "url": "https://github.com/FedericoCeratto/nim-seccomp",
    "method": "git"
  },
  {
    "name": "AntTweakBar",
    "tags": [
      "gui",
      "opengl",
      "rendering"
    ],
    "method": "git",
    "license": "MIT",
    "web": "https://github.com/krux02/nimAntTweakBar",
    "url": "https://github.com/krux02/nimAntTweakBar",
    "description": "nim wrapper around the AntTweakBar c library"
  },
  {
    "name": "slimdown",
    "tags": [
      "markdown",
      "parser",
      "library"
    ],
    "method": "git",
    "license": "MIT",
    "web": "https://github.com/ruivieira/nim-slimdown",
    "url": "https://github.com/ruivieira/nim-slimdown",
    "description": "Nim module that converts Markdown text to HTML using only regular expressions. Based on jbroadway's Slimdown."
  },
  {
    "name": "taglib",
    "description": "TagLib Audio Meta-Data Library wrapper",
    "license": "MIT",
    "tags": [
      "audio",
      "metadata",
      "tags",
      "library",
      "wrapper"
    ],
    "url": "https://github.com/alex-laskin/nim-taglib",
    "web": "https://github.com/alex-laskin/nim-taglib",
    "method": "git"
  },
  {
    "name": "des",
    "description": "3DES native library for Nim",
    "tags": [
      "library",
      "encryption",
      "crypto"
    ],
    "license": "MIT",
    "web": "https://github.com/LucaWolf/des.nim",
    "url": "https://github.com/LucaWolf/des.nim",
    "method": "git"
  },
  {
    "name": "bgfx",
    "url": "https://github.com/Halsys/nim-bgfx",
    "method": "git",
    "tags": [
      "wrapper",
      "media",
      "graphics",
      "3d",
      "rendering",
      "opengl"
    ],
    "description": "BGFX wrapper for the nim programming language.",
    "license": "BSD2",
    "web": "https://github.com/Halsys/nim-bgfx"
  },
  {
    "name": "json_builder",
    "tags": [
      "json",
      "generator",
      "builder"
    ],
    "method": "git",
    "license": "MIT",
    "web": "https://github.com/undecided/json_builder",
    "url": "https://github.com/undecided/json_builder",
    "description": "Easy and fast generator for valid json in nim"
  },
  {
    "name": "mapbits",
    "tags": [
      "map",
      "bits",
      "byte",
      "word",
      "binary"
    ],
    "method": "git",
    "license": "MIT",
    "description": "Access bit mapped portions of bytes in binary data as int variables",
    "web": "https://github.com/jlp765/mapbits",
    "url": "https://github.com/jlp765/mapbits"
  },
  {
    "name": "faststack",
    "tags": [
      "collection"
    ],
    "method": "git",
    "license": "MIT",
    "description": "Dynamically resizable data structure optimized for fast iteration.",
    "web": "https://github.com/Vladar4/FastStack",
    "url": "https://github.com/Vladar4/FastStack"
  },
  {
    "name": "gpx",
    "tags": [
      "GPX",
      "GPS",
      "waypoint",
      "route"
    ],
    "method": "git",
    "license": "MIT",
    "description": "Nim module for parsing GPX (GPS Exchange format) files",
    "web": "https://github.com/achesak/nim-gpx",
    "url": "https://github.com/achesak/nim-gpx"
  },
  {
    "name": "itn",
    "tags": [
      "GPS",
      "intinerary",
      "tomtom",
      "ITN"
    ],
    "method": "git",
    "license": "MIT",
    "description": "Nim module for parsing ITN (TomTom intinerary) files",
    "web": "https://github.com/achesak/nim-itn",
    "url": "https://github.com/achesak/nim-itn"
  },
  {
    "name": "foliant",
    "tags": [
      "foliant",
      "docs",
      "pdf",
      "docx",
      "word",
      "latex",
      "tex",
      "pandoc",
      "markdown",
      "md",
      "restream"
    ],
    "method": "git",
    "license": "MIT",
    "web": "https://github.com/foliant-docs/foliant-nim",
    "url": "https://github.com/foliant-docs/foliant-nim",
    "description": "Documentation generator that produces pdf and docx from Markdown. Uses Pandoc and LaTeX behind the scenes."
  },
  {
    "name": "gemf",
    "url": "https://bitbucket.org/abudden/gemf.nim",
    "method": "hg",
    "license": "MIT",
    "description": "Library for reading GEMF map tile stores",
    "web": "http://www.cgtk.co.uk/gemf",
    "tags": [
      "maps",
      "gemf",
      "parser"
    ]
  },
  {
    "name": "Remotery",
    "url": "https://github.com/Halsys/Nim-Remotery",
    "method": "git",
    "tags": [
      "wrapper",
      "opengl",
      "direct3d",
      "cuda",
      "profiler"
    ],
    "description": "Nim wrapper for (and with) Celtoys's Remotery",
    "license": "Apache License 2.0",
    "web": "https://github.com/Halsys/Nim-Remotery"
  },
  {
    "name": "picohttpparser",
    "tags": [
      "web",
      "http"
    ],
    "method": "git",
    "license": "MIT",
    "description": "Bindings for picohttpparser.",
    "web": "https://github.com/philip-wernersbach/nim-picohttpparser",
    "url": "https://github.com/philip-wernersbach/nim-picohttpparser"
  },
  {
    "name": "microasynchttpserver",
    "tags": [
      "web",
      "http",
      "async",
      "server"
    ],
    "method": "git",
    "license": "MIT",
    "description": "A thin asynchronous HTTP server library, API compatible with Nim's built-in asynchttpserver.",
    "web": "https://github.com/philip-wernersbach/microasynchttpserver",
    "url": "https://github.com/philip-wernersbach/microasynchttpserver"
  },
  {
    "name": "react",
    "url": "https://github.com/andreaferretti/react.nim",
    "method": "git",
    "tags": [
      "js",
      "react",
      "frontend",
      "ui",
      "single page application"
    ],
    "description": "React.js bindings for Nim",
    "license": "Apache License 2.0",
    "web": "https://github.com/andreaferretti/react.nim"
  },
  {
    "name": "oauth",
    "url": "https://github.com/CORDEA/oauth",
    "method": "git",
    "tags": [
      "library",
      "oauth",
      "oauth2",
      "authorization"
    ],
    "description": "OAuth library for nim",
    "license": "Apache License 2.0",
    "web": "http://cordea.github.io/oauth"
  },
  {
    "name": "jsbind",
    "url": "https://github.com/yglukhov/jsbind",
    "method": "git",
    "tags": [
      "bindings",
      "emscripten",
      "javascript"
    ],
    "description": "Define bindings to JavaScript and Emscripten",
    "license": "MIT",
    "web": "https://github.com/yglukhov/jsbind"
  },
  {
    "name": "uuids",
    "url": "https://github.com/pragmagic/uuids/",
    "method": "git",
    "tags": [
      "library",
      "uuid",
      "id"
    ],
    "description": "UUID library for Nim",
    "license": "MIT",
    "web": "https://github.com/pragmagic/uuids/"
  },
  {
    "name": "isaac",
    "url": "https://github.com/pragmagic/isaac/",
    "method": "git",
    "tags": [
      "library",
      "algorithms",
      "random",
      "crypto"
    ],
    "description": "ISAAC PRNG implementation on Nim",
    "license": "MIT",
    "web": "https://github.com/pragmagic/isaac/"
  },
  {
    "name": "SDF",
    "url": "https://github.com/Halsys/SDF.nim",
    "method": "git",
    "tags": [
      "sdf",
      "text",
      "contour",
      "texture",
      "signed",
      "distance",
      "transform"
    ],
    "description": "Signed Distance Field builder for contour texturing in Nim",
    "license": "MIT",
    "web": "https://github.com/Halsys/SDF.nim"
  },
  {
    "name": "WebGL",
    "url": "https://github.com/stisa/webgl",
    "method": "git",
    "tags": [
      "webgl",
      "graphic",
      "js",
      "javascript",
      "wrapper",
      "3D",
      "2D"
    ],
    "description": "Experimental wrapper to webgl for Nim",
    "license": "MIT",
    "web": "http://stisa.space/webgl/"
  },
  {
    "name": "fileinput",
    "url": "https://github.com/achesak/nim-fileinput",
    "method": "git",
    "tags": [
      "file",
      "io",
      "input"
    ],
    "description": "iterate through files and lines",
    "license": "MIT",
    "web": "https://github.com/achesak/nim-fileinput"
  },
  {
    "name": "classy",
    "url": "https://github.com/nigredo-tori/classy",
    "method": "git",
    "tags": [
      "library",
      "typeclasses",
      "macros"
    ],
    "description": "typeclasses for Nim",
    "license": "Unlicense",
    "web": "https://github.com/nigredo-tori/classy"
  },
  {
    "name": "MiNiM",
    "url": "https://github.com/h3rald/minim",
    "method": "git",
    "tags": [
      "concatenative",
      "language",
      "shell"
    ],
    "description": "A tiny concatenative programming language and shell.",
    "license": "MIT",
    "web": "https://h3rald.com/minim"
  },
  {
    "name": "boneIO",
    "url": "https://github.com/xyz32/boneIO",
    "method": "git",
    "tags": [
      "library",
      "GPIO",
      "BeagleBone"
    ],
    "description": "A low level GPIO library for the BeagleBone board family",
    "license": "MIT",
    "web": "https://github.com/xyz32/boneIO"
  },
  {
    "name": "ui",
    "url": "https://github.com/nim-lang/ui",
    "method": "git",
    "tags": [
      "library",
      "GUI",
      "libui",
      "toolkit"
    ],
    "description": "A wrapper for libui",
    "license": "MIT",
    "web": "https://github.com/nim-lang/ui"
  },
  {
    "name": "mmgeoip",
    "url": "https://github.com/FedericoCeratto/nim-mmgeoip",
    "method": "git",
    "tags": [
      "geoip"
    ],
    "description": "MaxMind GeoIP library",
    "license": "LGPLv2.1",
    "web": "https://github.com/FedericoCeratto/nim-mmgeoip"
  },
  {
    "name": "libjwt",
    "url": "https://github.com/nimscale/nim-libjwt",
    "method": "git",
    "tags": [
      "jwt",
      "libjwt"
    ],
    "description": "Bindings for libjwt",
    "license": "LGPLv2.1",
    "web": "https://github.com/nimscale/nim-libjwt"
  },
  {
    "name": "forestdb",
    "url": "https://github.com/nimscale/forestdb",
    "method": "git",
    "tags": [
      "library",
      "bTree",
      "HB+-Trie",
      "db",
      "forestdb"
    ],
    "description": "ForestDB is fast key-value storage engine that is based on a Hierarchical B+-Tree based Trie, or HB+-Trie.",
    "license": "Apache License 2.0",
    "web": "https://github.com/nimscale/forestdb"
  },
  {
    "name": "nimbox",
    "url": "https://github.com/dom96/nimbox",
    "method": "git",
    "tags": [
      "library",
      "wrapper",
      "termbox",
      "command-line",
      "ui",
      "tui",
      "gui"
    ],
    "description": "A Rustbox-inspired termbox wrapper",
    "license": "MIT",
    "web": "https://github.com/dom96/nimbox"
  },
  {
    "name": "psutil",
    "url": "https://github.com/juancarlospaco/psutil-nim",
    "method": "git",
    "tags": [
      "psutil",
      "process",
      "network",
      "system",
      "disk",
      "cpu"
    ],
    "description": "psutil is a cross-platform library for retrieving information on running processes and system utilization (CPU, memory, disks, network). Since 2018 maintained by Juan Carlos because was abandoned.",
    "license": "BSD",
    "web": "https://github.com/johnscillieri/psutil-nim"
  },
  {
    "name": "gapbuffer",
    "url": "https://notabug.org/vktec/nim-gapbuffer.git",
    "method": "git",
    "tags": [
      "buffer",
      "seq",
      "sequence",
      "string",
      "gapbuffer"
    ],
    "description": "A simple gap buffer implementation",
    "license": "MIT",
    "web": "https://notabug.org/vktec/nim-gapbuffer"
  },
  {
    "name": "pudge",
    "url": "https://github.com/recoilme/pudge.git",
    "method": "git",
    "tags": [
      "wrapper",
      "database",
      "sophia"
    ],
    "description": "Pudge Db - it's modern key/value storage with memcached protocol support. Pudge Db implements a high-level cross-platform sockets interface to sophia db.",
    "license": "MIT",
    "web": "https://github.com/recoilme/pudge"
  },
  {
    "name": "etcd_client",
    "url": "https://github.com/FedericoCeratto/nim-etcd-client",
    "method": "git",
    "tags": [
      "library",
      "etcd"
    ],
    "description": "etcd client library",
    "license": "LGPLv3",
    "web": "https://github.com/FedericoCeratto/nim-etcd-client"
  },
  {
    "name": "package_visible_types",
    "url": "https://github.com/zah/nim-package-visible-types",
    "method": "git",
    "tags": [
      "library",
      "packages",
      "visibility"
    ],
    "description": "A hacky helper lib for authoring Nim packages with package-level visiblity",
    "license": "MIT",
    "web": "https://github.com/zah/nim-package-visible-types"
  },
  {
    "name": "ranges",
    "url": "https://github.com/status-im/nim-ranges",
    "method": "git",
    "tags": [
      "library",
      "ranges"
    ],
    "description": "Exploration of various implementations of memory range types",
    "license": "Apache License 2.0",
    "web": "https://github.com/status-im/nim-ranges"
  },
  {
    "name": "json_rpc",
    "url": "https://github.com/status-im/nim-json-rpc",
    "method": "git",
    "tags": [
      "library",
      "json-rpc",
      "server",
      "client",
      "rpc",
      "json"
    ],
    "description": "Nim library for implementing JSON-RPC clients and servers",
    "license": "Apache License 2.0",
    "web": "https://github.com/status-im/nim-json-rpc"
  },
  {
    "name": "asyncdispatch2",
    "url": "https://github.com/status-im/nim-asyncdispatch2",
    "method": "git",
    "tags": [
      "library",
      "networking",
      "async",
      "asynchronous",
      "eventloop",
      "timers",
      "sendfile",
      "tcp",
      "udp"
    ],
    "description": "Experimental fork of Nim's asyncdispatch",
    "license": "Apache License 2.0",
    "web": "https://github.com/status-im/nim-asyncdispatch2"
  },
  {
    "name": "serialization",
    "url": "https://github.com/status-im/nim-serialization",
    "method": "git",
    "tags": [
      "library",
      "serialization"
    ],
    "description": "A modern and extensible serialization framework for Nim",
    "license": "Apache License 2.0",
    "web": "https://github.com/status-im/nim-serialization"
  },
  {
    "name": "json_serialization",
    "url": "https://github.com/status-im/nim-json-serialization",
    "method": "git",
    "tags": [
      "library",
      "json",
      "serialization"
    ],
    "description": "Flexible JSON serialization not relying on run-time type information",
    "license": "Apache License 2.0",
    "web": "https://github.com/status-im/nim-json-serialization"
  },
  {
    "name": "confutils",
    "url": "https://github.com/status-im/nim-confutils",
    "method": "git",
    "tags": [
      "library",
      "configuration"
    ],
    "description": "Simplified handling of command line options and config files",
    "license": "Apache License 2.0",
    "web": "https://github.com/status-im/nim-confutils"
  },
  {
    "name": "std_shims",
    "url": "https://github.com/status-im/nim-std-shims",
    "method": "git",
    "tags": [
      "library",
      "backports",
      "shims"
    ],
    "description": "APIs available in the latests version of Nim, backported to older stable releases",
    "license": "Apache License 2.0",
    "web": "https://github.com/status-im/nim-std-shims"
  },
  {
    "name": "faststreams",
    "url": "https://github.com/status-im/nim-faststreams",
    "method": "git",
    "tags": [
      "library",
      "I/O",
      "memory-mapping",
      "streams"
    ],
    "description": "RLP serialization library for Nim",
    "license": "Apache License 2.0",
    "web": "https://github.com/status-im/nim-faststreams"
  },
  {
    "name": "rlp",
    "url": "https://github.com/status-im/nim-rlp",
    "method": "git",
    "tags": [
      "library",
      "ethereum",
      "rlp",
      "serialization"
    ],
    "description": "RLP serialization library for Nim",
    "license": "Apache License 2.0",
    "web": "https://github.com/status-im/nim-rlp"
  },
  {
    "name": "eth_keys",
    "url": "https://github.com/status-im/nim-eth-keys",
    "method": "git",
    "tags": [
      "library",
      "ethereum",
      "cryptography"
    ],
    "description": "A reimplementation in pure Nim of eth-keys, the common API for Ethereum key operations.",
    "license": "Apache License 2.0",
    "web": "https://github.com/status-im/nim-eth-keys"
  },
  {
    "name": "eth_common",
    "url": "https://github.com/status-im/nim-eth-common",
    "method": "git",
    "tags": [
      "library",
      "ethereum"
    ],
    "description": "Definitions of various data structures used in the Ethereum eco-system",
    "license": "Apache License 2.0",
    "web": "https://github.com/status-im/nim-eth-common"
  },
  {
    "name": "ethash",
    "url": "https://github.com/status-im/nim-ethash",
    "method": "git",
    "tags": [
      "library",
      "ethereum",
      "ethash",
      "cryptography",
      "proof-of-work"
    ],
    "description": "A Nim implementation of Ethash, the ethereum proof-of-work hashing function",
    "license": "Apache License 2.0",
    "web": "https://github.com/status-im/nim-ethash"
  },
  {
    "name": "eth_bloom",
    "url": "https://github.com/status-im/nim-eth-bloom",
    "method": "git",
    "tags": [
      "library",
      "ethereum",
      "bloom",
      "bloom-filter"
    ],
    "description": "Ethereum bloom filter",
    "license": "Apache License 2.0",
    "web": "https://github.com/status-im/nim-eth-bloom"
  },
  {
    "name": "evmjit",
    "url": "https://github.com/status-im/nim-evmjit",
    "method": "git",
    "tags": [
      "library",
      "ethereum",
      "evm",
      "jit",
      "wrapper"
    ],
    "description": "A wrapper for the The Ethereum EVM JIT library",
    "license": "Apache License 2.0",
    "web": "https://github.com/status-im/nim-evmjit"
  },
  {
    "name": "keccak_tiny",
    "url": "https://github.com/status-im/nim-keccak-tiny",
    "method": "git",
    "tags": [
      "library",
      "sha3",
      "keccak",
      "cryptography"
    ],
    "description": "A wrapper for the keccak-tiny C library",
    "license": "Apache License 2.0",
    "web": "https://github.com/status-im/nim-keccak-tiny"
  },
  {
    "name": "httputils",
    "url": "https://github.com/status-im/nim-http-utils",
    "method": "git",
    "tags": [
      "http",
      "parsers",
      "protocols"
    ],
    "description": "Common utilities for implementing HTTP servers",
    "license": "Apache License 2.0",
    "web": "https://github.com/status-im/nim-http-utils"
  },
  {
    "name": "rocksdb",
    "url": "https://github.com/status-im/nim-rocksdb",
    "method": "git",
    "tags": [
      "library",
      "wrapper",
      "database"
    ],
    "description": "A wrapper for Facebook's RocksDB, an embeddable, persistent key-value store for fast storage",
    "license": "Apache 2.0 or GPLv2",
    "web": "https://github.com/status-im/nim-rocksdb"
  },
  {
    "name": "secp256k1",
    "url": "https://github.com/status-im/nim-secp256k1",
    "method": "git",
    "tags": [
      "library",
      "cryptography",
      "secp256k1"
    ],
    "description": "A wrapper for the libsecp256k1 C library",
    "license": "Apache License 2.0",
    "web": "https://github.com/status-im/nim-secp256k1"
  },
  {
    "name": "eth_trie",
    "url": "https://github.com/status-im/nim-eth-trie",
    "method": "git",
    "tags": [
      "library",
      "ethereum",
      "trie",
      "patricia-trie"
    ],
    "description": "Merkle Patricia Tries as specified by Ethereum",
    "license": "Apache License 2.0",
    "web": "https://github.com/status-im/nim-eth-trie"
  },
  {
    "name": "eth_p2p",
    "url": "https://github.com/status-im/nim-eth-p2p",
    "method": "git",
    "tags": [
      "library",
      "ethereum",
      "p2p",
      "devp2p",
      "rplx",
      "networking",
      "whisper",
      "swarm"
    ],
    "description": "Implementation of the Ethereum suite of P2P protocols",
    "license": "Apache License 2.0",
    "web": "https://github.com/status-im/nim-eth-p2p"
  },
  {
    "name": "eth_keyfile",
    "url": "https://github.com/status-im/nim-eth-keyfile",
    "method": "git",
    "tags": [
      "library",
      "ethereum",
      "keyfile",
      "wallet"
    ],
    "description": "Library for handling Ethereum private keys and wallets",
    "license": "Apache License 2.0",
    "web": "https://github.com/status-im/nim-eth-keyfile"
  },
  {
    "name": "byteutils",
    "url": "https://github.com/status-im/nim-byteutils",
    "method": "git",
    "tags": [
      "library",
      "blobs",
      "hex-dump"
    ],
    "description": "Useful utilities for manipulating and visualizing byte blobs",
    "license": "Apache License 2.0",
    "web": "https://github.com/status-im/nim-byteutils"
  },
  {
    "name": "ttmath",
    "url": "https://github.com/status-im/nim-ttmath",
    "method": "git",
    "tags": [
      "library",
      "math",
      "numbers"
    ],
    "description": "A Nim wrapper for ttmath: big numbers with fixed size",
    "license": "Apache License 2.0",
    "web": "https://github.com/status-im/nim-ttmath"
  },
  {
    "name": "nimbus",
    "url": "https://github.com/status-im/nimbus",
    "method": "git",
    "tags": [
      "ethereum"
    ],
    "description": "An Ethereum 2.0 Sharding Client for Resource-Restricted Devices",
    "license": "Apache License 2.0",
    "web": "https://github.com/status-im/nimbus"
  },
  {
    "name": "stint",
    "url": "https://github.com/status-im/nim-stint",
    "method": "git",
    "tags": [
      "library",
      "math",
      "numbers"
    ],
    "description": "Stack-based arbitrary-precision integers - Fast and portable with natural syntax for resource-restricted devices",
    "license": "Apache License 2.0",
    "web": "https://github.com/status-im/nim-stint"
  },
  {
    "name": "daemon",
    "url": "https://github.com/status-im/nim-daemon",
    "method": "git",
    "tags": [
      "servers",
      "daemonization"
    ],
    "description": "Cross-platform process daemonization library",
    "license": "Apache License 2.0",
    "web": "https://github.com/status-im/nim-daemon"
  },
  {
    "name": "chronicles",
    "url": "https://github.com/status-im/nim-chronicles",
    "method": "git",
    "tags": [
      "logging",
      "json"
    ],
    "description": "A crafty implementation of structured logging for Nim",
    "license": "Apache License 2.0",
    "web": "https://github.com/status-im/nim-chronicles"
  },
  {
    "name": "stb_image",
    "url": "https://gitlab.com/define-private-public/stb_image-Nim",
    "method": "git",
    "tags": [
      "stb",
      "image",
      "graphics",
      "io",
      "wrapper"
    ],
    "description": "A wrapper for stb_image and stb_image_write.",
    "license": "Unlicense",
    "web": "https://gitlab.com/define-private-public/stb_image-Nim"
  },
  {
    "name": "mutableseqs",
    "url": "https://github.com/iourinski/mutableseqs",
    "method": "git",
    "tags": [
      "sequences",
      "mapreduce"
    ],
    "description": "utilities for transforming sequences",
    "license": "MIT",
    "web": "https://github.com/iourinski/mutableseqs"
  },
  {
    "name": "stor",
    "url": "https://github.com/nimscale/stor",
    "method": "git",
    "tags": [
      "storage",
      "io"
    ],
    "description": "Efficient object storage system",
    "license": "MIT",
    "web": "https://github.com/nimscale/stor"
  },
  {
    "name": "linuxfb",
    "url": "https://github.com/luked99/linuxfb.nim",
    "method": "git",
    "tags": [
      "wrapper",
      "graphics",
      "linux"
    ],
    "description": "Wrapper around the Linux framebuffer driver ioctl API",
    "license": "MIT",
    "web": "https://github.com/luked99/linuxfb.nim"
  },
  {
    "name": "nimactors",
    "url": "https://github.com/vegansk/nimactors",
    "method": "git",
    "tags": [
      "actors",
      "library"
    ],
    "description": "Actors library for Nim inspired by akka-actors",
    "license": "MIT",
    "web": "https://github.com/vegansk/nimactors"
  },
  {
    "name": "porter",
    "url": "https://github.com/iourinski/porter",
    "method": "git",
    "tags": [
      "stemmer",
      "multilanguage",
      "snowball"
    ],
    "description": "Simple extensible implementation of Porter stemmer algorithm",
    "license": "MIT",
    "web": "https://github.com/iourinski/porter"
  },
  {
    "name": "kiwi",
    "url": "https://github.com/yglukhov/kiwi",
    "method": "git",
    "tags": [
      "cassowary",
      "constraint",
      "solving"
    ],
    "description": "Cassowary constraint solving",
    "license": "MIT",
    "web": "https://github.com/yglukhov/kiwi"
  },
  {
    "name": "ArrayFireNim",
    "url": "https://github.com/bitstormGER/ArrayFire-Nim",
    "method": "git",
    "tags": [
      "array",
      "linear",
      "algebra",
      "scientific",
      "computing"
    ],
    "description": "A nim wrapper for ArrayFire",
    "license": "BSD",
    "web": "https://github.com/bitstormGER/ArrayFire-Nim"
  },
  {
    "name": "statsd_client",
    "url": "https://github.com/FedericoCeratto/nim-statsd-client",
    "method": "git",
    "tags": [
      "library",
      "statsd",
      "client",
      "statistics",
      "metrics"
    ],
    "description": "A simple, stateless StatsD client library",
    "license": "LGPLv3",
    "web": "https://github.com/FedericoCeratto/nim-statsd-client"
  },
  {
    "name": "html5_canvas",
    "url": "https://gitlab.com/define-private-public/HTML5-Canvas-Nim",
    "method": "git",
    "tags": [
      "html5",
      "canvas",
      "drawing",
      "graphics",
      "rendering",
      "browser",
      "javascript"
    ],
    "description": "HTML5 Canvas and drawing for the JavaScript backend.",
    "license": "MIT",
    "web": "https://gitlab.com/define-private-public/HTML5-Canvas-Nim"
  },
  {
    "name": "alea",
    "url": "https://github.com/unicredit/alea",
    "method": "git",
    "tags": [
      "random variables",
      "distributions",
      "probability",
      "gaussian",
      "sampling"
    ],
    "description": "Define and compose random variables",
    "license": "Apache License 2.0",
    "web": "https://github.com/unicredit/alea"
  },
  {
    "name": "winim",
    "url": "https://github.com/khchen/winim",
    "method": "git",
    "tags": [
      "library",
      "windows",
      "api",
      "com"
    ],
    "description": "Nim's Windows API and COM Library",
    "license": "MIT",
    "web": "https://github.com/khchen/winim"
  },
  {
    "name": "ed25519",
    "url": "https://github.com/niv/ed25519.nim",
    "method": "git",
    "tags": [
      "ed25519",
      "cryptography",
      "crypto",
      "publickey",
      "privatekey",
      "signing",
      "keyexchange",
      "native"
    ],
    "description": "ed25519 key crypto bindings",
    "license": "MIT",
    "web": "https://github.com/niv/ed25519.nim"
  },
  {
    "name": "libevdev",
    "url": "https://github.com/luked99/libevdev.nim",
    "method": "git",
    "tags": [
      "wrapper",
      "os",
      "linux"
    ],
    "description": "Wrapper for libevdev, Linux input device processing library",
    "license": "MIT",
    "web": "https://github.com/luked99/libevdev.nim"
  },
  {
    "name": "nesm",
    "url": "https://gitlab.com/xomachine/NESM.git",
    "method": "git",
    "tags": [
      "metaprogramming",
      "parser",
      "pure",
      "serialization"
    ],
    "description": "A macro for generating [de]serializers for given objects",
    "license": "MIT",
    "web": "https://xomachine.gitlab.io/NESM/"
  },
  {
    "name": "sdnotify",
    "url": "https://github.com/FedericoCeratto/nim-sdnotify",
    "method": "git",
    "tags": [
      "os",
      "linux",
      "systemd",
      "sdnotify"
    ],
    "description": "Systemd service notification helper",
    "license": "MIT",
    "web": "https://github.com/FedericoCeratto/nim-sdnotify"
  },
  {
    "name": "cmd",
    "url": "https://github.com/samdmarshall/cmd.nim",
    "method": "git",
    "tags": [
      "cmd",
      "command-line",
      "prompt",
      "interactive"
    ],
    "description": "interactive command prompt",
    "license": "BSD 3-Clause",
    "web": "https://github.com/samdmarshall/cmd.nim"
  },
  {
    "name": "csvtable",
    "url": "https://github.com/apahl/csvtable",
    "method": "git",
    "tags": [
      "csv",
      "table"
    ],
    "description": "tools for handling CSV files (comma or tab-separated) with an API similar to Python's CSVDictReader and -Writer.",
    "license": "MIT",
    "web": "https://github.com/apahl/csvtable"
  },
  {
    "name": "plotly",
    "url": "https://github.com/brentp/nim-plotly",
    "method": "git",
    "tags": [
      "plot",
      "graphing",
      "chart",
      "data"
    ],
    "description": "Nim interface to plotly",
    "license": "MIT",
    "web": "https://github.com/brentp/nim-plotly"
  },
  {
    "name": "gnuplot",
    "url": "https://github.com/dvolk/gnuplot.nim",
    "method": "git",
    "tags": [
      "plot",
      "graphing",
      "data"
    ],
    "description": "Nim interface to gnuplot",
    "license": "MIT",
    "web": "https://github.com/dvolk/gnuplot.nim"
  },
  {
    "name": "ustring",
    "url": "https://github.com/rokups/nim-ustring",
    "method": "git",
    "tags": [
      "string",
      "text",
      "unicode",
      "uft8",
      "utf-8"
    ],
    "description": "utf-8 string",
    "license": "MIT",
    "web": "https://github.com/rokups/nim-ustring"
  },
  {
    "name": "imap",
    "url": "https://github.com/ehmry/imap",
    "method": "git",
    "tags": [
      "imap",
      "email"
    ],
    "description": "IMAP client library",
    "license": "GPL2",
    "web": "https://github.com/ehmry/imap"
  },
  {
    "name": "isa",
    "url": "https://github.com/nimscale/isa",
    "method": "git",
    "tags": [
      "erasure",
      "hash",
      "crypto",
      "compression"
    ],
    "description": "Binding for Intel Storage Acceleration library",
    "license": "Apache License 2.0",
    "web": "https://github.com/nimscale/isa"
  },
  {
    "name": "untar",
    "url": "https://github.com/dom96/untar",
    "method": "git",
    "tags": [
      "library",
      "tar",
      "gz",
      "compression",
      "archive",
      "decompression"
    ],
    "description": "Library for decompressing tar.gz files.",
    "license": "MIT",
    "web": "https://github.com/dom96/untar"
  },
  {
    "name": "nimcx",
    "url": "https://github.com/qqtop/nimcx",
    "method": "git",
    "tags": [
      "library",
      "linux"
    ],
    "description": "Color and utilities library for linux terminal.",
    "license": "MIT",
    "web": "https://github.com/qqtop/nimcx"
  },
  {
    "name": "dpdk",
    "url": "https://github.com/nimscale/dpdk",
    "method": "git",
    "tags": [
      "library",
      "dpdk",
      "packet",
      "processing"
    ],
    "description": "Library for fast packet processing",
    "license": "Apache License 2.0",
    "web": "http://dpdk.org/"
  },
  {
    "name": "libserialport",
    "alias": "serial"
  },
  {
    "name": "serial",
    "url": "https://github.com/euantorano/serial.nim",
    "method": "git",
    "tags": [
      "serial",
      "rs232",
      "io",
      "serialport"
    ],
    "description": "A library to operate serial ports using pure Nim.",
    "license": "BSD3",
    "web": "https://github.com/euantorano/serial.nim"
  },
  {
    "name": "spdk",
    "url": "https://github.com/nimscale/spdk.git",
    "method": "git",
    "tags": [
      "library",
      "SSD",
      "NVME",
      "io",
      "storage"
    ],
    "description": "The Storage Performance Development Kit(SPDK) provides a set of tools and libraries for writing high performance, scalable, user-mode storage applications.",
    "license": "MIT",
    "web": "https://github.com/nimscale/spdk.git"
  },
  {
    "name": "NimData",
    "url": "https://github.com/bluenote10/NimData",
    "method": "git",
    "tags": [
      "library",
      "dataframe"
    ],
    "description": "DataFrame API enabling fast out-of-core data analytics",
    "license": "MIT",
    "web": "https://github.com/bluenote10/NimData"
  },
  {
    "name": "testrunner",
    "url": "https://github.com/FedericoCeratto/nim-testrunner",
    "method": "git",
    "tags": [
      "test",
      "tests",
      "unittest",
      "utility",
      "tdd"
    ],
    "description": "Test runner with file monitoring and desktop notification capabilities",
    "license": "GPLv3",
    "web": "https://github.com/FedericoCeratto/nim-testrunner"
  },
  {
    "name": "reactorfuse",
    "url": "https://github.com/zielmicha/reactorfuse",
    "method": "git",
    "tags": [
      "filesystem",
      "fuse"
    ],
    "description": "Filesystem in userspace (FUSE) for Nim (for reactor.nim library)",
    "license": "MIT",
    "web": "https://github.com/zielmicha/reactorfuse"
  },
  {
    "name": "nimr",
    "url": "https://github.com/Jeff-Ciesielski/nimr",
    "method": "git",
    "tags": [
      "script",
      "utils"
    ],
    "description": "Helper to run nim code like a script",
    "license": "MIT",
    "web": "https://github.com/Jeff-Ciesielski/nimr"
  },
  {
    "name": "neverwinter",
    "url": "https://github.com/niv/neverwinter.nim",
    "method": "git",
    "tags": [
      "nwn",
      "neverwinternights",
      "neverwinter",
      "game",
      "bioware",
      "fileformats",
      "reader",
      "writer"
    ],
    "description": "Neverwinter Nights 1 data accessor library",
    "license": "MIT",
    "web": "https://github.com/niv/neverwinter.nim"
  },
  {
    "name": "snail",
    "url": "https://github.com/stisa/snail",
    "method": "git",
    "tags": [
      "js",
      "matrix",
      "linear algebra"
    ],
    "description": "Simple linear algebra for nim. Js too.",
    "license": "MIT",
    "web": "http://stisa.space/snail/"
  },
  {
    "name": "jswebsockets",
    "url": "https://github.com/stisa/jswebsockets",
    "method": "git",
    "tags": [
      "js",
      "javascripts",
      "ws",
      "websockets"
    ],
    "description": "Websockets wrapper for nim js backend.",
    "license": "MIT",
    "web": "http://stisa.space/jswebsockets/"
  },
  {
    "name": "morelogging",
    "url": "https://github.com/FedericoCeratto/nim-morelogging",
    "method": "git",
    "tags": [
      "log",
      "logging",
      "library",
      "systemd",
      "journald"
    ],
    "description": "Logging library with support for async IO, multithreading, Journald.",
    "license": "LGPLv3",
    "web": "https://github.com/FedericoCeratto/nim-morelogging"
  },
  {
    "name": "ajax",
    "url": "https://github.com/stisa/ajax",
    "method": "git",
    "tags": [
      "js",
      "javascripts",
      "ajax",
      "xmlhttprequest"
    ],
    "description": "AJAX wrapper for nim js backend.",
    "license": "MIT",
    "web": "http://stisa.space/ajax/"
  },
  {
    "name": "recaptcha",
    "url": "https://github.com/euantorano/recaptcha.nim",
    "method": "git",
    "tags": [
      "recaptcha",
      "captcha"
    ],
    "description": "reCAPTCHA support for Nim, supporting rendering a capctcha and verifying a user's response.",
    "license": "BSD3",
    "web": "https://github.com/euantorano/recaptcha.nim"
  },
  {
    "name": "influx",
    "url": "https://github.com/samdmarshall/influx.nim",
    "method": "git",
    "tags": [
      "influx",
      "influxdb"
    ],
    "description": "wrapper for communicating with InfluxDB over the REST interface",
    "license": "BSD 3-Clause",
    "web": "https://github.com/samdmarshall/influx.nim"
  },
  {
    "name": "gamelight",
    "url": "https://github.com/dom96/gamelight",
    "method": "git",
    "tags": [
      "js",
      "library",
      "graphics",
      "collision",
      "2d"
    ],
    "description": "A set of simple modules for writing a JavaScript 2D game.",
    "license": "MIT",
    "web": "https://github.com/dom96/gamelight"
  },
  {
    "name": "storage",
    "url": "https://bitbucket.org/moigagoo/storage/",
    "method": "hg",
    "tags": [
      "JavaScript",
      "Storage",
      "localStorage",
      "sessionStorage"
    ],
    "description": "Storage, localStorage, and sessionStorage bindigs for Nim's JavaScript backend.",
    "license": "MIT",
    "web": "https://bitbucket.org/moigagoo/storage/"
  },
  {
    "name": "fontconfig",
    "url": "https://github.com/Parashurama/fontconfig",
    "method": "git",
    "tags": [
      "fontconfig",
      "font"
    ],
    "description": "Low level wrapper for the fontconfig library.",
    "license": "Fontconfig",
    "web": "https://github.com/Parashurama/fontconfig"
  },
  {
    "name": "sysrandom",
    "url": "https://github.com/euantorano/sysrandom.nim",
    "method": "git",
    "tags": [
      "random",
      "RNG",
      "PRNG"
    ],
    "description": "A simple library to generate random data, using the system's PRNG.",
    "license": "BSD3",
    "web": "https://github.com/euantorano/sysrandom.nim"
  },
  {
    "name": "colorize",
    "url": "https://github.com/molnarmark/colorize",
    "method": "git",
    "tags": [
      "color",
      "colors",
      "colorize"
    ],
    "description": "A simple and lightweight terminal coloring library.",
    "license": "MIT",
    "web": "https://github.com/molnarmark/colorize"
  },
  {
    "name": "cello",
    "url": "https://github.com/unicredit/cello",
    "method": "git",
    "tags": [
      "string",
      "succinct-data-structure",
      "rank",
      "select",
      "Burrows-Wheeler",
      "FM-index",
      "wavelet-tree"
    ],
    "description": "String algorithms with succinct data structures",
    "license": "Apache2",
    "web": "https://unicredit.github.io/cello/"
  },
  {
    "name": "notmuch",
    "url": "https://github.com/samdmarshall/notmuch.nim",
    "method": "git",
    "tags": [
      "notmuch",
      "wrapper",
      "email",
      "tagging"
    ],
    "description": "wrapper for the notmuch mail library",
    "license": "BSD 3-Clause",
    "web": "https://github.com/samdmarshall/notmuch.nim"
  },
  {
    "name": "pluginmanager",
    "url": "https://github.com/samdmarshall/plugin-manager",
    "method": "git",
    "tags": [
      "plugin",
      "dylib",
      "manager"
    ],
    "description": "Simple plugin implementation",
    "license": "BSD 3-Clause",
    "web": "https://github.com/samdmarshall/plugin-manager"
  },
  {
    "name": "node",
    "url": "https://github.com/tulayang/nimnode",
    "method": "git",
    "tags": [
      "async",
      "io",
      "socket",
      "net",
      "tcp",
      "http",
      "libuv"
    ],
    "description": "Library for async programming and communication. This Library uses a future/promise, non-blocking I/O model based on libuv.",
    "license": "MIT",
    "web": "http://tulayang.github.io/node/"
  },
  {
    "name": "tempdir",
    "url": "https://github.com/euantorano/tempdir.nim",
    "method": "git",
    "tags": [
      "temp",
      "io",
      "tmp"
    ],
    "description": "A Nim library to create and manage temporary directories.",
    "license": "BSD3",
    "web": "https://github.com/euantorano/tempdir.nim"
  },
  {
    "name": "mathexpr",
    "url": "https://github.com/Yardanico/nim-mathexpr",
    "method": "git",
    "tags": [
      "math",
      "mathparser",
      "tinyexpr"
    ],
    "description": "MathExpr - pure-Nim mathematical expression evaluator library",
    "license": "MIT",
    "web": "https://github.com/Yardanico/nim-mathexpr"
  },
  {
    "name": "frag",
    "url": "https://github.com/fragworks/frag",
    "method": "git",
    "tags": [
      "game",
      "game-dev",
      "2d",
      "3d"
    ],
    "description": "A 2D|3D game engine",
    "license": "MIT",
    "web": "https://github.com/fragworks/frag"
  },
  {
    "name": "freetype",
    "url": "https://github.com/jangko/freetype",
    "method": "git",
    "tags": [
      "font",
      "renderint",
      "library"
    ],
    "description": "wrapper for FreeType2 library",
    "license": "MIT",
    "web": "https://github.com/jangko/freetype"
  },
  {
    "name": "polyBool",
    "url": "https://github.com/jangko/polyBool",
    "method": "git",
    "tags": [
      "polygon",
      "clipper",
      "library"
    ],
    "description": "Polygon Clipper Library (Martinez Algorithm)",
    "license": "MIT",
    "web": "https://github.com/jangko/polyBool"
  },
  {
    "name": "nimAGG",
    "url": "https://github.com/jangko/nimAGG",
    "method": "git",
    "tags": [
      "renderer",
      "rasterizer",
      "library",
      "2D",
      "graphics"
    ],
    "description": "Hi Fidelity Rendering Engine",
    "license": "MIT",
    "web": "https://github.com/jangko/nimAGG"
  },
  {
    "name": "primme",
    "url": "https://github.com/jxy/primme",
    "method": "git",
    "tags": [
      "library",
      "eigenvalues",
      "high-performance",
      "singular-value-decomposition"
    ],
    "description": "Nim interface for PRIMME: PReconditioned Iterative MultiMethod Eigensolver",
    "license": "MIT",
    "web": "https://github.com/jxy/primme"
  },
  {
    "name": "sitmo",
    "url": "https://github.com/jxy/sitmo",
    "method": "git",
    "tags": [
      "RNG",
      "Sitmo",
      "high-performance",
      "random"
    ],
    "description": "Sitmo parallel random number generator in Nim",
    "license": "MIT",
    "web": "https://github.com/jxy/sitmo"
  },
  {
    "name": "webaudio",
    "url": "https://github.com/ftsf/nim-webaudio",
    "method": "git",
    "tags": [
      "javascript",
      "js",
      "web",
      "audio",
      "sound",
      "music"
    ],
    "description": "API for Web Audio (JS)",
    "license": "MIT",
    "web": "https://github.com/ftsf/nim-webaudio"
  },
  {
    "name": "nimcuda",
    "url": "https://github.com/unicredit/nimcuda",
    "method": "git",
    "tags": [
      "CUDA",
      "GPU"
    ],
    "description": "CUDA bindings",
    "license": "Apache2",
    "web": "https://github.com/unicredit/nimcuda"
  },
  {
    "name": "gifwriter",
    "url": "https://github.com/rxi/gifwriter",
    "method": "git",
    "tags": [
      "gif",
      "image",
      "library"
    ],
    "description": "Animated GIF writing library based on jo_gif",
    "license": "MIT",
    "web": "https://github.com/rxi/gifwriter"
  },
  {
    "name": "libplist",
    "url": "https://github.com/samdmarshall/libplist.nim",
    "method": "git",
    "tags": [
      "libplist",
      "property",
      "list",
      "property-list",
      "parsing",
      "binary",
      "xml",
      "format"
    ],
    "description": "wrapper around libplist https://github.com/libimobiledevice/libplist",
    "license": "MIT",
    "web": "https://github.com/samdmarshall/libplist.nim"
  },
  {
    "name": "getch",
    "url": "https://github.com/6A/getch",
    "method": "git",
    "tags": [
      "getch",
      "char"
    ],
    "description": "getch() for Windows and Unix",
    "license": "MIT",
    "web": "https://github.com/6A/getch"
  },
  {
    "name": "gifenc",
    "url": "https://github.com/ftsf/gifenc",
    "method": "git",
    "tags": [
      "gif",
      "encoder"
    ],
    "description": "Gif Encoder",
    "license": "Public Domain",
    "web": "https://github.com/ftsf/gifenc"
  },
  {
    "name": "nimlapack",
    "url": "https://github.com/unicredit/nimlapack",
    "method": "git",
    "tags": [
      "LAPACK",
      "linear-algebra"
    ],
    "description": "LAPACK bindings",
    "license": "Apache2",
    "web": "https://github.com/unicredit/nimlapack"
  },
  {
    "name": "jack",
    "url": "https://github.com/Skrylar/nim-jack",
    "method": "git",
    "tags": [
      "jack",
      "audio",
      "binding",
      "wrapper"
    ],
    "description": "Shiny bindings to the JACK Audio Connection Kit.",
    "license": "MIT",
    "web": "https://github.com/Skrylar/nim-jack"
  },
  {
    "name": "serializetools",
    "url": "https://github.com/JeffersonLab/serializetools",
    "method": "git",
    "tags": [
      "serialization",
      "xml"
    ],
    "description": "Support for serialization of objects",
    "license": "MIT",
    "web": "https://github.com/JeffersonLab/serializetools"
  },
  {
    "name": "neo",
    "url": "https://github.com/unicredit/neo",
    "method": "git",
    "tags": [
      "vector",
      "matrix",
      "linear-algebra",
      "BLAS",
      "LAPACK",
      "CUDA"
    ],
    "description": "Linear algebra for Nim",
    "license": "Apache License 2.0",
    "web": "https://unicredit.github.io/neo/"
  },
  {
    "name": "httpkit",
    "url": "https://github.com/tulayang/httpkit",
    "method": "git",
    "tags": [
      "http",
      "request",
      "response",
      "stream",
      "bigfile",
      "async"
    ],
    "description": "An efficient HTTP tool suite written in pure nim. Help you to write HTTP services or clients via TCP, UDP, or even Unix Domain socket, etc.",
    "license": "MIT",
    "web": "https://github.com/tulayang/httpkit"
  },
  {
    "name": "ulid",
    "url": "https://github.com/adelq/ulid",
    "method": "git",
    "tags": [
      "library",
      "id",
      "ulid",
      "uuid",
      "guid"
    ],
    "description": "Universally Unique Lexicographically Sortable Identifier",
    "license": "MIT",
    "web": "https://github.com/adelq/ulid"
  },
  {
    "name": "osureplay",
    "url": "https://github.com/Yardanico/nim-osureplay",
    "method": "git",
    "tags": [
      "library",
      "osu!",
      "parser",
      "osugame",
      "replay"
    ],
    "description": "osu! replay parser",
    "license": "MIT",
    "web": "https://github.com/Yardanico/nim-osureplay"
  },
  {
    "name": "tiger",
    "url": "https://github.com/ehmry/tiger",
    "method": "git",
    "tags": [
      "hash"
    ],
    "description": "Tiger hash function",
    "license": "MIT",
    "web": "https://github.com/ehmry/tiger"
  },
  {
    "name": "pipe",
    "url": "https://github.com/5paceToast/pipe",
    "method": "git",
    "tags": [
      "pipe",
      "macro",
      "operator",
      "functional"
    ],
    "description": "Pipe operator for nim.",
    "license": "MIT",
    "web": "https://github.com/5paceToast/pipe"
  },
  {
    "name": "flatdb",
    "url": "https://github.com/enthus1ast/flatdb",
    "method": "git",
    "tags": [
      "database",
      "json",
      "pure"
    ],
    "description": "small/tiny, flatfile, jsonl based, inprogress database for nim",
    "license": "MIT",
    "web": "https://github.com/enthus1ast/flatdb"
  },
  {
    "name": "nwt",
    "url": "https://github.com/enthus1ast/nimWebTemplates",
    "method": "git",
    "tags": [
      "template",
      "html",
      "pure",
      "jinja"
    ],
    "description": "experiment to build a jinja like template parser",
    "license": "MIT",
    "web": "https://github.com/enthus1ast/nimWebTemplates"
  },
  {
    "name": "cmixer",
    "url": "https://github.com/rxi/cmixer-nim",
    "method": "git",
    "tags": [
      "library",
      "audio",
      "mixer",
      "sound",
      "wav",
      "ogg"
    ],
    "description": "Lightweight audio mixer for games",
    "license": "MIT",
    "web": "https://github.com/rxi/cmixer-nim"
  },
  {
    "name": "cmixer_sdl2",
    "url": "https://github.com/rxi/cmixer_sdl2-nim",
    "method": "git",
    "tags": [
      "library",
      "audio",
      "mixer",
      "sound",
      "wav",
      "ogg"
    ],
    "description": "Lightweight audio mixer for SDL2",
    "license": "MIT",
    "web": "https://github.com/rxi/cmixer_sdl2-nim"
  },
  {
    "name": "chebyshev",
    "url": "https://github.com/jxy/chebyshev",
    "method": "git",
    "tags": [
      "math",
      "approximation",
      "numerical"
    ],
    "description": "Chebyshev approximation.",
    "license": "MIT",
    "web": "https://github.com/jxy/chebyshev"
  },
  {
    "name": "scram",
    "url": "https://github.com/rgv151/scram",
    "method": "git",
    "tags": [
      "scram",
      "sasl",
      "authentication",
      "salted",
      "challenge",
      "response"
    ],
    "description": "Salted Challenge Response Authentication Mechanism (SCRAM) ",
    "license": "MIT",
    "web": "https://github.com/rgv151/scram"
  },
  {
    "name": "blake2",
    "url": "https://bitbucket.org/mihailp/blake2/",
    "method": "hg",
    "tags": [
      "crypto",
      "cryptography",
      "hash",
      "security"
    ],
    "description": "blake2 - cryptographic hash function",
    "license": "CC0",
    "web": "https://bitbucket.org/mihailp/blake2/"
  },
  {
    "name": "spinny",
    "url": "https://github.com/molnarmark/spinny",
    "method": "git",
    "tags": [
      "terminal",
      "spinner",
      "spinny",
      "load"
    ],
    "description": "Spinny is a tiny terminal spinner package for the Nim Programming Language.",
    "license": "MIT",
    "web": "https://github.com/molnarmark/spinny"
  },
  {
    "name": "nigui",
    "url": "https://github.com/trustable-code/NiGui",
    "method": "git",
    "tags": [
      "gui",
      "windows",
      "gtk"
    ],
    "description": "NiGui is a cross-platform, desktop GUI toolkit using native widgets.",
    "license": "MIT",
    "web": "https://github.com/trustable-code/NiGui"
  },
  {
    "name": "currying",
    "url": "https://github.com/t8m8/currying",
    "method": "git",
    "tags": [
      "library",
      "functional",
      "currying"
    ],
    "description": "Currying library for Nim",
    "license": "MIT",
    "web": "https://github.com/t8m8/currying"
  },
  {
    "name": "rect_packer",
    "url": "https://github.com/yglukhov/rect_packer",
    "method": "git",
    "tags": [
      "library",
      "geometry",
      "packing"
    ],
    "description": "Pack rects into bigger rect",
    "license": "MIT",
    "web": "https://github.com/yglukhov/rect_packer"
  },
  {
    "name": "gintro",
    "url": "https://github.com/stefansalewski/gintro",
    "method": "git",
    "tags": [
      "library",
      "gtk",
      "wrapper",
      "gui"
    ],
    "description": "High level GObject-Introspection based GTK3 bindings",
    "license": "MIT",
    "web": "https://github.com/stefansalewski/gintro"
  },
  {
    "name": "arraymancer",
    "url": "https://github.com/mratsim/Arraymancer",
    "method": "git",
    "tags": [
      "vector",
      "matrix",
      "array",
      "ndarray",
      "multidimensional-array",
      "linear-algebra",
      "tensor"
    ],
    "description": "A tensor (multidimensional array) library for Nim",
    "license": "Apache License 2.0",
    "web": "https://mratsim.github.io/Arraymancer/"
  },
  {
    "name": "sha3",
    "url": "https://bitbucket.org/mihailp/sha3/",
    "method": "hg",
    "tags": [
      "crypto",
      "cryptography",
      "hash",
      "security"
    ],
    "description": "sha3 - cryptographic hash function",
    "license": "CC0",
    "web": "https://bitbucket.org/mihailp/sha3/"
  },
  {
    "name": "coalesce",
    "url": "https://github.com/piedar/coalesce",
    "method": "git",
    "tags": [
      "nil",
      "null",
      "options",
      "operator"
    ],
    "description": "A nil coalescing operator ?? for Nim",
    "license": "MIT",
    "web": "https://github.com/piedar/coalesce"
  },
  {
    "name": "asyncmysql",
    "url": "https://github.com/tulayang/asyncmysql",
    "method": "git",
    "tags": [
      "mysql",
      "async",
      "asynchronous"
    ],
    "description": "Asynchronous MySQL connector written in pure Nim",
    "license": "MIT",
    "web": "https://github.com/tulayang/asyncmysql"
  },
  {
    "name": "cassandra",
    "url": "https://github.com/yglukhov/cassandra",
    "method": "git",
    "tags": [
      "cassandra",
      "database",
      "wrapper",
      "bindings",
      "driver"
    ],
    "description": "Bindings to Cassandra DB driver",
    "license": "MIT",
    "web": "https://github.com/yglukhov/cassandra"
  },
  {
    "name": "tf2plug",
    "url": "https://gitlab.com/waylon531/tf2plug",
    "method": "git",
    "tags": [
      "app",
      "binary",
      "tool",
      "tf2"
    ],
    "description": "A mod manager for TF2",
    "license": "GPLv3",
    "web": "https://gitlab.com/waylon531/tf2plug"
  },
  {
    "name": "oldgtk3",
    "url": "https://github.com/stefansalewski/oldgtk3",
    "method": "git",
    "tags": [
      "library",
      "gtk",
      "wrapper",
      "gui"
    ],
    "description": "Low level bindings for GTK3 related libraries",
    "license": "MIT",
    "web": "https://github.com/stefansalewski/oldgtk3"
  },
  {
    "name": "godot",
    "url": "https://github.com/pragmagic/godot-nim",
    "method": "git",
    "tags": [
      "game",
      "engine",
      "2d",
      "3d"
    ],
    "description": "Nim bindings for Godot Engine",
    "license": "MIT",
    "web": "https://github.com/pragmagic/godot-nim"
  },
  {
    "name": "vkapi",
    "url": "https://github.com/Yardanico/nimvkapi",
    "method": "git",
    "tags": [
      "wrapper",
      "vkontakte",
      "vk",
      "library",
      "api"
    ],
    "description": "A wrapper for the vk.com API (russian social network)",
    "license": "MIT",
    "web": "https://github.com/Yardanico/nimvkapi"
  },
  {
    "name": "slacklib",
    "url": "https://github.com/ThomasTJdev/nim_slacklib",
    "method": "git",
    "tags": [
      "library",
      "wrapper",
      "slack",
      "slackapp",
      "api"
    ],
    "description": "Library for working with a slack app or sending messages to a slack channel (slack.com)",
    "license": "MIT",
    "web": "https://github.com/ThomasTJdev/nim_slacklib"
  },
  {
    "name": "wiringPiNim",
    "url": "https://github.com/ThomasTJdev/nim_wiringPiNim",
    "method": "git",
    "tags": [
      "wrapper",
      "raspberry",
      "rpi",
      "wiringpi",
      "pi"
    ],
    "description": "Wrapper that implements some of wiringPi's function for controlling a Raspberry Pi",
    "license": "MIT",
    "web": "https://github.com/ThomasTJdev/nim_wiringPiNim"
  },
  {
    "name": "redux",
    "url": "https://github.com/pragmagic/redux.nim",
    "method": "git",
    "tags": [
      "redux"
    ],
    "description": "Predictable state container.",
    "license": "MIT",
    "web": "https://github.com/pragmagic/redux.nim"
  },
  {
    "name": "skEasing",
    "url": "https://github.com/Skrylar/skEasing",
    "method": "git",
    "tags": [
      "math",
      "curves",
      "animation"
    ],
    "description": "A collection of easing curves for animation purposes.",
    "license": "BSD",
    "web": "https://github.com/Skrylar/skEasing"
  },
  {
    "name": "nimquery",
    "url": "https://github.com/GULPF/nimquery",
    "method": "git",
    "tags": [
      "html",
      "scraping",
      "web"
    ],
    "description": "Library for querying HTML using CSS-selectors, like JavaScripts document.querySelector",
    "license": "MIT",
    "web": "https://github.com/GULPF/nimquery"
  },
  {
    "name": "usha",
    "url": "https://github.com/subsetpark/untitled-shell-history-application",
    "method": "git",
    "tags": [
      "shell",
      "utility"
    ],
    "description": "untitled shell history application",
    "license": "MIT",
    "web": "https://github.com/subsetpark/untitled-shell-history-application"
  },
  {
    "name": "libgit2",
    "url": "https://github.com/barcharcraz/libgit2-nim",
    "method": "git",
    "tags": [
      "git",
      "libgit",
      "libgit2",
      "vcs",
      "wrapper"
    ],
    "description": "Libgit2 low level wrapper",
    "license": "MIT",
    "web": "https://github.com/barcharcraz/libgit2-nim"
  },
  {
    "name": "multicast",
    "url": "https://github.com/enthus1ast/nimMulticast",
    "method": "git",
    "tags": [
      "multicast",
      "udp",
      "socket",
      "net"
    ],
    "description": "proc to join (and leave) a multicast group",
    "license": "MIT",
    "web": "https://github.com/enthus1ast/nimMulticast"
  },
  {
    "name": "mysqlparser",
    "url": "https://github.com/tulayang/mysqlparser.git",
    "method": "git",
    "tags": [
      "mysql",
      "protocol",
      "parser"
    ],
    "description": "An efficient packet parser for MySQL Client/Server Protocol. Help you to write Mysql communication in either BLOCKIONG-IO or NON-BLOCKING-IO.",
    "license": "MIT",
    "web": "https://github.com/tulayang/mysqlparser"
  },
  {
    "name": "fugitive",
    "url": "https://github.com/citycide/fugitive",
    "method": "git",
    "tags": [
      "git",
      "github",
      "cli",
      "extras",
      "utility",
      "tool"
    ],
    "description": "Simple command line tool to make git more intuitive, along with useful GitHub addons.",
    "license": "MIT",
    "web": "https://github.com/citycide/fugitive"
  },
  {
    "name": "dbg",
    "url": "https://github.com/enthus1ast/nimDbg",
    "method": "git",
    "tags": [
      "template",
      "echo",
      "dbg",
      "debug"
    ],
    "description": "dbg template; in debug echo",
    "license": "MIT",
    "web": "https://github.com/enthus1ast/nimDbg"
  },
  {
    "name": "pylib",
    "url": "https://github.com/Yardanico/nimpylib",
    "method": "git",
    "tags": [
      "python",
      "compatibility",
      "library",
      "pure"
    ],
    "description": "Nim library with python-like functions and operators",
    "license": "MIT",
    "web": "https://github.com/Yardanico/nimpylib"
  },
  {
    "name": "graphemes",
    "url": "https://github.com/nitely/nim-graphemes",
    "method": "git",
    "tags": [
      "graphemes",
      "grapheme-cluster",
      "unicode"
    ],
    "description": "Grapheme aware string handling (Unicode tr29)",
    "license": "MIT",
    "web": "https://github.com/nitely/nim-graphemes"
  },
  {
    "name": "rfc3339",
    "url": "https://github.com/Skrylar/rfc3339",
    "method": "git",
    "tags": [
      "rfc3339",
      "datetime"
    ],
    "description": "RFC3339 (dates and times) implementation for Nim.",
    "license": "BSD",
    "web": "https://github.com/Skrylar/rfc3339"
  },
  {
    "name": "db_presto",
    "url": "https://github.com/Bennyelg/nimPresto",
    "method": "git",
    "tags": [
      "prestodb",
      "connector",
      "database"
    ],
    "description": "prestodb simple connector",
    "license": "MIT",
    "web": "https://github.com/Bennyelg/nimPresto"
  },
  {
    "name": "nimbomb",
    "url": "https://github.com/Tyler-Yocolano/nimbomb",
    "method": "git",
    "tags": [
      "giant",
      "bomb",
      "wiki",
      "api"
    ],
    "description": "A GiantBomb-wiki wrapper for nim",
    "license": "MIT",
    "web": "https://github.com/Tyler-Yocolano/nimbomb"
  },
  {
    "name": "csvql",
    "url": "https://github.com/Bennyelg/csvql",
    "method": "git",
    "tags": [
      "csv",
      "read",
      "ansisql",
      "query",
      "database",
      "files"
    ],
    "description": "csvql.",
    "license": "MIT",
    "web": "https://github.com/Bennyelg/csvql"
  },
  {
    "name": "contracts",
    "url": "https://github.com/Udiknedormin/NimContracts",
    "method": "git",
    "tags": [
      "library",
      "pure",
      "contract",
      "contracts",
      "DbC",
      "utility",
      "automation",
      "documentation",
      "safety",
      "test",
      "tests",
      "testing",
      "unittest"
    ],
    "description": "Design by Contract (DbC) library with minimal runtime.",
    "license": "MIT",
    "web": "https://github.com/Udiknedormin/NimContracts"
  },
  {
    "name": "syphus",
    "url": "https://github.com/makingspace/syphus",
    "method": "git",
    "tags": [
      "optimization",
      "tabu"
    ],
    "description": "An implementation of the tabu search heuristic in Nim.",
    "license": "BSD-3",
    "web": "https://github.com/makingspace/syphus-nim"
  },
  {
    "name": "analytics",
    "url": "https://github.com/dom96/analytics",
    "method": "git",
    "tags": [
      "google",
      "telemetry",
      "statistics"
    ],
    "description": "Allows statistics to be sent to and recorded in Google Analytics.",
    "license": "MIT",
    "web": "https://github.com/dom96/analytics"
  },
  {
    "name": "arraymancer_vision",
    "url": "https://github.com/edubart/arraymancer-vision",
    "method": "git",
    "tags": [
      "arraymancer",
      "image",
      "vision"
    ],
    "description": "Image transformation and visualization utilities for arraymancer",
    "license": "Apache License 2.0",
    "web": "https://github.com/edubart/arraymancer-vision"
  },
  {
    "name": "variantkey",
    "url": "https://github.com/brentp/variantkey-nim",
    "method": "git",
    "tags": [
      "vcf",
      "variant",
      "genomics"
    ],
    "description": "encode/decode variants to/from uint64",
    "license": "MIT"
  },
  {
    "name": "genoiser",
    "url": "https://github.com/brentp/genoiser",
    "method": "git",
    "tags": [
      "bam",
      "cram",
      "vcf",
      "genomics"
    ],
    "description": "functions to tracks for genomics data files",
    "license": "MIT"
  },
  {
    "name": "hts",
    "url": "https://github.com/brentp/hts-nim",
    "method": "git",
    "tags": [
      "kmer",
      "dna",
      "sequence",
      "bam",
      "vcf",
      "genomics"
    ],
    "description": "htslib wrapper for nim",
    "license": "MIT",
    "web": "https://brentp.github.io/hts-nim/"
  },
  {
    "name": "falas",
    "url": "https://github.com/brentp/falas",
    "method": "git",
    "tags": [
      "assembly",
      "dna",
      "sequence",
      "genomics"
    ],
    "description": "fragment-aware assembler for short reads",
    "license": "MIT",
    "web": "https://brentp.github.io/falas/falas.html"
  },
  {
    "name": "kmer",
    "url": "https://github.com/brentp/nim-kmer",
    "method": "git",
    "tags": [
      "kmer",
      "dna",
      "sequence"
    ],
    "description": "encoded kmer library for fast operations on kmers up to 31",
    "license": "MIT",
    "web": "https://github.com/brentp/nim-kmer"
  },
  {
    "name": "kexpr",
    "url": "https://github.com/brentp/kexpr-nim",
    "method": "git",
    "tags": [
      "math",
      "expression",
      "evalute"
    ],
    "description": "wrapper for kexpr math expression evaluation library",
    "license": "MIT",
    "web": "https://github.com/brentp/kexpr-nim"
  },
  {
    "name": "lapper",
    "url": "https://github.com/brentp/nim-lapper",
    "method": "git",
    "tags": [
      "interval"
    ],
    "description": "fast interval overlaps",
    "license": "MIT",
    "web": "https://github.com/brentp/nim-lapper"
  },
  {
    "name": "gplay",
    "url": "https://github.com/yglukhov/gplay",
    "method": "git",
    "tags": [
      "google",
      "play",
      "apk",
      "publish",
      "upload"
    ],
    "description": "Google Play APK Uploader",
    "license": "MIT",
    "web": "https://github.com/yglukhov/gplay"
  },
  {
    "name": "huenim",
    "url": "https://github.com/IoTone/huenim",
    "method": "git",
    "tags": [
      "hue",
      "iot",
      "lighting",
      "philips",
      "library"
    ],
    "description": "Huenim",
    "license": "MIT",
    "web": "https://github.com/IoTone/huenim"
  },
  {
    "name": "drand48",
    "url": "https://github.com/JeffersonLab/drand48",
    "method": "git",
    "tags": [
      "random",
      "number",
      "generator"
    ],
    "description": "Nim implementation of the standard unix drand48 pseudo random number generator",
    "license": "BSD3",
    "web": "https://github.com/JeffersonLab/drand48"
  },
  {
    "name": "ensem",
    "url": "https://github.com/JeffersonLab/ensem",
    "method": "git",
    "tags": [
      "jackknife",
      "statistics"
    ],
    "description": "Support for ensemble file format and arithmetic using jackknife/bootstrap propagation of errors",
    "license": "BSD3",
    "web": "https://github.com/JeffersonLab/ensem"
  },
  {
    "name": "basic2d",
    "url": "https://github.com/nim-lang/basic2d",
    "method": "git",
    "tags": [
      "deprecated",
      "vector",
      "stdlib",
      "library"
    ],
    "description": "Deprecated module for vector/matrices operations.",
    "license": "MIT",
    "web": "https://github.com/nim-lang/basic2d"
  },
  {
    "name": "basic3d",
    "url": "https://github.com/nim-lang/basic3d",
    "method": "git",
    "tags": [
      "deprecated",
      "vector",
      "stdlib",
      "library"
    ],
    "description": "Deprecated module for vector/matrices operations.",
    "license": "MIT",
    "web": "https://github.com/nim-lang/basic3d"
  },
  {
    "name": "shiori",
    "url": "https://github.com/Narazaka/shiori-nim",
    "method": "git",
    "tags": [
      "ukagaka",
      "shiori",
      "protocol"
    ],
    "description": "SHIORI Protocol Parser/Builder",
    "license": "MIT",
    "web": "https://github.com/Narazaka/shiori-nim"
  },
  {
    "name": "shioridll",
    "url": "https://github.com/Narazaka/shioridll-nim",
    "method": "git",
    "tags": [
      "shiori",
      "ukagaka"
    ],
    "description": "The SHIORI DLL interface",
    "license": "MIT",
    "web": "https://github.com/Narazaka/shioridll-nim"
  },
  {
    "name": "httpauth",
    "url": "https://github.com/FedericoCeratto/nim-httpauth",
    "method": "git",
    "tags": [
      "http",
      "authentication",
      "authorization",
      "library",
      "security"
    ],
    "description": "HTTP Authentication and Authorization",
    "license": "LGPLv3",
    "web": "https://github.com/FedericoCeratto/nim-httpauth"
  },
  {
    "name": "cbor",
    "url": "https://github.com/ehmry/nim-cbor",
    "method": "git",
    "tags": [
      "library",
      "cbor",
      "binary",
      "encoding"
    ],
    "description": "Concise Binary Object Representation decoder (RFC7049).",
    "license": "MIT",
    "web": "https://github.com/ehmry/nim-cbor"
  },
  {
    "name": "base58",
    "url": "https://github.com/ehmry/nim-base58",
    "method": "git",
    "tags": [
      "base58",
      "bitcoin",
      "cryptonote",
      "monero",
      "encoding",
      "library"
    ],
    "description": "Base58 encoders and decoders for Bitcoin and CryptoNote addresses.",
    "license": "MIT",
    "web": "https://github.com/ehmry/nim-base58"
  },
  {
    "name": "webdriver",
    "url": "https://github.com/dom96/webdriver",
    "method": "git",
    "tags": [
      "webdriver",
      "selenium",
      "library",
      "firefox"
    ],
    "description": "Implementation of the WebDriver w3c spec.",
    "license": "MIT",
    "web": "https://github.com/dom96/webdriver"
  },
  {
    "name": "interfaced",
    "url": "https://github.com/andreaferretti/interfaced",
    "method": "git",
    "tags": [
      "interface"
    ],
    "description": "Go-like interfaces",
    "license": "Apache License 2.0",
    "web": "https://github.com/andreaferretti/interfaced"
  },
  {
    "name": "vla",
    "url": "https://github.com/bpr/vla",
    "method": "git",
    "tags": [
      "vla",
      "alloca"
    ],
    "description": "Variable length arrays for Nim",
    "license": "MIT",
    "web": "https://github.com/bpr/vla"
  },
  {
    "name": "metatools",
    "url": "https://github.com/jxy/metatools",
    "method": "git",
    "tags": [
      "macros",
      "metaprogramming"
    ],
    "description": "Metaprogramming tools for Nim",
    "license": "MIT",
    "web": "https://github.com/jxy/metatools"
  },
  {
    "name": "pdcurses",
    "url": "https://github.com/lcrees/pdcurses",
    "method": "git",
    "tags": [
      "pdcurses",
      "curses",
      "console",
      "gui"
    ],
    "description": "Nim wrapper for PDCurses",
    "license": "MIT",
    "web": "https://github.com/lcrees/pdcurses"
  },
  {
    "name": "libuv",
    "url": "https://github.com/lcrees/libuv",
    "method": "git",
    "tags": [
      "libuv",
      "wrapper",
      "node",
      "networking"
    ],
    "description": "libuv bindings for Nim",
    "license": "MIT",
    "web": "https://github.com/lcrees/libuv"
  },
  {
    "name": "romans",
    "url": "https://github.com/lcrees/romans",
    "method": "git",
    "tags": [
      "roman",
      "numerals"
    ],
    "description": "Conversion between integers and Roman numerals",
    "license": "MIT",
    "web": "https://github.com/lcrees/romans"
  },
  {
    "name": "simpleAST",
    "url": "https://github.com/lguzzon-NIM/simpleAST",
    "method": "git",
    "tags": [
      "ast"
    ],
    "description": "Simple AST in NIM",
    "license": "MIT",
    "web": "https://github.com/lguzzon-NIM/simpleAST"
  },
  {
    "name": "timerpool",
    "url": "https://github.com/mikra01/timerpool/",
    "method": "git",
    "tags": [
      "timer",
      "pool",
      "events",
      "thread"
    ],
    "description": "threadsafe timerpool implementation for event purpose",
    "license": "MIT",
    "web": "https://github.com/mikra01/timerpool"
  },
  {
    "name": "zero_functional",
    "url": "https://github.com/zero-functional/zero-functional",
    "method": "git",
    "tags": [
      "functional",
      "dsl",
      "chaining",
      "seq"
    ],
    "description": "A library providing zero-cost chaining for functional abstractions in Nim",
    "license": "MIT",
    "web": "https://github.com/zero-functional/zero-functional"
  },
  {
    "name": "ormin",
    "url": "https://github.com/Araq/ormin",
    "method": "git",
    "tags": [
      "ORM",
      "SQL",
      "db",
      "database"
    ],
    "description": "Prepared SQL statement generator. A lightweight ORM.",
    "license": "MIT",
    "web": "https://github.com/Araq/ormin"
  },
  {
    "name": "karax",
    "url": "https://github.com/pragmagic/karax",
    "method": "git",
    "tags": [
      "browser",
      "DOM",
      "virtual-DOM",
      "UI"
    ],
    "description": "Karax is a framework for developing single page applications in Nim.",
    "license": "MIT",
    "web": "https://github.com/pragmagic/karax"
  },
  {
    "name": "cascade",
    "url": "https://github.com/citycide/cascade",
    "method": "git",
    "tags": [
      "macro",
      "cascade",
      "operator",
      "dart",
      "with"
    ],
    "description": "Method & assignment cascades for Nim, inspired by Smalltalk & Dart.",
    "license": "MIT",
    "web": "https://github.com/citycide/cascade"
  },
  {
    "name": "chrono",
    "url": "https://github.com/treeform/chrono",
    "method": "git",
    "tags": [
      "library",
      "timestamp",
      "calendar",
      "timezone"
    ],
    "description": "Calendars, Timestamps and Timezones utilities.",
    "license": "MIT",
    "web": "https://github.com/treeform/chrono"
  },
  {
    "name": "dbschema",
    "url": "https://github.com/vegansk/dbschema",
    "method": "git",
    "tags": [
      "library",
      "database",
      "db"
    ],
    "description": "Database schema migration library for Nim language.",
    "license": "MIT",
    "web": "https://github.com/vegansk/dbschema"
  },
  {
    "name": "gentabs",
    "url": "https://github.com/lcrees/gentabs",
    "method": "git",
    "tags": [
      "table",
      "string",
      "key",
      "value"
    ],
    "description": "Efficient hash table that is a key-value mapping (removed from stdlib)",
    "license": "MIT",
    "web": "https://github.com/lcrees/gentabs"
  },
  {
    "name": "libgraph",
    "url": "https://github.com/Mnenmenth/libgraphnim",
    "method": "git",
    "tags": [
      "graph",
      "math",
      "conversion",
      "pixels",
      "coordinates"
    ],
    "description": "Converts 2D linear graph coordinates to pixels on screen",
    "license": "MIT",
    "web": "https://github.com/Mnenmenth/libgraphnim"
  },
  {
    "name": "polynumeric",
    "url": "https://github.com/lcrees/polynumeric",
    "method": "git",
    "tags": [
      "polynomial",
      "numeric"
    ],
    "description": "Polynomial operations",
    "license": "MIT",
    "web": "https://github.com/lcrees/polynumeric"
  },
  {
    "name": "unicodedb",
    "url": "https://github.com/nitely/nim-unicodedb",
    "method": "git",
    "tags": [
      "unicode",
      "UCD",
      "unicodedata"
    ],
    "description": "Unicode Character Database (UCD) access for Nim",
    "license": "MIT",
    "web": "https://github.com/nitely/nim-unicodedb"
  },
  {
    "name": "normalize",
    "url": "https://github.com/nitely/nim-normalize",
    "method": "git",
    "tags": [
      "unicode",
      "normalization",
      "nfc",
      "nfd"
    ],
    "description": "Unicode normalization forms (tr15)",
    "license": "MIT",
    "web": "https://github.com/nitely/nim-normalize"
  },
  {
    "name": "nico",
    "url": "https://github.com/ftsf/nico",
    "method": "git",
    "tags": [
      "pico-8",
      "game",
      "library",
      "ludum",
      "dare"
    ],
    "description": "Nico game engine",
    "license": "MIT",
    "web": "https://github.com/ftsf/nico"
  },
  {
    "name": "os_files",
    "url": "https://github.com/tormund/os_files",
    "method": "git",
    "tags": [
      "dialogs",
      "file",
      "icon"
    ],
    "description": "Crossplatform (x11, windows, osx) native file dialogs; sytem file/folder icons in any resolution; open file with default application",
    "license": "MIT",
    "web": "https://github.com/tormund/os_files"
  },
  {
    "name": "sprymicro",
    "url": "https://github.com/gokr/sprymicro",
    "method": "git",
    "tags": [
      "spry",
      "demo"
    ],
    "description": "Small demo Spry interpreters",
    "license": "MIT",
    "web": "https://github.com/gokr/sprymicro"
  },
  {
    "name": "spryvm",
    "url": "https://github.com/gokr/spryvm",
    "method": "git",
    "tags": [
      "interpreter",
      "language",
      "spry"
    ],
    "description": "Homoiconic dynamic language interpreter in Nim",
    "license": "MIT",
    "web": "https://github.com/gokr/spryvm"
  },
  {
    "name": "netpbm",
    "url": "https://github.com/barcharcraz/nim-netpbm",
    "method": "git",
    "tags": [
      "pbm",
      "image",
      "wrapper",
      "netpbm"
    ],
    "description": "Wrapper for libnetpbm",
    "license": "MIT",
    "web": "https://github.com/barcharcraz/nim-netpbm"
  },
  {
    "name": "nimgen",
    "url": "https://github.com/genotrance/nimgen",
    "method": "git",
    "tags": [
      "c2nim",
      "library",
      "wrapper",
      "c",
      "c++"
    ],
    "description": "C2nim helper to simplify and automate wrapping C libraries",
    "license": "MIT",
    "web": "https://github.com/genotrance/nimgen"
  },
  {
    "name": "sksbox",
    "url": "https://github.com/Skrylar/sksbox",
    "method": "git",
    "tags": [
      "sbox",
      "binary",
      "binaryformat",
      "nothings",
      "container"
    ],
    "description": "A native-nim implementaton of the sBOX generic container format.",
    "license": "MIT",
    "web": "https://github.com/Skrylar/sksbox"
  },
  {
    "name": "avbin",
    "url": "https://github.com/Vladar4/avbin",
    "method": "git",
    "tags": [
      "audio",
      "video",
      "media",
      "library",
      "wrapper"
    ],
    "description": "Wrapper of the AVbin library for the Nim language.",
    "license": "LGPL",
    "web": "https://github.com/Vladar4/avbin"
  },
  {
    "name": "fsm",
    "url": "https://github.com/ba0f3/fsm.nim",
    "method": "git",
    "tags": [
      "fsm",
      "finite",
      "state",
      "machine"
    ],
    "description": "A simple finite-state machine for @nim-lang",
    "license": "MIT",
    "web": "https://github.com/ba0f3/fsm.nim"
  },
  {
    "name": "timezones",
    "url": "https://github.com/GULPF/timezones",
    "method": "git",
    "tags": [
      "timezone",
      "time",
      "tzdata"
    ],
    "description": "Timezone library compatible with the standard library. ",
    "license": "MIT",
    "web": "https://github.com/GULPF/timezones"
  },
  {
    "name": "ndf",
    "url": "https://github.com/rustomax/ndf",
    "method": "git",
    "tags": [
      "app",
      "binary",
      "duplicates",
      "utility",
      "filesystem"
    ],
    "description": "Duplicate files finder",
    "license": "MIT",
    "web": "https://github.com/rustomax/ndf"
  },
  {
    "name": "unicodeplus",
    "url": "https://github.com/nitely/nim-unicodeplus",
    "method": "git",
    "tags": [
      "unicode",
      "isdigit",
      "isalpha"
    ],
    "description": "Common unicode operations",
    "license": "MIT",
    "web": "https://github.com/nitely/nim-unicodeplus"
  },
  {
    "name": "libsvm",
    "url": "https://github.com/genotrance/libsvm",
    "method": "git",
    "tags": [
      "scientific",
      "svm",
      "vector"
    ],
    "description": "libsvm wrapper for Nim",
    "license": "MIT",
    "web": "https://github.com/genotrance/libsvm"
  },
  {
    "name": "lilt",
    "url": "https://github.com/quelklef/lilt",
    "method": "git",
    "tags": [
      "language",
      "parser",
      "parsing"
    ],
    "description": "Parsing language",
    "license": "MIT",
    "web": "https://github.com/quelklef/lilt"
  },
  {
    "name": "shiori_charset_convert",
    "url": "https://github.com/Narazaka/shiori_charset_convert-nim",
    "method": "git",
    "tags": [
      "shiori",
      "ukagaka"
    ],
    "description": "The SHIORI Message charset convert utility",
    "license": "MIT",
    "web": "https://github.com/Narazaka/shiori_charset_convert-nim"
  },
  {
    "name": "grafanim",
    "url": "https://github.com/jamesalbert/grafanim",
    "method": "git",
    "tags": [
      "library",
      "grafana",
      "dashboards"
    ],
    "description": "Grafana module for Nim",
    "license": "GPL",
    "web": "https://github.com/jamesalbert/grafanim"
  },
  {
    "name": "nimpy",
    "url": "https://github.com/yglukhov/nimpy",
    "method": "git",
    "tags": [
      "python",
      "bridge"
    ],
    "description": "Nim - Python bridge",
    "license": "MIT",
    "web": "https://github.com/yglukhov/nimpy"
  },
  {
    "name": "simple_graph",
    "url": "https://github.com/erhlee-bird/simple_graph",
    "method": "git",
    "tags": [
      "datastructures",
      "library"
    ],
    "description": "Simple Graph Library",
    "license": "MIT",
    "web": "https://github.com/erhlee-bird/simple_graph"
  },
  {
    "name": "controlStructures",
    "url": "https://github.com/TakeYourFreedom/Additional-Control-Structures-for-Nim",
    "method": "git",
    "tags": [
      "library",
      "control",
      "structure"
    ],
    "description": "Additional control structures",
    "license": "MIT",
    "web": "http://htmlpreview.github.io/?https://github.com/TakeYourFreedom/Additional-Control-Structures-for-Nim/blob/master/controlStructures.html"
  },
  {
    "name": "notetxt",
    "url": "https://github.com/mrshu/nim-notetxt",
    "method": "git",
    "tags": [
      "notetxt,",
      "note",
      "taking"
    ],
    "description": "A library that implements the note.txt specification for note taking.",
    "license": "MIT",
    "web": "https://github.com/mrshu/nim-notetxt"
  },
  {
    "name": "breeze",
    "url": "https://github.com/alehander42/breeze",
    "method": "git",
    "tags": [
      "dsl",
      "macro",
      "metaprogramming"
    ],
    "description": "A dsl for writing macros in Nim",
    "license": "MIT",
    "web": "https://github.com/alehander42/breeze"
  },
  {
    "name": "joyent_http_parser",
    "url": "https://github.com/nim-lang/joyent_http_parser",
    "method": "git",
    "tags": [
      "wrapper",
      "library",
      "parsing"
    ],
    "description": "Wrapper for high performance HTTP parsing library.",
    "license": "MIT",
    "web": "https://github.com/nim-lang/joyent_http_parser"
  },
  {
    "name": "libsvm_legacy",
    "url": "https://github.com/nim-lang/libsvm_legacy",
    "method": "git",
    "tags": [
      "wrapper",
      "library",
      "scientific"
    ],
    "description": "Wrapper for libsvm.",
    "license": "MIT",
    "web": "https://github.com/nim-lang/libsvm_legacy"
  },
  {
    "name": "clblast",
    "url": "https://github.com/numforge/nim-clblast",
    "method": "git",
    "tags": [
      "BLAS",
      "linear",
      "algebra",
      "vector",
      "matrix",
      "opencl",
      "high",
      "performance",
      "computing",
      "GPU",
      "wrapper"
    ],
    "description": "Wrapper for CLBlast, an OpenCL BLAS library",
    "license": "Apache License 2.0",
    "web": "https://github.com/numforge/nim-clblast"
  },
  {
    "name": "nimp5",
    "url": "https://github.com/Foldover/nim-p5",
    "method": "git",
    "tags": [
      "p5",
      "javascript",
      "creative",
      "coding",
      "processing",
      "library"
    ],
    "description": "Nim bindings for p5.js.",
    "license": "MIT",
    "web": "https://github.com/Foldover/nim-p5"
  },
  {
    "name": "names",
    "url": "https://github.com/pragmagic/names",
    "method": "git",
    "tags": [
      "strings"
    ],
    "description": "String interning library",
    "license": "MIT",
    "web": "https://github.com/pragmagic/names"
  },
  {
    "name": "sha1ext",
    "url": "https://github.com/CORDEA/sha1ext",
    "method": "git",
    "tags": [
      "sha1",
      "extension"
    ],
    "description": "std / sha1 extension",
    "license": "Apache License 2.0",
    "web": "https://github.com/CORDEA/sha1ext"
  },
  {
    "name": "libsha",
    "url": "https://github.com/forlan-ua/nim-libsha",
    "method": "git",
    "tags": [
      "sha1",
      "sha224",
      "sha256",
      "sha384",
      "sha512"
    ],
    "description": "Sha1 and Sha2 implementations",
    "license": "MIT",
    "web": "https://github.com/forlan-ua/nim-libsha"
  },
  {
    "name": "pwned",
    "url": "https://github.com/dom96/pwned",
    "method": "git",
    "tags": [
      "application",
      "passwords",
      "security",
      "binary"
    ],
    "description": "A client for the Pwned passwords API.",
    "license": "MIT",
    "web": "https://github.com/dom96/pwned"
  },
  {
    "name": "suffer",
    "url": "https://github.com/emekoi/suffer",
    "method": "git",
    "tags": [
      "graphics",
      "font",
      "software"
    ],
    "description": "a nim library for drawing 2d shapes, text, and images to 32bit software pixel buffers",
    "license": "MIT",
    "web": "https://github.com/emekoi/suffer"
  },
  {
    "name": "metric",
    "url": "https://github.com/mjendrusch/metric",
    "method": "git",
    "tags": [
      "library",
      "units",
      "scientific",
      "dimensional-analysis"
    ],
    "description": "Dimensionful types and dimensional analysis.",
    "license": "MIT",
    "web": "https://github.com/mjendrusch/metric"
  },
  {
    "name": "useragents",
    "url": "https://github.com/treeform/useragents",
    "method": "git",
    "tags": [
      "library",
      "useragent"
    ],
    "description": "User Agent parser for nim.",
    "license": "MIT",
    "web": "https://github.com/treeform/useragents"
  },
  {
    "name": "nimna",
    "url": "https://github.com/mjendrusch/nimna",
    "method": "git",
    "tags": [
      "library",
      "nucleic-acid-folding",
      "scientific",
      "biology"
    ],
    "description": "Nucleic acid folding and design.",
    "license": "MIT",
    "web": "https://github.com/mjendrusch/nimna"
  },
  {
    "name": "bencode",
    "url": "https://github.com/FedericoCeratto/nim-bencode",
    "method": "git",
    "tags": [
      "library",
      "bencode"
    ],
    "description": "Bencode serialization/deserialization library",
    "license": "LGPLv3",
    "web": "https://github.com/FedericoCeratto/nim-bencode"
  },
  {
    "name": "i3ipc",
    "url": "https://github.com/FedericoCeratto/nim-i3ipc",
    "method": "git",
    "tags": [
      "library",
      "i3"
    ],
    "description": "i3 IPC client library",
    "license": "LGPLv3",
    "web": "https://github.com/FedericoCeratto/nim-i3ipc"
  },
  {
    "name": "chroma",
    "url": "https://github.com/treeform/chroma",
    "method": "git",
    "tags": [
      "colors",
      "cmyk",
      "hsl",
      "hsv"
    ],
    "description": "Everything you want to do with colors.",
    "license": "MIT",
    "web": "https://github.com/treeform/chroma"
  },
  {
    "name": "nimrax",
    "url": "https://github.com/genotrance/nimrax",
    "method": "git",
    "tags": [
      "rax",
      "radix",
      "tree",
      "data",
      "structure"
    ],
    "description": "Radix tree wrapper for Nim",
    "license": "MIT",
    "web": "https://github.com/genotrance/nimrax"
  },
  {
    "name": "nimbass",
    "url": "https://github.com/genotrance/nimbass",
    "method": "git",
    "tags": [
      "bass",
      "audio",
      "wrapper"
    ],
    "description": "Bass wrapper for Nim",
    "license": "MIT",
    "web": "https://github.com/genotrance/nimbass"
  },
  {
    "name": "nimkerberos",
    "url": "https://github.com/genotrance/nimkerberos",
    "method": "git",
    "tags": [
      "kerberos",
      "ntlm",
      "authentication",
      "auth",
      "sspi"
    ],
    "description": "WinKerberos wrapper for Nim",
    "license": "MIT",
    "web": "https://github.com/genotrance/nimkerberos"
  },
  {
    "name": "nimssh2",
    "url": "https://github.com/genotrance/nimssh2",
    "method": "git",
    "tags": [
      "ssh",
      "library",
      "wrapper"
    ],
    "description": "libssh2 wrapper for Nim",
    "license": "MIT",
    "web": "https://github.com/genotrance/nimssh2"
  },
  {
    "name": "nimssl",
    "url": "https://github.com/genotrance/nimssl",
    "method": "git",
    "tags": [
      "openssl",
      "sha",
      "sha1",
      "hash",
      "sha256",
      "sha512"
    ],
    "description": "OpenSSL wrapper for Nim",
    "license": "MIT",
    "web": "https://github.com/genotrance/nimssl"
  },
  {
    "name": "snip",
    "url": "https://github.com/genotrance/snip",
    "method": "git",
    "tags": [
      "console",
      "editor",
      "text",
      "cli"
    ],
    "description": "Text editor to speed up testing code snippets",
    "license": "MIT",
    "web": "https://github.com/genotrance/snip"
  },
  {
    "name": "moduleinit",
    "url": "https://github.com/skunkiferous/moduleinit",
    "method": "git",
    "tags": [
      "library",
      "parallelism",
      "threads"
    ],
    "description": "Nim module/thread initialisation ordering library",
    "license": "MIT",
    "web": "https://github.com/skunkiferous/moduleinit"
  },
  {
    "name": "mofuw",
    "url": "https://github.com/2vg/mofuw",
    "method": "git",
    "tags": [
      "web",
      "http",
      "framework"
    ],
    "description": "mofuw is *MO*re *F*aster, *U*ltra *W*ebserver",
    "license": "MIT",
    "web": "https://github.com/2vg/mofuw"
  },
  {
    "name": "scnim",
    "url": "https://github.com/capocasa/scnim",
    "method": "git",
    "tags": [
      "music",
      "synthesizer",
      "realtime",
      "supercollider",
      "ugen",
      "plugin",
      "binding",
      "audio"
    ],
    "description": "Develop SuperCollider UGens in Nim",
    "license": "MIT",
    "web": "https://github.com/capocasa/scnim"
  },
  {
    "name": "nimgl",
    "url": "https://github.com/lmariscal/nimgl",
    "method": "git",
    "tags": [
      "glfw",
      "imgui",
      "opengl",
      "bindings",
      "gl",
      "graphics"
    ],
    "description": "Nim Game Library",
    "license": "MIT",
    "web": "https://github.com/lmariscal/nimgl"
  },
  {
    "name": "inim",
    "url": "https://github.com/AndreiRegiani/INim",
    "method": "git",
    "tags": [
      "repl",
      "playground",
      "shell"
    ],
    "description": "Interactive Nim Shell",
    "license": "MIT",
    "web": "https://github.com/AndreiRegiani/INim"
  },
  {
    "name": "nimbigwig",
    "url": "https://github.com/genotrance/nimbigwig",
    "method": "git",
    "tags": [
      "bigwig",
      "bigbend",
      "genome"
    ],
    "description": "libBigWig wrapper for Nim",
    "license": "MIT",
    "web": "https://github.com/genotrance/nimbigwig"
  },
  {
    "name": "regex",
    "url": "https://github.com/nitely/nim-regex",
    "method": "git",
    "tags": [
      "regex"
    ],
    "description": "Linear time regex matching",
    "license": "MIT",
    "web": "https://github.com/nitely/nim-regex"
  },
  {
    "name": "tsundoku",
    "url": "https://github.com/FedericoCeratto/tsundoku",
    "method": "git",
    "tags": [
      "OPDS",
      "ebook",
      "server"
    ],
    "description": "Simple and lightweight OPDS ebook server",
    "license": "GPLv3",
    "web": "https://github.com/FedericoCeratto/tsundoku"
  },
  {
    "name": "nim_exodus",
    "url": "https://github.com/shinriyo/nim_exodus",
    "method": "git",
    "tags": [
      "web",
      "html",
      "template"
    ],
    "description": "Template generator for gester",
    "license": "MIT",
    "web": "https://github.com/shinriyo/nim_exodus"
  },
  {
    "name": "nimlibxlsxwriter",
    "url": "https://github.com/KeepCoolWithCoolidge/nimlibxlsxwriter",
    "method": "git",
    "tags": [
      "Excel",
      "wrapper",
      "xlsx"
    ],
    "description": "libxslxwriter wrapper for Nim",
    "license": "MIT",
    "web": "https://github.com/KeepCoolWithCoolidge/nimlibxlsxwriter"
  },
  {
    "name": "msqueue",
    "url": "https://github.com/2vg/MSQueue",
    "method": "git",
    "tags": [
      "algorithm",
      "queue",
      "MichaelScott",
      "fast",
      "concurrent"
    ],
    "description": "Michael-Scott queue implemented in Nim",
    "license": "MIT",
    "web": "https://github.com/2vg/MSQueue"
  },
  {
    "name": "nimclutter",
    "url": "https://github.com/KeepCoolWithCoolidge/nimclutter",
    "method": "git",
    "tags": [
      "clutter",
      "gtk",
      "gui"
    ],
    "description": "Nim bindings for Clutter toolkit.",
    "license": "LGPLv2.1",
    "web": "https://github.com/KeepCoolWithCoolidge/nimclutter"
  },
  {
    "name": "nimhdf5",
    "url": "https://github.com/Vindaar/nimhdf5",
    "method": "git",
    "tags": [
      "library",
      "wrapper",
      "binding",
      "libhdf5",
      "hdf5",
      "ndarray",
      "storage"
    ],
    "description": "Bindings for the HDF5 data format C library",
    "license": "MIT",
    "web": "https://github.com/Vindaar/nimhdf5"
  },
  {
    "name": "mpfit",
    "url": "https://github.com/Vindaar/nim-mpfit",
    "method": "git",
    "tags": [
      "library",
      "wrapper",
      "binding",
      "nonlinear",
      "least-squares",
      "fitting",
      "levenberg-marquardt",
      "regression"
    ],
    "description": "A wrapper for the cMPFIT non-linear least squares fitting library",
    "license": "MIT",
    "web": "https://github.com/Vindaar/nim-mpfit"
  },
  {
    "name": "nlopt",
    "url": "https://github.com/Vindaar/nimnlopt",
    "method": "git",
    "tags": [
      "library",
      "wrapper",
      "binding",
      "nonlinear-optimization"
    ],
    "description": "A wrapper for the non-linear optimization C library Nlopt",
    "license": "MIT",
    "web": "https://github.com/Vindaar/nimnlopt"
  },
  {
    "name": "itertools",
    "url": "https://github.com/narimiran/itertools",
    "method": "git",
    "tags": [
      "itertools",
      "python",
      "iterators"
    ],
    "description": "Itertools for Nim",
    "license": "MIT",
    "web": "https://github.com/narimiran/itertools"
  },
  {
    "name": "typelists",
    "url": "https://github.com/yglukhov/typelists",
    "method": "git",
    "tags": [
      "metaprogramming"
    ],
    "description": "Typelists in Nim",
    "license": "MIT",
    "web": "https://github.com/yglukhov/typelists"
  },
  {
    "name": "sol",
    "url": "https://github.com/davidgarland/sol",
    "method": "git",
    "tags": [
      "c99",
      "c11",
      "c",
      "vector",
      "simd",
      "avx",
      "avx2",
      "neon"
    ],
    "description": "A SIMD-accelerated vector library written in C99 with Nim bindings.",
    "license": "MIT",
    "web": "https://github.com/davidgarland/sol"
  },
  {
    "name": "simdX86",
    "url": "https://github.com/nimlibs/simdX86",
    "method": "git",
    "tags": [
      "simd"
    ],
    "description": "Wrappers for X86 SIMD intrinsics",
    "license": "MIT",
    "web": "https://github.com/nimlibs/simdX86"
  },
  {
    "name": "loopfusion",
    "url": "https://github.com/numforge/loopfusion",
    "method": "git",
    "tags": [
      "loop",
      "iterator",
      "zip",
      "forEach",
      "variadic"
    ],
    "description": "Loop efficiently over a variadic number of containers",
    "license": "MIT or Apache 2.0",
    "web": "https://github.com/numforge/loopfusion"
  },
  {
    "name": "tinamou",
    "url": "https://github.com/Double-oxygeN/tinamou",
    "method": "git",
    "tags": [
      "game",
      "sdl2"
    ],
    "description": "Game Library in Nim with SDL2",
    "license": "MIT",
    "web": "https://github.com/Double-oxygeN/tinamou"
  },
  {
    "name": "cittadino",
    "url": "https://github.com/makingspace/cittadino",
    "method": "git",
    "tags": [
      "pubsub",
      "stomp",
      "rabbitmq",
      "amqp"
    ],
    "description": "A simple PubSub framework using STOMP.",
    "license": "BSD2",
    "web": "https://github.com/makingspace/cittadino"
  },
  {
    "name": "consul",
    "url": "https://github.com/makingspace/nim_consul",
    "method": "git",
    "tags": [
      "consul"
    ],
    "description": "A simple interface to a running Consul agent.",
    "license": "BSD2",
    "web": "https://github.com/makingspace/nim_consul"
  },
  {
    "name": "keystone",
    "url": "https://github.com/6A/Keystone.nim",
    "method": "git",
    "tags": [
      "binding",
      "keystone",
      "asm",
      "assembler",
      "x86",
      "arm"
    ],
    "description": "Bindings to the Keystone Assembler.",
    "license": "MIT",
    "web": "https://github.com/6A/Keystone.nim"
  },
  {
    "name": "units",
    "url": "https://github.com/Udiknedormin/NimUnits",
    "method": "git",
    "tags": [
      "library",
      "pure",
      "units",
      "physics",
      "science",
      "documentation",
      "safety"
    ],
    "description": " Statically-typed quantity units.",
    "license": "MIT",
    "web": "https://github.com/Udiknedormin/NimUnits"
  },
  {
    "name": "ast_pattern_matching",
    "url": "https://github.com/krux02/ast-pattern-matching",
    "method": "git",
    "tags": [
      "macros",
      "pattern-matching",
      "ast"
    ],
    "description": "a general ast pattern matching library with a focus on correctness and good error messages",
    "license": "MIT",
    "web": "https://github.com/krux02/ast-pattern-matching"
  },
  {
    "name": "tissue",
    "url": "https://github.com/genotrance/tissue",
    "method": "git",
    "tags": [
      "github",
      "issue",
      "debug",
      "test",
      "testament"
    ],
    "description": "Test failing snippets from Nim's issues",
    "license": "MIT",
    "web": "https://github.com/genotrance/tissue"
  },
  {
    "name": "sphincs",
    "url": "https://github.com/ehmry/nim-sphincs",
    "method": "git",
    "tags": [
      "crypto",
      "pqcrypto",
      "signing"
    ],
    "description": "SPHINCS⁺ stateless hash-based signature scheme",
    "license": "MIT",
    "web": "https://github.com/ehmry/nim-sphincs"
  },
  {
    "name": "nimpb",
    "url": "https://github.com/oswjk/nimpb",
    "method": "git",
    "tags": [
      "serialization",
      "protocol-buffers",
      "protobuf",
      "library"
    ],
    "description": "A Protocol Buffers library for Nim",
    "license": "MIT",
    "web": "https://github.com/oswjk/nimpb"
  },
  {
    "name": "nimpb_protoc",
    "url": "https://github.com/oswjk/nimpb_protoc",
    "method": "git",
    "tags": [
      "serialization",
      "protocol-buffers",
      "protobuf"
    ],
    "description": "Protocol Buffers compiler support package for nimpb",
    "license": "MIT",
    "web": "https://github.com/oswjk/nimpb_protoc"
  },
  {
    "name": "strunicode",
    "url": "https://github.com/nitely/nim-strunicode",
    "method": "git",
    "tags": [
      "string",
      "unicode",
      "grapheme"
    ],
    "description": "Swift-like unicode string handling",
    "license": "MIT",
    "web": "https://github.com/nitely/nim-strunicode"
  },
  {
    "name": "turn_based_game",
    "url": "https://github.com/JohnAD/turn_based_game",
    "method": "git",
    "tags": [
      "rules-engine",
      "game",
      "turn-based"
    ],
    "description": "Game rules engine for simulating or playing turn-based games",
    "license": "MIT",
    "web": "https://github.com/JohnAD/turn_based_game/wiki"
  },
  {
    "name": "negamax",
    "url": "https://github.com/JohnAD/negamax",
    "method": "git",
    "tags": [
      "negamax",
      "minimax",
      "game",
      "ai",
      "turn-based"
    ],
    "description": "Negamax AI search-tree algorithm for two player games",
    "license": "MIT",
    "web": "https://github.com/JohnAD/negamax"
  },
  {
    "name": "translation",
    "url": "https://github.com/juancarlospaco/nim-tinyslation",
    "method": "git",
    "tags": [
      "translation",
      "tinyslation",
      "api",
      "strings",
      "minimalism"
    ],
    "description": "Text string translation from free online crowdsourced API. Tinyslation a tiny translation.",
    "license": "LGPLv3",
    "web": "https://github.com/juancarlospaco/nim-tinyslation"
  },
  {
    "name": "magic",
    "url": "https://github.com/xmonader/nim-magic",
    "method": "git",
    "tags": [
      "libmagic",
      "magic",
      "guessfile"
    ],
    "description": "libmagic for nim",
    "license": "MIT",
    "web": "https://github.com/xmonader/nim-magic"
  },
  {
    "name": "configparser",
    "url": "https://github.com/xmonader/nim-configparser",
    "method": "git",
    "tags": [
      "configparser",
      "ini",
      "parser"
    ],
    "description": "pure Ini configurations parser",
    "license": "MIT",
    "web": "https://github.com/xmonader/nim-configparser"
  },
  {
    "name": "random_font_color",
    "url": "https://github.com/juancarlospaco/nim-random-font-color",
    "method": "git",
    "tags": [
      "fonts",
      "colors",
      "pastel",
      "design",
      "random"
    ],
    "description": "Random curated Fonts and pastel Colors for your UI/UX design, design for non-designers.",
    "license": "LGPLv3",
    "web": "https://github.com/juancarlospaco/nim-random-font-color"
  },
  {
    "name": "bytes2human",
    "url": "https://github.com/juancarlospaco/nim-bytes2human",
    "method": "git",
    "tags": [
      "bytes",
      "human",
      "minimalism",
      "size"
    ],
    "description": "Convert bytes to kilobytes, megabytes, gigabytes, etc.",
    "license": "LGPLv3",
    "web": "https://github.com/juancarlospaco/nim-bytes2human"
  },
  {
    "name": "nimhttpd",
    "url": "https://github.com/h3rald/nimhttpd",
    "method": "git",
    "tags": [
      "web-server",
      "static-file-server",
      "server",
      "http"
    ],
    "description": "A tiny static file web server.",
    "license": "MIT",
    "web": "https://github.com/h3rald/nimhttpd"
  },
  {
    "name": "crc32",
    "url": "https://github.com/juancarlospaco/nim-crc32",
    "method": "git",
    "tags": [
      "crc32",
      "checksum",
      "minimalism"
    ],
    "description": "CRC32, 2 proc, copied from RosettaCode.",
    "license": "MIT",
    "web": "https://github.com/juancarlospaco/nim-crc32"
  },
  {
    "name": "httpbeast",
    "url": "https://github.com/dom96/httpbeast",
    "method": "git",
    "tags": [
      "http",
      "server",
      "parallel",
      "linux",
      "unix"
    ],
    "description": "A performant and scalable HTTP server.",
    "license": "MIT",
    "web": "https://github.com/dom96/httpbeast"
  },
  {
    "name": "datetime2human",
    "url": "https://github.com/juancarlospaco/nim-datetime2human",
    "method": "git",
    "tags": [
      "date",
      "time",
      "datetime",
      "ISO-8601",
      "human",
      "minimalism"
    ],
    "description": "Human friendly DateTime string representations, seconds to millenniums.",
    "license": "LGPLv3",
    "web": "https://github.com/juancarlospaco/nim-datetime2human"
  },
  {
    "name": "sass",
    "url": "https://github.com/dom96/sass",
    "method": "git",
    "tags": [
      "css",
      "compiler",
      "wrapper",
      "library",
      "scss",
      "web"
    ],
    "description": "A wrapper for the libsass library.",
    "license": "MIT",
    "web": "https://github.com/dom96/sass"
  },
  {
    "name": "osutil",
    "url": "https://github.com/juancarlospaco/nim-osutil",
    "method": "git",
    "tags": [
      "utils",
      "helpers",
      "minimalism",
      "process",
      "mobile",
      "battery"
    ],
    "description": "OS Utils for Nim, simple tiny but useful procs for OS. Turn Display OFF and set Process Name.",
    "license": "LGPLv3",
    "web": "https://github.com/juancarlospaco/nim-osutil"
  },
  {
    "name": "binance",
    "url": "https://github.com/Imperator26/binance",
    "method": "git",
    "tags": [
      "library",
      "api",
      "binance"
    ],
    "description": "A Nim library to access the Binance API.",
    "license": "Apache License 2.0",
    "web": "https://github.com/Imperator26/binance"
  },
  {
    "name": "jdec",
    "tags": [
      "json",
      "marshal",
      "helper",
      "utils"
    ],
    "method": "git",
    "license": "MIT",
    "web": "https://github.com/diegogub/jdec",
    "url": "https://github.com/diegogub/jdec",
    "description": "Flexible JSON manshal/unmarshal library for nim"
  },
  {
    "name": "nimsnappyc",
    "url": "https://github.com/NimCompression/nimsnappyc",
    "method": "git",
    "tags": [
      "snappy",
      "compression",
      "wrapper",
      "library"
    ],
    "description": "Wrapper for the Snappy-C compression library",
    "license": "MIT",
    "web": "https://github.com/NimCompression/nimsnappyc"
  },
  {
    "name": "websitecreator",
    "alias": "nimwc"
  },
  {
    "name": "nimwc",
    "url": "https://github.com/ThomasTJdev/nim_websitecreator",
    "method": "git",
    "tags": [
      "website",
      "webpage",
      "blog",
      "binary"
    ],
    "description": "A website management tool. Run the file and access your webpage.",
    "license": "GPLv3",
    "web": "https://nimwc.org/"
  },
  {
    "name": "shaname",
    "url": "https://github.com/Torro/nimble-packages?subdir=shaname",
    "method": "git",
    "tags": [
      "sha1",
      "command-line",
      "utilities"
    ],
    "description": "Rename files to their sha1sums",
    "license": "BSD",
    "web": "https://github.com/Torro/nimble-packages/tree/master/shaname"
  },
  {
    "name": "about",
    "url": "https://github.com/aleandros/about",
    "method": "git",
    "tags": [
      "cli",
      "tool"
    ],
    "description": "Executable for finding information about programs in PATH",
    "license": "MIT",
    "web": "https://github.com/aleandros/about"
  },
  {
    "name": "findtests",
    "url": "https://github.com/jackvandrunen/findtests",
    "method": "git",
    "tags": [
      "test",
      "tests",
      "testing",
      "unit"
    ],
    "description": "A helper module for writing unit tests in Nim with nake or similar build system.",
    "license": "ISC",
    "web": "https://github.com/jackvandrunen/findtests"
  },
  {
    "name": "packedjson",
    "url": "https://github.com/Araq/packedjson",
    "method": "git",
    "tags": [
      "json"
    ],
    "description": "packedjson is an alternative Nim implementation for JSON. The JSON is essentially kept as a single string in order to save memory over a more traditional tree representation.",
    "license": "MIT",
    "web": "https://github.com/Araq/packedjson"
  },
  {
    "name": "unicode_numbers",
    "url": "https://github.com/Aearnus/unicode_numbers",
    "method": "git",
    "tags": [
      "library",
      "string",
      "format",
      "unicode"
    ],
    "description": "Converts a number into a specially formatted Unicode string",
    "license": "MIT",
    "web": "https://github.com/Aearnus/unicode_numbers"
  },
  {
    "name": "glob",
    "url": "https://github.com/citycide/glob",
    "method": "git",
    "tags": [
      "glob",
      "pattern",
      "match",
      "walk",
      "filesystem",
      "pure"
    ],
    "description": "Pure library for matching file paths against Unix style glob patterns.",
    "license": "MIT",
    "web": "https://github.com/citycide/glob"
  },
  {
    "name": "lda",
    "url": "https://github.com/unicredit/lda",
    "method": "git",
    "tags": [
      "LDA",
      "topic-modeling",
      "text-clustering",
      "NLP"
    ],
    "description": "Latent Dirichlet Allocation",
    "license": "Apache License 2.0",
    "web": "https://github.com/unicredit/lda"
  },
  {
    "name": "mdevolve",
    "url": "https://github.com/jxy/MDevolve",
    "method": "git",
    "tags": [
      "MD",
      "integrator",
      "numerical",
      "evolution"
    ],
    "description": "Integrator framework for Molecular Dynamic evolutions",
    "license": "MIT",
    "web": "https://github.com/jxy/MDevolve"
  },
  {
    "name": "sctp",
    "url": "https://github.com/metacontainer/sctp.nim",
    "method": "git",
    "tags": [
      "sctp",
      "networking",
      "userspace"
    ],
    "description": "Userspace SCTP bindings",
    "license": "BSD",
    "web": "https://github.com/metacontainer/sctp.nim"
  },
  {
    "name": "sodium",
    "url": "https://github.com/zielmicha/libsodium.nim",
    "method": "git",
    "tags": [
      "crypto",
      "security",
      "sodium"
    ],
    "description": "High-level libsodium bindings",
    "license": "MIT",
    "web": "https://github.com/zielmicha/libsodium.nim"
  },
  {
    "name": "db_clickhouse",
    "url": "https://github.com/leonardoce/nim-clickhouse",
    "method": "git",
    "tags": [
      "wrapper",
      "database",
      "clickhouse"
    ],
    "description": "ClickHouse Nim interface",
    "license": "MIT",
    "web": "https://github.com/leonardoce/nim-clickhouse"
  },
  {
    "name": "webterminal",
    "url": "https://github.com/JohnAD/webterminal",
    "method": "git",
    "tags": [
      "javascript",
      "terminal",
      "tty"
    ],
    "description": "Very simple browser Javascript TTY web terminal",
    "license": "MIT",
    "web": "https://github.com/JohnAD/webterminal"
  },
  {
    "name": "hpack",
    "url": "https://github.com/nitely/nim-hpack",
    "method": "git",
    "tags": [
      "http2",
      "hpack"
    ],
    "description": "HPACK (Header Compression for HTTP/2)",
    "license": "MIT",
    "web": "https://github.com/nitely/nim-hpack"
  },
  {
    "name": "cobs",
    "url": "https://github.com/keyme/nim_cobs",
    "method": "git",
    "tags": [
      "serialization",
      "encoding",
      "wireline",
      "framing",
      "cobs"
    ],
    "description": "Consistent Overhead Byte Stuffing for Nim",
    "license": "MIT",
    "web": "https://github.com/keyme/nim_cobs"
  },
  {
    "name": "bitvec",
    "url": "https://github.com/keyme/nim_bitvec",
    "method": "git",
    "tags": [
      "serialization",
      "encoding",
      "wireline"
    ],
    "description": "Extensible bit vector integer encoding library",
    "license": "MIT",
    "web": "https://github.com/keyme/nim_bitvec"
  },
  {
    "name": "nimsvg",
    "url": "https://github.com/bluenote10/NimSvg",
    "method": "git",
    "tags": [
      "svg"
    ],
    "description": "Nim-based DSL allowing to generate SVG files and GIF animations.",
    "license": "MIT",
    "web": "https://github.com/bluenote10/NimSvg"
  },
  {
    "name": "validation",
    "url": "https://github.com/captainbland/nim-validation",
    "method": "git",
    "tags": [
      "validation",
      "library"
    ],
    "description": "Nim object validation using type field pragmas",
    "license": "GPLv3",
    "web": "https://github.com/captainbland/nim-validation"
  },
  {
    "name": "nimgraphviz",
    "url": "https://github.com/QuinnFreedman/nimgraphviz",
    "method": "git",
    "tags": [
      "graph",
      "viz",
      "graphviz",
      "dot",
      "pygraphviz"
    ],
    "description": "Nim bindings for the GraphViz tool and the DOT graph language",
    "license": "MIT",
    "web": "https://github.com/QuinnFreedman/nimgraphviz"
  },
  {
    "name": "fab",
    "url": "https://github.com/icyphox/fab",
    "method": "git",
    "tags": [
      "colors",
      "terminal",
      "formatting",
      "text",
      "fun"
    ],
    "description": "Print fabulously in your terminal",
    "license": "MIT",
    "web": "https://github.com/icyphox/fab"
  },
  {
    "name": "kdialog",
    "url": "https://github.com/juancarlospaco/nim-kdialog",
    "method": "git",
    "tags": [
      "kdialog",
      "qt5",
      "kde",
      "gui",
      "easy",
      "qt"
    ],
    "description": "KDialog Qt5 Wrapper, easy API, KISS design",
    "license": "LGPLv3",
    "web": "https://github.com/juancarlospaco/nim-kdialog"
  },
  {
    "name": "nim7z",
    "url": "https://github.com/genotrance/nim7z",
    "method": "git",
    "tags": [
      "7zip",
      "7z",
      "extract",
      "archive"
    ],
    "description": "7z extraction for Nim",
    "license": "MIT",
    "web": "https://github.com/genotrance/nim7z"
  },
  {
    "name": "nimarchive",
    "url": "https://github.com/genotrance/nimarchive",
    "method": "git",
    "tags": [
      "7z",
      "zip",
      "tar",
      "rar",
      "gz",
      "libarchive",
      "compress",
      "extract",
      "archive"
    ],
    "description": "libarchive wrapper for Nim",
    "license": "MIT",
    "web": "https://github.com/genotrance/nimarchive"
  },
  {
    "name": "nimpcre",
    "url": "https://github.com/genotrance/nimpcre",
    "method": "git",
    "tags": [
      "pcre",
      "regex"
    ],
    "description": "PCRE wrapper for Nim",
    "license": "MIT",
    "web": "https://github.com/genotrance/nimpcre"
  },
  {
    "name": "nimdeps",
    "url": "https://github.com/genotrance/nimdeps",
    "method": "git",
    "tags": [
      "dependency",
      "bundle",
      "installer",
      "package"
    ],
    "description": "Nim library to bundle dependency files into executable",
    "license": "MIT",
    "web": "https://github.com/genotrance/nimdeps"
  },
  {
    "name": "intel_hex",
    "url": "https://github.com/keyme/nim_intel_hex",
    "method": "git",
    "tags": [
      "utils",
      "parsing",
      "hex"
    ],
    "description": "Intel hex file utility library",
    "license": "MIT",
    "web": "https://github.com/keyme/nim_intel_hex"
  },
  {
    "name": "nimha",
    "url": "https://github.com/ThomasTJdev/nim_homeassistant",
    "method": "git",
    "tags": [
      "smarthome",
      "automation",
      "mqtt",
      "xiaomi"
    ],
    "description": "Nim Home Assistant (NimHA) is a hub for combining multiple home automation devices and automating jobs",
    "license": "GPLv3",
    "web": "https://github.com/ThomasTJdev/nim_homeassistant"
  },
  {
    "name": "fmod",
    "url": "https://github.com/johnnovak/nim-fmod",
    "method": "git",
    "tags": [
      "library",
      "fmod",
      "audio",
      "game",
      "sound"
    ],
    "description": "Nim wrapper for the FMOD Low Level C API",
    "license": "MIT",
    "web": "https://github.com/johnnovak/nim-fmod"
  },
  {
    "name": "figures",
    "url": "https://github.com/lmariscal/figures",
    "method": "git",
    "tags": [
      "unicode",
      "cli",
      "figures"
    ],
    "description": "unicode symbols",
    "license": "MIT",
    "web": "https://github.com/lmariscal/figures"
  },
  {
    "name": "ur",
    "url": "https://github.com/JohnAD/ur",
    "method": "git",
    "tags": [
      "library",
      "universal",
      "result",
      "return"
    ],
    "description": "A Universal Result macro/object that normalizes the information returned from a procedure",
    "license": "MIT",
    "web": "https://github.com/JohnAD/ur",
    "doc": "https://github.com/JohnAD/ur/blob/master/docs/ur.rst"
  },
  {
    "name": "blosc",
    "url": "https://github.com/Skrylar/nblosc",
    "method": "git",
    "tags": [
      "blosc",
      "wrapper",
      "compression"
    ],
    "description": "Bit Shuffling Block Compressor (C-Blosc)",
    "license": "BSD",
    "web": "https://github.com/Skrylar/nblosc"
  },
  {
    "name": "fltk",
    "url": "https://github.com/Skrylar/nfltk",
    "method": "git",
    "tags": [
      "gui",
      "fltk",
      "wrapper",
      "c++"
    ],
    "description": "The Fast-Light Tool Kit",
    "license": "LGPL",
    "web": "https://github.com/Skrylar/nfltk"
  },
  {
    "name": "nim_cexc",
    "url": "https://github.com/metasyn/nim-cexc-splunk",
    "method": "git",
    "tags": [
      "splunk",
      "command",
      "cexc",
      "chunked"
    ],
    "description": "A simple chunked external protocol interface for Splunk custom search commands.",
    "license": "Apache2",
    "web": "https://github.com/metasyn/nim-cexc-splunk"
  },
  {
    "name": "nimclipboard",
    "url": "https://github.com/genotrance/nimclipboard",
    "method": "git",
    "tags": [
      "clipboard",
      "wrapper",
      "clip",
      "copy",
      "paste",
      "nimgen"
    ],
    "description": "Nim wrapper for libclipboard",
    "license": "MIT",
    "web": "https://github.com/genotrance/nimclipboard"
  },
  {
    "name": "skinterpolate",
    "url": "https://github.com/Skrylar/skInterpolate",
    "method": "git",
    "tags": [
      "interpolation",
      "animation"
    ],
    "description": "Interpolation routines for data and animation.",
    "license": "MIT",
    "web": "https://github.com/Skrylar/skInterpolate"
  },
  {
    "name": "nimspice",
    "url": "https://github.com/CodeDoes/nimspice",
    "method": "git",
    "tags": [
      "macro",
      "template",
      "class",
      "collection"
    ],
    "description": "A bunch of macros. sugar if you would",
    "license": "MIT",
    "web": "https://github.com/CodeDoes/nimspice"
  },
  {
    "name": "BN",
    "url": "https://github.com/EmberCrypto/BN",
    "method": "git",
    "tags": [
      "bignumber",
      "multiprecision",
      "imath"
    ],
    "description": "A Nim Wrapper of the imath BigNumber library.",
    "license": "MIT"
  },
  {
    "name": "nimbioseq",
    "url": "https://github.com/jhbadger/nimbioseq",
    "method": "git",
    "tags": [
      "bioinformatics",
      "fasta",
      "fastq"
    ],
    "description": "Nim Library for sequence (protein/nucleotide) bioinformatics",
    "license": "BSD-3",
    "web": "https://github.com/jhbadger/nimbioseq"
  },
  {
    "name": "subhook",
    "url": "https://github.com/ba0f3/subhook.nim",
    "method": "git",
    "tags": [
      "hook",
      "hooking",
      "subhook",
      "x86",
      "windows",
      "linux",
      "unix"
    ],
    "description": "subhook wrapper",
    "license": "BSD2",
    "web": "https://github.com/ba0f3/subhook.nim"
  },
  {
    "name": "timecop",
    "url": "https://github.com/ba0f3/timecop.nim",
    "method": "git",
    "tags": [
      "time",
      "travel",
      "timecop"
    ],
    "description": "Time travelling for Nim",
    "license": "MIT",
    "web": "https://github.com/ba0f3/timecop.nim"
  },
  {
    "name": "openexchangerates",
    "url": "https://github.com/juancarlospaco/nim-openexchangerates",
    "method": "git",
    "tags": [
      "money",
      "exchange",
      "openexchangerates",
      "bitcoin",
      "gold",
      "dollar",
      "euro",
      "prices"
    ],
    "description": "OpenExchangeRates API Client for Nim. Works with/without SSL. Partially works with/without Free API Key.",
    "license": "MIT",
    "web": "https://github.com/juancarlospaco/nim-openexchangerates"
  },
  {
    "name": "clr",
    "url": "https://github.com/Calinou/clr",
    "method": "git",
    "tags": [
      "command-line",
      "color",
      "rgb",
      "hsl",
      "hsv"
    ],
    "description": "Get information about colors and convert them in the command line",
    "license": "MIT",
    "web": "https://github.com/Calinou/clr"
  },
  {
    "name": "duktape",
    "url": "https://github.com/manguluka/duktape-nim",
    "method": "git",
    "tags": [
      "js",
      "javascript",
      "scripting",
      "language",
      "interpreter"
    ],
    "description": "wrapper for the Duktape embeddable Javascript engine",
    "license": "MIT",
    "web": "https://github.com/manguluka/duktape-nim"
  },
  {
    "name": "polypbren",
    "url": "https://github.com/guibar64/polypbren",
    "method": "git",
    "tags": [
      "science",
      "equation"
    ],
    "description": "Renormalization of colloidal charges of polydipserse dispersions using the Poisson-Boltzmann equation",
    "license": "MIT",
    "web": "https://github.com/guibar64/polypbren"
  },
  {
    "name": "spdx_licenses",
    "url": "https://github.com/euantorano/spdx_licenses.nim",
    "method": "git",
    "tags": [
      "spdx",
      "license"
    ],
    "description": "A library to retrieve the list of commonly used licenses from the SPDX License List.",
    "license": "BSD3",
    "web": "https://github.com/euantorano/spdx_licenses.nim"
  },
  {
    "name": "texttospeech",
    "url": "https://github.com/dom96/texttospeech",
    "method": "git",
    "tags": [
      "tts",
      "text-to-speech",
      "google-cloud",
      "gcloud",
      "api"
    ],
    "description": "A client for the Google Cloud Text to Speech API.",
    "license": "MIT",
    "web": "https://github.com/dom96/texttospeech"
  },
  {
    "name": "nim_tiled",
    "url": "https://github.com/SkyVault/nim-tiled",
    "method": "git",
    "tags": [
      "tiled",
      "gamedev",
      "tmx",
      "indie"
    ],
    "description": "Tiled map loader for the Nim programming language",
    "license": "MIT",
    "web": "https://github.com/SkyVault/nim-tiled"
  },
  {
    "name": "fragments",
    "url": "https://github.com/fragcolor-xyz/fragments",
    "method": "git",
    "tags": [
      "ffi",
      "math",
      "threading",
      "dsl",
      "memory",
      "serialization",
      "cpp",
      "utilities"
    ],
    "description": "Our very personal collection of utilities",
    "license": "MIT",
    "web": "https://github.com/fragcolor-xyz/fragments"
  },
  {
    "name": "nim_telegram_bot",
    "url": "https://github.com/juancarlospaco/nim-telegram-bot",
    "method": "git",
    "tags": [
      "telegram",
      "bot",
      "telebot",
      "async",
      "multipurpose",
      "chat"
    ],
    "description": "Generic Configurable Telegram Bot for Nim, with builtin basic functionality and Plugins",
    "license": "MIT",
    "web": "https://github.com/juancarlospaco/nim-telegram-bot"
  },
  {
    "name": "xiaomi",
    "url": "https://github.com/ThomasTJdev/nim_xiaomi.git",
    "method": "git",
    "tags": [
      "xiaomi",
      "iot"
    ],
    "description": "Read and write to Xiaomi IOT devices.",
    "license": "MIT",
    "web": "https://github.com/ThomasTJdev/nim_xiaomi"
  },
  {
    "name": "vecio",
    "url": "https://github.com/emekoi/vecio.nim",
    "method": "git",
    "tags": [
      "writev",
      "readv",
      "scatter",
      "gather",
      "vectored",
      "vector",
      "io",
      "networking"
    ],
    "description": "vectored io for nim",
    "license": "MIT",
    "web": "https://github.com/emekoi/vecio.nim"
  },
  {
    "name": "nmiline",
    "url": "https://github.com/mzteruru52/NmiLine",
    "method": "git",
    "tags": [
      "graph"
    ],
    "description": "Plotting tool using NiGui",
    "license": "MIT",
    "web": "https://github.com/mzteruru52/NmiLine"
  },
  {
    "name": "c_alikes",
    "url": "https://github.com/ReneSac/c_alikes",
    "method": "git",
    "tags": [
      "library",
      "bitwise",
      "bitops",
      "pointers",
      "shallowCopy",
      "C"
    ],
    "description": "Operators, commands and functions more c-like, plus a few other utilities",
    "license": "MIT",
    "web": "https://github.com/ReneSac/c_alikes"
  },
  {
    "name": "memviews",
    "url": "https://github.com/ReneSac/memviews",
    "method": "git",
    "tags": [
      "library",
      "slice",
      "slicing",
      "shallow",
      "array",
      "vector"
    ],
    "description": "Unsafe in-place slicing",
    "license": "MIT",
    "web": "https://github.com/ReneSac/memviews"
  },
  {
    "name": "espeak",
    "url": "https://github.com/juancarlospaco/nim-espeak",
    "method": "git",
    "tags": [
      "espeak",
      "voice",
      "texttospeech"
    ],
    "description": "Nim Espeak NG wrapper, for super easy Voice and Text-To-Speech",
    "license": "MIT",
    "web": "https://github.com/juancarlospaco/nim-espeak"
  },
  {
    "name": "wstp",
    "url": "https://github.com/oskca/nim-wstp",
    "method": "git",
    "tags": [
      "wolfram",
      "mathematica",
      "bindings",
      "wstp"
    ],
    "description": "Nim bindings for WSTP",
    "license": "MIT",
    "web": "https://github.com/oskca/nim-wstp"
  },
  {
    "name": "uibuilder",
    "url": "https://github.com/ba0f3/uibuilder.nim",
    "method": "git",
    "tags": [
      "ui",
      "builder",
      "libui",
      "designer",
      "gtk",
      "gnome",
      "glade",
      "interface",
      "gui",
      "linux",
      "windows",
      "osx",
      "mac",
      "native",
      "generator"
    ],
    "description": "UI building with Gnome's Glade",
    "license": "MIT",
    "web": "https://github.com/ba0f3/uibuilder.nim"
  },
  {
    "name": "webp",
    "url": "https://github.com/juancarlospaco/nim-webp",
    "method": "git",
    "tags": [
      "webp"
    ],
    "description": "WebP Tools wrapper for Nim",
    "license": "MIT",
    "web": "https://github.com/juancarlospaco/nim-webp"
  },
  {
    "name": "print",
    "url": "https://github.com/treeform/print.git",
    "method": "git",
    "tags": [
      "pretty"
    ],
    "description": "Print is a set of pretty print macros, useful for print-debugging.",
    "license": "MIT",
    "web": "https://github.com/treeform/print"
  },
  {
    "name": "vmath",
    "url": "https://github.com/treeform/vmath.git",
    "method": "git",
    "tags": [
      "math",
      "graphics",
      "2d",
      "3d"
    ],
    "description": "Collection of math routines for 2d and 3d graphics.",
    "license": "MIT",
    "web": "https://github.com/treeform/vmath"
  },
  {
    "name": "flippy",
    "url": "https://github.com/treeform/flippy.git",
    "method": "git",
    "tags": [
      "image",
      "graphics",
      "2d"
    ],
    "description": "Flippy is a simple 2d image and drawing library.",
    "license": "MIT",
    "web": "https://github.com/treeform/flippy"
  },
  {
    "name": "typography",
    "url": "https://github.com/treeform/typography.git",
    "method": "git",
    "tags": [
      "font",
      "text",
      "2d"
    ],
    "description": "Fonts, Typesetting and Rasterization.",
    "license": "MIT",
    "web": "https://github.com/treeform/typography"
  },
  {
    "name": "xdo",
    "url": "https://github.com/juancarlospaco/nim-xdo",
    "method": "git",
    "tags": [
      "automation",
      "linux",
      "gui",
      "keyboard",
      "mouse",
      "typing",
      "clicker"
    ],
    "description": "Nim GUI Automation Linux, simulate user interaction, mouse and keyboard.",
    "license": "MIT",
    "web": "https://github.com/juancarlospaco/nim-xdo"
  },
  {
    "name": "nimblegui",
    "url": "https://github.com/ThomasTJdev/nim_nimble_gui",
    "method": "git",
    "tags": [
      "nimble",
      "gui",
      "packages"
    ],
    "description": "A simple GUI front for Nimble.",
    "license": "MIT",
    "web": "https://github.com/ThomasTJdev/nim_nimble_gui"
  },
  {
    "name": "xml",
    "url": "https://github.com/ba0f3/xml.nim",
    "method": "git",
    "tags": [
      "xml",
      "parser",
      "compile",
      "tokenizer",
      "html",
      "cdata"
    ],
    "description": "Pure Nim XML parser",
    "license": "MIT",
    "web": "https://github.com/ba0f3/xml.nim"
  },
  {
    "name": "soundio",
    "url": "https://github.com/ul/soundio",
    "method": "git",
    "tags": [
      "library",
      "wrapper",
      "binding",
      "audio",
      "sound",
      "media",
      "io"
    ],
    "description": "Bindings for libsoundio",
    "license": "MIT"
  },
  {
    "name": "miniz",
    "url": "https://github.com/treeform/miniz",
    "method": "git",
    "tags": [
      "zlib",
      "zip",
      "wrapper",
      "compression"
    ],
    "description": "Bindings for Miniz lib.",
    "license": "MIT"
  },
  {
    "name": "nim_cjson",
    "url": "https://github.com/muxueqz/nim_cjson",
    "method": "git",
    "tags": [
      "cjson",
      "json"
    ],
    "description": "cjson wrapper for Nim",
    "license": "MIT",
    "web": "https://github.com/muxueqz/nim_cjson"
  },
  {
    "name": "nimobserver",
    "url": "https://github.com/Tangdongle/nimobserver",
    "method": "git",
    "tags": [
      "observer",
      "patterns",
      "library"
    ],
    "description": "An implementation of the observer pattern",
    "license": "MIT",
    "web": "https://github.com/Tangdongle/nimobserver"
  },
  {
    "name": "nominatim",
    "url": "https://github.com/juancarlospaco/nim-nominatim",
    "method": "git",
    "tags": [
      "openstreetmap",
      "nominatim",
      "multisync",
      "async"
    ],
    "description": "OpenStreetMap Nominatim API Lib for Nim",
    "license": "MIT",
    "web": "https://github.com/juancarlospaco/nim-nominatim"
  },
  {
    "name": "systimes",
    "url": "https://github.com/GULPF/systimes",
    "method": "git",
    "tags": [
      "time",
      "timezone",
      "datetime"
    ],
    "description": "An alternative DateTime implementation",
    "license": "MIT",
    "web": "https://github.com/GULPF/systimes"
  },
  {
    "name": "overpass",
    "url": "https://github.com/juancarlospaco/nim-overpass",
    "method": "git",
    "tags": [
      "openstreetmap",
      "overpass",
      "multisync",
      "async"
    ],
    "description": "OpenStreetMap Overpass API Lib",
    "license": "MIT",
    "web": "https://github.com/juancarlospaco/nim-overpass"
  },
  {
    "name": "openstreetmap",
    "url": "https://github.com/juancarlospaco/nim-openstreetmap",
    "method": "git",
    "tags": [
      "openstreetmap",
      "multisync",
      "async",
      "geo",
      "map"
    ],
    "description": "OpenStreetMap API Lib for Nim",
    "license": "MIT",
    "web": "https://github.com/juancarlospaco/nim-openstreetmap"
  },
  {
    "name": "daemonim",
    "url": "https://github.com/bung87/daemon",
    "method": "git",
    "tags": [
      "unix",
      "library"
    ],
    "description": "daemonizer for Unix, Linux and OS X",
    "license": "MIT",
    "web": "https://github.com/bung87/daemon"
  },
  {
    "name": "nimtorch",
    "alias": "torch"
  },
  {
    "name": "torch",
    "url": "https://github.com/fragcolor-xyz/nimtorch",
    "method": "git",
    "tags": [
      "machine-learning",
      "nn",
      "neural",
      "networks",
      "cuda",
      "wasm",
      "pytorch",
      "torch"
    ],
    "description": "A nim flavor of pytorch",
    "license": "MIT",
    "web": "https://github.com/fragcolor-xyz/nimtorch"
  },
  {
    "name": "openweathermap",
    "url": "https://github.com/juancarlospaco/nim-openweathermap",
    "method": "git",
    "tags": [
      "OpenWeatherMap",
      "weather",
      "CreativeCommons",
      "OpenData",
      "multisync"
    ],
    "description": "OpenWeatherMap API Lib for Nim, Free world wide Creative Commons & Open Data Licensed Weather data",
    "license": "MIT",
    "web": "https://github.com/juancarlospaco/nim-openweathermap"
  },
  {
    "name": "finalseg",
    "url": "https://github.com/bung87/finalseg",
    "method": "git",
    "tags": [
      "library",
      "chinese",
      "words"
    ],
    "description": "jieba's finalseg port to nim",
    "license": "MIT",
    "web": "https://github.com/bung87/finalseg"
  },
  {
    "name": "openal",
    "url": "https://github.com/treeform/openal",
    "method": "git",
    "tags": [
      "sound",
      "OpenAL",
      "wrapper"
    ],
    "description": "An OpenAL wrapper.",
    "license": "MIT"
  },
  {
    "name": "ec_events",
    "url": "https://github.com/EmberCrypto/ec_events",
    "method": "git",
    "tags": [
      "events",
      "emitter"
    ],
    "description": "Event Based Programming for Nim.",
    "license": "MIT"
  },
  {
    "name": "wNim",
    "url": "https://github.com/khchen/wNim",
    "method": "git",
    "tags": [
      "library",
      "windows",
      "gui",
      "ui"
    ],
    "description": "Nim's Windows GUI Framework.",
    "license": "MIT",
    "web": "https://github.com/khchen/wNim",
    "doc": "https://khchen.github.io/wNim/wNim.html"
  },
  {
    "name": "redisparser",
    "url": "https://github.com/xmonader/nim-redisparser",
    "method": "git",
    "tags": [
      "redis",
      "resp",
      "parser",
      "protocol"
    ],
    "description": "RESP(REdis Serialization Protocol) Serialization for Nim",
    "license": "Apache2",
    "web": "https://github.com/xmonader/nim-redisparser"
  },
  {
    "name": "redisclient",
    "url": "https://github.com/xmonader/nim-redisclient",
    "method": "git",
    "tags": [
      "redis",
      "client",
      "protocol",
      "resp"
    ],
    "description": "Redis client for Nim",
    "license": "Apache2",
    "web": "https://github.com/xmonader/nim-redisclient"
  },
  {
    "name": "hackpad",
    "url": "https://github.com/juancarlospaco/nim-hackpad",
    "method": "git",
    "tags": [
      "web",
      "jester",
      "lan",
      "wifi",
      "hackathon",
      "hackatton",
      "pastebin",
      "crosscompilation",
      "teaching",
      "zip"
    ],
    "description": "Hackathon Web Scratchpad for teaching Nim on events using Wifi with limited or no Internet",
    "license": "MIT",
    "web": "https://github.com/juancarlospaco/nim-hackpad"
  },
  {
    "name": "redux_nim",
    "url": "https://github.com/M4RC3L05/redux-nim",
    "method": "git",
    "tags": [
      "redux"
    ],
    "description": "Redux Implementation in nim",
    "license": "MIT",
    "web": "https://github.com/M4RC3L05/redux-nim"
  },
  {
    "name": "simpledecimal",
    "url": "https://github.com/pigmej/nim-simple-decimal",
    "method": "git",
    "tags": [
      "decimal",
      "library"
    ],
    "description": "A simple decimal library",
    "license": "MIT",
    "web": "https://github.com/pigmej/nim-simple-decimal"
  },
  {
    "name": "calibre",
    "url": "https://github.com/juancarlospaco/nim-calibre",
    "method": "git",
    "tags": [
      "calibre",
      "ebook",
      "database"
    ],
    "description": "Calibre Database Lib for Nim",
    "license": "MIT",
    "web": "https://github.com/juancarlospaco/nim-calibre"
  },
  {
    "name": "nimcb",
    "url": "https://github.com/AdrianV/nimcb",
    "method": "git",
    "tags": [
      "c++-builder",
      "msbuild"
    ],
    "description": "Integrate nim projects in the C++Builder build process",
    "license": "MIT",
    "web": "https://github.com/AdrianV/nimcb"
  },
  {
    "name": "finals",
    "url": "https://github.com/quelklef/nim-finals",
    "method": "git",
    "tags": [
      "types"
    ],
    "description": "Transparently declare single-set attributes on types.",
    "license": "MIT",
    "web": "https://github.com/Quelklef/nim-finals"
  },
  {
    "name": "printdebug",
    "url": "https://github.com/juancarlospaco/nim-printdebug",
    "method": "git",
    "tags": [
      "debug",
      "print",
      "helper",
      "util"
    ],
    "description": "Print Debug for Nim, tiny 3 lines Lib, C Target",
    "license": "MIT",
    "web": "https://github.com/juancarlospaco/nim-printdebug"
  },
  {
    "name": "tinyfiledialogs",
    "url": "https://github.com/juancarlospaco/nim-tinyfiledialogs",
    "method": "git",
    "tags": [
      "gui",
      "wrapper",
      "gtk",
      "qt",
      "linux",
      "windows",
      "mac",
      "osx"
    ],
    "description": "TinyFileDialogs for Nim.",
    "license": "MIT",
    "web": "https://github.com/juancarlospaco/nim-tinyfiledialogs"
  },
  {
    "name": "spotify",
    "url": "https://github.com/CORDEA/spotify",
    "method": "git",
    "tags": [
      "spotify"
    ],
    "description": "A Nim wrapper for the Spotify Web API",
    "license": "Apache License 2.0",
    "web": "https://github.com/CORDEA/spotify"
  },
  {
    "name": "noise",
    "url": "https://github.com/jangko/nim-noise",
    "method": "git",
    "tags": [
      "linenoise",
      "readline",
      "command-line",
      "repl"
    ],
    "description": "Nim implementation of linenoise command line editor",
    "license": "MIT",
    "web": "https://github.com/jangko/nim-noise"
  },
  {
    "name": "prompt",
    "url": "https://github.com/surf1nb1rd/nim-prompt",
    "method": "git",
    "tags": [
      "command-line",
      "readline",
      "repl"
    ],
    "description": "Feature-rich readline replacement",
    "license": "BSD2",
    "web": "https://github.com/surf1nb1rd/nim-prompt"
  },
  {
    "name": "proxyproto",
    "url": "https://github.com/ba0f3/libproxy.nim",
    "method": "git",
    "tags": [
      "proxy",
      "protocol",
      "proxy-protocol",
      "haproxy",
      "tcp",
      "ipv6",
      "ipv4",
      "linux",
      "unix",
      "hook",
      "load-balancer",
      "socket",
      "udp",
      "ipv6-support",
      "preload"
    ],
    "description": "PROXY Protocol enabler for aged programs",
    "license": "MIT",
    "web": "https://github.com/ba0f3/libproxy.nim"
  },
  {
    "name": "criterion",
    "url": "https://github.com/LemonBoy/criterion.nim",
    "method": "git",
    "tags": [
      "benchmark"
    ],
    "description": "Statistic-driven microbenchmark framework",
    "license": "MIT",
    "web": "https://github.com/LemonBoy/criterion.nim"
  },
  {
    "name": "nanoid",
    "url": "https://github.com/icyphox/nanoid.nim",
    "method": "git",
    "tags": [
      "nanoid",
      "random",
      "generator"
    ],
    "description": "The Nim implementation of NanoID",
    "license": "MIT",
    "web": "https://github.com/icyphox/nanoid.nim"
  },
  {
    "name": "ndb",
    "url": "https://github.com/xzfc/ndb.nim",
    "method": "git",
    "tags": [
      "binding",
      "database",
      "db",
      "library",
      "sqlite"
    ],
    "description": "A db_sqlite fork with a proper typing",
    "license": "MIT",
    "web": "https://github.com/xzfc/ndb.nim"
  },
  {
    "name": "github_release",
    "url": "https://github.com/kdheepak/github-release",
    "method": "git",
    "tags": [
      "github",
      "release",
      "upload",
      "create",
      "delete"
    ],
    "description": "github-release package",
    "license": "MIT",
    "web": "https://github.com/kdheepak/github-release"
  },
  {
    "name": "nimmonocypher",
    "url": "https://github.com/genotrance/nimmonocypher",
    "method": "git",
    "tags": [
      "monocypher",
      "crypto",
      "crypt",
      "hash",
      "sha512",
      "wrapper"
    ],
    "description": "monocypher wrapper for Nim",
    "license": "MIT",
    "web": "https://github.com/genotrance/nimmonocypher"
  },
  {
    "name": "dtoa",
    "url": "https://github.com/LemonBoy/dtoa.nim",
    "method": "git",
    "tags": [
      "algorithms",
      "serialization",
      "fast",
      "grisu",
      "dtoa",
      "double",
      "float",
      "string"
    ],
    "description": "Port of Milo Yip's fast dtoa() implementation",
    "license": "MIT",
    "web": "https://github.com/LemonBoy/dtoa.nim"
  },
  {
    "name": "ntangle",
    "url": "https://github.com/OrgTangle/ntangle",
    "method": "git",
    "tags": [
      "literate-programming",
      "org-mode",
      "org",
      "tangling",
      "emacs"
    ],
    "description": "Command-line utility for Tangling of Org mode documents",
    "license": "MIT",
    "web": "https://github.com/OrgTangle/ntangle"
  },
  {
    "name": "nimtess2",
    "url": "https://github.com/genotrance/nimtess2",
    "method": "git",
    "tags": [
      "glu",
      "tesselator",
      "libtess2",
      "opengl"
    ],
    "description": "Nim wrapper for libtess2",
    "license": "MIT",
    "web": "https://github.com/genotrance/nimtess2"
  },
  {
    "name": "sequoia",
    "url": "https://github.com/ba0f3/sequoia.nim",
    "method": "git",
    "tags": [
      "sequoia",
      "pgp",
      "openpgp",
      "wrapper"
    ],
    "description": "Sequoia PGP wrapper for Nim",
    "license": "GPLv3",
    "web": "https://github.com/ba0f3/sequoia.nim"
  },
  {
    "name": "pykot",
    "url": "https://github.com/jabbalaci/nimpykot",
    "method": "git",
    "tags": [
      "library",
      "python",
      "kotlin"
    ],
    "description": "Porting some Python / Kotlin features to Nim",
    "license": "MIT",
    "web": "https://github.com/jabbalaci/nimpykot"
  },
  {
    "name": "witai",
    "url": "https://github.com/xmonader/witai-nim",
    "method": "git",
    "tags": [
      "witai",
      "wit.ai",
      "client",
      "speech",
      "freetext",
      "voice"
    ],
    "description": "wit.ai client",
    "license": "MIT",
    "web": "https://github.com/xmonader/witai-nim"
  },
  {
    "name": "xmldom",
    "url": "https://github.com/nim-lang/graveyard?subdir=xmldom",
    "method": "git",
    "tags": [
      "graveyard",
      "xml",
      "dom"
    ],
    "description": "Implementation of XML DOM Level 2 Core specification (http://www.w3.org/TR/2000/REC-DOM-Level-2-Core-20001113/core.html)",
    "license": "MIT",
    "web": "https://github.com/nim-lang/graveyard/tree/master/xmldom"
  },
  {
    "name": "xmldomparser",
    "url": "https://github.com/nim-lang/graveyard?subdir=xmldomparser",
    "method": "git",
    "tags": [
      "graveyard",
      "xml",
      "dom",
      "parser"
    ],
    "description": "Parses an XML Document into a XML DOM Document representation.",
    "license": "MIT",
    "web": "https://github.com/nim-lang/graveyard/tree/master/xmldomparser"
  },
  {
    "name": "result",
    "url": "https://github.com/arnetheduck/nim-result",
    "method": "git",
    "tags": [
      "library",
      "result",
      "errors",
      "functional"
    ],
    "description": "Friendly, exception-free value-or-error returns, similar to Option[T]",
    "license": "MIT",
    "web": "https://github.com/arnetheduck/nim-result"
  },
  {
    "name": "asciigraph",
    "url": "https://github.com/KeepCoolWithCoolidge/asciigraph",
    "method": "git",
    "tags": [
      "graph",
      "plot",
      "terminal",
      "io"
    ],
    "description": "Console ascii line charts in pure nim",
    "license": "MIT",
    "web": "https://github.com/KeepCoolWithCoolidge/asciigraph"
  },
  {
    "name": "bearlibterminal",
    "url": "https://github.com/irskep/BearLibTerminal-Nim",
    "method": "git",
    "tags": [
      "roguelike",
      "terminal",
      "bearlibterminal",
      "tcod",
      "libtcod",
      "tdl"
    ],
    "description": "Wrapper for the C[++] library BearLibTerminal",
    "license": "MIT",
    "web": "https://github.com/irskep/BearLibTerminal-Nim"
  },
  {
    "name": "rexpaint",
    "url": "https://github.com/irskep/rexpaint_nim",
    "method": "git",
    "tags": [
      "rexpaint",
      "roguelike",
      "xp"
    ],
    "description": "REXPaint .xp parser",
    "license": "MIT",
    "web": "https://github.com/irskep/rexpaint_nim"
  },
  {
    "name": "crosscompile",
    "url": "https://github.com/juancarlospaco/nim-crosscompile",
    "method": "git",
    "tags": [
      "crosscompile",
      "compile"
    ],
    "description": "Crosscompile Nim source code into multiple targets on Linux with this proc.",
    "license": "MIT",
    "web": "https://github.com/juancarlospaco/nim-crosscompile"
  },
  {
    "name": "rodcli",
    "url": "https://github.com/jabbalaci/NimCliHelper",
    "method": "git",
    "tags": [
      "cli",
      "compile",
      "run",
      "command-line",
      "init",
      "project",
      "skeleton"
    ],
    "description": "making Nim development easier in the command-line",
    "license": "MIT",
    "web": "https://github.com/jabbalaci/NimCliHelper"
  },
  {
    "name": "ngxcmod",
    "url": "https://github.com/ba0f3/ngxcmod.nim",
    "method": "git",
    "tags": [
      "nginx",
      "module",
      "nginx-c-function",
      "wrapper"
    ],
    "description": "High level wrapper for build nginx module w/ nginx-c-function",
    "license": "MIT",
    "web": "https://github.com/ba0f3/ngxcmod.nim"
  },
  {
    "name": "usagov",
    "url": "https://github.com/juancarlospaco/nim-usagov",
    "method": "git",
    "tags": [
      "gov",
      "opendata"
    ],
    "description": "USA Code.Gov MultiSync API Client for Nim",
    "license": "MIT",
    "web": "https://github.com/juancarlospaco/nim-usagov"
  },
  {
    "name": "argparse",
    "url": "https://github.com/iffy/nim-argparse",
    "method": "git",
    "tags": [
      "cli",
      "argparse",
      "optparse"
    ],
    "description": "WIP strongly-typed argument parser with sub command support",
    "license": "MIT",
    "doc": "https://www.iffycan.com/nim-argparse/argparse.html"
  },
  {
    "name": "markdown",
    "url": "https://github.com/soasme/nim-markdown",
    "method": "git",
    "tags": [
      "markdown",
      "md",
      "docs",
      "html"
    ],
    "description": "A Beautiful Markdown Parser in the Nim World.",
    "license": "MIT",
    "web": "https://github.com/soasme/nim-markdown"
  },
  {
    "name": "nimtomd",
    "url": "https://github.com/ThomasTJdev/nimtomd",
    "method": "git",
    "tags": [
      "markdown",
      "md"
    ],
    "description": "Convert a Nim file or string to Markdown",
    "license": "MIT",
    "web": "https://github.com/ThomasTJdev/nimtomd"
  },
  {
    "name": "nifty",
    "url": "https://github.com/h3rald/nifty",
    "method": "git",
    "tags": [
      "package-manager",
      "script-runner"
    ],
    "description": "A decentralized (pseudo) package manager and script runner.",
    "license": "MIT",
    "web": "https://github.com/h3rald/nifty"
  },
  {
    "name": "urlshortener",
    "url": "https://github.com/jabbalaci/UrlShortener",
    "method": "git",
    "tags": [
      "url",
      "shorten",
      "shortener",
      "bitly",
      "cli",
      "shrink",
      "shrinker"
    ],
    "description": "A URL shortener cli app. using bit.ly",
    "license": "MIT",
    "web": "https://github.com/jabbalaci/UrlShortener"
  },
  {
    "name": "seriesdetiempoar",
    "url": "https://github.com/juancarlospaco/nim-seriesdetiempoar",
    "method": "git",
    "tags": [
      "async",
      "multisync",
      "gov",
      "opendata"
    ],
    "description": "Series de Tiempo de Argentina Government MultiSync API Client for Nim",
    "license": "MIT",
    "web": "https://github.com/juancarlospaco/nim-seriesdetiempoar"
  },
  {
    "name": "usigar",
    "url": "https://github.com/juancarlospaco/nim-usigar",
    "method": "git",
    "tags": [
      "geo",
      "opendata",
      "openstreemap",
      "multisync",
      "async"
    ],
    "description": "USIG Argentina Government MultiSync API Client for Nim",
    "license": "MIT",
    "web": "https://github.com/juancarlospaco/nim-usigar"
  },
  {
    "name": "georefar",
    "url": "https://github.com/juancarlospaco/nim-georefar",
    "method": "git",
    "tags": [
      "geo",
      "openstreetmap",
      "async",
      "multisync",
      "opendata",
      "gov"
    ],
    "description": "GeoRef Argentina Government MultiSync API Client for Nim",
    "license": "MIT",
    "web": "https://github.com/juancarlospaco/nim-georefar"
  },
  {
    "name": "sugerror",
    "url": "https://github.com/quelklef/nim-sugerror",
    "method": "git",
    "tags": [
      "errors",
      "expr"
    ],
    "description": "Terse and composable error handling.",
    "license": "MIT",
    "web": "https://github.com/quelklef/nim-sugerror"
  },
  {
    "name": "sermon",
    "url": "https://github.com/ThomasTJdev/nim_sermon",
    "method": "git",
    "tags": [
      "monitor",
      "storage",
      "memory",
      "process"
    ],
    "description": "Monitor the state and memory of processes and URL response.",
    "license": "MIT",
    "web": "https://github.com/ThomasTJdev/nim_sermon"
  },
  {
    "name": "vmvc",
    "url": "https://github.com/kobi2187/vmvc",
    "method": "git",
    "tags": [
      "vmvc",
      "dci"
    ],
    "description": "a skeleton/structure for a variation on the mvc pattern, similar to dci. For command line and gui programs. it's a middle ground between rapid application development and handling software complexity.",
    "license": "MIT",
    "web": "https://github.com/kobi2187/vmvc"
  },
  {
    "name": "arksys",
    "url": "https://github.com/wolfadex/arksys",
    "method": "git",
    "tags": [
      "ECS",
      "library"
    ],
    "description": "An entity component system package",
    "license": "MIT",
    "web": "https://github.com/wolfadex/arksys"
  },
  {
    "name": "coco",
    "url": "https://github.com/samuelroy/coco",
    "method": "git",
    "tags": [
      "code",
      "coverage",
      "test"
    ],
    "description": "Code coverage CLI + library for Nim using LCOV",
    "license": "MIT",
    "web": "https://github.com/samuelroy/coco",
    "doc": "https://samuelroy.github.io/coco/"
  },
  {
    "name": "nimetry",
    "url": "https://github.com/ijneb/nimetry",
    "method": "git",
    "tags": [
      "plot",
      "graph",
      "chart"
    ],
    "description": "Plotting module in pure nim",
    "license": "CC0",
    "web": "https://github.com/ijneb/nimetry",
    "doc": "https://ijneb.github.io/nimetry"
  },
  {
    "name": "snappy",
    "url": "https://github.com/jangko/snappy",
    "method": "git",
    "tags": [
      "compression",
      "snappy",
      "lzw"
    ],
    "description": "Nim implementation of Snappy compression algorithm",
    "license": "MIT",
    "web": "https://github.com/jangko/snappy"
  },
  {
    "name": "loadenv",
    "url": "https://github.com/xmonader/nim-loadenv",
    "method": "git",
    "tags": [
      "environment",
      "variables",
      "env"
    ],
    "description": "load .env variables",
    "license": "MIT",
    "web": "https://github.com/xmonader/nim-loadenv"
  },
  {
    "name": "osrm",
    "url": "https://github.com/juancarlospaco/nim-osrm",
    "method": "git",
    "tags": [
      "openstreetmap",
      "geo",
      "gis",
      "opendata",
      "routing",
      "async",
      "multisync"
    ],
    "description": "Open Source Routing Machine for OpenStreetMap API Lib and App",
    "license": "MIT",
    "web": "https://github.com/juancarlospaco/nim-osrm"
  },
  {
    "name": "sharedmempool",
    "url": "https://github.com/mikra01/sharedmempool",
    "method": "git",
    "tags": [
      "pool",
      "memory",
      "thread"
    ],
    "description": "threadsafe memory pool ",
    "license": "MIT",
    "web": "https://github.com/mikra01/sharedmempool"
  },
  {
    "name": "css_html_minify",
    "url": "https://github.com/juancarlospaco/nim-css-html-minify",
    "method": "git",
    "tags": [
      "css",
      "html",
      "minify"
    ],
    "description": "HTML & CSS Minify Lib & App based on Regexes & parallel MultiReplaces",
    "license": "MIT",
    "web": "https://github.com/juancarlospaco/nim-css-html-minify"
  },
  {
    "name": "crap",
    "url": "https://github.com/icyphox/crap",
    "method": "git",
    "tags": [
      "rm",
      "delete",
      "trash",
      "files"
    ],
    "description": "`rm` files without fear",
    "license": "MIT",
    "web": "https://github.com/icyphox/crap"
  },
  {
    "name": "algebra",
    "url": "https://github.com/ijneb/nim-algebra",
    "method": "git",
    "tags": [
      "algebra",
      "parse",
      "evaluate",
      "mathematics"
    ],
    "description": "Algebraic expression parser and evaluator",
    "license": "CC0",
    "web": "https://github.com/ijneb/nim-algebra"
  },
  {
    "name": "biblioteca_guarrilla",
    "url": "https://github.com/juancarlospaco/biblioteca-guarrilla",
    "method": "git",
    "tags": [
      "books",
      "calibre",
      "jester"
    ],
    "description": "Simple web to share books, Calibre, Jester, Spectre CSS, No JavaScript, WebP & ZIP to reduce bandwidth",
    "license": "GPL",
    "web": "https://github.com/juancarlospaco/biblioteca-guarrilla"
  },
  {
    "name": "nimzbar",
    "url": "https://github.com/genotrance/nimzbar",
    "method": "git",
    "tags": [
      "zbar",
      "barcode",
      "bar",
      "code"
    ],
    "description": "zbar wrapper for Nim",
    "license": "MIT",
    "web": "https://github.com/genotrance/nimzbar"
  },
  {
    "name": "nicy",
    "url": "https://github.com/icyphox/nicy",
    "method": "git",
    "tags": [
      "zsh",
      "shell",
      "prompt",
      "git"
    ],
    "description": "A nice and icy ZSH prompt in Nim",
    "license": "MIT",
    "web": "https://github.com/icyphox/nicy"
  },
  {
    "name": "replim",
    "url": "https://github.com/gmshiba/replim",
    "method": "git",
    "tags": [
      "repl",
      "binary",
      "program"
    ],
    "description": "most quick REPL of nim",
    "license": "MIT",
    "web": "https://github.com/gmshiba/replim"
  },
  {
    "name": "nish",
    "url": "https://github.com/owlinux1000/nish",
    "method": "git",
    "tags": [
      "nish",
      "shell"
    ],
    "description": "A Toy Shell Application",
    "license": "MIT",
    "web": "https://github.com/owlinux1000/nish"
  },
  {
    "name": "backoff",
    "url": "https://github.com/CORDEA/backoff",
    "method": "git",
    "tags": [
      "exponential-backoff",
      "backoff"
    ],
    "description": "Implementation of exponential backoff for nim",
    "license": "Apache License 2.0",
    "web": "https://github.com/CORDEA/backoff"
  },
  {
    "name": "asciitables",
    "url": "https://github.com/xmonader/nim-asciitables",
    "method": "git",
    "tags": [
      "ascii",
      "terminal",
      "tables",
      "cli"
    ],
    "description": "terminal ascii tables for nim",
    "license": "BSD-3-Clause",
    "web": "https://github.com/xmonader/nim-asciitables"
  },
  {
    "name": "open_elevation",
    "url": "https://github.com/juancarlospaco/nim-open-elevation",
    "method": "git",
    "tags": [
      "openstreetmap",
      "geo",
      "elevation",
      "multisync",
      "async"
    ],
    "description": "OpenStreetMap Elevation API MultiSync Client for Nim",
    "license": "MIT",
    "web": "https://github.com/juancarlospaco/nim-open-elevation"
  },
  {
    "name": "gara",
    "url": "https://github.com/alehander42/gara",
    "method": "git",
    "tags": [
      "nim",
      "pattern"
    ],
    "description": "A pattern matching library",
    "license": "MIT",
    "web": "https://github.com/alehander42/gara"
  },
  {
    "name": "ws",
    "url": "https://github.com/treeform/ws",
    "method": "git",
    "tags": [
      "websocket"
    ],
    "description": "Simple WebSocket library for nim.",
    "license": "MIT",
    "web": "https://github.com/treeform/ws"
  },
  {
    "name": "pg",
    "url": "https://github.com/treeform/pg",
    "method": "git",
    "tags": [
      "postgresql",
      "db"
    ],
    "description": "Very simple PostgreSQL async api for nim.",
    "license": "MIT",
    "web": "https://github.com/treeform/pg"
  },
  {
    "name": "bgfxdotnim",
    "url": "https://github.com/zacharycarter/bgfx.nim",
    "method": "git",
    "tags": [
      "bgfx",
      "3d",
      "vulkan",
      "opengl",
      "metal",
      "directx"
    ],
    "description": "bindings to bgfx c99 api",
    "license": "MIT",
    "web": "https://github.com/zacharycarter/bgfx.nim"
  },
  {
    "name": "niledb",
    "url": "https://github.com/JeffersonLab/niledb.git",
    "method": "git",
    "tags": [
      "db"
    ],
    "description": "Key/Value storage into a fast file-hash",
    "license": "MIT",
    "web": "https://github.com/JeffersonLab/niledb.git"
  },
  {
    "name": "siphash",
    "url": "https://github.com/ehmry/nim-siphash",
    "method": "git",
    "tags": [
      "hash",
      "siphash"
    ],
    "description": "SipHash, a pseudorandom function optimized for short messages.",
    "license": "GPLv3",
    "web": "https://github.com/ehmry/nim-siphash"
  },
  {
    "name": "haraka",
    "url": "https://github.com/ehmry/nim-haraka",
    "method": "git",
    "tags": [
      "hash",
      "haraka"
    ],
    "description": "Haraka v2 short-input hash function",
    "license": "MIT",
    "web": "https://github.com/ehmry/nim-haraka"
  },
  {
    "name": "genode",
    "url": "https://github.com/ehmry/nim-genode",
    "method": "git",
    "tags": [
      "genode",
      "system"
    ],
    "description": "System libraries for the Genode Operating System Framework",
    "license": "AGPLv3",
    "web": "https://github.com/ehmry/nim-genode"
  },
  {
    "name": "moe",
    "url": "https://github.com/fox0430/moe",
    "method": "git",
    "tags": [
      "console",
      "command-line",
      "editor",
      "text",
      "cli"
    ],
    "description": "A command lined based text editor",
    "license": "GPLv3",
    "web": "https://github.com/fox0430/moe"
  },
  {
    "name": "gatabase",
    "url": "https://github.com/juancarlospaco/nim-gatabase",
    "method": "git",
    "tags": [
      "database",
      "orm",
      "postgres",
      "sql"
    ],
    "description": "Postgres Database ORM for Nim",
    "license": "MIT",
    "web": "https://github.com/juancarlospaco/nim-gatabase"
  },
  {
    "name": "timespec_get",
    "url": "https://github.com/Matceporial/nim-timespec_get",
    "method": "git",
    "tags": [
      "time",
      "timespec_get"
    ],
    "description": "Nanosecond-percision time using timespec_get",
    "license": "0BSD",
    "web": "https://github.com/Matceporial/nim-timespec_get"
  },
  {
    "name": "urand",
    "url": "https://github.com/Matceporial/nim-urand",
    "method": "git",
    "tags": [
      "random",
      "urandom",
      "crypto"
    ],
    "description": "Simple method of obtaining secure random numbers from the OS",
    "license": "MIT",
    "web": "https://github.com/Matceporial/nim-urand"
  },
  {
    "name": "awslambda",
    "url": "https://github.com/lambci/awslambda.nim",
    "method": "git",
    "tags": [
      "aws",
      "lambda"
    ],
    "description": "A package to compile nim functions for AWS Lambda",
    "license": "MIT",
    "web": "https://github.com/lambci/awslambda.nim"
  },
  {
    "name": "vec",
    "url": "https://github.com/dom96/vec",
    "method": "git",
    "tags": [
      "vector",
      "library",
      "simple"
    ],
    "description": "A very simple vector library",
    "license": "MIT",
    "web": "https://github.com/dom96/vec"
  },
  {
    "name": "nimgui",
    "url": "https://github.com/zacharycarter/nimgui",
    "method": "git",
    "tags": [
      "imgui",
      "gui",
      "game"
    ],
    "description": "bindings to cimgui - https://github.com/cimgui/cimgui",
    "license": "MIT",
    "web": "https://github.com/zacharycarter/nimgui"
  },
  {
    "name": "unpack",
    "url": "https://github.com/technicallyagd/unpack",
    "method": "git",
    "tags": [
      "unpack",
      "seq",
      "array",
      "object",
      "destructuring",
      "destructure",
      "unpacking"
    ],
    "description": "Array/Sequence/Object destructuring/unpacking macro",
    "license": "MIT",
    "web": "https://github.com/technicallyagd/unpack"
  },
  {
<<<<<<< HEAD
    "name": "nsh",
    "url": "https://github.com/gmshiba/nish",
    "method": "git",
    "tags": [
      "shell",
      "repl"
    ],
    "description": "nsh: Nim SHell(cross platform)",
    "license": "MIT",
    "web": "https://github.com/gmshiba/nish"
=======
    "name": "nimfastText",
    "url": "https://github.com/genotrance/nimfastText",
    "method": "git",
    "tags": [
      "fasttext",
      "classification",
      "text",
      "wrapper"
    ],
    "description": "fastText wrapper for Nim",
    "license": "MIT",
    "web": "https://github.com/genotrance/nimfastText"
  },
  {
    "name": "treesitter",
    "url": "https://github.com/genotrance/nimtreesitter?subdir=treesitter",
    "method": "git",
    "tags": [
      "tree-sitter",
      "parser",
      "language",
      "code"
    ],
    "description": "Nim wrapper of the tree-sitter incremental parsing library",
    "license": "MIT",
    "web": "https://github.com/genotrance/nimtreesitter"
  },
  {
    "name": "treesitter_agda",
    "url": "https://github.com/genotrance/nimtreesitter?subdir=treesitter_agda",
    "method": "git",
    "tags": [
      "tree-sitter",
      "agda",
      "parser",
      "language",
      "code"
    ],
    "description": "Nim wrapper for Agda language support within tree-sitter",
    "license": "MIT",
    "web": "https://github.com/genotrance/nimtreesitter"
  },
  {
    "name": "treesitter_bash",
    "url": "https://github.com/genotrance/nimtreesitter?subdir=treesitter_bash",
    "method": "git",
    "tags": [
      "tree-sitter",
      "bash",
      "parser",
      "language",
      "code"
    ],
    "description": "Nim wrapper for Bash language support within tree-sitter",
    "license": "MIT",
    "web": "https://github.com/genotrance/nimtreesitter"
  },
  {
    "name": "treesitter_c",
    "url": "https://github.com/genotrance/nimtreesitter?subdir=treesitter_c",
    "method": "git",
    "tags": [
      "tree-sitter",
      "c",
      "parser",
      "language",
      "code"
    ],
    "description": "Nim wrapper for C language support within tree-sitter",
    "license": "MIT",
    "web": "https://github.com/genotrance/nimtreesitter"
  },
  {
    "name": "treesitter_c_sharp",
    "url": "https://github.com/genotrance/nimtreesitter?subdir=treesitter_c_sharp",
    "method": "git",
    "tags": [
      "tree-sitter",
      "C#",
      "parser",
      "language",
      "code"
    ],
    "description": "Nim wrapper for C# language support within tree-sitter",
    "license": "MIT",
    "web": "https://github.com/genotrance/nimtreesitter"
  },
  {
    "name": "treesitter_cpp",
    "url": "https://github.com/genotrance/nimtreesitter?subdir=treesitter_cpp",
    "method": "git",
    "tags": [
      "tree-sitter",
      "cpp",
      "parser",
      "language",
      "code"
    ],
    "description": "Nim wrapper for C++ language support within tree-sitter",
    "license": "MIT",
    "web": "https://github.com/genotrance/nimtreesitter"
  },
  {
    "name": "treesitter_css",
    "url": "https://github.com/genotrance/nimtreesitter?subdir=treesitter_css",
    "method": "git",
    "tags": [
      "tree-sitter",
      "css",
      "parser",
      "language",
      "code"
    ],
    "description": "Nim wrapper for CSS language support within tree-sitter",
    "license": "MIT",
    "web": "https://github.com/genotrance/nimtreesitter"
  },
  {
    "name": "treesitter_go",
    "url": "https://github.com/genotrance/nimtreesitter?subdir=treesitter_go",
    "method": "git",
    "tags": [
      "tree-sitter",
      "go",
      "parser",
      "language",
      "code"
    ],
    "description": "Nim wrapper for Go language support within tree-sitter",
    "license": "MIT",
    "web": "https://github.com/genotrance/nimtreesitter"
  },
  {
    "name": "treesitter_haskell",
    "url": "https://github.com/genotrance/nimtreesitter?subdir=treesitter_haskell",
    "method": "git",
    "tags": [
      "tree-sitter",
      "haskell",
      "parser",
      "language",
      "code"
    ],
    "description": "Nim wrapper for Haskell language support within tree-sitter",
    "license": "MIT",
    "web": "https://github.com/genotrance/nimtreesitter"
  },
  {
    "name": "treesitter_html",
    "url": "https://github.com/genotrance/nimtreesitter?subdir=treesitter_html",
    "method": "git",
    "tags": [
      "tree-sitter",
      "html",
      "parser",
      "language",
      "code"
    ],
    "description": "Nim wrapper for HTML language support within tree-sitter",
    "license": "MIT",
    "web": "https://github.com/genotrance/nimtreesitter"
  },
  {
    "name": "treesitter_java",
    "url": "https://github.com/genotrance/nimtreesitter?subdir=treesitter_java",
    "method": "git",
    "tags": [
      "tree-sitter",
      "java",
      "parser",
      "language",
      "code"
    ],
    "description": "Nim wrapper for Java language support within tree-sitter",
    "license": "MIT",
    "web": "https://github.com/genotrance/nimtreesitter"
  },
  {
    "name": "treesitter_javascript",
    "url": "https://github.com/genotrance/nimtreesitter?subdir=treesitter_javascript",
    "method": "git",
    "tags": [
      "tree-sitter",
      "javascript",
      "parser",
      "language",
      "code"
    ],
    "description": "Nim wrapper for Javascript language support within tree-sitter",
    "license": "MIT",
    "web": "https://github.com/genotrance/nimtreesitter"
  },
  {
    "name": "treesitter_ocaml",
    "url": "https://github.com/genotrance/nimtreesitter?subdir=treesitter_ocaml",
    "method": "git",
    "tags": [
      "tree-sitter",
      "ocaml",
      "parser",
      "language",
      "code"
    ],
    "description": "Nim wrapper for OCaml language support within tree-sitter",
    "license": "MIT",
    "web": "https://github.com/genotrance/nimtreesitter"
  },
  {
    "name": "treesitter_php",
    "url": "https://github.com/genotrance/nimtreesitter?subdir=treesitter_php",
    "method": "git",
    "tags": [
      "tree-sitter",
      "php",
      "parser",
      "language",
      "code"
    ],
    "description": "Nim wrapper for PHP language support within tree-sitter",
    "license": "MIT",
    "web": "https://github.com/genotrance/nimtreesitter"
  },
  {
    "name": "treesitter_python",
    "url": "https://github.com/genotrance/nimtreesitter?subdir=treesitter_python",
    "method": "git",
    "tags": [
      "tree-sitter",
      "python",
      "parser",
      "language",
      "code"
    ],
    "description": "Nim wrapper for Python language support within tree-sitter",
    "license": "MIT",
    "web": "https://github.com/genotrance/nimtreesitter"
  },
  {
    "name": "treesitter_ruby",
    "url": "https://github.com/genotrance/nimtreesitter?subdir=treesitter_ruby",
    "method": "git",
    "tags": [
      "tree-sitter",
      "ruby",
      "parser",
      "language",
      "code"
    ],
    "description": "Nim wrapper for Ruby language support within tree-sitter",
    "license": "MIT",
    "web": "https://github.com/genotrance/nimtreesitter"
  },
  {
    "name": "treesitter_rust",
    "url": "https://github.com/genotrance/nimtreesitter?subdir=treesitter_rust",
    "method": "git",
    "tags": [
      "tree-sitter",
      "rust",
      "parser",
      "language",
      "code"
    ],
    "description": "Nim wrapper for Rust language support within tree-sitter",
    "license": "MIT",
    "web": "https://github.com/genotrance/nimtreesitter"
  },
  {
    "name": "treesitter_scala",
    "url": "https://github.com/genotrance/nimtreesitter?subdir=treesitter_scala",
    "method": "git",
    "tags": [
      "tree-sitter",
      "scala",
      "parser",
      "language",
      "code"
    ],
    "description": "Nim wrapper for Scala language support within tree-sitter",
    "license": "MIT",
    "web": "https://github.com/genotrance/nimtreesitter"
  },
  {
    "name": "treesitter_typescript",
    "url": "https://github.com/genotrance/nimtreesitter?subdir=treesitter_typescript",
    "method": "git",
    "tags": [
      "tree-sitter",
      "typescript",
      "parser",
      "language",
      "code"
    ],
    "description": "Nim wrapper for Typescript language support within tree-sitter",
    "license": "MIT",
    "web": "https://github.com/genotrance/nimtreesitter"
  },
  {
    "name": "nimterop",
    "url": "https://github.com/genotrance/nimterop",
    "method": "git",
    "tags": [
      "c",
      "c++",
      "c2nim",
      "interop",
      "parser",
      "language",
      "code"
    ],
    "description": "Nimterop makes C/C++ interop within Nim seamless",
    "license": "MIT",
    "web": "https://github.com/genotrance/nimtreesitter"
  },
  {
    "name": "ringDeque",
    "url": "https://github.com/technicallyagd/ringDeque",
    "method": "git",
    "tags": [
      "deque",
      "DoublyLinkedRing",
      "utility",
      "python"
    ],
    "description": "deque implementatoin using DoublyLinkedRing",
    "license": "MIT",
    "web": "https://github.com/technicallyagd/ringDeque"
  },
  {
    "name": "nimfuzzy",
    "url": "https://github.com/genotrance/nimfuzzy",
    "method": "git",
    "tags": [
      "fuzzy",
      "search",
      "match",
      "fts"
    ],
    "description": "Fuzzy search wrapper for Nim",
    "license": "MIT",
    "web": "https://github.com/genotrance/nimfuzzy"
  },
  {
    "name": "nimassets",
    "url": "https://github.com/xmonader/nimassets",
    "method": "git",
    "tags": [
      "assets",
      "bundle",
      "go-bindata",
      "resources"
    ],
    "description": "bundle your assets to a nim",
    "license": "MIT",
    "web": "https://github.com/xmonader/nimassets"
  },
  {
    "name": "loco",
    "url": "https://github.com/moigagoo/loco",
    "method": "git",
    "tags": [
      "localization",
      "translation",
      "internationalization",
      "i18n"
    ],
    "description": "Localization package for Nim.",
    "license": "MIT",
    "web": "https://github.com/moigagoo/loco"
  },
  {
    "name": "nim_miniz",
    "url": "https://github.com/h3rald/nim-miniz",
    "method": "git",
    "tags": [
      "zip",
      "compression",
      "wrapper",
      "miniz"
    ],
    "description": "Nim wrapper for miniz",
    "license": "MIT",
    "web": "https://github.com/h3rald/nim-miniz"
  },
  {
    "name": "bncurve",
    "url": "https://github.com/status-im/nim-bncurve",
    "method": "git",
    "tags": [
      "library",
      "cryptography"
    ],
    "description": "pure Nim implementation of Barreto-Naehrig pairing-friendly elliptic curve cryptography",
    "license": "Apache License 2.0",
    "web": "https://github.com/status-im/nim-bncurve"
  },
  {
    "name": "unsplash",
    "url": "https://github.com/juancarlospaco/nim-unsplash",
    "method": "git",
    "tags": [
      "unsplash",
      "photos",
      "images",
      "async",
      "multisync",
      "photography"
    ],
    "description": "Unsplash API Client for Nim",
    "license": "MIT",
    "web": "https://github.com/juancarlospaco/nim-unsplash"
  },
  {
    "name": "steam",
    "url": "https://github.com/juancarlospaco/nim-steam",
    "method": "git",
    "tags": [
      "steam",
      "game",
      "gaming",
      "async",
      "multisync"
    ],
    "description": "Steam API Client for Nim",
    "license": "MIT",
    "web": "https://github.com/juancarlospaco/nim-steam"
  },
  {
    "name": "itchio",
    "url": "https://github.com/juancarlospaco/nim-itchio",
    "method": "git",
    "tags": [
      "itchio",
      "game",
      "gaming",
      "async",
      "multisync"
    ],
    "description": "itch.io API Client for Nim",
    "license": "MIT",
    "web": "https://github.com/juancarlospaco/nim-itchio"
  },
  {
    "name": "suggest",
    "url": "https://github.com/c-blake/suggest.git",
    "method": "git",
    "tags": [
      "library",
      "spell-check",
      "edit-distance"
    ],
    "description": "mmap-persistent SymSpell spell checking algorithm",
    "license": "MIT",
    "web": "https://github.com/c-blake/suggest.git"
  },
  {
    "name": "gurl",
    "url": "https://github.com/MaxUNof/gurl",
    "method": "git",
    "tags": [
      "tags",
      "http",
      "generating",
      "url"
    ],
    "description": "A little lib for generating URL with args.",
    "license": "MIT",
    "web": "https://github.com/MaxUNof/gurl"
  },
  {
    "name": "tiny_sqlite",
    "url": "https://github.com/GULPF/tiny_sqlite",
    "method": "git",
    "tags": [
      "database",
      "sqlite"
    ],
    "description": "A thin SQLite wrapper with proper type safety",
    "license": "MIT",
    "web": "https://github.com/GULPF/tiny_sqlite"
>>>>>>> d77c43bb
  }
]<|MERGE_RESOLUTION|>--- conflicted
+++ resolved
@@ -1,7 +1,5 @@
 [
   {
-<<<<<<< HEAD
-=======
     "name": "whip",
     "url": "https://github.com/mattaylor/whip",
     "method": "git",
@@ -18,7 +16,6 @@
     "web": "https://github.com/mattaylor/whip"
   },
   {
->>>>>>> d77c43bb
     "name": "elvis",
     "url": "https://github.com/mattaylor/elvis",
     "method": "git",
@@ -11898,7 +11895,6 @@
     "web": "https://github.com/technicallyagd/unpack"
   },
   {
-<<<<<<< HEAD
     "name": "nsh",
     "url": "https://github.com/gmshiba/nish",
     "method": "git",
@@ -11909,7 +11905,8 @@
     "description": "nsh: Nim SHell(cross platform)",
     "license": "MIT",
     "web": "https://github.com/gmshiba/nish"
-=======
+  },
+  {
     "name": "nimfastText",
     "url": "https://github.com/genotrance/nimfastText",
     "method": "git",
@@ -12390,6 +12387,5 @@
     "description": "A thin SQLite wrapper with proper type safety",
     "license": "MIT",
     "web": "https://github.com/GULPF/tiny_sqlite"
->>>>>>> d77c43bb
   }
 ]