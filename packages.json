[
  {
    "name": "nimrun",
    "url": "https://github.com/lee-b/nimrun",
    "method": "git",
    "tags": [
      "shebang",
      "unix",
      "linux",
      "bsd",
      "mac",
      "shell",
      "script",
      "nimble",
      "nimcr",
      "compile",
      "run",
      "standalone"
    ],
    "description": "Shebang frontend for running nim code as scripts. Does not require .nim extensions.",
    "license": "MIT",
    "web": "https://github.com/lee-b/nimrun"
  },
  {
    "name": "sequtils2",
    "url": "https://github.com/Michedev/sequtils2",
    "method": "git",
    "tags": [
      "library",
      "sequence",
      "string",
      "openArray",
      "functional"
    ],
    "description": "Additional functions for sequences that are not present in sequtils",
    "license": "MIT",
    "web": "http://htmlpreview.github.io/?https://github.com/Michedev/sequtils2/blob/master/sequtils2.html"
  },
  {
    "name": "github_api",
    "url": "https://github.com/watzon/github-api-nim",
    "method": "git",
    "tags": [
      "library",
      "api",
      "github",
      "client"
    ],
    "description": "Nim wrapper for the GitHub API",
    "license": "WTFPL",
    "web": "https://github.com/watzon/github-api-nim"
  },
  {
    "name": "extensions",
    "url": "https://github.com/jyapayne/nim-extensions",
    "method": "git",
    "tags": [
      "library",
      "extensions",
      "addons"
    ],
    "description": "A library that will add useful tools to Nim's arsenal.",
    "license": "MIT",
    "web": "https://github.com/jyapayne/nim-extensions"
  },
  {
    "name": "nimates",
    "url": "https://github.com/jamesalbert/nimates",
    "method": "git",
    "tags": [
      "library",
      "postmates",
      "delivery"
    ],
    "description": "Client library for the Postmates API",
    "license": "Apache",
    "web": "https://github.com/jamesalbert/nimates"
  },
  {
    "name": "discordnim",
    "url": "https://github.com/Krognol/discordnim",
    "method": "git",
    "tags": [
      "library",
      "discord"
    ],
    "description": "Discord library for Nim",
    "license": "MIT",
    "web": "https://github.com/Krognol/discordnim"
  },
  {
    "name": "argument_parser",
    "url": "https://github.com/Xe/argument_parser/",
    "method": "git",
    "tags": [
      "library",
      "command-line",
      "arguments",
      "switches",
      "parsing"
    ],
    "description": "Provides a complex command-line parser",
    "license": "MIT",
    "web": "https://github.com/Xe/argument_parser"
  },
  {
    "name": "genieos",
    "url": "https://github.com/Araq/genieos/",
    "method": "git",
    "tags": [
      "library",
      "command-line",
      "sound",
      "recycle",
      "os"
    ],
    "description": "Too awesome procs to be included in nimrod.os module",
    "license": "MIT",
    "web": "https://github.com/Araq/genieos/"
  },
  {
    "name": "jester",
    "url": "https://github.com/dom96/jester/",
    "method": "git",
    "tags": [
      "web",
      "http",
      "framework",
      "dsl"
    ],
    "description": "A sinatra-like web framework for Nim.",
    "license": "MIT",
    "web": "https://github.com/dom96/jester"
  },
  {
    "name": "templates",
    "url": "https://github.com/onionhammer/nim-templates.git",
    "method": "git",
    "tags": [
      "web",
      "html",
      "template"
    ],
    "description": "A simple string templating library for Nim.",
    "license": "BSD",
    "web": "https://github.com/onionhammer/nim-templates"
  },
  {
    "name": "murmur",
    "url": "https://github.com/olahol/nimrod-murmur/",
    "method": "git",
    "tags": [
      "hash",
      "murmur"
    ],
    "description": "MurmurHash in pure Nim.",
    "license": "MIT",
    "web": "https://github.com/olahol/nimrod-murmur"
  },
  {
    "name": "libtcod_nim",
    "url": "https://github.com/Vladar4/libtcod_nim/",
    "method": "git",
    "tags": [
      "roguelike",
      "game",
      "library",
      "engine",
      "sdl",
      "opengl",
      "glsl"
    ],
    "description": "Wrapper of the libtcod library for the Nim language.",
    "license": "zlib",
    "web": "https://github.com/Vladar4/libtcod_nim"
  },
  {
    "name": "nimgame",
    "url": "https://github.com/Vladar4/nimgame/",
    "method": "git",
    "tags": [
      "deprecated",
      "game",
      "engine",
      "sdl"
    ],
    "description": "A simple 2D game engine for Nim language. Deprecated, use nimgame2 instead.",
    "license": "MIT",
    "web": "https://github.com/Vladar4/nimgame"
  },
  {
    "name": "nimgame2",
    "url": "https://github.com/Vladar4/nimgame2/",
    "method": "git",
    "tags": [
      "game",
      "engine",
      "sdl",
      "sdl2"
    ],
    "description": "A simple 2D game engine for Nim language.",
    "license": "MIT",
    "web": "https://github.com/Vladar4/nimgame2"
  },
  {
    "name": "sfml",
    "url": "https://github.com/fowlmouth/nimrod-sfml/",
    "method": "git",
    "tags": [
      "game",
      "library",
      "opengl"
    ],
    "description": "High level OpenGL-based Game Library",
    "license": "MIT",
    "web": "https://github.com/fowlmouth/nimrod-sfml"
  },
  {
    "name": "enet",
    "url": "https://github.com/fowlmouth/nimrod-enet/",
    "method": "git",
    "tags": [
      "game",
      "networking",
      "udp"
    ],
    "description": "Wrapper for ENet UDP networking library",
    "license": "MIT",
    "web": "https://github.com/fowlmouth/nimrod-enet"
  },
  {
    "name": "nim-locale",
    "url": "https://github.com/Amrykid/nim-locale/",
    "method": "git",
    "tags": [
      "library",
      "locale",
      "i18n",
      "localization",
      "localisation",
      "globalization"
    ],
    "description": "A simple library for localizing Nim applications.",
    "license": "MIT",
    "web": "https://github.com/Amrykid/nim-locale"
  },
  {
    "name": "fowltek",
    "url": "https://github.com/fowlmouth/nimlibs/",
    "method": "git",
    "tags": [
      "game",
      "opengl",
      "wrappers",
      "library",
      "assorted"
    ],
    "description": "A collection of reusable modules and wrappers.",
    "license": "MIT",
    "web": "https://github.com/fowlmouth/nimlibs"
  },
  {
    "name": "nake",
    "url": "https://github.com/fowlmouth/nake/",
    "method": "git",
    "tags": [
      "build",
      "automation",
      "sortof"
    ],
    "description": "make-like for Nim. Describe your builds as tasks!",
    "license": "MIT",
    "web": "https://github.com/fowlmouth/nake"
  },
  {
    "name": "nimrod-glfw",
    "url": "https://github.com/rafaelvasco/nimrod-glfw/",
    "method": "git",
    "tags": [
      "library",
      "glfw",
      "opengl",
      "windowing",
      "game"
    ],
    "description": "Nim bindings for GLFW library.",
    "license": "MIT",
    "web": "https://github.com/rafaelvasco/nimrod-glfw"
  },
  {
    "name": "chipmunk",
    "url": "https://github.com/fowlmouth/nimrod-chipmunk/",
    "method": "git",
    "tags": [
      "library",
      "physics",
      "game"
    ],
    "description": "Bindings for Chipmunk2D 6.x physics library (for backwards compatibility)",
    "license": "MIT",
    "web": "https://github.com/fowlmouth/nimrod-chipmunk"
  },
  {
    "name": "chipmunk6",
    "url": "https://github.com/fowlmouth/nimrod-chipmunk/",
    "method": "git",
    "tags": [
      "library",
      "physics",
      "game"
    ],
    "description": "Bindings for Chipmunk2D 6.x physics library",
    "license": "MIT",
    "web": "https://github.com/fowlmouth/nimrod-chipmunk"
  },
  {
    "name": "chipmunk7_demos",
    "url": "https://github.com/matkuki/chipmunk7_demos/",
    "method": "git",
    "tags": [
      "demos",
      "physics",
      "game"
    ],
    "description": "Chipmunk7 demos for Nim",
    "license": "MIT",
    "web": "https://github.com/matkuki/chipmunk7_demos"
  },
  {
    "name": "nim-glfw",
    "alias": "glfw"
  },
  {
    "name": "glfw",
    "url": "https://github.com/ephja/nim-glfw",
    "method": "git",
    "tags": [
      "library",
      "glfw",
      "opengl",
      "windowing",
      "game"
    ],
    "description": "A high-level GLFW 3 wrapper",
    "license": "MIT",
    "web": "https://github.com/ephja/nim-glfw"
  },
  {
    "name": "nim-ao",
    "url": "https://github.com/ephja/nim-ao",
    "method": "git",
    "tags": [
      "library",
      "audio"
    ],
    "description": "A high-level libao wrapper",
    "license": "MIT",
    "web": "https://github.com/ephja/nim-ao"
  },
  {
    "name": "termbox",
    "url": "https://github.com/fowlmouth/nim-termbox",
    "method": "git",
    "tags": [
      "library",
      "terminal",
      "io"
    ],
    "description": "Termbox wrapper.",
    "license": "MIT",
    "web": "https://github.com/fowlmouth/nim-termbox"
  },
  {
    "name": "linagl",
    "url": "https://bitbucket.org/BitPuffin/linagl",
    "method": "hg",
    "tags": [
      "library",
      "opengl",
      "math",
      "game"
    ],
    "description": "OpenGL math library",
    "license": "CC0",
    "web": "https://bitbucket.org/BitPuffin/linagl"
  },
  {
    "name": "kwin",
    "url": "https://github.com/reactormonk/nim-kwin",
    "method": "git",
    "tags": [
      "library",
      "javascript",
      "kde"
    ],
    "description": "KWin JavaScript API wrapper",
    "license": "MIT",
    "web": "https://github.com/reactormonk/nim-kwin"
  },
  {
    "name": "opencv",
    "url": "https://github.com/dom96/nim-opencv",
    "method": "git",
    "tags": [
      "library",
      "wrapper",
      "opencv",
      "image",
      "processing"
    ],
    "description": "OpenCV wrapper",
    "license": "MIT",
    "web": "https://github.com/dom96/nim-opencv"
  },
  {
    "name": "nimble",
    "url": "https://github.com/nim-lang/nimble",
    "method": "git",
    "tags": [
      "app",
      "binary",
      "package",
      "manager"
    ],
    "description": "Nimble package manager",
    "license": "BSD",
    "web": "https://github.com/nim-lang/nimble"
  },
  {
    "name": "libnx",
    "url": "https://github.com/jyapayne/nim-libnx",
    "method": "git",
    "tags": [
      "switch",
      "nintendo",
      "libnx",
      "nx"
    ],
    "description": "A port of libnx to Nim",
    "license": "Unlicense",
    "web": "https://github.com/jyapayne/nim-libnx"
  },
  {
    "name": "switch_build",
    "url": "https://github.com/jyapayne/switch-build",
    "method": "git",
    "tags": [
      "switch",
      "nintendo",
      "build",
      "builder"
    ],
    "description": "An easy way to build homebrew files for the Nintendo Switch",
    "license": "MIT",
    "web": "https://github.com/jyapayne/switch-build"
  },
  {
    "name": "aporia",
    "url": "https://github.com/nim-lang/Aporia",
    "method": "git",
    "tags": [
      "app",
      "binary",
      "ide",
      "gtk"
    ],
    "description": "A Nim IDE.",
    "license": "GPLv2",
    "web": "https://github.com/nim-lang/Aporia"
  },
  {
    "name": "c2nim",
    "url": "https://github.com/nim-lang/c2nim",
    "method": "git",
    "tags": [
      "app",
      "binary",
      "tool",
      "header",
      "C"
    ],
    "description": "c2nim is a tool to translate Ansi C code to Nim.",
    "license": "MIT",
    "web": "https://github.com/nim-lang/c2nim"
  },
  {
    "name": "pas2nim",
    "url": "https://github.com/nim-lang/pas2nim",
    "method": "git",
    "tags": [
      "app",
      "binary",
      "tool",
      "Pascal"
    ],
    "description": "pas2nim is a tool to translate Pascal code to Nim.",
    "license": "MIT",
    "web": "https://github.com/nim-lang/pas2nim"
  },
  {
    "name": "ipsumgenera",
    "url": "https://github.com/dom96/ipsumgenera",
    "method": "git",
    "tags": [
      "app",
      "binary",
      "blog",
      "static",
      "generator"
    ],
    "description": "Static blog generator ala Jekyll.",
    "license": "MIT",
    "web": "https://github.com/dom96/ipsumgenera"
  },
  {
    "name": "clibpp",
    "url": "https://github.com/onionhammer/clibpp.git",
    "method": "git",
    "tags": [
      "import",
      "C++",
      "library",
      "wrap"
    ],
    "description": "Easy way to 'Mock' C++ interface",
    "license": "MIT",
    "web": "https://github.com/onionhammer/clibpp"
  },
  {
    "name": "pastebin",
    "url": "https://github.com/achesak/nim-pastebin",
    "method": "git",
    "tags": [
      "library",
      "wrapper",
      "pastebin"
    ],
    "description": "Pastebin API wrapper",
    "license": "MIT",
    "web": "https://github.com/achesak/nim-pastebin"
  },
  {
    "name": "yahooweather",
    "url": "https://github.com/achesak/nim-yahooweather",
    "method": "git",
    "tags": [
      "library",
      "wrapper",
      "weather"
    ],
    "description": "Yahoo! Weather API wrapper",
    "license": "MIT",
    "web": "https://github.com/achesak/nim-yahooweather"
  },
  {
    "name": "noaa",
    "url": "https://github.com/achesak/nim-noaa",
    "method": "git",
    "tags": [
      "library",
      "wrapper",
      "weather"
    ],
    "description": "NOAA weather API wrapper",
    "license": "MIT",
    "web": "https://github.com/achesak/nim-noaa"
  },
  {
    "name": "rss",
    "url": "https://github.com/achesak/nim-rss",
    "method": "git",
    "tags": [
      "library",
      "rss",
      "xml",
      "syndication"
    ],
    "description": "RSS library",
    "license": "MIT",
    "web": "https://github.com/achesak/nim-rss"
  },
  {
    "name": "extmath",
    "url": "https://github.com/achesak/extmath.nim",
    "method": "git",
    "tags": [
      "library",
      "math",
      "trigonometry"
    ],
    "description": "Nim math library",
    "license": "MIT",
    "web": "https://github.com/achesak/extmath.nim"
  },
  {
    "name": "gtk2",
    "url": "https://github.com/nim-lang/gtk2",
    "method": "git",
    "tags": [
      "wrapper",
      "gui",
      "gtk"
    ],
    "description": "Wrapper for gtk2, a feature rich toolkit for creating graphical user interfaces",
    "license": "MIT",
    "web": "https://github.com/nim-lang/gtk2"
  },
  {
    "name": "cairo",
    "url": "https://github.com/nim-lang/cairo",
    "method": "git",
    "tags": [
      "wrapper"
    ],
    "description": "Wrapper for cairo, a vector graphics library with display and print output",
    "license": "MIT",
    "web": "https://github.com/nim-lang/cairo"
  },
  {
    "name": "x11",
    "url": "https://github.com/nim-lang/x11",
    "method": "git",
    "tags": [
      "wrapper"
    ],
    "description": "Wrapper for X11",
    "license": "MIT",
    "web": "https://github.com/nim-lang/x11"
  },
  {
    "name": "opengl",
    "url": "https://github.com/nim-lang/opengl",
    "method": "git",
    "tags": [
      "wrapper"
    ],
    "description": "High-level and low-level wrapper for OpenGL",
    "license": "MIT",
    "web": "https://github.com/nim-lang/opengl"
  },
  {
    "name": "lua",
    "url": "https://github.com/nim-lang/lua",
    "method": "git",
    "tags": [
      "wrapper"
    ],
    "description": "Wrapper to interface with the Lua interpreter",
    "license": "MIT",
    "web": "https://github.com/nim-lang/lua"
  },
  {
    "name": "tcl",
    "url": "https://github.com/nim-lang/tcl",
    "method": "git",
    "tags": [
      "wrapper"
    ],
    "description": "Wrapper for the TCL programming language",
    "license": "MIT",
    "web": "https://github.com/nim-lang/tcl"
  },
  {
    "name": "glm",
    "url": "https://github.com/stavenko/nim-glm",
    "method": "git",
    "tags": [
      "opengl",
      "math",
      "matrix",
      "vector",
      "glsl"
    ],
    "description": "Port of c++ glm library with shader-like syntax",
    "license": "MIT",
    "web": "https://github.com/stavenko/nim-glm"
  },
  {
    "name": "python",
    "url": "https://github.com/nim-lang/python",
    "method": "git",
    "tags": [
      "wrapper"
    ],
    "description": "Wrapper to interface with Python interpreter",
    "license": "MIT",
    "web": "https://github.com/nim-lang/python"
  },
  {
    "name": "NimBorg",
    "url": "https://github.com/micklat/NimBorg",
    "method": "git",
    "tags": [
      "wrapper"
    ],
    "description": "High-level and low-level interfaces to python and lua",
    "license": "MIT",
    "web": "https://github.com/micklat/NimBorg"
  },
  {
    "name": "sha1",
    "url": "https://github.com/onionhammer/sha1",
    "method": "git",
    "tags": [
      "port",
      "hash",
      "sha1"
    ],
    "description": "SHA-1 produces a 160-bit (20-byte) hash value from arbitrary input",
    "license": "BSD"
  },
  {
    "name": "dropbox_filename_sanitizer",
    "url": "https://github.com/Araq/dropbox_filename_sanitizer/",
    "method": "git",
    "tags": [
      "dropbox"
    ],
    "description": "Tool to clean up filenames shared on Dropbox",
    "license": "MIT",
    "web": "https://github.com/Araq/dropbox_filename_sanitizer/"
  },
  {
    "name": "csv",
    "url": "https://github.com/achesak/nim-csv",
    "method": "git",
    "tags": [
      "csv",
      "parsing",
      "stringify",
      "library"
    ],
    "description": "Library for parsing, stringifying, reading, and writing CSV (comma separated value) files",
    "license": "MIT",
    "web": "https://github.com/achesak/nim-csv"
  },
  {
    "name": "geonames",
    "url": "https://github.com/achesak/nim-geonames",
    "method": "git",
    "tags": [
      "library",
      "wrapper",
      "geography"
    ],
    "description": "GeoNames API wrapper",
    "license": "MIT",
    "web": "https://github.com/achesak/nim-geonames"
  },
  {
    "name": "gravatar",
    "url": "https://github.com/achesak/nim-gravatar",
    "method": "git",
    "tags": [
      "library",
      "wrapper",
      "gravatar"
    ],
    "description": "Gravatar API wrapper",
    "license": "MIT",
    "web": "https://github.com/achesak/nim-gravatar"
  },
  {
    "name": "coverartarchive",
    "url": "https://github.com/achesak/nim-coverartarchive",
    "method": "git",
    "tags": [
      "library",
      "wrapper",
      "cover art",
      "music",
      "metadata"
    ],
    "description": "Cover Art Archive API wrapper",
    "license": "MIT",
    "web": "https://github.com/achesak/nim-coverartarchive"
  },
  {
    "name": "nim-ogg",
    "url": "https://bitbucket.org/BitPuffin/nim-ogg",
    "method": "hg",
    "tags": [
      "library",
      "wrapper",
      "binding",
      "audio",
      "sound",
      "video",
      "metadata",
      "media"
    ],
    "description": "Binding to libogg",
    "license": "CC0"
  },
  {
    "name": "ogg",
    "url": "https://bitbucket.org/BitPuffin/nim-ogg",
    "method": "hg",
    "tags": [
      "library",
      "wrapper",
      "binding",
      "audio",
      "sound",
      "video",
      "metadata",
      "media"
    ],
    "description": "Binding to libogg",
    "license": "CC0"
  },
  {
    "name": "nim-vorbis",
    "url": "https://bitbucket.org/BitPuffin/nim-vorbis",
    "method": "hg",
    "tags": [
      "library",
      "wrapper",
      "binding",
      "audio",
      "sound",
      "metadata",
      "media"
    ],
    "description": "Binding to libvorbis",
    "license": "CC0"
  },
  {
    "name": "vorbis",
    "url": "https://bitbucket.org/BitPuffin/nim-vorbis",
    "method": "hg",
    "tags": [
      "library",
      "wrapper",
      "binding",
      "audio",
      "sound",
      "metadata",
      "media"
    ],
    "description": "Binding to libvorbis",
    "license": "CC0"
  },
  {
    "name": "nim-portaudio",
    "url": "https://bitbucket.org/BitPuffin/nim-portaudio",
    "method": "hg",
    "tags": [
      "library",
      "wrapper",
      "binding",
      "audio",
      "sound",
      "media",
      "io"
    ],
    "description": "Binding to portaudio",
    "license": "CC0"
  },
  {
    "name": "portaudio",
    "url": "https://bitbucket.org/BitPuffin/nim-portaudio",
    "method": "hg",
    "tags": [
      "library",
      "wrapper",
      "binding",
      "audio",
      "sound",
      "media",
      "io"
    ],
    "description": "Binding to portaudio",
    "license": "CC0"
  },
  {
    "name": "commandeer",
    "url": "https://github.com/fenekku/commandeer",
    "method": "git",
    "tags": [
      "library",
      "command-line",
      "arguments",
      "switches",
      "parsing",
      "options"
    ],
    "description": "Provides a small command line parsing DSL (domain specific language)",
    "license": "MIT",
    "web": "https://github.com/fenekku/commandeer"
  },
  {
    "name": "scrypt.nim",
    "url": "https://bitbucket.org/BitPuffin/scrypt.nim",
    "method": "hg",
    "tags": [
      "library",
      "wrapper",
      "binding",
      "crypto",
      "cryptography",
      "hash",
      "password",
      "security"
    ],
    "description": "Binding and utilities for scrypt",
    "license": "CC0"
  },
  {
    "name": "bloom",
    "url": "https://github.com/boydgreenfield/nimrod-bloom",
    "method": "git",
    "tags": [
      "bloom-filter",
      "bloom",
      "probabilistic",
      "data structure",
      "set membership",
      "MurmurHash",
      "MurmurHash3"
    ],
    "description": "Efficient Bloom filter implementation in Nim using MurmurHash3.",
    "license": "MIT",
    "web": "https://www.github.com/boydgreenfield/nimrod-bloom"
  },
  {
    "name": "awesome_rmdir",
    "url": "https://github.com/Araq/awesome_rmdir/",
    "method": "git",
    "tags": [
      "rmdir",
      "awesome",
      "command-line"
    ],
    "description": "Command to remove acceptably empty directories.",
    "license": "MIT",
    "web": "https://github.com/Araq/awesome_rmdir/"
  },
  {
    "name": "nimalpm",
    "url": "https://github.com/barcharcraz/nimalpm/",
    "method": "git",
    "tags": [
      "alpm",
      "wrapper",
      "binding",
      "library"
    ],
    "description": "A nimrod wrapper for libalpm",
    "license": "GPLv2",
    "web": "https://www.github.com/barcharcraz/nimalpm/"
  },
  {
    "name": "png",
    "url": "https://github.com/barcharcraz/nimlibpng",
    "method": "git",
    "tags": [
      "png",
      "wrapper",
      "library",
      "libpng",
      "image"
    ],
    "description": "Nim wrapper for the libpng library",
    "license": "libpng",
    "web": "https://github.com/barcharcraz/nimlibpng"
  },
  {
    "name": "nimlibpng",
    "alias": "png"
  },
  {
    "name": "sdl2",
    "url": "https://github.com/nim-lang/sdl2",
    "method": "git",
    "tags": [
      "wrapper",
      "media",
      "audio",
      "video"
    ],
    "description": "Wrapper for SDL 2.x",
    "license": "MIT",
    "web": "https://github.com/nim-lang/sdl2"
  },
  {
    "name": "gamelib",
    "url": "https://github.com/PMunch/SDLGamelib",
    "method": "git",
    "tags": [
      "sdl",
      "game",
      "library"
    ],
    "description": "A library of functions to make creating games using Nim and SDL2 easier. This does not intend to be a full blown engine and tries to keep all the components loosely coupled so that individual parts can be used separately.",
    "license": "MIT",
    "web": "https://github.com/PMunch/SDLGamelib"
  },
  {
    "name": "nimcr",
    "url": "https://github.com/PMunch/nimcr",
    "method": "git",
    "tags": [
      "shebang",
      "utility"
    ],
    "description": "A small program to make Nim shebang-able without the overhead of compiling each time",
    "license": "MIT",
    "web": "https://github.com/PMunch/nimcr"
  },
  {
    "name": "gtkgenui",
    "url": "https://github.com/PMunch/gtkgenui",
    "method": "git",
    "tags": [
      "gtk2",
      "utility"
    ],
    "description": "This module provides the genui macro for the Gtk2 toolkit. Genui is a way to specify graphical interfaces in a hierarchical way to more clearly show the structure of the interface as well as simplifying the code.",
    "license": "MIT",
    "web": "https://github.com/PMunch/gtkgenui"
  },
  {
    "name": "persvector",
    "url": "https://github.com/PMunch/nim-persistent-vector",
    "method": "git",
    "tags": [
      "datastructures",
      "immutable",
      "persistent"
    ],
    "description": "This is an implementation of Clojures persistent vectors in Nim.",
    "license": "MIT",
    "web": "https://github.com/PMunch/nim-persistent-vector"
  },
  {
    "name": "pcap",
    "url": "https://github.com/PMunch/nim-pcap",
    "method": "git",
    "tags": [
      "pcap",
      "fileformats"
    ],
    "description": "Tiny pure Nim library to read PCAP files used by TcpDump/WinDump/Wireshark.",
    "license": "MIT",
    "web": "https://github.com/PMunch/nim-pcap"
  },
  {
    "name": "drawille",
    "url": "https://github.com/PMunch/drawille-nim",
    "method": "git",
    "tags": [
      "drawile",
      "terminal",
      "graphics"
    ],
    "description": "Drawing in terminal with Unicode Braille characters.",
    "license": "MIT",
    "web": "https://github.com/PMunch/drawille-nim"
  },
  {
    "name": "binaryparse",
    "url": "https://github.com/PMunch/binaryparse",
    "method": "git",
    "tags": [
      "parsing",
      "binary"
    ],
    "description": "Binary parser (and writer) in pure Nim. Generates efficient parsing procedures that handle many commonly seen patterns seen in binary files and does sub-byte field reading.",
    "license": "MIT",
    "web": "https://github.com/PMunch/binaryparse"
  },
  {
    "name": "libkeepass",
    "url": "https://github.com/PMunch/libkeepass",
    "method": "git",
    "tags": [
      "keepass",
      "password",
      "library"
    ],
    "description": "Library for reading KeePass files and decrypt the passwords within it",
    "license": "MIT",
    "web": "https://github.com/PMunch/libkeepass"
  },
  {
    "name": "zhsh",
    "url": "https://github.com/PMunch/zhangshasha",
    "method": "git",
    "tags": [
      "algorithm",
      "edit-distance"
    ],
    "description": "This module is a port of the Java implementation of the Zhang-Shasha algorithm for tree edit distance",
    "license": "MIT",
    "web": "https://github.com/PMunch/zhangshasha"
  },
  {
    "name": "termstyle",
    "url": "https://github.com/PMunch/termstyle",
    "method": "git",
    "tags": [
      "terminal",
      "colour",
      "style"
    ],
    "description": "Easy to use styles for terminal output",
    "license": "MIT",
    "web": "https://github.com/PMunch/termstyle"
  },
  {
    "name": "combparser",
    "url": "https://github.com/PMunch/combparser",
    "method": "git",
    "tags": [
      "parser",
      "combinator"
    ],
    "description": "A parser combinator library for easy generation of complex parsers",
    "license": "MIT",
    "web": "https://github.com/PMunch/combparser"
  },
  {
    "name": "protobuf",
    "url": "https://github.com/PMunch/protobuf-nim",
    "method": "git",
    "tags": [
      "protobuf",
      "serialization"
    ],
    "description": "Protobuf implementation in pure Nim that leverages the power of the macro system to not depend on any external tools",
    "license": "MIT",
    "web": "https://github.com/PMunch/protobuf-nim"
  },
  {
    "name": "strslice",
    "url": "https://github.com/PMunch/strslice",
    "method": "git",
    "tags": [
      "optimization",
      "strings",
      "library"
    ],
    "description": "Simple implementation of string slices with some of the strutils ported or wrapped to work on them. String slices offer a performance enhancement when working with large amounts of slices from one base string",
    "license": "MIT",
    "web": "https://github.com/PMunch/strslice"
  },
  {
    "name": "jsonschema",
    "url": "https://github.com/PMunch/jsonschema",
    "method": "git",
    "tags": [
      "json",
      "schema",
      "library",
      "validation"
    ],
    "description": "JSON schema validation and creation.",
    "license": "MIT",
    "web": "https://github.com/PMunch/jsonschema"
  },
  {
    "name": "sdl2_nim",
    "url": "https://github.com/Vladar4/sdl2_nim",
    "method": "git",
    "tags": [
      "library",
      "wrapper",
      "sdl2",
      "game",
      "video",
      "image",
      "audio",
      "network",
      "ttf"
    ],
    "description": "Wrapper of the SDL 2 library for the Nim language.",
    "license": "zlib",
    "web": "https://github.com/Vladar4/sdl2_nim"
  },
  {
    "name": "assimp",
    "url": "https://github.com/barcharcraz/nim-assimp",
    "method": "git",
    "tags": [
      "wrapper",
      "media",
      "mesh",
      "import",
      "game"
    ],
    "description": "Wrapper for the assimp library",
    "license": "MIT",
    "web": "https://github.com/barcharcraz/nim-assimp"
  },
  {
    "name": "freeimage",
    "url": "https://github.com/barcharcraz/nim-freeimage",
    "method": "git",
    "tags": [
      "wrapper",
      "media",
      "image",
      "import",
      "game"
    ],
    "description": "Wrapper for the FreeImage library",
    "license": "MIT",
    "web": "https://github.com/barcharcraz/nim-freeimage"
  },
  {
    "name": "bcrypt",
    "url": "https://github.com/ithkuil/bcryptnim/",
    "method": "git",
    "tags": [
      "hash",
      "crypto",
      "password",
      "bcrypt",
      "library"
    ],
    "description": "Wraps the bcrypt (blowfish) library for creating encrypted hashes (useful for passwords)",
    "license": "BSD",
    "web": "https://www.github.com/ithkuil/bcryptnim/"
  },
  {
    "name": "opencl",
    "url": "https://github.com/nim-lang/opencl",
    "method": "git",
    "tags": [
      "library"
    ],
    "description": "Low-level wrapper for OpenCL",
    "license": "MIT",
    "web": "https://github.com/nim-lang/opencl"
  },
  {
    "name": "DevIL",
    "url": "https://github.com/Varriount/DevIL",
    "method": "git",
    "tags": [
      "image",
      "library",
      "graphics",
      "wrapper"
    ],
    "description": "Wrapper for the DevIL image library",
    "license": "MIT",
    "web": "https://github.com/Varriount/DevIL"
  },
  {
    "name": "signals",
    "url": "https://github.com/fowlmouth/signals.nim",
    "method": "git",
    "tags": [
      "event-based",
      "observer pattern",
      "library"
    ],
    "description": "Signals/slots library.",
    "license": "MIT",
    "web": "https://github.com/fowlmouth/signals.nim"
  },
  {
    "name": "sling",
    "url": "https://github.com/Druage/sling",
    "method": "git",
    "tags": [
      "signal",
      "slots",
      "eventloop",
      "callback"
    ],
    "description": "Signal and Slot library for Nim.",
    "license": "unlicense",
    "web": "https://github.com/Druage/sling"
  },
  {
    "name": "number_files",
    "url": "https://github.com/Araq/number_files/",
    "method": "git",
    "tags": [
      "rename",
      "filename",
      "finder"
    ],
    "description": "Command to add counter suffix/prefix to a list of files.",
    "license": "MIT",
    "web": "https://github.com/Araq/number_files/"
  },
  {
    "name": "redissessions",
    "url": "https://github.com/ithkuil/redissessions/",
    "method": "git",
    "tags": [
      "jester",
      "sessions",
      "redis"
    ],
    "description": "Redis-backed sessions for jester",
    "license": "MIT",
    "web": "https://github.com/ithkuil/redissessions/"
  },
  {
    "name": "horde3d",
    "url": "https://github.com/fowlmouth/horde3d",
    "method": "git",
    "tags": [
      "graphics",
      "3d",
      "rendering",
      "wrapper"
    ],
    "description": "Wrapper for Horde3D, a small open source 3D rendering engine.",
    "license": "WTFPL",
    "web": "https://github.com/fowlmouth/horde3d"
  },
  {
    "name": "mongo",
    "url": "https://github.com/nim-lang/mongo",
    "method": "git",
    "tags": [
      "library",
      "wrapper",
      "database"
    ],
    "description": "Bindings and a high-level interface for MongoDB",
    "license": "MIT",
    "web": "https://github.com/nim-lang/mongo"
  },
  {
    "name": "allegro5",
    "url": "https://github.com/fowlmouth/allegro5",
    "method": "git",
    "tags": [
      "wrapper",
      "graphics",
      "games",
      "opengl",
      "audio"
    ],
    "description": "Wrapper for Allegro version 5.X",
    "license": "MIT",
    "web": "https://github.com/fowlmouth/allegro5"
  },
  {
    "name": "physfs",
    "url": "https://github.com/fowlmouth/physfs",
    "method": "git",
    "tags": [
      "wrapper",
      "filesystem",
      "archives"
    ],
    "description": "A library to provide abstract access to various archives.",
    "license": "WTFPL",
    "web": "https://github.com/fowlmouth/physfs"
  },
  {
    "name": "shoco",
    "url": "https://github.com/onionhammer/shoconim.git",
    "method": "git",
    "tags": [
      "compression",
      "shoco"
    ],
    "description": "A fast compressor for short strings",
    "license": "MIT",
    "web": "https://github.com/onionhammer/shoconim"
  },
  {
    "name": "murmur3",
    "url": "https://github.com/boydgreenfield/nimrod-murmur",
    "method": "git",
    "tags": [
      "MurmurHash",
      "MurmurHash3",
      "murmur",
      "hash",
      "hashing"
    ],
    "description": "A simple MurmurHash3 wrapper for Nim",
    "license": "MIT",
    "web": "https://github.com/boydgreenfield/nimrod-murmur"
  },
  {
    "name": "hex",
    "url": "https://github.com/esbullington/nimrod-hex",
    "method": "git",
    "tags": [
      "hex",
      "encoding"
    ],
    "description": "A simple hex package for Nim",
    "license": "MIT",
    "web": "https://github.com/esbullington/nimrod-hex"
  },
  {
    "name": "strfmt",
    "url": "https://bitbucket.org/lyro/strfmt",
    "method": "hg",
    "tags": [
      "library"
    ],
    "description": "A string formatting library inspired by Python's `format`.",
    "license": "MIT",
    "web": "https://lyro.bitbucket.org/strfmt"
  },
  {
    "name": "jade-nim",
    "url": "https://github.com/idlewan/jade-nim",
    "method": "git",
    "tags": [
      "template",
      "jade",
      "web",
      "dsl",
      "html"
    ],
    "description": "Compiles jade templates to Nim procedures.",
    "license": "MIT",
    "web": "https://github.com/idlewan/jade-nim"
  },
  {
    "name": "gh_nimrod_doc_pages",
    "url": "https://github.com/Araq/gh_nimrod_doc_pages",
    "method": "git",
    "tags": [
      "command-line",
      "web",
      "automation",
      "documentation"
    ],
    "description": "Generates a GitHub documentation website for Nim projects.",
    "license": "MIT",
    "web": "https://github.com/Araq/gh_nimrod_doc_pages"
  },
  {
    "name": "midnight_dynamite",
    "url": "https://github.com/Araq/midnight_dynamite",
    "method": "git",
    "tags": [
      "wrapper",
      "library",
      "html",
      "markdown",
      "md"
    ],
    "description": "Wrapper for the markdown rendering hoedown library",
    "license": "MIT",
    "web": "https://github.com/Araq/midnight_dynamite"
  },
  {
    "name": "rsvg",
    "url": "https://github.com/def-/rsvg",
    "method": "git",
    "tags": [
      "wrapper",
      "library",
      "graphics"
    ],
    "description": "Wrapper for librsvg, a Scalable Vector Graphics (SVG) rendering library",
    "license": "MIT",
    "web": "https://github.com/def-/rsvg"
  },
  {
    "name": "emerald",
    "url": "https://github.com/flyx/emerald",
    "method": "git",
    "tags": [
      "dsl",
      "html",
      "template",
      "web"
    ],
    "description": "macro-based HTML templating engine",
    "license": "WTFPL",
    "web": "https://flyx.github.io/emerald/"
  },
  {
    "name": "niminst",
    "url": "https://github.com/nim-lang/niminst",
    "method": "git",
    "tags": [
      "app",
      "binary",
      "tool",
      "installation",
      "generator"
    ],
    "description": "tool to generate installers for Nim programs",
    "license": "MIT",
    "web": "https://github.com/nim-lang/niminst"
  },
  {
    "name": "redis",
    "url": "https://github.com/nim-lang/redis",
    "method": "git",
    "tags": [
      "redis",
      "client",
      "library"
    ],
    "description": "official redis client for Nim",
    "license": "MIT",
    "web": "https://github.com/nim-lang/redis"
  },
  {
    "name": "dialogs",
    "url": "https://github.com/nim-lang/dialogs",
    "method": "git",
    "tags": [
      "library",
      "ui",
      "gui",
      "dialog",
      "file"
    ],
    "description": "wraps GTK+ or Windows' open file dialogs",
    "license": "MIT",
    "web": "https://github.com/nim-lang/dialogs"
  },
  {
    "name": "vectors",
    "url": "https://github.com/blamestross/nimrod-vectors",
    "method": "git",
    "tags": [
      "math",
      "vectors",
      "library"
    ],
    "description": "Simple multidimensional vector math",
    "license": "MIT",
    "web": "https://github.com/blamestross/nimrod-vectors"
  },
  {
    "name": "bitarray",
    "url": "https://github.com/onecodex/nim-bitarray",
    "method": "git",
    "tags": [
      "Bit arrays",
      "Bit sets",
      "Bit vectors",
      "Data structures"
    ],
    "description": "mmap-backed bitarray implementation in Nim.",
    "license": "MIT",
    "web": "https://www.github.com/onecodex/nim-bitarray"
  },
  {
    "name": "appdirs",
    "url": "https://github.com/MrJohz/appdirs",
    "method": "git",
    "tags": [
      "utility",
      "filesystem"
    ],
    "description": "A utility library to find the directory you need to app in.",
    "license": "MIT",
    "web": "https://github.com/MrJohz/appdirs"
  },
  {
    "name": "sndfile",
    "url": "https://github.com/julienaubert/nim-sndfile",
    "method": "git",
    "tags": [
      "audio",
      "wav",
      "wrapper",
      "libsndfile"
    ],
    "description": "A wrapper of libsndfile",
    "license": "MIT",
    "web": "https://github.com/julienaubert/nim-sndfile"
  },
  {
    "name": "nim-sndfile",
    "alias": "sndfile"
  },
  {
    "name": "bigints",
    "url": "https://github.com/def-/bigints",
    "method": "git",
    "tags": [
      "math",
      "library",
      "numbers"
    ],
    "description": "Arbitrary-precision integers",
    "license": "MIT",
    "web": "https://github.com/def-/bigints"
  },
  {
    "name": "iterutils",
    "url": "https://github.com/def-/iterutils",
    "method": "git",
    "tags": [
      "library",
      "iterators"
    ],
    "description": "Functional operations for iterators and slices, similar to sequtils",
    "license": "MIT",
    "web": "https://github.com/def-/iterutils"
  },
  {
    "name": "hastyscribe",
    "url": "https://github.com/h3rald/hastyscribe",
    "method": "git",
    "tags": [
      "markdown",
      "html",
      "publishing"
    ],
    "description": "Self-contained markdown compiler generating self-contained HTML documents",
    "license": "MIT",
    "web": "https://h3rald.com/hastyscribe"
  },
  {
    "name": "nanomsg",
    "url": "https://github.com/def-/nim-nanomsg",
    "method": "git",
    "tags": [
      "library",
      "wrapper",
      "networking"
    ],
    "description": "Wrapper for the nanomsg socket library that provides several common communication patterns",
    "license": "MIT",
    "web": "https://github.com/def-/nim-nanomsg"
  },
  {
    "name": "directnimrod",
    "url": "https://bitbucket.org/barcharcraz/directnimrod",
    "method": "git",
    "tags": [
      "library",
      "wrapper",
      "graphics",
      "windows"
    ],
    "description": "Wrapper for microsoft's DirectX libraries",
    "license": "MS-PL",
    "web": "https://bitbucket.org/barcharcraz/directnimrod"
  },
  {
    "name": "imghdr",
    "url": "https://github.com/achesak/nim-imghdr",
    "method": "git",
    "tags": [
      "image",
      "formats",
      "files"
    ],
    "description": "Library for detecting the format of an image",
    "license": "MIT",
    "web": "https://github.com/achesak/nim-imghdr"
  },
  {
    "name": "csv2json",
    "url": "https://github.com/achesak/nim-csv2json",
    "method": "git",
    "tags": [
      "csv",
      "json"
    ],
    "description": "Convert CSV files to JSON",
    "license": "MIT",
    "web": "https://github.com/achesak/nim-csv2json"
  },
  {
    "name": "vecmath",
    "url": "https://github.com/barcharcraz/vecmath",
    "method": "git",
    "tags": [
      "library",
      "math",
      "vector"
    ],
    "description": "various vector maths utils for nimrod",
    "license": "MIT",
    "web": "https://github.com/barcharcraz/vecmath"
  },
  {
    "name": "lazy_rest",
    "url": "https://github.com/Araq/lazy_rest",
    "method": "git",
    "tags": [
      "library",
      "rst",
      "rest",
      "text",
      "html"
    ],
    "description": "Simple reST HTML generation with some extras.",
    "license": "MIT",
    "web": "https://github.com/Araq/lazy_rest"
  },
  {
    "name": "Phosphor",
    "url": "https://github.com/barcharcraz/Phosphor",
    "method": "git",
    "tags": [
      "library",
      "opengl",
      "graphics"
    ],
    "description": "eaiser use of OpenGL and GLSL shaders",
    "license": "MIT",
    "web": "https://github.com/barcharcraz/Phosphor"
  },
  {
    "name": "colorsys",
    "url": "https://github.com/achesak/nim-colorsys",
    "method": "git",
    "tags": [
      "library",
      "colors",
      "rgb",
      "yiq",
      "hls",
      "hsv"
    ],
    "description": "Convert between RGB, YIQ, HLS, and HSV color systems.",
    "license": "MIT",
    "web": "https://github.com/achesak/nim-colorsys"
  },
  {
    "name": "pythonfile",
    "url": "https://github.com/achesak/nim-pythonfile",
    "method": "git",
    "tags": [
      "library",
      "python",
      "files",
      "file"
    ],
    "description": "Wrapper of the file procedures to provide an interface as similar as possible to that of Python",
    "license": "MIT",
    "web": "https://github.com/achesak/nim-pythonfile"
  },
  {
    "name": "sndhdr",
    "url": "https://github.com/achesak/nim-sndhdr",
    "method": "git",
    "tags": [
      "library",
      "formats",
      "files",
      "sound",
      "audio"
    ],
    "description": "Library for detecting the format of a sound file",
    "license": "MIT",
    "web": "https://github.com/achesak/nim-sndhdr"
  },
  {
    "name": "irc",
    "url": "https://github.com/nim-lang/irc",
    "method": "git",
    "tags": [
      "library",
      "irc",
      "network"
    ],
    "description": "Implements a simple IRC client.",
    "license": "MIT",
    "web": "https://github.com/nim-lang/irc"
  },
  {
    "name": "random",
    "url": "https://github.com/oprypin/nim-random",
    "method": "git",
    "tags": [
      "library",
      "algorithms",
      "random"
    ],
    "description": "Pseudo-random number generation library inspired by Python",
    "license": "MIT",
    "web": "https://github.com/oprypin/nim-random"
  },
  {
    "name": "zmq",
    "url": "https://github.com/nim-lang/nim-zmq",
    "method": "git",
    "tags": [
      "library",
      "wrapper",
      "zeromq",
      "messaging",
      "queue"
    ],
    "description": "ZeroMQ 4 wrapper",
    "license": "MIT",
    "web": "https://github.com/nim-lang/nim-zmq"
  },
  {
    "name": "uuid",
    "url": "https://github.com/idlewan/nim-uuid",
    "method": "git",
    "tags": [
      "library",
      "wrapper",
      "uuid"
    ],
    "description": "UUID wrapper",
    "license": "MIT",
    "web": "https://github.com/idlewan/nim-uuid"
  },
  {
    "name": "robotparser",
    "url": "https://github.com/achesak/nim-robotparser",
    "method": "git",
    "tags": [
      "library",
      "useragent",
      "robots",
      "robot.txt"
    ],
    "description": "Determine if a useragent can access a URL using robots.txt",
    "license": "MIT",
    "web": "https://github.com/achesak/nim-robotparser"
  },
  {
    "name": "epub",
    "url": "https://github.com/achesak/nim-epub",
    "method": "git",
    "tags": [
      "library",
      "epub",
      "e-book"
    ],
    "description": "Module for working with EPUB e-book files",
    "license": "MIT",
    "web": "https://github.com/achesak/nim-epub"
  },
  {
    "name": "hashids",
    "url": "https://github.com/achesak/nim-hashids",
    "method": "git",
    "tags": [
      "library",
      "hashids"
    ],
    "description": "Nim implementation of Hashids",
    "license": "MIT",
    "web": "https://github.com/achesak/nim-hashids"
  },
  {
    "name": "openssl_evp",
    "url": "https://github.com/cowboy-coders/nim-openssl-evp",
    "method": "git",
    "tags": [
      "library",
      "crypto",
      "openssl"
    ],
    "description": "Wrapper for OpenSSL's EVP interface",
    "license": "OpenSSL and SSLeay",
    "web": "https://github.com/cowboy-coders/nim-openssl-evp"
  },
  {
    "name": "monad",
    "alias": "maybe"
  },
  {
    "name": "maybe",
    "url": "https://github.com/superfunc/maybe",
    "method": "git",
    "tags": [
      "library",
      "functional",
      "optional",
      "monad"
    ],
    "description": "basic monadic maybe type for Nim",
    "license": "BSD3",
    "web": "https://github.com/superfunc/maybe"
  },
  {
    "name": "eternity",
    "url": "https://github.com/hiteshjasani/nim-eternity",
    "method": "git",
    "tags": [
      "library",
      "time",
      "format"
    ],
    "description": "Humanize elapsed time",
    "license": "MIT",
    "web": "https://github.com/hiteshjasani/nim-eternity"
  },
  {
    "name": "gmp",
    "url": "https://github.com/subsetpark/nim-gmp",
    "method": "git",
    "tags": [
      "library",
      "bignum",
      "numbers",
      "math"
    ],
    "description": "wrapper for the GNU multiple precision arithmetic library (GMP)",
    "license": "LGPLv3 or GPLv2",
    "web": "https://github.com/subsetpark/nim-gmp"
  },
  {
    "name": "ludens",
    "url": "https://github.com/rnentjes/nim-ludens",
    "method": "git",
    "tags": [
      "library",
      "game",
      "opengl",
      "sfml"
    ],
    "description": "Little game library using opengl and sfml",
    "license": "MIT",
    "web": "https://github.com/rnentjes/nim-ludens"
  },
  {
    "name": "ffbookmarks",
    "url": "https://github.com/achesak/nim-ffbookmarks",
    "method": "git",
    "tags": [
      "firefox",
      "bookmarks",
      "library"
    ],
    "description": "Nim module for working with Firefox bookmarks",
    "license": "MIT",
    "web": "https://github.com/achesak/nim-ffbookmarks"
  },
  {
    "name": "moustachu",
    "url": "https://github.com/fenekku/moustachu.git",
    "method": "git",
    "tags": [
      "web",
      "html",
      "template",
      "mustache"
    ],
    "description": "Mustache templating for Nim.",
    "license": "MIT",
    "web": "https://github.com/fenekku/moustachu"
  },
  {
    "name": "easy-bcrypt",
    "url": "https://github.com/flaviut/easy-bcrypt.git",
    "method": "git",
    "tags": [
      "hash",
      "crypto",
      "password",
      "bcrypt"
    ],
    "description": "simple wrapper providing a convenient interface for the bcrypt password hashing algorithm",
    "license": "CC0",
    "web": "https://github.com/flaviut/easy-bcrypt/blob/master/easy-bcrypt.nimble"
  },
  {
    "name": "libclang",
    "url": "https://github.com/cowboy-coders/nim-libclang.git",
    "method": "git",
    "tags": [
      "wrapper",
      "bindings",
      "clang"
    ],
    "description": "wrapper for libclang (the C-interface of the clang LLVM frontend)",
    "license": "MIT",
    "web": "https://github.com/cowboy-coders/nim-libclang"
  },
  {
    "name": "nim-libclang",
    "url": "https://github.com/cowboy-coders/nim-libclang.git",
    "method": "git",
    "tags": [
      "wrapper",
      "bindings",
      "clang"
    ],
    "description": "Please use libclang instead.",
    "license": "MIT",
    "web": "https://github.com/cowboy-coders/nim-libclang"
  },
  {
    "name": "nimqml",
    "url": "https://github.com/filcuc/nimqml",
    "method": "git",
    "tags": [
      "Qt",
      "Qml",
      "UI",
      "GUI"
    ],
    "description": "Qt Qml bindings",
    "license": "GPLv3",
    "web": "https://github.com/filcuc/nimqml"
  },
  {
    "name": "XPLM-Nim",
    "url": "https://github.com/jpoirier/XPLM-Nim",
    "method": "git",
    "tags": [
      "X-Plane",
      "XPLM",
      "Plugin",
      "SDK"
    ],
    "description": "X-Plane XPLM SDK wrapper",
    "license": "BSD",
    "web": "https://github.com/jpoirier/XPLM-Nim"
  },
  {
    "name": "csfml",
    "url": "https://github.com/oprypin/nim-csfml",
    "method": "git",
    "tags": [
      "sfml",
      "binding",
      "game",
      "media",
      "library",
      "opengl"
    ],
    "description": "Bindings for Simple and Fast Multimedia Library (through CSFML)",
    "license": "zlib",
    "web": "https://github.com/oprypin/nim-csfml"
  },
  {
    "name": "optional_t",
    "url": "https://github.com/flaviut/optional_t",
    "method": "git",
    "tags": [
      "option",
      "functional"
    ],
    "description": "Basic Option[T] library",
    "license": "MIT",
    "web": "https://github.com/flaviut/optional_t"
  },
  {
    "name": "nimrtlsdr",
    "url": "https://github.com/jpoirier/nimrtlsdr",
    "method": "git",
    "tags": [
      "rtl-sdr",
      "wrapper",
      "bindings",
      "rtlsdr"
    ],
    "description": "A Nim wrapper for librtlsdr",
    "license": "BSD",
    "web": "https://github.com/jpoirier/nimrtlsdr"
  },
  {
    "name": "lapp",
    "url": "https://gitlab.3dicc.com/gokr/lapp.git",
    "method": "git",
    "tags": [
      "args",
      "cmd",
      "opt",
      "parse",
      "parsing"
    ],
    "description": "Opt parser using synopsis as specification, ported from Lua.",
    "license": "MIT",
    "web": "https://gitlab.3dicc.com/gokr/lapp"
  },
  {
    "name": "blimp",
    "url": "https://gitlab.3dicc.com/gokr/blimp.git",
    "method": "git",
    "tags": [
      "app",
      "binary",
      "utility",
      "git",
      "git-fat"
    ],
    "description": "Utility that helps with big files in git, very similar to git-fat, s3annnex etc.",
    "license": "MIT",
    "web": "https://gitlab.3dicc.com/gokr/blimp"
  },
  {
    "name": "parsetoml",
    "url": "https://github.com/NimParsers/parsetoml.git",
    "method": "git",
    "tags": [
      "library",
      "parse"
    ],
    "description": "Library for parsing TOML files.",
    "license": "MIT",
    "web": "https://github.com/NimParsers/parsetoml"
  },
  {
    "name": "compiler",
    "url": "https://github.com/nim-lang/Nim.git",
    "method": "git",
    "tags": [
      "library"
    ],
    "description": "Compiler package providing the compiler sources as a library.",
    "license": "MIT",
    "web": "https://github.com/nim-lang/Nim"
  },
  {
    "name": "nre",
    "url": "https://github.com/flaviut/nre.git",
    "method": "git",
    "tags": [
      "library",
      "pcre",
      "regex"
    ],
    "description": "A better regular expression library",
    "license": "MIT",
    "web": "https://github.com/flaviut/nre"
  },
  {
    "name": "docopt",
    "url": "https://github.com/docopt/docopt.nim",
    "method": "git",
    "tags": [
      "command-line",
      "arguments",
      "parsing",
      "library"
    ],
    "description": "Command-line args parser based on Usage message",
    "license": "MIT",
    "web": "https://github.com/docopt/docopt.nim"
  },
  {
    "name": "bpg",
    "url": "https://github.com/def-/nim-bpg.git",
    "method": "git",
    "tags": [
      "image",
      "library",
      "wrapper"
    ],
    "description": "BPG (Better Portable Graphics) for Nim",
    "license": "MIT",
    "web": "https://github.com/def-/nim-bpg"
  },
  {
    "name": "io-spacenav",
    "url": "https://github.com/nimious/io-spacenav.git",
    "method": "git",
    "tags": [
      "binding",
      "3dx",
      "3dconnexion",
      "libspnav",
      "spacenav",
      "spacemouse",
      "spacepilot",
      "spacenavigator"
    ],
    "description": "Obsolete - please use spacenav instead!",
    "license": "MIT",
    "web": "https://github.com/nimious/io-spacenav"
  },
  {
    "name": "optionals",
    "url": "https://github.com/MasonMcGill/optionals.git",
    "method": "git",
    "tags": [
      "library",
      "option",
      "optional",
      "maybe"
    ],
    "description": "Option types",
    "license": "MIT",
    "web": "https://github.com/MasonMcGill/optionals"
  },
  {
    "name": "tuples",
    "url": "https://github.com/MasonMcGill/tuples.git",
    "method": "git",
    "tags": [
      "library",
      "tuple",
      "metaprogramming"
    ],
    "description": "Tuple manipulation utilities",
    "license": "MIT",
    "web": "https://github.com/MasonMcGill/tuples"
  },
  {
    "name": "fuse",
    "url": "https://github.com/akiradeveloper/nim-fuse.git",
    "method": "git",
    "tags": [
      "fuse",
      "library",
      "wrapper"
    ],
    "description": "A FUSE binding for Nim",
    "license": "MIT",
    "web": "https://github.com/akiradeveloper/nim-fuse"
  },
  {
    "name": "brainfuck",
    "url": "https://github.com/def-/nim-brainfuck.git",
    "method": "git",
    "tags": [
      "library",
      "binary",
      "app",
      "interpreter",
      "compiler",
      "language"
    ],
    "description": "A brainfuck interpreter and compiler",
    "license": "MIT",
    "web": "https://github.com/def-/nim-brainfuck"
  },
  {
    "name": "nimsuggest",
    "url": "https://github.com/nim-lang/nimsuggest.git",
    "method": "git",
    "tags": [
      "binary",
      "app",
      "suggest",
      "compiler",
      "autocomplete"
    ],
    "description": "Tool for providing auto completion data for Nim source code.",
    "license": "MIT",
    "web": "https://github.com/nim-lang/nimsuggest"
  },
  {
    "name": "jwt",
    "url": "https://github.com/yglukhov/nim-jwt.git",
    "method": "git",
    "tags": [
      "library",
      "crypto",
      "hash"
    ],
    "description": "JSON Web Tokens for Nim",
    "license": "MIT",
    "web": "https://github.com/yglukhov/nim-jwt"
  },
  {
    "name": "pythonpathlib",
    "url": "https://github.com/achesak/nim-pythonpathlib.git",
    "method": "git",
    "tags": [
      "path",
      "directory",
      "python",
      "library"
    ],
    "description": "Module for working with paths that is as similar as possible to Python's pathlib",
    "license": "MIT",
    "web": "https://github.com/achesak/nim-pythonpathlib"
  },
  {
    "name": "RingBuffer",
    "url": "git@github.com:megawac/RingBuffer.nim.git",
    "method": "git",
    "tags": [
      "sequence",
      "seq",
      "circular",
      "ring",
      "buffer"
    ],
    "description": "Circular buffer implementation",
    "license": "MIT",
    "web": "https://github.com/megawac/RingBuffer.nim"
  },
  {
    "name": "nimrat",
    "url": "https://github.com/apense/nimrat",
    "method": "git",
    "tags": [
      "library",
      "math",
      "numbers"
    ],
    "description": "Module for working with rational numbers (fractions)",
    "license": "MIT",
    "web": "https://github.com/apense/nimrat"
  },
  {
    "name": "io-isense",
    "url": "https://github.com/nimious/io-isense.git",
    "method": "git",
    "tags": [
      "binding",
      "isense",
      "intersense",
      "inertiacube",
      "intertrax",
      "microtrax",
      "thales",
      "tracking",
      "sensor"
    ],
    "description": "Obsolete - please use isense instead!",
    "license": "MIT",
    "web": "https://github.com/nimious/io-isense"
  },
  {
    "name": "io-usb",
    "url": "https://github.com/nimious/io-usb.git",
    "method": "git",
    "tags": [
      "binding",
      "usb",
      "libusb"
    ],
    "description": "Obsolete - please use libusb instead!",
    "license": "MIT",
    "web": "https://github.com/nimious/io-usb"
  },
  {
    "name": "nimcfitsio",
    "url": "https://github.com/ziotom78/nimcfitsio.git",
    "method": "git",
    "tags": [
      "library",
      "binding",
      "cfitsio",
      "fits",
      "io"
    ],
    "description": "Bindings for CFITSIO, a library to read/write FITSIO images and tables.",
    "license": "MIT",
    "web": "https://github.com/ziotom78/nimcfitsio"
  },
  {
    "name": "glossolalia",
    "url": "https://github.com/fowlmouth/glossolalia",
    "method": "git",
    "tags": [
      "parser",
      "peg"
    ],
    "description": "A DSL for quickly writing parsers",
    "license": "CC0",
    "web": "https://github.com/fowlmouth/glossolalia"
  },
  {
    "name": "entoody",
    "url": "https://bitbucket.org/fowlmouth/entoody",
    "method": "git",
    "tags": [
      "component",
      "entity",
      "composition"
    ],
    "description": "A component/entity system",
    "license": "CC0",
    "web": "https://bitbucket.org/fowlmouth/entoody"
  },
  {
    "name": "msgpack",
    "url": "https://github.com/akiradeveloper/msgpack-nim.git",
    "method": "git",
    "tags": [
      "msgpack",
      "library",
      "serialization"
    ],
    "description": "A MessagePack binding for Nim",
    "license": "MIT",
    "web": "https://github.com/akiradeveloper/msgpack-nim"
  },
  {
    "name": "osinfo",
    "url": "https://github.com/nim-lang/osinfo.git",
    "method": "git",
    "tags": [
      "os",
      "library",
      "info"
    ],
    "description": "Modules providing information about the OS.",
    "license": "MIT",
    "web": "https://github.com/nim-lang/osinfo"
  },
  {
    "name": "io-myo",
    "url": "https://github.com/nimious/io-myo.git",
    "method": "git",
    "tags": [
      "binding",
      "myo",
      "thalmic",
      "armband",
      "gesture"
    ],
    "description": "Obsolete - please use myo instead!",
    "license": "MIT",
    "web": "https://github.com/nimious/io-myo"
  },
  {
    "name": "io-oculus",
    "url": "https://github.com/nimious/io-oculus.git",
    "method": "git",
    "tags": [
      "binding",
      "oculus",
      "rift",
      "vr",
      "libovr",
      "ovr",
      "dk1",
      "dk2",
      "gearvr"
    ],
    "description": "Obsolete - please use oculus instead!",
    "license": "MIT",
    "web": "https://github.com/nimious/io-oculus"
  },
  {
    "name": "closure_compiler",
    "url": "https://github.com/yglukhov/closure_compiler.git",
    "method": "git",
    "tags": [
      "binding",
      "closure",
      "compiler",
      "javascript"
    ],
    "description": "Bindings for Closure Compiler web API.",
    "license": "MIT",
    "web": "https://github.com/yglukhov/closure_compiler"
  },
  {
    "name": "io-serialport",
    "url": "https://github.com/nimious/io-serialport.git",
    "method": "git",
    "tags": [
      "binding",
      "libserialport",
      "serial",
      "communication"
    ],
    "description": "Obsolete - please use serialport instead!",
    "license": "MIT",
    "web": "https://github.com/nimious/io-serialport"
  },
  {
    "name": "beanstalkd",
    "url": "https://github.com/tormaroe/beanstalkd.nim.git",
    "method": "git",
    "tags": [
      "library",
      "queue",
      "messaging"
    ],
    "description": "A beanstalkd work queue client library.",
    "license": "MIT",
    "web": "https://github.com/tormaroe/beanstalkd.nim"
  },
  {
    "name": "wiki2text",
    "url": "https://github.com/rspeer/wiki2text.git",
    "method": "git",
    "tags": [
      "nlp",
      "wiki",
      "xml",
      "text"
    ],
    "description": "Quickly extracts natural-language text from a MediaWiki XML file.",
    "license": "MIT",
    "web": "https://github.com/rspeer/wiki2text"
  },
  {
    "name": "qt5_qtsql",
    "url": "https://github.com/philip-wernersbach/nim-qt5_qtsql.git",
    "method": "git",
    "tags": [
      "library",
      "wrapper",
      "database",
      "qt",
      "qt5",
      "qtsql",
      "sqlite",
      "postgres",
      "mysql"
    ],
    "description": "Binding for Qt 5's Qt SQL library that integrates with the features of the Nim language. Uses one API for multiple database engines.",
    "license": "MIT",
    "web": "https://github.com/philip-wernersbach/nim-qt5_qtsql"
  },
  {
    "name": "orient",
    "url": "https://github.com/philip-wernersbach/nim-orient",
    "method": "git",
    "tags": [
      "library",
      "wrapper",
      "database",
      "orientdb",
      "pure"
    ],
    "description": "OrientDB driver written in pure Nim, uses the OrientDB 2.0 Binary Protocol with Binary Serialization.",
    "license": "MPL",
    "web": "https://github.com/philip-wernersbach/nim-orient"
  },
  {
    "name": "syslog",
    "url": "https://github.com/FedericoCeratto/nim-syslog",
    "method": "git",
    "tags": [
      "library",
      "pure"
    ],
    "description": "Syslog module.",
    "license": "LGPLv3",
    "web": "https://github.com/FedericoCeratto/nim-syslog"
  },
  {
    "name": "nimes",
    "url": "https://github.com/def-/nimes",
    "method": "git",
    "tags": [
      "emulator",
      "nes",
      "game",
      "sdl",
      "javascript"
    ],
    "description": "NES emulator using SDL2, also compiles to JavaScript with emscripten.",
    "license": "MPL",
    "web": "https://github.com/def-/nimes"
  },
  {
    "name": "syscall",
    "url": "https://github.com/def-/nim-syscall",
    "method": "git",
    "tags": [
      "library"
    ],
    "description": "Raw system calls for Nim",
    "license": "MPL",
    "web": "https://github.com/def-/nim-syscall"
  },
  {
    "name": "jnim",
    "url": "https://github.com/yglukhov/jnim",
    "method": "git",
    "tags": [
      "library",
      "java",
      "jvm",
      "bridge",
      "bindings"
    ],
    "description": "Nim - Java bridge",
    "license": "MIT",
    "web": "https://github.com/yglukhov/jnim"
  },
  {
    "name": "nimPDF",
    "url": "https://github.com/jangko/nimpdf",
    "method": "git",
    "tags": [
      "library",
      "PDF",
      "document"
    ],
    "description": "library for generating PDF files",
    "license": "MIT",
    "web": "https://github.com/jangko/nimpdf"
  },
  {
    "name": "LLVM",
    "url": "https://github.com/FedeOmoto/llvm",
    "method": "git",
    "tags": [
      "LLVM",
      "bindings",
      "wrapper"
    ],
    "description": "LLVM bindings for the Nim language.",
    "license": "MIT",
    "web": "https://github.com/FedeOmoto/llvm"
  },
  {
    "name": "nshout",
    "url": "https://github.com/Senketsu/nshout",
    "method": "git",
    "tags": [
      "library",
      "shouter",
      "libshout",
      "wrapper",
      "bindings",
      "audio",
      "web"
    ],
    "description": "Nim bindings for libshout",
    "license": "MIT",
    "web": "https://github.com/Senketsu/nshout"
  },
  {
    "name": "nsu",
    "url": "https://github.com/Senketsu/nsu",
    "method": "git",
    "tags": [
      "library",
      "tool",
      "utility",
      "screenshot"
    ],
    "description": "Simple screenshot library & cli tool made in Nim",
    "license": "MIT",
    "web": "https://github.com/Senketsu/nsu"
  },
  {
    "name": "nuuid",
    "url": "https://github.com/yglukhov/nim-only-uuid",
    "method": "git",
    "tags": [
      "library",
      "uuid",
      "guid"
    ],
    "description": "A Nim source only UUID generator",
    "license": "MIT",
    "web": "https://github.com/yglukhov/nim-only-uuid"
  },
  {
    "name": "fftw3",
    "url": "https://github.com/ziotom78/nimfftw3",
    "method": "git",
    "tags": [
      "library",
      "math",
      "fft"
    ],
    "description": "Bindings to the FFTW library",
    "license": "MIT",
    "web": "https://github.com/ziotom78/nimfftw3"
  },
  {
    "name": "nrpl",
    "url": "https://github.com/vegansk/nrpl",
    "method": "git",
    "tags": [
      "REPL",
      "application"
    ],
    "description": "A rudimentary Nim REPL",
    "license": "MIT",
    "web": "https://github.com/vegansk/nrpl"
  },
  {
    "name": "nim-geocoding",
    "url": "https://github.com/saratchandra92/nim-geocoding",
    "method": "git",
    "tags": [
      "library",
      "geocoding",
      "maps"
    ],
    "description": "A simple library for Google Maps Geocoding API",
    "license": "MIT",
    "web": "https://github.com/saratchandra92/nim-geocoding"
  },
  {
    "name": "io-gles",
    "url": "https://github.com/nimious/io-gles.git",
    "method": "git",
    "tags": [
      "binding",
      "khronos",
      "gles",
      "opengl es"
    ],
    "description": "Obsolete - please use gles instead!",
    "license": "MIT",
    "web": "https://github.com/nimious/io-gles"
  },
  {
    "name": "io-egl",
    "url": "https://github.com/nimious/io-egl.git",
    "method": "git",
    "tags": [
      "binding",
      "khronos",
      "egl",
      "opengl",
      "opengl es",
      "openvg"
    ],
    "description": "Obsolete - please use egl instead!",
    "license": "MIT",
    "web": "https://github.com/nimious/io-egl"
  },
  {
    "name": "io-sixense",
    "url": "https://github.com/nimious/io-sixense.git",
    "method": "git",
    "tags": [
      "binding",
      "sixense",
      "razer hydra",
      "stem system",
      "vr"
    ],
    "description": "Obsolete - please use sixense instead!",
    "license": "MIT",
    "web": "https://github.com/nimious/io-sixense"
  },
  {
    "name": "tnetstring",
    "url": "https://mahlon@bitbucket.org/mahlon/nim-tnetstring",
    "method": "hg",
    "tags": [
      "tnetstring",
      "library",
      "serialization"
    ],
    "description": "Parsing and serializing for the TNetstring format.",
    "license": "MIT",
    "web": "http://bitbucket.org/mahlon/nim-tnetstring"
  },
  {
    "name": "msgpack4nim",
    "url": "https://github.com/jangko/msgpack4nim",
    "method": "git",
    "tags": [
      "msgpack",
      "library",
      "serialization",
      "deserialization"
    ],
    "description": "Another MessagePack implementation written in pure nim",
    "license": "MIT",
    "web": "https://github.com/jangko/msgpack4nim"
  },
  {
    "name": "binaryheap",
    "url": "https://github.com/bluenote10/nim-heap",
    "method": "git",
    "tags": [
      "heap",
      "priority queue"
    ],
    "description": "Simple binary heap implementation",
    "license": "MIT",
    "web": "https://github.com/bluenote10/nim-heap"
  },
  {
    "name": "stringinterpolation",
    "url": "https://github.com/bluenote10/nim-stringinterpolation",
    "method": "git",
    "tags": [
      "string formatting",
      "string interpolation"
    ],
    "description": "String interpolation with printf syntax",
    "license": "MIT",
    "web": "https://github.com/bluenote10/nim-stringinterpolation"
  },
  {
    "name": "libovr",
    "url": "https://github.com/bluenote10/nim-ovr",
    "method": "git",
    "tags": [
      "Oculus Rift",
      "virtual reality"
    ],
    "description": "Nim bindings for libOVR (Oculus Rift)",
    "license": "MIT",
    "web": "https://github.com/bluenote10/nim-ovr"
  },
  {
    "name": "delaunay",
    "url": "https://github.com/Nycto/DelaunayNim",
    "method": "git",
    "tags": [
      "delaunay",
      "library",
      "algorithms",
      "graph"
    ],
    "description": "2D Delaunay triangulations",
    "license": "MIT",
    "web": "https://github.com/Nycto/DelaunayNim"
  },
  {
    "name": "linenoise",
    "url": "https://github.com/fallingduck/linenoise-nim",
    "method": "git",
    "tags": [
      "linenoise",
      "readline",
      "library",
      "wrapper",
      "command-line"
    ],
    "description": "Wrapper for linenoise, a free, self-contained alternative to GNU readline.",
    "license": "BSD",
    "web": "https://github.com/fallingduck/linenoise-nim"
  },
  {
    "name": "struct",
    "url": "https://github.com/OpenSystemsLab/struct.nim",
    "method": "git",
    "tags": [
      "struct",
      "library",
      "python",
      "pack",
      "unpack"
    ],
    "description": "Python-like 'struct' for Nim",
    "license": "MIT",
    "web": "https://github.com/OpenSystemsLab/struct.nim"
  },
  {
    "name": "uri2",
    "url": "https://github.com/achesak/nim-uri2",
    "method": "git",
    "tags": [
      "uri",
      "url",
      "library"
    ],
    "description": "Nim module for better URI handling",
    "license": "MIT",
    "web": "https://github.com/achesak/nim-uri2"
  },
  {
    "name": "hmac",
    "url": "https://github.com/OpenSystemsLab/hmac.nim",
    "method": "git",
    "tags": [
      "hmac",
      "authentication",
      "hash",
      "sha1",
      "md5"
    ],
    "description": "HMAC-SHA1 and HMAC-MD5 hashing in Nim",
    "license": "MIT",
    "web": "https://github.com/OpenSystemsLab/hmac.nim"
  },
  {
    "name": "mongrel2",
    "url": "https://mahlon@bitbucket.org/mahlon/nim-mongrel2",
    "method": "hg",
    "tags": [
      "mongrel2",
      "library",
      "www"
    ],
    "description": "Handler framework for the Mongrel2 web server.",
    "license": "MIT",
    "web": "http://bitbucket.org/mahlon/nim-mongrel2"
  },
  {
    "name": "shimsham",
    "url": "https://github.com/apense/shimsham",
    "method": "git",
    "tags": [
      "crypto",
      "hash",
      "hashing",
      "digest"
    ],
    "description": "Hashing/Digest collection in pure Nim",
    "license": "MIT",
    "web": "https://github.com/apense/shimsham"
  },
  {
    "name": "base32",
    "url": "https://github.com/OpenSystemsLab/base32.nim",
    "method": "git",
    "tags": [
      "base32",
      "encode",
      "decode"
    ],
    "description": "Base32 library for Nim",
    "license": "MIT",
    "web": "https://github.com/OpenSystemsLab/base32.nim"
  },
  {
    "name": "otp",
    "url": "https://github.com/OpenSystemsLab/otp.nim",
    "method": "git",
    "tags": [
      "otp",
      "hotp",
      "totp",
      "time",
      "password",
      "one",
      "google",
      "authenticator"
    ],
    "description": "One Time Password library for Nim",
    "license": "MIT",
    "web": "https://github.com/OpenSystemsLab/otp.nim"
  },
  {
    "name": "q",
    "url": "https://github.com/OpenSystemsLab/q.nim",
    "method": "git",
    "tags": [
      "css",
      "selector",
      "query",
      "match",
      "find",
      "html",
      "xml",
      "jquery"
    ],
    "description": "Simple package for query HTML/XML elements using a CSS3 or jQuery-like selector syntax",
    "license": "MIT",
    "web": "https://github.com/OpenSystemsLab/q.nim"
  },
  {
    "name": "bignum",
    "url": "https://github.com/FedeOmoto/bignum",
    "method": "git",
    "tags": [
      "bignum",
      "gmp",
      "wrapper"
    ],
    "description": "Wrapper around the GMP bindings for the Nim language.",
    "license": "MIT",
    "web": "https://github.com/FedeOmoto/bignum"
  },
  {
    "name": "rbtree",
    "url": "https://github.com/Nycto/RBTreeNim",
    "method": "git",
    "tags": [
      "tree",
      "binary search tree",
      "rbtree",
      "red black tree"
    ],
    "description": "Red/Black Trees",
    "license": "MIT",
    "web": "https://github.com/Nycto/RBTreeNim"
  },
  {
    "name": "anybar",
    "url": "https://github.com/ba0f3/anybar.nim",
    "method": "git",
    "tags": [
      "anybar",
      "menubar",
      "status",
      "indicator"
    ],
    "description": "Control AnyBar instances with Nim",
    "license": "MIT",
    "web": "https://github.com/ba0f3/anybar.nim"
  },
  {
    "name": "astar",
    "url": "https://github.com/Nycto/AStarNim",
    "method": "git",
    "tags": [
      "astar",
      "A*",
      "pathfinding",
      "algorithm"
    ],
    "description": "A* Pathfinding",
    "license": "MIT",
    "web": "https://github.com/Nycto/AStarNim"
  },
  {
    "name": "lazy",
    "url": "https://github.com/petermora/nimLazy/",
    "method": "git",
    "tags": [
      "library",
      "iterator",
      "lazy list"
    ],
    "description": "Iterator library for Nim",
    "license": "MIT",
    "web": "https://github.com/petermora/nimLazy"
  },
  {
    "name": "asyncpythonfile",
    "url": "https://github.com/fallingduck/asyncpythonfile-nim",
    "method": "git",
    "tags": [
      "async",
      "asynchronous",
      "library",
      "python",
      "file",
      "files"
    ],
    "description": "High level, asynchronous file API mimicking Python's file interface.",
    "license": "ISC",
    "web": "https://github.com/fallingduck/asyncpythonfile-nim"
  },
  {
    "name": "nimfuzz",
    "url": "https://github.com/apense/nimfuzz",
    "method": "git",
    "tags": [
      "fuzzing",
      "testing",
      "hacking",
      "security"
    ],
    "description": "Simple and compact fuzzing",
    "license": "Apache License 2.0",
    "web": "https://apense.github.io/nimfuzz"
  },
  {
    "name": "linalg",
    "url": "https://github.com/unicredit/linear-algebra",
    "method": "git",
    "tags": [
      "vector",
      "matrix",
      "linear-algebra",
      "BLAS",
      "LAPACK"
    ],
    "description": "Linear algebra for Nim",
    "license": "Apache License 2.0",
    "web": "https://github.com/unicredit/linear-algebra"
  },
  {
    "name": "sequester",
    "url": "https://github.com/fallingduck/sequester",
    "method": "git",
    "tags": [
      "library",
      "seq",
      "sequence",
      "strings",
      "iterators",
      "php"
    ],
    "description": "Library for converting sequences to strings. Also has PHP-inspired explode and implode procs.",
    "license": "ISC",
    "web": "https://github.com/fallingduck/sequester"
  },
  {
    "name": "options",
    "url": "https://github.com/fallingduck/options-nim",
    "method": "git",
    "tags": [
      "library",
      "option",
      "optionals",
      "maybe"
    ],
    "description": "Temporary package to fix broken code in 0.11.2 stable.",
    "license": "MIT",
    "web": "https://github.com/fallingduck/options-nim"
  },
  {
    "name": "oldwinapi",
    "url": "https://github.com/nim-lang/oldwinapi",
    "method": "git",
    "tags": [
      "library",
      "windows",
      "api"
    ],
    "description": "Old Win API library for Nim",
    "license": "LGPL with static linking exception",
    "web": "https://github.com/nim-lang/oldwinapi"
  },
  {
    "name": "nimx",
    "url": "https://github.com/yglukhov/nimx",
    "method": "git",
    "tags": [
      "gui",
      "ui",
      "library"
    ],
    "description": "Cross-platform GUI framework",
    "license": "MIT",
    "web": "https://github.com/yglukhov/nimx"
  },
  {
    "name": "webview",
    "url": "https://github.com/oskca/webview",
    "method": "git",
    "tags": [
      "gui",
      "ui",
      "webview",
      "cross",
      "web",
      "library"
    ],
    "description": "Nim bindings for https://github.com/zserge/webview, a cross platform single header webview library",
    "license": "MIT",
    "web": "https://github.com/oskca/webview"
  },
  {
    "name": "memo",
    "url": "https://github.com/andreaferretti/memo",
    "method": "git",
    "tags": [
      "memo",
      "memoization",
      "memoize",
      "cache"
    ],
    "description": "Memoize Nim functions",
    "license": "Apache License 2.0",
    "web": "https://github.com/andreaferretti/memo"
  },
  {
    "name": "base62",
    "url": "https://github.com/singularperturbation/base62-encode",
    "method": "git",
    "tags": [
      "base62",
      "encode",
      "decode"
    ],
    "description": "Arbitrary base encoding-decoding functions, defaulting to Base-62.",
    "license": "MIT",
    "web": "https://github.com/singularperturbation/base62-encode"
  },
  {
    "name": "telebot",
    "url": "https://github.com/ba0f3/telebot.nim",
    "method": "git",
    "tags": [
      "telebot",
      "telegram",
      "bot",
      "api",
      "client",
      "async"
    ],
    "description": "Async Telegram Bot API Client",
    "license": "MIT",
    "web": "https://github.com/ba0f3/telebot.nim"
  },
  {
    "name": "tempfile",
    "url": "https://github.com/OpenSystemsLab/tempfile.nim",
    "method": "git",
    "tags": [
      "temp",
      "mktemp",
      "make",
      "mk",
      "mkstemp",
      "mkdtemp"
    ],
    "description": "Temporary files and directories",
    "license": "MIT",
    "web": "https://github.com/OpenSystemsLab/tempfile.nim"
  },
  {
    "name": "AstroNimy",
    "url": "https://github.com/super-massive-black-holes/AstroNimy",
    "method": "git",
    "tags": [
      "science",
      "astronomy",
      "library"
    ],
    "description": "Astronomical library for Nim",
    "license": "MIT",
    "web": "https://github.com/super-massive-black-holes/AstroNimy"
  },
  {
    "name": "patty",
    "url": "https://github.com/andreaferretti/patty",
    "method": "git",
    "tags": [
      "pattern",
      "adt",
      "variant",
      "pattern matching",
      "algebraic data type"
    ],
    "description": "Algebraic data types and pattern matching",
    "license": "Apache License 2.0",
    "web": "https://github.com/andreaferretti/patty"
  },
  {
    "name": "einheit",
    "url": "https://github.com/jyapayne/einheit",
    "method": "git",
    "tags": [
      "unit",
      "tests",
      "unittest",
      "unit tests",
      "unit test macro"
    ],
    "description": "Pretty looking, full featured, Python-inspired unit test library.",
    "license": "MIT",
    "web": "https://github.com/jyapayne/einheit"
  },
  {
    "name": "plists",
    "url": "https://github.com/yglukhov/plists",
    "method": "git",
    "tags": [
      "plist",
      "property",
      "list"
    ],
    "description": "Generate and parse Mac OS X .plist files in Nim.",
    "license": "MIT",
    "web": "https://github.com/yglukhov/plists"
  },
  {
    "name": "ncurses",
    "url": "https://github.com/rnowley/nim-ncurses/",
    "method": "git",
    "tags": [
      "library",
      "terminal",
      "graphics",
      "wrapper"
    ],
    "description": "A wrapper for NCurses",
    "license": "MIT",
    "web": "https://github.com/rnowley/nim-ncurses"
  },
  {
    "name": "nanovg.nim",
    "url": "https://github.com/fowlmouth/nanovg.nim",
    "method": "git",
    "tags": [
      "wrapper",
      "GUI",
      "vector graphics",
      "opengl"
    ],
    "description": "A wrapper for NanoVG vector graphics rendering",
    "license": "MIT",
    "web": "https://github.com/fowlmouth/nanovg.nim"
  },
  {
    "name": "pwd",
    "url": "https://github.com/achesak/nim-pwd",
    "method": "git",
    "tags": [
      "library",
      "unix",
      "pwd",
      "password"
    ],
    "description": "Nim port of Python's pwd module for working with the UNIX password file",
    "license": "MIT",
    "web": "https://github.com/achesak/nim-pwd"
  },
  {
    "name": "spwd",
    "url": "https://github.com/achesak/nim-spwd",
    "method": "git",
    "tags": [
      "library",
      "unix",
      "spwd",
      "password",
      "shadow"
    ],
    "description": "Nim port of Python's spwd module for working with the UNIX shadow password file",
    "license": "MIT",
    "web": "https://github.com/achesak/nim-spwd"
  },
  {
    "name": "grp",
    "url": "https://github.com/achesak/nim-grp",
    "method": "git",
    "tags": [
      "library",
      "unix",
      "grp",
      "group"
    ],
    "description": "Nim port of Python's grp module for working with the UNIX group database file",
    "license": "MIT",
    "web": "https://github.com/achesak/nim-grp"
  },
  {
    "name": "stopwatch",
    "url": "https://gitlab.com/define-private-public/stopwatch",
    "method": "git",
    "tags": [
      "timer",
      "timing",
      "benchmarking",
      "watch",
      "clock"
    ],
    "description": "A simple timing library for benchmarking code and other things.",
    "license": "MIT",
    "web": "https://gitlab.com/define-private-public/stopwatch"
  },
  {
    "name": "nimFinLib",
    "url": "https://github.com/qqtop/NimFinLib",
    "method": "git",
    "tags": [
      "financial"
    ],
    "description": "Financial Library for Nim",
    "license": "MIT",
    "web": "https://github.com/qqtop/NimFinLib"
  },
  {
    "name": "libssh2",
    "url": "https://github.com/ba0f3/libssh2.nim",
    "method": "git",
    "tags": [
      "lib",
      "ssh",
      "ssh2",
      "openssh",
      "client",
      "sftp",
      "scp"
    ],
    "description": "Nim wrapper for libssh2",
    "license": "MIT",
    "web": "https://github.com/ba0f3/libssh2.nim"
  },
  {
    "name": "rethinkdb",
    "url": "https://github.com/OpenSystemsLab/rethinkdb.nim",
    "method": "git",
    "tags": [
      "rethinkdb",
      "driver",
      "client",
      "json"
    ],
    "description": "RethinkDB driver for Nim",
    "license": "MIT",
    "web": "https://github.com/OpenSystemsLab/rethinkdb.nim"
  },
  {
    "name": "dbus",
    "url": "https://github.com/zielmicha/nim-dbus",
    "method": "git",
    "tags": [
      "dbus"
    ],
    "description": "dbus bindings for Nim",
    "license": "MIT",
    "web": "https://github.com/zielmicha/nim-dbus"
  },
  {
    "name": "lmdb",
    "url": "https://github.com/fowlmouth/lmdb.nim",
    "method": "git",
    "tags": [
      "wrapper",
      "lmdb"
    ],
    "description": "A wrapper for LMDB the Lightning Memory-Mapped Database",
    "license": "MIT",
    "web": "https://github.com/fowlmouth/lmdb.nim"
  },
  {
    "name": "zip",
    "url": "https://github.com/nim-lang/zip",
    "method": "git",
    "tags": [
      "wrapper",
      "zip"
    ],
    "description": "A wrapper for the zip library",
    "license": "MIT",
    "web": "https://github.com/nim-lang/zip"
  },
  {
    "name": "csvtools",
    "url": "https://github.com/unicredit/csvtools",
    "method": "git",
    "tags": [
      "CSV",
      "comma separated values",
      "TSV"
    ],
    "description": "Manage CSV files",
    "license": "Apache License 2.0",
    "web": "https://github.com/unicredit/csvtools"
  },
  {
    "name": "httpform",
    "url": "https://github.com/tulayang/httpform",
    "method": "git",
    "tags": [
      "request parser",
      "upload",
      "html5 file"
    ],
    "description": "Http request form parser",
    "license": "MIT",
    "web": "https://github.com/tulayang/httpform"
  },
  {
    "name": "quadtree",
    "url": "https://github.com/Nycto/QuadtreeNim",
    "method": "git",
    "tags": [
      "quadtree",
      "algorithm"
    ],
    "description": "A Quadtree implementation",
    "license": "MIT",
    "web": "https://github.com/Nycto/QuadtreeNim"
  },
  {
    "name": "expat",
    "url": "https://github.com/nim-lang/expat",
    "method": "git",
    "tags": [
      "expat",
      "xml",
      "parsing"
    ],
    "description": "Expat wrapper for Nim",
    "license": "MIT",
    "web": "https://github.com/nim-lang/expat"
  },
  {
    "name": "sphinx",
    "url": "https://github.com/Araq/sphinx",
    "method": "git",
    "tags": [
      "sphinx",
      "wrapper",
      "search",
      "engine"
    ],
    "description": "Sphinx wrapper for Nim",
    "license": "LGPL",
    "web": "https://github.com/Araq/sphinx"
  },
  {
    "name": "sdl1",
    "url": "https://github.com/nim-lang/sdl1",
    "method": "git",
    "tags": [
      "graphics",
      "library",
      "multi-media",
      "input",
      "sound",
      "joystick"
    ],
    "description": "SDL 1.2 wrapper for Nim.",
    "license": "LGPL",
    "web": "https://github.com/nim-lang/sdl1"
  },
  {
    "name": "graphics",
    "url": "https://github.com/nim-lang/graphics",
    "method": "git",
    "tags": [
      "library",
      "SDL"
    ],
    "description": "Graphics module for Nim.",
    "license": "MIT",
    "web": "https://github.com/nim-lang/graphics"
  },
  {
    "name": "libffi",
    "url": "https://github.com/Araq/libffi",
    "method": "git",
    "tags": [
      "ffi",
      "library",
      "C",
      "calling",
      "convention"
    ],
    "description": "libffi wrapper for Nim.",
    "license": "MIT",
    "web": "https://github.com/Araq/libffi"
  },
  {
    "name": "libcurl",
    "url": "https://github.com/Araq/libcurl",
    "method": "git",
    "tags": [
      "curl",
      "web",
      "http",
      "download"
    ],
    "description": "Nim wrapper for libcurl.",
    "license": "MIT",
    "web": "https://github.com/Araq/libcurl"
  },
  {
    "name": "perlin",
    "url": "https://github.com/Nycto/PerlinNim",
    "method": "git",
    "tags": [
      "perlin",
      "simplex",
      "noise"
    ],
    "description": "Perlin noise and Simplex noise generation",
    "license": "MIT",
    "web": "https://github.com/Nycto/PerlinNim"
  },
  {
    "name": "pfring",
    "url": "https://github.com/ba0f3/pfring.nim",
    "method": "git",
    "tags": [
      "pf_ring",
      "packet",
      "sniff",
      "pcap",
      "pfring",
      "network",
      "capture",
      "socket"
    ],
    "description": "PF_RING wrapper for Nim",
    "license": "MIT",
    "web": "https://github.com/ba0f3/pfring.nim"
  },
  {
    "name": "xxtea",
    "url": "https://github.com/xxtea/xxtea-nim",
    "method": "git",
    "tags": [
      "xxtea",
      "encrypt",
      "decrypt",
      "crypto"
    ],
    "description": "XXTEA encryption algorithm library written in pure Nim.",
    "license": "MIT",
    "web": "https://github.com/xxtea/xxtea-nim"
  },
  {
    "name": "xxhash",
    "url": "https://github.com/OpenSystemsLab/xxhash.nim",
    "method": "git",
    "tags": [
      "fast",
      "hash",
      "algorithm"
    ],
    "description": "xxhash wrapper for Nim",
    "license": "MIT",
    "web": "https://github.com/OpenSystemsLab/xxhash.nim"
  },
  {
    "name": "libipset",
    "url": "https://github.com/ba0f3/libipset.nim",
    "method": "git",
    "tags": [
      "ipset",
      "firewall",
      "netfilter",
      "mac",
      "ip",
      "network",
      "collection",
      "rule",
      "set"
    ],
    "description": "libipset wrapper for Nim",
    "license": "MIT",
    "web": "https://github.com/ba0f3/libipset.nim"
  },
  {
    "name": "pop3",
    "url": "https://github.com/FedericoCeratto/nim-pop3",
    "method": "git",
    "tags": [
      "network",
      "pop3",
      "email"
    ],
    "description": "POP3 client library",
    "license": "LGPLv3",
    "web": "https://github.com/FedericoCeratto/nim-pop3"
  },
  {
    "name": "nimrpc",
    "url": "https://github.com/rogercloud/nim-rpc",
    "method": "git",
    "tags": [
      "msgpack",
      "library",
      "rpc",
      "nimrpc"
    ],
    "description": "RPC implementation for Nim based on msgpack4nim",
    "license": "MIT",
    "web": "https://github.com/rogercloud/nim-rpc"
  },
  {
    "name": "nimrpc_milis",
    "url": "https://github.com/milisarge/nimrpc_milis",
    "method": "git",
    "tags": [
      "msgpack",
      "library",
      "rpc",
      "nimrpc"
    ],
    "description": "RPC implementation for Nim based on msgpack4nim",
    "license": "MIT",
    "web": "https://github.com/milisarge/nimrpc_milis"
  },
  {
    "name": "asyncevents",
    "url": "https://github.com/tulayang/asyncevents",
    "method": "git",
    "tags": [
      "event",
      "future",
      "asyncdispatch"
    ],
    "description": "Asynchronous event loop for progaming with MVC",
    "license": "MIT",
    "web": "https://github.com/tulayang/asyncevents"
  },
  {
    "name": "nimSHA2",
    "url": "https://github.com/jangko/nimSHA2",
    "method": "git",
    "tags": [
      "hash",
      "crypto",
      "library",
      "sha256",
      "sha224",
      "sha384",
      "sha512"
    ],
    "description": "Secure Hash Algorithm - 2, [224, 256, 384, and 512 bits]",
    "license": "MIT",
    "web": "https://github.com/jangko/nimSHA2"
  },
  {
    "name": "nimAES",
    "url": "https://github.com/jangko/nimAES",
    "method": "git",
    "tags": [
      "crypto",
      "library",
      "aes",
      "encryption",
      "rijndael"
    ],
    "description": "Advanced Encryption Standard, Rijndael Algorithm",
    "license": "MIT",
    "web": "https://github.com/jangko/nimAES"
  },
  {
    "name": "nimeverything",
    "url": "https://github.com/xland/nimeverything/",
    "method": "git",
    "tags": [
      "everything",
      "voidtools",
      "Everything Search Engine"
    ],
    "description": "everything  search engine wrapper",
    "license": "MIT",
    "web": "https://github.com/xland/nimeverything"
  },
  {
    "name": "vidhdr",
    "url": "https://github.com/achesak/nim-vidhdr",
    "method": "git",
    "tags": [
      "video",
      "formats",
      "file"
    ],
    "description": "Library for detecting the format of an video file",
    "license": "MIT",
    "web": "https://github.com/achesak/nim-vidhdr"
  },
  {
    "name": "gitapi",
    "url": "https://github.com/achesak/nim-gitapi",
    "method": "git",
    "tags": [
      "git",
      "version control",
      "library"
    ],
    "description": "Nim wrapper around the git version control software",
    "license": "MIT",
    "web": "https://github.com/achesak/nim-gitapi"
  },
  {
    "name": "ptrace",
    "url": "https://github.com/ba0f3/ptrace.nim",
    "method": "git",
    "tags": [
      "ptrace",
      "trace",
      "process",
      "syscal",
      "system",
      "call"
    ],
    "description": "ptrace wrapper for Nim",
    "license": "MIT",
    "web": "https://github.com/ba0f3/ptrace.nim"
  },
  {
    "name": "ndbex",
    "url": "https://github.com/Senketsu/nim-db-ex",
    "method": "git",
    "tags": [
      "extension",
      "database",
      "convenience",
      "db",
      "mysql",
      "postgres",
      "sqlite"
    ],
    "description": "extension modules for Nim's 'db_*' modules",
    "license": "MIT",
    "web": "https://github.com/Senketsu/nim-db-ex"
  },
  {
    "name": "spry",
    "url": "https://github.com/gokr/spry",
    "method": "git",
    "tags": [
      "language",
      "library",
      "scripting"
    ],
    "description": "A Smalltalk and Rebol inspired language implemented as an AST interpreter",
    "license": "MIT",
    "web": "https://github.com/gokr/spry"
  },
  {
    "name": "nimBMP",
    "url": "https://github.com/jangko/nimBMP",
    "method": "git",
    "tags": [
      "graphics",
      "library",
      "BMP"
    ],
    "description": "BMP encoder and decoder",
    "license": "MIT",
    "web": "https://github.com/jangko/nimBMP"
  },
  {
    "name": "nimPNG",
    "url": "https://github.com/jangko/nimPNG",
    "method": "git",
    "tags": [
      "graphics",
      "library",
      "PNG"
    ],
    "description": "PNG(Portable Network Graphics) encoder and decoder",
    "license": "MIT",
    "web": "https://github.com/jangko/nimPNG"
  },
  {
    "name": "litestore",
    "url": "https://github.com/h3rald/litestore",
    "method": "git",
    "tags": [
      "database",
      "rest",
      "sqlite"
    ],
    "description": "A lightweight, self-contained, RESTful, searchable, multi-format NoSQL document store",
    "license": "MIT",
    "web": "https://h3rald.com/litestore"
  },
  {
    "name": "parseFixed",
    "url": "https://github.com/jlp765/parsefixed",
    "method": "git",
    "tags": [
      "parse",
      "fixed",
      "width",
      "parser",
      "text"
    ],
    "description": "Parse fixed-width fields within lines of text (complementary to parsecsv)",
    "license": "MIT",
    "web": "https://github.com/jlp765/parsefixed"
  },
  {
    "name": "playlists",
    "url": "https://github.com/achesak/nim-playlists",
    "method": "git",
    "tags": [
      "library",
      "playlists",
      "M3U",
      "PLS",
      "XSPF"
    ],
    "description": "Nim library for parsing PLS, M3U, and XSPF playlist files",
    "license": "MIT",
    "web": "https://github.com/achesak/nim-playlists"
  },
  {
    "name": "seqmath",
    "url": "https://github.com/jlp765/seqmath",
    "method": "git",
    "tags": [
      "math",
      "seq",
      "sequence",
      "array",
      "nested",
      "algebra",
      "statistics",
      "lifted",
      "financial"
    ],
    "description": "Nim math library for sequences and nested sequences (extends math library)",
    "license": "MIT",
    "web": "https://github.com/jlp765/seqmath"
  },
  {
    "name": "daemonize",
    "url": "https://github.com/OpenSystemsLab/daemonize.nim",
    "method": "git",
    "tags": [
      "daemonize",
      "background",
      "fork",
      "unix",
      "linux",
      "process"
    ],
    "description": "This library makes your code run as a daemon process on Unix-like systems",
    "license": "MIT",
    "web": "https://github.com/OpenSystemsLab/daemonize.nim"
  },
  {
    "name": "tnim",
    "url": "https://github.com/jlp765/tnim",
    "method": "git",
    "tags": [
      "REPL",
      "sandbox",
      "interactive",
      "compiler",
      "code",
      "language"
    ],
    "description": "tnim is a Nim REPL - an interactive sandbox for testing Nim code",
    "license": "MIT",
    "web": "https://github.com/jlp765/tnim"
  },
  {
    "name": "ris",
    "url": "https://github.com/achesak/nim-ris",
    "method": "git",
    "tags": [
      "RIS",
      "citation",
      "library"
    ],
    "description": "Module for working with RIS citation files",
    "license": "MIT",
    "web": "https://github.com/achesak/nim-ris"
  },
  {
    "name": "geoip",
    "url": "https://github.com/achesak/nim-geoip",
    "method": "git",
    "tags": [
      "IP",
      "address",
      "location",
      "geolocation"
    ],
    "description": "Retrieve info about a location from an IP address",
    "license": "MIT",
    "web": "https://github.com/achesak/nim-geoip"
  },
  {
    "name": "freegeoip",
    "url": "https://github.com/achesak/nim-freegeoip",
    "method": "git",
    "tags": [
      "IP",
      "address",
      "location",
      "geolocation"
    ],
    "description": "Retrieve info about a location from an IP address",
    "license": "MIT",
    "web": "https://github.com/achesak/nim-freegeoip"
  },
  {
    "name": "nimroutine",
    "url": "https://github.com/rogercloud/nim-routine",
    "method": "git",
    "tags": [
      "goroutine",
      "routine",
      "lightweight",
      "thread"
    ],
    "description": "A go routine like nim implementation",
    "license": "MIT",
    "web": "https://github.com/rogercloud/nim-routine"
  },
  {
    "name": "coverage",
    "url": "https://github.com/yglukhov/coverage",
    "method": "git",
    "tags": [
      "code",
      "coverage"
    ],
    "description": "Code coverage library",
    "license": "MIT",
    "web": "https://github.com/yglukhov/coverage"
  },
  {
    "name": "golib",
    "url": "https://github.com/stefantalpalaru/golib-nim",
    "method": "git",
    "tags": [
      "library",
      "wrapper"
    ],
    "description": "Bindings for golib - a library that (ab)uses gccgo to bring Go's channels and goroutines to the rest of the world",
    "license": "BSD",
    "web": "https://github.com/stefantalpalaru/golib-nim"
  },
  {
    "name": "libnotify",
    "url": "https://github.com/FedericoCeratto/nim-libnotify.git",
    "method": "git",
    "tags": [
      "library",
      "wrapper",
      "desktop"
    ],
    "description": "Minimalistic libnotify wrapper for desktop notifications",
    "license": "LGPLv3",
    "web": "https://github.com/FedericoCeratto/nim-libnotify"
  },
  {
    "name": "nimcat",
    "url": "https://github.com/shakna-israel/nimcat",
    "method": "git",
    "tags": [
      "cat",
      "cli"
    ],
    "description": "An implementation of cat in Nim",
    "license": "MIT",
    "web": "https://github.com/shakna-israel/nimcat"
  },
  {
    "name": "sections",
    "url": "https://github.com/c0ffeeartc/nim-sections",
    "method": "git",
    "tags": [
      "BDD",
      "test"
    ],
    "description": "`Section` macro with BDD aliases for testing",
    "license": "MIT",
    "web": "https://github.com/c0ffeeartc/nim-sections"
  },
  {
    "name": "nimfp",
    "url": "https://github.com/vegansk/nimfp",
    "method": "git",
    "tags": [
      "functional",
      "library"
    ],
    "description": "Nim functional programming library",
    "license": "MIT",
    "web": "https://github.com/vegansk/nimfp"
  },
  {
    "name": "nhsl",
    "url": "https://github.com/twist-vector/nhsl.git",
    "method": "git",
    "tags": [
      "library",
      "serialization",
      "pure"
    ],
    "description": "Nim Hessian Serialization Library encodes/decodes data into the Hessian binary protocol",
    "license": "LGPL",
    "web": "https://github.com/twist-vector/nhsl"
  },
  {
    "name": "nimstopwatch",
    "url": "https://github.com/twist-vector/nim-stopwatch.git",
    "method": "git",
    "tags": [
      "app",
      "timer"
    ],
    "description": "A Nim-based, non-graphical application designed to measure the amount of time elapsed from its activation to deactivation, includes total elapsed time, lap, and split times.",
    "license": "LGPL",
    "web": "https://github.com/twist-vector/nim-stopwatch"
  },
  {
    "name": "playground",
    "url": "https://github.com/theduke/nim-playground",
    "method": "git",
    "tags": [
      "webapp",
      "execution",
      "code",
      "sandbox"
    ],
    "description": "Web-based playground for testing Nim code.",
    "license": "MIT",
    "web": "https://github.com/theduke/nim-playground"
  },
  {
    "name": "nimsl",
    "url": "https://github.com/yglukhov/nimsl",
    "method": "git",
    "tags": [
      "shader",
      "opengl",
      "glsl"
    ],
    "description": "Shaders in Nim.",
    "license": "MIT",
    "web": "https://github.com/yglukhov/nimsl"
  },
  {
    "name": "omnilog",
    "url": "https://github.com/nim-appkit/omnilog",
    "method": "git",
    "tags": [
      "library",
      "logging",
      "logs"
    ],
    "description": "Advanced logging library for Nim with structured logging, formatters, filters and writers.",
    "license": "MIT",
    "web": "https://github.com/nim-appkit/omnilog"
  },
  {
    "name": "values",
    "url": "https://github.com/nim-appkit/values",
    "method": "git",
    "tags": [
      "library",
      "values",
      "datastructures"
    ],
    "description": "Library for working with arbitrary values + a map data structure.",
    "license": "MIT",
    "web": "https://github.com/nim-appkit/values"
  },
  {
    "name": "geohash",
    "url": "https://github.com/twist-vector/nim-geohash.git",
    "method": "git",
    "tags": [
      "library",
      "geocoding",
      "pure"
    ],
    "description": "Nim implementation of the geohash latitude/longitude geocode system",
    "license": "Apache License 2.0",
    "web": "https://github.com/twist-vector/nim-geohash"
  },
  {
    "name": "bped",
    "url": "https://github.com/twist-vector/nim-bped.git",
    "method": "git",
    "tags": [
      "library",
      "serialization",
      "pure"
    ],
    "description": "Nim implementation of the Bittorrent ascii serialization protocol",
    "license": "Apache License 2.0",
    "web": "https://github.com/twist-vector/nim-bped"
  },
  {
    "name": "ctrulib",
    "url": "https://github.com/skyforce77/ctrulib-nim.git",
    "method": "git",
    "tags": [
      "library",
      "nintendo",
      "3ds"
    ],
    "description": "ctrulib wrapper",
    "license": "GPLv2",
    "web": "https://github.com/skyforce77/ctrulib-nim"
  },
  {
    "name": "nimrdkafka",
    "url": "https://github.com/dfdeshom/nimrdkafka.git",
    "method": "git",
    "tags": [
      "library",
      "wrapper",
      "kafka"
    ],
    "description": "Nim wrapper for librdkafka",
    "license": "Apache License 2.0",
    "web": "https://github.com/dfdeshom/nimrdkafka"
  },
  {
    "name": "utils",
    "url": "https://github.com/nim-appkit/utils",
    "method": "git",
    "tags": [
      "library",
      "utilities"
    ],
    "description": "Collection of string, parsing, pointer, ... utilities.",
    "license": "MIT",
    "web": "https://github.com/nim-appkit/utils"
  },
  {
    "name": "pymod",
    "url": "https://github.com/jboy/nim-pymod",
    "method": "git",
    "tags": [
      "wrapper",
      "python",
      "module",
      "numpy",
      "array",
      "matrix",
      "ndarray",
      "pyobject",
      "pyarrayobject",
      "iterator",
      "iterators",
      "docstring"
    ],
    "description": "Auto-generate a Python module that wraps a Nim module.",
    "license": "MIT",
    "web": "https://github.com/jboy/nim-pymod"
  },
  {
    "name": "db",
    "url": "https://github.com/jlp765/db",
    "method": "git",
    "tags": [
      "wrapper",
      "database",
      "module",
      "sqlite",
      "mysql",
      "postgres",
      "db_sqlite",
      "db_mysql",
      "db_postgres"
    ],
    "description": "Unified db access module, providing a single library module to access the db_sqlite, db_mysql and db_postgres modules.",
    "license": "MIT",
    "web": "https://github.com/jlp765/db"
  },
  {
    "name": "nimsnappy",
    "url": "https://github.com/dfdeshom/nimsnappy.git",
    "method": "git",
    "tags": [
      "wrapper",
      "compression"
    ],
    "description": "Nim wrapper for the snappy compression library. there is also a high-level API for easy use",
    "license": "BSD",
    "web": "https://github.com/dfdeshom/nimsnappy"
  },
  {
    "name": "nimLUA",
    "url": "https://github.com/jangko/nimLUA",
    "method": "git",
    "tags": [
      "lua",
      "library",
      "bind",
      "glue",
      "macros"
    ],
    "description": "glue code generator to bind Nim and Lua together using Nim's powerful macro",
    "license": "MIT",
    "web": "https://github.com/jangko/nimLUA"
  },
  {
    "name": "sound",
    "url": "https://github.com/yglukhov/sound.git",
    "method": "git",
    "tags": [
      "sound",
      "ogg"
    ],
    "description": "Cross-platform sound mixer library",
    "license": "MIT",
    "web": "https://github.com/yglukhov/sound"
  },
  {
    "name": "nimi3status",
    "url": "https://github.com/FedericoCeratto/nimi3status",
    "method": "git",
    "tags": [
      "i3",
      "i3status"
    ],
    "description": "Lightweight i3 status bar.",
    "license": "GPLv3",
    "web": "https://github.com/FedericoCeratto/nimi3status"
  },
  {
    "name": "native_dialogs",
    "url": "https://github.com/SSPkrolik/nim-native-dialogs.git",
    "method": "git",
    "tags": [
      "ui",
      "gui",
      "cross-platform",
      "library"
    ],
    "description": "Implements framework-agnostic native operating system dialogs calls",
    "license": "MIT",
    "web": "https://github.com/SSPkrolik/nim-native-dialogs"
  },
  {
    "name": "variant",
    "url": "https://github.com/yglukhov/variant.git",
    "method": "git",
    "tags": [
      "variant"
    ],
    "description": "Variant type and type matching",
    "license": "MIT",
    "web": "https://github.com/yglukhov/variant"
  },
  {
    "name": "pythonmath",
    "url": "https://github.com/achesak/nim-pythonmath",
    "method": "git",
    "tags": [
      "library",
      "python",
      "math"
    ],
    "description": "Module to provide an interface as similar as possible to Python's math libary",
    "license": "MIT",
    "web": "https://github.com/achesak/nim-pythonmath"
  },
  {
    "name": "nimlz4",
    "url": "https://github.com/dfdeshom/nimlz4.git",
    "method": "git",
    "tags": [
      "wrapper",
      "compression",
      "lzo",
      "lz4"
    ],
    "description": "Nim wrapper for the LZ4 library. There is also a high-level API for easy use",
    "license": "BSD",
    "web": "https://github.com/dfdeshom/nimlz4"
  },
  {
    "name": "pythonize",
    "url": "https://github.com/marcoapintoo/nim-pythonize.git",
    "method": "git",
    "tags": [
      "python",
      "wrapper"
    ],
    "description": "A higher-level wrapper for the Python Programing Language",
    "license": "MIT",
    "web": "https://github.com/marcoapintoo/nim-pythonize"
  },
  {
    "name": "cligen",
    "url": "https://github.com/c-blake/cligen.git",
    "method": "git",
    "tags": [
      "library",
      "command-line",
      "arguments",
      "switches",
      "parsing",
      "options"
    ],
    "description": "Infer & generate command-line interace/option/argument parsers",
    "license": "MIT",
    "web": "https://github.com/c-blake/cligen"
  },
  {
    "name": "fnmatch",
    "url": "https://github.com/achesak/nim-fnmatch",
    "method": "git",
    "tags": [
      "library",
      "unix",
      "files",
      "matching"
    ],
    "description": "Nim module for filename matching with UNIX shell patterns",
    "license": "MIT",
    "web": "https://github.com/achesak/nim-fnmatch"
  },
  {
    "name": "shorturl",
    "url": "https://github.com/achesak/nim-shorturl",
    "method": "git",
    "tags": [
      "library",
      "url",
      "uid"
    ],
    "description": "Nim module for generating URL identifiers for Tiny URL and bit.ly-like URLs",
    "license": "MIT",
    "web": "https://github.com/achesak/nim-shorturl"
  },
  {
    "name": "teafiles",
    "url": "git@github.com:unicredit/nim-teafiles.git",
    "method": "git",
    "tags": [
      "teafiles",
      "mmap",
      "timeseries"
    ],
    "description": "TeaFiles provide fast read/write access to time series data",
    "license": "Apache2",
    "web": "https://github.com/unicredit/nim-teafiles"
  },
  {
    "name": "emmy",
    "url": "git@github.com:unicredit/emmy.git",
    "method": "git",
    "tags": [
      "algebra",
      "polynomials",
      "primes",
      "ring",
      "quotients"
    ],
    "description": "Algebraic structures and related operations for Nim",
    "license": "Apache2",
    "web": "https://github.com/unicredit/emmy"
  },
  {
    "name": "impulse_engine",
    "url": "https://github.com/matkuki/Nim-Impulse-Engine",
    "method": "git",
    "tags": [
      "physics",
      "engine",
      "2D"
    ],
    "description": "Nim port of a simple 2D physics engine",
    "license": "zlib",
    "web": "https://github.com/matkuki/Nim-Impulse-Engine"
  },
  {
    "name": "notifications",
    "url": "https://github.com/dom96/notifications",
    "method": "git",
    "tags": [
      "notifications",
      "alerts",
      "gui",
      "toasts",
      "macosx",
      "cocoa"
    ],
    "description": "Library for displaying notifications on the desktop",
    "license": "MIT",
    "web": "https://github.com/dom96/notifications"
  },
  {
    "name": "reactor",
    "url": "https://github.com/zielmicha/reactor.nim",
    "method": "git",
    "tags": [
      "async",
      "libuv",
      "http",
      "tcp"
    ],
    "description": "Asynchronous networking engine for Nim",
    "license": "MIT",
    "web": "https://networkos.net/nim/reactor.nim"
  },
  {
    "name": "asynctools",
    "url": "https://github.com/cheatfate/asynctools",
    "method": "git",
    "tags": [
      "async",
      "pipes",
      "processes",
      "ipc",
      "synchronization",
      "dns",
      "pty"
    ],
    "description": "Various asynchronous tools for Nim",
    "license": "MIT",
    "web": "https://github.com/cheatfate/asynctools"
  },
  {
    "name": "nimcrypto",
    "url": "https://github.com/cheatfate/nimcrypto",
    "method": "git",
    "tags": [
      "crypto",
      "hashes",
      "ciphers",
      "keccak",
      "sha3",
      "blowfish",
      "twofish",
      "rijndael",
      "csprng",
      "hmac",
      "ripemd"
    ],
    "description": "Nim cryptographic library",
    "license": "MIT",
    "web": "https://github.com/cheatfate/nimcrypto"
  },
  {
    "name": "collections",
    "url": "https://github.com/zielmicha/collections.nim",
    "method": "git",
    "tags": [
      "iterator",
      "functional"
    ],
    "description": "Various collections and utilities",
    "license": "MIT",
    "web": "https://github.com/zielmicha/collections.nim"
  },
  {
    "name": "capnp",
    "url": "https://github.com/zielmicha/capnp.nim",
    "method": "git",
    "tags": [
      "capnp",
      "serialization",
      "protocol",
      "rpc"
    ],
    "description": "Cap'n Proto implementation for Nim",
    "license": "MIT",
    "web": "https://github.com/zielmicha/capnp.nim"
  },
  {
    "name": "biscuits",
    "url": "https://github.com/achesak/nim-biscuits",
    "method": "git",
    "tags": [
      "cookie",
      "persistence"
    ],
    "description": "better cookie handling",
    "license": "MIT",
    "web": "https://github.com/achesak/nim-biscuits"
  },
  {
    "name": "pari",
    "url": "https://github.com/lompik/pari.nim",
    "method": "git",
    "tags": [
      "number theory",
      "computer algebra system"
    ],
    "description": "Pari/GP C library wrapper",
    "license": "MIT",
    "web": "https://github.com/lompik/pari.nim"
  },
  {
    "name": "spacenav",
    "url": "https://github.com/nimious/spacenav.git",
    "method": "git",
    "tags": [
      "binding",
      "3dx",
      "3dconnexion",
      "libspnav",
      "spacenav",
      "spacemouse",
      "spacepilot",
      "spacenavigator"
    ],
    "description": "Bindings for libspnav, the free 3Dconnexion device driver",
    "license": "MIT",
    "web": "https://github.com/nimious/spacenav"
  },
  {
    "name": "isense",
    "url": "https://github.com/nimious/isense.git",
    "method": "git",
    "tags": [
      "binding",
      "isense",
      "intersense",
      "inertiacube",
      "intertrax",
      "microtrax",
      "thales",
      "tracking",
      "sensor"
    ],
    "description": "Bindings for the InterSense SDK",
    "license": "MIT",
    "web": "https://github.com/nimious/isense"
  },
  {
    "name": "libusb",
    "url": "https://github.com/nimious/libusb.git",
    "method": "git",
    "tags": [
      "binding",
      "usb",
      "libusb"
    ],
    "description": "Bindings for libusb, the cross-platform user library to access USB devices.",
    "license": "MIT",
    "web": "https://github.com/nimious/libusb"
  },
  {
    "name": "myo",
    "url": "https://github.com/nimious/myo.git",
    "method": "git",
    "tags": [
      "binding",
      "myo",
      "thalmic",
      "armband",
      "gesture"
    ],
    "description": "Bindings for the Thalmic Labs Myo gesture control armband SDK.",
    "license": "MIT",
    "web": "https://github.com/nimious/myo"
  },
  {
    "name": "oculus",
    "url": "https://github.com/nimious/oculus.git",
    "method": "git",
    "tags": [
      "binding",
      "oculus",
      "rift",
      "vr",
      "libovr",
      "ovr",
      "dk1",
      "dk2",
      "gearvr"
    ],
    "description": "Bindings for the Oculus VR SDK.",
    "license": "MIT",
    "web": "https://github.com/nimious/oculus"
  },
  {
    "name": "serialport",
    "url": "https://github.com/nimious/serialport.git",
    "method": "git",
    "tags": [
      "binding",
      "libserialport",
      "serial",
      "communication"
    ],
    "description": "Bindings for libserialport, the cross-platform serial communication library.",
    "license": "MIT",
    "web": "https://github.com/nimious/serialport"
  },
  {
    "name": "gles",
    "url": "https://github.com/nimious/gles.git",
    "method": "git",
    "tags": [
      "binding",
      "khronos",
      "gles",
      "opengl es"
    ],
    "description": "Bindings for OpenGL ES, the embedded 3D graphics library.",
    "license": "MIT",
    "web": "https://github.com/nimious/gles"
  },
  {
    "name": "egl",
    "url": "https://github.com/nimious/egl.git",
    "method": "git",
    "tags": [
      "binding",
      "khronos",
      "egl",
      "opengl",
      "opengl es",
      "openvg"
    ],
    "description": "Bindings for EGL, the native platform interface for rendering APIs.",
    "license": "MIT",
    "web": "https://github.com/nimious/egl"
  },
  {
    "name": "sixense",
    "url": "https://github.com/nimious/sixense.git",
    "method": "git",
    "tags": [
      "binding",
      "sixense",
      "razer hydra",
      "stem system",
      "vr"
    ],
    "description": "Bindings for the Sixense Core API.",
    "license": "MIT",
    "web": "https://github.com/nimious/sixense"
  },
  {
    "name": "listsv",
    "url": "https://github.com/srwiley/listsv.git",
    "method": "git",
    "tags": [
      "singly linked list",
      "doubly linked list"
    ],
    "description": "Basic operations on singly and doubly linked lists.",
    "license": "MIT",
    "web": "https://github.com/srwiley/listsv"
  },
  {
    "name": "kissfft",
    "url": "https://github.com/m13253/nim-kissfft",
    "method": "git",
    "tags": [
      "fft",
      "dsp",
      "signal"
    ],
    "description": "Nim binding for KissFFT Fast Fourier Transform library",
    "license": "BSD",
    "web": "https://github.com/m13253/nim-kissfft"
  },
  {
    "name": "nimbench",
    "url": "https://github.com/ivankoster/nimbench.git",
    "method": "git",
    "tags": [
      "benchmark",
      "micro benchmark",
      "timer"
    ],
    "description": "Micro benchmarking tool to measure speed of code, with the goal of optimizing it.",
    "license": "Apache Version 2.0",
    "web": "https://github.com/ivankoster/nimbench"
  },
  {
    "name": "nest",
    "url": "https://github.com/kedean/nest.git",
    "method": "git",
    "tags": [
      "library",
      "api",
      "router",
      "web"
    ],
    "description": "RESTful URI router",
    "license": "MIT",
    "web": "https://github.com/kedean/nest"
  },
  {
    "name": "nimbluez",
    "url": "https://github.com/Electric-Blue/NimBluez.git",
    "method": "git",
    "tags": [
      "bluetooth",
      "library",
      "wrapper",
      "sockets"
    ],
    "description": "Nim modules for access to system Bluetooth resources.",
    "license": "BSD",
    "web": "https://github.com/Electric-Blue/NimBluez"
  },
  {
    "name": "yaml",
    "url": "https://github.com/flyx/NimYAML",
    "method": "git",
    "tags": [
      "serialization",
      "parsing",
      "library",
      "yaml"
    ],
    "description": "YAML 1.2 implementation for Nim",
    "license": "MIT",
    "web": "http://flyx.github.io/NimYAML/"
  },
  {
    "name": "nimyaml",
    "url": "https://github.com/flyx/NimYAML",
    "method": "git",
    "tags": [
      "serialization",
      "parsing",
      "library",
      "yaml"
    ],
    "description": "YAML 1.2 implementation for Nim",
    "license": "MIT",
    "web": "http://flyx.github.io/NimYAML/"
  },
  {
    "name": "jsmn",
    "url": "https://github.com/OpenSystemsLab/jsmn.nim",
    "method": "git",
    "tags": [
      "json",
      "token",
      "tokenizer",
      "parser",
      "jsmn"
    ],
    "description": "Jsmn - a world fastest JSON parser - in pure Nim",
    "license": "MIT",
    "web": "https://github.com/OpenSystemsLab/jsmn.nim"
  },
  {
    "name": "mangle",
    "url": "https://github.com/baabelfish/mangle",
    "method": "git",
    "tags": [
      "functional",
      "iterators",
      "lazy",
      "library"
    ],
    "description": "Yet another iterator library",
    "license": "MIT",
    "web": "https://github.com/baabelfish/mangle"
  },
  {
    "name": "nimshell",
    "url": "https://github.com/vegansk/nimshell",
    "method": "git",
    "tags": [
      "shell",
      "utility"
    ],
    "description": "Library for shell scripting in nim",
    "license": "MIT",
    "web": "https://github.com/vegansk/nimshell"
  },
  {
    "name": "rosencrantz",
    "url": "https://github.com/andreaferretti/rosencrantz",
    "method": "git",
    "tags": [
      "web",
      "server",
      "DSL",
      "combinators"
    ],
    "description": "A web DSL for Nim",
    "license": "MIT",
    "web": "https://github.com/andreaferretti/rosencrantz"
  },
  {
    "name": "sam",
    "url": "https://github.com/OpenSystemsLab/sam.nim",
    "method": "git",
    "tags": [
      "json",
      "binding",
      "map",
      "dump",
      "load"
    ],
    "description": "Fast and just works JSON-Binding for Nim",
    "license": "MIT",
    "web": "https://github.com/OpenSystemsLab/sam.nim"
  },
  {
    "name": "twitter",
    "url": "https://github.com/kubo39/twitter",
    "method": "git",
    "tags": [
      "library",
      "wrapper",
      "twitter"
    ],
    "description": "Low-level twitter API wrapper library for Nim.",
    "license": "MIT",
    "web": "https://github.com/kubo39/twitter"
  },
  {
    "name": "stomp",
    "url": "https://bitbucket.org/mahlon/nim-stomp",
    "method": "hg",
    "tags": [
      "stomp",
      "library",
      "messaging",
      "events"
    ],
    "description": "A pure-nim implementation of the STOMP protocol for machine messaging.",
    "license": "MIT",
    "web": "http://bitbucket.org/mahlon/nim-stomp"
  },
  {
    "name": "srt",
    "url": "https://github.com/achesak/nim-srt",
    "method": "git",
    "tags": [
      "srt",
      "subrip",
      "subtitle"
    ],
    "description": "Nim module for parsing SRT (SubRip) subtitle files",
    "license": "MIT",
    "web": "https://github.com/achesak/nim-srt"
  },
  {
    "name": "subviewer",
    "url": "https://github.com/achesak/nim-subviewer",
    "method": "git",
    "tags": [
      "subviewer",
      "subtitle"
    ],
    "description": "Nim module for parsing SubViewer subtitle files",
    "license": "MIT",
    "web": "https://github.com/achesak/nim-subviewer"
  },
  {
    "name": "Kinto",
    "url": "https://github.com/OpenSystemsLab/kinto.nim",
    "method": "git",
    "tags": [
      "mozilla",
      "kinto",
      "json",
      "storage",
      "server",
      "client"
    ],
    "description": "Kinto Client for Nim",
    "license": "MIT",
    "web": "https://github.com/OpenSystemsLab/kinto.nim"
  },
  {
    "name": "xmltools",
    "url": "https://github.com/vegansk/xmltools",
    "method": "git",
    "tags": [
      "xml",
      "functional",
      "library",
      "parsing"
    ],
    "description": "High level xml library for Nim",
    "license": "MIT",
    "web": "https://github.com/vegansk/xmltools"
  },
  {
    "name": "nimongo",
    "url": "https://github.com/SSPkrolik/nimongo",
    "method": "git",
    "tags": [
      "mongo",
      "mongodb",
      "database",
      "server",
      "driver",
      "storage"
    ],
    "description": "MongoDB driver in pure Nim language with synchronous and asynchronous I/O support",
    "license": "MIT",
    "web": "https://github.com/SSPkrolik/nimongo"
  },
  {
    "name": "nimboost",
    "url": "https://github.com/vegansk/nimboost",
    "method": "git",
    "tags": [
      "stdlib",
      "library",
      "utility"
    ],
    "description": "Additions to the Nim's standard library, like boost for C++",
    "license": "MIT",
    "web": "http://vegansk.github.io/nimboost/"
  },
  {
    "name": "asyncdocker",
    "url": "https://github.com/tulayang/asyncdocker",
    "method": "git",
    "tags": [
      "async",
      "docker"
    ],
    "description": "Asynchronous docker client written by Nim-lang",
    "license": "MIT",
    "web": "http://tulayang.github.io/asyncdocker.html"
  },
  {
    "name": "python3",
    "url": "https://github.com/matkuki/python3",
    "method": "git",
    "tags": [
      "python",
      "wrapper"
    ],
    "description": "Wrapper to interface with the Python 3 interpreter",
    "license": "MIT",
    "web": "https://github.com/matkuki/python3"
  },
  {
    "name": "jser",
    "url": "https://github.com/niv/jser.nim",
    "method": "git",
    "tags": [
      "json",
      "serialize",
      "tuple"
    ],
    "description": "json de/serializer for tuples and more",
    "license": "MIT",
    "web": "https://github.com/niv/jser.nim"
  },
  {
    "name": "pledge",
    "url": "https://github.com/euantorano/pledge.nim",
    "method": "git",
    "tags": [
      "pledge",
      "openbsd"
    ],
    "description": "OpenBSDs pledge(2) for Nim.",
    "license": "BSD3",
    "web": "https://github.com/euantorano/pledge.nim"
  },
  {
    "name": "sophia",
    "url": "https://github.com/gokr/nim-sophia",
    "method": "git",
    "tags": [
      "library",
      "wrapper",
      "database"
    ],
    "description": "Nim wrapper of the Sophia key/value store",
    "license": "MIT",
    "web": "https://github.com/gokr/nim-sophia"
  },
  {
    "name": "progress",
    "url": "https://github.com/euantorano/progress.nim",
    "method": "git",
    "tags": [
      "progress",
      "bar",
      "terminal",
      "ui"
    ],
    "description": "A simple progress bar for Nim.",
    "license": "BSD3",
    "web": "https://github.com/euantorano/progress.nim"
  },
  {
    "name": "websocket",
    "url": "https://github.com/niv/websocket.nim",
    "method": "git",
    "tags": [
      "http",
      "websockets",
      "async",
      "client",
      "server"
    ],
    "description": "websockets for nim",
    "license": "MIT",
    "web": "https://github.com/niv/websocket.nim"
  },
  {
    "name": "cucumber",
    "url": "https://github.com/shaunc/cucumber_nim",
    "method": "git",
    "tags": [
      "testing",
      "cucumber",
      "bdd"
    ],
    "description": "implements the cucumber BDD framework in the nim language",
    "license": "MIT",
    "web": "https://github.com/shaunc/cucumber_nim"
  },
  {
    "name": "libmpdclient",
    "url": "https://github.com/lompik/libmpdclient.nim",
    "method": "git",
    "tags": [
      "MPD",
      "Music Player Daemon"
    ],
    "description": "Bindings for the Music Player Daemon C client library",
    "license": "BSD",
    "web": "https://github.com/lompik/libmpdclient.nim"
  },
  {
    "name": "awk",
    "url": "https://github.com/greencardamom/awk",
    "method": "git",
    "tags": [
      "awk"
    ],
    "description": "Nim for awk programmers",
    "license": "MIT",
    "web": "https://github.com/greencardamom/awk"
  },
  {
    "name": "dotenv",
    "url": "https://github.com/euantorano/dotenv.nim",
    "method": "git",
    "tags": [
      "env",
      "dotenv",
      "configuration",
      "environment"
    ],
    "description": "Loads environment variables from `.env`.",
    "license": "BSD3",
    "web": "https://github.com/euantorano/dotenv.nim"
  },
  {
    "name": "sph",
    "url": "https://github.com/aidansteele/sph",
    "method": "git",
    "tags": [
      "crypto",
      "hashes",
      "md5",
      "sha"
    ],
    "description": "Large number of cryptographic hashes for Nim",
    "license": "MIT",
    "web": "https://github.com/aidansteele/sph"
  },
  {
    "name": "libsodium",
    "url": "https://github.com/FedericoCeratto/nim-libsodium",
    "method": "git",
    "tags": [
      "wrapper",
      "library",
      "security",
      "crypto"
    ],
    "description": "libsodium wrapper",
    "license": "LGPLv3",
    "web": "https://github.com/FedericoCeratto/nim-libsodium"
  },
  {
    "name": "aws_sdk",
    "url": "https://github.com/aidansteele/aws_sdk.nim",
    "method": "git",
    "tags": [
      "aws",
      "amazon"
    ],
    "description": "Library for interacting with Amazon Web Services (AWS)",
    "license": "MIT",
    "web": "https://github.com/aidansteele/aws_sdk.nim"
  },
  {
    "name": "i18n",
    "url": "https://github.com/Parashurama/nim-i18n",
    "method": "git",
    "tags": [
      "gettext",
      "i18n",
      "internationalisation"
    ],
    "description": "Bring a gettext-like internationalisation module to Nim",
    "license": "MIT",
    "web": "https://github.com/Parashurama/nim-i18n"
  },
  {
    "name": "persistent_enums",
    "url": "https://github.com/yglukhov/persistent_enums",
    "method": "git",
    "tags": [
      "enum",
      "binary",
      "protocol"
    ],
    "description": "Define enums which values preserve their binary representation upon inserting or reordering",
    "license": "MIT",
    "web": "https://github.com/yglukhov/persistent_enums"
  },
  {
    "name": "nimcl",
    "url": "https://github.com/unicredit/nimcl",
    "method": "git",
    "tags": [
      "OpenCL",
      "GPU"
    ],
    "description": "High level wrapper over OpenCL",
    "license": "Apache License 2.0",
    "web": "https://github.com/unicredit/nimcl"
  },
  {
    "name": "nimblas",
    "url": "https://github.com/unicredit/nimblas",
    "method": "git",
    "tags": [
      "BLAS",
      "linear algebra",
      "vector",
      "matrix"
    ],
    "description": "BLAS for Nim",
    "license": "Apache License 2.0",
    "web": "https://github.com/unicredit/nimblas"
  },
  {
    "name": "fixmath",
    "url": "https://github.com/Jeff-Ciesielski/fixmath",
    "method": "git",
    "tags": [
      "math"
    ],
    "description": "LibFixMath 16:16 fixed point support for nim",
    "license": "MIT",
    "web": "https://github.com/Jeff-Ciesielski/fixmath"
  },
  {
    "name": "nimzend",
    "url": "https://github.com/metatexx/nimzend",
    "method": "git",
    "tags": [
      "zend",
      "php",
      "binding",
      "extension"
    ],
    "description": "Native Nim Zend API glue for easy PHP extension development.",
    "license": "MIT",
    "web": "https://github.com/metatexx/nimzend"
  },
  {
    "name": "spills",
    "url": "https://github.com/andreaferretti/spills",
    "method": "git",
    "tags": [
      "disk-based",
      "sequence",
      "memory-mapping"
    ],
    "description": "Disk-based sequences",
    "license": "Apache License 2.0",
    "web": "https://github.com/andreaferretti/spills"
  },
  {
    "name": "platformer",
    "url": "https://github.com/def-/nim-platformer",
    "method": "git",
    "tags": [
      "game",
      "sdl",
      "2d"
    ],
    "description": "Writing a 2D Platform Game in Nim with SDL2",
    "license": "MIT",
    "web": "https://github.com/def-/nim-platformer"
  },
  {
    "name": "nimCEF",
    "url": "https://github.com/jangko/nimCEF",
    "method": "git",
    "tags": [
      "chromium",
      "embedded",
      "framework",
      "cef",
      "wrapper"
    ],
    "description": "Nim wrapper for the Chromium Embedded Framework",
    "license": "MIT",
    "web": "https://github.com/jangko/nimCEF"
  },
  {
    "name": "migrate",
    "url": "https://github.com/euantorano/migrate.nim",
    "method": "git",
    "tags": [
      "migrate",
      "database",
      "db"
    ],
    "description": "A simple database migration utility for Nim.",
    "license": "BSD3",
    "web": "https://github.com/euantorano/migrate.nim"
  },
  {
    "name": "subfield",
    "url": "https://github.com/jyapayne/subfield",
    "method": "git",
    "tags": [
      "subfield",
      "macros"
    ],
    "description": "Override the dot operator to access nested subfields of a Nim object.",
    "license": "MIT",
    "web": "https://github.com/jyapayne/subfield"
  },
  {
    "name": "semver",
    "url": "https://github.com/euantorano/semver.nim",
    "method": "git",
    "tags": [
      "semver",
      "version",
      "parser"
    ],
    "description": "Semantic versioning parser for Nim. Allows the parsing of version strings into objects and the comparing of version objects.",
    "license": "BSD3",
    "web": "https://github.com/euantorano/semver.nim"
  },
  {
    "name": "ad",
    "tags": [
      "calculator",
      "rpn"
    ],
    "method": "git",
    "license": "MIT",
    "web": "https://github.com/subsetpark/ad",
    "url": "https://github.com/subsetpark/ad",
    "description": "A simple RPN calculator"
  },
  {
    "name": "asyncpg",
    "url": "https://github.com/cheatfate/asyncpg",
    "method": "git",
    "tags": [
      "async",
      "database",
      "postgres",
      "postgresql",
      "asyncdispatch",
      "asynchronous",
      "library"
    ],
    "description": "Asynchronous PostgreSQL driver for Nim Language.",
    "license": "MIT",
    "web": "https://github.com/cheatfate/asyncpg"
  },
  {
    "name": "winregistry",
    "description": "Deal with Windows Registry from Nim.",
    "tags": [
      "registry",
      "windows",
      "library"
    ],
    "url": "https://github.com/miere43/nim-registry",
    "web": "https://github.com/miere43/nim-registry",
    "license": "MIT",
    "method": "git"
  },
  {
    "name": "luna",
    "description": "Lua convenience library for nim",
    "tags": [
      "lua",
      "scripting"
    ],
    "url": "https://github.com/smallfx/luna.nim",
    "web": "https://github.com/smallfx/luna.nim",
    "license": "MIT",
    "method": "git"
  },
  {
    "name": "qrcode",
    "description": "module for creating and reading QR codes using http://goqr.me/",
    "tags": [
      "qr",
      "qrcode",
      "api"
    ],
    "url": "https://github.com/achesak/nim-qrcode",
    "web": "https://github.com/achesak/nim-qrcode",
    "license": "MIT",
    "method": "git"
  },
  {
    "name": "circleci_client",
    "tags": [
      "circleci",
      "client"
    ],
    "method": "git",
    "license": "LGPLv3",
    "web": "https://github.com/FedericoCeratto/nim-circleci",
    "url": "https://github.com/FedericoCeratto/nim-circleci",
    "description": "CircleCI API client"
  },
  {
    "name": "iup",
    "description": "Bindings for the IUP widget toolkit",
    "tags": [
      "GUI",
      "IUP"
    ],
    "url": "https://github.com/nim-lang/iup",
    "web": "https://github.com/nim-lang/iup",
    "license": "MIT",
    "method": "git"
  },
  {
    "name": "barbarus",
    "tags": [
      "i18n",
      "internationalization"
    ],
    "method": "git",
    "license": "MIT",
    "web": "https://github.com/cjxgm/barbarus",
    "url": "https://github.com/cjxgm/barbarus",
    "description": "A simple extensible i18n engine."
  },
  {
    "name": "jsonob",
    "tags": [
      "json",
      "object",
      "marshal"
    ],
    "method": "git",
    "license": "MIT",
    "web": "https://github.com/cjxgm/jsonob",
    "url": "https://github.com/cjxgm/jsonob",
    "description": "JSON / Object mapper"
  },
  {
    "name": "autome",
    "description": "Write GUI automation scripts with Nim",
    "tags": [
      "gui",
      "automation",
      "windows"
    ],
    "license": "MIT",
    "web": "https://github.com/miere43/autome",
    "url": "https://github.com/miere43/autome",
    "method": "git"
  },
  {
    "name": "wox",
    "description": "Helper library for writing Wox plugins in Nim",
    "tags": [
      "wox",
      "plugins"
    ],
    "license": "MIT",
    "web": "https://github.com/roose/nim-wox",
    "url": "https://github.com/roose/nim-wox",
    "method": "git"
  },
  {
    "name": "seccomp",
    "description": "Linux Seccomp sandbox library",
    "tags": [
      "linux",
      "security",
      "sandbox",
      "seccomp"
    ],
    "license": "LGPLv2.1",
    "web": "https://github.com/FedericoCeratto/nim-seccomp",
    "url": "https://github.com/FedericoCeratto/nim-seccomp",
    "method": "git"
  },
  {
    "name": "AntTweakBar",
    "tags": [
      "gui",
      "opengl",
      "rendering"
    ],
    "method": "git",
    "license": "MIT",
    "web": "https://github.com/krux02/nimAntTweakBar",
    "url": "https://github.com/krux02/nimAntTweakBar",
    "description": "nim wrapper around the AntTweakBar c library"
  },
  {
    "name": "slimdown",
    "tags": [
      "markdown",
      "parser",
      "library"
    ],
    "method": "git",
    "license": "MIT",
    "web": "https://github.com/ruivieira/nim-slimdown",
    "url": "https://github.com/ruivieira/nim-slimdown",
    "description": "Nim module that converts Markdown text to HTML using only regular expressions. Based on jbroadway's Slimdown."
  },
  {
    "name": "taglib",
    "description": "TagLib Audio Meta-Data Library wrapper",
    "license": "MIT",
    "tags": [
      "audio",
      "metadata",
      "tags",
      "library",
      "wrapper"
    ],
    "url": "https://github.com/alex-laskin/nim-taglib",
    "web": "https://github.com/alex-laskin/nim-taglib",
    "method": "git"
  },
  {
    "name": "des",
    "description": "3DES native library for Nim",
    "tags": [
      "library",
      "encryption",
      "crypto"
    ],
    "license": "MIT",
    "web": "https://github.com/LucaWolf/des.nim",
    "url": "https://github.com/LucaWolf/des.nim",
    "method": "git"
  },
  {
    "name": "bgfx",
    "url": "https://github.com/Halsys/nim-bgfx",
    "method": "git",
    "tags": [
      "wrapper",
      "media",
      "graphics",
      "3d",
      "rendering",
      "opengl"
    ],
    "description": "BGFX wrapper for the nim programming language.",
    "license": "BSD2",
    "web": "https://github.com/Halsys/nim-bgfx"
  },
  {
    "name": "json_builder",
    "tags": [
      "json",
      "generator",
      "builder"
    ],
    "method": "git",
    "license": "MIT",
    "web": "https://github.com/undecided/json_builder",
    "url": "https://github.com/undecided/json_builder",
    "description": "Easy and fast generator for valid json in nim"
  },
  {
    "name": "mapbits",
    "tags": [
      "map",
      "bits",
      "byte",
      "word",
      "binary"
    ],
    "method": "git",
    "license": "MIT",
    "description": "Access bit mapped portions of bytes in binary data as int variables",
    "web": "https://github.com/jlp765/mapbits",
    "url": "https://github.com/jlp765/mapbits"
  },
  {
    "name": "faststack",
    "tags": [
      "collection"
    ],
    "method": "git",
    "license": "MIT",
    "description": "Dynamically resizable data structure optimized for fast iteration.",
    "web": "https://github.com/Vladar4/FastStack",
    "url": "https://github.com/Vladar4/FastStack"
  },
  {
    "name": "gpx",
    "tags": [
      "GPX",
      "GPS",
      "waypoint",
      "route"
    ],
    "method": "git",
    "license": "MIT",
    "description": "Nim module for parsing GPX (GPS Exchange format) files",
    "web": "https://github.com/achesak/nim-gpx",
    "url": "https://github.com/achesak/nim-gpx"
  },
  {
    "name": "itn",
    "tags": [
      "GPS",
      "intinerary",
      "tomtom",
      "ITN"
    ],
    "method": "git",
    "license": "MIT",
    "description": "Nim module for parsing ITN (TomTom intinerary) files",
    "web": "https://github.com/achesak/nim-itn",
    "url": "https://github.com/achesak/nim-itn"
  },
  {
    "name": "foliant",
    "tags": [
      "foliant",
      "docs",
      "pdf",
      "docx",
      "word",
      "latex",
      "tex",
      "pandoc",
      "markdown",
      "md",
      "restream"
    ],
    "method": "git",
    "license": "MIT",
    "web": "https://github.com/foliant-docs/foliant-nim",
    "url": "https://github.com/foliant-docs/foliant-nim",
    "description": "Documentation generator that produces pdf and docx from Markdown. Uses Pandoc and LaTeX behind the scenes."
  },
  {
    "name": "gemf",
    "url": "https://bitbucket.org/abudden/gemf.nim",
    "method": "hg",
    "license": "MIT",
    "description": "Library for reading GEMF map tile stores",
    "web": "http://www.cgtk.co.uk/gemf",
    "tags": [
      "maps",
      "gemf",
      "parser"
    ]
  },
  {
    "name": "Remotery",
    "url": "https://github.com/Halsys/Nim-Remotery",
    "method": "git",
    "tags": [
      "wrapper",
      "opengl",
      "direct3d",
      "cuda",
      "profiler"
    ],
    "description": "Nim wrapper for (and with) Celtoys's Remotery",
    "license": "Apache License 2.0",
    "web": "https://github.com/Halsys/Nim-Remotery"
  },
  {
    "name": "picohttpparser",
    "tags": [
      "web",
      "http"
    ],
    "method": "git",
    "license": "MIT",
    "description": "Bindings for picohttpparser.",
    "web": "https://github.com/philip-wernersbach/nim-picohttpparser",
    "url": "https://github.com/philip-wernersbach/nim-picohttpparser"
  },
  {
    "name": "microasynchttpserver",
    "tags": [
      "web",
      "http",
      "async",
      "server"
    ],
    "method": "git",
    "license": "MIT",
    "description": "A thin asynchronous HTTP server library, API compatible with Nim's built-in asynchttpserver.",
    "web": "https://github.com/philip-wernersbach/microasynchttpserver",
    "url": "https://github.com/philip-wernersbach/microasynchttpserver"
  },
  {
    "name": "react",
    "url": "https://github.com/andreaferretti/react.nim",
    "method": "git",
    "tags": [
      "js",
      "react",
      "frontend",
      "ui",
      "single page application"
    ],
    "description": "React.js bindings for Nim",
    "license": "Apache License 2.0",
    "web": "https://github.com/andreaferretti/react.nim"
  },
  {
    "name": "oauth",
    "url": "https://github.com/CORDEA/oauth",
    "method": "git",
    "tags": [
      "library",
      "oauth",
      "oauth2",
      "authorization"
    ],
    "description": "OAuth library for nim",
    "license": "Apache License 2.0",
    "web": "http://cordea.github.io/oauth"
  },
  {
    "name": "jsbind",
    "url": "https://github.com/yglukhov/jsbind",
    "method": "git",
    "tags": [
      "bindings",
      "emscripten",
      "javascript"
    ],
    "description": "Define bindings to JavaScript and Emscripten",
    "license": "MIT",
    "web": "https://github.com/yglukhov/jsbind"
  },
  {
    "name": "uuids",
    "url": "https://github.com/pragmagic/uuids/",
    "method": "git",
    "tags": [
      "library",
      "uuid",
      "id"
    ],
    "description": "UUID library for Nim",
    "license": "MIT",
    "web": "https://github.com/pragmagic/uuids/"
  },
  {
    "name": "isaac",
    "url": "https://github.com/pragmagic/isaac/",
    "method": "git",
    "tags": [
      "library",
      "algorithms",
      "random",
      "crypto"
    ],
    "description": "ISAAC PRNG implementation on Nim",
    "license": "MIT",
    "web": "https://github.com/pragmagic/isaac/"
  },
  {
    "name": "SDF",
    "url": "https://github.com/Halsys/SDF.nim",
    "method": "git",
    "tags": [
      "sdf",
      "text",
      "contour",
      "texture",
      "signed",
      "distance",
      "transform"
    ],
    "description": "Signed Distance Field builder for contour texturing in Nim",
    "license": "MIT",
    "web": "https://github.com/Halsys/SDF.nim"
  },
  {
    "name": "WebGL",
    "url": "https://github.com/stisa/webgl",
    "method": "git",
    "tags": [
      "webgl",
      "graphic",
      "js",
      "javascript",
      "wrapper",
      "3D",
      "2D"
    ],
    "description": "Experimental wrapper to webgl for Nim",
    "license": "MIT",
    "web": "http://stisa.space/webgl/"
  },
  {
    "name": "fileinput",
    "url": "https://github.com/achesak/nim-fileinput",
    "method": "git",
    "tags": [
      "file",
      "io",
      "input"
    ],
    "description": "iterate through files and lines",
    "license": "MIT",
    "web": "https://github.com/achesak/nim-fileinput"
  },
  {
    "name": "classy",
    "url": "https://github.com/nigredo-tori/classy",
    "method": "git",
    "tags": [
      "library",
      "typeclasses",
      "macros"
    ],
    "description": "typeclasses for Nim",
    "license": "Unlicense",
    "web": "https://github.com/nigredo-tori/classy"
  },
  {
    "name": "MiNiM",
    "url": "https://github.com/h3rald/minim",
    "method": "git",
    "tags": [
      "concatenative",
      "language",
      "shell"
    ],
    "description": "A tiny concatenative programming language and shell.",
    "license": "MIT",
    "web": "https://h3rald.com/minim"
  },
  {
    "name": "boneIO",
    "url": "https://github.com/xyz32/boneIO",
    "method": "git",
    "tags": [
      "library",
      "GPIO",
      "BeagleBone"
    ],
    "description": "A low level GPIO library for the BeagleBone board family",
    "license": "MIT",
    "web": "https://github.com/xyz32/boneIO"
  },
  {
    "name": "ui",
    "url": "https://github.com/nim-lang/ui",
    "method": "git",
    "tags": [
      "library",
      "GUI",
      "libui",
      "toolkit"
    ],
    "description": "A wrapper for libui",
    "license": "MIT",
    "web": "https://github.com/nim-lang/ui"
  },
  {
    "name": "mmgeoip",
    "url": "https://github.com/FedericoCeratto/nim-mmgeoip",
    "method": "git",
    "tags": [
      "geoip"
    ],
    "description": "MaxMind GeoIP library",
    "license": "LGPLv2.1",
    "web": "https://github.com/FedericoCeratto/nim-mmgeoip"
  },
  {
    "name": "libjwt",
    "url": "https://github.com/nimscale/nim-libjwt",
    "method": "git",
    "tags": [
      "jwt",
      "libjwt"
    ],
    "description": "Bindings for libjwt",
    "license": "LGPLv2.1",
    "web": "https://github.com/nimscale/nim-libjwt"
  },
  {
    "name": "forestdb",
    "url": "https://github.com/nimscale/forestdb",
    "method": "git",
    "tags": [
      "library",
      "bTree",
      "HB+-Trie",
      "db",
      "forestdb"
    ],
    "description": "ForestDB is fast key-value storage engine that is based on a Hierarchical B+-Tree based Trie, or HB+-Trie.",
    "license": "Apache License 2.0",
    "web": "https://github.com/nimscale/forestdb"
  },
  {
    "name": "nimbox",
    "url": "https://github.com/dom96/nimbox",
    "method": "git",
    "tags": [
      "library",
      "wrapper",
      "termbox",
      "command-line",
      "ui",
      "tui",
      "gui"
    ],
    "description": "A Rustbox-inspired termbox wrapper",
    "license": "MIT",
    "web": "https://github.com/dom96/nimbox"
  },
  {
    "name": "psutil",
    "url": "https://github.com/juancarlospaco/psutil-nim",
    "method": "git",
    "tags": [
      "psutil",
      "process",
      "network",
      "system",
      "disk",
      "cpu"
    ],
    "description": "psutil is a cross-platform library for retrieving information on running processes and system utilization (CPU, memory, disks, network). Since 2018 maintained by Juan Carlos because was abandoned.",
    "license": "BSD",
    "web": "https://github.com/johnscillieri/psutil-nim"
  },
  {
    "name": "gapbuffer",
    "url": "https://notabug.org/vktec/nim-gapbuffer.git",
    "method": "git",
    "tags": [
      "buffer",
      "seq",
      "sequence",
      "string",
      "gapbuffer"
    ],
    "description": "A simple gap buffer implementation",
    "license": "MIT",
    "web": "https://notabug.org/vktec/nim-gapbuffer"
  },
  {
    "name": "pudge",
    "url": "https://github.com/recoilme/pudge.git",
    "method": "git",
    "tags": [
      "wrapper",
      "database",
      "sophia"
    ],
    "description": "Pudge Db - it's modern key/value storage with memcached protocol support. Pudge Db implements a high-level cross-platform sockets interface to sophia db.",
    "license": "MIT",
    "web": "https://github.com/recoilme/pudge"
  },
  {
    "name": "etcd_client",
    "url": "https://github.com/FedericoCeratto/nim-etcd-client",
    "method": "git",
    "tags": [
      "library",
      "etcd"
    ],
    "description": "etcd client library",
    "license": "LGPLv3",
    "web": "https://github.com/FedericoCeratto/nim-etcd-client"
  },
  {
    "name": "package_visible_types",
    "url": "https://github.com/zah/nim-package-visible-types",
    "method": "git",
    "tags": [
      "library",
      "packages",
      "visibility"
    ],
    "description": "A hacky helper lib for authoring Nim packages with package-level visiblity",
    "license": "MIT",
    "web": "https://github.com/zah/nim-package-visible-types"
  },
  {
    "name": "ranges",
    "url": "https://github.com/status-im/nim-ranges",
    "method": "git",
    "tags": [
      "library",
      "ranges"
    ],
    "description": "Exploration of various implementations of memory range types",
    "license": "Apache License 2.0",
    "web": "https://github.com/status-im/nim-ranges"
  },
  {
    "name": "json_rpc",
    "url": "https://github.com/status-im/nim-json-rpc",
    "method": "git",
    "tags": [
      "library",
      "json-rpc",
      "server",
      "client",
      "rpc",
      "json"
    ],
    "description": "Nim library for implementing JSON-RPC clients and servers",
    "license": "Apache License 2.0",
    "web": "https://github.com/status-im/nim-json-rpc"
  },
  {
    "name": "asyncdispatch2",
    "url": "https://github.com/status-im/nim-asyncdispatch2",
    "method": "git",
    "tags": [
      "library",
      "networking",
      "async",
      "asynchronous",
      "eventloop",
      "timers",
      "sendfile",
      "tcp",
      "udp"
    ],
    "description": "Experimental fork of Nim's asyncdispatch",
    "license": "Apache License 2.0",
    "web": "https://github.com/status-im/nim-asyncdispatch2"
  },
  {
    "name": "serialization",
    "url": "https://github.com/status-im/nim-serialization",
    "method": "git",
    "tags": [
      "library",
      "serialization"
    ],
    "description": "A modern and extensible serialization framework for Nim",
    "license": "Apache License 2.0",
    "web": "https://github.com/status-im/nim-serialization"
  },
  {
    "name": "json_serialization",
    "url": "https://github.com/status-im/nim-json-serialization",
    "method": "git",
    "tags": [
      "library",
      "json",
      "serialization"
    ],
    "description": "Flexible JSON serialization not relying on run-time type information",
    "license": "Apache License 2.0",
    "web": "https://github.com/status-im/nim-json-serialization"
  },
  {
    "name": "confutils",
    "url": "https://github.com/status-im/nim-confutils",
    "method": "git",
    "tags": [
      "library",
      "configuration"
    ],
    "description": "Simplified handling of command line options and config files",
    "license": "Apache License 2.0",
    "web": "https://github.com/status-im/nim-confutils"
  },
  {
    "name": "rlp",
    "url": "https://github.com/status-im/nim-rlp",
    "method": "git",
    "tags": [
      "library",
      "ethereum",
      "rlp",
      "serialization"
    ],
    "description": "RLP serialization library for Nim",
    "license": "Apache License 2.0",
    "web": "https://github.com/status-im/nim-rlp"
  },
  {
    "name": "eth_keys",
    "url": "https://github.com/status-im/nim-eth-keys",
    "method": "git",
    "tags": [
      "library",
      "ethereum",
      "cryptography"
    ],
    "description": "A reimplementation in pure Nim of eth-keys, the common API for Ethereum key operations.",
    "license": "Apache License 2.0",
    "web": "https://github.com/status-im/nim-eth-keys"
  },
  {
    "name": "eth_common",
    "url": "https://github.com/status-im/nim-eth-common",
    "method": "git",
    "tags": [
      "library",
      "ethereum"
    ],
    "description": "Definitions of various data structures used in the Ethereum eco-system",
    "license": "Apache License 2.0",
    "web": "https://github.com/status-im/nim-eth-common"
  },
  {
    "name": "ethash",
    "url": "https://github.com/status-im/nim-ethash",
    "method": "git",
    "tags": [
      "library",
      "ethereum",
      "ethash",
      "cryptography",
      "proof-of-work"
    ],
    "description": "A Nim implementation of Ethash, the ethereum proof-of-work hashing function",
    "license": "Apache License 2.0",
    "web": "https://github.com/status-im/nim-ethash"
  },
  {
    "name": "eth_bloom",
    "url": "https://github.com/status-im/nim-eth-bloom",
    "method": "git",
    "tags": [
      "library",
      "ethereum",
      "bloom",
      "bloom-filter"
    ],
    "description": "Ethereum bloom filter",
    "license": "Apache License 2.0",
    "web": "https://github.com/status-im/nim-eth-bloom"
  },
  {
    "name": "evmjit",
    "url": "https://github.com/status-im/nim-evmjit",
    "method": "git",
    "tags": [
      "library",
      "ethereum",
      "evm",
      "jit",
      "wrapper"
    ],
    "description": "A wrapper for the The Ethereum EVM JIT library",
    "license": "Apache License 2.0",
    "web": "https://github.com/status-im/nim-evmjit"
  },
  {
    "name": "keccak_tiny",
    "url": "https://github.com/status-im/nim-keccak-tiny",
    "method": "git",
    "tags": [
      "library",
      "sha3",
      "keccak",
      "cryptography"
    ],
    "description": "A wrapper for the keccak-tiny C library",
    "license": "Apache License 2.0",
    "web": "https://github.com/status-im/nim-keccak-tiny"
  },
  {
    "name": "httputils",
    "url": "https://github.com/status-im/nim-http-utils",
    "method": "git",
    "tags": [
      "http",
      "parsers",
      "protocols"
    ],
    "description": "Common utilities for implementing HTTP servers",
    "license": "Apache License 2.0",
    "web": "https://github.com/status-im/nim-http-utils"
  },
  {
    "name": "rocksdb",
    "url": "https://github.com/status-im/nim-rocksdb",
    "method": "git",
    "tags": [
      "library",
      "wrapper",
      "database"
    ],
    "description": "A wrapper for Facebook's RocksDB, an embeddable, persistent key-value store for fast storage",
    "license": "Apache 2.0 or GPLv2",
    "web": "https://github.com/status-im/nim-rocksdb"
  },
  {
    "name": "secp256k1",
    "url": "https://github.com/status-im/nim-secp256k1",
    "method": "git",
    "tags": [
      "library",
      "cryptography",
      "secp256k1"
    ],
    "description": "A wrapper for the libsecp256k1 C library",
    "license": "Apache License 2.0",
    "web": "https://github.com/status-im/nim-secp256k1"
  },
  {
    "name": "eth_trie",
    "url": "https://github.com/status-im/nim-eth-trie",
    "method": "git",
    "tags": [
      "library",
      "ethereum",
      "trie",
      "patricia-trie"
    ],
    "description": "Merkle Patricia Tries as specified by Ethereum",
    "license": "Apache License 2.0",
    "web": "https://github.com/status-im/nim-eth-trie"
  },
  {
    "name": "eth_p2p",
    "url": "https://github.com/status-im/nim-eth-p2p",
    "method": "git",
    "tags": [
      "library",
      "ethereum",
      "p2p",
      "devp2p",
      "rplx",
      "networking",
      "whisper",
      "swarm"
    ],
    "description": "Implementation of the Ethereum suite of P2P protocols",
    "license": "Apache License 2.0",
    "web": "https://github.com/status-im/nim-eth-p2p"
  },
  {
    "name": "eth_keyfile",
    "url": "https://github.com/status-im/nim-eth-keyfile",
    "method": "git",
    "tags": [
      "library",
      "ethereum",
      "keyfile",
      "wallet"
    ],
    "description": "Library for handling Ethereum private keys and wallets",
    "license": "Apache License 2.0",
    "web": "https://github.com/status-im/nim-eth-keyfile"
  },
  {
    "name": "byteutils",
    "url": "https://github.com/status-im/nim-byteutils",
    "method": "git",
    "tags": [
      "library",
      "blobs",
      "hex-dump"
    ],
    "description": "Useful utilities for manipulating and visualizing byte blobs",
    "license": "Apache License 2.0",
    "web": "https://github.com/status-im/nim-byteutils"
  },
  {
    "name": "ttmath",
    "url": "https://github.com/status-im/nim-ttmath",
    "method": "git",
    "tags": [
      "library",
      "math",
      "numbers"
    ],
    "description": "A Nim wrapper for ttmath: big numbers with fixed size",
    "license": "Apache License 2.0",
    "web": "https://github.com/status-im/nim-ttmath"
  },
  {
    "name": "nimbus",
    "url": "https://github.com/status-im/nimbus",
    "method": "git",
    "tags": [
      "ethereum"
    ],
    "description": "An Ethereum 2.0 Sharding Client for Resource-Restricted Devices",
    "license": "Apache License 2.0",
    "web": "https://github.com/status-im/nimbus"
  },
  {
    "name": "stint",
    "url": "https://github.com/status-im/nim-stint",
    "method": "git",
    "tags": [
      "library",
      "math",
      "numbers"
    ],
    "description": "Stack-based arbitrary-precision integers - Fast and portable with natural syntax for resource-restricted devices",
    "license": "Apache License 2.0",
    "web": "https://github.com/status-im/nim-stint"
  },
  {
    "name": "daemon",
    "url": "https://github.com/status-im/nim-daemon",
    "method": "git",
    "tags": [
      "servers",
      "daemonization"
    ],
    "description": "Cross-platform process daemonization library",
    "license": "Apache License 2.0",
    "web": "https://github.com/status-im/nim-daemon"
  },
  {
    "name": "chronicles",
    "url": "https://github.com/status-im/nim-chronicles",
    "method": "git",
    "tags": [
      "logging",
      "json"
    ],
    "description": "A crafty implementation of structured logging for Nim",
    "license": "Apache License 2.0",
    "web": "https://github.com/status-im/nim-chronicles"
  },
  {
    "name": "stb_image",
    "url": "https://gitlab.com/define-private-public/stb_image-Nim",
    "method": "git",
    "tags": [
      "stb",
      "image",
      "graphics",
      "io",
      "wrapper"
    ],
    "description": "A wrapper for stb_image and stb_image_write.",
    "license": "Unlicense",
    "web": "https://gitlab.com/define-private-public/stb_image-Nim"
  },
  {
    "name": "mutableseqs",
    "url": "https://github.com/iourinski/mutableseqs",
    "method": "git",
    "tags": [
      "sequences",
      "mapreduce"
    ],
    "description": "utilities for transforming sequences",
    "license": "MIT",
    "web": "https://github.com/iourinski/mutableseqs"
  },
  {
    "name": "stor",
    "url": "https://github.com/nimscale/stor",
    "method": "git",
    "tags": [
      "storage",
      "io"
    ],
    "description": "Efficient object storage system",
    "license": "MIT",
    "web": "https://github.com/nimscale/stor"
  },
  {
    "name": "linuxfb",
    "url": "https://github.com/luked99/linuxfb.nim",
    "method": "git",
    "tags": [
      "wrapper",
      "graphics",
      "linux"
    ],
    "description": "Wrapper around the Linux framebuffer driver ioctl API",
    "license": "MIT",
    "web": "https://github.com/luked99/linuxfb.nim"
  },
  {
    "name": "nimactors",
    "url": "https://github.com/vegansk/nimactors",
    "method": "git",
    "tags": [
      "actors",
      "library"
    ],
    "description": "Actors library for Nim inspired by akka-actors",
    "license": "MIT",
    "web": "https://github.com/vegansk/nimactors"
  },
  {
    "name": "porter",
    "url": "https://github.com/iourinski/porter",
    "method": "git",
    "tags": [
      "stemmer",
      "multilanguage",
      "snowball"
    ],
    "description": "Simple extensible implementation of Porter stemmer algorithm",
    "license": "MIT",
    "web": "https://github.com/iourinski/porter"
  },
  {
    "name": "kiwi",
    "url": "https://github.com/yglukhov/kiwi",
    "method": "git",
    "tags": [
      "cassowary",
      "constraint",
      "solving"
    ],
    "description": "Cassowary constraint solving",
    "license": "MIT",
    "web": "https://github.com/yglukhov/kiwi"
  },
  {
    "name": "ArrayFireNim",
    "url": "https://github.com/bitstormGER/ArrayFire-Nim",
    "method": "git",
    "tags": [
      "array",
      "linear",
      "algebra",
      "scientific",
      "computing"
    ],
    "description": "A nim wrapper for ArrayFire",
    "license": "BSD",
    "web": "https://github.com/bitstormGER/ArrayFire-Nim"
  },
  {
    "name": "statsd_client",
    "url": "https://github.com/FedericoCeratto/nim-statsd-client",
    "method": "git",
    "tags": [
      "library",
      "statsd",
      "client",
      "statistics",
      "metrics"
    ],
    "description": "A simple, stateless StatsD client library",
    "license": "LGPLv3",
    "web": "https://github.com/FedericoCeratto/nim-statsd-client"
  },
  {
    "name": "html5_canvas",
    "url": "https://gitlab.com/define-private-public/HTML5-Canvas-Nim",
    "method": "git",
    "tags": [
      "html5",
      "canvas",
      "drawing",
      "graphics",
      "rendering",
      "browser",
      "javascript"
    ],
    "description": "HTML5 Canvas and drawing for the JavaScript backend.",
    "license": "MIT",
    "web": "https://gitlab.com/define-private-public/HTML5-Canvas-Nim"
  },
  {
    "name": "alea",
    "url": "https://github.com/unicredit/alea",
    "method": "git",
    "tags": [
      "random variables",
      "distributions",
      "probability",
      "gaussian",
      "sampling"
    ],
    "description": "Define and compose random variables",
    "license": "Apache License 2.0",
    "web": "https://github.com/unicredit/alea"
  },
  {
    "name": "winim",
    "url": "https://github.com/khchen/winim",
    "method": "git",
    "tags": [
      "library",
      "windows",
      "api",
      "com"
    ],
    "description": "Nim's Windows API and COM Library",
    "license": "MIT",
    "web": "https://github.com/khchen/winim"
  },
  {
    "name": "ed25519",
    "url": "https://github.com/niv/ed25519.nim",
    "method": "git",
    "tags": [
      "ed25519",
      "cryptography",
      "crypto",
      "publickey",
      "privatekey",
      "signing",
      "keyexchange",
      "native"
    ],
    "description": "ed25519 key crypto bindings",
    "license": "MIT",
    "web": "https://github.com/niv/ed25519.nim"
  },
  {
    "name": "libevdev",
    "url": "https://github.com/luked99/libevdev.nim",
    "method": "git",
    "tags": [
      "wrapper",
      "os",
      "linux"
    ],
    "description": "Wrapper for libevdev, Linux input device processing library",
    "license": "MIT",
    "web": "https://github.com/luked99/libevdev.nim"
  },
  {
    "name": "nesm",
    "url": "https://gitlab.com/xomachine/NESM.git",
    "method": "git",
    "tags": [
      "metaprogramming",
      "parser",
      "pure",
      "serialization"
    ],
    "description": "A macro for generating [de]serializers for given objects",
    "license": "MIT",
    "web": "https://xomachine.gitlab.io/NESM/"
  },
  {
    "name": "sdnotify",
    "url": "https://github.com/FedericoCeratto/nim-sdnotify",
    "method": "git",
    "tags": [
      "os",
      "linux",
      "systemd",
      "sdnotify"
    ],
    "description": "Systemd service notification helper",
    "license": "MIT",
    "web": "https://github.com/FedericoCeratto/nim-sdnotify"
  },
  {
    "name": "cmd",
    "url": "https://github.com/samdmarshall/cmd.nim",
    "method": "git",
    "tags": [
      "cmd",
      "command-line",
      "prompt",
      "interactive"
    ],
    "description": "interactive command prompt",
    "license": "BSD 3-Clause",
    "web": "https://github.com/samdmarshall/cmd.nim"
  },
  {
    "name": "csvtable",
    "url": "https://github.com/apahl/csvtable",
    "method": "git",
    "tags": [
      "csv",
      "table"
    ],
    "description": "tools for handling CSV files (comma or tab-separated) with an API similar to Python's CSVDictReader and -Writer.",
    "license": "MIT",
    "web": "https://github.com/apahl/csvtable"
  },
  {
    "name": "plotly",
    "url": "https://github.com/brentp/nim-plotly",
    "method": "git",
    "tags": [
      "plot",
      "graphing",
      "chart",
      "data"
    ],
    "description": "Nim interface to plotly",
    "license": "MIT",
    "web": "https://github.com/brentp/nim-plotly"
  },
  {
    "name": "gnuplot",
    "url": "https://github.com/dvolk/gnuplot.nim",
    "method": "git",
    "tags": [
      "plot",
      "graphing",
      "data"
    ],
    "description": "Nim interface to gnuplot",
    "license": "MIT",
    "web": "https://github.com/dvolk/gnuplot.nim"
  },
  {
    "name": "ustring",
    "url": "https://github.com/rokups/nim-ustring",
    "method": "git",
    "tags": [
      "string",
      "text",
      "unicode",
      "uft8",
      "utf-8"
    ],
    "description": "utf-8 string",
    "license": "MIT",
    "web": "https://github.com/rokups/nim-ustring"
  },
  {
    "name": "imap",
    "url": "https://github.com/ehmry/imap",
    "method": "git",
    "tags": [
      "imap",
      "email"
    ],
    "description": "IMAP client library",
    "license": "GPL2",
    "web": "https://github.com/ehmry/imap"
  },
  {
    "name": "isa",
    "url": "https://github.com/nimscale/isa",
    "method": "git",
    "tags": [
      "erasure",
      "hash",
      "crypto",
      "compression"
    ],
    "description": "Binding for Intel Storage Acceleration library",
    "license": "Apache License 2.0",
    "web": "https://github.com/nimscale/isa"
  },
  {
    "name": "untar",
    "url": "https://github.com/dom96/untar",
    "method": "git",
    "tags": [
      "library",
      "tar",
      "gz",
      "compression",
      "archive",
      "decompression"
    ],
    "description": "Library for decompressing tar.gz files.",
    "license": "MIT",
    "web": "https://github.com/dom96/untar"
  },
  {
    "name": "nimcx",
    "url": "https://github.com/qqtop/nimcx",
    "method": "git",
    "tags": [
      "library",
      "linux"
    ],
    "description": "Color and utilities library for linux terminal.",
    "license": "MIT",
    "web": "https://github.com/qqtop/nimcx"
  },
  {
    "name": "dpdk",
    "url": "https://github.com/nimscale/dpdk",
    "method": "git",
    "tags": [
      "library",
      "dpdk",
      "packet",
      "processing"
    ],
    "description": "Library for fast packet processing",
    "license": "Apache License 2.0",
    "web": "http://dpdk.org/"
  },
  {
    "name": "libserialport",
    "alias": "serial"
  },
  {
    "name": "serial",
    "url": "https://github.com/euantorano/serial.nim",
    "method": "git",
    "tags": [
      "serial",
      "rs232",
      "io",
      "serialport"
    ],
    "description": "A library to operate serial ports using pure Nim.",
    "license": "BSD3",
    "web": "https://github.com/euantorano/serial.nim"
  },
  {
    "name": "spdk",
    "url": "https://github.com/nimscale/spdk.git",
    "method": "git",
    "tags": [
      "library",
      "SSD",
      "NVME",
      "io",
      "storage"
    ],
    "description": "The Storage Performance Development Kit(SPDK) provides a set of tools and libraries for writing high performance, scalable, user-mode storage applications.",
    "license": "MIT",
    "web": "https://github.com/nimscale/spdk.git"
  },
  {
    "name": "NimData",
    "url": "https://github.com/bluenote10/NimData",
    "method": "git",
    "tags": [
      "library",
      "dataframe"
    ],
    "description": "DataFrame API enabling fast out-of-core data analytics",
    "license": "MIT",
    "web": "https://github.com/bluenote10/NimData"
  },
  {
    "name": "testrunner",
    "url": "https://github.com/FedericoCeratto/nim-testrunner",
    "method": "git",
    "tags": [
      "test",
      "tests",
      "unittest",
      "utility",
      "tdd"
    ],
    "description": "Test runner with file monitoring and desktop notification capabilities",
    "license": "GPLv3",
    "web": "https://github.com/FedericoCeratto/nim-testrunner"
  },
  {
    "name": "reactorfuse",
    "url": "https://github.com/zielmicha/reactorfuse",
    "method": "git",
    "tags": [
      "filesystem",
      "fuse"
    ],
    "description": "Filesystem in userspace (FUSE) for Nim (for reactor.nim library)",
    "license": "MIT",
    "web": "https://github.com/zielmicha/reactorfuse"
  },
  {
    "name": "nimr",
    "url": "https://github.com/Jeff-Ciesielski/nimr",
    "method": "git",
    "tags": [
      "script",
      "utils"
    ],
    "description": "Helper to run nim code like a script",
    "license": "MIT",
    "web": "https://github.com/Jeff-Ciesielski/nimr"
  },
  {
    "name": "neverwinter",
    "url": "https://github.com/niv/neverwinter.nim",
    "method": "git",
    "tags": [
      "nwn",
      "neverwinternights",
      "neverwinter",
      "game",
      "bioware",
      "fileformats",
      "reader",
      "writer"
    ],
    "description": "Neverwinter Nights 1 data accessor library",
    "license": "MIT",
    "web": "https://github.com/niv/neverwinter.nim"
  },
  {
    "name": "snail",
    "url": "https://github.com/stisa/snail",
    "method": "git",
    "tags": [
      "js",
      "matrix",
      "linear algebra"
    ],
    "description": "Simple linear algebra for nim. Js too.",
    "license": "MIT",
    "web": "http://stisa.space/snail/"
  },
  {
    "name": "jswebsockets",
    "url": "https://github.com/stisa/jswebsockets",
    "method": "git",
    "tags": [
      "js",
      "javascripts",
      "ws",
      "websockets"
    ],
    "description": "Websockets wrapper for nim js backend.",
    "license": "MIT",
    "web": "http://stisa.space/jswebsockets/"
  },
  {
    "name": "morelogging",
    "url": "https://github.com/FedericoCeratto/nim-morelogging",
    "method": "git",
    "tags": [
      "log",
      "logging",
      "library",
      "systemd",
      "journald"
    ],
    "description": "Logging library with support for async IO, multithreading, Journald.",
    "license": "LGPLv3",
    "web": "https://github.com/FedericoCeratto/nim-morelogging"
  },
  {
    "name": "ajax",
    "url": "https://github.com/stisa/ajax",
    "method": "git",
    "tags": [
      "js",
      "javascripts",
      "ajax",
      "xmlhttprequest"
    ],
    "description": "AJAX wrapper for nim js backend.",
    "license": "MIT",
    "web": "http://stisa.space/ajax/"
  },
  {
    "name": "recaptcha",
    "url": "https://github.com/euantorano/recaptcha.nim",
    "method": "git",
    "tags": [
      "recaptcha",
      "captcha"
    ],
    "description": "reCAPTCHA support for Nim, supporting rendering a capctcha and verifying a user's response.",
    "license": "BSD3",
    "web": "https://github.com/euantorano/recaptcha.nim"
  },
  {
    "name": "influx",
    "url": "https://github.com/samdmarshall/influx.nim",
    "method": "git",
    "tags": [
      "influx",
      "influxdb"
    ],
    "description": "wrapper for communicating with InfluxDB over the REST interface",
    "license": "BSD 3-Clause",
    "web": "https://github.com/samdmarshall/influx.nim"
  },
  {
    "name": "gamelight",
    "url": "https://github.com/dom96/gamelight",
    "method": "git",
    "tags": [
      "js",
      "library",
      "graphics",
      "collision",
      "2d"
    ],
    "description": "A set of simple modules for writing a JavaScript 2D game.",
    "license": "MIT",
    "web": "https://github.com/dom96/gamelight"
  },
  {
    "name": "storage",
    "url": "https://bitbucket.org/moigagoo/storage/",
    "method": "hg",
    "tags": [
      "JavaScript",
      "Storage",
      "localStorage",
      "sessionStorage"
    ],
    "description": "Storage, localStorage, and sessionStorage bindigs for Nim's JavaScript backend.",
    "license": "MIT",
    "web": "https://bitbucket.org/moigagoo/storage/"
  },
  {
    "name": "fontconfig",
    "url": "https://github.com/Parashurama/fontconfig",
    "method": "git",
    "tags": [
      "fontconfig",
      "font"
    ],
    "description": "Low level wrapper for the fontconfig library.",
    "license": "Fontconfig",
    "web": "https://github.com/Parashurama/fontconfig"
  },
  {
    "name": "sysrandom",
    "url": "https://github.com/euantorano/sysrandom.nim",
    "method": "git",
    "tags": [
      "random",
      "RNG",
      "PRNG"
    ],
    "description": "A simple library to generate random data, using the system's PRNG.",
    "license": "BSD3",
    "web": "https://github.com/euantorano/sysrandom.nim"
  },
  {
    "name": "colorize",
    "url": "https://github.com/molnarmark/colorize",
    "method": "git",
    "tags": [
      "color",
      "colors",
      "colorize"
    ],
    "description": "A simple and lightweight terminal coloring library.",
    "license": "MIT",
    "web": "https://github.com/molnarmark/colorize"
  },
  {
    "name": "cello",
    "url": "https://github.com/unicredit/cello",
    "method": "git",
    "tags": [
      "string",
      "succinct-data-structure",
      "rank",
      "select",
      "Burrows-Wheeler",
      "FM-index",
      "wavelet-tree"
    ],
    "description": "String algorithms with succinct data structures",
    "license": "Apache2",
    "web": "https://unicredit.github.io/cello/"
  },
  {
    "name": "notmuch",
    "url": "https://github.com/samdmarshall/notmuch.nim",
    "method": "git",
    "tags": [
      "notmuch",
      "wrapper",
      "email",
      "tagging"
    ],
    "description": "wrapper for the notmuch mail library",
    "license": "BSD 3-Clause",
    "web": "https://github.com/samdmarshall/notmuch.nim"
  },
  {
    "name": "pluginmanager",
    "url": "https://github.com/samdmarshall/plugin-manager",
    "method": "git",
    "tags": [
      "plugin",
      "dylib",
      "manager"
    ],
    "description": "Simple plugin implementation",
    "license": "BSD 3-Clause",
    "web": "https://github.com/samdmarshall/plugin-manager"
  },
  {
    "name": "node",
    "url": "https://github.com/tulayang/nimnode",
    "method": "git",
    "tags": [
      "async",
      "io",
      "socket",
      "net",
      "tcp",
      "http",
      "libuv"
    ],
    "description": "Library for async programming and communication. This Library uses a future/promise, non-blocking I/O model based on libuv.",
    "license": "MIT",
    "web": "http://tulayang.github.io/node/"
  },
  {
    "name": "tempdir",
    "url": "https://github.com/euantorano/tempdir.nim",
    "method": "git",
    "tags": [
      "temp",
      "io",
      "tmp"
    ],
    "description": "A Nim library to create and manage temporary directories.",
    "license": "BSD3",
    "web": "https://github.com/euantorano/tempdir.nim"
  },
  {
    "name": "mathexpr",
    "url": "https://github.com/Yardanico/nim-mathexpr",
    "method": "git",
    "tags": [
      "math",
      "mathparser",
      "tinyexpr"
    ],
    "description": "MathExpr - pure-Nim mathematical expression evaluator library",
    "license": "MIT",
    "web": "https://github.com/Yardanico/nim-mathexpr"
  },
  {
    "name": "frag",
    "url": "https://github.com/fragworks/frag",
    "method": "git",
    "tags": [
      "game",
      "game-dev",
      "2d",
      "3d"
    ],
    "description": "A 2D|3D game engine",
    "license": "MIT",
    "web": "https://github.com/fragworks/frag"
  },
  {
    "name": "freetype",
    "url": "https://github.com/jangko/freetype",
    "method": "git",
    "tags": [
      "font",
      "renderint",
      "library"
    ],
    "description": "wrapper for FreeType2 library",
    "license": "MIT",
    "web": "https://github.com/jangko/freetype"
  },
  {
    "name": "polyBool",
    "url": "https://github.com/jangko/polyBool",
    "method": "git",
    "tags": [
      "polygon",
      "clipper",
      "library"
    ],
    "description": "Polygon Clipper Library (Martinez Algorithm)",
    "license": "MIT",
    "web": "https://github.com/jangko/polyBool"
  },
  {
    "name": "nimAGG",
    "url": "https://github.com/jangko/nimAGG",
    "method": "git",
    "tags": [
      "renderer",
      "rasterizer",
      "library",
      "2D",
      "graphics"
    ],
    "description": "Hi Fidelity Rendering Engine",
    "license": "MIT",
    "web": "https://github.com/jangko/nimAGG"
  },
  {
    "name": "primme",
    "url": "https://github.com/jxy/primme",
    "method": "git",
    "tags": [
      "library",
      "eigenvalues",
      "high-performance",
      "singular-value-decomposition"
    ],
    "description": "Nim interface for PRIMME: PReconditioned Iterative MultiMethod Eigensolver",
    "license": "MIT",
    "web": "https://github.com/jxy/primme"
  },
  {
    "name": "sitmo",
    "url": "https://github.com/jxy/sitmo",
    "method": "git",
    "tags": [
      "RNG",
      "Sitmo",
      "high-performance",
      "random"
    ],
    "description": "Sitmo parallel random number generator in Nim",
    "license": "MIT",
    "web": "https://github.com/jxy/sitmo"
  },
  {
    "name": "webaudio",
    "url": "https://github.com/ftsf/nim-webaudio",
    "method": "git",
    "tags": [
      "javascript",
      "js",
      "web",
      "audio",
      "sound",
      "music"
    ],
    "description": "API for Web Audio (JS)",
    "license": "MIT",
    "web": "https://github.com/ftsf/nim-webaudio"
  },
  {
    "name": "nimcuda",
    "url": "https://github.com/unicredit/nimcuda",
    "method": "git",
    "tags": [
      "CUDA",
      "GPU"
    ],
    "description": "CUDA bindings",
    "license": "Apache2",
    "web": "https://github.com/unicredit/nimcuda"
  },
  {
    "name": "gifwriter",
    "url": "https://github.com/rxi/gifwriter",
    "method": "git",
    "tags": [
      "gif",
      "image",
      "library"
    ],
    "description": "Animated GIF writing library based on jo_gif",
    "license": "MIT",
    "web": "https://github.com/rxi/gifwriter"
  },
  {
    "name": "libplist",
    "url": "https://github.com/samdmarshall/libplist.nim",
    "method": "git",
    "tags": [
      "libplist",
      "property",
      "list",
      "property-list",
      "parsing",
      "binary",
      "xml",
      "format"
    ],
    "description": "wrapper around libplist https://github.com/libimobiledevice/libplist",
    "license": "MIT",
    "web": "https://github.com/samdmarshall/libplist.nim"
  },
  {
    "name": "getch",
    "url": "https://github.com/6A/getch",
    "method": "git",
    "tags": [
      "getch",
      "char"
    ],
    "description": "getch() for Windows and Unix",
    "license": "MIT",
    "web": "https://github.com/6A/getch"
  },
  {
    "name": "gifenc",
    "url": "https://github.com/ftsf/gifenc",
    "method": "git",
    "tags": [
      "gif",
      "encoder"
    ],
    "description": "Gif Encoder",
    "license": "Public Domain",
    "web": "https://github.com/ftsf/gifenc"
  },
  {
    "name": "nimlapack",
    "url": "https://github.com/unicredit/nimlapack",
    "method": "git",
    "tags": [
      "LAPACK",
      "linear-algebra"
    ],
    "description": "LAPACK bindings",
    "license": "Apache2",
    "web": "https://github.com/unicredit/nimlapack"
  },
  {
    "name": "jack",
    "url": "https://github.com/Skrylar/nim-jack",
    "method": "git",
    "tags": [
      "jack",
      "audio",
      "binding",
      "wrapper"
    ],
    "description": "Shiny bindings to the JACK Audio Connection Kit.",
    "license": "MIT",
    "web": "https://github.com/Skrylar/nim-jack"
  },
  {
    "name": "serializetools",
    "url": "https://github.com/JeffersonLab/serializetools",
    "method": "git",
    "tags": [
      "serialization",
      "xml"
    ],
    "description": "Support for serialization of objects",
    "license": "MIT",
    "web": "https://github.com/JeffersonLab/serializetools"
  },
  {
    "name": "neo",
    "url": "https://github.com/unicredit/neo",
    "method": "git",
    "tags": [
      "vector",
      "matrix",
      "linear-algebra",
      "BLAS",
      "LAPACK",
      "CUDA"
    ],
    "description": "Linear algebra for Nim",
    "license": "Apache License 2.0",
    "web": "https://unicredit.github.io/neo/"
  },
  {
    "name": "httpkit",
    "url": "https://github.com/tulayang/httpkit",
    "method": "git",
    "tags": [
      "http",
      "request",
      "response",
      "stream",
      "bigfile",
      "async"
    ],
    "description": "An efficient HTTP tool suite written in pure nim. Help you to write HTTP services or clients via TCP, UDP, or even Unix Domain socket, etc.",
    "license": "MIT",
    "web": "https://github.com/tulayang/httpkit"
  },
  {
    "name": "ulid",
    "url": "https://github.com/adelq/ulid",
    "method": "git",
    "tags": [
      "library",
      "id",
      "ulid",
      "uuid",
      "guid"
    ],
    "description": "Universally Unique Lexicographically Sortable Identifier",
    "license": "MIT",
    "web": "https://github.com/adelq/ulid"
  },
  {
    "name": "osureplay",
    "url": "https://github.com/Yardanico/nim-osureplay",
    "method": "git",
    "tags": [
      "library",
      "osu!",
      "parser",
      "osugame",
      "replay"
    ],
    "description": "osu! replay parser",
    "license": "MIT",
    "web": "https://github.com/Yardanico/nim-osureplay"
  },
  {
    "name": "tiger",
    "url": "https://github.com/ehmry/tiger",
    "method": "git",
    "tags": [
      "hash"
    ],
    "description": "Tiger hash function",
    "license": "MIT",
    "web": "https://github.com/ehmry/tiger"
  },
  {
    "name": "pipe",
    "url": "https://github.com/5paceToast/pipe",
    "method": "git",
    "tags": [
      "pipe",
      "macro",
      "operator",
      "functional"
    ],
    "description": "Pipe operator for nim.",
    "license": "MIT",
    "web": "https://github.com/5paceToast/pipe"
  },
  {
    "name": "flatdb",
    "url": "https://github.com/enthus1ast/flatdb",
    "method": "git",
    "tags": [
      "database",
      "json",
      "pure"
    ],
    "description": "small/tiny, flatfile, jsonl based, inprogress database for nim",
    "license": "MIT",
    "web": "https://github.com/enthus1ast/flatdb"
  },
  {
    "name": "nwt",
    "url": "https://github.com/enthus1ast/nimWebTemplates",
    "method": "git",
    "tags": [
      "template",
      "html",
      "pure",
      "jinja"
    ],
    "description": "experiment to build a jinja like template parser",
    "license": "MIT",
    "web": "https://github.com/enthus1ast/nimWebTemplates"
  },
  {
    "name": "cmixer",
    "url": "https://github.com/rxi/cmixer-nim",
    "method": "git",
    "tags": [
      "library",
      "audio",
      "mixer",
      "sound",
      "wav",
      "ogg"
    ],
    "description": "Lightweight audio mixer for games",
    "license": "MIT",
    "web": "https://github.com/rxi/cmixer-nim"
  },
  {
    "name": "cmixer_sdl2",
    "url": "https://github.com/rxi/cmixer_sdl2-nim",
    "method": "git",
    "tags": [
      "library",
      "audio",
      "mixer",
      "sound",
      "wav",
      "ogg"
    ],
    "description": "Lightweight audio mixer for SDL2",
    "license": "MIT",
    "web": "https://github.com/rxi/cmixer_sdl2-nim"
  },
  {
    "name": "chebyshev",
    "url": "https://github.com/jxy/chebyshev",
    "method": "git",
    "tags": [
      "math",
      "approximation",
      "numerical"
    ],
    "description": "Chebyshev approximation.",
    "license": "MIT",
    "web": "https://github.com/jxy/chebyshev"
  },
  {
    "name": "scram",
    "url": "https://github.com/rgv151/scram",
    "method": "git",
    "tags": [
      "scram",
      "sasl",
      "authentication",
      "salted",
      "challenge",
      "response"
    ],
    "description": "Salted Challenge Response Authentication Mechanism (SCRAM) ",
    "license": "MIT",
    "web": "https://github.com/rgv151/scram"
  },
  {
    "name": "blake2",
    "url": "https://bitbucket.org/mihailp/blake2/",
    "method": "hg",
    "tags": [
      "crypto",
      "cryptography",
      "hash",
      "security"
    ],
    "description": "blake2 - cryptographic hash function",
    "license": "CC0",
    "web": "https://bitbucket.org/mihailp/blake2/"
  },
  {
    "name": "spinny",
    "url": "https://github.com/molnarmark/spinny",
    "method": "git",
    "tags": [
      "terminal",
      "spinner",
      "spinny",
      "load"
    ],
    "description": "Spinny is a tiny terminal spinner package for the Nim Programming Language.",
    "license": "MIT",
    "web": "https://github.com/molnarmark/spinny"
  },
  {
    "name": "nigui",
    "url": "https://github.com/trustable-code/NiGui",
    "method": "git",
    "tags": [
      "gui",
      "windows",
      "gtk"
    ],
    "description": "NiGui is a cross-platform, desktop GUI toolkit using native widgets.",
    "license": "MIT",
    "web": "https://github.com/trustable-code/NiGui"
  },
  {
    "name": "currying",
    "url": "https://github.com/t8m8/currying",
    "method": "git",
    "tags": [
      "library",
      "functional",
      "currying"
    ],
    "description": "Currying library for Nim",
    "license": "MIT",
    "web": "https://github.com/t8m8/currying"
  },
  {
    "name": "rect_packer",
    "url": "https://github.com/yglukhov/rect_packer",
    "method": "git",
    "tags": [
      "library",
      "geometry",
      "packing"
    ],
    "description": "Pack rects into bigger rect",
    "license": "MIT",
    "web": "https://github.com/yglukhov/rect_packer"
  },
  {
    "name": "gintro",
    "url": "https://github.com/stefansalewski/gintro",
    "method": "git",
    "tags": [
      "library",
      "gtk",
      "wrapper",
      "gui"
    ],
    "description": "High level GObject-Introspection based GTK3 bindings",
    "license": "MIT",
    "web": "https://github.com/stefansalewski/gintro"
  },
  {
    "name": "arraymancer",
    "url": "https://github.com/mratsim/Arraymancer",
    "method": "git",
    "tags": [
      "vector",
      "matrix",
      "array",
      "ndarray",
      "multidimensional-array",
      "linear-algebra",
      "tensor"
    ],
    "description": "A tensor (multidimensional array) library for Nim",
    "license": "Apache License 2.0",
    "web": "https://mratsim.github.io/Arraymancer/"
  },
  {
    "name": "sha3",
    "url": "https://bitbucket.org/mihailp/sha3/",
    "method": "hg",
    "tags": [
      "crypto",
      "cryptography",
      "hash",
      "security"
    ],
    "description": "sha3 - cryptographic hash function",
    "license": "CC0",
    "web": "https://bitbucket.org/mihailp/sha3/"
  },
  {
    "name": "coalesce",
    "url": "https://github.com/piedar/coalesce",
    "method": "git",
    "tags": [
      "nil",
      "null",
      "options",
      "operator"
    ],
    "description": "A nil coalescing operator ?? for Nim",
    "license": "MIT",
    "web": "https://github.com/piedar/coalesce"
  },
  {
    "name": "asyncmysql",
    "url": "https://github.com/tulayang/asyncmysql",
    "method": "git",
    "tags": [
      "mysql",
      "async",
      "asynchronous"
    ],
    "description": "Asynchronous MySQL connector written in pure Nim",
    "license": "MIT",
    "web": "https://github.com/tulayang/asyncmysql"
  },
  {
    "name": "cassandra",
    "url": "https://github.com/yglukhov/cassandra",
    "method": "git",
    "tags": [
      "cassandra",
      "database",
      "wrapper",
      "bindings",
      "driver"
    ],
    "description": "Bindings to Cassandra DB driver",
    "license": "MIT",
    "web": "https://github.com/yglukhov/cassandra"
  },
  {
    "name": "tf2plug",
    "url": "https://gitlab.com/waylon531/tf2plug",
    "method": "git",
    "tags": [
      "app",
      "binary",
      "tool",
      "tf2"
    ],
    "description": "A mod manager for TF2",
    "license": "GPLv3",
    "web": "https://gitlab.com/waylon531/tf2plug"
  },
  {
    "name": "oldgtk3",
    "url": "https://github.com/stefansalewski/oldgtk3",
    "method": "git",
    "tags": [
      "library",
      "gtk",
      "wrapper",
      "gui"
    ],
    "description": "Low level bindings for GTK3 related libraries",
    "license": "MIT",
    "web": "https://github.com/stefansalewski/oldgtk3"
  },
  {
    "name": "godot",
    "url": "https://github.com/pragmagic/godot-nim",
    "method": "git",
    "tags": [
      "game",
      "engine",
      "2d",
      "3d"
    ],
    "description": "Nim bindings for Godot Engine",
    "license": "MIT",
    "web": "https://github.com/pragmagic/godot-nim"
  },
  {
    "name": "vkapi",
    "url": "https://github.com/Yardanico/nimvkapi",
    "method": "git",
    "tags": [
      "wrapper",
      "vkontakte",
      "vk",
      "library",
      "api"
    ],
    "description": "A wrapper for the vk.com API (russian social network)",
    "license": "MIT",
    "web": "https://github.com/Yardanico/nimvkapi"
  },
  {
    "name": "slacklib",
    "url": "https://github.com/ThomasTJdev/nim_slacklib",
    "method": "git",
    "tags": [
      "library",
      "wrapper",
      "slack",
      "slackapp",
      "api"
    ],
    "description": "Library for working with a slack app or sending messages to a slack channel (slack.com)",
    "license": "MIT",
    "web": "https://github.com/ThomasTJdev/nim_slacklib"
  },
  {
    "name": "wiringPiNim",
    "url": "https://github.com/ThomasTJdev/nim_wiringPiNim",
    "method": "git",
    "tags": [
      "wrapper",
      "raspberry",
      "rpi",
      "wiringpi",
      "pi"
    ],
    "description": "Wrapper that implements some of wiringPi's function for controlling a Raspberry Pi",
    "license": "MIT",
    "web": "https://github.com/ThomasTJdev/nim_wiringPiNim"
  },
  {
    "name": "redux",
    "url": "https://github.com/pragmagic/redux.nim",
    "method": "git",
    "tags": [
      "redux"
    ],
    "description": "Predictable state container.",
    "license": "MIT",
    "web": "https://github.com/pragmagic/redux.nim"
  },
  {
    "name": "skEasing",
    "url": "https://github.com/Skrylar/skEasing",
    "method": "git",
    "tags": [
      "math",
      "curves",
      "animation"
    ],
    "description": "A collection of easing curves for animation purposes.",
    "license": "BSD",
    "web": "https://github.com/Skrylar/skEasing"
  },
  {
    "name": "nimquery",
    "url": "https://github.com/GULPF/nimquery",
    "method": "git",
    "tags": [
      "html",
      "scraping",
      "web"
    ],
    "description": "Library for querying HTML using CSS-selectors, like JavaScripts document.querySelector",
    "license": "MIT",
    "web": "https://github.com/GULPF/nimquery"
  },
  {
    "name": "usha",
    "url": "https://github.com/subsetpark/untitled-shell-history-application",
    "method": "git",
    "tags": [
      "shell",
      "utility"
    ],
    "description": "untitled shell history application",
    "license": "MIT",
    "web": "https://github.com/subsetpark/untitled-shell-history-application"
  },
  {
    "name": "libgit2",
    "url": "https://github.com/barcharcraz/libgit2-nim",
    "method": "git",
    "tags": [
      "git",
      "libgit",
      "libgit2",
      "vcs",
      "wrapper"
    ],
    "description": "Libgit2 low level wrapper",
    "license": "MIT",
    "web": "https://github.com/barcharcraz/libgit2-nim"
  },
  {
    "name": "multicast",
    "url": "https://github.com/enthus1ast/nimMulticast",
    "method": "git",
    "tags": [
      "multicast",
      "udp",
      "socket",
      "net"
    ],
    "description": "proc to join (and leave) a multicast group",
    "license": "MIT",
    "web": "https://github.com/enthus1ast/nimMulticast"
  },
  {
    "name": "mysqlparser",
    "url": "https://github.com/tulayang/mysqlparser.git",
    "method": "git",
    "tags": [
      "mysql",
      "protocol",
      "parser"
    ],
    "description": "An efficient packet parser for MySQL Client/Server Protocol. Help you to write Mysql communication in either BLOCKIONG-IO or NON-BLOCKING-IO.",
    "license": "MIT",
    "web": "https://github.com/tulayang/mysqlparser"
  },
  {
    "name": "fugitive",
    "url": "https://github.com/citycide/fugitive",
    "method": "git",
    "tags": [
      "git",
      "github",
      "cli",
      "extras",
      "utility",
      "tool"
    ],
    "description": "Simple command line tool to make git more intuitive, along with useful GitHub addons.",
    "license": "MIT",
    "web": "https://github.com/citycide/fugitive"
  },
  {
    "name": "dbg",
    "url": "https://github.com/enthus1ast/nimDbg",
    "method": "git",
    "tags": [
      "template",
      "echo",
      "dbg",
      "debug"
    ],
    "description": "dbg template; in debug echo",
    "license": "MIT",
    "web": "https://github.com/enthus1ast/nimDbg"
  },
  {
    "name": "pylib",
    "url": "https://github.com/Yardanico/nimpylib",
    "method": "git",
    "tags": [
      "python",
      "compatibility",
      "library",
      "pure"
    ],
    "description": "Nim library with python-like functions and operators",
    "license": "MIT",
    "web": "https://github.com/Yardanico/nimpylib"
  },
  {
    "name": "graphemes",
    "url": "https://github.com/nitely/nim-graphemes",
    "method": "git",
    "tags": [
      "graphemes",
      "grapheme-cluster",
      "unicode"
    ],
    "description": "Grapheme aware string handling (Unicode tr29)",
    "license": "MIT",
    "web": "https://github.com/nitely/nim-graphemes"
  },
  {
    "name": "rfc3339",
    "url": "https://github.com/Skrylar/rfc3339",
    "method": "git",
    "tags": [
      "rfc3339",
      "datetime"
    ],
    "description": "RFC3339 (dates and times) implementation for Nim.",
    "license": "BSD",
    "web": "https://github.com/Skrylar/rfc3339"
  },
  {
    "name": "db_presto",
    "url": "https://github.com/Bennyelg/nimPresto",
    "method": "git",
    "tags": [
      "prestodb",
      "connector",
      "database"
    ],
    "description": "prestodb simple connector",
    "license": "MIT",
    "web": "https://github.com/Bennyelg/nimPresto"
  },
  {
    "name": "nimbomb",
    "url": "https://github.com/Tyler-Yocolano/nimbomb",
    "method": "git",
    "tags": [
      "giant",
      "bomb",
      "wiki",
      "api"
    ],
    "description": "A GiantBomb-wiki wrapper for nim",
    "license": "MIT",
    "web": "https://github.com/Tyler-Yocolano/nimbomb"
  },
  {
    "name": "csvql",
    "url": "https://github.com/Bennyelg/csvql",
    "method": "git",
    "tags": [
      "csv",
      "read",
      "ansisql",
      "query",
      "database",
      "files"
    ],
    "description": "csvql.",
    "license": "MIT",
    "web": "https://github.com/Bennyelg/csvql"
  },
  {
    "name": "contracts",
    "url": "https://github.com/Udiknedormin/NimContracts",
    "method": "git",
    "tags": [
      "library",
      "pure",
      "contract",
      "contracts",
      "DbC",
      "utility",
      "automation",
      "documentation",
      "safety",
      "test",
      "tests",
      "testing",
      "unittest"
    ],
    "description": "Design by Contract (DbC) library with minimal runtime.",
    "license": "MIT",
    "web": "https://github.com/Udiknedormin/NimContracts"
  },
  {
    "name": "syphus",
    "url": "https://github.com/makingspace/syphus",
    "method": "git",
    "tags": [
      "optimization",
      "tabu"
    ],
    "description": "An implementation of the tabu search heuristic in Nim.",
    "license": "BSD-3",
    "web": "https://github.com/makingspace/syphus-nim"
  },
  {
    "name": "analytics",
    "url": "https://github.com/dom96/analytics",
    "method": "git",
    "tags": [
      "google",
      "telemetry",
      "statistics"
    ],
    "description": "Allows statistics to be sent to and recorded in Google Analytics.",
    "license": "MIT",
    "web": "https://github.com/dom96/analytics"
  },
  {
    "name": "arraymancer_vision",
    "url": "https://github.com/edubart/arraymancer-vision",
    "method": "git",
    "tags": [
      "arraymancer",
      "image",
      "vision"
    ],
    "description": "Image transformation and visualization utilities for arraymancer",
    "license": "Apache License 2.0",
    "web": "https://github.com/edubart/arraymancer-vision"
  },
  {
    "name": "genoiser",
    "url": "https://github.com/brentp/genoiser",
    "method": "git",
    "tags": [
      "bam",
      "cram",
      "vcf",
      "genomics"
    ],
    "description": "functions to tracks for genomics data files",
    "license": "MIT"
  },
  {
    "name": "hts",
    "url": "https://github.com/brentp/hts-nim",
    "method": "git",
    "tags": [
      "kmer",
      "dna",
      "sequence",
      "bam",
      "vcf",
      "genomics"
    ],
    "description": "htslib wrapper for nim",
    "license": "MIT",
    "web": "https://brentp.github.io/hts-nim/"
  },
  {
    "name": "falas",
    "url": "https://github.com/brentp/falas",
    "method": "git",
    "tags": [
      "assembly",
      "dna",
      "sequence",
      "genomics"
    ],
    "description": "fragment-aware assembler for short reads",
    "license": "MIT",
    "web": "https://brentp.github.io/falas/falas.html"
  },
  {
    "name": "kmer",
    "url": "https://github.com/brentp/nim-kmer",
    "method": "git",
    "tags": [
      "kmer",
      "dna",
      "sequence"
    ],
    "description": "encoded kmer library for fast operations on kmers up to 31",
    "license": "MIT",
    "web": "https://github.com/brentp/nim-kmer"
  },
  {
    "name": "kexpr",
    "url": "https://github.com/brentp/kexpr-nim",
    "method": "git",
    "tags": [
      "math",
      "expression",
      "evalute"
    ],
    "description": "wrapper for kexpr math expression evaluation library",
    "license": "MIT",
    "web": "https://github.com/brentp/kexpr-nim"
  },
  {
    "name": "lapper",
    "url": "https://github.com/brentp/nim-lapper",
    "method": "git",
    "tags": [
      "interval"
    ],
    "description": "fast interval overlaps",
    "license": "MIT",
    "web": "https://github.com/brentp/nim-lapper"
  },
  {
    "name": "gplay",
    "url": "https://github.com/yglukhov/gplay",
    "method": "git",
    "tags": [
      "google",
      "play",
      "apk",
      "publish",
      "upload"
    ],
    "description": "Google Play APK Uploader",
    "license": "MIT",
    "web": "https://github.com/yglukhov/gplay"
  },
  {
    "name": "huenim",
    "url": "https://github.com/IoTone/huenim",
    "method": "git",
    "tags": [
      "hue",
      "iot",
      "lighting",
      "philips",
      "library"
    ],
    "description": "Huenim",
    "license": "MIT",
    "web": "https://github.com/IoTone/huenim"
  },
  {
    "name": "drand48",
    "url": "https://github.com/JeffersonLab/drand48",
    "method": "git",
    "tags": [
      "random",
      "number",
      "generator"
    ],
    "description": "Nim implementation of the standard unix drand48 pseudo random number generator",
    "license": "BSD3",
    "web": "https://github.com/JeffersonLab/drand48"
  },
  {
    "name": "ensem",
    "url": "https://github.com/JeffersonLab/ensem",
    "method": "git",
    "tags": [
      "jackknife",
      "statistics"
    ],
    "description": "Support for ensemble file format and arithmetic using jackknife/bootstrap propagation of errors",
    "license": "BSD3",
    "web": "https://github.com/JeffersonLab/ensem"
  },
  {
    "name": "basic2d",
    "url": "https://github.com/nim-lang/basic2d",
    "method": "git",
    "tags": [
      "deprecated",
      "vector",
      "stdlib",
      "library"
    ],
    "description": "Deprecated module for vector/matrices operations.",
    "license": "MIT",
    "web": "https://github.com/nim-lang/basic2d"
  },
  {
    "name": "basic3d",
    "url": "https://github.com/nim-lang/basic3d",
    "method": "git",
    "tags": [
      "deprecated",
      "vector",
      "stdlib",
      "library"
    ],
    "description": "Deprecated module for vector/matrices operations.",
    "license": "MIT",
    "web": "https://github.com/nim-lang/basic3d"
  },
  {
    "name": "shiori",
    "url": "https://github.com/Narazaka/shiori-nim",
    "method": "git",
    "tags": [
      "ukagaka",
      "shiori",
      "protocol"
    ],
    "description": "SHIORI Protocol Parser/Builder",
    "license": "MIT",
    "web": "https://github.com/Narazaka/shiori-nim"
  },
  {
    "name": "shioridll",
    "url": "https://github.com/Narazaka/shioridll-nim",
    "method": "git",
    "tags": [
      "shiori",
      "ukagaka"
    ],
    "description": "The SHIORI DLL interface",
    "license": "MIT",
    "web": "https://github.com/Narazaka/shioridll-nim"
  },
  {
    "name": "httpauth",
    "url": "https://github.com/FedericoCeratto/nim-httpauth",
    "method": "git",
    "tags": [
      "http",
      "authentication",
      "authorization",
      "library",
      "security"
    ],
    "description": "HTTP Authentication and Authorization",
    "license": "LGPLv3",
    "web": "https://github.com/FedericoCeratto/nim-httpauth"
  },
  {
    "name": "cbor",
    "url": "https://github.com/ehmry/nim-cbor",
    "method": "git",
    "tags": [
      "library",
      "cbor",
      "binary",
      "encoding"
    ],
    "description": "Concise Binary Object Representation decoder (RFC7049).",
    "license": "MIT",
    "web": "https://github.com/ehmry/nim-cbor"
  },
  {
    "name": "base58",
    "url": "https://github.com/ehmry/nim-base58",
    "method": "git",
    "tags": [
      "base58",
      "bitcoin",
      "cryptonote",
      "monero",
      "encoding",
      "library"
    ],
    "description": "Base58 encoders and decoders for Bitcoin and CryptoNote addresses.",
    "license": "MIT",
    "web": "https://github.com/ehmry/nim-base58"
  },
  {
    "name": "webdriver",
    "url": "https://github.com/dom96/webdriver",
    "method": "git",
    "tags": [
      "webdriver",
      "selenium",
      "library",
      "firefox"
    ],
    "description": "Implementation of the WebDriver w3c spec.",
    "license": "MIT",
    "web": "https://github.com/dom96/webdriver"
  },
  {
    "name": "interfaced",
    "url": "https://github.com/andreaferretti/interfaced",
    "method": "git",
    "tags": [
      "interface"
    ],
    "description": "Go-like interfaces",
    "license": "Apache License 2.0",
    "web": "https://github.com/andreaferretti/interfaced"
  },
  {
    "name": "vla",
    "url": "https://github.com/bpr/vla",
    "method": "git",
    "tags": [
      "vla",
      "alloca"
    ],
    "description": "Variable length arrays for Nim",
    "license": "MIT",
    "web": "https://github.com/bpr/vla"
  },
  {
    "name": "metatools",
    "url": "https://github.com/jxy/metatools",
    "method": "git",
    "tags": [
      "macros",
      "metaprogramming"
    ],
    "description": "Metaprogramming tools for Nim",
    "license": "MIT",
    "web": "https://github.com/jxy/metatools"
  },
  {
    "name": "pdcurses",
    "url": "https://github.com/lcrees/pdcurses",
    "method": "git",
    "tags": [
      "pdcurses",
      "curses",
      "console",
      "gui"
    ],
    "description": "Nim wrapper for PDCurses",
    "license": "MIT",
    "web": "https://github.com/lcrees/pdcurses"
  },
  {
    "name": "libuv",
    "url": "https://github.com/lcrees/libuv",
    "method": "git",
    "tags": [
      "libuv",
      "wrapper",
      "node",
      "networking"
    ],
    "description": "libuv bindings for Nim",
    "license": "MIT",
    "web": "https://github.com/lcrees/libuv"
  },
  {
    "name": "romans",
    "url": "https://github.com/lcrees/romans",
    "method": "git",
    "tags": [
      "roman",
      "numerals"
    ],
    "description": "Conversion between integers and Roman numerals",
    "license": "MIT",
    "web": "https://github.com/lcrees/romans"
  },
  {
    "name": "simpleAST",
    "url": "https://github.com/lguzzon-NIM/simpleAST",
    "method": "git",
    "tags": [
      "ast"
    ],
    "description": "Simple AST in NIM",
    "license": "MIT",
    "web": "https://github.com/lguzzon-NIM/simpleAST"
  },
  {
    "name": "timerpool",
    "url": "https://github.com/mikra01/timerpool/",
    "method": "git",
    "tags": [
      "timer",
      "pool",
      "events",
      "thread"
    ],
    "description": "threadsafe timerpool implementation for event purpose",
    "license": "MIT",
    "web": "https://github.com/mikra01/timerpool"
  },
  {
    "name": "zero_functional",
    "url": "https://github.com/zero-functional/zero-functional",
    "method": "git",
    "tags": [
      "functional",
      "dsl",
      "chaining",
      "seq"
    ],
    "description": "A library providing zero-cost chaining for functional abstractions in Nim",
    "license": "MIT",
    "web": "https://github.com/zero-functional/zero-functional"
  },
  {
    "name": "ormin",
    "url": "https://github.com/Araq/ormin",
    "method": "git",
    "tags": [
      "ORM",
      "SQL",
      "db",
      "database"
    ],
    "description": "Prepared SQL statement generator. A lightweight ORM.",
    "license": "MIT",
    "web": "https://github.com/Araq/ormin"
  },
  {
    "name": "karax",
    "url": "https://github.com/pragmagic/karax",
    "method": "git",
    "tags": [
      "browser",
      "DOM",
      "virtual-DOM",
      "UI"
    ],
    "description": "Karax is a framework for developing single page applications in Nim.",
    "license": "MIT",
    "web": "https://github.com/pragmagic/karax"
  },
  {
    "name": "cascade",
    "url": "https://github.com/citycide/cascade",
    "method": "git",
    "tags": [
      "macro",
      "cascade",
      "operator",
      "dart",
      "with"
    ],
    "description": "Method & assignment cascades for Nim, inspired by Smalltalk & Dart.",
    "license": "MIT",
    "web": "https://github.com/citycide/cascade"
  },
  {
    "name": "chrono",
    "url": "https://github.com/treeform/chrono",
    "method": "git",
    "tags": [
      "library",
      "timestamp",
      "calendar",
      "timezone"
    ],
    "description": "Calendars, Timestamps and Timezones utilities.",
    "license": "MIT",
    "web": "https://github.com/treeform/chrono"
  },
  {
    "name": "dbschema",
    "url": "https://github.com/vegansk/dbschema",
    "method": "git",
    "tags": [
      "library",
      "database",
      "db"
    ],
    "description": "Database schema migration library for Nim language.",
    "license": "MIT",
    "web": "https://github.com/vegansk/dbschema"
  },
  {
    "name": "gentabs",
    "url": "https://github.com/lcrees/gentabs",
    "method": "git",
    "tags": [
      "table",
      "string",
      "key",
      "value"
    ],
    "description": "Efficient hash table that is a key-value mapping (removed from stdlib)",
    "license": "MIT",
    "web": "https://github.com/lcrees/gentabs"
  },
  {
    "name": "libgraph",
    "url": "https://github.com/Mnenmenth/libgraphnim",
    "method": "git",
    "tags": [
      "graph",
      "math",
      "conversion",
      "pixels",
      "coordinates"
    ],
    "description": "Converts 2D linear graph coordinates to pixels on screen",
    "license": "MIT",
    "web": "https://github.com/Mnenmenth/libgraphnim"
  },
  {
    "name": "polynumeric",
    "url": "https://github.com/lcrees/polynumeric",
    "method": "git",
    "tags": [
      "polynomial",
      "numeric"
    ],
    "description": "Polynomial operations",
    "license": "MIT",
    "web": "https://github.com/lcrees/polynumeric"
  },
  {
    "name": "unicodedb",
    "url": "https://github.com/nitely/nim-unicodedb",
    "method": "git",
    "tags": [
      "unicode",
      "UCD",
      "unicodedata"
    ],
    "description": "Unicode Character Database (UCD) access for Nim",
    "license": "MIT",
    "web": "https://github.com/nitely/nim-unicodedb"
  },
  {
    "name": "normalize",
    "url": "https://github.com/nitely/nim-normalize",
    "method": "git",
    "tags": [
      "unicode",
      "normalization",
      "nfc",
      "nfd"
    ],
    "description": "Unicode normalization forms (tr15)",
    "license": "MIT",
    "web": "https://github.com/nitely/nim-normalize"
  },
  {
    "name": "nico",
    "url": "https://github.com/ftsf/nico",
    "method": "git",
    "tags": [
      "pico-8",
      "game",
      "library",
      "ludum",
      "dare"
    ],
    "description": "Nico game engine",
    "license": "MIT",
    "web": "https://github.com/ftsf/nico"
  },
  {
    "name": "os_files",
    "url": "https://github.com/tormund/os_files",
    "method": "git",
    "tags": [
      "dialogs",
      "file",
      "icon"
    ],
    "description": "Crossplatform (x11, windows, osx) native file dialogs; sytem file/folder icons in any resolution; open file with default application",
    "license": "MIT",
    "web": "https://github.com/tormund/os_files"
  },
  {
    "name": "sprymicro",
    "url": "https://github.com/gokr/sprymicro",
    "method": "git",
    "tags": [
      "spry",
      "demo"
    ],
    "description": "Small demo Spry interpreters",
    "license": "MIT",
    "web": "https://github.com/gokr/sprymicro"
  },
  {
    "name": "spryvm",
    "url": "https://github.com/gokr/spryvm",
    "method": "git",
    "tags": [
      "interpreter",
      "language",
      "spry"
    ],
    "description": "Homoiconic dynamic language interpreter in Nim",
    "license": "MIT",
    "web": "https://github.com/gokr/spryvm"
  },
  {
    "name": "netpbm",
    "url": "https://github.com/barcharcraz/nim-netpbm",
    "method": "git",
    "tags": [
      "pbm",
      "image",
      "wrapper",
      "netpbm"
    ],
    "description": "Wrapper for libnetpbm",
    "license": "MIT",
    "web": "https://github.com/barcharcraz/nim-netpbm"
  },
  {
    "name": "nimgen",
    "url": "https://github.com/genotrance/nimgen",
    "method": "git",
    "tags": [
      "c2nim",
      "library",
      "wrapper",
      "c",
      "c++"
    ],
    "description": "C2nim helper to simplify and automate wrapping C libraries",
    "license": "MIT",
    "web": "https://github.com/genotrance/nimgen"
  },
  {
    "name": "sksbox",
    "url": "https://github.com/Skrylar/sksbox",
    "method": "git",
    "tags": [
      "sbox",
      "binary",
      "binaryformat",
      "nothings",
      "container"
    ],
    "description": "A native-nim implementaton of the sBOX generic container format.",
    "license": "MIT",
    "web": "https://github.com/Skrylar/sksbox"
  },
  {
    "name": "avbin",
    "url": "https://github.com/Vladar4/avbin",
    "method": "git",
    "tags": [
      "audio",
      "video",
      "media",
      "library",
      "wrapper"
    ],
    "description": "Wrapper of the AVbin library for the Nim language.",
    "license": "LGPL",
    "web": "https://github.com/Vladar4/avbin"
  },
  {
    "name": "fsm",
    "url": "https://github.com/ba0f3/fsm.nim",
    "method": "git",
    "tags": [
      "fsm",
      "finite",
      "state",
      "machine"
    ],
    "description": "A simple finite-state machine for @nim-lang",
    "license": "MIT",
    "web": "https://github.com/ba0f3/fsm.nim"
  },
  {
    "name": "timezones",
    "url": "https://github.com/GULPF/timezones",
    "method": "git",
    "tags": [
      "timezone",
      "time",
      "tzdata"
    ],
    "description": "Timezone library compatible with the standard library. ",
    "license": "MIT",
    "web": "https://github.com/GULPF/timezones"
  },
  {
    "name": "ndf",
    "url": "https://github.com/rustomax/ndf",
    "method": "git",
    "tags": [
      "app",
      "binary",
      "duplicates",
      "utility",
      "filesystem"
    ],
    "description": "Duplicate files finder",
    "license": "MIT",
    "web": "https://github.com/rustomax/ndf"
  },
  {
    "name": "unicodeplus",
    "url": "https://github.com/nitely/nim-unicodeplus",
    "method": "git",
    "tags": [
      "unicode",
      "isdigit",
      "isalpha"
    ],
    "description": "Common unicode operations",
    "license": "MIT",
    "web": "https://github.com/nitely/nim-unicodeplus"
  },
  {
    "name": "libsvm",
    "url": "https://github.com/genotrance/libsvm",
    "method": "git",
    "tags": [
      "scientific",
      "svm",
      "vector"
    ],
    "description": "libsvm wrapper for Nim",
    "license": "MIT",
    "web": "https://github.com/genotrance/libsvm"
  },
  {
    "name": "lilt",
    "url": "https://github.com/quelklef/lilt",
    "method": "git",
    "tags": [
      "language",
      "parser",
      "parsing"
    ],
    "description": "Parsing language",
    "license": "MIT",
    "web": "https://github.com/quelklef/lilt"
  },
  {
    "name": "shiori_charset_convert",
    "url": "https://github.com/Narazaka/shiori_charset_convert-nim",
    "method": "git",
    "tags": [
      "shiori",
      "ukagaka"
    ],
    "description": "The SHIORI Message charset convert utility",
    "license": "MIT",
    "web": "https://github.com/Narazaka/shiori_charset_convert-nim"
  },
  {
    "name": "grafanim",
    "url": "https://github.com/jamesalbert/grafanim",
    "method": "git",
    "tags": [
      "library",
      "grafana",
      "dashboards"
    ],
    "description": "Grafana module for Nim",
    "license": "GPL",
    "web": "https://github.com/jamesalbert/grafanim"
  },
  {
    "name": "nimpy",
    "url": "https://github.com/yglukhov/nimpy",
    "method": "git",
    "tags": [
      "python",
      "bridge"
    ],
    "description": "Nim - Python bridge",
    "license": "MIT",
    "web": "https://github.com/yglukhov/nimpy"
  },
  {
    "name": "simple_graph",
    "url": "https://github.com/erhlee-bird/simple_graph",
    "method": "git",
    "tags": [
      "datastructures",
      "library"
    ],
    "description": "Simple Graph Library",
    "license": "MIT",
    "web": "https://github.com/erhlee-bird/simple_graph"
  },
  {
    "name": "controlStructures",
    "url": "https://github.com/TakeYourFreedom/Additional-Control-Structures-for-Nim",
    "method": "git",
    "tags": [
      "library",
      "control",
      "structure"
    ],
    "description": "Additional control structures",
    "license": "MIT",
    "web": "http://htmlpreview.github.io/?https://github.com/TakeYourFreedom/Additional-Control-Structures-for-Nim/blob/master/controlStructures.html"
  },
  {
    "name": "notetxt",
    "url": "https://github.com/mrshu/nim-notetxt",
    "method": "git",
    "tags": [
      "notetxt,",
      "note",
      "taking"
    ],
    "description": "A library that implements the note.txt specification for note taking.",
    "license": "MIT",
    "web": "https://github.com/mrshu/nim-notetxt"
  },
  {
    "name": "breeze",
    "url": "https://github.com/alehander42/breeze",
    "method": "git",
    "tags": [
      "dsl",
      "macro",
      "metaprogramming"
    ],
    "description": "A dsl for writing macros in Nim",
    "license": "MIT",
    "web": "https://github.com/alehander42/breeze"
  },
  {
    "name": "joyent_http_parser",
    "url": "https://github.com/nim-lang/joyent_http_parser",
    "method": "git",
    "tags": [
      "wrapper",
      "library",
      "parsing"
    ],
    "description": "Wrapper for high performance HTTP parsing library.",
    "license": "MIT",
    "web": "https://github.com/nim-lang/joyent_http_parser"
  },
  {
    "name": "libsvm_legacy",
    "url": "https://github.com/nim-lang/libsvm_legacy",
    "method": "git",
    "tags": [
      "wrapper",
      "library",
      "scientific"
    ],
    "description": "Wrapper for libsvm.",
    "license": "MIT",
    "web": "https://github.com/nim-lang/libsvm_legacy"
  },
  {
    "name": "clblast",
    "url": "https://github.com/numforge/nim-clblast",
    "method": "git",
    "tags": [
      "BLAS",
      "linear",
      "algebra",
      "vector",
      "matrix",
      "opencl",
      "high",
      "performance",
      "computing",
      "GPU",
      "wrapper"
    ],
    "description": "Wrapper for CLBlast, an OpenCL BLAS library",
    "license": "Apache License 2.0",
    "web": "https://github.com/numforge/nim-clblast"
  },
  {
    "name": "nimp5",
    "url": "https://github.com/Foldover/nim-p5",
    "method": "git",
    "tags": [
      "p5",
      "javascript",
      "creative",
      "coding",
      "processing",
      "library"
    ],
    "description": "Nim bindings for p5.js.",
    "license": "MIT",
    "web": "https://github.com/Foldover/nim-p5"
  },
  {
    "name": "names",
    "url": "https://github.com/pragmagic/names",
    "method": "git",
    "tags": [
      "strings"
    ],
    "description": "String interning library",
    "license": "MIT",
    "web": "https://github.com/pragmagic/names"
  },
  {
    "name": "sha1ext",
    "url": "https://github.com/CORDEA/sha1ext",
    "method": "git",
    "tags": [
      "sha1",
      "extension"
    ],
    "description": "std / sha1 extension",
    "license": "Apache License 2.0",
    "web": "https://github.com/CORDEA/sha1ext"
  },
  {
    "name": "libsha",
    "url": "https://github.com/forlan-ua/nim-libsha",
    "method": "git",
    "tags": [
      "sha1",
      "sha224",
      "sha256",
      "sha384",
      "sha512"
    ],
    "description": "Sha1 and Sha2 implementations",
    "license": "MIT",
    "web": "https://github.com/forlan-ua/nim-libsha"
  },
  {
    "name": "pwned",
    "url": "https://github.com/dom96/pwned",
    "method": "git",
    "tags": [
      "application",
      "passwords",
      "security",
      "binary"
    ],
    "description": "A client for the Pwned passwords API.",
    "license": "MIT",
    "web": "https://github.com/dom96/pwned"
  },
  {
    "name": "suffer",
    "url": "https://github.com/emekoi/suffer",
    "method": "git",
    "tags": [
      "graphics",
      "font",
      "software"
    ],
    "description": "a nim library for drawing 2d shapes, text, and images to 32bit software pixel buffers",
    "license": "MIT",
    "web": "https://github.com/emekoi/suffer"
  },
  {
    "name": "metric",
    "url": "https://github.com/mjendrusch/metric",
    "method": "git",
    "tags": [
      "library",
      "units",
      "scientific",
      "dimensional-analysis"
    ],
    "description": "Dimensionful types and dimensional analysis.",
    "license": "MIT",
    "web": "https://github.com/mjendrusch/metric"
  },
  {
    "name": "useragents",
    "url": "https://github.com/treeform/useragents",
    "method": "git",
    "tags": [
      "library",
      "useragent"
    ],
    "description": "User Agent parser for nim.",
    "license": "MIT",
    "web": "https://github.com/treeform/useragents"
  },
  {
    "name": "nimna",
    "url": "https://github.com/mjendrusch/nimna",
    "method": "git",
    "tags": [
      "library",
      "nucleic-acid-folding",
      "scientific",
      "biology"
    ],
    "description": "Nucleic acid folding and design.",
    "license": "MIT",
    "web": "https://github.com/mjendrusch/nimna"
  },
  {
    "name": "bencode",
    "url": "https://github.com/FedericoCeratto/nim-bencode",
    "method": "git",
    "tags": [
      "library",
      "bencode"
    ],
    "description": "Bencode serialization/deserialization library",
    "license": "LGPLv3",
    "web": "https://github.com/FedericoCeratto/nim-bencode"
  },
  {
    "name": "i3ipc",
    "url": "https://github.com/FedericoCeratto/nim-i3ipc",
    "method": "git",
    "tags": [
      "library",
      "i3"
    ],
    "description": "i3 IPC client library",
    "license": "LGPLv3",
    "web": "https://github.com/FedericoCeratto/nim-i3ipc"
  },
  {
    "name": "chroma",
    "url": "https://github.com/treeform/chroma",
    "method": "git",
    "tags": [
      "colors",
      "cmyk",
      "hsl",
      "hsv"
    ],
    "description": "Everything you want to do with colors.",
    "license": "MIT",
    "web": "https://github.com/treeform/chroma"
  },
  {
    "name": "nimrax",
    "url": "https://github.com/genotrance/nimrax",
    "method": "git",
    "tags": [
      "rax",
      "radix",
      "tree",
      "data",
      "structure"
    ],
    "description": "Radix tree wrapper for Nim",
    "license": "MIT",
    "web": "https://github.com/genotrance/nimrax"
  },
  {
    "name": "nimbass",
    "url": "https://github.com/genotrance/nimbass",
    "method": "git",
    "tags": [
      "bass",
      "audio",
      "wrapper"
    ],
    "description": "Bass wrapper for Nim",
    "license": "MIT",
    "web": "https://github.com/genotrance/nimbass"
  },
  {
    "name": "nimkerberos",
    "url": "https://github.com/genotrance/nimkerberos",
    "method": "git",
    "tags": [
      "kerberos",
      "ntlm",
      "authentication",
      "auth",
      "sspi"
    ],
    "description": "WinKerberos wrapper for Nim",
    "license": "MIT",
    "web": "https://github.com/genotrance/nimkerberos"
  },
  {
    "name": "nimssh2",
    "url": "https://github.com/genotrance/nimssh2",
    "method": "git",
    "tags": [
      "ssh",
      "library",
      "wrapper"
    ],
    "description": "libssh2 wrapper for Nim",
    "license": "MIT",
    "web": "https://github.com/genotrance/nimssh2"
  },
  {
    "name": "nimssl",
    "url": "https://github.com/genotrance/nimssl",
    "method": "git",
    "tags": [
      "openssl",
      "sha",
      "sha1",
      "hash",
      "sha256",
      "sha512"
    ],
    "description": "OpenSSL wrapper for Nim",
    "license": "MIT",
    "web": "https://github.com/genotrance/nimssl"
  },
  {
    "name": "snip",
    "url": "https://github.com/genotrance/snip",
    "method": "git",
    "tags": [
      "console",
      "editor",
      "text",
      "cli"
    ],
    "description": "Text editor to speed up testing code snippets",
    "license": "MIT",
    "web": "https://github.com/genotrance/snip"
  },
  {
    "name": "moduleinit",
    "url": "https://github.com/skunkiferous/moduleinit",
    "method": "git",
    "tags": [
      "library",
      "parallelism",
      "threads"
    ],
    "description": "Nim module/thread initialisation ordering library",
    "license": "MIT",
    "web": "https://github.com/skunkiferous/moduleinit"
  },
  {
    "name": "mofuw",
    "url": "https://github.com/2vg/mofuw",
    "method": "git",
    "tags": [
      "web",
      "http",
      "framework"
    ],
    "description": "mofuw is *MO*re *F*aster, *U*ltra *W*ebserver",
    "license": "MIT",
    "web": "https://github.com/2vg/mofuw"
  },
  {
    "name": "scnim",
    "url": "https://github.com/capocasa/scnim",
    "method": "git",
    "tags": [
      "music",
      "synthesizer",
      "realtime",
      "supercollider",
      "ugen",
      "plugin",
      "binding",
      "audio"
    ],
    "description": "Develop SuperCollider UGens in Nim",
    "license": "MIT",
    "web": "https://github.com/capocasa/scnim"
  },
  {
    "name": "nimgl",
    "url": "https://github.com/lmariscal/nimgl",
    "method": "git",
    "tags": [
      "glfw",
      "imgui",
      "opengl",
      "bindings",
      "gl",
      "graphics"
    ],
    "description": "Nim Game Library",
    "license": "MIT",
    "web": "https://github.com/lmariscal/nimgl"
  },
  {
    "name": "inim",
    "url": "https://github.com/AndreiRegiani/INim",
    "method": "git",
    "tags": [
      "repl",
      "playground",
      "shell"
    ],
    "description": "Interactive Nim Shell",
    "license": "MIT",
    "web": "https://github.com/AndreiRegiani/INim"
  },
  {
    "name": "nimbigwig",
    "url": "https://github.com/genotrance/nimbigwig",
    "method": "git",
    "tags": [
      "bigwig",
      "bigbend",
      "genome"
    ],
    "description": "libBigWig wrapper for Nim",
    "license": "MIT",
    "web": "https://github.com/genotrance/nimbigwig"
  },
  {
    "name": "regex",
    "url": "https://github.com/nitely/nim-regex",
    "method": "git",
    "tags": [
      "regex"
    ],
    "description": "Linear time regex matching",
    "license": "MIT",
    "web": "https://github.com/nitely/nim-regex"
  },
  {
    "name": "tsundoku",
    "url": "https://github.com/FedericoCeratto/tsundoku",
    "method": "git",
    "tags": [
      "OPDS",
      "ebook",
      "server"
    ],
    "description": "Simple and lightweight OPDS ebook server",
    "license": "GPLv3",
    "web": "https://github.com/FedericoCeratto/tsundoku"
  },
  {
    "name": "nim_exodus",
    "url": "https://github.com/shinriyo/nim_exodus",
    "method": "git",
    "tags": [
      "web",
      "html",
      "template"
    ],
    "description": "Template generator for gester",
    "license": "MIT",
    "web": "https://github.com/shinriyo/nim_exodus"
  },
  {
    "name": "nimlibxlsxwriter",
    "url": "https://github.com/KeepCoolWithCoolidge/nimlibxlsxwriter",
    "method": "git",
    "tags": [
      "Excel",
      "wrapper",
      "xlsx"
    ],
    "description": "libxslxwriter wrapper for Nim",
    "license": "MIT",
    "web": "https://github.com/KeepCoolWithCoolidge/nimlibxlsxwriter"
  },
  {
    "name": "msqueue",
    "url": "https://github.com/2vg/MSQueue",
    "method": "git",
    "tags": [
      "algorithm",
      "queue",
      "MichaelScott",
      "fast",
      "concurrent"
    ],
    "description": "Michael-Scott queue implemented in Nim",
    "license": "MIT",
    "web": "https://github.com/2vg/MSQueue"
  },
  {
    "name": "nimclutter",
    "url": "https://github.com/KeepCoolWithCoolidge/nimclutter",
    "method": "git",
    "tags": [
      "clutter",
      "gtk",
      "gui"
    ],
    "description": "Nim bindings for Clutter toolkit.",
    "license": "LGPLv2.1",
    "web": "https://github.com/KeepCoolWithCoolidge/nimclutter"
  },
  {
    "name": "nimhdf5",
    "url": "https://github.com/Vindaar/nimhdf5",
    "method": "git",
    "tags": [
      "library",
      "wrapper",
      "binding",
      "libhdf5",
      "hdf5",
      "ndarray",
      "storage"
    ],
    "description": "Bindings for the HDF5 data format C library",
    "license": "MIT",
    "web": "https://github.com/Vindaar/nimhdf5"
  },
  {
    "name": "mpfit",
    "url": "https://github.com/Vindaar/nim-mpfit",
    "method": "git",
    "tags": [
      "library",
      "wrapper",
      "binding",
      "nonlinear",
      "least-squares",
      "fitting",
      "levenberg-marquardt",
      "regression"
    ],
    "description": "A wrapper for the cMPFIT non-linear least squares fitting library",
    "license": "MIT",
    "web": "https://github.com/Vindaar/nim-mpfit"
  },
  {
    "name": "nlopt",
    "url": "https://github.com/Vindaar/nimnlopt",
    "method": "git",
    "tags": [
      "library",
      "wrapper",
      "binding",
      "nonlinear-optimization"
    ],
    "description": "A wrapper for the non-linear optimization C library Nlopt",
    "license": "MIT",
    "web": "https://github.com/Vindaar/nimnlopt"
  },
  {
    "name": "itertools",
    "url": "https://github.com/narimiran/itertools",
    "method": "git",
    "tags": [
      "itertools",
      "python",
      "iterators"
    ],
    "description": "Itertools for Nim",
    "license": "MIT",
    "web": "https://github.com/narimiran/itertools"
  },
  {
    "name": "typelists",
    "url": "https://github.com/yglukhov/typelists",
    "method": "git",
    "tags": [
      "metaprogramming"
    ],
    "description": "Typelists in Nim",
    "license": "MIT",
    "web": "https://github.com/yglukhov/typelists"
  },
  {
    "name": "sol",
    "url": "https://github.com/davidgarland/sol",
    "method": "git",
    "tags": [
      "c99",
      "c11",
      "c",
      "vector",
      "simd",
      "avx",
      "avx2",
      "neon"
    ],
    "description": "A SIMD-accelerated vector library written in C99 with Nim bindings.",
    "license": "MIT",
    "web": "https://github.com/davidgarland/sol"
  },
  {
    "name": "simdX86",
    "url": "https://github.com/nimlibs/simdX86",
    "method": "git",
    "tags": [
      "simd"
    ],
    "description": "Wrappers for X86 SIMD intrinsics",
    "license": "MIT",
    "web": "https://github.com/nimlibs/simdX86"
  },
  {
    "name": "loopfusion",
    "url": "https://github.com/numforge/loopfusion",
    "method": "git",
    "tags": [
      "loop",
      "iterator",
      "zip",
      "forEach",
      "variadic"
    ],
    "description": "Loop efficiently over a variadic number of containers",
    "license": "MIT or Apache 2.0",
    "web": "https://github.com/numforge/loopfusion"
  },
  {
    "name": "tinamou",
    "url": "https://github.com/Double-oxygeN/tinamou",
    "method": "git",
    "tags": [
      "game",
      "sdl2"
    ],
    "description": "Game Library in Nim with SDL2",
    "license": "MIT",
    "web": "https://github.com/Double-oxygeN/tinamou"
  },
  {
    "name": "cittadino",
    "url": "https://github.com/makingspace/cittadino",
    "method": "git",
    "tags": [
      "pubsub",
      "stomp",
      "rabbitmq",
      "amqp"
    ],
    "description": "A simple PubSub framework using STOMP.",
    "license": "BSD2",
    "web": "https://github.com/makingspace/cittadino"
  },
  {
    "name": "consul",
    "url": "https://github.com/makingspace/nim_consul",
    "method": "git",
    "tags": [
      "consul"
    ],
    "description": "A simple interface to a running Consul agent.",
    "license": "BSD2",
    "web": "https://github.com/makingspace/nim_consul"
  },
  {
    "name": "keystone",
    "url": "https://github.com/6A/Keystone.nim",
    "method": "git",
    "tags": [
      "binding",
      "keystone",
      "asm",
      "assembler",
      "x86",
      "arm"
    ],
    "description": "Bindings to the Keystone Assembler.",
    "license": "MIT",
    "web": "https://github.com/6A/Keystone.nim"
  },
  {
    "name": "units",
    "url": "https://github.com/Udiknedormin/NimUnits",
    "method": "git",
    "tags": [
      "library",
      "pure",
      "units",
      "physics",
      "science",
      "documentation",
      "safety"
    ],
    "description": " Statically-typed quantity units.",
    "license": "MIT",
    "web": "https://github.com/Udiknedormin/NimUnits"
  },
  {
    "name": "ast_pattern_matching",
    "url": "https://github.com/krux02/ast-pattern-matching",
    "method": "git",
    "tags": [
      "macros",
      "pattern-matching",
      "ast"
    ],
    "description": "a general ast pattern matching library with a focus on correctness and good error messages",
    "license": "MIT",
    "web": "https://github.com/krux02/ast-pattern-matching"
  },
  {
    "name": "tissue",
    "url": "https://github.com/genotrance/tissue",
    "method": "git",
    "tags": [
      "github",
      "issue",
      "debug",
      "test",
      "testament"
    ],
    "description": "Test failing snippets from Nim's issues",
    "license": "MIT",
    "web": "https://github.com/genotrance/tissue"
  },
  {
    "name": "sphincs",
    "url": "https://github.com/ehmry/nim-sphincs",
    "method": "git",
    "tags": [
      "crypto",
      "pqcrypto",
      "signing"
    ],
    "description": "SPHINCS\u207A stateless hash-based signature scheme",
    "license": "MIT",
    "web": "https://github.com/ehmry/nim-sphincs"
  },
  {
    "name": "nimpb",
    "url": "https://github.com/oswjk/nimpb",
    "method": "git",
    "tags": [
      "serialization",
      "protocol-buffers",
      "protobuf",
      "library"
    ],
    "description": "A Protocol Buffers library for Nim",
    "license": "MIT",
    "web": "https://github.com/oswjk/nimpb"
  },
  {
    "name": "nimpb_protoc",
    "url": "https://github.com/oswjk/nimpb_protoc",
    "method": "git",
    "tags": [
      "serialization",
      "protocol-buffers",
      "protobuf"
    ],
    "description": "Protocol Buffers compiler support package for nimpb",
    "license": "MIT",
    "web": "https://github.com/oswjk/nimpb_protoc"
  },
  {
    "name": "strunicode",
    "url": "https://github.com/nitely/nim-strunicode",
    "method": "git",
    "tags": [
      "string",
      "unicode",
      "grapheme"
    ],
    "description": "Swift-like unicode string handling",
    "license": "MIT",
    "web": "https://github.com/nitely/nim-strunicode"
  },
  {
    "name": "turn_based_game",
    "url": "https://github.com/JohnAD/turn_based_game",
    "method": "git",
    "tags": [
      "rules-engine",
      "game",
      "turn-based"
    ],
    "description": "Game rules engine for simulating or playing turn-based games",
    "license": "MIT",
    "web": "https://github.com/JohnAD/turn_based_game/wiki"
  },
  {
    "name": "negamax",
    "url": "https://github.com/JohnAD/negamax",
    "method": "git",
    "tags": [
      "negamax",
      "minimax",
      "game",
      "ai",
      "turn-based"
    ],
    "description": "Negamax AI search-tree algorithm for two player games",
    "license": "MIT",
    "web": "https://github.com/JohnAD/negamax"
  },
  {
    "name": "translation",
    "url": "https://github.com/juancarlospaco/nim-tinyslation",
    "method": "git",
    "tags": [
      "translation",
      "tinyslation",
      "api",
      "strings",
      "minimalism"
    ],
    "description": "Text string translation from free online crowdsourced API. Tinyslation a tiny translation.",
    "license": "LGPLv3",
    "web": "https://github.com/juancarlospaco/nim-tinyslation"
  },
  {
    "name": "magic",
    "url": "https://github.com/xmonader/nim-magic",
    "method": "git",
    "tags": [
      "libmagic",
      "magic",
      "guessfile"
    ],
    "description": "libmagic for nim",
    "license": "MIT",
    "web": "https://github.com/xmonader/nim-magic"
  },
  {
    "name": "configparser",
    "url": "https://github.com/xmonader/nim-configparser",
    "method": "git",
    "tags": [
      "configparser",
      "ini",
      "parser"
    ],
    "description": "pure Ini configurations parser",
    "license": "MIT",
    "web": "https://github.com/xmonader/nim-configparser"
  },
  {
    "name": "random_font_color",
    "url": "https://github.com/juancarlospaco/nim-random-font-color",
    "method": "git",
    "tags": [
      "fonts",
      "colors",
      "pastel",
      "design",
      "random"
    ],
    "description": "Random curated Fonts and pastel Colors for your UI/UX design, design for non-designers.",
    "license": "LGPLv3",
    "web": "https://github.com/juancarlospaco/nim-random-font-color"
  },
  {
    "name": "bytes2human",
    "url": "https://github.com/juancarlospaco/nim-bytes2human",
    "method": "git",
    "tags": [
      "bytes",
      "human",
      "minimalism",
      "size"
    ],
    "description": "Convert bytes to kilobytes, megabytes, gigabytes, etc.",
    "license": "LGPLv3",
    "web": "https://github.com/juancarlospaco/nim-bytes2human"
  },
  {
    "name": "nimhttpd",
    "url": "https://github.com/h3rald/nimhttpd",
    "method": "git",
    "tags": [
      "web-server",
      "static-file-server",
      "server",
      "http"
    ],
    "description": "A tiny static file web server.",
    "license": "MIT",
    "web": "https://github.com/h3rald/nimhttpd"
  },
  {
    "name": "crc32",
    "url": "https://github.com/juancarlospaco/nim-crc32",
    "method": "git",
    "tags": [
      "crc32",
      "checksum",
      "minimalism"
    ],
    "description": "CRC32, 2 proc, copied from RosettaCode.",
    "license": "MIT",
    "web": "https://github.com/juancarlospaco/nim-crc32"
  },
  {
    "name": "httpbeast",
    "url": "https://github.com/dom96/httpbeast",
    "method": "git",
    "tags": [
      "http",
      "server",
      "parallel",
      "linux",
      "unix"
    ],
    "description": "A performant and scalable HTTP server.",
    "license": "MIT",
    "web": "https://github.com/dom96/httpbeast"
  },
  {
    "name": "datetime2human",
    "url": "https://github.com/juancarlospaco/nim-datetime2human",
    "method": "git",
    "tags": [
      "date",
      "time",
      "datetime",
      "ISO-8601",
      "human",
      "minimalism"
    ],
    "description": "Human friendly DateTime string representations, seconds to millenniums.",
    "license": "LGPLv3",
    "web": "https://github.com/juancarlospaco/nim-datetime2human"
  },
  {
    "name": "sass",
    "url": "https://github.com/dom96/sass",
    "method": "git",
    "tags": [
      "css",
      "compiler",
      "wrapper",
      "library",
      "scss",
      "web"
    ],
    "description": "A wrapper for the libsass library.",
    "license": "MIT",
    "web": "https://github.com/dom96/sass"
  },
  {
    "name": "osutil",
    "url": "https://github.com/juancarlospaco/nim-osutil",
    "method": "git",
    "tags": [
      "utils",
      "helpers",
      "minimalism",
      "process",
      "mobile",
      "battery"
    ],
    "description": "OS Utils for Nim, simple tiny but useful procs for OS. Turn Display OFF and set Process Name.",
    "license": "LGPLv3",
    "web": "https://github.com/juancarlospaco/nim-osutil"
  },
  {
    "name": "binance",
    "url": "https://github.com/Imperator26/binance",
    "method": "git",
    "tags": [
      "library",
      "api",
      "binance"
    ],
    "description": "A Nim library to access the Binance API.",
    "license": "Apache License 2.0",
    "web": "https://github.com/Imperator26/binance"
  },
  {
    "name": "jdec",
    "tags": [
      "json",
      "marshal",
      "helper",
      "utils"
    ],
    "method": "git",
    "license": "MIT",
    "web": "https://github.com/diegogub/jdec",
    "url": "https://github.com/diegogub/jdec",
    "description": "Flexible JSON manshal/unmarshal library for nim"
  },
  {
    "name": "nimsnappyc",
    "url": "https://github.com/NimCompression/nimsnappyc",
    "method": "git",
    "tags": [
      "snappy",
      "compression",
      "wrapper",
      "library"
    ],
    "description": "Wrapper for the Snappy-C compression library",
    "license": "MIT",
    "web": "https://github.com/NimCompression/nimsnappyc"
  },
  {
    "name": "websitecreator",
    "alias": "nimwc"
  },
  {
    "name": "nimwc",
    "url": "https://github.com/ThomasTJdev/nim_websitecreator",
    "method": "git",
    "tags": [
      "website",
      "webpage",
      "blog",
      "binary"
    ],
    "description": "A website management tool. Run the file and access your webpage.",
    "license": "GPLv3",
    "web": "https://nimwc.org/"
  },
  {
    "name": "shaname",
    "url": "https://github.com/Torro/nimble-packages?subdir=shaname",
    "method": "git",
    "tags": [
      "sha1",
      "command-line",
      "utilities"
    ],
    "description": "Rename files to their sha1sums",
    "license": "BSD",
    "web": "https://github.com/Torro/nimble-packages/tree/master/shaname"
  },
  {
    "name": "about",
    "url": "https://github.com/aleandros/about",
    "method": "git",
    "tags": [
      "cli",
      "tool"
    ],
    "description": "Executable for finding information about programs in PATH",
    "license": "MIT",
    "web": "https://github.com/aleandros/about"
  },
  {
    "name": "findtests",
    "url": "https://github.com/jackvandrunen/findtests",
    "method": "git",
    "tags": [
      "test",
      "tests",
      "testing",
      "unit"
    ],
    "description": "A helper module for writing unit tests in Nim with nake or similar build system.",
    "license": "ISC",
    "web": "https://github.com/jackvandrunen/findtests"
  },
  {
    "name": "packedjson",
    "url": "https://github.com/Araq/packedjson",
    "method": "git",
    "tags": [
      "json"
    ],
    "description": "packedjson is an alternative Nim implementation for JSON. The JSON is essentially kept as a single string in order to save memory over a more traditional tree representation.",
    "license": "MIT",
    "web": "https://github.com/Araq/packedjson"
  },
  {
    "name": "unicode_numbers",
    "url": "https://github.com/Aearnus/unicode_numbers",
    "method": "git",
    "tags": [
      "library",
      "string",
      "format",
      "unicode"
    ],
    "description": "Converts a number into a specially formatted Unicode string",
    "license": "MIT",
    "web": "https://github.com/Aearnus/unicode_numbers"
  },
  {
    "name": "glob",
    "url": "https://github.com/citycide/glob",
    "method": "git",
    "tags": [
      "glob",
      "pattern",
      "match",
      "walk",
      "filesystem",
      "pure"
    ],
    "description": "Pure library for matching file paths against Unix style glob patterns.",
    "license": "MIT",
    "web": "https://github.com/citycide/glob"
  },
  {
    "name": "lda",
    "url": "https://github.com/unicredit/lda",
    "method": "git",
    "tags": [
      "LDA",
      "topic-modeling",
      "text-clustering",
      "NLP"
    ],
    "description": "Latent Dirichlet Allocation",
    "license": "Apache License 2.0",
    "web": "https://github.com/unicredit/lda"
  },
  {
    "name": "mdevolve",
    "url": "https://github.com/jxy/MDevolve",
    "method": "git",
    "tags": [
      "MD",
      "integrator",
      "numerical",
      "evolution"
    ],
    "description": "Integrator framework for Molecular Dynamic evolutions",
    "license": "MIT",
    "web": "https://github.com/jxy/MDevolve"
  },
  {
    "name": "sctp",
    "url": "https://github.com/metacontainer/sctp.nim",
    "method": "git",
    "tags": [
      "sctp",
      "networking",
      "userspace"
    ],
    "description": "Userspace SCTP bindings",
    "license": "BSD",
    "web": "https://github.com/metacontainer/sctp.nim"
  },
  {
    "name": "sodium",
    "url": "https://github.com/zielmicha/libsodium.nim",
    "method": "git",
    "tags": [
      "crypto",
      "security",
      "sodium"
    ],
    "description": "High-level libsodium bindings",
    "license": "MIT",
    "web": "https://github.com/zielmicha/libsodium.nim"
  },
  {
    "name": "db_clickhouse",
    "url": "https://github.com/leonardoce/nim-clickhouse",
    "method": "git",
    "tags": [
      "wrapper",
      "database",
      "clickhouse"
    ],
    "description": "ClickHouse Nim interface",
    "license": "MIT",
    "web": "https://github.com/leonardoce/nim-clickhouse"
  },
  {
    "name": "webterminal",
    "url": "https://github.com/JohnAD/webterminal",
    "method": "git",
    "tags": [
      "javascript",
      "terminal",
      "tty"
    ],
    "description": "Very simple browser Javascript TTY web terminal",
    "license": "MIT",
    "web": "https://github.com/JohnAD/webterminal"
  },
  {
    "name": "hpack",
    "url": "https://github.com/nitely/nim-hpack",
    "method": "git",
    "tags": [
      "http2",
      "hpack"
    ],
    "description": "HPACK (Header Compression for HTTP/2)",
    "license": "MIT",
    "web": "https://github.com/nitely/nim-hpack"
  },
  {
    "name": "cobs",
    "url": "https://github.com/keyme/nim_cobs",
    "method": "git",
    "tags": [
      "serialization",
      "encoding",
      "wireline",
      "framing",
      "cobs"
    ],
    "description": "Consistent Overhead Byte Stuffing for Nim",
    "license": "MIT",
    "web": "https://github.com/keyme/nim_cobs"
  },
  {
    "name": "bitvec",
    "url": "https://github.com/keyme/nim_bitvec",
    "method": "git",
    "tags": [
      "serialization",
      "encoding",
      "wireline"
    ],
    "description": "Extensible bit vector integer encoding library",
    "license": "MIT",
    "web": "https://github.com/keyme/nim_bitvec"
  },
  {
    "name": "nimsvg",
    "url": "https://github.com/bluenote10/NimSvg",
    "method": "git",
    "tags": [
      "svg"
    ],
    "description": "Nim-based DSL allowing to generate SVG files and GIF animations.",
    "license": "MIT",
    "web": "https://github.com/bluenote10/NimSvg"
  },
  {
    "name": "validation",
    "url": "https://github.com/captainbland/nim-validation",
    "method": "git",
    "tags": [
      "validation",
      "library"
    ],
    "description": "Nim object validation using type field pragmas",
    "license": "GPLv3",
    "web": "https://github.com/captainbland/nim-validation"
  },
  {
    "name": "nimgraphviz",
    "url": "https://github.com/QuinnFreedman/nimgraphviz",
    "method": "git",
    "tags": [
      "graph",
      "viz",
      "graphviz",
      "dot",
      "pygraphviz"
    ],
    "description": "Nim bindings for the GraphViz tool and the DOT graph language",
    "license": "MIT",
    "web": "https://github.com/QuinnFreedman/nimgraphviz"
  },
  {
    "name": "fab",
    "url": "https://github.com/icyphox/fab",
    "method": "git",
    "tags": [
      "colors",
      "terminal",
      "formatting",
      "text",
      "fun"
    ],
    "description": "Print fabulously in your terminal",
    "license": "MIT",
    "web": "https://github.com/icyphox/fab"
  },
  {
    "name": "kdialog",
    "url": "https://github.com/juancarlospaco/nim-kdialog",
    "method": "git",
    "tags": [
      "kdialog",
      "qt5",
      "kde",
      "gui",
      "easy",
      "qt"
    ],
    "description": "KDialog Qt5 Wrapper, easy API, KISS design",
    "license": "LGPLv3",
    "web": "https://github.com/juancarlospaco/nim-kdialog"
  },
  {
    "name": "nim7z",
    "url": "https://github.com/genotrance/nim7z",
    "method": "git",
    "tags": [
      "7zip",
      "7z",
      "extract",
      "archive"
    ],
    "description": "7z extraction for Nim",
    "license": "MIT",
    "web": "https://github.com/genotrance/nim7z"
  },
  {
    "name": "nimarchive",
    "url": "https://github.com/genotrance/nimarchive",
    "method": "git",
    "tags": [
      "7z",
      "zip",
      "tar",
      "rar",
      "gz",
      "libarchive",
      "compress",
      "extract",
      "archive"
    ],
    "description": "libarchive wrapper for Nim",
    "license": "MIT",
    "web": "https://github.com/genotrance/nimarchive"
  },
  {
    "name": "nimpcre",
    "url": "https://github.com/genotrance/nimpcre",
    "method": "git",
    "tags": [
      "pcre",
      "regex"
    ],
    "description": "PCRE wrapper for Nim",
    "license": "MIT",
    "web": "https://github.com/genotrance/nimpcre"
  },
  {
    "name": "nimdeps",
    "url": "https://github.com/genotrance/nimdeps",
    "method": "git",
    "tags": [
      "dependency",
      "bundle",
      "installer",
      "package"
    ],
    "description": "Nim library to bundle dependency files into executable",
    "license": "MIT",
    "web": "https://github.com/genotrance/nimdeps"
  },
  {
    "name": "intel_hex",
    "url": "https://github.com/keyme/nim_intel_hex",
    "method": "git",
    "tags": [
      "utils",
      "parsing",
      "hex"
    ],
    "description": "Intel hex file utility library",
    "license": "MIT",
    "web": "https://github.com/keyme/nim_intel_hex"
  },
  {
    "name": "nimha",
    "url": "https://github.com/ThomasTJdev/nim_homeassistant",
    "method": "git",
    "tags": [
      "smarthome",
      "automation",
      "mqtt",
      "xiaomi"
    ],
    "description": "Nim Home Assistant (NimHA) is a hub for combining multiple home automation devices and automating jobs",
    "license": "GPLv3",
    "web": "https://github.com/ThomasTJdev/nim_homeassistant"
  },
  {
    "name": "fmod",
    "url": "https://github.com/johnnovak/nim-fmod",
    "method": "git",
    "tags": [
      "library",
      "fmod",
      "audio",
      "game",
      "sound"
    ],
    "description": "Nim wrapper for the FMOD Low Level C API",
    "license": "MIT",
    "web": "https://github.com/johnnovak/nim-fmod"
  },
  {
    "name": "figures",
    "url": "https://github.com/lmariscal/figures",
    "method": "git",
    "tags": [
      "unicode",
      "cli",
      "figures"
    ],
    "description": "unicode symbols",
    "license": "MIT",
    "web": "https://github.com/lmariscal/figures"
  },
  {
    "name": "ur",
    "url": "https://github.com/JohnAD/ur",
    "method": "git",
    "tags": [
      "library",
      "universal",
      "result",
      "return"
    ],
    "description": "A Universal Result macro/object that normalizes the information returned from a procedure",
    "license": "MIT",
    "web": "https://github.com/JohnAD/ur",
    "doc": "https://github.com/JohnAD/ur/blob/master/docs/ur.rst"
  },
  {
    "name": "blosc",
    "url": "https://github.com/Skrylar/nblosc",
    "method": "git",
    "tags": [
      "blosc",
      "wrapper",
      "compression"
    ],
    "description": "Bit Shuffling Block Compressor (C-Blosc)",
    "license": "BSD",
    "web": "https://github.com/Skrylar/nblosc"
  },
  {
    "name": "fltk",
    "url": "https://github.com/Skrylar/nfltk",
    "method": "git",
    "tags": [
      "gui",
      "fltk",
      "wrapper",
      "c++"
    ],
    "description": "The Fast-Light Tool Kit",
    "license": "LGPL",
    "web": "https://github.com/Skrylar/nfltk"
  },
  {
    "name": "nim_cexc",
    "url": "https://github.com/metasyn/nim-cexc-splunk",
    "method": "git",
    "tags": [
      "splunk",
      "command",
      "cexc",
      "chunked"
    ],
    "description": "A simple chunked external protocol interface for Splunk custom search commands.",
    "license": "Apache2",
    "web": "https://github.com/metasyn/nim-cexc-splunk"
  },
  {
    "name": "nimclipboard",
    "url": "https://github.com/genotrance/nimclipboard",
    "method": "git",
    "tags": [
      "clipboard",
      "wrapper",
      "clip",
      "copy",
      "paste",
      "nimgen"
    ],
    "description": "Nim wrapper for libclipboard",
    "license": "MIT",
    "web": "https://github.com/genotrance/nimclipboard"
  },
  {
    "name": "skinterpolate",
    "url": "https://github.com/Skrylar/skInterpolate",
    "method": "git",
    "tags": [
      "interpolation",
      "animation"
    ],
    "description": "Interpolation routines for data and animation.",
    "license": "MIT",
    "web": "https://github.com/Skrylar/skInterpolate"
  },
  {
    "name": "nimspice",
    "url": "https://github.com/CodeDoes/nimspice",
    "method": "git",
    "tags": [
      "macro",
      "template",
      "class",
      "collection"
    ],
    "description": "A bunch of macros. sugar if you would",
    "license": "MIT",
    "web": "https://github.com/CodeDoes/nimspice"
  },
  {
    "name": "BN",
    "url": "https://github.com/EmberCrypto/BN",
    "method": "git",
    "tags": [
      "bignumber",
      "multiprecision",
      "imath"
    ],
    "description": "A Nim Wrapper of the imath BigNumber library.",
    "license": "MIT"
  },
  {
    "name": "nimbioseq",
    "url": "https://github.com/jhbadger/nimbioseq",
    "method": "git",
    "tags": [
      "bioinformatics",
      "fasta",
      "fastq"
    ],
    "description": "Nim Library for sequence (protein/nucleotide) bioinformatics",
    "license": "BSD-3",
    "web": "https://github.com/jhbadger/nimbioseq"
  },
  {
    "name": "subhook",
    "url": "https://github.com/ba0f3/subhook.nim",
    "method": "git",
    "tags": [
      "hook",
      "hooking",
      "subhook",
      "x86",
      "windows",
      "linux",
      "unix"
    ],
    "description": "subhook wrapper",
    "license": "BSD2",
    "web": "https://github.com/ba0f3/subhook.nim"
  },
  {
    "name": "timecop",
    "url": "https://github.com/ba0f3/timecop.nim",
    "method": "git",
    "tags": [
      "time",
      "travel",
      "timecop"
    ],
    "description": "Time travelling for Nim",
    "license": "MIT",
    "web": "https://github.com/ba0f3/timecop.nim"
  },
  {
    "name": "openexchangerates",
    "url": "https://github.com/juancarlospaco/nim-openexchangerates",
    "method": "git",
    "tags": [
      "money",
      "exchange",
      "openexchangerates",
      "bitcoin",
      "gold",
      "dollar",
      "euro",
      "prices"
    ],
    "description": "OpenExchangeRates API Client for Nim. Works with/without SSL. Partially works with/without Free API Key.",
    "license": "MIT",
    "web": "https://github.com/juancarlospaco/nim-openexchangerates"
  },
  {
    "name": "clr",
    "url": "https://github.com/Calinou/clr",
    "method": "git",
    "tags": [
      "command-line",
      "color",
      "rgb",
      "hsl",
      "hsv"
    ],
    "description": "Get information about colors and convert them in the command line",
    "license": "MIT",
    "web": "https://github.com/Calinou/clr"
  },
  {
    "name": "duktape",
    "url": "https://github.com/manguluka/duktape-nim",
    "method": "git",
    "tags": [
      "js",
      "javascript",
      "scripting",
      "language",
      "interpreter"
    ],
    "description": "wrapper for the Duktape embeddable Javascript engine",
    "license": "MIT",
    "web": "https://github.com/manguluka/duktape-nim"
  },
  {
    "name": "polypbren",
    "url": "https://github.com/guibar64/polypbren",
    "method": "git",
    "tags": [
      "science",
      "equation"
    ],
    "description": "Renormalization of colloidal charges of polydipserse dispersions using the Poisson-Boltzmann equation",
    "license": "MIT",
    "web": "https://github.com/guibar64/polypbren"
  },
  {
    "name": "spdx_licenses",
    "url": "https://github.com/euantorano/spdx_licenses.nim",
    "method": "git",
    "tags": [
      "spdx",
      "license"
    ],
    "description": "A library to retrieve the list of commonly used licenses from the SPDX License List.",
    "license": "BSD3",
    "web": "https://github.com/euantorano/spdx_licenses.nim"
  },
  {
    "name": "texttospeech",
    "url": "https://github.com/dom96/texttospeech",
    "method": "git",
    "tags": [
      "tts",
      "text-to-speech",
      "google-cloud",
      "gcloud",
      "api"
    ],
    "description": "A client for the Google Cloud Text to Speech API.",
    "license": "MIT",
    "web": "https://github.com/dom96/texttospeech"
  },
  {
    "name": "nim_tiled",
    "url": "https://github.com/SkyVault/nim-tiled",
    "method": "git",
    "tags": [
      "tiled",
      "gamedev",
      "tmx",
      "indie"
    ],
    "description": "Tiled map loader for the Nim programming language",
    "license": "MIT",
    "web": "https://github.com/SkyVault/nim-tiled"
  },
  {
    "name": "fragments",
    "url": "https://github.com/fragcolor-xyz/fragments",
    "method": "git",
    "tags": [
      "ffi",
      "math",
      "threading",
      "dsl",
      "memory",
      "serialization",
      "cpp",
      "utilities"
    ],
    "description": "Our very personal collection of utilities",
    "license": "MIT",
    "web": "https://github.com/fragcolor-xyz/fragments"
  },
  {
    "name": "nim_telegram_bot",
    "url": "https://github.com/juancarlospaco/nim-telegram-bot",
    "method": "git",
    "tags": [
      "telegram",
      "bot",
      "telebot",
      "async",
      "multipurpose",
      "chat"
    ],
    "description": "Generic Configurable Telegram Bot for Nim, with builtin basic functionality and Plugins",
    "license": "MIT",
    "web": "https://github.com/juancarlospaco/nim-telegram-bot"
  },
  {
    "name": "xiaomi",
    "url": "https://github.com/ThomasTJdev/nim_xiaomi.git",
    "method": "git",
    "tags": [
      "xiaomi",
      "iot"
    ],
    "description": "Read and write to Xiaomi IOT devices.",
    "license": "MIT",
    "web": "https://github.com/ThomasTJdev/nim_xiaomi"
  },
  {
    "name": "vecio",
    "url": "https://github.com/emekoi/vecio.nim",
    "method": "git",
    "tags": [
      "writev",
      "readv",
      "scatter",
      "gather",
      "vectored",
      "vector",
      "io",
      "networking"
    ],
    "description": "vectored io for nim",
    "license": "MIT",
    "web": "https://github.com/emekoi/vecio.nim"
  },
  {
    "name": "nmiline",
    "url": "https://github.com/mzteruru52/NmiLine",
    "method": "git",
    "tags": [
      "graph"
    ],
    "description": "Plotting tool using NiGui",
    "license": "MIT",
    "web": "https://github.com/mzteruru52/NmiLine"
  },
  {
    "name": "c_alikes",
    "url": "https://github.com/ReneSac/c_alikes",
    "method": "git",
    "tags": [
      "library",
      "bitwise",
      "bitops",
      "pointers",
      "shallowCopy",
      "C"
    ],
    "description": "Operators, commands and functions more c-like, plus a few other utilities",
    "license": "MIT",
    "web": "https://github.com/ReneSac/c_alikes"
  },
  {
    "name": "memviews",
    "url": "https://github.com/ReneSac/memviews",
    "method": "git",
    "tags": [
      "library",
      "slice",
      "slicing",
      "shallow",
      "array",
      "vector"
    ],
    "description": "Unsafe in-place slicing",
    "license": "MIT",
    "web": "https://github.com/ReneSac/memviews"
  },
  {
    "name": "espeak",
    "url": "https://github.com/juancarlospaco/nim-espeak",
    "method": "git",
    "tags": [
      "espeak",
      "voice",
      "texttospeech"
    ],
    "description": "Nim Espeak NG wrapper, for super easy Voice and Text-To-Speech",
    "license": "MIT",
    "web": "https://github.com/juancarlospaco/nim-espeak"
  },
  {
    "name": "wstp",
    "url": "https://github.com/oskca/nim-wstp",
    "method": "git",
    "tags": [
      "wolfram",
      "mathematica",
      "bindings",
      "wstp"
    ],
    "description": "Nim bindings for WSTP",
    "license": "MIT",
    "web": "https://github.com/oskca/nim-wstp"
  },
  {
    "name": "uibuilder",
    "url": "https://github.com/ba0f3/uibuilder.nim",
    "method": "git",
    "tags": [
      "ui",
      "builder",
      "libui",
      "designer",
      "gtk",
      "gnome",
      "glade",
      "interface",
      "gui",
      "linux",
      "windows",
      "osx",
      "mac",
      "native",
      "generator"
    ],
    "description": "UI building with Gnome's Glade",
    "license": "MIT",
    "web": "https://github.com/ba0f3/uibuilder.nim"
  },
  {
    "name": "webp",
    "url": "https://github.com/juancarlospaco/nim-webp",
    "method": "git",
    "tags": [
      "webp"
    ],
    "description": "WebP Tools wrapper for Nim",
    "license": "MIT",
    "web": "https://github.com/juancarlospaco/nim-webp"
  },
  {
    "name": "print",
    "url": "https://github.com/treeform/print.git",
    "method": "git",
    "tags": [
      "pretty"
    ],
    "description": "Print is a set of pretty print macros, useful for print-debugging.",
    "license": "MIT",
    "web": "https://github.com/treeform/print"
  },
  {
    "name": "vmath",
    "url": "https://github.com/treeform/vmath.git",
    "method": "git",
    "tags": [
      "math",
      "graphics",
      "2d",
      "3d"
    ],
    "description": "Collection of math routines for 2d and 3d graphics.",
    "license": "MIT",
    "web": "https://github.com/treeform/vmath"
  },
  {
    "name": "flippy",
    "url": "https://github.com/treeform/flippy.git",
    "method": "git",
    "tags": [
      "image",
      "graphics",
      "2d"
    ],
    "description": "Flippy is a simple 2d image and drawing library.",
    "license": "MIT",
    "web": "https://github.com/treeform/flippy"
  },
  {
    "name": "typography",
    "url": "https://github.com/treeform/typography.git",
    "method": "git",
    "tags": [
      "font",
      "text",
      "2d"
    ],
    "description": "Fonts, Typesetting and Rasterization.",
    "license": "MIT",
    "web": "https://github.com/treeform/typography"
  },
  {
    "name": "xdo",
    "url": "https://github.com/juancarlospaco/nim-xdo",
    "method": "git",
    "tags": [
      "automation",
      "linux",
      "gui",
      "keyboard",
      "mouse",
      "typing",
      "clicker"
    ],
    "description": "Nim GUI Automation Linux, simulate user interaction, mouse and keyboard.",
    "license": "MIT",
    "web": "https://github.com/juancarlospaco/nim-xdo"
  },
  {
    "name": "nimblegui",
    "url": "https://github.com/ThomasTJdev/nim_nimble_gui",
    "method": "git",
    "tags": [
      "nimble",
      "gui",
      "packages"
    ],
    "description": "A simple GUI front for Nimble.",
    "license": "MIT",
    "web": "https://github.com/ThomasTJdev/nim_nimble_gui"
  },
  {
    "name": "xml",
    "url": "https://github.com/ba0f3/xml.nim",
    "method": "git",
    "tags": [
      "xml",
      "parser",
      "compile",
      "tokenizer",
      "html",
      "cdata"
    ],
    "description": "Pure Nim XML parser",
    "license": "MIT",
    "web": "https://github.com/ba0f3/xml.nim"
  },
  {
    "name": "soundio",
    "url": "https://github.com/ul/soundio",
    "method": "git",
    "tags": [
      "library",
      "wrapper",
      "binding",
      "audio",
      "sound",
      "media",
      "io"
    ],
    "description": "Bindings for libsoundio",
    "license": "MIT"
  },
  {
    "name": "miniz",
    "url": "https://github.com/treeform/miniz",
    "method": "git",
    "tags": [
      "zlib",
      "zip",
      "wrapper",
      "compression"
    ],
    "description": "Bindings for Miniz lib.",
    "license": "MIT"
  },
  {
    "name": "nim_cjson",
    "url": "https://github.com/muxueqz/nim_cjson",
    "method": "git",
    "tags": [
      "cjson",
      "json"
    ],
    "description": "cjson wrapper for Nim",
    "license": "MIT",
    "web": "https://github.com/muxueqz/nim_cjson"
  },
  {
    "name": "nimobserver",
    "url": "https://github.com/Tangdongle/nimobserver",
    "method": "git",
    "tags": [
      "observer",
      "patterns",
      "library"
    ],
    "description": "An implementation of the observer pattern",
    "license": "MIT",
    "web": "https://github.com/Tangdongle/nimobserver"
  },
  {
    "name": "nominatim",
    "url": "https://github.com/juancarlospaco/nim-nominatim",
    "method": "git",
    "tags": [
      "openstreetmap",
      "nominatim",
      "multisync",
      "async"
    ],
    "description": "OpenStreetMap Nominatim API Lib for Nim",
    "license": "MIT",
    "web": "https://github.com/juancarlospaco/nim-nominatim"
  },
  {
    "name": "systimes",
    "url": "https://github.com/GULPF/systimes",
    "method": "git",
    "tags": [
      "time",
      "timezone",
      "datetime"
    ],
    "description": "An alternative DateTime implementation",
    "license": "MIT",
    "web": "https://github.com/GULPF/systimes"
  },
  {
    "name": "overpass",
    "url": "https://github.com/juancarlospaco/nim-overpass",
    "method": "git",
    "tags": [
      "openstreetmap",
      "overpass",
      "multisync",
      "async"
    ],
    "description": "OpenStreetMap Overpass API Lib",
    "license": "MIT",
    "web": "https://github.com/juancarlospaco/nim-overpass"
  },
  {
    "name": "openstreetmap",
    "url": "https://github.com/juancarlospaco/nim-openstreetmap",
    "method": "git",
    "tags": [
      "openstreetmap",
      "multisync",
      "async",
      "geo",
      "map"
    ],
    "description": "OpenStreetMap API Lib for Nim",
    "license": "MIT",
    "web": "https://github.com/juancarlospaco/nim-openstreetmap"
  },
  {
    "name": "daemonim",
    "url": "https://github.com/bung87/daemon",
    "method": "git",
    "tags": [
      "unix",
      "library"
    ],
    "description": "daemonizer for Unix, Linux and OS X",
    "license": "MIT",
    "web": "https://github.com/bung87/daemon"
  },
  {
    "name": "nimtorch",
    "alias": "torch"
  },
  {
    "name": "torch",
    "url": "https://github.com/fragcolor-xyz/nimtorch",
    "method": "git",
    "tags": [
      "machine-learning",
      "nn",
      "neural",
      "networks",
      "cuda",
      "wasm",
      "pytorch",
      "torch"
    ],
    "description": "A nim flavor of pytorch",
    "license": "MIT",
    "web": "https://github.com/fragcolor-xyz/nimtorch"
  },
  {
    "name": "openweathermap",
    "url": "https://github.com/juancarlospaco/nim-openweathermap",
    "method": "git",
    "tags": [
      "OpenWeatherMap",
      "weather",
      "CreativeCommons",
      "OpenData",
      "multisync"
    ],
    "description": "OpenWeatherMap API Lib for Nim, Free world wide Creative Commons & Open Data Licensed Weather data",
    "license": "MIT",
    "web": "https://github.com/juancarlospaco/nim-openweathermap"
  },
  {
    "name": "finalseg",
    "url": "https://github.com/bung87/finalseg",
    "method": "git",
    "tags": [
      "library",
      "chinese",
      "words"
    ],
    "description": "jieba's finalseg port to nim",
    "license": "MIT",
    "web": "https://github.com/bung87/finalseg"
  },
  {
    "name": "openal",
    "url": "https://github.com/treeform/openal",
    "method": "git",
    "tags": [
      "sound",
      "OpenAL",
      "wrapper"
    ],
    "description": "An OpenAL wrapper.",
    "license": "MIT"
  },
  {
    "name": "ec_events",
    "url": "https://github.com/EmberCrypto/ec_events",
    "method": "git",
    "tags": [
      "events",
      "emitter"
    ],
    "description": "Event Based Programming for Nim.",
    "license": "MIT"
  },
  {
    "name": "wNim",
    "url": "https://github.com/khchen/wNim",
    "method": "git",
    "tags": [
      "library",
      "windows",
      "gui",
      "ui"
    ],
    "description": "Nim's Windows GUI Framework.",
    "license": "MIT",
    "web": "https://github.com/khchen/wNim",
    "doc": "https://khchen.github.io/wNim/wNim.html"
  },
  {
    "name": "redisparser",
    "url": "https://github.com/xmonader/nim-redisparser",
    "method": "git",
    "tags": [
      "redis",
      "resp",
      "parser",
      "protocol"
    ],
    "description": "RESP(REdis Serialization Protocol) Serialization for Nim",
    "license": "Apache2",
    "web": "https://github.com/xmonader/nim-redisparser"
  },
  {
    "name": "redisclient",
    "url": "https://github.com/xmonader/nim-redisclient",
    "method": "git",
    "tags": [
      "redis",
      "client",
      "protocol",
      "resp"
    ],
    "description": "Redis client for Nim",
    "license": "Apache2",
    "web": "https://github.com/xmonader/nim-redisclient"
  },
  {
    "name": "hackpad",
    "url": "https://github.com/juancarlospaco/nim-hackpad",
    "method": "git",
    "tags": [
      "web",
      "jester",
      "lan",
      "wifi",
      "hackathon",
      "hackatton",
      "pastebin",
      "crosscompilation",
      "teaching",
      "zip"
    ],
    "description": "Hackathon Web Scratchpad for teaching Nim on events using Wifi with limited or no Internet",
    "license": "MIT",
    "web": "https://github.com/juancarlospaco/nim-hackpad"
  },
  {
    "name": "redux_nim",
    "url": "https://github.com/M4RC3L05/redux-nim",
    "method": "git",
    "tags": [
      "redux"
    ],
    "description": "Redux Implementation in nim",
    "license": "MIT",
    "web": "https://github.com/M4RC3L05/redux-nim"
  },
  {
    "name": "simpledecimal",
    "url": "https://github.com/pigmej/nim-simple-decimal",
    "method": "git",
    "tags": [
      "decimal",
      "library"
    ],
    "description": "A simple decimal library",
    "license": "MIT",
    "web": "https://github.com/pigmej/nim-simple-decimal"
  },
  {
    "name": "calibre",
    "url": "https://github.com/juancarlospaco/nim-calibre",
    "method": "git",
    "tags": [
      "calibre",
      "ebook",
      "database"
    ],
    "description": "Calibre Database Lib for Nim",
    "license": "MIT",
    "web": "https://github.com/juancarlospaco/nim-calibre"
  },
  {
    "name": "nimcb",
    "url": "https://github.com/AdrianV/nimcb",
    "method": "git",
    "tags": [
      "c++-builder",
      "msbuild"
    ],
    "description": "Integrate nim projects in the C++Builder build process",
    "license": "MIT",
    "web": "https://github.com/AdrianV/nimcb"
  },
  {
    "name": "finals",
    "url": "https://github.com/quelklef/nim-finals",
    "method": "git",
    "tags": [
      "types"
    ],
    "description": "Transparently declare single-set attributes on types.",
    "license": "MIT",
    "web": "https://github.com/Quelklef/nim-finals"
  },
  {
    "name": "printdebug",
    "url": "https://github.com/juancarlospaco/nim-printdebug",
    "method": "git",
    "tags": [
      "debug",
      "print",
      "helper",
      "util"
    ],
    "description": "Print Debug for Nim, tiny 3 lines Lib, C Target",
    "license": "MIT",
    "web": "https://github.com/juancarlospaco/nim-printdebug"
  },
  {
    "name": "tinyfiledialogs",
    "url": "https://github.com/juancarlospaco/nim-tinyfiledialogs",
    "method": "git",
    "tags": [
      "gui",
      "wrapper",
      "gtk",
      "qt",
      "linux",
      "windows",
      "mac",
      "osx"
    ],
    "description": "TinyFileDialogs for Nim.",
    "license": "MIT",
    "web": "https://github.com/juancarlospaco/nim-tinyfiledialogs"
  },
  {
    "name": "spotify",
    "url": "https://github.com/CORDEA/spotify",
    "method": "git",
    "tags": [
      "spotify"
    ],
    "description": "A Nim wrapper for the Spotify Web API",
    "license": "Apache License 2.0",
    "web": "https://github.com/CORDEA/spotify"
  },
  {
    "name": "noise",
    "url": "https://github.com/jangko/nim-noise",
    "method": "git",
    "tags": [
      "linenoise",
      "readline",
      "command-line",
      "repl"
    ],
    "description": "Nim implementation of linenoise command line editor",
    "license": "MIT",
    "web": "https://github.com/jangko/nim-noise"
  },
  {
    "name": "prompt",
    "url": "https://github.com/surf1nb1rd/nim-prompt",
    "method": "git",
    "tags": [
      "command-line",
      "readline",
      "repl"
    ],
    "description": "Feature-rich readline replacement",
    "license": "BSD2",
    "web": "https://github.com/surf1nb1rd/nim-prompt"
  },
  {
    "name": "proxyproto",
    "url": "https://github.com/ba0f3/libproxy.nim",
    "method": "git",
    "tags": [
      "proxy",
      "protocol",
      "proxy-protocol",
      "haproxy",
      "tcp",
      "ipv6",
      "ipv4",
      "linux",
      "unix",
      "hook",
      "load-balancer",
      "socket",
      "udp",
      "ipv6-support",
      "preload"
    ],
    "description": "PROXY Protocol enabler for aged programs",
    "license": "MIT",
    "web": "https://github.com/ba0f3/libproxy.nim"
  },
  {
    "name": "criterion",
    "url": "https://github.com/LemonBoy/criterion.nim",
    "method": "git",
    "tags": [
      "benchmark"
    ],
    "description": "Statistic-driven microbenchmark framework",
    "license": "MIT",
    "web": "https://github.com/LemonBoy/criterion.nim"
  },
  {
    "name": "nanoid",
    "url": "https://github.com/icyphox/nanoid.nim",
    "method": "git",
    "tags": [
      "nanoid",
      "random",
      "generator"
    ],
    "description": "The Nim implementation of NanoID",
    "license": "MIT",
    "web": "https://github.com/icyphox/nanoid.nim"
  },
  {
    "name": "ndb",
    "url": "https://github.com/xzfc/ndb.nim",
    "method": "git",
    "tags": [
      "binding",
      "database",
      "db",
      "library",
      "sqlite"
    ],
    "description": "A db_sqlite fork with a proper typing",
    "license": "MIT",
    "web": "https://github.com/xzfc/ndb.nim"
  },
  {
    "name": "github_release",
    "url": "https://github.com/kdheepak/github-release",
    "method": "git",
    "tags": [
      "github",
      "release",
      "upload",
      "create",
      "delete"
    ],
    "description": "github-release package",
    "license": "MIT",
    "web": "https://github.com/kdheepak/github-release"
  },
  {
    "name": "nimmonocypher",
    "url": "https://github.com/genotrance/nimmonocypher",
    "method": "git",
    "tags": [
      "monocypher",
      "crypto",
      "crypt",
      "hash",
      "sha512",
      "wrapper"
    ],
    "description": "monocypher wrapper for Nim",
    "license": "MIT",
    "web": "https://github.com/genotrance/nimmonocypher"
  },
  {
    "name": "dtoa",
    "url": "https://github.com/LemonBoy/dtoa.nim",
    "method": "git",
    "tags": [
      "algorithms",
      "serialization",
      "fast",
      "grisu",
      "dtoa",
      "double",
      "float",
      "string"
    ],
    "description": "Port of Milo Yip's fast dtoa() implementation",
    "license": "MIT",
    "web": "https://github.com/LemonBoy/dtoa.nim"
  },
  {
    "name": "ntangle",
    "url": "https://github.com/OrgTangle/ntangle",
    "method": "git",
    "tags": [
      "literate-programming",
      "org-mode",
      "org",
      "tangling",
      "emacs"
    ],
    "description": "Command-line utility for Tangling of Org mode documents",
    "license": "MIT",
    "web": "https://github.com/OrgTangle/ntangle"
  },
  {
    "name": "nimtess2",
    "url": "https://github.com/genotrance/nimtess2",
    "method": "git",
    "tags": [
      "glu",
      "tesselator",
      "libtess2",
      "opengl"
    ],
    "description": "Nim wrapper for libtess2",
    "license": "MIT",
    "web": "https://github.com/genotrance/nimtess2"
  },
  {
    "name": "sequoia",
    "url": "https://github.com/ba0f3/sequoia.nim",
    "method": "git",
    "tags": [
      "sequoia",
      "pgp",
      "openpgp",
      "wrapper"
    ],
    "description": "Sequoia PGP wrapper for Nim",
    "license": "GPLv3",
    "web": "https://github.com/ba0f3/sequoia.nim"
  },
  {
    "name": "pykot",
    "url": "https://github.com/jabbalaci/nimpykot",
    "method": "git",
    "tags": [
      "library",
      "python",
      "kotlin"
    ],
    "description": "Porting some Python / Kotlin features to Nim",
    "license": "MIT",
    "web": "https://github.com/jabbalaci/nimpykot"
  },
  {
    "name": "witai",
    "url": "https://github.com/xmonader/witai-nim",
    "method": "git",
    "tags": [
      "witai",
      "wit.ai",
      "client",
      "speech",
      "freetext",
      "voice"
    ],
    "description": "wit.ai client",
    "license": "MIT",
    "web": "https://github.com/xmonader/witai-nim"
  },
  {
    "name": "xmldom",
    "url": "https://github.com/nim-lang/graveyard?subdir=xmldom",
    "method": "git",
    "tags": [
      "graveyard",
      "xml",
      "dom"
    ],
    "description": "Implementation of XML DOM Level 2 Core specification (http://www.w3.org/TR/2000/REC-DOM-Level-2-Core-20001113/core.html)",
    "license": "MIT",
    "web": "https://github.com/nim-lang/graveyard/tree/master/xmldom"
  },
  {
    "name": "xmldomparser",
    "url": "https://github.com/nim-lang/graveyard?subdir=xmldomparser",
    "method": "git",
    "tags": [
      "graveyard",
      "xml",
      "dom",
      "parser"
    ],
    "description": "Parses an XML Document into a XML DOM Document representation.",
    "license": "MIT",
    "web": "https://github.com/nim-lang/graveyard/tree/master/xmldomparser"
  },
  {
    "name": "result",
    "url": "https://github.com/arnetheduck/nim-result",
    "method": "git",
    "tags": [
      "library",
      "result",
      "errors",
      "functional"
    ],
    "description": "Friendly, exception-free value-or-error returns, similar to Option[T]",
    "license": "MIT",
    "web": "https://github.com/arnetheduck/nim-result"
  },
  {
    "name": "asciigraph",
    "url": "https://github.com/KeepCoolWithCoolidge/asciigraph",
    "method": "git",
    "tags": [
      "graph",
      "plot",
      "terminal",
      "io"
    ],
    "description": "Console ascii line charts in pure nim",
    "license": "MIT",
    "web": "https://github.com/KeepCoolWithCoolidge/asciigraph"
  },
  {
    "name": "bearlibterminal",
    "url": "https://github.com/irskep/BearLibTerminal-Nim",
    "method": "git",
    "tags": [
      "roguelike",
      "terminal",
      "bearlibterminal",
      "tcod",
      "libtcod",
      "tdl"
    ],
    "description": "Wrapper for the C[++] library BearLibTerminal",
    "license": "MIT",
    "web": "https://github.com/irskep/BearLibTerminal-Nim"
  },
  {
    "name": "rexpaint",
    "url": "https://github.com/irskep/rexpaint_nim",
    "method": "git",
    "tags": [
      "rexpaint",
      "roguelike",
      "xp"
    ],
    "description": "REXPaint .xp parser",
    "license": "MIT",
    "web": "https://github.com/irskep/rexpaint_nim"
  },
  {
    "name": "crosscompile",
    "url": "https://github.com/juancarlospaco/nim-crosscompile",
    "method": "git",
    "tags": [
      "crosscompile",
      "compile"
    ],
    "description": "Crosscompile Nim source code into multiple targets on Linux with this proc.",
    "license": "MIT",
    "web": "https://github.com/juancarlospaco/nim-crosscompile"
  },
  {
    "name": "rodcli",
    "url": "https://github.com/jabbalaci/NimCliHelper",
    "method": "git",
    "tags": [
      "cli",
      "compile",
      "run",
      "command-line",
      "init",
      "project",
      "skeleton"
    ],
    "description": "making Nim development easier in the command-line",
    "license": "MIT",
    "web": "https://github.com/jabbalaci/NimCliHelper"
  },
  {
    "name": "ngxcmod",
    "url": "https://github.com/ba0f3/ngxcmod.nim",
    "method": "git",
    "tags": [
      "nginx",
      "module",
      "nginx-c-function",
      "wrapper"
    ],
    "description": "High level wrapper for build nginx module w/ nginx-c-function",
    "license": "MIT",
    "web": "https://github.com/ba0f3/ngxcmod.nim"
  },
  {
    "name": "usagov",
    "url": "https://github.com/juancarlospaco/nim-usagov",
    "method": "git",
    "tags": [
      "gov",
      "opendata"
    ],
    "description": "USA Code.Gov MultiSync API Client for Nim",
    "license": "MIT",
    "web": "https://github.com/juancarlospaco/nim-usagov"
  },
  {
<<<<<<< HEAD
    "name": "argparse",
    "url": "https://github.com/iffy/nim-argparse",
    "method": "git",
    "tags": [
      "cli",
      "argparse",
      "optparse"
    ],
    "description": "WIP strongly-typed argument parser with sub command support",
    "license": "MIT",
    "doc": "https://www.iffycan.com/nim-argparse/argparse.html"
=======
    "name": "markdown",
    "url": "https://github.com/soasme/nim-markdown",
    "method": "git",
    "tags": [
      "markdown",
      "md",
      "docs",
      "html"
    ],
    "description": "A Beautiful Markdown Parser in the Nim World.",
    "license": "MIT",
    "web": "https://github.com/soasme/nim-markdown"
  },
  {
    "name": "nimtomd",
    "url": "https://github.com/ThomasTJdev/nimtomd",
    "method": "git",
    "tags": [
      "markdown",
      "md"
    ],
    "description": "Convert a Nim file or string to Markdown",
    "license": "MIT",
    "web": "https://github.com/ThomasTJdev/nimtomd"
  },
  {
    "name": "nifty",
    "url": "https://github.com/h3rald/nifty",
    "method": "git",
    "tags": [
      "package-manager",
      "script-runner"
    ],
    "description": "A decentralized (pseudo) package manager and script runner.",
    "license": "MIT",
    "web": "https://github.com/h3rald/nifty"
  },
  {
    "name": "urlshortener",
    "url": "https://github.com/jabbalaci/UrlShortener",
    "method": "git",
    "tags": [
      "url",
      "shorten",
      "shortener",
      "bitly",
      "cli",
      "shrink",
      "shrinker"
    ],
    "description": "A URL shortener cli app. using bit.ly",
    "license": "MIT",
    "web": "https://github.com/jabbalaci/UrlShortener"
  },
  {
    "name": "seriesdetiempoar",
    "url": "https://github.com/juancarlospaco/nim-seriesdetiempoar",
    "method": "git",
    "tags": [
      "async",
      "multisync",
      "gov",
      "opendata"
    ],
    "description": "Series de Tiempo de Argentina Government MultiSync API Client for Nim",
    "license": "MIT",
    "web": "https://github.com/juancarlospaco/nim-seriesdetiempoar"
  },
  {
    "name": "usigar",
    "url": "https://github.com/juancarlospaco/nim-usigar",
    "method": "git",
    "tags": [
      "geo",
      "opendata",
      "openstreemap",
      "multisync",
      "async"
    ],
    "description": "USIG Argentina Government MultiSync API Client for Nim",
    "license": "MIT",
    "web": "https://github.com/juancarlospaco/nim-usigar"
  },
  {
    "name": "georefar",
    "url": "https://github.com/juancarlospaco/nim-georefar",
    "method": "git",
    "tags": [
      "geo",
      "openstreetmap",
      "async",
      "multisync",
      "opendata",
      "gov"
    ],
    "description": "GeoRef Argentina Government MultiSync API Client for Nim",
    "license": "MIT",
    "web": "https://github.com/juancarlospaco/nim-georefar"
  },
  {
    "name": "sugerror",
    "url": "https://github.com/quelklef/nim-sugerror",
    "method": "git",
    "tags": [
      "errors",
      "expr"
    ],
    "description": "Terse and composable error handling.",
    "license": "MIT",
    "web": "https://github.com/quelklef/nim-sugerror"
  },
  {
    "name": "sermon",
    "url": "https://github.com/ThomasTJdev/nim_sermon",
    "method": "git",
    "tags": [
      "monitor",
      "storage",
      "memory",
      "process"
    ],
    "description": "Monitor the state and memory of processes and URL response.",
    "license": "MIT",
    "web": "https://github.com/ThomasTJdev/nim_sermon"
  },
  {
    "name": "vmvc",
    "url": "https://github.com/kobi2187/vmvc",
    "method": "git",
    "tags": [
      "vmvc",
      "dci"
    ],
    "description": "a skeleton/structure for a variation on the mvc pattern, similar to dci. For command line and gui programs. it's a middle ground between rapid application development and handling software complexity.",
    "license": "MIT",
    "web": "https://github.com/kobi2187/vmvc"
  },
  {
    "name": "arksys",
    "url": "https://github.com/wolfadex/arksys",
    "method": "git",
    "tags": [
      "ECS",
      "library"
    ],
    "description": "An entity component system package",
    "license": "MIT",
    "web": "https://github.com/wolfadex/arksys"
  },
  {
    "name": "coco",
    "url": "https://github.com/samuelroy/coco",
    "method": "git",
    "tags": [
      "code",
      "coverage",
      "test"
    ],
    "description": "Code coverage CLI + library for Nim using LCOV",
    "license": "MIT",
    "web": "https://github.com/samuelroy/coco",
    "doc": "https://samuelroy.github.io/coco/"
  },
  {
    "name": "nimetry",
    "url": "https://github.com/ijneb/nimetry",
    "method": "git",
    "tags": [
      "plot",
      "graph",
      "chart"
    ],
    "description": "Plotting module in pure nim",
    "license": "CC0",
    "web": "https://github.com/ijneb/nimetry",
    "doc": "https://ijneb.github.io/nimetry"
  },
  {
    "name": "snappy",
    "url": "https://github.com/jangko/snappy",
    "method": "git",
    "tags": [
      "compression",
      "snappy",
      "lzw"
    ],
    "description": "Nim implementation of Snappy compression algorithm",
    "license": "MIT",
    "web": "https://github.com/jangko/snappy"
  },
  {
    "name": "loadenv",
    "url": "https://github.com/xmonader/nim-loadenv",
    "method": "git",
    "tags": [
      "environment",
      "variables",
      "env"
    ],
    "description": "load .env variables",
    "license": "MIT",
    "web": "https://github.com/xmonader/nim-loadenv"
  },
  {
    "name": "osrm",
    "url": "https://github.com/juancarlospaco/nim-osrm",
    "method": "git",
    "tags": [
      "openstreetmap",
      "geo",
      "gis",
      "opendata",
      "routing",
      "async",
      "multisync"
    ],
    "description": "Open Source Routing Machine for OpenStreetMap API Lib and App",
    "license": "MIT",
    "web": "https://github.com/juancarlospaco/nim-osrm"
  },
  {
    "name": "sharedmempool",
    "url": "https://github.com/mikra01/sharedmempool",
    "method": "git",
    "tags": [
      "pool",
      "memory",
      "thread"
    ],
    "description": "threadsafe memory pool ",
    "license": "MIT",
    "web": "https://github.com/mikra01/sharedmempool"
  },
  {
    "name": "css_html_minify",
    "url": "https://github.com/juancarlospaco/nim-css-html-minify",
    "method": "git",
    "tags": [
      "css",
      "html",
      "minify"
    ],
    "description": "HTML & CSS Minify Lib & App based on Regexes & parallel MultiReplaces",
    "license": "MIT",
    "web": "https://github.com/juancarlospaco/nim-css-html-minify"
  },
  {
    "name": "crap",
    "url": "https://github.com/icyphox/crap",
    "method": "git",
    "tags": [
      "rm",
      "delete",
      "trash",
      "files"
    ],
    "description": "`rm` files without fear",
    "license": "MIT",
    "web": "https://github.com/icyphox/crap"
  },
  {
    "name": "algebra",
    "url": "https://github.com/ijneb/nim-algebra",
    "method": "git",
    "tags": [
      "algebra",
      "parse",
      "evaluate",
      "mathematics"
    ],
    "description": "Algebraic expression parser and evaluator",
    "license": "CC0",
    "web": "https://github.com/ijneb/nim-algebra"
  },
  {
    "name": "nicy",
    "url": "https://github.com/icyphox/nicy",
    "method": "git",
    "tags": [
      "zsh",
      "shell",
      "prompt",
      "git"
    ],
    "description": "A nice and icy ZSH prompt in Nim",
    "license": "MIT",
    "web": "https://github.com/icyphox/nicy"
  },
  {
    "name": "replim",
    "url": "https://github.com/gmshiba/replim",
    "method": "git",
    "tags": [
      "repl",
      "binary",
      "program"
    ],
    "description": "most quick REPL of nim",
    "license": "MIT",
    "web": "https://github.com/gmshiba/replim"
  },
  {
    "name": "nish",
    "url": "https://github.com/owlinux1000/nish",
    "method": "git",
    "tags": [
      "nish",
      "shell"
    ],
    "description": "A Toy Shell Application",
    "license": "MIT",
    "web": "https://github.com/owlinux1000/nish"
  },
  {
    "name": "backoff",
    "url": "https://github.com/CORDEA/backoff",
    "method": "git",
    "tags": [
      "exponential-backoff",
      "backoff"
    ],
    "description": "Implementation of exponential backoff for nim",
    "license": "Apache License 2.0",
    "web": "https://github.com/CORDEA/backoff"
  },
  {
    "name": "asciitables",
    "url": "https://github.com/xmonader/nim-asciitables",
    "method": "git",
    "tags": [
      "ascii",
      "terminal",
      "tables",
      "cli"
    ],
    "description": "terminal ascii tables for nim",
    "license": "BSD-3-Clause",
    "web": "https://github.com/xmonader/nim-asciitables"
  },
  {
    "name": "open_elevation",
    "url": "https://github.com/juancarlospaco/nim-open-elevation",
    "method": "git",
    "tags": [
      "openstreetmap",
      "geo",
      "elevation",
      "multisync",
      "async"
    ],
    "description": "OpenStreetMap Elevation API MultiSync Client for Nim",
    "license": "MIT",
    "web": "https://github.com/juancarlospaco/nim-open-elevation"
  },
  {
    "name": "gara",
    "url": "https://github.com/alehander42/gara",
    "method": "git",
    "tags": [
      "nim",
      "pattern"
    ],
    "description": "A pattern matching library",
    "license": "MIT",
    "web": "https://github.com/alehander42/gara"
  },
  {
    "name": "ws",
    "url": "https://github.com/treeform/ws",
    "method": "git",
    "tags": [
      "websocket"
    ],
    "description": "Simple WebSocket library for nim.",
    "license": "MIT",
    "web": "https://github.com/treeform/ws"
  },
  {
    "name": "pg",
    "url": "https://github.com/treeform/pg",
    "method": "git",
    "tags": [
      "postgresql",
      "db"
    ],
    "description": "Very simple PostgreSQL async api for nim.",
    "license": "MIT",
    "web": "https://github.com/treeform/pg"
>>>>>>> 06d399d7
  }
]<|MERGE_RESOLUTION|>--- conflicted
+++ resolved
@@ -11214,7 +11214,6 @@
     "web": "https://github.com/juancarlospaco/nim-usagov"
   },
   {
-<<<<<<< HEAD
     "name": "argparse",
     "url": "https://github.com/iffy/nim-argparse",
     "method": "git",
@@ -11226,7 +11225,8 @@
     "description": "WIP strongly-typed argument parser with sub command support",
     "license": "MIT",
     "doc": "https://www.iffycan.com/nim-argparse/argparse.html"
-=======
+  },
+  {
     "name": "markdown",
     "url": "https://github.com/soasme/nim-markdown",
     "method": "git",
@@ -11615,6 +11615,5 @@
     "description": "Very simple PostgreSQL async api for nim.",
     "license": "MIT",
     "web": "https://github.com/treeform/pg"
->>>>>>> 06d399d7
   }
 ]