[
  {
    "name": "argument_parser",
    "url": "git://github.com/gradha/argument_parser/",
    "method": "git",
    "tags": ["library", "commandline", "arguments", "switches", "parsing"],
    "description": "Provides a complex commandline parser",
    "license": "MIT"
  },

  {
    "name": "genieos",
    "url": "git://github.com/gradha/genieos/",
    "method": "git",
    "tags": ["library", "commandline", "sound", "recycle", "os"],
    "description": "Too awesome procs to be included in nimrod.os module",
    "license": "MIT"
  },

  {
    "name": "jester",
    "url": "git://github.com/dom96/jester/",
    "method": "git",
    "tags": ["web", "http", "framework", "dsl"],
    "description": "A sinatra-like web framework for Nimrod.",
    "license": "MIT"
  },

  {
    "name": "libtcod-nim",
    "url": "git://github.com/Vladar4/libtcod-nim/",
    "method": "git",
    "tags": ["roguelike", "game", "library", "engine", "sdl", "opengl", "glsl"],
    "description": "Wrapper of the libtcod library for the Nimrod language.",
    "license": "MIT"
  },

  {
    "name": "nimepak",
    "url": "git://github.com/gradha/epak/",
    "method": "git",
    "tags": ["library", "serialization", "file", "compression"],
    "description": "File compression routines in C for iOS and Nimrod",
    "license": "Allegro 4 Giftware"
  },

  {
    "name": "nimgame",
    "url": "git://github.com/Vladar4/nimgame/",
    "method": "git",
    "tags": ["game", "engine", "sdl"],
    "description": "Simple 2D game engine for Nimrod language.",
    "license": "MIT"
  },

  {
    "name": "sfml",
    "url": "git://github.com/fowlmouth/nimrod-sfml/",
    "method": "git",
    "tags": ["game", "library", "opengl"],
    "description": "High level OpenGL-based Game Library",
    "license": "MIT"
  },
  
  {
    "name": "enet",
    "url": "git://github.com/fowlmouth/nimrod-enet/",
    "method": "git",
    "tags": ["game", "networking", "udp"],
    "description": "Wrapper for ENet UDP networking library",
    "license": "MIT"
  },
  
  {
<<<<<<< HEAD
    "name": "nim-locale",
    "url": "git://github.com/Amrykid/nim-locale/",
    "method": "git",
    "tags": ["library", "locale", "i18n", "localization", "localisation", "globalization"],
    "description": "A simple library for localizing Nimrod applications.",
=======
    "name": "fowltek",
    "url": "git://github.com/fowlmouth/nimlibs/",
    "method": "git",
    "tags": ["game", "opengl", "wrappers", "library", "assorted"],
    "description": "A collection of reusable modules and wrappers.",
>>>>>>> 6c99ba05
    "license": "MIT"
  }
]
<|MERGE_RESOLUTION|>--- conflicted
+++ resolved
@@ -72,19 +72,20 @@
   },
   
   {
-<<<<<<< HEAD
     "name": "nim-locale",
     "url": "git://github.com/Amrykid/nim-locale/",
     "method": "git",
     "tags": ["library", "locale", "i18n", "localization", "localisation", "globalization"],
     "description": "A simple library for localizing Nimrod applications.",
-=======
+    "license": "MIT"
+  },
+  
+  {
     "name": "fowltek",
     "url": "git://github.com/fowlmouth/nimlibs/",
     "method": "git",
     "tags": ["game", "opengl", "wrappers", "library", "assorted"],
     "description": "A collection of reusable modules and wrappers.",
->>>>>>> 6c99ba05
     "license": "MIT"
   }
 ]
