[
  {
    "name": "sequtils2",
    "url": "https://github.com/Michedev/sequtils2",
    "method": "git",
    "tags": [
      "library",
      "sequence",
      "string",
      "openArray",
      "functional"
    ],
    "description": "Additional functions for sequences that are not present in sequtils",
    "license": "MIT",
    "web": "http://htmlpreview.github.io/?https://github.com/Michedev/sequtils2/blob/master/sequtils2.html"
  },
  {
    "name": "github_api",
    "url": "https://github.com/watzon/github-api-nim",
    "method": "git",
    "tags": [
      "library",
      "api",
      "github",
      "client"
    ],
    "description": "Nim wrapper for the GitHub API",
    "license": "WTFPL",
    "web": "https://github.com/watzon/github-api-nim"
  },
  {
    "name": "extensions",
    "url": "https://github.com/jyapayne/nim-extensions",
    "method": "git",
    "tags": [
      "library",
      "extensions",
      "addons"
    ],
    "description": "A library that will add useful tools to Nim's arsenal.",
    "license": "MIT",
    "web": "https://github.com/jyapayne/nim-extensions"
  },
  {
    "name": "nimates",
    "url": "https://github.com/jamesalbert/nimates",
    "method": "git",
    "tags": [
      "library",
      "postmates",
      "delivery"
    ],
    "description": "Client library for the Postmates API",
    "license": "Apache",
    "web": "https://github.com/jamesalbert/nimates"
  },
  {
    "name": "discordnim",
    "url": "https://github.com/Krognol/discordnim",
    "method": "git",
    "tags": [
      "library",
      "discord"
    ],
    "description": "Discord library for Nim",
    "license": "MIT",
    "web": "https://github.com/Krognol/discordnim"
  },
  {
    "name": "argument_parser",
    "url": "https://github.com/Xe/argument_parser/",
    "method": "git",
    "tags": [
      "library",
      "commandline",
      "arguments",
      "switches",
      "parsing"
    ],
    "description": "Provides a complex commandline parser",
    "license": "MIT",
    "web": "https://github.com/Xe/argument_parser"
  },
  {
    "name": "genieos",
    "url": "https://github.com/Araq/genieos/",
    "method": "git",
    "tags": [
      "library",
      "commandline",
      "sound",
      "recycle",
      "os"
    ],
    "description": "Too awesome procs to be included in nimrod.os module",
    "license": "MIT",
    "web": "http://github.com/Araq/genieos/"
  },
  {
    "name": "jester",
    "url": "https://github.com/dom96/jester/",
    "method": "git",
    "tags": [
      "web",
      "http",
      "framework",
      "dsl"
    ],
    "description": "A sinatra-like web framework for Nim.",
    "license": "MIT",
    "web": "https://github.com/dom96/jester"
  },
  {
    "name": "templates",
    "url": "https://github.com/onionhammer/nim-templates.git",
    "method": "git",
    "tags": [
      "web",
      "html",
      "template"
    ],
    "description": "A simple string templating library for Nim.",
    "license": "BSD",
    "web": "https://github.com/onionhammer/nim-templates"
  },
  {
    "name": "murmur",
    "url": "https://github.com/olahol/nimrod-murmur/",
    "method": "git",
    "tags": [
      "hash",
      "murmur"
    ],
    "description": "MurmurHash in pure Nim.",
    "license": "MIT",
    "web": "https://github.com/olahol/nimrod-murmur"
  },
  {
    "name": "libtcod_nim",
    "url": "https://github.com/Vladar4/libtcod_nim/",
    "method": "git",
    "tags": [
      "roguelike",
      "game",
      "library",
      "engine",
      "sdl",
      "opengl",
      "glsl"
    ],
    "description": "Wrapper of the libtcod library for the Nim language.",
    "license": "zlib",
    "web": "https://github.com/Vladar4/libtcod_nim"
  },
  {
    "name": "nimgame",
    "url": "https://github.com/Vladar4/nimgame/",
    "method": "git",
    "tags": [
      "deprecated",
      "game",
      "engine",
      "sdl"
    ],
    "description": "A simple 2D game engine for Nim language. Deprecated, use nimgame2 instead.",
    "license": "MIT",
    "web": "https://github.com/Vladar4/nimgame"
  },
  {
    "name": "nimgame2",
    "url": "https://github.com/Vladar4/nimgame2/",
    "method": "git",
    "tags": [
      "game",
      "engine",
      "sdl",
      "sdl2"
    ],
    "description": "A simple 2D game engine for Nim language.",
    "license": "MIT",
    "web": "https://github.com/Vladar4/nimgame2"
  },
  {
    "name": "sfml",
    "url": "https://github.com/fowlmouth/nimrod-sfml/",
    "method": "git",
    "tags": [
      "game",
      "library",
      "opengl"
    ],
    "description": "High level OpenGL-based Game Library",
    "license": "MIT",
    "web": "https://github.com/fowlmouth/nimrod-sfml"
  },
  {
    "name": "enet",
    "url": "https://github.com/fowlmouth/nimrod-enet/",
    "method": "git",
    "tags": [
      "game",
      "networking",
      "udp"
    ],
    "description": "Wrapper for ENet UDP networking library",
    "license": "MIT",
    "web": "https://github.com/fowlmouth/nimrod-enet"
  },
  {
    "name": "nim-locale",
    "url": "https://github.com/Amrykid/nim-locale/",
    "method": "git",
    "tags": [
      "library",
      "locale",
      "i18n",
      "localization",
      "localisation",
      "globalization"
    ],
    "description": "A simple library for localizing Nim applications.",
    "license": "MIT",
    "web": "https://github.com/Amrykid/nim-locale"
  },
  {
    "name": "fowltek",
    "url": "https://github.com/fowlmouth/nimlibs/",
    "method": "git",
    "tags": [
      "game",
      "opengl",
      "wrappers",
      "library",
      "assorted"
    ],
    "description": "A collection of reusable modules and wrappers.",
    "license": "MIT",
    "web": "https://github.com/fowlmouth/nimlibs"
  },
  {
    "name": "nake",
    "url": "https://github.com/fowlmouth/nake/",
    "method": "git",
    "tags": [
      "build",
      "automation",
      "sortof"
    ],
    "description": "make-like for Nim. Describe your builds as tasks!",
    "license": "MIT",
    "web": "https://github.com/fowlmouth/nake"
  },
  {
    "name": "nimrod-glfw",
    "url": "https://github.com/rafaelvasco/nimrod-glfw/",
    "method": "git",
    "tags": [
      "library",
      "glfw",
      "opengl",
      "windowing",
      "game"
    ],
    "description": "Nim bindings for GLFW library.",
    "license": "MIT",
    "web": "https://github.com/rafaelvasco/nimrod-glfw"
  },
  {
    "name": "chipmunk",
    "url": "https://github.com/fowlmouth/nimrod-chipmunk/",
    "method": "git",
    "tags": [
      "library",
      "physics",
      "game"
    ],
    "description": "Bindings for Chipmunk2D 6.x physics library (for backwards compatibility)",
    "license": "MIT",
    "web": "https://github.com/fowlmouth/nimrod-chipmunk"
  },
  {
    "name": "chipmunk6",
    "url": "https://github.com/fowlmouth/nimrod-chipmunk/",
    "method": "git",
    "tags": [
      "library",
      "physics",
      "game"
    ],
    "description": "Bindings for Chipmunk2D 6.x physics library",
    "license": "MIT",
    "web": "https://github.com/fowlmouth/nimrod-chipmunk"
  },
  {
    "name": "chipmunk7_demos",
    "url": "https://github.com/matkuki/chipmunk7_demos/",
    "method": "git",
    "tags": [
      "demos",
      "physics",
      "game"
    ],
    "description": "Chipmunk7 demos for Nim",
    "license": "MIT",
    "web": "https://github.com/matkuki/chipmunk7_demos"
  },
  {
    "name": "nim-glfw",
    "alias": "glfw"
  },
  {
    "name": "glfw",
    "url": "https://github.com/ephja/nim-glfw",
    "method": "git",
    "tags": [
      "library",
      "glfw",
      "opengl",
      "windowing",
      "game"
    ],
    "description": "A high-level GLFW 3 wrapper",
    "license": "MIT",
    "web": "https://github.com/ephja/nim-glfw"
  },
  {
    "name": "nim-ao",
    "url": "https://github.com/ephja/nim-ao",
    "method": "git",
    "tags": [
      "library",
      "audio"
    ],
    "description": "A high-level libao wrapper",
    "license": "MIT",
    "web": "https://github.com/ephja/nim-ao"
  },
  {
    "name": "termbox",
    "url": "https://github.com/fowlmouth/nim-termbox",
    "method": "git",
    "tags": [
      "library",
      "terminal",
      "io"
    ],
    "description": "Termbox wrapper.",
    "license": "MIT",
    "web": "https://github.com/fowlmouth/nim-termbox"
  },
  {
    "name": "linagl",
    "url": "https://bitbucket.org/BitPuffin/linagl",
    "method": "hg",
    "tags": [
      "library",
      "opengl",
      "math",
      "game"
    ],
    "description": "OpenGL math library",
    "license": "CC0",
    "web": "https://bitbucket.org/BitPuffin/linagl"
  },
  {
    "name": "kwin",
    "url": "https://github.com/reactormonk/nim-kwin",
    "method": "git",
    "tags": [
      "library",
      "javascript",
      "kde"
    ],
    "description": "KWin JavaScript API wrapper",
    "license": "MIT",
    "web": "https://github.com/reactormonk/nim-kwin"
  },
  {
    "name": "opencv",
    "url": "https://github.com/dom96/nim-opencv",
    "method": "git",
    "tags": [
      "library",
      "wrapper",
      "opencv",
      "image",
      "processing"
    ],
    "description": "OpenCV wrapper",
    "license": "MIT",
    "web": "https://github.com/dom96/nim-opencv"
  },
  {
    "name": "nimble",
    "url": "https://github.com/nim-lang/nimble",
    "method": "git",
    "tags": [
      "app",
      "binary",
      "package",
      "manager"
    ],
    "description": "Nimble package manager",
    "license": "BSD",
    "web": "https://github.com/nim-lang/nimble"
  },
  {
    "name": "libnx",
    "url": "https://github.com/jyapayne/nim-libnx",
    "method": "git",
    "tags": [
      "switch",
      "nintendo",
      "libnx",
      "nx"
    ],
    "description": "A port of libnx to Nim",
    "license": "The Unlicense",
    "web": "https://github.com/jyapayne/nim-libnx"
  },
  {
    "name": "switch_build",
    "url": "https://github.com/jyapayne/switch-build",
    "method": "git",
    "tags": [
      "switch",
      "nintendo",
      "build",
      "builder"
    ],
    "description": "An easy way to build homebrew files for the Nintendo Switch",
    "license": "MIT",
    "web": "https://github.com/jyapayne/switch-build"
  },
  {
    "name": "aporia",
    "url": "https://github.com/nim-lang/Aporia",
    "method": "git",
    "tags": [
      "app",
      "binary",
      "ide",
      "gtk"
    ],
    "description": "A Nim IDE.",
    "license": "GPLv2",
    "web": "https://github.com/nim-lang/Aporia"
  },
  {
    "name": "c2nim",
    "url": "https://github.com/nim-lang/c2nim",
    "method": "git",
    "tags": [
      "app",
      "binary",
      "tool",
      "header",
      "C"
    ],
    "description": "c2nim is a tool to translate Ansi C code to Nim.",
    "license": "MIT",
    "web": "https://github.com/nim-lang/c2nim"
  },
  {
    "name": "pas2nim",
    "url": "https://github.com/nim-lang/pas2nim",
    "method": "git",
    "tags": [
      "app",
      "binary",
      "tool",
      "Pascal"
    ],
    "description": "pas2nim is a tool to translate Pascal code to Nim.",
    "license": "MIT",
    "web": "https://github.com/nim-lang/pas2nim"
  },
  {
    "name": "ipsumgenera",
    "url": "https://github.com/dom96/ipsumgenera",
    "method": "git",
    "tags": [
      "app",
      "binary",
      "blog",
      "static",
      "generator"
    ],
    "description": "Static blog generator ala Jekyll.",
    "license": "MIT",
    "web": "https://github.com/dom96/ipsumgenera"
  },
  {
    "name": "clibpp",
    "url": "https://github.com/onionhammer/clibpp.git",
    "method": "git",
    "tags": [
      "import",
      "C++",
      "library",
      "wrap"
    ],
    "description": "Easy way to 'Mock' C++ interface",
    "license": "MIT",
    "web": "https://github.com/onionhammer/clibpp"
  },
  {
    "name": "pastebin",
    "url": "https://github.com/achesak/nim-pastebin",
    "method": "git",
    "tags": [
      "library",
      "wrapper",
      "pastebin"
    ],
    "description": "Pastebin API wrapper",
    "license": "MIT",
    "web": "https://github.com/achesak/nim-pastebin"
  },
  {
    "name": "yahooweather",
    "url": "https://github.com/achesak/nim-yahooweather",
    "method": "git",
    "tags": [
      "library",
      "wrapper",
      "weather"
    ],
    "description": "Yahoo! Weather API wrapper",
    "license": "MIT",
    "web": "https://github.com/achesak/nim-yahooweather"
  },
  {
    "name": "noaa",
    "url": "https://github.com/achesak/nim-noaa",
    "method": "git",
    "tags": [
      "library",
      "wrapper",
      "weather"
    ],
    "description": "NOAA weather API wrapper",
    "license": "MIT",
    "web": "https://github.com/achesak/nim-noaa"
  },
  {
    "name": "rss",
    "url": "https://github.com/achesak/nim-rss",
    "method": "git",
    "tags": [
      "library",
      "rss",
      "xml",
      "syndication"
    ],
    "description": "RSS library",
    "license": "MIT",
    "web": "https://github.com/achesak/nim-rss"
  },
  {
    "name": "extmath",
    "url": "https://github.com/achesak/extmath.nim",
    "method": "git",
    "tags": [
      "library",
      "math",
      "trigonometry"
    ],
    "description": "Nim math library",
    "license": "MIT",
    "web": "https://github.com/achesak/extmath.nim"
  },
  {
    "name": "gtk2",
    "url": "https://github.com/nim-lang/gtk2",
    "method": "git",
    "tags": [
      "wrapper",
      "gui",
      "gtk"
    ],
    "description": "Wrapper for gtk2, a feature rich toolkit for creating graphical user interfaces",
    "license": "MIT",
    "web": "https://github.com/nim-lang/gtk2"
  },
  {
    "name": "cairo",
    "url": "https://github.com/nim-lang/cairo",
    "method": "git",
    "tags": [
      "wrapper"
    ],
    "description": "Wrapper for cairo, a vector graphics library with display and print output",
    "license": "MIT",
    "web": "https://github.com/nim-lang/cairo"
  },
  {
    "name": "x11",
    "url": "https://github.com/nim-lang/x11",
    "method": "git",
    "tags": [
      "wrapper"
    ],
    "description": "Wrapper for X11",
    "license": "MIT",
    "web": "https://github.com/nim-lang/x11"
  },
  {
    "name": "opengl",
    "url": "https://github.com/nim-lang/opengl",
    "method": "git",
    "tags": [
      "wrapper"
    ],
    "description": "High-level and low-level wrapper for OpenGL",
    "license": "MIT",
    "web": "https://github.com/nim-lang/opengl"
  },
  {
    "name": "lua",
    "url": "https://github.com/nim-lang/lua",
    "method": "git",
    "tags": [
      "wrapper"
    ],
    "description": "Wrapper to interface with the Lua interpreter",
    "license": "MIT",
    "web": "https://github.com/nim-lang/lua"
  },
  {
    "name": "tcl",
    "url": "https://github.com/nim-lang/tcl",
    "method": "git",
    "tags": [
      "wrapper"
    ],
    "description": "Wrapper for the TCL programming language",
    "license": "MIT",
    "web": "https://github.com/nim-lang/tcl"
  },
  {
    "name": "glm",
    "url": "https://github.com/stavenko/nim-glm",
    "method": "git",
    "tags": [
      "opengl",
      "math",
      "matrix",
      "vector",
      "glsl"
    ],
    "description": "Port of c++ glm library with shader-like syntax",
    "license": "MIT",
    "web": "https://github.com/stavenko/nim-glm"
  },
  {
    "name": "python",
    "url": "https://github.com/nim-lang/python",
    "method": "git",
    "tags": [
      "wrapper"
    ],
    "description": "Wrapper to interface with Python interpreter",
    "license": "MIT",
    "web": "https://github.com/nim-lang/python"
  },
  {
    "name": "NimBorg",
    "url": "https://github.com/micklat/NimBorg",
    "method": "git",
    "tags": [
      "wrapper"
    ],
    "description": "High-level and low-level interfaces to python and lua",
    "license": "MIT",
    "web": "https://github.com/micklat/NimBorg"
  },
  {
    "name": "sha1",
    "url": "https://github.com/onionhammer/sha1",
    "method": "git",
    "tags": [
      "port",
      "hash",
      "sha1"
    ],
    "description": "SHA-1 produces a 160-bit (20-byte) hash value from arbitrary input",
    "license": "BSD"
  },
  {
    "name": "dropbox_filename_sanitizer",
    "url": "https://github.com/Araq/dropbox_filename_sanitizer/",
    "method": "git",
    "tags": [
      "dropbox"
    ],
    "description": "Tool to clean up filenames shared on Dropbox",
    "license": "MIT",
    "web": "https://github.com/Araq/dropbox_filename_sanitizer/"
  },
  {
    "name": "csv",
    "url": "https://github.com/achesak/nim-csv",
    "method": "git",
    "tags": [
      "csv",
      "parsing",
      "stringify",
      "library"
    ],
    "description": "Library for parsing, stringifying, reading, and writing CSV (comma separated value) files",
    "license": "MIT",
    "web": "https://github.com/achesak/nim-csv"
  },
  {
    "name": "geonames",
    "url": "https://github.com/achesak/nim-geonames",
    "method": "git",
    "tags": [
      "library",
      "wrapper",
      "geography"
    ],
    "description": "GeoNames API wrapper",
    "license": "MIT",
    "web": "https://github.com/achesak/nim-geonames"
  },
  {
    "name": "gravatar",
    "url": "https://github.com/achesak/nim-gravatar",
    "method": "git",
    "tags": [
      "library",
      "wrapper",
      "gravatar"
    ],
    "description": "Gravatar API wrapper",
    "license": "MIT",
    "web": "https://github.com/achesak/nim-gravatar"
  },
  {
    "name": "coverartarchive",
    "url": "https://github.com/achesak/nim-coverartarchive",
    "method": "git",
    "tags": [
      "library",
      "wrapper",
      "cover art",
      "music",
      "metadata"
    ],
    "description": "Cover Art Archive API wrapper",
    "license": "MIT",
    "web": "http://github.com/achesak/nim-coverartarchive"
  },
  {
    "name": "nim-ogg",
    "url": "https://bitbucket.org/BitPuffin/nim-ogg",
    "method": "hg",
    "tags": [
      "library",
      "wrapper",
      "binding",
      "audio",
      "sound",
      "video",
      "metadata",
      "media"
    ],
    "description": "Binding to libogg",
    "license": "CC0"
  },
  {
    "name": "ogg",
    "url": "https://bitbucket.org/BitPuffin/nim-ogg",
    "method": "hg",
    "tags": [
      "library",
      "wrapper",
      "binding",
      "audio",
      "sound",
      "video",
      "metadata",
      "media"
    ],
    "description": "Binding to libogg",
    "license": "CC0"
  },
  {
    "name": "nim-vorbis",
    "url": "https://bitbucket.org/BitPuffin/nim-vorbis",
    "method": "hg",
    "tags": [
      "library",
      "wrapper",
      "binding",
      "audio",
      "sound",
      "metadata",
      "media"
    ],
    "description": "Binding to libvorbis",
    "license": "CC0"
  },
  {
    "name": "vorbis",
    "url": "https://bitbucket.org/BitPuffin/nim-vorbis",
    "method": "hg",
    "tags": [
      "library",
      "wrapper",
      "binding",
      "audio",
      "sound",
      "metadata",
      "media"
    ],
    "description": "Binding to libvorbis",
    "license": "CC0"
  },
  {
    "name": "nim-portaudio",
    "url": "https://bitbucket.org/BitPuffin/nim-portaudio",
    "method": "hg",
    "tags": [
      "library",
      "wrapper",
      "binding",
      "audio",
      "sound",
      "media",
      "io"
    ],
    "description": "Binding to portaudio",
    "license": "CC0"
  },
  {
    "name": "portaudio",
    "url": "https://bitbucket.org/BitPuffin/nim-portaudio",
    "method": "hg",
    "tags": [
      "library",
      "wrapper",
      "binding",
      "audio",
      "sound",
      "media",
      "io"
    ],
    "description": "Binding to portaudio",
    "license": "CC0"
  },
  {
    "name": "commandeer",
    "url": "https://github.com/fenekku/commandeer",
    "method": "git",
    "tags": [
      "library",
      "commandline",
      "arguments",
      "switches",
      "parsing",
      "options"
    ],
    "description": "Provides a small command line parsing DSL (domain specific language)",
    "license": "MIT",
    "web": "https://github.com/fenekku/commandeer"
  },
  {
    "name": "scrypt.nim",
    "url": "https://bitbucket.org/BitPuffin/scrypt.nim",
    "method": "hg",
    "tags": [
      "library",
      "wrapper",
      "binding",
      "crypto",
      "cryptography",
      "hash",
      "password",
      "security"
    ],
    "description": "Binding and utilities for scrypt",
    "license": "CC0"
  },
  {
    "name": "bloom",
    "url": "https://github.com/boydgreenfield/nimrod-bloom",
    "method": "git",
    "tags": [
      "bloom-filter",
      "bloom",
      "probabilistic",
      "data structure",
      "set membership",
      "MurmurHash",
      "MurmurHash3"
    ],
    "description": "Efficient Bloom filter implementation in Nim using MurmurHash3.",
    "license": "MIT",
    "web": "https://www.github.com/boydgreenfield/nimrod-bloom"
  },
  {
    "name": "awesome_rmdir",
    "url": "https://github.com/Araq/awesome_rmdir/",
    "method": "git",
    "tags": [
      "rmdir",
      "awesome",
      "commandline"
    ],
    "description": "Command to remove acceptably empty directories.",
    "license": "MIT",
    "web": "https://github.com/Araq/awesome_rmdir/"
  },
  {
    "name": "nimalpm",
    "url": "https://github.com/barcharcraz/nimalpm/",
    "method": "git",
    "tags": [
      "alpm",
      "wrapper",
      "binding",
      "library"
    ],
    "description": "A nimrod wrapper for libalpm",
    "license": "GPLv2",
    "web": "https://www.github.com/barcharcraz/nimalpm/"
  },
  {
    "name": "png",
    "url": "https://github.com/barcharcraz/nimlibpng",
    "method": "git",
    "tags": [
      "png",
      "wrapper",
      "library",
      "libpng",
      "image"
    ],
    "description": "Nim wrapper for the libpng library",
    "license": "libpng",
    "web": "https://github.com/barcharcraz/nimlibpng"
  },
  {
    "name": "nimlibpng",
    "alias": "png"
  },
  {
    "name": "sdl2",
    "url": "https://github.com/nim-lang/sdl2",
    "method": "git",
    "tags": [
      "wrapper",
      "media",
      "audio",
      "video"
    ],
    "description": "Wrapper for SDL 2.x",
    "license": "MIT",
    "web": "https://github.com/nim-lang/sdl2"
  },
  {
    "name": "gamelib",
    "url": "https://github.com/PMunch/SDLGamelib",
    "method": "git",
    "tags": [
      "sdl",
      "game",
      "library"
    ],
    "description": "A library of functions to make creating games using Nim and SDL2 easier. This does not intend to be a full blown engine and tries to keep all the components loosely coupled so that individual parts can be used separately.",
    "license": "MIT",
    "web": "https://github.com/PMunch/SDLGamelib"
  },
  {
    "name": "nimcr",
    "url": "https://github.com/PMunch/nimcr",
    "method": "git",
    "tags": [
      "shebang",
      "utility"
    ],
    "description": "A small program to make Nim shebang-able without the overhead of compiling each time",
    "license": "MIT",
    "web": "https://github.com/PMunch/nimcr"
  },
  {
    "name": "gtkgenui",
    "url": "https://github.com/PMunch/gtkgenui",
    "method": "git",
    "tags": [
      "gtk2",
      "utility"
    ],
    "description": "This module provides the genui macro for the Gtk2 toolkit. Genui is a way to specify graphical interfaces in a hierarchical way to more clearly show the structure of the interface as well as simplifying the code.",
    "license": "MIT",
    "web": "https://github.com/PMunch/gtkgenui"
  },
  {
    "name": "persvector",
    "url": "https://github.com/PMunch/nim-persistent-vector",
    "method": "git",
    "tags": [
      "datastructures",
      "immutable",
      "persistent"
    ],
    "description": "This is an implementation of Clojures persistent vectors in Nim.",
    "license": "MIT",
    "web": "https://github.com/PMunch/nim-persistent-vector"
  },
  {
    "name": "pcap",
    "url": "https://github.com/PMunch/nim-pcap",
    "method": "git",
    "tags": [
      "pcap",
      "fileformats"
    ],
    "description": "Tiny pure Nim library to read PCAP files used by TcpDump/WinDump/Wireshark.",
    "license": "MIT",
    "web": "https://github.com/PMunch/nim-pcap"
  },
  {
    "name": "drawille",
    "url": "https://github.com/PMunch/drawille-nim",
    "method": "git",
    "tags": [
      "drawile",
      "terminal",
      "graphics"
    ],
    "description": "Drawing in terminal with Unicode Braille characters.",
    "license": "MIT",
    "web": "https://github.com/PMunch/drawille-nim"
  },
  {
    "name": "binaryparse",
    "url": "https://github.com/PMunch/binaryparse",
    "method": "git",
    "tags": [
      "parsing",
      "binary"
    ],
    "description": "Binary parser (and writer) in pure Nim. Generates efficient parsing procedures that handle many commonly seen patterns seen in binary files and does sub-byte field reading.",
    "license": "MIT",
    "web": "https://github.com/PMunch/binaryparse"
  },
  {
    "name": "libkeepass",
    "url": "https://github.com/PMunch/libkeepass",
    "method": "git",
    "tags": [
      "keepass",
      "password",
      "library"
    ],
    "description": "Library for reading KeePass files and decrypt the passwords within it",
    "license": "MIT",
    "web": "https://github.com/PMunch/libkeepass"
  },
  {
    "name": "zhsh",
    "url": "https://github.com/PMunch/zhangshasha",
    "method": "git",
    "tags": [
      "algorithm",
      "edit-distance"
    ],
    "description": "This module is a port of the Java implementation of the Zhang-Shasha algorithm for tree edit distance",
    "license": "MIT",
    "web": "https://github.com/PMunch/zhangshasha"
  },
  {
    "name": "termstyle",
    "url": "https://github.com/PMunch/termstyle",
    "method": "git",
    "tags": [
      "terminal",
      "colour",
      "style"
    ],
    "description": "Easy to use styles for terminal output",
    "license": "MIT",
    "web": "https://github.com/PMunch/termstyle"
  },
  {
    "name": "combparser",
    "url": "https://github.com/PMunch/combparser",
    "method": "git",
    "tags": [
      "parser",
      "combinator"
    ],
    "description": "A parser combinator library for easy generation of complex parsers",
    "license": "MIT",
    "web": "https://github.com/PMunch/combparser"
  },
  {
    "name": "protobuf",
    "url": "https://github.com/PMunch/protobuf-nim",
    "method": "git",
    "tags": [
      "protobuf",
      "serialization"
    ],
    "description": "Protobuf implementation in pure Nim that leverages the power of the macro system to not depend on any external tools",
    "license": "MIT",
    "web": "https://github.com/PMunch/protobuf-nim"
  },
  {
    "name": "strslice",
    "url": "https://github.com/PMunch/strslice",
    "method": "git",
    "tags": [
      "optimization",
      "strings",
      "library"
    ],
    "description": "Simple implementation of string slices with some of the strutils ported or wrapped to work on them. String slices offer a performance enhancement when working with large amounts of slices from one base string",
    "license": "MIT",
    "web": "https://github.com/PMunch/strslice"
  },
  {
    "name": "jsonschema",
    "url": "https://github.com/PMunch/jsonschema",
    "method": "git",
    "tags": [
      "json",
      "schema",
      "library",
      "validation"
    ],
    "description": "JSON schema validation and creation.",
    "license": "MIT",
    "web": "https://github.com/PMunch/jsonschema"
  },
  {
    "name": "sdl2_nim",
    "url": "https://github.com/Vladar4/sdl2_nim",
    "method": "git",
    "tags": [
      "library",
      "wrapper",
      "sdl2",
      "game",
      "video",
      "image",
      "audio",
      "network",
      "ttf"
    ],
    "description": "Wrapper of the SDL 2 library for the Nim language.",
    "license": "zlib",
    "web": "https://github.com/Vladar4/sdl2_nim"
  },
  {
    "name": "assimp",
    "url": "https://github.com/barcharcraz/nim-assimp",
    "method": "git",
    "tags": [
      "wrapper",
      "media",
      "mesh",
      "import",
      "game"
    ],
    "description": "Wrapper for the assimp library",
    "license": "MIT",
    "web": "https://github.com/barcharcraz/nim-assimp"
  },
  {
    "name": "freeimage",
    "url": "https://github.com/barcharcraz/nim-freeimage",
    "method": "git",
    "tags": [
      "wrapper",
      "media",
      "image",
      "import",
      "game"
    ],
    "description": "Wrapper for the FreeImage library",
    "license": "MIT",
    "web": "https://github.com/barcharcraz/nim-freeimage"
  },
  {
    "name": "bcrypt",
    "url": "https://github.com/ithkuil/bcryptnim/",
    "method": "git",
    "tags": [
      "hash",
      "crypto",
      "password",
      "bcrypt",
      "library"
    ],
    "description": "Wraps the bcrypt (blowfish) library for creating encrypted hashes (useful for passwords)",
    "license": "BSD",
    "web": "https://www.github.com/ithkuil/bcryptnim/"
  },
  {
    "name": "opencl",
    "url": "https://github.com/nim-lang/opencl",
    "method": "git",
    "tags": [
      "library"
    ],
    "description": "Low-level wrapper for OpenCL",
    "license": "MIT",
    "web": "https://github.com/nim-lang/opencl"
  },
  {
    "name": "DevIL",
    "url": "https://github.com/Varriount/DevIL",
    "method": "git",
    "tags": [
      "image",
      "library",
      "graphics",
      "wrapper"
    ],
    "description": "Wrapper for the DevIL image library",
    "license": "MIT",
    "web": "https://github.com/Varriount/DevIL"
  },
  {
    "name": "signals",
    "url": "https://github.com/fowlmouth/signals.nim",
    "method": "git",
    "tags": [
      "event-based",
      "observer pattern",
      "library"
    ],
    "description": "Signals/slots library.",
    "license": "MIT",
    "web": "https://github.com/fowlmouth/signals.nim"
  },
  {
    "name": "sling",
    "url": "https://github.com/Druage/sling",
    "method": "git",
    "tags": [
      "signal",
      "slots",
      "eventloop",
      "callback"
    ],
    "description": "Signal and Slot library for Nim.",
    "license": "unlicense",
    "web": "https://github.com/Druage/sling"
  },
  {
    "name": "number_files",
    "url": "https://github.com/Araq/number_files/",
    "method": "git",
    "tags": [
      "rename",
      "filename",
      "finder"
    ],
    "description": "Command to add counter suffix/prefix to a list of files.",
    "license": "MIT",
    "web": "https://github.com/Araq/number_files/"
  },
  {
    "name": "redissessions",
    "url": "https://github.com/ithkuil/redissessions/",
    "method": "git",
    "tags": [
      "jester",
      "sessions",
      "redis"
    ],
    "description": "Redis-backed sessions for jester",
    "license": "MIT",
    "web": "https://github.com/ithkuil/redissessions/"
  },
  {
    "name": "horde3d",
    "url": "https://github.com/fowlmouth/horde3d",
    "method": "git",
    "tags": [
      "graphics",
      "3d",
      "rendering",
      "wrapper"
    ],
    "description": "Wrapper for Horde3D, a small open source 3D rendering engine.",
    "license": "WTFPL",
    "web": "https://github.com/fowlmouth/horde3d"
  },
  {
    "name": "mongo",
    "url": "https://github.com/nim-lang/mongo",
    "method": "git",
    "tags": [
      "library",
      "wrapper",
      "database"
    ],
    "description": "Bindings and a high-level interface for MongoDB",
    "license": "MIT",
    "web": "https://github.com/nim-lang/mongo"
  },
  {
    "name": "allegro5",
    "url": "https://github.com/fowlmouth/allegro5",
    "method": "git",
    "tags": [
      "wrapper",
      "graphics",
      "games",
      "opengl",
      "audio"
    ],
    "description": "Wrapper for Allegro version 5.X",
    "license": "MIT",
    "web": "https://github.com/fowlmouth/allegro5"
  },
  {
    "name": "physfs",
    "url": "https://github.com/fowlmouth/physfs",
    "method": "git",
    "tags": [
      "wrapper",
      "filesystem",
      "archives"
    ],
    "description": "A library to provide abstract access to various archives.",
    "license": "WTFPL",
    "web": "https://github.com/fowlmouth/physfs"
  },
  {
    "name": "shoco",
    "url": "https://github.com/onionhammer/shoconim.git",
    "method": "git",
    "tags": [
      "compression",
      "shoco"
    ],
    "description": "A fast compressor for short strings",
    "license": "MIT",
    "web": "https://github.com/onionhammer/shoconim"
  },
  {
    "name": "murmur3",
    "url": "https://github.com/boydgreenfield/nimrod-murmur",
    "method": "git",
    "tags": [
      "MurmurHash",
      "MurmurHash3",
      "murmur",
      "hash",
      "hashing"
    ],
    "description": "A simple MurmurHash3 wrapper for Nim",
    "license": "MIT",
    "web": "https://github.com/boydgreenfield/nimrod-murmur"
  },
  {
    "name": "hex",
    "url": "https://github.com/esbullington/nimrod-hex",
    "method": "git",
    "tags": [
      "hex",
      "encoding"
    ],
    "description": "A simple hex package for Nim",
    "license": "MIT",
    "web": "https://github.com/esbullington/nimrod-hex"
  },
  {
    "name": "strfmt",
    "url": "https://bitbucket.org/lyro/strfmt",
    "method": "hg",
    "tags": [
      "library"
    ],
    "description": "A string formatting library inspired by Python's `format`.",
    "license": "MIT",
    "web": "https://lyro.bitbucket.org/strfmt"
  },
  {
    "name": "jade-nim",
    "url": "https://github.com/idlewan/jade-nim",
    "method": "git",
    "tags": [
      "template",
      "jade",
      "web",
      "dsl",
      "html"
    ],
    "description": "Compiles jade templates to Nim procedures.",
    "license": "MIT",
    "web": "https://github.com/idlewan/jade-nim"
  },
  {
    "name": "gh_nimrod_doc_pages",
    "url": "https://github.com/Araq/gh_nimrod_doc_pages",
    "method": "git",
    "tags": [
      "commandline",
      "web",
      "automation",
      "documentation"
    ],
    "description": "Generates a GitHub documentation website for Nim projects.",
    "license": "MIT",
    "web": "https://github.com/Araq/gh_nimrod_doc_pages"
  },
  {
    "name": "midnight_dynamite",
    "url": "https://github.com/Araq/midnight_dynamite",
    "method": "git",
    "tags": [
      "wrapper",
      "library",
      "html",
      "markdown",
      "md"
    ],
    "description": "Wrapper for the markdown rendering hoedown library",
    "license": "MIT",
    "web": "https://github.com/Araq/midnight_dynamite"
  },
  {
    "name": "rsvg",
    "url": "https://github.com/def-/rsvg",
    "method": "git",
    "tags": [
      "wrapper",
      "library",
      "graphics"
    ],
    "description": "Wrapper for librsvg, a Scalable Vector Graphics (SVG) rendering library",
    "license": "MIT",
    "web": "https://github.com/def-/rsvg"
  },
  {
    "name": "emerald",
    "url": "https://github.com/flyx/emerald",
    "method": "git",
    "tags": [
      "dsl",
      "html",
      "template",
      "web"
    ],
    "description": "macro-based HTML templating engine",
    "license": "WTFPL",
    "web": "https://flyx.github.io/emerald/"
  },
  {
    "name": "niminst",
    "url": "https://github.com/nim-lang/niminst",
    "method": "git",
    "tags": [
      "app",
      "binary",
      "tool",
      "installation",
      "generator"
    ],
    "description": "tool to generate installers for Nim programs",
    "license": "MIT",
    "web": "https://github.com/nim-lang/niminst"
  },
  {
    "name": "redis",
    "url": "https://github.com/nim-lang/redis",
    "method": "git",
    "tags": [
      "redis",
      "client",
      "library"
    ],
    "description": "official redis client for Nim",
    "license": "MIT",
    "web": "https://github.com/nim-lang/redis"
  },
  {
    "name": "dialogs",
    "url": "https://github.com/nim-lang/dialogs",
    "method": "git",
    "tags": [
      "library",
      "ui",
      "gui",
      "dialog",
      "file"
    ],
    "description": "wraps GTK+ or Windows' open file dialogs",
    "license": "MIT",
    "web": "https://github.com/nim-lang/dialogs"
  },
  {
    "name": "vectors",
    "url": "https://github.com/blamestross/nimrod-vectors",
    "method": "git",
    "tags": [
      "math",
      "vectors",
      "library"
    ],
    "description": "Simple multidimensional vector math",
    "license": "MIT",
    "web": "https://github.com/blamestross/nimrod-vectors"
  },
  {
    "name": "bitarray",
    "url": "https://github.com/onecodex/nim-bitarray",
    "method": "git",
    "tags": [
      "Bit arrays",
      "Bit sets",
      "Bit vectors",
      "Data structures"
    ],
    "description": "mmap-backed bitarray implementation in Nim.",
    "license": "MIT",
    "web": "https://www.github.com/onecodex/nim-bitarray"
  },
  {
    "name": "appdirs",
    "url": "https://github.com/MrJohz/appdirs",
    "method": "git",
    "tags": [
      "utility",
      "filesystem"
    ],
    "description": "A utility library to find the directory you need to app in.",
    "license": "MIT",
    "web": "https://github.com/MrJohz/appdirs"
  },
  {
    "name": "sndfile",
    "url": "https://github.com/julienaubert/nim-sndfile",
    "method": "git",
    "tags": [
      "audio",
      "wav",
      "wrapper",
      "libsndfile"
    ],
    "description": "A wrapper of libsndfile",
    "license": "MIT",
    "web": "https://github.com/julienaubert/nim-sndfile"
  },
  {
    "name": "nim-sndfile",
    "alias": "sndfile"
  },
  {
    "name": "bigints",
    "url": "https://github.com/def-/bigints",
    "method": "git",
    "tags": [
      "math",
      "library",
      "numbers"
    ],
    "description": "Arbitrary-precision integers",
    "license": "MIT",
    "web": "https://github.com/def-/bigints"
  },
  {
    "name": "iterutils",
    "url": "https://github.com/def-/iterutils",
    "method": "git",
    "tags": [
      "library",
      "iterators"
    ],
    "description": "Functional operations for iterators and slices, similar to sequtils",
    "license": "MIT",
    "web": "https://github.com/def-/iterutils"
  },
  {
    "name": "hastyscribe",
    "url": "https://github.com/h3rald/hastyscribe",
    "method": "git",
    "tags": [
      "markdown",
      "html",
      "publishing"
    ],
    "description": "Self-contained markdown compiler generating self-contained HTML documents",
    "license": "MIT",
    "web": "https://h3rald.com/hastyscribe"
  },
  {
    "name": "nanomsg",
    "url": "https://github.com/def-/nim-nanomsg",
    "method": "git",
    "tags": [
      "library",
      "wrapper",
      "networking"
    ],
    "description": "Wrapper for the nanomsg socket library that provides several common communication patterns",
    "license": "MIT",
    "web": "https://github.com/def-/nim-nanomsg"
  },
  {
    "name": "directnimrod",
    "url": "https://bitbucket.org/barcharcraz/directnimrod",
    "method": "git",
    "tags": [
      "library",
      "wrapper",
      "graphics",
      "windows"
    ],
    "description": "Wrapper for microsoft's DirectX libraries",
    "license": "MS-PL",
    "web": "https://bitbucket.org/barcharcraz/directnimrod"
  },
  {
    "name": "imghdr",
    "url": "https://github.com/achesak/nim-imghdr",
    "method": "git",
    "tags": [
      "image",
      "formats",
      "files"
    ],
    "description": "Library for detecting the format of an image",
    "license": "MIT",
    "web": "https://github.com/achesak/nim-imghdr"
  },
  {
    "name": "csv2json",
    "url": "https://github.com/achesak/nim-csv2json",
    "method": "git",
    "tags": [
      "csv",
      "json"
    ],
    "description": "Convert CSV files to JSON",
    "license": "MIT",
    "web": "https://github.com/achesak/nim-csv2json"
  },
  {
    "name": "vecmath",
    "url": "https://github.com/barcharcraz/vecmath",
    "method": "git",
    "tags": [
      "library",
      "math",
      "vector"
    ],
    "description": "various vector maths utils for nimrod",
    "license": "MIT",
    "web": "https://github.com/barcharcraz/vecmath"
  },
  {
    "name": "lazy_rest",
    "url": "https://github.com/Araq/lazy_rest",
    "method": "git",
    "tags": [
      "library",
      "rst",
      "rest",
      "text",
      "html"
    ],
    "description": "Simple reST HTML generation with some extras.",
    "license": "MIT",
    "web": "https://github.com/Araq/lazy_rest"
  },
  {
    "name": "Phosphor",
    "url": "https://github.com/barcharcraz/Phosphor",
    "method": "git",
    "tags": [
      "library",
      "opengl",
      "graphics"
    ],
    "description": "eaiser use of OpenGL and GLSL shaders",
    "license": "MIT",
    "web": "https://github.com/barcharcraz/Phosphor"
  },
  {
    "name": "colorsys",
    "url": "https://github.com/achesak/nim-colorsys",
    "method": "git",
    "tags": [
      "library",
      "colors",
      "rgb",
      "yiq",
      "hls",
      "hsv"
    ],
    "description": "Convert between RGB, YIQ, HLS, and HSV color systems.",
    "license": "MIT",
    "web": "https://github.com/achesak/nim-colorsys"
  },
  {
    "name": "pythonfile",
    "url": "https://github.com/achesak/nim-pythonfile",
    "method": "git",
    "tags": [
      "library",
      "python",
      "files",
      "file"
    ],
    "description": "Wrapper of the file procedures to provide an interface as similar as possible to that of Python",
    "license": "MIT",
    "web": "https://github.com/achesak/nim-pythonfile"
  },
  {
    "name": "sndhdr",
    "url": "https://github.com/achesak/nim-sndhdr",
    "method": "git",
    "tags": [
      "library",
      "formats",
      "files",
      "sound",
      "audio"
    ],
    "description": "Library for detecting the format of a sound file",
    "license": "MIT",
    "web": "https://github.com/achesak/nim-sndhdr"
  },
  {
    "name": "irc",
    "url": "https://github.com/nim-lang/irc",
    "method": "git",
    "tags": [
      "library",
      "irc",
      "network"
    ],
    "description": "Implements a simple IRC client.",
    "license": "MIT",
    "web": "https://github.com/nim-lang/irc"
  },
  {
    "name": "random",
    "url": "https://github.com/oprypin/nim-random",
    "method": "git",
    "tags": [
      "library",
      "algorithms",
      "random"
    ],
    "description": "Pseudo-random number generation library inspired by Python",
    "license": "MIT",
    "web": "https://github.com/oprypin/nim-random"
  },
  {
    "name": "zmq",
    "url": "https://github.com/nim-lang/nim-zmq",
    "method": "git",
    "tags": [
      "library",
      "wrapper",
      "zeromq",
      "messaging",
      "queue"
    ],
    "description": "ZeroMQ 4 wrapper",
    "license": "MIT",
    "web": "https://github.com/nim-lang/nim-zmq"
  },
  {
    "name": "uuid",
    "url": "https://github.com/idlewan/nim-uuid",
    "method": "git",
    "tags": [
      "library",
      "wrapper",
      "uuid"
    ],
    "description": "UUID wrapper",
    "license": "MIT",
    "web": "https://github.com/idlewan/nim-uuid"
  },
  {
    "name": "robotparser",
    "url": "https://github.com/achesak/nim-robotparser",
    "method": "git",
    "tags": [
      "library",
      "useragent",
      "robots",
      "robot.txt"
    ],
    "description": "Determine if a useragent can access a URL using robots.txt",
    "license": "MIT",
    "web": "https://github.com/achesak/nim-robotparser"
  },
  {
    "name": "epub",
    "url": "https://github.com/achesak/nim-epub",
    "method": "git",
    "tags": [
      "library",
      "epub",
      "e-book"
    ],
    "description": "Module for working with EPUB e-book files",
    "license": "MIT",
    "web": "https://github.com/achesak/nim-epub"
  },
  {
    "name": "hashids",
    "url": "https://github.com/achesak/nim-hashids",
    "method": "git",
    "tags": [
      "library",
      "hashids"
    ],
    "description": "Nim implementation of Hashids",
    "license": "MIT",
    "web": "https://github.com/achesak/nim-hashids"
  },
  {
    "name": "openssl_evp",
    "url": "https://github.com/cowboy-coders/nim-openssl-evp",
    "method": "git",
    "tags": [
      "library",
      "crypto",
      "openssl"
    ],
    "description": "Wrapper for OpenSSL's EVP interface",
    "license": "OpenSSL License and SSLeay License",
    "web": "https://github.com/cowboy-coders/nim-openssl-evp"
  },
  {
    "name": "monad",
    "alias": "maybe"
  },
  {
    "name": "maybe",
    "url": "https://github.com/superfunc/maybe",
    "method": "git",
    "tags": [
      "library",
      "functional",
      "optional",
      "monad"
    ],
    "description": "basic monadic maybe type for Nim",
    "license": "BSD3",
    "web": "https://github.com/superfunc/maybe"
  },
  {
    "name": "eternity",
    "url": "https://github.com/hiteshjasani/nim-eternity",
    "method": "git",
    "tags": [
      "library",
      "time",
      "format"
    ],
    "description": "Humanize elapsed time",
    "license": "MIT",
    "web": "https://github.com/hiteshjasani/nim-eternity"
  },
  {
    "name": "gmp",
    "url": "https://github.com/subsetpark/nim-gmp",
    "method": "git",
    "tags": [
      "library",
      "bignum",
      "numbers",
      "math"
    ],
    "description": "wrapper for the GNU multiple precision arithmetic library (GMP)",
    "license": "LGPLv3 or GPLv2",
    "web": "https://github.com/subsetpark/nim-gmp"
  },
  {
    "name": "ludens",
    "url": "https://github.com/rnentjes/nim-ludens",
    "method": "git",
    "tags": [
      "library",
      "game",
      "opengl",
      "sfml"
    ],
    "description": "Little game library using opengl and sfml",
    "license": "MIT",
    "web": "https://github.com/rnentjes/nim-ludens"
  },
  {
    "name": "ffbookmarks",
    "url": "https://github.com/achesak/nim-ffbookmarks",
    "method": "git",
    "tags": [
      "firefox",
      "bookmarks",
      "library"
    ],
    "description": "Nim module for working with Firefox bookmarks",
    "license": "MIT",
    "web": "https://github.com/achesak/nim-ffbookmarks"
  },
  {
    "name": "moustachu",
    "url": "https://github.com/fenekku/moustachu.git",
    "method": "git",
    "tags": [
      "web",
      "html",
      "template",
      "mustache"
    ],
    "description": "Mustache templating for Nim.",
    "license": "MIT",
    "web": "https://github.com/fenekku/moustachu"
  },
  {
    "name": "easy-bcrypt",
    "url": "https://github.com/flaviut/easy-bcrypt.git",
    "method": "git",
    "tags": [
      "hash",
      "crypto",
      "password",
      "bcrypt"
    ],
    "description": "simple wrapper providing a convenient interface for the bcrypt password hashing algorithm",
    "license": "CC0",
    "web": "https://github.com/flaviut/easy-bcrypt/blob/master/easy-bcrypt.nimble"
  },
  {
    "name": "libclang",
    "url": "https://github.com/cowboy-coders/nim-libclang.git",
    "method": "git",
    "tags": [
      "wrapper",
      "bindings",
      "clang"
    ],
    "description": "wrapper for libclang (the C-interface of the clang LLVM frontend)",
    "license": "MIT",
    "web": "https://github.com/cowboy-coders/nim-libclang"
  },
  {
    "name": "nim-libclang",
    "url": "https://github.com/cowboy-coders/nim-libclang.git",
    "method": "git",
    "tags": [
      "wrapper",
      "bindings",
      "clang"
    ],
    "description": "Please use libclang instead.",
    "license": "MIT",
    "web": "https://github.com/cowboy-coders/nim-libclang"
  },
  {
    "name": "nimqml",
    "url": "https://github.com/filcuc/nimqml",
    "method": "git",
    "tags": [
      "Qt",
      "Qml",
      "UI",
      "GUI"
    ],
    "description": "Qt Qml bindings",
    "license": "GPLv3",
    "web": "https://github.com/filcuc/nimqml"
  },
  {
    "name": "XPLM-Nim",
    "url": "https://github.com/jpoirier/XPLM-Nim",
    "method": "git",
    "tags": [
      "X-Plane",
      "XPLM",
      "Plugin",
      "SDK"
    ],
    "description": "X-Plane XPLM SDK wrapper",
    "license": "BSD",
    "web": "https://github.com/jpoirier/XPLM-Nim"
  },
  {
    "name": "csfml",
    "url": "https://github.com/oprypin/nim-csfml",
    "method": "git",
    "tags": [
      "sfml",
      "binding",
      "game",
      "media",
      "library",
      "opengl"
    ],
    "description": "Bindings for Simple and Fast Multimedia Library (through CSFML)",
    "license": "zlib",
    "web": "https://github.com/oprypin/nim-csfml"
  },
  {
    "name": "optional_t",
    "url": "https://github.com/flaviut/optional_t",
    "method": "git",
    "tags": [
      "option",
      "functional"
    ],
    "description": "Basic Option[T] library",
    "license": "MIT",
    "web": "https://github.com/flaviut/optional_t"
  },
  {
    "name": "nimrtlsdr",
    "url": "https://github.com/jpoirier/nimrtlsdr",
    "method": "git",
    "tags": [
      "rtl-sdr",
      "wrapper",
      "bindings",
      "rtlsdr"
    ],
    "description": "A Nim wrapper for librtlsdr",
    "license": "BSD",
    "web": "https://github.com/jpoirier/nimrtlsdr"
  },
  {
    "name": "lapp",
    "url": "https://gitlab.3dicc.com/gokr/lapp.git",
    "method": "git",
    "tags": [
      "args",
      "cmd",
      "opt",
      "parse",
      "parsing"
    ],
    "description": "Opt parser using synopsis as specification, ported from Lua.",
    "license": "MIT",
    "web": "https://gitlab.3dicc.com/gokr/lapp"
  },
  {
    "name": "blimp",
    "url": "https://gitlab.3dicc.com/gokr/blimp.git",
    "method": "git",
    "tags": [
      "app",
      "binary",
      "utility",
      "git",
      "git-fat"
    ],
    "description": "Utility that helps with big files in git, very similar to git-fat, s3annnex etc.",
    "license": "MIT",
    "web": "https://gitlab.3dicc.com/gokr/blimp"
  },
  {
    "name": "parsetoml",
    "url": "https://github.com/NimParsers/parsetoml.git",
    "method": "git",
    "tags": [
      "library",
      "parse"
    ],
    "description": "Library for parsing TOML files.",
    "license": "MIT",
    "web": "https://github.com/NimParsers/parsetoml"
  },
  {
    "name": "compiler",
    "url": "https://github.com/nim-lang/Nim.git",
    "method": "git",
    "tags": [
      "library"
    ],
    "description": "Compiler package providing the compiler sources as a library.",
    "license": "MIT",
    "web": "https://github.com/nim-lang/Nim"
  },
  {
    "name": "nre",
    "url": "https://github.com/flaviut/nre.git",
    "method": "git",
    "tags": [
      "library",
      "pcre",
      "regex"
    ],
    "description": "A better regular expression library",
    "license": "MIT",
    "web": "https://github.com/flaviut/nre"
  },
  {
    "name": "docopt",
    "url": "https://github.com/docopt/docopt.nim",
    "method": "git",
    "tags": [
      "commandline",
      "arguments",
      "parsing",
      "library"
    ],
    "description": "Command-line args parser based on Usage message",
    "license": "MIT",
    "web": "https://github.com/docopt/docopt.nim"
  },
  {
    "name": "bpg",
    "url": "https://github.com/def-/nim-bpg.git",
    "method": "git",
    "tags": [
      "image",
      "library",
      "wrapper"
    ],
    "description": "BPG (Better Portable Graphics) for Nim",
    "license": "MIT",
    "web": "https://github.com/def-/nim-bpg"
  },
  {
    "name": "io-spacenav",
    "url": "https://github.com/nimious/io-spacenav.git",
    "method": "git",
    "tags": [
      "binding",
      "3dx",
      "3dconnexion",
      "libspnav",
      "spacenav",
      "spacemouse",
      "spacepilot",
      "spacenavigator"
    ],
    "description": "Obsolete - please use spacenav instead!",
    "license": "MIT",
    "web": "https://github.com/nimious/io-spacenav"
  },
  {
    "name": "optionals",
    "url": "https://github.com/MasonMcGill/optionals.git",
    "method": "git",
    "tags": [
      "library",
      "option",
      "optional",
      "maybe"
    ],
    "description": "Option types",
    "license": "MIT",
    "web": "https://github.com/MasonMcGill/optionals"
  },
  {
    "name": "tuples",
    "url": "https://github.com/MasonMcGill/tuples.git",
    "method": "git",
    "tags": [
      "library",
      "tuple",
      "metaprogramming"
    ],
    "description": "Tuple manipulation utilities",
    "license": "MIT",
    "web": "https://github.com/MasonMcGill/tuples"
  },
  {
    "name": "fuse",
    "url": "https://github.com/akiradeveloper/nim-fuse.git",
    "method": "git",
    "tags": [
      "fuse",
      "library",
      "wrapper"
    ],
    "description": "A FUSE binding for Nim",
    "license": "MIT",
    "web": "https://github.com/akiradeveloper/nim-fuse"
  },
  {
    "name": "brainfuck",
    "url": "https://github.com/def-/nim-brainfuck.git",
    "method": "git",
    "tags": [
      "library",
      "binary",
      "app",
      "interpreter",
      "compiler",
      "language"
    ],
    "description": "A brainfuck interpreter and compiler",
    "license": "MIT",
    "web": "https://github.com/def-/nim-brainfuck"
  },
  {
    "name": "nimsuggest",
    "url": "https://github.com/nim-lang/nimsuggest.git",
    "method": "git",
    "tags": [
      "binary",
      "app",
      "suggest",
      "compiler",
      "autocomplete"
    ],
    "description": "Tool for providing auto completion data for Nim source code.",
    "license": "MIT",
    "web": "https://github.com/nim-lang/nimsuggest"
  },
  {
    "name": "jwt",
    "url": "https://github.com/yglukhov/nim-jwt.git",
    "method": "git",
    "tags": [
      "library",
      "crypto",
      "hash"
    ],
    "description": "JSON Web Tokens for Nim",
    "license": "MIT",
    "web": "https://github.com/yglukhov/nim-jwt"
  },
  {
    "name": "pythonpathlib",
    "url": "https://github.com/achesak/nim-pythonpathlib.git",
    "method": "git",
    "tags": [
      "path",
      "directory",
      "python",
      "library"
    ],
    "description": "Module for working with paths that is as similar as possible to Python's pathlib",
    "license": "MIT",
    "web": "https://github.com/achesak/nim-pythonpathlib"
  },
  {
    "name": "RingBuffer",
    "url": "git@github.com:megawac/RingBuffer.nim.git",
    "method": "git",
    "tags": [
      "sequence",
      "seq",
      "circular",
      "ring",
      "buffer"
    ],
    "description": "Circular buffer implementation",
    "license": "MIT",
    "web": "https://github.com/megawac/RingBuffer.nim"
  },
  {
    "name": "nimrat",
    "url": "https://github.com/apense/nimrat",
    "method": "git",
    "tags": [
      "library",
      "math",
      "numbers"
    ],
    "description": "Module for working with rational numbers (fractions)",
    "license": "MIT",
    "web": "https://github.com/apense/nimrat"
  },
  {
    "name": "io-isense",
    "url": "https://github.com/nimious/io-isense.git",
    "method": "git",
    "tags": [
      "binding",
      "isense",
      "intersense",
      "inertiacube",
      "intertrax",
      "microtrax",
      "thales",
      "tracking",
      "sensor"
    ],
    "description": "Obsolete - please use isense instead!",
    "license": "MIT",
    "web": "https://github.com/nimious/io-isense"
  },
  {
    "name": "io-usb",
    "url": "https://github.com/nimious/io-usb.git",
    "method": "git",
    "tags": [
      "binding",
      "usb",
      "libusb"
    ],
    "description": "Obsolete - please use libusb instead!",
    "license": "MIT",
    "web": "https://github.com/nimious/io-usb"
  },
  {
    "name": "nimcfitsio",
    "url": "https://github.com/ziotom78/nimcfitsio.git",
    "method": "git",
    "tags": [
      "library",
      "binding",
      "cfitsio",
      "fits",
      "io"
    ],
    "description": "Bindings for CFITSIO, a library to read/write FITSIO images and tables.",
    "license": "MIT",
    "web": "https://github.com/ziotom78/nimcfitsio"
  },
  {
    "name": "glossolalia",
    "url": "https://github.com/fowlmouth/glossolalia",
    "method": "git",
    "tags": [
      "parser",
      "peg"
    ],
    "description": "A DSL for quickly writing parsers",
    "license": "CC0",
    "web": "https://github.com/fowlmouth/glossolalia"
  },
  {
    "name": "entoody",
    "url": "https://bitbucket.org/fowlmouth/entoody",
    "method": "git",
    "tags": [
      "component",
      "entity",
      "composition"
    ],
    "description": "A component/entity system",
    "license": "CC0",
    "web": "https://bitbucket.org/fowlmouth/entoody"
  },
  {
    "name": "msgpack",
    "url": "https://github.com/akiradeveloper/msgpack-nim.git",
    "method": "git",
    "tags": [
      "msgpack",
      "library",
      "serialization"
    ],
    "description": "A MessagePack binding for Nim",
    "license": "MIT",
    "web": "https://github.com/akiradeveloper/msgpack-nim"
  },
  {
    "name": "osinfo",
    "url": "https://github.com/nim-lang/osinfo.git",
    "method": "git",
    "tags": [
      "os",
      "library",
      "info"
    ],
    "description": "Modules providing information about the OS.",
    "license": "MIT",
    "web": "https://github.com/nim-lang/osinfo"
  },
  {
    "name": "io-myo",
    "url": "https://github.com/nimious/io-myo.git",
    "method": "git",
    "tags": [
      "binding",
      "myo",
      "thalmic",
      "armband",
      "gesture"
    ],
    "description": "Obsolete - please use myo instead!",
    "license": "MIT",
    "web": "https://github.com/nimious/io-myo"
  },
  {
    "name": "io-oculus",
    "url": "https://github.com/nimious/io-oculus.git",
    "method": "git",
    "tags": [
      "binding",
      "oculus",
      "rift",
      "vr",
      "libovr",
      "ovr",
      "dk1",
      "dk2",
      "gearvr"
    ],
    "description": "Obsolete - please use oculus instead!",
    "license": "MIT",
    "web": "https://github.com/nimious/io-oculus"
  },
  {
    "name": "closure_compiler",
    "url": "https://github.com/yglukhov/closure_compiler.git",
    "method": "git",
    "tags": [
      "binding",
      "closure",
      "compiler",
      "javascript"
    ],
    "description": "Bindings for Closure Compiler web API.",
    "license": "MIT",
    "web": "https://github.com/yglukhov/closure_compiler"
  },
  {
    "name": "io-serialport",
    "url": "https://github.com/nimious/io-serialport.git",
    "method": "git",
    "tags": [
      "binding",
      "libserialport",
      "serial",
      "communication"
    ],
    "description": "Obsolete - please use serialport instead!",
    "license": "MIT",
    "web": "https://github.com/nimious/io-serialport"
  },
  {
    "name": "beanstalkd",
    "url": "https://github.com/tormaroe/beanstalkd.nim.git",
    "method": "git",
    "tags": [
      "library",
      "queue",
      "messaging"
    ],
    "description": "A beanstalkd work queue client library.",
    "license": "MIT",
    "web": "https://github.com/tormaroe/beanstalkd.nim"
  },
  {
    "name": "wiki2text",
    "url": "https://github.com/rspeer/wiki2text.git",
    "method": "git",
    "tags": [
      "nlp",
      "wiki",
      "xml",
      "text"
    ],
    "description": "Quickly extracts natural-language text from a MediaWiki XML file.",
    "license": "MIT",
    "web": "https://github.com/rspeer/wiki2text"
  },
  {
    "name": "qt5_qtsql",
    "url": "https://github.com/philip-wernersbach/nim-qt5_qtsql.git",
    "method": "git",
    "tags": [
      "library",
      "wrapper",
      "database",
      "qt",
      "qt5",
      "qtsql",
      "sqlite",
      "postgres",
      "mysql"
    ],
    "description": "Binding for Qt 5's Qt SQL library that integrates with the features of the Nim language. Uses one API for multiple database engines.",
    "license": "MIT",
    "web": "https://github.com/philip-wernersbach/nim-qt5_qtsql"
  },
  {
    "name": "orient",
    "url": "https://github.com/philip-wernersbach/nim-orient",
    "method": "git",
    "tags": [
      "library",
      "wrapper",
      "database",
      "orientdb",
      "pure"
    ],
    "description": "OrientDB driver written in pure Nim, uses the OrientDB 2.0 Binary Protocol with Binary Serialization.",
    "license": "MPL",
    "web": "https://github.com/philip-wernersbach/nim-orient"
  },
  {
    "name": "syslog",
    "url": "https://github.com/FedericoCeratto/nim-syslog",
    "method": "git",
    "tags": [
      "library",
      "pure"
    ],
    "description": "Syslog module.",
    "license": "LGPLv3",
    "web": "https://github.com/FedericoCeratto/nim-syslog"
  },
  {
    "name": "nimes",
    "url": "https://github.com/def-/nimes",
    "method": "git",
    "tags": [
      "emulator",
      "nes",
      "game",
      "sdl",
      "javascript"
    ],
    "description": "NES emulator using SDL2, also compiles to JavaScript with emscripten.",
    "license": "MPL",
    "web": "https://github.com/def-/nimes"
  },
  {
    "name": "syscall",
    "url": "https://github.com/def-/nim-syscall",
    "method": "git",
    "tags": [
      "library"
    ],
    "description": "Raw system calls for Nim",
    "license": "MPL",
    "web": "https://github.com/def-/nim-syscall"
  },
  {
    "name": "jnim",
    "url": "https://github.com/yglukhov/jnim",
    "method": "git",
    "tags": [
      "library",
      "java",
      "jvm",
      "bridge",
      "bindings"
    ],
    "description": "Nim - Java bridge",
    "license": "MIT",
    "web": "https://github.com/yglukhov/jnim"
  },
  {
    "name": "nimPDF",
    "url": "https://github.com/jangko/nimpdf",
    "method": "git",
    "tags": [
      "library",
      "PDF",
      "document"
    ],
    "description": "library for generating PDF files",
    "license": "MIT",
    "web": "https://github.com/jangko/nimpdf"
  },
  {
    "name": "LLVM",
    "url": "https://github.com/FedeOmoto/llvm",
    "method": "git",
    "tags": [
      "LLVM",
      "bindings",
      "wrapper"
    ],
    "description": "LLVM bindings for the Nim language.",
    "license": "MIT",
    "web": "https://github.com/FedeOmoto/llvm"
  },
  {
    "name": "nshout",
    "url": "https://github.com/Senketsu/nshout",
    "method": "git",
    "tags": [
      "library",
      "shouter",
      "libshout",
      "wrapper",
      "bindings",
      "audio",
      "web"
    ],
    "description": "Nim bindings for libshout",
    "license": "MIT",
    "web": "https://github.com/Senketsu/nshout"
  },
  {
    "name": "nsu",
    "url": "https://github.com/Senketsu/nsu",
    "method": "git",
    "tags": [
      "library",
      "tool",
      "utility",
      "screenshot"
    ],
    "description": "Simple screenshot library & cli tool made in Nim",
    "license": "MIT",
    "web": "https://github.com/Senketsu/nsu"
  },
  {
    "name": "nuuid",
    "url": "https://github.com/yglukhov/nim-only-uuid",
    "method": "git",
    "tags": [
      "library",
      "uuid",
      "guid"
    ],
    "description": "A Nim source only UUID generator",
    "license": "MIT",
    "web": "https://github.com/yglukhov/nim-only-uuid"
  },
  {
    "name": "fftw3",
    "url": "https://github.com/ziotom78/nimfftw3",
    "method": "git",
    "tags": [
      "library",
      "math",
      "fft"
    ],
    "description": "Bindings to the FFTW library",
    "license": "MIT",
    "web": "https://github.com/ziotom78/nimfftw3"
  },
  {
    "name": "nrpl",
    "url": "https://github.com/vegansk/nrpl",
    "method": "git",
    "tags": [
      "REPL",
      "application"
    ],
    "description": "A rudimentary Nim REPL",
    "license": "MIT",
    "web": "https://github.com/vegansk/nrpl"
  },
  {
    "name": "nim-geocoding",
    "url": "https://github.com/saratchandra92/nim-geocoding",
    "method": "git",
    "tags": [
      "library",
      "geocoding",
      "maps"
    ],
    "description": "A simple library for Google Maps Geocoding API",
    "license": "MIT",
    "web": "https://github.com/saratchandra92/nim-geocoding"
  },
  {
    "name": "io-gles",
    "url": "https://github.com/nimious/io-gles.git",
    "method": "git",
    "tags": [
      "binding",
      "khronos",
      "gles",
      "opengl es"
    ],
    "description": "Obsolete - please use gles instead!",
    "license": "MIT",
    "web": "https://github.com/nimious/io-gles"
  },
  {
    "name": "io-egl",
    "url": "https://github.com/nimious/io-egl.git",
    "method": "git",
    "tags": [
      "binding",
      "khronos",
      "egl",
      "opengl",
      "opengl es",
      "openvg"
    ],
    "description": "Obsolete - please use egl instead!",
    "license": "MIT",
    "web": "https://github.com/nimious/io-egl"
  },
  {
    "name": "io-sixense",
    "url": "https://github.com/nimious/io-sixense.git",
    "method": "git",
    "tags": [
      "binding",
      "sixense",
      "razer hydra",
      "stem system",
      "vr"
    ],
    "description": "Obsolete - please use sixense instead!",
    "license": "MIT",
    "web": "https://github.com/nimious/io-sixense"
  },
  {
    "name": "tnetstring",
    "url": "https://mahlon@bitbucket.org/mahlon/nim-tnetstring",
    "method": "hg",
    "tags": [
      "tnetstring",
      "library",
      "serialization"
    ],
    "description": "Parsing and serializing for the TNetstring format.",
    "license": "MIT",
    "web": "http://bitbucket.org/mahlon/nim-tnetstring"
  },
  {
    "name": "msgpack4nim",
    "url": "https://github.com/jangko/msgpack4nim",
    "method": "git",
    "tags": [
      "msgpack",
      "library",
      "serialization",
      "deserialization"
    ],
    "description": "Another MessagePack implementation written in pure nim",
    "license": "MIT",
    "web": "https://github.com/jangko/msgpack4nim"
  },
  {
    "name": "binaryheap",
    "url": "https://github.com/bluenote10/nim-heap",
    "method": "git",
    "tags": [
      "heap",
      "priority queue"
    ],
    "description": "Simple binary heap implementation",
    "license": "MIT",
    "web": "https://github.com/bluenote10/nim-heap"
  },
  {
    "name": "stringinterpolation",
    "url": "https://github.com/bluenote10/nim-stringinterpolation",
    "method": "git",
    "tags": [
      "string formatting",
      "string interpolation"
    ],
    "description": "String interpolation with printf syntax",
    "license": "MIT",
    "web": "https://github.com/bluenote10/nim-stringinterpolation"
  },
  {
    "name": "libovr",
    "url": "https://github.com/bluenote10/nim-ovr",
    "method": "git",
    "tags": [
      "Oculus Rift",
      "virtual reality"
    ],
    "description": "Nim bindings for libOVR (Oculus Rift)",
    "license": "MIT",
    "web": "https://github.com/bluenote10/nim-ovr"
  },
  {
    "name": "delaunay",
    "url": "https://github.com/Nycto/DelaunayNim",
    "method": "git",
    "tags": [
      "delaunay",
      "library",
      "algorithms",
      "graph"
    ],
    "description": "2D Delaunay triangulations",
    "license": "MIT",
    "web": "https://github.com/Nycto/DelaunayNim"
  },
  {
    "name": "linenoise",
    "url": "https://github.com/fallingduck/linenoise-nim",
    "method": "git",
    "tags": [
      "linenoise",
      "library",
      "wrapper",
      "commandline"
    ],
    "description": "Wrapper for linenoise, a free, self-contained alternative to GNU readline.",
    "license": "BSD",
    "web": "https://github.com/fallingduck/linenoise-nim"
  },
  {
    "name": "struct",
    "url": "https://github.com/OpenSystemsLab/struct.nim",
    "method": "git",
    "tags": [
      "struct",
      "library",
      "python",
      "pack",
      "unpack"
    ],
    "description": "Python-like 'struct' for Nim",
    "license": "MIT",
    "web": "https://github.com/OpenSystemsLab/struct.nim"
  },
  {
    "name": "uri2",
    "url": "https://github.com/achesak/nim-uri2",
    "method": "git",
    "tags": [
      "uri",
      "url",
      "library"
    ],
    "description": "Nim module for better URI handling",
    "license": "MIT",
    "web": "https://github.com/achesak/nim-uri2"
  },
  {
    "name": "hmac",
    "url": "https://github.com/OpenSystemsLab/hmac.nim",
    "method": "git",
    "tags": [
      "hmac",
      "authentication",
      "hash",
      "sha1",
      "md5"
    ],
    "description": "HMAC-SHA1 and HMAC-MD5 hashing in Nim",
    "license": "MIT",
    "web": "https://github.com/OpenSystemsLab/hmac.nim"
  },
  {
    "name": "mongrel2",
    "url": "https://mahlon@bitbucket.org/mahlon/nim-mongrel2",
    "method": "hg",
    "tags": [
      "mongrel2",
      "library",
      "www"
    ],
    "description": "Handler framework for the Mongrel2 web server.",
    "license": "MIT",
    "web": "http://bitbucket.org/mahlon/nim-mongrel2"
  },
  {
    "name": "shimsham",
    "url": "https://github.com/apense/shimsham",
    "method": "git",
    "tags": [
      "crypto",
      "hash",
      "hashing",
      "digest"
    ],
    "description": "Hashing/Digest collection in pure Nim",
    "license": "MIT",
    "web": "https://github.com/apense/shimsham"
  },
  {
    "name": "base32",
    "url": "https://github.com/OpenSystemsLab/base32.nim",
    "method": "git",
    "tags": [
      "base32",
      "encode",
      "decode"
    ],
    "description": "Base32 library for Nim",
    "license": "MIT",
    "web": "https://github.com/OpenSystemsLab/base32.nim"
  },
  {
    "name": "otp",
    "url": "https://github.com/OpenSystemsLab/otp.nim",
    "method": "git",
    "tags": [
      "otp",
      "hotp",
      "totp",
      "time",
      "password",
      "one",
      "google",
      "authenticator"
    ],
    "description": "One Time Password library for Nim",
    "license": "MIT",
    "web": "https://github.com/OpenSystemsLab/otp.nim"
  },
  {
    "name": "q",
    "url": "https://github.com/OpenSystemsLab/q.nim",
    "method": "git",
    "tags": [
      "css",
      "selector",
      "query",
      "match",
      "find",
      "html",
      "xml",
      "jquery"
    ],
    "description": "Simple package for query HTML/XML elements using a CSS3 or jQuery-like selector syntax",
    "license": "MIT",
    "web": "https://github.com/OpenSystemsLab/q.nim"
  },
  {
    "name": "bignum",
    "url": "https://github.com/FedeOmoto/bignum",
    "method": "git",
    "tags": [
      "bignum",
      "gmp",
      "wrapper"
    ],
    "description": "Wrapper around the GMP bindings for the Nim language.",
    "license": "MIT",
    "web": "https://github.com/FedeOmoto/bignum"
  },
  {
    "name": "rbtree",
    "url": "https://github.com/Nycto/RBTreeNim",
    "method": "git",
    "tags": [
      "tree",
      "binary search tree",
      "rbtree",
      "red black tree"
    ],
    "description": "Red/Black Trees",
    "license": "MIT",
    "web": "https://github.com/Nycto/RBTreeNim"
  },
  {
    "name": "anybar",
    "url": "https://github.com/ba0f3/anybar.nim",
    "method": "git",
    "tags": [
      "anybar",
      "menubar",
      "status",
      "indicator"
    ],
    "description": "Control AnyBar instances with Nim",
    "license": "MIT",
    "web": "https://github.com/ba0f3/anybar.nim"
  },
  {
    "name": "astar",
    "url": "https://github.com/Nycto/AStarNim",
    "method": "git",
    "tags": [
      "astar",
      "A*",
      "pathfinding",
      "algorithm"
    ],
    "description": "A* Pathfinding",
    "license": "MIT",
    "web": "https://github.com/Nycto/AStarNim"
  },
  {
    "name": "lazy",
    "url": "https://github.com/petermora/nimLazy/",
    "method": "git",
    "tags": [
      "library",
      "iterator",
      "lazy list"
    ],
    "description": "Iterator library for Nim",
    "license": "MIT",
    "web": "https://github.com/petermora/nimLazy"
  },
  {
    "name": "asyncpythonfile",
    "url": "https://github.com/fallingduck/asyncpythonfile-nim",
    "method": "git",
    "tags": [
      "async",
      "asynchronous",
      "library",
      "python",
      "file",
      "files"
    ],
    "description": "High level, asynchronous file API mimicking Python's file interface.",
    "license": "ISC",
    "web": "https://github.com/fallingduck/asyncpythonfile-nim"
  },
  {
    "name": "nimfuzz",
    "url": "https://github.com/apense/nimfuzz",
    "method": "git",
    "tags": [
      "fuzzing",
      "testing",
      "hacking",
      "security"
    ],
    "description": "Simple and compact fuzzing",
    "license": "Apache License 2.0",
    "web": "https://apense.github.io/nimfuzz"
  },
  {
    "name": "linalg",
    "url": "https://github.com/unicredit/linear-algebra",
    "method": "git",
    "tags": [
      "vector",
      "matrix",
      "linear-algebra",
      "BLAS",
      "LAPACK"
    ],
    "description": "Linear algebra for Nim",
    "license": "Apache License 2.0",
    "web": "https://github.com/unicredit/linear-algebra"
  },
  {
    "name": "sequester",
    "url": "https://github.com/fallingduck/sequester",
    "method": "git",
    "tags": [
      "library",
      "seq",
      "sequence",
      "strings",
      "iterators",
      "php"
    ],
    "description": "Library for converting sequences to strings. Also has PHP-inspired explode and implode procs.",
    "license": "ISC",
    "web": "https://github.com/fallingduck/sequester"
  },
  {
    "name": "options",
    "url": "https://github.com/fallingduck/options-nim",
    "method": "git",
    "tags": [
      "library",
      "option",
      "optionals",
      "maybe"
    ],
    "description": "Temporary package to fix broken code in 0.11.2 stable.",
    "license": "MIT",
    "web": "https://github.com/fallingduck/options-nim"
  },
  {
    "name": "oldwinapi",
    "url": "https://github.com/nim-lang/oldwinapi",
    "method": "git",
    "tags": [
      "library",
      "windows",
      "api"
    ],
    "description": "Old Win API library for Nim",
    "license": "LGPL with static linking exception",
    "web": "https://github.com/nim-lang/oldwinapi"
  },
  {
    "name": "nimx",
    "url": "https://github.com/yglukhov/nimx",
    "method": "git",
    "tags": [
      "gui",
      "ui",
      "library"
    ],
    "description": "Cross-platform GUI framework",
    "license": "MIT",
    "web": "https://github.com/yglukhov/nimx"
  },
  {
    "name": "webview",
    "url": "https://github.com/oskca/webview",
    "method": "git",
    "tags": [
      "gui",
      "ui",
      "webview",
      "cross",
      "web",
      "library"
    ],
    "description": "Nim bindings for https://github.com/zserge/webview, a cross platform single header webview library",
    "license": "MIT",
    "web": "https://github.com/oskca/webview"
  },
  {
    "name": "memo",
    "url": "https://github.com/andreaferretti/memo",
    "method": "git",
    "tags": [
      "memo",
      "memoization",
      "memoize",
      "cache"
    ],
    "description": "Memoize Nim functions",
    "license": "Apache License 2.0",
    "web": "https://github.com/andreaferretti/memo"
  },
  {
    "name": "base62",
    "url": "https://github.com/singularperturbation/base62-encode",
    "method": "git",
    "tags": [
      "base62",
      "encode",
      "decode"
    ],
    "description": "Arbitrary base encoding-decoding functions, defaulting to Base-62.",
    "license": "MIT",
    "web": "https://github.com/singularperturbation/base62-encode"
  },
  {
    "name": "telebot",
    "url": "https://github.com/ba0f3/telebot.nim",
    "method": "git",
    "tags": [
      "telebot",
      "telegram",
      "bot",
      "api",
      "client",
      "async"
    ],
    "description": "Async Telegram Bot API Client",
    "license": "MIT",
    "web": "https://github.com/ba0f3/telebot.nim"
  },
  {
    "name": "tempfile",
    "url": "https://github.com/OpenSystemsLab/tempfile.nim",
    "method": "git",
    "tags": [
      "temp",
      "mktemp",
      "make",
      "mk",
      "mkstemp",
      "mkdtemp"
    ],
    "description": "Temporary files and directories",
    "license": "MIT",
    "web": "https://github.com/OpenSystemsLab/tempfile.nim"
  },
  {
    "name": "AstroNimy",
    "url": "https://github.com/super-massive-black-holes/AstroNimy",
    "method": "git",
    "tags": [
      "science",
      "astronomy",
      "library"
    ],
    "description": "Astronomical library for Nim",
    "license": "MIT",
    "web": "https://github.com/super-massive-black-holes/AstroNimy"
  },
  {
    "name": "patty",
    "url": "https://github.com/andreaferretti/patty",
    "method": "git",
    "tags": [
      "pattern",
      "adt",
      "variant",
      "pattern matching",
      "algebraic data type"
    ],
    "description": "Algebraic data types and pattern matching",
    "license": "Apache License 2.0",
    "web": "https://github.com/andreaferretti/patty"
  },
  {
    "name": "einheit",
    "url": "https://github.com/jyapayne/einheit",
    "method": "git",
    "tags": [
      "unit",
      "tests",
      "unittest",
      "unit tests",
      "unit test macro"
    ],
    "description": "Pretty looking, full featured, Python-inspired unit test library.",
    "license": "MIT",
    "web": "https://github.com/jyapayne/einheit"
  },
  {
    "name": "plists",
    "url": "https://github.com/yglukhov/plists",
    "method": "git",
    "tags": [
      "plist",
      "property",
      "list"
    ],
    "description": "Generate and parse Mac OS X .plist files in Nim.",
    "license": "MIT",
    "web": "https://github.com/yglukhov/plists"
  },
  {
    "name": "ncurses",
    "url": "https://github.com/rnowley/nim-ncurses/",
    "method": "git",
    "tags": [
      "library",
      "terminal",
      "graphics",
      "wrapper"
    ],
    "description": "A wrapper for NCurses",
    "license": "MIT",
    "web": "https://github.com/rnowley/nim-ncurses"
  },
  {
    "name": "nanovg.nim",
    "url": "https://github.com/fowlmouth/nanovg.nim",
    "method": "git",
    "tags": [
      "wrapper",
      "GUI",
      "vector graphics",
      "opengl"
    ],
    "description": "A wrapper for NanoVG vector graphics rendering",
    "license": "MIT",
    "web": "https://github.com/fowlmouth/nanovg.nim"
  },
  {
    "name": "pwd",
    "url": "https://github.com/achesak/nim-pwd",
    "method": "git",
    "tags": [
      "library",
      "unix",
      "pwd",
      "password"
    ],
    "description": "Nim port of Python's pwd module for working with the UNIX password file",
    "license": "MIT",
    "web": "https://github.com/achesak/nim-pwd"
  },
  {
    "name": "spwd",
    "url": "https://github.com/achesak/nim-spwd",
    "method": "git",
    "tags": [
      "library",
      "unix",
      "spwd",
      "password",
      "shadow"
    ],
    "description": "Nim port of Python's spwd module for working with the UNIX shadow password file",
    "license": "MIT",
    "web": "https://github.com/achesak/nim-spwd"
  },
  {
    "name": "grp",
    "url": "https://github.com/achesak/nim-grp",
    "method": "git",
    "tags": [
      "library",
      "unix",
      "grp",
      "group"
    ],
    "description": "Nim port of Python's grp module for working with the UNIX group database file",
    "license": "MIT",
    "web": "https://github.com/achesak/nim-grp"
  },
  {
    "name": "stopwatch",
    "url": "https://gitlab.com/define-private-public/stopwatch",
    "method": "git",
    "tags": [
      "timer",
      "timing",
      "benchmarking",
      "watch",
      "clock"
    ],
    "description": "A simple timing library for benchmarking code and other things.",
    "license": "MIT",
    "web": "https://gitlab.com/define-private-public/stopwatch"
  },
  {
    "name": "nimFinLib",
    "url": "https://github.com/qqtop/NimFinLib",
    "method": "git",
    "tags": [
      "financial"
    ],
    "description": "Financial Library for Nim",
    "license": "MIT",
    "web": "https://github.com/qqtop/NimFinLib"
  },
  {
    "name": "libssh2",
    "url": "https://github.com/ba0f3/libssh2.nim",
    "method": "git",
    "tags": [
      "lib",
      "ssh",
      "ssh2",
      "openssh",
      "client",
      "sftp",
      "scp"
    ],
    "description": "Nim wrapper for libssh2",
    "license": "MIT",
    "web": "https://github.com/ba0f3/libssh2.nim"
  },
  {
    "name": "rethinkdb",
    "url": "https://github.com/OpenSystemsLab/rethinkdb.nim",
    "method": "git",
    "tags": [
      "rethinkdb",
      "driver",
      "client",
      "json"
    ],
    "description": "RethinkDB driver for Nim",
    "license": "MIT",
    "web": "https://github.com/OpenSystemsLab/rethinkdb.nim"
  },
  {
    "name": "dbus",
    "url": "https://github.com/zielmicha/nim-dbus",
    "method": "git",
    "tags": [
      "dbus"
    ],
    "description": "dbus bindings for Nim",
    "license": "MIT",
    "web": "https://github.com/zielmicha/nim-dbus"
  },
  {
    "name": "lmdb",
    "url": "https://github.com/fowlmouth/lmdb.nim",
    "method": "git",
    "tags": [
      "wrapper",
      "lmdb"
    ],
    "description": "A wrapper for LMDB the Lightning Memory-Mapped Database",
    "license": "MIT",
    "web": "https://github.com/fowlmouth/lmdb.nim"
  },
  {
    "name": "zip",
    "url": "https://github.com/nim-lang/zip",
    "method": "git",
    "tags": [
      "wrapper",
      "zip"
    ],
    "description": "A wrapper for the zip library",
    "license": "MIT",
    "web": "https://github.com/nim-lang/zip"
  },
  {
    "name": "csvtools",
    "url": "https://github.com/unicredit/csvtools",
    "method": "git",
    "tags": [
      "CSV",
      "comma separated values",
      "TSV"
    ],
    "description": "Manage CSV files",
    "license": "Apache License 2.0",
    "web": "https://github.com/unicredit/csvtools"
  },
  {
    "name": "httpform",
    "url": "https://github.com/tulayang/httpform",
    "method": "git",
    "tags": [
      "request parser",
      "upload",
      "html5 file"
    ],
    "description": "Http request form parser",
    "license": "MIT",
    "web": "https://github.com/tulayang/httpform"
  },
  {
    "name": "vardene",
    "url": "https://github.com/Xe/vardene",
    "method": "git",
    "tags": [
      "command line",
      "tool",
      "compiler"
    ],
    "description": "A simple tool to manage multiple installs of Nim.",
    "license": "MIT",
    "web": "https://christine.website/projects/Vardene"
  },
  {
    "name": "quadtree",
    "url": "https://github.com/Nycto/QuadtreeNim",
    "method": "git",
    "tags": [
      "quadtree",
      "algorithm"
    ],
    "description": "A Quadtree implementation",
    "license": "MIT",
    "web": "https://github.com/Nycto/QuadtreeNim"
  },
  {
    "name": "expat",
    "url": "https://github.com/nim-lang/expat",
    "method": "git",
    "tags": [
      "expat",
      "xml",
      "parsing"
    ],
    "description": "Expat wrapper for Nim",
    "license": "MIT",
    "web": "https://github.com/nim-lang/expat"
  },
  {
    "name": "sphinx",
    "url": "https://github.com/Araq/sphinx",
    "method": "git",
    "tags": [
      "sphinx",
      "wrapper",
      "search",
      "engine"
    ],
    "description": "Sphinx wrapper for Nim",
    "license": "LGPL",
    "web": "https://github.com/Araq/sphinx"
  },
  {
    "name": "sdl1",
    "url": "https://github.com/nim-lang/sdl1",
    "method": "git",
    "tags": [
      "graphics",
      "library",
      "multi-media",
      "input",
      "sound",
      "joystick"
    ],
    "description": "SDL 1.2 wrapper for Nim.",
    "license": "LGPL",
    "web": "https://github.com/nim-lang/sdl1"
  },
  {
    "name": "graphics",
    "url": "https://github.com/nim-lang/graphics",
    "method": "git",
    "tags": [
      "library",
      "SDL"
    ],
    "description": "Graphics module for Nim.",
    "license": "MIT",
    "web": "https://github.com/nim-lang/graphics"
  },
  {
    "name": "libffi",
    "url": "https://github.com/Araq/libffi",
    "method": "git",
    "tags": [
      "ffi",
      "library",
      "C",
      "calling",
      "convention"
    ],
    "description": "libffi wrapper for Nim.",
    "license": "MIT",
    "web": "https://github.com/Araq/libffi"
  },
  {
    "name": "libcurl",
    "url": "https://github.com/Araq/libcurl",
    "method": "git",
    "tags": [
      "curl",
      "web",
      "http",
      "download"
    ],
    "description": "Nim wrapper for libcurl.",
    "license": "MIT",
    "web": "https://github.com/Araq/libcurl"
  },
  {
    "name": "perlin",
    "url": "https://github.com/Nycto/PerlinNim",
    "method": "git",
    "tags": [
      "perlin",
      "simplex",
      "noise"
    ],
    "description": "Perlin noise and Simplex noise generation",
    "license": "MIT",
    "web": "https://github.com/Nycto/PerlinNim"
  },
  {
    "name": "pfring",
    "url": "https://github.com/ba0f3/pfring.nim",
    "method": "git",
    "tags": [
      "pf_ring",
      "packet",
      "sniff",
      "pcap",
      "pfring",
      "network",
      "capture",
      "socket"
    ],
    "description": "PF_RING wrapper for Nim",
    "license": "MIT",
    "web": "https://github.com/ba0f3/pfring.nim"
  },
  {
    "name": "xxtea",
    "url": "https://github.com/xxtea/xxtea-nim",
    "method": "git",
    "tags": [
      "xxtea",
      "encrypt",
      "decrypt",
      "crypto"
    ],
    "description": "XXTEA encryption algorithm library written in pure Nim.",
    "license": "MIT",
    "web": "https://github.com/xxtea/xxtea-nim"
  },
  {
    "name": "xxhash",
    "url": "https://github.com/OpenSystemsLab/xxhash.nim",
    "method": "git",
    "tags": [
      "fast",
      "hash",
      "algorithm"
    ],
    "description": "xxhash wrapper for Nim",
    "license": "MIT",
    "web": "https://github.com/OpenSystemsLab/xxhash.nim"
  },
  {
    "name": "libipset",
    "url": "https://github.com/ba0f3/libipset.nim",
    "method": "git",
    "tags": [
      "ipset",
      "firewall",
      "netfilter",
      "mac",
      "ip",
      "network",
      "collection",
      "rule",
      "set"
    ],
    "description": "libipset wrapper for Nim",
    "license": "MIT",
    "web": "https://github.com/ba0f3/libipset.nim"
  },
  {
    "name": "pop3",
    "url": "https://github.com/FedericoCeratto/nim-pop3",
    "method": "git",
    "tags": [
      "network",
      "pop3",
      "email"
    ],
    "description": "POP3 client library",
    "license": "LGPLv3",
    "web": "https://github.com/FedericoCeratto/nim-pop3"
  },
  {
    "name": "nimrpc",
    "url": "https://github.com/rogercloud/nim-rpc",
    "method": "git",
    "tags": [
      "msgpack",
      "library",
      "rpc",
      "nimrpc"
    ],
    "description": "RPC implementation for Nim based on msgpack4nim",
    "license": "MIT",
    "web": "https://github.com/rogercloud/nim-rpc"
  },
  {
    "name": "nimrpc_milis",
    "url": "https://github.com/milisarge/nimrpc_milis",
    "method": "git",
    "tags": [
      "msgpack",
      "library",
      "rpc",
      "nimrpc"
    ],
    "description": "RPC implementation for Nim based on msgpack4nim",
    "license": "MIT",
    "web": "https://github.com/milisarge/nimrpc_milis"
  },
  {
    "name": "asyncevents",
    "url": "https://github.com/tulayang/asyncevents",
    "method": "git",
    "tags": [
      "event",
      "future",
      "asyncdispath"
    ],
    "description": "Asynchronous event loop for progaming with MVC",
    "license": "MIT",
    "web": "https://github.com/tulayang/asyncevents"
  },
  {
    "name": "nimSHA2",
    "url": "https://github.com/jangko/nimSHA2",
    "method": "git",
    "tags": [
      "hash",
      "crypto",
      "library",
      "sha256",
      "sha224",
      "sha384",
      "sha512"
    ],
    "description": "Secure Hash Algorithm - 2, [224, 256, 384, and 512 bits]",
    "license": "MIT",
    "web": "https://github.com/jangko/nimSHA2"
  },
  {
    "name": "nimAES",
    "url": "https://github.com/jangko/nimAES",
    "method": "git",
    "tags": [
      "crypto",
      "library",
      "aes",
      "encryption",
      "rijndael"
    ],
    "description": "Advanced Encryption Standard, Rijndael Algorithm",
    "license": "MIT",
    "web": "https://github.com/jangko/nimAES"
  },
  {
    "name": "nimeverything",
    "url": "https://github.com/xland/nimeverything/",
    "method": "git",
    "tags": [
      "everything",
      "voidtools",
      "Everything Search Engine"
    ],
    "description": "everything  search engine wrapper",
    "license": "MIT",
    "web": "https://github.com/xland/nimeverything"
  },
  {
    "name": "vidhdr",
    "url": "https://github.com/achesak/nim-vidhdr",
    "method": "git",
    "tags": [
      "video",
      "formats",
      "file"
    ],
    "description": "Library for detecting the format of an video file",
    "license": "MIT",
    "web": "https://github.com/achesak/nim-vidhdr"
  },
  {
    "name": "gitapi",
    "url": "https://github.com/achesak/nim-gitapi",
    "method": "git",
    "tags": [
      "git",
      "version control",
      "library"
    ],
    "description": "Nim wrapper around the git version control software",
    "license": "MIT",
    "web": "https://github.com/achesak/nim-gitapi"
  },
  {
    "name": "ptrace",
    "url": "https://github.com/ba0f3/ptrace.nim",
    "method": "git",
    "tags": [
      "ptrace",
      "trace",
      "process",
      "syscal",
      "system",
      "call"
    ],
    "description": "ptrace wrapper for Nim",
    "license": "MIT",
    "web": "https://github.com/ba0f3/ptrace.nim"
  },
  {
    "name": "ndbex",
    "url": "https://github.com/Senketsu/nim-db-ex",
    "method": "git",
    "tags": [
      "extension",
      "database",
      "convenience",
      "db",
      "mysql",
      "postgres",
      "sqlite"
    ],
    "description": "extension modules for Nim's 'db_*' modules",
    "license": "MIT",
    "web": "https://github.com/Senketsu/nim-db-ex"
  },
  {
    "name": "spry",
    "url": "https://github.com/gokr/spry",
    "method": "git",
    "tags": [
      "language",
      "library",
      "scripting"
    ],
    "description": "A Smalltalk and Rebol inspired language implemented as an AST interpreter",
    "license": "MIT",
    "web": "https://github.com/gokr/spry"
  },
  {
    "name": "nimBMP",
    "url": "https://github.com/jangko/nimBMP",
    "method": "git",
    "tags": [
      "graphics",
      "library",
      "BMP"
    ],
    "description": "BMP encoder and decoder",
    "license": "MIT",
    "web": "https://github.com/jangko/nimBMP"
  },
  {
    "name": "nimPNG",
    "url": "https://github.com/jangko/nimPNG",
    "method": "git",
    "tags": [
      "graphics",
      "library",
      "PNG"
    ],
    "description": "PNG(Portable Network Graphics) encoder and decoder",
    "license": "MIT",
    "web": "https://github.com/jangko/nimPNG"
  },
  {
    "name": "litestore",
    "url": "https://github.com/h3rald/litestore",
    "method": "git",
    "tags": [
      "database",
      "rest",
      "sqlite"
    ],
    "description": "A lightweight, self-contained, RESTful, searchable, multi-format NoSQL document store",
    "license": "MIT",
    "web": "https://h3rald.com/litestore"
  },
  {
    "name": "parseFixed",
    "url": "https://github.com/jlp765/parsefixed",
    "method": "git",
    "tags": [
      "parse",
      "fixed",
      "width",
      "parser",
      "text"
    ],
    "description": "Parse fixed-width fields within lines of text (complementary to parsecsv)",
    "license": "MIT",
    "web": "https://github.com/jlp765/parsefixed"
  },
  {
    "name": "playlists",
    "url": "https://github.com/achesak/nim-playlists",
    "method": "git",
    "tags": [
      "library",
      "playlists",
      "M3U",
      "PLS",
      "XSPF"
    ],
    "description": "Nim library for parsing PLS, M3U, and XSPF playlist files",
    "license": "MIT",
    "web": "https://github.com/achesak/nim-playlists"
  },
  {
    "name": "seqmath",
    "url": "https://github.com/jlp765/seqmath",
    "method": "git",
    "tags": [
      "math",
      "seq",
      "sequence",
      "array",
      "nested",
      "algebra",
      "statistics",
      "lifted",
      "financial"
    ],
    "description": "Nim math library for sequences and nested sequences (extends math library)",
    "license": "MIT",
    "web": "https://github.com/jlp765/seqmath"
  },
  {
    "name": "daemonize",
    "url": "https://github.com/OpenSystemsLab/daemonize.nim",
    "method": "git",
    "tags": [
      "daemonize",
      "background",
      "fork",
      "unix",
      "linux",
      "process"
    ],
    "description": "This library makes your code run as a daemon process on Unix-like systems",
    "license": "MIT",
    "web": "https://github.com/OpenSystemsLab/daemonize.nim"
  },
  {
    "name": "tnim",
    "url": "https://github.com/jlp765/tnim",
    "method": "git",
    "tags": [
      "REPL",
      "sandbox",
      "interactive",
      "compiler",
      "code",
      "language"
    ],
    "description": "tnim is a Nim REPL - an interactive sandbox for testing Nim code",
    "license": "MIT",
    "web": "https://github.com/jlp765/tnim"
  },
  {
    "name": "ris",
    "url": "https://github.com/achesak/nim-ris",
    "method": "git",
    "tags": [
      "RIS",
      "citation",
      "library"
    ],
    "description": "Module for working with RIS citation files",
    "license": "MIT",
    "web": "https://github.com/achesak/nim-ris"
  },
  {
    "name": "geoip",
    "url": "https://github.com/achesak/nim-geoip",
    "method": "git",
    "tags": [
      "IP",
      "address",
      "location",
      "geolocation"
    ],
    "description": "Retrieve info about a location from an IP address",
    "license": "MIT",
    "web": "https://github.com/achesak/nim-geoip"
  },
  {
    "name": "freegeoip",
    "url": "https://github.com/achesak/nim-freegeoip",
    "method": "git",
    "tags": [
      "IP",
      "address",
      "location",
      "geolocation"
    ],
    "description": "Retrieve info about a location from an IP address",
    "license": "MIT",
    "web": "https://github.com/achesak/nim-freegeoip"
  },
  {
    "name": "nimroutine",
    "url": "https://github.com/rogercloud/nim-routine",
    "method": "git",
    "tags": [
      "goroutine",
      "routine",
      "lightweight",
      "thread"
    ],
    "description": "A go routine like nim implementation",
    "license": "MIT",
    "web": "https://github.com/rogercloud/nim-routine"
  },
  {
    "name": "coverage",
    "url": "https://github.com/yglukhov/coverage",
    "method": "git",
    "tags": [
      "code",
      "coverage"
    ],
    "description": "Code coverage library",
    "license": "MIT",
    "web": "https://github.com/yglukhov/coverage"
  },
  {
    "name": "golib",
    "url": "https://github.com/stefantalpalaru/golib-nim",
    "method": "git",
    "tags": [
      "library",
      "wrapper"
    ],
    "description": "Bindings for golib - a library that (ab)uses gccgo to bring Go's channels and goroutines to the rest of the world",
    "license": "BSD",
    "web": "https://github.com/stefantalpalaru/golib-nim"
  },
  {
    "name": "libnotify",
    "url": "https://github.com/FedericoCeratto/nim-libnotify.git",
    "method": "git",
    "tags": [
      "library",
      "wrapper",
      "desktop"
    ],
    "description": "Minimalistic libnotify wrapper for desktop notifications",
    "license": "LGPLv3",
    "web": "https://github.com/FedericoCeratto/nim-libnotify"
  },
  {
    "name": "nimcat",
    "url": "https://github.com/shakna-israel/nimcat",
    "method": "git",
    "tags": [
      "cat",
      "cli"
    ],
    "description": "An implementation of cat in Nim",
    "license": "MIT",
    "web": "https://github.com/shakna-israel/nimcat"
  },
  {
    "name": "sections",
    "url": "https://github.com/c0ffeeartc/nim-sections",
    "method": "git",
    "tags": [
      "BDD",
      "test"
    ],
    "description": "`Section` macro with BDD aliases for testing",
    "license": "MIT",
    "web": "https://github.com/c0ffeeartc/nim-sections"
  },
  {
    "name": "nimfp",
    "url": "https://github.com/vegansk/nimfp",
    "method": "git",
    "tags": [
      "functional",
      "library"
    ],
    "description": "Nim functional programming library",
    "license": "MIT",
    "web": "https://github.com/vegansk/nimfp"
  },
  {
    "name": "nhsl",
    "url": "https://github.com/twist-vector/nhsl.git",
    "method": "git",
    "tags": [
      "library",
      "serialization",
      "pure"
    ],
    "description": "Nim Hessian Serialization Library encodes/decodes data into the Hessian binary protocol",
    "license": "LGPL",
    "web": "https://github.com/twist-vector/nhsl"
  },
  {
    "name": "nimstopwatch",
    "url": "https://github.com/twist-vector/nim-stopwatch.git",
    "method": "git",
    "tags": [
      "app",
      "timer"
    ],
    "description": "A Nim-based, non-graphical application designed to measure the amount of time elapsed from its activation to deactivation, includes total elapsed time, lap, and split times.",
    "license": "LGPL",
    "web": "https://github.com/twist-vector/nim-stopwatch"
  },
  {
    "name": "playground",
    "url": "https://github.com/theduke/nim-playground",
    "method": "git",
    "tags": [
      "webapp",
      "execution",
      "code",
      "sandbox"
    ],
    "description": "Web-based playground for testing Nim code.",
    "license": "MIT",
    "web": "https://github.com/theduke/nim-playground"
  },
  {
    "name": "nimsl",
    "url": "https://github.com/yglukhov/nimsl",
    "method": "git",
    "tags": [
      "shader",
      "opengl",
      "glsl"
    ],
    "description": "Shaders in Nim.",
    "license": "MIT",
    "web": "https://github.com/yglukhov/nimsl"
  },
  {
    "name": "omnilog",
    "url": "https://github.com/nim-appkit/omnilog",
    "method": "git",
    "tags": [
      "library",
      "logging",
      "logs"
    ],
    "description": "Advanced logging library for Nim with structured logging, formatters, filters and writers.",
    "license": "MIT",
    "web": "https://github.com/nim-appkit/omnilog"
  },
  {
    "name": "values",
    "url": "https://github.com/nim-appkit/values",
    "method": "git",
    "tags": [
      "library",
      "values",
      "datastructures"
    ],
    "description": "Library for working with arbitrary values + a map data structure.",
    "license": "MIT",
    "web": "https://github.com/nim-appkit/values"
  },
  {
    "name": "geohash",
    "url": "https://github.com/twist-vector/nim-geohash.git",
    "method": "git",
    "tags": [
      "library",
      "geocoding",
      "pure"
    ],
    "description": "Nim implementation of the geohash latitude/longitude geocode system",
    "license": "Apache License 2.0",
    "web": "https://github.com/twist-vector/nim-geohash"
  },
  {
    "name": "bped",
    "url": "https://github.com/twist-vector/nim-bped.git",
    "method": "git",
    "tags": [
      "library",
      "serialization",
      "pure"
    ],
    "description": "Nim implementation of the Bittorrent ascii serialization protocol",
    "license": "Apache License 2.0",
    "web": "https://github.com/twist-vector/nim-bped"
  },
  {
    "name": "ctrulib",
    "url": "https://github.com/skyforce77/ctrulib-nim.git",
    "method": "git",
    "tags": [
      "library",
      "nintendo",
      "3ds"
    ],
    "description": "ctrulib wrapper",
    "license": "GPLv2",
    "web": "https://github.com/skyforce77/ctrulib-nim"
  },
  {
    "name": "nimrdkafka",
    "url": "https://github.com/dfdeshom/nimrdkafka.git",
    "method": "git",
    "tags": [
      "library",
      "wrapper",
      "kafka"
    ],
    "description": "Nim wrapper for librdkafka",
    "license": "Apache License 2.0",
    "web": "https://github.com/dfdeshom/nimrdkafka"
  },
  {
    "name": "utils",
    "url": "https://github.com/nim-appkit/utils",
    "method": "git",
    "tags": [
      "library",
      "utilities"
    ],
    "description": "Collection of string, parsing, pointer, ... utilities.",
    "license": "MIT",
    "web": "https://github.com/nim-appkit/utils"
  },
  {
    "name": "pymod",
    "url": "https://github.com/jboy/nim-pymod",
    "method": "git",
    "tags": [
      "wrapper",
      "python",
      "module",
      "numpy",
      "array",
      "matrix",
      "ndarray",
      "pyobject",
      "pyarrayobject",
      "iterator",
      "iterators",
      "docstring"
    ],
    "description": "Auto-generate a Python module that wraps a Nim module.",
    "license": "MIT",
    "web": "https://github.com/jboy/nim-pymod"
  },
  {
    "name": "db",
    "url": "https://github.com/jlp765/db",
    "method": "git",
    "tags": [
      "wrapper",
      "database",
      "module",
      "sqlite",
      "mysql",
      "postgres",
      "db_sqlite",
      "db_mysql",
      "db_postgres"
    ],
    "description": "Unified db access module, providing a single library module to access the db_sqlite, db_mysql and db_postgres modules.",
    "license": "MIT",
    "web": "https://github.com/jlp765/db"
  },
  {
    "name": "nimsnappy",
    "url": "https://github.com/dfdeshom/nimsnappy.git",
    "method": "git",
    "tags": [
      "wrapper",
      "compression"
    ],
    "description": "Nim wrapper for the snappy compression library. there is also a high-level API for easy use",
    "license": "BSD",
    "web": "https://github.com/dfdeshom/nimsnappy"
  },
  {
    "name": "nimLUA",
    "url": "https://github.com/jangko/nimLUA",
    "method": "git",
    "tags": [
      "lua",
      "library",
      "bind",
      "glue",
      "macros"
    ],
    "description": "glue code generator to bind Nim and Lua together using Nim's powerful macro",
    "license": "MIT",
    "web": "https://github.com/jangko/nimLUA"
  },
  {
    "name": "sound",
    "url": "https://github.com/yglukhov/sound.git",
    "method": "git",
    "tags": [
      "sound",
      "ogg"
    ],
    "description": "Cross-platform sound mixer library",
    "license": "MIT",
    "web": "https://github.com/yglukhov/sound"
  },
  {
    "name": "nimi3status",
    "url": "https://github.com/FedericoCeratto/nimi3status",
    "method": "git",
    "tags": [
      "i3",
      "i3status"
    ],
    "description": "Lightweight i3 status bar.",
    "license": "GPLv3",
    "web": "https://github.com/FedericoCeratto/nimi3status"
  },
  {
    "name": "native_dialogs",
    "url": "https://github.com/SSPkrolik/nim-native-dialogs.git",
    "method": "git",
    "tags": [
      "ui",
      "gui",
      "cross-platform",
      "library"
    ],
    "description": "Implements framework-agnostic native operating system dialogs calls",
    "license": "MIT",
    "web": "https://github.com/SSPkrolik/nim-native-dialogs"
  },
  {
    "name": "variant",
    "url": "https://github.com/yglukhov/variant.git",
    "method": "git",
    "tags": [
      "variant"
    ],
    "description": "Variant type and type matching",
    "license": "MIT",
    "web": "https://github.com/yglukhov/variant"
  },
  {
    "name": "pythonmath",
    "url": "https://github.com/achesak/nim-pythonmath",
    "method": "git",
    "tags": [
      "library",
      "python",
      "math"
    ],
    "description": "Module to provide an interface as similar as possible to Python's math libary",
    "license": "MIT",
    "web": "https://github.com/achesak/nim-pythonmath"
  },
  {
    "name": "nimlz4",
    "url": "https://github.com/dfdeshom/nimlz4.git",
    "method": "git",
    "tags": [
      "wrapper",
      "compression",
      "lzo",
      "lz4"
    ],
    "description": "Nim wrapper for the LZ4 library. There is also a high-level API for easy use",
    "license": "BSD",
    "web": "https://github.com/dfdeshom/nimlz4"
  },
  {
    "name": "pythonize",
    "url": "https://github.com/marcoapintoo/nim-pythonize.git",
    "method": "git",
    "tags": [
      "python",
      "wrapper"
    ],
    "description": "A higher-level wrapper for the Python Programing Language",
    "license": "MIT",
    "web": "https://github.com/marcoapintoo/nim-pythonize"
  },
  {
    "name": "cligen",
    "url": "https://github.com/c-blake/cligen.git",
    "method": "git",
    "tags": [
      "library",
      "commandline",
      "arguments",
      "switches",
      "parsing",
      "options"
    ],
    "description": "Infer & generate command-line interace/option/argument parsers",
    "license": "MIT",
    "web": "https://github.com/c-blake/cligen"
  },
  {
    "name": "fnmatch",
    "url": "https://github.com/achesak/nim-fnmatch",
    "method": "git",
    "tags": [
      "library",
      "unix",
      "files",
      "matching"
    ],
    "description": "Nim module for filename matching with UNIX shell patterns",
    "license": "MIT",
    "web": "https://github.com/achesak/nim-fnmatch"
  },
  {
    "name": "shorturl",
    "url": "https://github.com/achesak/nim-shorturl",
    "method": "git",
    "tags": [
      "library",
      "url",
      "uid"
    ],
    "description": "Nim module for generating URL identifiers for Tiny URL and bit.ly-like URLs",
    "license": "MIT",
    "web": "https://github.com/achesak/nim-shorturl"
  },
  {
    "name": "teafiles",
    "url": "git@github.com:unicredit/nim-teafiles.git",
    "method": "git",
    "tags": [
      "teafiles",
      "mmap",
      "timeseries"
    ],
    "description": "TeaFiles provide fast read/write access to time series data",
    "license": "Apache2",
    "web": "https://github.com/unicredit/nim-teafiles"
  },
  {
    "name": "emmy",
    "url": "git@github.com:unicredit/emmy.git",
    "method": "git",
    "tags": [
      "algebra",
      "polynomials",
      "primes",
      "ring",
      "quotients"
    ],
    "description": "Algebraic structures and related operations for Nim",
    "license": "Apache2",
    "web": "https://github.com/unicredit/emmy"
  },
  {
    "name": "impulse_engine",
    "url": "https://github.com/matkuki/Nim-Impulse-Engine",
    "method": "git",
    "tags": [
      "physics",
      "engine",
      "2D"
    ],
    "description": "Nim port of a simple 2D physics engine",
    "license": "zlib",
    "web": "https://github.com/matkuki/Nim-Impulse-Engine"
  },
  {
    "name": "notifications",
    "url": "https://github.com/dom96/notifications",
    "method": "git",
    "tags": [
      "notifications",
      "alerts",
      "gui",
      "toasts",
      "macosx",
      "cocoa"
    ],
    "description": "Library for displaying notifications on the desktop",
    "license": "MIT",
    "web": "https://github.com/dom96/notifications"
  },
  {
    "name": "reactor",
    "url": "https://github.com/zielmicha/reactor.nim",
    "method": "git",
    "tags": [
      "async",
      "libuv",
      "http",
      "tcp"
    ],
    "description": "Asynchronous networking engine for Nim",
    "license": "MIT",
    "web": "https://networkos.net/nim/reactor.nim"
  },
  {
    "name": "asynctools",
    "url": "https://github.com/cheatfate/asynctools",
    "method": "git",
    "tags": [
      "async",
      "pipes",
      "processes",
      "ipc",
      "synchronization",
      "dns",
      "pty"
    ],
    "description": "Various asynchronous tools for Nim",
    "license": "MIT",
    "web": "https://github.com/cheatfate/asynctools"
  },
  {
    "name": "nimcrypto",
    "url": "https://github.com/cheatfate/nimcrypto",
    "method": "git",
    "tags": [
      "crypto",
      "hashes",
      "ciphers",
      "keccak",
      "sha3",
      "blowfish",
      "twofish",
      "rijndael",
      "csprng",
      "hmac",
      "ripemd"
    ],
    "description": "Nim cryptographic library",
    "license": "MIT",
    "web": "https://github.com/cheatfate/nimcrypto"
  },
  {
    "name": "collections",
    "url": "https://github.com/zielmicha/collections.nim",
    "method": "git",
    "tags": [
      "iterator",
      "functional"
    ],
    "description": "Various collections and utilities",
    "license": "MIT",
    "web": "https://github.com/zielmicha/collections.nim"
  },
  {
    "name": "capnp",
    "url": "https://github.com/zielmicha/capnp.nim",
    "method": "git",
    "tags": [
      "capnp",
      "serialization",
      "protocol",
      "rpc"
    ],
    "description": "Cap'n Proto implementation for Nim",
    "license": "MIT",
    "web": "https://github.com/zielmicha/capnp.nim"
  },
  {
    "name": "biscuits",
    "url": "https://github.com/achesak/nim-biscuits",
    "method": "git",
    "tags": [
      "cookie",
      "persistence"
    ],
    "description": "better cookie handling",
    "license": "MIT",
    "web": "https://github.com/achesak/nim-biscuits"
  },
  {
    "name": "pari",
    "url": "https://github.com/lompik/pari.nim",
    "method": "git",
    "tags": [
      "number theory",
      "computer algebra system"
    ],
    "description": "Pari/GP C library wrapper",
    "license": "MIT",
    "web": "https://github.com/lompik/pari.nim"
  },
  {
    "name": "spacenav",
    "url": "https://github.com/nimious/spacenav.git",
    "method": "git",
    "tags": [
      "binding",
      "3dx",
      "3dconnexion",
      "libspnav",
      "spacenav",
      "spacemouse",
      "spacepilot",
      "spacenavigator"
    ],
    "description": "Bindings for libspnav, the free 3Dconnexion device driver",
    "license": "MIT",
    "web": "https://github.com/nimious/spacenav"
  },
  {
    "name": "isense",
    "url": "https://github.com/nimious/isense.git",
    "method": "git",
    "tags": [
      "binding",
      "isense",
      "intersense",
      "inertiacube",
      "intertrax",
      "microtrax",
      "thales",
      "tracking",
      "sensor"
    ],
    "description": "Bindings for the InterSense SDK",
    "license": "MIT",
    "web": "https://github.com/nimious/isense"
  },
  {
    "name": "libusb",
    "url": "https://github.com/nimious/libusb.git",
    "method": "git",
    "tags": [
      "binding",
      "usb",
      "libusb"
    ],
    "description": "Bindings for libusb, the cross-platform user library to access USB devices.",
    "license": "MIT",
    "web": "https://github.com/nimious/libusb"
  },
  {
    "name": "myo",
    "url": "https://github.com/nimious/myo.git",
    "method": "git",
    "tags": [
      "binding",
      "myo",
      "thalmic",
      "armband",
      "gesture"
    ],
    "description": "Bindings for the Thalmic Labs Myo gesture control armband SDK.",
    "license": "MIT",
    "web": "https://github.com/nimious/myo"
  },
  {
    "name": "oculus",
    "url": "https://github.com/nimious/oculus.git",
    "method": "git",
    "tags": [
      "binding",
      "oculus",
      "rift",
      "vr",
      "libovr",
      "ovr",
      "dk1",
      "dk2",
      "gearvr"
    ],
    "description": "Bindings for the Oculus VR SDK.",
    "license": "MIT",
    "web": "https://github.com/nimious/oculus"
  },
  {
    "name": "serialport",
    "url": "https://github.com/nimious/serialport.git",
    "method": "git",
    "tags": [
      "binding",
      "libserialport",
      "serial",
      "communication"
    ],
    "description": "Bindings for libserialport, the cross-platform serial communication library.",
    "license": "MIT",
    "web": "https://github.com/nimious/serialport"
  },
  {
    "name": "gles",
    "url": "https://github.com/nimious/gles.git",
    "method": "git",
    "tags": [
      "binding",
      "khronos",
      "gles",
      "opengl es"
    ],
    "description": "Bindings for OpenGL ES, the embedded 3D graphics library.",
    "license": "MIT",
    "web": "https://github.com/nimious/gles"
  },
  {
    "name": "egl",
    "url": "https://github.com/nimious/egl.git",
    "method": "git",
    "tags": [
      "binding",
      "khronos",
      "egl",
      "opengl",
      "opengl es",
      "openvg"
    ],
    "description": "Bindings for EGL, the native platform interface for rendering APIs.",
    "license": "MIT",
    "web": "https://github.com/nimious/egl"
  },
  {
    "name": "sixense",
    "url": "https://github.com/nimious/sixense.git",
    "method": "git",
    "tags": [
      "binding",
      "sixense",
      "razer hydra",
      "stem system",
      "vr"
    ],
    "description": "Bindings for the Sixense Core API.",
    "license": "MIT",
    "web": "https://github.com/nimious/sixense"
  },
  {
    "name": "listsv",
    "url": "https://github.com/srwiley/listsv.git",
    "method": "git",
    "tags": [
      "singly linked list",
      "doubly linked list"
    ],
    "description": "Basic operations on singly and doubly linked lists.",
    "license": "MIT",
    "web": "https://github.com/srwiley/listsv"
  },
  {
    "name": "kissfft",
    "url": "https://github.com/m13253/nim-kissfft",
    "method": "git",
    "tags": [
      "fft",
      "dsp",
      "signal"
    ],
    "description": "Nim binding for KissFFT Fast Fourier Transform library",
    "license": "BSD",
    "web": "https://github.com/m13253/nim-kissfft"
  },
  {
    "name": "nimbench",
    "url": "https://github.com/ivankoster/nimbench.git",
    "method": "git",
    "tags": [
      "benchmark",
      "micro benchmark",
      "timer"
    ],
    "description": "Micro benchmarking tool to measure speed of code, with the goal of optimizing it.",
    "license": "Apache License, Version 2.0",
    "web": "https://github.com/ivankoster/nimbench"
  },
  {
    "name": "nest",
    "url": "https://github.com/kedean/nest.git",
    "method": "git",
    "tags": [
      "library",
      "api",
      "router",
      "web"
    ],
    "description": "RESTful URI router",
    "license": "MIT",
    "web": "https://github.com/kedean/nest"
  },
  {
    "name": "nimbluez",
    "url": "https://github.com/Electric-Blue/NimBluez.git",
    "method": "git",
    "tags": [
      "bluetooth",
      "library",
      "wrapper",
      "sockets"
    ],
    "description": "Nim modules for access to system Bluetooth resources.",
    "license": "BSD",
    "web": "https://github.com/Electric-Blue/NimBluez"
  },
  {
    "name": "yaml",
    "url": "https://github.com/flyx/NimYAML",
    "method": "git",
    "tags": [
      "serialization",
      "parsing",
      "library",
      "yaml"
    ],
    "description": "YAML 1.2 implementation for Nim",
    "license": "MIT",
    "web": "http://flyx.github.io/NimYAML/"
  },
  {
    "name": "nimyaml",
    "url": "https://github.com/flyx/NimYAML",
    "method": "git",
    "tags": [
      "serialization",
      "parsing",
      "library",
      "yaml"
    ],
    "description": "YAML 1.2 implementation for Nim",
    "license": "MIT",
    "web": "http://flyx.github.io/NimYAML/"
  },
  {
    "name": "jsmn",
    "url": "https://github.com/OpenSystemsLab/jsmn.nim",
    "method": "git",
    "tags": [
      "json",
      "token",
      "tokenizer",
      "parser",
      "jsmn"
    ],
    "description": "Jsmn - a world fastest JSON parser - in pure Nim",
    "license": "MIT",
    "web": "https://github.com/OpenSystemsLab/jsmn.nim"
  },
  {
    "name": "mangle",
    "url": "https://github.com/baabelfish/mangle",
    "method": "git",
    "tags": [
      "functional",
      "iterators",
      "lazy",
      "library"
    ],
    "description": "Yet another iterator library",
    "license": "MIT",
    "web": "https://github.com/baabelfish/mangle"
  },
  {
    "name": "nimshell",
    "url": "https://github.com/vegansk/nimshell",
    "method": "git",
    "tags": [
      "shell",
      "utility"
    ],
    "description": "Library for shell scripting in nim",
    "license": "MIT",
    "web": "https://github.com/vegansk/nimshell"
  },
  {
    "name": "rosencrantz",
    "url": "https://github.com/andreaferretti/rosencrantz",
    "method": "git",
    "tags": [
      "web",
      "server",
      "DSL",
      "combinators"
    ],
    "description": "A web DSL for Nim",
    "license": "MIT",
    "web": "https://github.com/andreaferretti/rosencrantz"
  },
  {
    "name": "sam",
    "url": "https://github.com/OpenSystemsLab/sam.nim",
    "method": "git",
    "tags": [
      "json",
      "binding",
      "map",
      "dump",
      "load"
    ],
    "description": "Fast and just works JSON-Binding for Nim",
    "license": "MIT",
    "web": "https://github.com/OpenSystemsLab/sam.nim"
  },
  {
    "name": "twitter",
    "url": "https://github.com/kubo39/twitter",
    "method": "git",
    "tags": [
      "library",
      "wrapper",
      "twitter"
    ],
    "description": "Low-level twitter API wrapper library for Nim.",
    "license": "MIT",
    "web": "https://github.com/kubo39/twitter"
  },
  {
    "name": "stomp",
    "url": "https://bitbucket.org/mahlon/nim-stomp",
    "method": "hg",
    "tags": [
      "stomp",
      "library",
      "messaging",
      "events"
    ],
    "description": "A pure-nim implementation of the STOMP protocol for machine messaging.",
    "license": "MIT",
    "web": "http://bitbucket.org/mahlon/nim-stomp"
  },
  {
    "name": "srt",
    "url": "https://github.com/achesak/nim-srt",
    "method": "git",
    "tags": [
      "srt",
      "subrip",
      "subtitle"
    ],
    "description": "Nim module for parsing SRT (SubRip) subtitle files",
    "license": "MIT",
    "web": "https://github.com/achesak/nim-srt"
  },
  {
    "name": "subviewer",
    "url": "https://github.com/achesak/nim-subviewer",
    "method": "git",
    "tags": [
      "subviewer",
      "subtitle"
    ],
    "description": "Nim module for parsing SubViewer subtitle files",
    "license": "MIT",
    "web": "https://github.com/achesak/nim-subviewer"
  },
  {
    "name": "Kinto",
    "url": "https://github.com/OpenSystemsLab/kinto.nim",
    "method": "git",
    "tags": [
      "mozilla",
      "kinto",
      "json",
      "storage",
      "server",
      "client"
    ],
    "description": "Kinto Client for Nim",
    "license": "MIT",
    "web": "https://github.com/OpenSystemsLab/kinto.nim"
  },
  {
    "name": "xmltools",
    "url": "https://github.com/vegansk/xmltools",
    "method": "git",
    "tags": [
      "xml",
      "functional",
      "library",
      "parsing"
    ],
    "description": "High level xml library for Nim",
    "license": "MIT",
    "web": "https://github.com/vegansk/xmltools"
  },
  {
    "name": "nimongo",
    "url": "https://github.com/SSPkrolik/nimongo",
    "method": "git",
    "tags": [
      "mongo",
      "mongodb",
      "database",
      "server",
      "driver",
      "storage"
    ],
    "description": "MongoDB driver in pure Nim language with synchronous and asynchronous I/O support",
    "license": "MIT",
    "web": "https://github.com/SSPkrolik/nimongo"
  },
  {
    "name": "nimboost",
    "url": "https://github.com/vegansk/nimboost",
    "method": "git",
    "tags": [
      "stdlib",
      "library",
      "utility"
    ],
    "description": "Additions to the Nim's standard library, like boost for C++",
    "license": "MIT",
    "web": "http://vegansk.github.io/nimboost/"
  },
  {
    "name": "asyncdocker",
    "url": "https://github.com/tulayang/asyncdocker",
    "method": "git",
    "tags": [
      "async",
      "docker"
    ],
    "description": "Asynchronous docker client written by Nim-lang",
    "license": "MIT",
    "web": "http://tulayang.github.io/asyncdocker.html"
  },
  {
    "name": "python3",
    "url": "https://github.com/matkuki/python3",
    "method": "git",
    "tags": [
      "python",
      "wrapper"
    ],
    "description": "Wrapper to interface with the Python 3 interpreter",
    "license": "MIT",
    "web": "https://github.com/matkuki/python3"
  },
  {
    "name": "jser",
    "url": "https://github.com/niv/jser.nim",
    "method": "git",
    "tags": [
      "json",
      "serialize",
      "tuple"
    ],
    "description": "json de/serializer for tuples and more",
    "license": "MIT",
    "web": "https://github.com/niv/jser.nim"
  },
  {
    "name": "pledge",
    "url": "https://github.com/euantorano/pledge.nim",
    "method": "git",
    "tags": [
      "pledge",
      "openbsd"
    ],
    "description": "OpenBSDs pledge(2) for Nim.",
    "license": "BSD3",
    "web": "https://github.com/euantorano/pledge.nim"
  },
  {
    "name": "sophia",
    "url": "https://github.com/gokr/nim-sophia",
    "method": "git",
    "tags": [
      "library",
      "wrapper",
      "database"
    ],
    "description": "Nim wrapper of the Sophia key/value store",
    "license": "MIT",
    "web": "https://github.com/gokr/nim-sophia"
  },
  {
    "name": "progress",
    "url": "https://github.com/euantorano/progress.nim",
    "method": "git",
    "tags": [
      "progress",
      "bar",
      "terminal",
      "ui"
    ],
    "description": "A simple progress bar for Nim.",
    "license": "BSD3",
    "web": "https://github.com/euantorano/progress.nim"
  },
  {
    "name": "websocket",
    "url": "https://github.com/niv/websocket.nim",
    "method": "git",
    "tags": [
      "http",
      "websockets",
      "async",
      "client",
      "server"
    ],
    "description": "websockets for nim",
    "license": "MIT",
    "web": "https://github.com/niv/websocket.nim"
  },
  {
    "name": "cucumber",
    "url": "https://github.com/shaunc/cucumber_nim",
    "method": "git",
    "tags": [
      "testing",
      "cucumber",
      "bdd"
    ],
    "description": "implements the cucumber BDD framework in the nim language",
    "license": "MIT",
    "web": "https://github.com/shaunc/cucumber_nim"
  },
  {
    "name": "libmpdclient",
    "url": "https://github.com/lompik/libmpdclient.nim",
    "method": "git",
    "tags": [
      "MPD",
      "Music Player Daemon"
    ],
    "description": "Bindings for the Music Player Daemon C client library",
    "license": "BSD",
    "web": "https://github.com/lompik/libmpdclient.nim"
  },
  {
    "name": "awk",
    "url": "https://github.com/greencardamom/awk",
    "method": "git",
    "tags": [
      "awk"
    ],
    "description": "Nim for awk programmers",
    "license": "MIT",
    "web": "https://github.com/greencardamom/awk"
  },
  {
    "name": "dotenv",
    "url": "https://github.com/euantorano/dotenv.nim",
    "method": "git",
    "tags": [
      "env",
      "dotenv",
      "configuration",
      "environment"
    ],
    "description": "Loads environment variables from `.env`.",
    "license": "BSD3",
    "web": "https://github.com/euantorano/dotenv.nim"
  },
  {
    "name": "sph",
    "url": "https://github.com/aidansteele/sph",
    "method": "git",
    "tags": [
      "crypto",
      "hashes",
      "md5",
      "sha"
    ],
    "description": "Large number of cryptographic hashes for Nim",
    "license": "MIT",
    "web": "https://github.com/aidansteele/sph"
  },
  {
    "name": "libsodium",
    "url": "https://github.com/FedericoCeratto/nim-libsodium",
    "method": "git",
    "tags": [
      "wrapper",
      "library",
      "security",
      "crypto"
    ],
    "description": "libsodium wrapper",
    "license": "LGPLv3",
    "web": "https://github.com/FedericoCeratto/nim-libsodium"
  },
  {
    "name": "aws_sdk",
    "url": "https://github.com/aidansteele/aws_sdk.nim",
    "method": "git",
    "tags": [
      "aws",
      "amazon"
    ],
    "description": "Library for interacting with Amazon Web Services (AWS)",
    "license": "MIT",
    "web": "https://github.com/aidansteele/aws_sdk.nim"
  },
  {
    "name": "i18n",
    "url": "https://github.com/Parashurama/nim-i18n",
    "method": "git",
    "tags": [
      "gettext",
      "i18n",
      "internationalisation"
    ],
    "description": "Bring a gettext-like internationalisation module to Nim",
    "license": "MIT",
    "web": "https://github.com/Parashurama/nim-i18n"
  },
  {
    "name": "persistent_enums",
    "url": "https://github.com/yglukhov/persistent_enums",
    "method": "git",
    "tags": [
      "enum",
      "binary",
      "protocol"
    ],
    "description": "Define enums which values preserve their binary representation upon inserting or reordering",
    "license": "MIT",
    "web": "https://github.com/yglukhov/persistent_enums"
  },
  {
    "name": "nimcl",
    "url": "https://github.com/unicredit/nimcl",
    "method": "git",
    "tags": [
      "OpenCL",
      "GPU"
    ],
    "description": "High level wrapper over OpenCL",
    "license": "Apache License 2.0",
    "web": "https://github.com/unicredit/nimcl"
  },
  {
    "name": "nimblas",
    "url": "https://github.com/unicredit/nimblas",
    "method": "git",
    "tags": [
      "BLAS",
      "linear algebra",
      "vector",
      "matrix"
    ],
    "description": "BLAS for Nim",
    "license": "Apache License 2.0",
    "web": "https://github.com/unicredit/nimblas"
  },
  {
    "name": "fixmath",
    "url": "https://github.com/Jeff-Ciesielski/fixmath",
    "method": "git",
    "tags": [
      "math"
    ],
    "description": "LibFixMath 16:16 fixed point support for nim",
    "license": "MIT",
    "web": "https://github.com/Jeff-Ciesielski/fixmath"
  },
  {
    "name": "nimzend",
    "url": "https://github.com/metatexx/nimzend",
    "method": "git",
    "tags": [
      "zend",
      "php",
      "binding",
      "extension"
    ],
    "description": "Native Nim Zend API glue for easy PHP extension development.",
    "license": "MIT",
    "web": "https://github.com/metatexx/nimzend"
  },
  {
    "name": "spills",
    "url": "https://github.com/andreaferretti/spills",
    "method": "git",
    "tags": [
      "disk-based",
      "sequence",
      "memory-mapping"
    ],
    "description": "Disk-based sequences",
    "license": "Apache License 2.0",
    "web": "https://github.com/andreaferretti/spills"
  },
  {
    "name": "platformer",
    "url": "https://github.com/def-/nim-platformer",
    "method": "git",
    "tags": [
      "game",
      "sdl",
      "2d"
    ],
    "description": "Writing a 2D Platform Game in Nim with SDL2",
    "license": "MIT",
    "web": "https://github.com/def-/nim-platformer"
  },
  {
    "name": "nimCEF",
    "url": "https://github.com/jangko/nimCEF",
    "method": "git",
    "tags": [
      "chromium",
      "embedded",
      "framework",
      "cef",
      "wrapper"
    ],
    "description": "Nim wrapper for the Chromium Embedded Framework",
    "license": "MIT",
    "web": "https://github.com/jangko/nimCEF"
  },
  {
    "name": "migrate",
    "url": "https://github.com/euantorano/migrate.nim",
    "method": "git",
    "tags": [
      "migrate",
      "database",
      "db"
    ],
    "description": "A simple database migration utility for Nim.",
    "license": "BSD3",
    "web": "https://github.com/euantorano/migrate.nim"
  },
  {
    "name": "subfield",
    "url": "https://github.com/jyapayne/subfield",
    "method": "git",
    "tags": [
      "subfield",
      "macros"
    ],
    "description": "Override the dot operator to access nested subfields of a Nim object.",
    "license": "MIT",
    "web": "https://github.com/jyapayne/subfield"
  },
  {
    "name": "semver",
    "url": "https://github.com/euantorano/semver.nim",
    "method": "git",
    "tags": [
      "semver",
      "version",
      "parser"
    ],
    "description": "Semantic versioning parser for Nim. Allows the parsing of version strings into objects and the comparing of version objects.",
    "license": "BSD3",
    "web": "https://github.com/euantorano/semver.nim"
  },
  {
    "name": "ad",
    "tags": [
      "calculator",
      "rpn"
    ],
    "method": "git",
    "license": "MIT",
    "web": "https://github.com/subsetpark/ad",
    "url": "https://github.com/subsetpark/ad",
    "description": "A simple RPN calculator"
  },
  {
    "name": "asyncpg",
    "url": "https://github.com/cheatfate/asyncpg",
    "method": "git",
    "tags": [
      "async",
      "database",
      "postgres",
      "postgresql",
      "asyncdispatch",
      "asynchronous",
      "library"
    ],
    "description": "Asynchronous PostgreSQL driver for Nim Language.",
    "license": "MIT",
    "web": "https://github.com/cheatfate/asyncpg"
  },
  {
    "name": "winregistry",
    "description": "Deal with Windows Registry from Nim.",
    "tags": [
      "registry",
      "windows",
      "library"
    ],
    "url": "https://github.com/miere43/nim-registry",
    "web": "https://github.com/miere43/nim-registry",
    "license": "MIT",
    "method": "git"
  },
  {
    "name": "luna",
    "description": "Lua convenience library for nim",
    "tags": [
      "lua",
      "scripting"
    ],
    "url": "https://github.com/smallfx/luna.nim",
    "web": "https://github.com/smallfx/luna.nim",
    "license": "MIT",
    "method": "git"
  },
  {
    "name": "qrcode",
    "description": "module for creating and reading QR codes using http://goqr.me/",
    "tags": [
      "qr",
      "qrcode",
      "api"
    ],
    "url": "https://github.com/achesak/nim-qrcode",
    "web": "https://github.com/achesak/nim-qrcode",
    "license": "MIT",
    "method": "git"
  },
  {
    "name": "circleci_client",
    "tags": [
      "circleci",
      "client"
    ],
    "method": "git",
    "license": "LGPLv3",
    "web": "https://github.com/FedericoCeratto/nim-circleci",
    "url": "https://github.com/FedericoCeratto/nim-circleci",
    "description": "CircleCI API client"
  },
  {
    "name": "iup",
    "description": "Bindings for the IUP widget toolkit",
    "tags": [
      "GUI",
      "IUP"
    ],
    "url": "https://github.com/nim-lang/iup",
    "web": "https://github.com/nim-lang/iup",
    "license": "MIT",
    "method": "git"
  },
  {
    "name": "barbarus",
    "tags": [
      "i18n",
      "internationalization"
    ],
    "method": "git",
    "license": "MIT",
    "web": "https://github.com/cjxgm/barbarus",
    "url": "https://github.com/cjxgm/barbarus",
    "description": "A simple extensible i18n engine."
  },
  {
    "name": "jsonob",
    "tags": [
      "json",
      "object",
      "marshal"
    ],
    "method": "git",
    "license": "MIT",
    "web": "https://github.com/cjxgm/jsonob",
    "url": "https://github.com/cjxgm/jsonob",
    "description": "JSON / Object mapper"
  },
  {
    "name": "autome",
    "description": "Write GUI automation scripts with Nim",
    "tags": [
      "gui",
      "automation",
      "windows"
    ],
    "license": "MIT",
    "web": "https://github.com/miere43/autome",
    "url": "https://github.com/miere43/autome",
    "method": "git"
  },
  {
    "name": "wox",
    "description": "Helper library for writing Wox plugins in Nim",
    "tags": [
      "wox",
      "plugins"
    ],
    "license": "MIT",
    "web": "https://github.com/roose/nim-wox",
    "url": "https://github.com/roose/nim-wox",
    "method": "git"
  },
  {
    "name": "seccomp",
    "description": "Linux Seccomp sandbox library",
    "tags": [
      "linux",
      "security",
      "sandbox",
      "seccomp"
    ],
    "license": "LGPLv2.1",
    "web": "https://github.com/FedericoCeratto/nim-seccomp",
    "url": "https://github.com/FedericoCeratto/nim-seccomp",
    "method": "git"
  },
  {
    "name": "AntTweakBar",
    "tags": [
      "gui",
      "opengl",
      "rendering"
    ],
    "method": "git",
    "license": "MIT",
    "web": "https://github.com/krux02/nimAntTweakBar",
    "url": "https://github.com/krux02/nimAntTweakBar",
    "description": "nim wrapper around the AntTweakBar c library"
  },
  {
    "name": "slimdown",
    "tags": [
      "markdown",
      "parser",
      "library"
    ],
    "method": "git",
    "license": "MIT",
    "web": "https://github.com/ruivieira/nim-slimdown",
    "url": "https://github.com/ruivieira/nim-slimdown",
    "description": "Nim module that converts Markdown text to HTML using only regular expressions. Based on jbroadway's Slimdown."
  },
  {
    "name": "taglib",
    "description": "TagLib Audio Meta-Data Library wrapper",
    "license": "MIT",
    "tags": [
      "audio",
      "metadata",
      "tags",
      "library",
      "wrapper"
    ],
    "url": "https://github.com/alex-laskin/nim-taglib",
    "web": "https://github.com/alex-laskin/nim-taglib",
    "method": "git"
  },
  {
    "name": "des",
    "description": "3DES native library for Nim",
    "tags": [
      "library",
      "encryption",
      "crypto"
    ],
    "license": "MIT",
    "web": "https://github.com/LucaWolf/des.nim",
    "url": "https://github.com/LucaWolf/des.nim",
    "method": "git"
  },
  {
    "name": "bgfx",
    "url": "https://github.com/Halsys/nim-bgfx",
    "method": "git",
    "tags": [
      "wrapper",
      "media",
      "graphics",
      "3d",
      "rendering",
      "opengl"
    ],
    "description": "BGFX wrapper for the nim programming language.",
    "license": "BSD2",
    "web": "https://github.com/Halsys/nim-bgfx"
  },
  {
    "name": "json_builder",
    "tags": [
      "json",
      "generator",
      "builder"
    ],
    "method": "git",
    "license": "MIT",
    "web": "https://github.com/undecided/json_builder",
    "url": "https://github.com/undecided/json_builder",
    "description": "Easy and fast generator for valid json in nim"
  },
  {
    "name": "mapbits",
    "tags": [
      "map",
      "bits",
      "byte",
      "word",
      "binary"
    ],
    "method": "git",
    "license": "MIT",
    "description": "Access bit mapped portions of bytes in binary data as int variables",
    "web": "https://github.com/jlp765/mapbits",
    "url": "https://github.com/jlp765/mapbits"
  },
  {
    "name": "faststack",
    "tags": [
      "collection"
    ],
    "method": "git",
    "license": "MIT",
    "description": "Dynamically resizable data structure optimized for fast iteration.",
    "web": "https://github.com/Vladar4/FastStack",
    "url": "https://github.com/Vladar4/FastStack"
  },
  {
    "name": "gpx",
    "tags": [
      "GPX",
      "GPS",
      "waypoint",
      "route"
    ],
    "method": "git",
    "license": "MIT",
    "description": "Nim module for parsing GPX (GPS Exchange format) files",
    "web": "https://github.com/achesak/nim-gpx",
    "url": "https://github.com/achesak/nim-gpx"
  },
  {
    "name": "itn",
    "tags": [
      "GPS",
      "intinerary",
      "tomtom",
      "ITN"
    ],
    "method": "git",
    "license": "MIT",
    "description": "Nim module for parsing ITN (TomTom intinerary) files",
    "web": "https://github.com/achesak/nim-itn",
    "url": "https://github.com/achesak/nim-itn"
  },
  {
    "name": "foliant",
    "tags": [
      "foliant",
      "docs",
      "pdf",
      "docx",
      "word",
      "latex",
      "tex",
      "pandoc",
      "markdown",
      "md",
      "restream"
    ],
    "method": "git",
    "license": "MIT",
    "web": "https://github.com/foliant-docs/foliant-nim",
    "url": "https://github.com/foliant-docs/foliant-nim",
    "description": "Documentation generator that produces pdf and docx from Markdown. Uses Pandoc and LaTeX behind the scenes."
  },
  {
    "name": "gemf",
    "url": "https://bitbucket.org/abudden/gemf.nim",
    "method": "hg",
    "license": "MIT",
    "description": "Library for reading GEMF map tile stores",
    "web": "http://www.cgtk.co.uk/gemf",
    "tags": [
      "maps",
      "gemf",
      "parser"
    ]
  },
  {
    "name": "Remotery",
    "url": "https://github.com/Halsys/Nim-Remotery",
    "method": "git",
    "tags": [
      "wrapper",
      "opengl",
      "direct3d",
      "cuda",
      "profiler"
    ],
    "description": "Nim wrapper for (and with) Celtoys's Remotery",
    "license": "Apache License 2.0",
    "web": "https://github.com/Halsys/Nim-Remotery"
  },
  {
    "name": "picohttpparser",
    "tags": [
      "web",
      "http"
    ],
    "method": "git",
    "license": "MIT",
    "description": "Bindings for picohttpparser.",
    "web": "https://github.com/philip-wernersbach/nim-picohttpparser",
    "url": "https://github.com/philip-wernersbach/nim-picohttpparser"
  },
  {
    "name": "microasynchttpserver",
    "tags": [
      "web",
      "http",
      "async",
      "server"
    ],
    "method": "git",
    "license": "MIT",
    "description": "A thin asynchronous HTTP server library, API compatible with Nim's built-in asynchttpserver.",
    "web": "https://github.com/philip-wernersbach/microasynchttpserver",
    "url": "https://github.com/philip-wernersbach/microasynchttpserver"
  },
  {
    "name": "react",
    "url": "https://github.com/andreaferretti/react.nim",
    "method": "git",
    "tags": [
      "js",
      "react",
      "frontend",
      "ui",
      "single page application"
    ],
    "description": "React.js bindings for Nim",
    "license": "Apache License 2.0",
    "web": "https://github.com/andreaferretti/react.nim"
  },
  {
    "name": "oauth",
    "url": "https://github.com/CORDEA/oauth",
    "method": "git",
    "tags": [
      "library",
      "oauth",
      "oauth2",
      "authorization"
    ],
    "description": "OAuth library for nim",
    "license": "Apache License 2.0",
    "web": "http://cordea.github.io/oauth"
  },
  {
    "name": "jsbind",
    "url": "https://github.com/yglukhov/jsbind",
    "method": "git",
    "tags": [
      "bindings",
      "emscripten",
      "javascript"
    ],
    "description": "Define bindings to JavaScript and Emscripten",
    "license": "MIT",
    "web": "https://github.com/yglukhov/jsbind"
  },
  {
    "name": "uuids",
    "url": "https://github.com/pragmagic/uuids/",
    "method": "git",
    "tags": [
      "library",
      "uuid",
      "id"
    ],
    "description": "UUID library for Nim",
    "license": "MIT",
    "web": "https://github.com/pragmagic/uuids/"
  },
  {
    "name": "isaac",
    "url": "https://github.com/pragmagic/isaac/",
    "method": "git",
    "tags": [
      "library",
      "algorithms",
      "random",
      "crypto"
    ],
    "description": "ISAAC PRNG implementation on Nim",
    "license": "MIT",
    "web": "https://github.com/pragmagic/isaac/"
  },
  {
    "name": "SDF",
    "url": "https://github.com/Halsys/SDF.nim",
    "method": "git",
    "tags": [
      "sdf",
      "text",
      "contour",
      "texture",
      "signed",
      "distance",
      "transform"
    ],
    "description": "Signed Distance Field builder for contour texturing in Nim",
    "license": "MIT",
    "web": "https://github.com/Halsys/SDF.nim"
  },
  {
    "name": "WebGL",
    "url": "https://github.com/stisa/webgl",
    "method": "git",
    "tags": [
      "webgl",
      "graphic",
      "js",
      "javascript",
      "wrapper",
      "3D",
      "2D"
    ],
    "description": "Experimental wrapper to webgl for Nim",
    "license": "MIT",
    "web": "http://stisa.space/webgl/"
  },
  {
    "name": "fileinput",
    "url": "https://github.com/achesak/nim-fileinput",
    "method": "git",
    "tags": [
      "file",
      "io",
      "input"
    ],
    "description": "iterate through files and lines",
    "license": "MIT",
    "web": "https://github.com/achesak/nim-fileinput"
  },
  {
    "name": "classy",
    "url": "https://github.com/nigredo-tori/classy",
    "method": "git",
    "tags": [
      "library",
      "typeclasses",
      "macros"
    ],
    "description": "typeclasses for Nim",
    "license": "Unlicense",
    "web": "https://github.com/nigredo-tori/classy"
  },
  {
    "name": "MiNiM",
    "url": "https://github.com/h3rald/minim",
    "method": "git",
    "tags": [
      "concatenative",
      "language",
      "shell"
    ],
    "description": "A tiny concatenative programming language and shell.",
    "license": "MIT",
    "web": "https://h3rald.com/minim"
  },
  {
    "name": "boneIO",
    "url": "https://github.com/xyz32/boneIO",
    "method": "git",
    "tags": [
      "library",
      "GPIO",
      "BeagleBone"
    ],
    "description": "A low level GPIO library for the BeagleBone board family",
    "license": "MIT",
    "web": "https://github.com/xyz32/boneIO"
  },
  {
    "name": "ui",
    "url": "https://github.com/nim-lang/ui",
    "method": "git",
    "tags": [
      "library",
      "GUI",
      "libui",
      "toolkit"
    ],
    "description": "A wrapper for libui",
    "license": "MIT",
    "web": "https://github.com/nim-lang/ui"
  },
  {
    "name": "mmgeoip",
    "url": "https://github.com/FedericoCeratto/nim-mmgeoip",
    "method": "git",
    "tags": [
      "geoip"
    ],
    "description": "MaxMind GeoIP library",
    "license": "LGPLv2.1",
    "web": "https://github.com/FedericoCeratto/nim-mmgeoip"
  },
  {
    "name": "libjwt",
    "url": "https://github.com/nimscale/nim-libjwt",
    "method": "git",
    "tags": [
      "jwt",
      "libjwt"
    ],
    "description": "Bindings for libjwt",
    "license": "LGPLv2.1",
    "web": "https://github.com/nimscale/nim-libjwt"
  },
  {
    "name": "forestdb",
    "url": "https://github.com/nimscale/forestdb",
    "method": "git",
    "tags": [
      "library",
      "bTree",
      "HB+-Trie",
      "db",
      "forestdb"
    ],
    "description": "ForestDB is fast key-value storage engine that is based on a Hierarchical B+-Tree based Trie, or HB+-Trie.",
    "license": "Apache License 2.0",
    "web": "https://github.com/nimscale/forestdb"
  },
  {
    "name": "nimbox",
    "url": "https://github.com/dom96/nimbox",
    "method": "git",
    "tags": [
      "library",
      "wrapper",
      "termbox",
      "commandline",
      "ui",
      "tui",
      "gui"
    ],
    "description": "A Rustbox-inspired termbox wrapper",
    "license": "MIT",
    "web": "https://github.com/dom96/nimbox"
  },
  {
    "name": "psutil",
    "url": "https://github.com/johnscillieri/psutil-nim",
    "method": "git",
    "tags": [
      "psutil",
      "process",
      "network",
      "system",
      "disk",
      "cpu"
    ],
    "description": "psutil is a cross-platform library for retrieving information on running processes and system utilization (CPU, memory, disks, network)",
    "license": "BSD",
    "web": "https://github.com/johnscillieri/psutil-nim"
  },
  {
    "name": "gapbuffer",
    "url": "https://notabug.org/vktec/nim-gapbuffer.git",
    "method": "git",
    "tags": [
      "buffer",
      "seq",
      "sequence",
      "string",
      "gapbuffer"
    ],
    "description": "A simple gap buffer implementation",
    "license": "MIT",
    "web": "https://notabug.org/vktec/nim-gapbuffer"
  },
  {
    "name": "pudge",
    "url": "https://github.com/recoilme/pudge.git",
    "method": "git",
    "tags": [
      "wrapper",
      "database",
      "sophia"
    ],
    "description": "Pudge Db - it's modern key/value storage with memcached protocol support. Pudge Db implements a high-level cross-platform sockets interface to sophia db.",
    "license": "MIT",
    "web": "https://github.com/recoilme/pudge"
  },
  {
    "name": "etcd_client",
    "url": "https://github.com/FedericoCeratto/nim-etcd-client",
    "method": "git",
    "tags": [
      "library",
      "etcd"
    ],
    "description": "etcd client library",
    "license": "LGPLv3",
    "web": "https://github.com/FedericoCeratto/nim-etcd-client"
  },
  {
    "name": "ranges",
    "url": "https://github.com/status-im/nim-ranges",
    "method": "git",
    "tags": [
      "library",
      "ranges"
    ],
    "description": "Exploration of various implementations of memory range types",
    "license": "Apache License 2.0",
    "web": "https://github.com/status-im/nim-ranges"
  },
  {
    "name": "json_rpc",
    "url": "https://github.com/status-im/nim-json-rpc",
    "method": "git",
    "tags": [
      "library",
      "json-rpc",
      "server",
      "client",
      "rpc",
      "json"
    ],
    "description": "Nim library for implementing JSON-RPC clients and servers",
    "license": "Apache License 2.0",
    "web": "https://github.com/status-im/nim-json-rpc"
  },
  {
    "name": "rlp",
    "url": "https://github.com/status-im/nim-rlp",
    "method": "git",
    "tags": [
      "library",
      "ethereum",
      "rlp"
    ],
    "description": "RLP serialization library for Nim",
    "license": "Apache License 2.0",
    "web": "https://github.com/status-im/nim-rlp"
  },
  {
    "name": "eth_keys",
    "url": "https://github.com/status-im/nim-eth-keys",
    "method": "git",
    "tags": [
      "library",
      "ethereum",
      "cryptography"
    ],
    "description": "A reimplementation in pure Nim of eth-keys, the common API for Ethereum key operations.",
    "license": "Apache License 2.0",
    "web": "https://github.com/status-im/nim-eth-keys"
  },
  {
    "name": "ethash",
    "url": "https://github.com/status-im/nim-ethash",
    "method": "git",
    "tags": [
      "library",
      "ethereum",
      "ethash",
      "cryptography",
      "proof-of-work"
    ],
    "description": "A Nim implementation of Ethash, the ethereum proof-of-work hashing function",
    "license": "Apache License 2.0",
    "web": "https://github.com/status-im/nim-ethash"
  },
  {
    "name": "eth_bloom",
    "url": "https://github.com/status-im/nim-eth-bloom",
    "method": "git",
    "tags": [
      "library",
      "ethereum",
      "bloom",
      "bloom-filter"
    ],
    "description": "Ethereum bloom filter",
    "license": "Apache License 2.0",
    "web": "https://github.com/status-im/nim-eth-bloom"
  },
  {
    "name": "evmjit",
    "url": "https://github.com/status-im/nim-evmjit",
    "method": "git",
    "tags": [
      "library",
      "ethereum",
      "evm",
      "jit",
      "wrapper"
    ],
    "description": "A wrapper for the The Ethereum EVM JIT library",
    "license": "Apache License 2.0",
    "web": "https://github.com/status-im/nim-evmjit"
  },
  {
    "name": "keccak_tiny",
    "url": "https://github.com/status-im/nim-keccak-tiny",
    "method": "git",
    "tags": [
      "library",
      "sha3",
      "keccak",
      "cryptography"
    ],
    "description": "A wrapper for the keccak-tiny C library",
    "license": "Apache License 2.0",
    "web": "https://github.com/status-im/nim-keccak-tiny"
  },
  {
    "name": "rocksdb",
    "url": "https://github.com/status-im/nim-rocksdb",
    "method": "git",
    "tags": [
      "library",
      "wrapper",
      "database"
    ],
    "description": "A wrapper for Facebook's RocksDB, an embeddable, persistent key-value store for fast storage",
    "license": "Apache License 2.0 or GPLv2",
    "web": "https://github.com/status-im/nim-rocksdb"
  },
  {
    "name": "secp256k1",
    "url": "https://github.com/status-im/nim-secp256k1",
    "method": "git",
    "tags": [
      "library",
      "cryptography",
      "secp256k1"
    ],
    "description": "A wrapper for the libsecp256k1 C library",
    "license": "Apache License 2.0",
    "web": "https://github.com/status-im/nim-secp256k1"
  },
  {
    "name": "eth_trie",
    "url": "https://github.com/status-im/nim-eth-trie",
    "method": "git",
    "tags": [
      "library",
      "ethereum",
      "trie",
      "patricia-trie"
    ],
    "description": "Merkle Patricia Tries as specified by Ethereum",
    "license": "Apache License 2.0",
    "web": "https://github.com/status-im/nim-eth-trie"
  },
  {
    "name": "eth_p2p",
    "url": "https://github.com/status-im/nim-eth-p2p",
    "method": "git",
    "tags": [
      "library",
      "ethereum",
      "p2p",
      "devp2p",
      "rplx",
      "networking",
      "whisper",
      "swarm"
    ],
    "description": "Implementation of the Ethereum suite of P2P protocols",
    "license": "Apache License 2.0",
    "web": "https://github.com/status-im/nim-eth-p2p"
  },
  {
    "name": "eth_keyfile",
    "url": "https://github.com/status-im/nim-eth-keyfile",
    "method": "git",
    "tags": [
      "library",
      "ethereum",
      "keyfile",
      "wallet"
    ],
    "description": "Library for handling Ethereum private keys and wallets",
    "license": "Apache License 2.0",
    "web": "https://github.com/status-im/nim-eth-keyfile"
  },
  {
    "name": "byteutils",
    "url": "https://github.com/status-im/nim-byteutils",
    "method": "git",
    "tags": [
      "library",
      "blobs",
      "hex-dump"
    ],
    "description": "Useful utilities for manipulating and visualizing byte blobs",
    "license": "Apache License 2.0",
    "web": "https://github.com/status-im/nim-byteutils"
  },
  {
    "name": "ttmath",
    "url": "https://github.com/status-im/nim-ttmath",
    "method": "git",
    "tags": [
      "library",
      "math",
      "numbers"
    ],
    "description": "A Nim wrapper for ttmath: big numbers with fixed size",
    "license": "Apache License 2.0",
    "web": "https://github.com/status-im/nim-ttmath"
  },
  {
    "name": "nimbus",
    "url": "https://github.com/status-im/nimbus",
    "method": "git",
    "tags": [
      "ethereum"
    ],
    "description": "An Ethereum 2.0 Sharding Client for Resource-Restricted Devices",
    "license": "Apache License 2.0",
    "web": "https://github.com/status-im/nimbus"
  },
  {
    "name": "stint",
    "url": "https://github.com/status-im/nim-stint",
    "method": "git",
    "tags": [
      "library",
      "math",
      "numbers"
    ],
    "description": "Stack-based arbitrary-precision integers - Fast and portable with natural syntax for resource-restricted devices",
    "license": "Apache License 2.0",
    "web": "https://github.com/status-im/nim-stint"
  },
  {
    "name": "daemon",
    "url": "https://github.com/status-im/nim-daemon",
    "method": "git",
    "tags": [
      "servers",
      "daemonization"
    ],
    "description": "Cross-platform process daemonization library",
    "license": "Apache License 2.0",
    "web": "https://github.com/status-im/nim-daemon"
  },
  {
    "name": "chronicles",
    "url": "https://github.com/status-im/nim-chronicles",
    "method": "git",
    "tags": [
      "logging",
      "json"
    ],
    "description": "A crafty implementation of structured logging for Nim",
    "license": "Apache License 2.0",
    "web": "https://github.com/status-im/nim-chronicles"
  },
  {
    "name": "stb_image",
    "url": "https://gitlab.com/define-private-public/stb_image-Nim",
    "method": "git",
    "tags": [
      "stb",
      "image",
      "graphics",
      "io",
      "wrapper"
    ],
    "description": "A wrapper for stb_image and stb_image_write.",
    "license": "Unlicense (Public Domain)",
    "web": "https://gitlab.com/define-private-public/stb_image-Nim"
  },
  {
    "name": "mutableseqs",
    "url": "https://github.com/iourinski/mutableseqs",
    "method": "git",
    "tags": [
      "sequences",
      "mapreduce"
    ],
    "description": "utilities for transforming sequences",
    "license": "MIT",
    "web": "https://github.com/iourinski/mutableseqs"
  },
  {
    "name": "stor",
    "url": "https://github.com/nimscale/stor",
    "method": "git",
    "tags": [
      "storage",
      "io"
    ],
    "description": "Efficient object storage system",
    "license": "MIT",
    "web": "https://github.com/nimscale/stor"
  },
  {
    "name": "linuxfb",
    "url": "https://github.com/luked99/linuxfb.nim",
    "method": "git",
    "tags": [
      "wrapper",
      "graphics",
      "linux"
    ],
    "description": "Wrapper around the Linux framebuffer driver ioctl API",
    "license": "MIT",
    "web": "https://github.com/luked99/linuxfb.nim"
  },
  {
    "name": "nimactors",
    "url": "https://github.com/vegansk/nimactors",
    "method": "git",
    "tags": [
      "actors",
      "library"
    ],
    "description": "Actors library for Nim inspired by akka-actors",
    "license": "MIT",
    "web": "https://github.com/vegansk/nimactors"
  },
  {
    "name": "porter",
    "url": "https://github.com/iourinski/porter",
    "method": "git",
    "tags": [
      "stemmer",
      "multilanguage",
      "snowball"
    ],
    "description": "Simple extensible implementation of Porter stemmer algorithm",
    "license": "MIT",
    "web": "https://github.com/iourinski/porter"
  },
  {
    "name": "kiwi",
    "url": "https://github.com/yglukhov/kiwi",
    "method": "git",
    "tags": [
      "cassowary",
      "constraint",
      "solving"
    ],
    "description": "Cassowary constraint solving",
    "license": "MIT",
    "web": "https://github.com/yglukhov/kiwi"
  },
  {
    "name": "ArrayFireNim",
    "url": "https://github.com/bitstormGER/ArrayFire-Nim",
    "method": "git",
    "tags": [
      "array",
      "linear",
      "algebra",
      "scientific",
      "computing"
    ],
    "description": "A nim wrapper for ArrayFire",
    "license": "BSD",
    "web": "https://github.com/bitstormGER/ArrayFire-Nim"
  },
  {
    "name": "statsd_client",
    "url": "https://github.com/FedericoCeratto/nim-statsd-client",
    "method": "git",
    "tags": [
      "library",
      "statsd",
      "client",
      "statistics",
      "metrics"
    ],
    "description": "A simple, stateless StatsD client library",
    "license": "LGPLv3",
    "web": "https://github.com/FedericoCeratto/nim-statsd-client"
  },
  {
    "name": "html5_canvas",
    "url": "https://gitlab.com/define-private-public/HTML5-Canvas-Nim",
    "method": "git",
    "tags": [
      "html5",
      "canvas",
      "drawing",
      "graphics",
      "rendering",
      "browser",
      "javascript"
    ],
    "description": "HTML5 Canvas and drawing for the JavaScript backend.",
    "license": "MIT",
    "web": "https://gitlab.com/define-private-public/HTML5-Canvas-Nim"
  },
  {
    "name": "alea",
    "url": "https://github.com/unicredit/alea",
    "method": "git",
    "tags": [
      "random variables",
      "distributions",
      "probability",
      "gaussian",
      "sampling"
    ],
    "description": "Define and compose random variables",
    "license": "Apache License 2.0",
    "web": "https://github.com/unicredit/alea"
  },
  {
    "name": "winim",
    "url": "https://github.com/khchen/winim",
    "method": "git",
    "tags": [
      "library",
      "windows",
      "api",
      "com"
    ],
    "description": "Nim's Windows API and COM Library",
    "license": "MIT",
    "web": "https://github.com/khchen/winim"
  },
  {
    "name": "ed25519",
    "url": "https://github.com/niv/ed25519.nim",
    "method": "git",
    "tags": [
      "ed25519",
      "cryptography",
      "crypto",
      "publickey",
      "privatekey",
      "signing",
      "keyexchange",
      "native"
    ],
    "description": "ed25519 key crypto bindings",
    "license": "MIT",
    "web": "https://github.com/niv/ed25519.nim"
  },
  {
    "name": "libevdev",
    "url": "https://github.com/luked99/libevdev.nim",
    "method": "git",
    "tags": [
      "wrapper",
      "os",
      "linux"
    ],
    "description": "Wrapper for libevdev, Linux input device processing library",
    "license": "MIT",
    "web": "https://github.com/luked99/libevdev.nim"
  },
  {
    "name": "nesm",
    "url": "https://gitlab.com/xomachine/NESM.git",
    "method": "git",
    "tags": [
      "metaprogramming",
      "parser",
      "pure",
      "serialization"
    ],
    "description": "A macro for generating [de]serializers for given objects",
    "license": "MIT",
    "web": "https://xomachine.gitlab.io/NESM/"
  },
  {
    "name": "sdnotify",
    "url": "https://github.com/FedericoCeratto/nim-sdnotify",
    "method": "git",
    "tags": [
      "os",
      "linux",
      "systemd",
      "sdnotify"
    ],
    "description": "Systemd service notification helper",
    "license": "MIT",
    "web": "https://github.com/FedericoCeratto/nim-sdnotify"
  },
  {
    "name": "cmd",
    "url": "https://github.com/samdmarshall/cmd.nim",
    "method": "git",
    "tags": [
      "cmd",
      "command",
      "prompt",
      "interactive"
    ],
    "description": "interactive command prompt",
    "license": "BSD 3-Clause",
    "web": "https://github.com/samdmarshall/cmd.nim"
  },
  {
    "name": "csvtable",
    "url": "https://github.com/apahl/csvtable",
    "method": "git",
    "tags": [
      "csv",
      "table"
    ],
    "description": "tools for handling CSV files (comma or tab-separated) with an API similar to Python's CSVDictReader and -Writer.",
    "license": "MIT",
    "web": "https://github.com/apahl/csvtable"
  },
  {
    "name": "plotly",
    "url": "https://github.com/brentp/nim-plotly",
    "method": "git",
    "tags": [
      "plot",
      "graphing",
      "chart",
      "data"
    ],
    "description": "Nim interface to plotly",
    "license": "MIT",
    "web": "https://github.com/brentp/nim-plotly"
  },
  {
    "name": "gnuplot",
    "url": "https://github.com/dvolk/gnuplot.nim",
    "method": "git",
    "tags": [
      "plot",
      "graphing",
      "data"
    ],
    "description": "Nim interface to gnuplot",
    "license": "MIT",
    "web": "https://github.com/dvolk/gnuplot.nim"
  },
  {
    "name": "ustring",
    "url": "https://github.com/rokups/nim-ustring",
    "method": "git",
    "tags": [
      "string",
      "text",
      "unicode",
      "uft8",
      "utf-8"
    ],
    "description": "utf-8 string",
    "license": "MIT",
    "web": "https://github.com/rokups/nim-ustring"
  },
  {
    "name": "imap",
    "url": "https://github.com/ehmry/imap",
    "method": "git",
    "tags": [
      "imap",
      "email"
    ],
    "description": "IMAP client library",
    "license": "GPL2",
    "web": "https://github.com/ehmry/imap"
  },
  {
    "name": "isa",
    "url": "https://github.com/nimscale/isa",
    "method": "git",
    "tags": [
      "erasure",
      "hash",
      "crypto",
      "compression"
    ],
    "description": "Binding for Intel Storage Acceleration library",
    "license": "Apache License 2.0",
    "web": "https://github.com/nimscale/isa"
  },
  {
    "name": "untar",
    "url": "https://github.com/dom96/untar",
    "method": "git",
    "tags": [
      "library",
      "tar",
      "gz",
      "compression",
      "archive",
      "decompression"
    ],
    "description": "Library for decompressing tar.gz files.",
    "license": "MIT",
    "web": "https://github.com/dom96/untar"
  },
  {
    "name": "nimcx",
    "url": "https://github.com/qqtop/nimcx",
    "method": "git",
    "tags": [
      "library",
      "linux"
    ],
    "description": "Color and utilities library for linux terminal.",
    "license": "MIT",
    "web": "https://github.com/qqtop/nimcx"
  },
  {
    "name": "dpdk",
    "url": "https://github.com/nimscale/dpdk",
    "method": "git",
    "tags": [
      "library",
      "dpdk",
      "packet",
      "processing"
    ],
    "description": "Library for fast packet processing",
    "license": "Apache License 2.0",
    "web": "http://dpdk.org/"
  },
  {
    "name": "libserialport",
    "alias": "serial"
  },
  {
    "name": "serial",
    "url": "https://github.com/euantorano/serial.nim",
    "method": "git",
    "tags": [
      "serial",
      "rs232",
      "io",
      "serialport"
    ],
    "description": "A library to operate serial ports using pure Nim.",
    "license": "BSD3",
    "web": "https://github.com/euantorano/serial.nim"
  },
  {
    "name": "spdk",
    "url": "https://github.com/nimscale/spdk.git",
    "method": "git",
    "tags": [
      "library",
      "SSD",
      "NVME",
      "io",
      "storage"
    ],
    "description": "The Storage Performance Development Kit(SPDK) provides a set of tools and libraries for writing high performance, scalable, user-mode storage applications.",
    "license": "MIT",
    "web": "https://github.com/nimscale/spdk.git"
  },
  {
    "name": "NimData",
    "url": "https://github.com/bluenote10/NimData",
    "method": "git",
    "tags": [
      "library",
      "dataframe"
    ],
    "description": "DataFrame API enabling fast out-of-core data analytics",
    "license": "MIT",
    "web": "https://github.com/bluenote10/NimData"
  },
  {
    "name": "testrunner",
    "url": "https://github.com/FedericoCeratto/nim-testrunner",
    "method": "git",
    "tags": [
      "test",
      "tests",
      "unittest",
      "utility",
      "tdd"
    ],
    "description": "Test runner with file monitoring and desktop notification capabilities",
    "license": "GPLv3",
    "web": "https://github.com/FedericoCeratto/nim-testrunner"
  },
  {
    "name": "reactorfuse",
    "url": "https://github.com/zielmicha/reactorfuse",
    "method": "git",
    "tags": [
      "filesystem",
      "fuse"
    ],
    "description": "Filesystem in userspace (FUSE) for Nim (for reactor.nim library)",
    "license": "MIT",
    "web": "https://github.com/zielmicha/reactorfuse"
  },
  {
    "name": "nimr",
    "url": "https://github.com/Jeff-Ciesielski/nimr",
    "method": "git",
    "tags": [
      "script",
      "utils"
    ],
    "description": "Helper to run nim code like a script",
    "license": "MIT",
    "web": "https://github.com/Jeff-Ciesielski/nimr"
  },
  {
    "name": "neverwinter",
    "url": "https://github.com/niv/neverwinter.nim",
    "method": "git",
    "tags": [
      "nwn",
      "neverwinternights",
      "neverwinter",
      "game",
      "bioware",
      "fileformats",
      "reader",
      "writer"
    ],
    "description": "Neverwinter Nights 1 data accessor library",
    "license": "MIT",
    "web": "https://github.com/niv/neverwinter.nim"
  },
  {
    "name": "snail",
    "url": "https://github.com/stisa/snail",
    "method": "git",
    "tags": [
      "js",
      "matrix",
      "linear algebra"
    ],
    "description": "Simple linear algebra for nim. Js too.",
    "license": "MIT",
    "web": "http://stisa.space/snail/"
  },
  {
    "name": "jswebsockets",
    "url": "https://github.com/stisa/jswebsockets",
    "method": "git",
    "tags": [
      "js",
      "javascripts",
      "ws",
      "websockets"
    ],
    "description": "Websockets wrapper for nim js backend.",
    "license": "MIT",
    "web": "http://stisa.space/jswebsockets/"
  },
  {
    "name": "morelogging",
    "url": "https://github.com/FedericoCeratto/nim-morelogging",
    "method": "git",
    "tags": [
      "log",
      "logging",
      "library",
      "systemd",
      "journald"
    ],
    "description": "Logging library with support for async IO, multithreading, Journald.",
    "license": "LGPLv3",
    "web": "https://github.com/FedericoCeratto/nim-morelogging"
  },
  {
    "name": "ajax",
    "url": "https://github.com/stisa/ajax",
    "method": "git",
    "tags": [
      "js",
      "javascripts",
      "ajax",
      "xmlhttprequest"
    ],
    "description": "AJAX wrapper for nim js backend.",
    "license": "MIT",
    "web": "http://stisa.space/ajax/"
  },
  {
    "name": "recaptcha",
    "url": "https://github.com/euantorano/recaptcha.nim",
    "method": "git",
    "tags": [
      "recaptcha",
      "captcha"
    ],
    "description": "reCAPTCHA support for Nim, supporting rendering a capctcha and verifying a user's response.",
    "license": "BSD3",
    "web": "https://github.com/euantorano/recaptcha.nim"
  },
  {
    "name": "influx",
    "url": "https://github.com/samdmarshall/influx.nim",
    "method": "git",
    "tags": [
      "influx",
      "influxdb"
    ],
    "description": "wrapper for communicating with InfluxDB over the REST interface",
    "license": "BSD 3-Clause",
    "web": "https://github.com/samdmarshall/influx.nim"
  },
  {
    "name": "gamelight",
    "url": "https://github.com/dom96/gamelight",
    "method": "git",
    "tags": [
      "js",
      "library",
      "graphics",
      "collision",
      "2d"
    ],
    "description": "A set of simple modules for writing a JavaScript 2D game.",
    "license": "MIT",
    "web": "https://github.com/dom96/gamelight"
  },
  {
    "name": "storage",
    "url": "https://bitbucket.org/moigagoo/storage/",
    "method": "hg",
    "tags": [
      "JavaScript",
      "Storage",
      "localStorage",
      "sessionStorage"
    ],
    "description": "Storage, localStorage, and sessionStorage bindigs for Nim's JavaScript backend.",
    "license": "MIT",
    "web": "https://bitbucket.org/moigagoo/storage/"
  },
  {
    "name": "fontconfig",
    "url": "https://github.com/Parashurama/fontconfig",
    "method": "git",
    "tags": [
      "fontconfig",
      "font"
    ],
    "description": "Low level wrapper for the fontconfig library.",
    "license": "Fontconfig License",
    "web": "https://github.com/Parashurama/fontconfig"
  },
  {
    "name": "sysrandom",
    "url": "https://github.com/euantorano/sysrandom.nim",
    "method": "git",
    "tags": [
      "random",
      "RNG",
      "PRNG"
    ],
    "description": "A simple library to generate random data, using the system's PRNG.",
    "license": "BSD3",
    "web": "https://github.com/euantorano/sysrandom.nim"
  },
  {
    "name": "colorize",
    "url": "https://github.com/molnarmark/colorize",
    "method": "git",
    "tags": [
      "color",
      "colors",
      "colorize"
    ],
    "description": "A simple and lightweight terminal coloring library.",
    "license": "MIT",
    "web": "https://github.com/molnarmark/colorize"
  },
  {
    "name": "cello",
    "url": "https://github.com/unicredit/cello",
    "method": "git",
    "tags": [
      "string",
      "succinct-data-structure",
      "rank",
      "select",
      "Burrows-Wheeler",
      "FM-index",
      "wavelet-tree"
    ],
    "description": "String algorithms with succinct data structures",
    "license": "Apache2",
    "web": "https://unicredit.github.io/cello/"
  },
  {
    "name": "notmuch",
    "url": "https://github.com/samdmarshall/notmuch.nim",
    "method": "git",
    "tags": [
      "notmuch",
      "wrapper",
      "email",
      "tagging"
    ],
    "description": "wrapper for the notmuch mail library",
    "license": "BSD 3-Clause",
    "web": "https://github.com/samdmarshall/notmuch.nim"
  },
  {
    "name": "pluginmanager",
    "url": "https://github.com/samdmarshall/plugin-manager",
    "method": "git",
    "tags": [
      "plugin",
      "dylib",
      "manager"
    ],
    "description": "Simple plugin implementation",
    "license": "BSD 3-Clause",
    "web": "https://github.com/samdmarshall/plugin-manager"
  },
  {
    "name": "node",
    "url": "https://github.com/tulayang/nimnode",
    "method": "git",
    "tags": [
      "async",
      "io",
      "socket",
      "net",
      "tcp",
      "http",
      "libuv"
    ],
    "description": "Library for async programming and communication. This Library uses a future/promise, non-blocking I/O model based on libuv.",
    "license": "MIT",
    "web": "http://tulayang.github.io/node/"
  },
  {
    "name": "tempdir",
    "url": "https://github.com/euantorano/tempdir.nim",
    "method": "git",
    "tags": [
      "temp",
      "io",
      "tmp"
    ],
    "description": "A Nim library to create and manage temporary directories.",
    "license": "BSD3",
    "web": "https://github.com/euantorano/tempdir.nim"
  },
  {
    "name": "mathexpr",
    "url": "https://github.com/Yardanico/nim-mathexpr",
    "method": "git",
    "tags": [
      "math",
      "mathparser",
      "tinyexpr"
    ],
    "description": "MathExpr - pure-Nim mathematical expression evaluator library",
    "license": "MIT",
    "web": "https://github.com/Yardanico/nim-mathexpr"
  },
  {
    "name": "frag",
    "url": "https://github.com/fragworks/frag",
    "method": "git",
    "tags": [
      "game",
      "game-dev",
      "2d",
      "3d"
    ],
    "description": "A 2D|3D game engine",
    "license": "MIT",
    "web": "https://github.com/fragworks/frag"
  },
  {
    "name": "freetype",
    "url": "https://github.com/jangko/freetype",
    "method": "git",
    "tags": [
      "font",
      "renderint",
      "library"
    ],
    "description": "wrapper for FreeType2 library",
    "license": "MIT",
    "web": "https://github.com/jangko/freetype"
  },
  {
    "name": "polyBool",
    "url": "https://github.com/jangko/polyBool",
    "method": "git",
    "tags": [
      "polygon",
      "clipper",
      "library"
    ],
    "description": "Polygon Clipper Library (Martinez Algorithm)",
    "license": "MIT",
    "web": "https://github.com/jangko/polyBool"
  },
  {
    "name": "nimAGG",
    "url": "https://github.com/jangko/nimAGG",
    "method": "git",
    "tags": [
      "renderer",
      "rasterizer",
      "library",
      "2D",
      "graphics"
    ],
    "description": "Hi Fidelity Rendering Engine",
    "license": "MIT",
    "web": "https://github.com/jangko/nimAGG"
  },
  {
    "name": "primme",
    "url": "https://github.com/jxy/primme",
    "method": "git",
    "tags": [
      "library",
      "eigenvalues",
      "high-performance",
      "singular-value-decomposition"
    ],
    "description": "Nim interface for PRIMME: PReconditioned Iterative MultiMethod Eigensolver",
    "license": "MIT",
    "web": "https://github.com/jxy/primme"
  },
  {
    "name": "sitmo",
    "url": "https://github.com/jxy/sitmo",
    "method": "git",
    "tags": [
      "RNG",
      "Sitmo",
      "high-performance",
      "random"
    ],
    "description": "Sitmo parallel random number generator in Nim",
    "license": "MIT",
    "web": "https://github.com/jxy/sitmo"
  },
  {
    "name": "webaudio",
    "url": "https://github.com/ftsf/nim-webaudio",
    "method": "git",
    "tags": [
      "javascript",
      "js",
      "web",
      "audio",
      "sound",
      "music"
    ],
    "description": "API for Web Audio (JS)",
    "license": "MIT",
    "web": "https://github.com/ftsf/nim-webaudio"
  },
  {
    "name": "nimcuda",
    "url": "https://github.com/unicredit/nimcuda",
    "method": "git",
    "tags": [
      "CUDA",
      "GPU"
    ],
    "description": "CUDA bindings",
    "license": "Apache2",
    "web": "https://github.com/unicredit/nimcuda"
  },
  {
    "name": "gifwriter",
    "url": "https://github.com/rxi/gifwriter",
    "method": "git",
    "tags": [
      "gif",
      "image",
      "library"
    ],
    "description": "Animated GIF writing library based on jo_gif",
    "license": "MIT",
    "web": "https://github.com/rxi/gifwriter"
  },
  {
    "name": "libplist",
    "url": "https://github.com/samdmarshall/libplist.nim",
    "method": "git",
    "tags": [
      "libplist",
      "property",
      "list",
      "property-list",
      "parsing",
      "binary",
      "xml",
      "format"
    ],
    "description": "wrapper around libplist https://github.com/libimobiledevice/libplist",
    "license": "MIT",
    "web": "https://github.com/samdmarshall/libplist.nim"
  },
  {
    "name": "getch",
    "url": "https://github.com/6A/getch",
    "method": "git",
    "tags": [
      "getch",
      "char"
    ],
    "description": "getch() for Windows and Unix",
    "license": "MIT",
    "web": "https://github.com/6A/getch"
  },
  {
    "name": "gifenc",
    "url": "https://github.com/ftsf/gifenc",
    "method": "git",
    "tags": [
      "gif",
      "encoder"
    ],
    "description": "Gif Encoder",
    "license": "Public Domain",
    "web": "https://github.com/ftsf/gifenc"
  },
  {
    "name": "nimlapack",
    "url": "https://github.com/unicredit/nimlapack",
    "method": "git",
    "tags": [
      "LAPACK",
      "linear-algebra"
    ],
    "description": "LAPACK bindings",
    "license": "Apache2",
    "web": "https://github.com/unicredit/nimlapack"
  },
  {
    "name": "jack",
    "url": "https://github.com/Skrylar/nim-jack",
    "method": "git",
    "tags": [
      "jack",
      "audio",
      "binding",
      "wrapper"
    ],
    "description": "Shiny bindings to the JACK Audio Connection Kit.",
    "license": "MIT",
    "web": "https://github.com/Skrylar/nim-jack"
  },
  {
    "name": "serializetools",
    "url": "https://github.com/JeffersonLab/serializetools",
    "method": "git",
    "tags": [
      "serialization",
      "xml"
    ],
    "description": "Support for serialization of objects",
    "license": "MIT",
    "web": "https://github.com/JeffersonLab/serializetools"
  },
  {
    "name": "neo",
    "url": "https://github.com/unicredit/neo",
    "method": "git",
    "tags": [
      "vector",
      "matrix",
      "linear-algebra",
      "BLAS",
      "LAPACK",
      "CUDA"
    ],
    "description": "Linear algebra for Nim",
    "license": "Apache License 2.0",
    "web": "https://unicredit.github.io/neo/"
  },
  {
    "name": "httpkit",
    "url": "https://github.com/tulayang/httpkit",
    "method": "git",
    "tags": [
      "http",
      "request",
      "response",
      "stream",
      "bigfile",
      "async"
    ],
    "description": "An efficient HTTP tool suite written in pure nim. Help you to write HTTP services or clients via TCP, UDP, or even Unix Domain socket, etc.",
    "license": "MIT",
    "web": "https://github.com/tulayang/httpkit"
  },
  {
    "name": "ulid",
    "url": "https://github.com/adelq/ulid",
    "method": "git",
    "tags": [
      "library",
      "id",
      "ulid",
      "uuid",
      "guid"
    ],
    "description": "Universally Unique Lexicographically Sortable Identifier",
    "license": "MIT",
    "web": "https://github.com/adelq/ulid"
  },
  {
    "name": "osureplay",
    "url": "https://github.com/Yardanico/nim-osureplay",
    "method": "git",
    "tags": [
      "library",
      "osu!",
      "parser",
      "osugame",
      "replay"
    ],
    "description": "osu! replay parser",
    "license": "MIT",
    "web": "https://github.com/Yardanico/nim-osureplay"
  },
  {
    "name": "tiger",
    "url": "https://github.com/ehmry/tiger",
    "method": "git",
    "tags": [
      "hash"
    ],
    "description": "Tiger hash function",
    "license": "MIT",
    "web": "https://github.com/ehmry/tiger"
  },
  {
    "name": "pipe",
    "url": "https://github.com/5paceToast/pipe",
    "method": "git",
    "tags": [
      "pipe",
      "macro",
      "operator",
      "functional"
    ],
    "description": "Pipe operator for nim.",
    "license": "MIT",
    "web": "https://github.com/5paceToast/pipe"
  },
  {
    "name": "flatdb",
    "url": "https://github.com/enthus1ast/flatdb",
    "method": "git",
    "tags": [
      "database",
      "json",
      "pure"
    ],
    "description": "small/tiny, flatfile, jsonl based, inprogress database for nim",
    "license": "MIT",
    "web": "https://github.com/enthus1ast/flatdb"
  },
  {
    "name": "nwt",
    "url": "https://github.com/enthus1ast/nimWebTemplates",
    "method": "git",
    "tags": [
      "template",
      "html",
      "pure",
      "jinja"
    ],
    "description": "experiment to build a jinja like template parser",
    "license": "MIT",
    "web": "https://github.com/enthus1ast/nimWebTemplates"
  },
  {
    "name": "cmixer",
    "url": "https://github.com/rxi/cmixer-nim",
    "method": "git",
    "tags": [
      "library",
      "audio",
      "mixer",
      "sound",
      "wav",
      "ogg"
    ],
    "description": "Lightweight audio mixer for games",
    "license": "MIT",
    "web": "https://github.com/rxi/cmixer-nim"
  },
  {
    "name": "cmixer_sdl2",
    "url": "https://github.com/rxi/cmixer_sdl2-nim",
    "method": "git",
    "tags": [
      "library",
      "audio",
      "mixer",
      "sound",
      "wav",
      "ogg"
    ],
    "description": "Lightweight audio mixer for SDL2",
    "license": "MIT",
    "web": "https://github.com/rxi/cmixer_sdl2-nim"
  },
  {
    "name": "chebyshev",
    "url": "https://github.com/jxy/chebyshev",
    "method": "git",
    "tags": [
      "math",
      "approximation",
      "numerical"
    ],
    "description": "Chebyshev approximation.",
    "license": "MIT",
    "web": "https://github.com/jxy/chebyshev"
  },
  {
    "name": "scram",
    "url": "https://github.com/rgv151/scram",
    "method": "git",
    "tags": [
      "scram",
      "sasl",
      "authentication",
      "salted",
      "challenge",
      "response"
    ],
    "description": "Salted Challenge Response Authentication Mechanism (SCRAM) ",
    "license": "MIT",
    "web": "https://github.com/rgv151/scram"
  },
  {
    "name": "blake2",
    "url": "https://bitbucket.org/mihailp/blake2/",
    "method": "hg",
    "tags": [
      "crypto",
      "cryptography",
      "hash",
      "security"
    ],
    "description": "blake2 - cryptographic hash function",
    "license": "CC0",
    "web": "https://bitbucket.org/mihailp/blake2/"
  },
  {
    "name": "spinny",
    "url": "https://github.com/molnarmark/spinny",
    "method": "git",
    "tags": [
      "terminal",
      "spinner",
      "spinny",
      "load"
    ],
    "description": "Spinny is a tiny terminal spinner package for the Nim Programming Language.",
    "license": "MIT",
    "web": "https://github.com/molnarmark/spinny"
  },
  {
    "name": "nigui",
    "url": "https://github.com/trustable-code/NiGui",
    "method": "git",
    "tags": [
      "gui",
      "windows",
      "gtk"
    ],
    "description": "NiGui is a cross-platform, desktop GUI toolkit using native widgets.",
    "license": "MIT",
    "web": "https://github.com/trustable-code/NiGui"
  },
  {
    "name": "nimcalcal",
    "url": "https://github.com/skilchen/nimcalcal",
    "method": "git",
    "tags": [
      "calendar",
      "library"
    ],
    "description": "nimcalcal - PyCalCal translated to Nim, Calendrical Calculations from Reingold/Dershowitz",
    "license": "MIT",
    "web": "http://www3.cs.stonybrook.edu/~algorith/implement/reingold/implement.shtml"
  },
  {
    "name": "currying",
    "url": "https://github.com/t8m8/currying",
    "method": "git",
    "tags": [
      "library",
      "functional",
      "currying"
    ],
    "description": "Currying library for Nim",
    "license": "MIT",
    "web": "https://github.com/t8m8/currying"
  },
  {
    "name": "rect_packer",
    "url": "https://github.com/yglukhov/rect_packer",
    "method": "git",
    "tags": [
      "library",
      "geometry",
      "packing"
    ],
    "description": "Pack rects into bigger rect",
    "license": "MIT",
    "web": "https://github.com/yglukhov/rect_packer"
  },
  {
    "name": "gintro",
    "url": "https://github.com/stefansalewski/gintro",
    "method": "git",
    "tags": [
      "library",
      "gtk",
      "wrapper",
      "gui"
    ],
    "description": "High level GObject-Introspection based GTK3 bindings",
    "license": "MIT",
    "web": "https://github.com/stefansalewski/gintro"
  },
  {
    "name": "arraymancer",
    "url": "https://github.com/mratsim/Arraymancer",
    "method": "git",
    "tags": [
      "vector",
      "matrix",
      "array",
      "ndarray",
      "multidimensional-array",
      "linear-algebra",
      "tensor"
    ],
    "description": "A tensor (multidimensional array) library for Nim",
    "license": "Apache License 2.0",
    "web": "https://mratsim.github.io/Arraymancer/"
  },
  {
    "name": "sha3",
    "url": "https://bitbucket.org/mihailp/sha3/",
    "method": "hg",
    "tags": [
      "crypto",
      "cryptography",
      "hash",
      "security"
    ],
    "description": "sha3 - cryptographic hash function",
    "license": "CC0",
    "web": "https://bitbucket.org/mihailp/sha3/"
  },
  {
    "name": "coalesce",
    "url": "https://github.com/piedar/coalesce",
    "method": "git",
    "tags": [
      "nil",
      "null",
      "options",
      "operator"
    ],
    "description": "A nil coalescing operator ?? for Nim",
    "license": "MIT",
    "web": "https://github.com/piedar/coalesce"
  },
  {
    "name": "asyncmysql",
    "url": "https://github.com/tulayang/asyncmysql",
    "method": "git",
    "tags": [
      "mysql",
      "async",
      "asynchronous"
    ],
    "description": "Asynchronous MySQL connector written in pure Nim",
    "license": "MIT",
    "web": "https://github.com/tulayang/asyncmysql"
  },
  {
    "name": "cassandra",
    "url": "https://github.com/yglukhov/cassandra",
    "method": "git",
    "tags": [
      "cassandra",
      "database",
      "wrapper",
      "bindings",
      "driver"
    ],
    "description": "Bindings to Cassandra DB driver",
    "license": "MIT",
    "web": "https://github.com/yglukhov/cassandra"
  },
  {
    "name": "tf2plug",
    "url": "https://gitlab.com/waylon531/tf2plug",
    "method": "git",
    "tags": [
      "app",
      "binary",
      "tool",
      "tf2"
    ],
    "description": "A mod manager for TF2",
    "license": "GPLv3",
    "web": "https://gitlab.com/waylon531/tf2plug"
  },
  {
    "name": "oldgtk3",
    "url": "https://github.com/stefansalewski/oldgtk3",
    "method": "git",
    "tags": [
      "library",
      "gtk",
      "wrapper",
      "gui"
    ],
    "description": "Low level bindings for GTK3 related libraries",
    "license": "MIT",
    "web": "https://github.com/stefansalewski/oldgtk3"
  },
  {
    "name": "godot",
    "url": "https://github.com/pragmagic/godot-nim",
    "method": "git",
    "tags": [
      "game",
      "engine",
      "2d",
      "3d"
    ],
    "description": "Nim bindings for Godot Engine",
    "license": "MIT",
    "web": "https://github.com/pragmagic/godot-nim"
  },
  {
    "name": "vkapi",
    "url": "https://github.com/Yardanico/nimvkapi",
    "method": "git",
    "tags": [
      "wrapper",
      "vkontakte",
      "vk",
      "library",
      "api"
    ],
    "description": "A wrapper for the vk.com API (russian social network)",
    "license": "MIT",
    "web": "https://github.com/Yardanico/nimvkapi"
  },
  {
    "name": "slacklib",
    "url": "https://github.com/ThomasTJdev/nim_slacklib",
    "method": "git",
    "tags": [
      "library",
      "wrapper",
      "slack",
      "slackapp",
      "api"
    ],
    "description": "Library for working with a slack app or sending messages to a slack channel (slack.com)",
    "license": "MIT",
    "web": "https://github.com/ThomasTJdev/nim_slacklib"
  },
  {
    "name": "calendar",
    "url": "https://github.com/skilchen/calendar",
    "method": "git",
    "tags": [
      "calendar",
      "dates",
      "library"
    ],
    "description": "calendar.py from Pythons stdlib translated to Nim",
    "license": "MIT",
    "web": "https://docs.python.org/2/library/calendar.html"
  },
  {
    "name": "wiringPiNim",
    "url": "https://github.com/ThomasTJdev/nim_wiringPiNim",
    "method": "git",
    "tags": [
      "wrapper",
      "raspberry",
      "rpi",
      "wiringpi",
      "pi"
    ],
    "description": "Wrapper that implements some of wiringPi's function for controlling a Raspberry Pi",
    "license": "MIT",
    "web": "https://github.com/ThomasTJdev/nim_wiringPiNim"
  },
  {
    "name": "redux",
    "url": "https://github.com/pragmagic/redux.nim",
    "method": "git",
    "tags": [
      "redux"
    ],
    "description": "Predictable state container.",
    "license": "MIT",
    "web": "https://github.com/pragmagic/redux.nim"
  },
  {
    "name": "skEasing",
    "url": "https://github.com/Skrylar/skEasing",
    "method": "git",
    "tags": [
      "math",
      "curves",
      "animation"
    ],
    "description": "A collection of easing curves for animation purposes.",
    "license": "BSD",
    "web": "https://github.com/Skrylar/skEasing"
  },
  {
    "name": "nimquery",
    "url": "https://github.com/GULPF/nimquery",
    "method": "git",
    "tags": [
      "html",
      "scraping",
      "web"
    ],
    "description": "Library for querying HTML using CSS-selectors, like JavaScripts document.querySelector",
    "license": "MIT",
    "web": "https://github.com/GULPF/nimquery"
  },
  {
    "name": "usha",
    "url": "https://github.com/subsetpark/untitled-shell-history-application",
    "method": "git",
    "tags": [
      "shell",
      "utility"
    ],
    "description": "untitled shell history application",
    "license": "MIT",
    "web": "https://github.com/subsetpark/untitled-shell-history-application"
  },
  {
    "name": "libgit2",
    "url": "https://github.com/barcharcraz/libgit2-nim",
    "method": "git",
    "tags": [
      "git",
      "libgit",
      "libgit2",
      "vcs",
      "wrapper"
    ],
    "description": "Libgit2 low level wrapper",
    "license": "MIT",
    "web": "https://github.com/barcharcraz/libgit2-nim"
  },
  {
    "name": "multicast",
    "url": "https://github.com/enthus1ast/nimMulticast",
    "method": "git",
    "tags": [
      "multicast",
      "udp",
      "socket",
      "net"
    ],
    "description": "proc to join (and leave) a multicast group",
    "license": "MIT",
    "web": "https://github.com/enthus1ast/nimMulticast"
  },
  {
    "name": "mysqlparser",
    "url": "https://github.com/tulayang/mysqlparser.git",
    "method": "git",
    "tags": [
      "mysql",
      "protocol",
      "parser"
    ],
    "description": "An efficient packet parser for MySQL Client/Server Protocol. Help you to write Mysql communication in either BLOCKIONG-IO or NON-BLOCKING-IO.",
    "license": "MIT",
    "web": "https://github.com/tulayang/mysqlparser"
  },
  {
    "name": "fugitive",
    "url": "https://github.com/citycide/fugitive",
    "method": "git",
    "tags": [
      "git",
      "github",
      "cli",
      "extras",
      "utility",
      "tool"
    ],
    "description": "Simple command line tool to make git more intuitive, along with useful GitHub addons.",
    "license": "MIT",
    "web": "https://github.com/citycide/fugitive"
  },
  {
    "name": "dbg",
    "url": "https://github.com/enthus1ast/nimDbg",
    "method": "git",
    "tags": [
      "template",
      "echo",
      "dbg",
      "debug"
    ],
    "description": "dbg template; in debug echo",
    "license": "MIT",
    "web": "https://github.com/enthus1ast/nimDbg"
  },
  {
    "name": "pylib",
    "url": "https://github.com/Yardanico/nimpylib",
    "method": "git",
    "tags": [
      "python",
      "compatibility",
      "library",
      "pure"
    ],
    "description": "Nim library with python-like functions and operators",
    "license": "MIT",
    "web": "https://github.com/Yardanico/nimpylib"
  },
  {
    "name": "graphemes",
    "url": "https://github.com/nitely/nim-graphemes",
    "method": "git",
    "tags": [
      "graphemes",
      "grapheme-cluster",
      "unicode"
    ],
    "description": "Grapheme aware string handling (Unicode tr29)",
    "license": "MIT",
    "web": "https://github.com/nitely/nim-graphemes"
  },
  {
    "name": "rfc3339",
    "url": "https://github.com/Skrylar/rfc3339",
    "method": "git",
    "tags": [
      "rfc3339",
      "datetime"
    ],
    "description": "RFC3339 (dates and times) implementation for Nim.",
    "license": "BSD",
    "web": "https://github.com/Skrylar/rfc3339"
  },
  {
    "name": "monero",
    "url": "https://github.com/ehmry/nim-monero",
    "method": "git",
    "tags": [
      "monero",
      "cryptonote",
      "vanity"
    ],
    "description": "Libraries and utilites related to Monero, a CryptoNote cryptocurrency.",
    "license": "MIT",
    "web": "https://github.com/ehmry/nim-monero"
  },
  {
    "name": "db_presto",
    "url": "https://github.com/Bennyelg/nimPresto",
    "method": "git",
    "tags": [
      "prestodb",
      "connector",
      "database"
    ],
    "description": "prestodb simple connector",
    "license": "MIT",
    "web": "https://github.com/Bennyelg/nimPresto"
  },
  {
    "name": "nimbomb",
    "url": "https://github.com/Tyler-Yocolano/nimbomb",
    "method": "git",
    "tags": [
      "giant",
      "bomb",
      "wiki",
      "api"
    ],
    "description": "A GiantBomb-wiki wrapper for nim",
    "license": "MIT",
    "web": "https://github.com/Tyler-Yocolano/nimbomb"
  },
  {
    "name": "csvql",
    "url": "https://github.com/Bennyelg/csvql",
    "method": "git",
    "tags": [
      "csv",
      "read",
      "ansisql",
      "query",
      "database",
      "files"
    ],
    "description": "csvql.",
    "license": "MIT",
    "web": "https://github.com/Bennyelg/csvql"
  },
  {
    "name": "contracts",
    "url": "https://github.com/Udiknedormin/NimContracts",
    "method": "git",
    "tags": [
      "library",
      "pure",
      "contract",
      "contracts",
      "DbC",
      "utility",
      "automation",
      "documentation",
      "safety",
      "test",
      "tests",
      "testing",
      "unittest"
    ],
    "description": "Design by Contract (DbC) library with minimal runtime.",
    "license": "MIT",
    "web": "https://github.com/Udiknedormin/NimContracts"
  },
  {
    "name": "syphus",
    "url": "https://github.com/makingspace/syphus",
    "method": "git",
    "tags": [
      "optimization",
      "tabu"
    ],
    "description": "An implementation of the tabu search heuristic in Nim.",
    "license": "BSD-3",
    "web": "https://github.com/makingspace/syphus-nim"
  },
  {
    "name": "analytics",
    "url": "https://github.com/dom96/analytics",
    "method": "git",
    "tags": [
      "google",
      "telemetry",
      "statistics"
    ],
    "description": "Allows statistics to be sent to and recorded in Google Analytics.",
    "license": "MIT",
    "web": "https://github.com/dom96/analytics"
  },
  {
    "name": "arraymancer_vision",
    "url": "https://github.com/edubart/arraymancer-vision",
    "method": "git",
    "tags": [
      "arraymancer",
      "image",
      "vision"
    ],
    "description": "Image transformation and visualization utilities for arraymancer",
    "license": "Apache License 2.0",
    "web": "https://github.com/edubart/arraymancer-vision"
  },
  {
    "name": "hts",
    "url": "https://github.com/brentp/hts-nim",
    "method": "git",
    "tags": [
      "kmer",
      "dna",
      "sequence",
      "bam",
      "vcf",
      "genomics"
    ],
    "description": "htslib wrapper for nim",
    "license": "MIT",
    "web": "https://brentp.github.io/hts-nim/"
  },
  {
    "name": "kmer",
    "url": "https://github.com/brentp/nim-kmer",
    "method": "git",
    "tags": [
      "kmer",
      "dna",
      "sequence"
    ],
    "description": "encoded kmer library for fast operations on kmers up to 31",
    "license": "MIT",
    "web": "https://github.com/brentp/nim-kmer"
  },
  {
    "name": "kexpr",
    "url": "https://github.com/brentp/kexpr-nim",
    "method": "git",
    "tags": [
      "math",
      "expression",
      "evalute"
    ],
    "description": "wrapper for kexpr math expression evaluation library",
    "license": "MIT",
    "web": "https://github.com/brentp/kexpr-nim"
  },
  {
    "name": "lapper",
    "url": "https://github.com/brentp/nim-lapper",
    "method": "git",
    "tags": [
      "interval"
    ],
    "description": "fast interval overlaps",
    "license": "MIT",
    "web": "https://github.com/brentp/nim-lapper"
  },
  {
    "name": "gplay",
    "url": "https://github.com/yglukhov/gplay",
    "method": "git",
    "tags": [
      "google",
      "play",
      "apk",
      "publish",
      "upload"
    ],
    "description": "Google Play APK Uploader",
    "license": "MIT",
    "web": "https://github.com/yglukhov/gplay"
  },
  {
    "name": "huenim",
    "url": "https://github.com/IoTone/huenim",
    "method": "git",
    "tags": [
      "hue",
      "iot",
      "lighting",
      "philips",
      "library"
    ],
    "description": "Huenim",
    "license": "MIT",
    "web": "https://github.com/IoTone/huenim"
  },
  {
    "name": "drand48",
    "url": "https://github.com/JeffersonLab/drand48",
    "method": "git",
    "tags": [
      "random",
      "number",
      "generator"
    ],
    "description": "Nim implementation of the standard unix drand48 pseudo random number generator",
    "license": "BSD3",
    "web": "https://github.com/JeffersonLab/drand48"
  },
  {
    "name": "ensem",
    "url": "https://github.com/JeffersonLab/ensem",
    "method": "git",
    "tags": [
      "jackknife",
      "statistics"
    ],
    "description": "Support for ensemble file format and arithmetic using jackknife/bootstrap propagation of errors",
    "license": "BSD3",
    "web": "https://github.com/JeffersonLab/ensem"
  },
  {
    "name": "basic2d",
    "url": "https://github.com/nim-lang/basic2d",
    "method": "git",
    "tags": [
      "deprecated",
      "vector",
      "stdlib",
      "library"
    ],
    "description": "Deprecated module for vector/matrices operations.",
    "license": "MIT",
    "web": "https://github.com/nim-lang/basic2d"
  },
  {
    "name": "basic3d",
    "url": "https://github.com/nim-lang/basic3d",
    "method": "git",
    "tags": [
      "deprecated",
      "vector",
      "stdlib",
      "library"
    ],
    "description": "Deprecated module for vector/matrices operations.",
    "license": "MIT",
    "web": "https://github.com/nim-lang/basic3d"
  },
  {
    "name": "shiori",
    "url": "https://github.com/Narazaka/shiori-nim",
    "method": "git",
    "tags": [
      "ukagaka",
      "shiori",
      "protocol"
    ],
    "description": "SHIORI Protocol Parser/Builder",
    "license": "MIT",
    "web": "https://github.com/Narazaka/shiori-nim"
  },
  {
    "name": "shioridll",
    "url": "https://github.com/Narazaka/shioridll-nim",
    "method": "git",
    "tags": [
      "shiori",
      "ukagaka"
    ],
    "description": "The SHIORI DLL interface",
    "license": "MIT",
    "web": "https://github.com/Narazaka/shioridll-nim"
  },
  {
    "name": "httpauth",
    "url": "https://github.com/FedericoCeratto/nim-httpauth",
    "method": "git",
    "tags": [
      "http",
      "authentication",
      "authorization",
      "library",
      "security"
    ],
    "description": "HTTP Authentication and Authorization",
    "license": "LGPLv3",
    "web": "https://github.com/FedericoCeratto/nim-httpauth"
  },
  {
    "name": "cbor",
    "url": "https://github.com/ehmry/nim-cbor",
    "method": "git",
    "tags": [
      "library",
      "cbor",
      "binary",
      "encoding"
    ],
    "description": "Concise Binary Object Representation decoder (RFC7049).",
    "license": "MIT",
    "web": "https://github.com/ehmry/nim-cbor"
  },
  {
    "name": "base58",
    "url": "https://github.com/ehmry/nim-base58",
    "method": "git",
    "tags": [
      "base58",
      "bitcoin",
      "cryptonote",
      "monero",
      "encoding",
      "library"
    ],
    "description": "Base58 encoders and decoders for Bitcoin and CryptoNote addresses.",
    "license": "MIT",
    "web": "https://github.com/ehmry/nim-base58"
  },
  {
    "name": "webdriver",
    "url": "https://github.com/dom96/webdriver",
    "method": "git",
    "tags": [
      "webdriver",
      "selenium",
      "library",
      "firefox"
    ],
    "description": "Implementation of the WebDriver w3c spec.",
    "license": "MIT",
    "web": "https://github.com/dom96/webdriver"
  },
  {
    "name": "interfaced",
    "url": "https://github.com/andreaferretti/interfaced",
    "method": "git",
    "tags": [
      "interface"
    ],
    "description": "Go-like interfaces",
    "license": "Apache License 2.0",
    "web": "https://github.com/andreaferretti/interfaced"
  },
  {
    "name": "vla",
    "url": "https://github.com/bpr/vla",
    "method": "git",
    "tags": [
      "vla",
      "alloca"
    ],
    "description": "Variable length arrays for Nim",
    "license": "MIT",
    "web": "https://github.com/bpr/vla"
  },
  {
    "name": "metatools",
    "url": "https://github.com/jxy/metatools",
    "method": "git",
    "tags": [
      "macros",
      "metaprogramming"
    ],
    "description": "Metaprogramming tools for Nim",
    "license": "MIT",
    "web": "https://github.com/jxy/metatools"
  },
  {
    "name": "pdcurses",
    "url": "https://github.com/lcrees/pdcurses",
    "method": "git",
    "tags": [
      "pdcurses",
      "curses",
      "console",
      "gui"
    ],
    "description": "Nim wrapper for PDCurses",
    "license": "MIT",
    "web": "https://github.com/lcrees/pdcurses"
  },
  {
    "name": "libuv",
    "url": "https://github.com/lcrees/libuv",
    "method": "git",
    "tags": [
      "libuv",
      "wrapper",
      "node",
      "networking"
    ],
    "description": "libuv bindings for Nim",
    "license": "MIT",
    "web": "https://github.com/lcrees/libuv"
  },
  {
    "name": "romans",
    "url": "https://github.com/lcrees/romans",
    "method": "git",
    "tags": [
      "roman",
      "numerals"
    ],
    "description": "Conversion between integers and Roman numerals",
    "license": "MIT",
    "web": "https://github.com/lcrees/romans"
  },
  {
    "name": "simpleAST",
    "url": "https://github.com/lguzzon/simpleAST",
    "method": "git",
    "tags": [
      "ast"
    ],
    "description": "Simple AST in NIM",
    "license": "MIT",
    "web": "https://github.com/lguzzon/simpleAST"
  },
  {
    "name": "timerpool",
    "url": "https://github.com/mikra01/timerpool/",
    "method": "git",
    "tags": [
      "timer",
      "pool",
      "events",
      "thread"
    ],
    "description": "threadsafe timerpool implementation for event purpose",
    "license": "MIT",
    "web": "https://github.com/mikra01/timerpool"
  },
  {
    "name": "zero_functional",
    "url": "https://github.com/zero-functional/zero-functional",
    "method": "git",
    "tags": [
      "functional",
      "dsl",
      "chaining",
      "seq"
    ],
    "description": "A library providing zero-cost chaining for functional abstractions in Nim",
    "license": "MIT",
    "web": "https://github.com/zero-functional/zero-functional"
  },
  {
    "name": "ormin",
    "url": "https://github.com/Araq/ormin",
    "method": "git",
    "tags": [
      "ORM",
      "SQL",
      "db",
      "database"
    ],
    "description": "Prepared SQL statement generator. A lightweight ORM.",
    "license": "MIT",
    "web": "https://github.com/Araq/ormin"
  },
  {
    "name": "karax",
    "url": "https://github.com/pragmagic/karax",
    "method": "git",
    "tags": [
      "browser",
      "DOM",
      "virtual-DOM",
      "UI"
    ],
    "description": "Karax is a framework for developing single page applications in Nim.",
    "license": "MIT",
    "web": "https://github.com/pragmagic/karax"
  },
  {
    "name": "cascade",
    "url": "https://github.com/citycide/cascade",
    "method": "git",
    "tags": [
      "macro",
      "cascade",
      "operator",
      "dart",
      "with"
    ],
    "description": "Method & assignment cascades for Nim, inspired by Smalltalk & Dart.",
    "license": "MIT",
    "web": "https://github.com/citycide/cascade"
  },
  {
    "name": "chrono",
    "url": "https://github.com/treeform/chrono",
    "method": "git",
    "tags": [
      "library",
      "timestamp",
      "calendar",
      "timezone"
    ],
    "description": "Calendars, Timestamps and Timezones utilities.",
    "license": "MIT",
    "web": "https://github.com/treeform/chrono"
  },
  {
    "name": "dbschema",
    "url": "https://github.com/vegansk/dbschema",
    "method": "git",
    "tags": [
      "library",
      "database",
      "db"
    ],
    "description": "Database schema migration library for Nim language.",
    "license": "MIT",
    "web": "https://github.com/vegansk/dbschema"
  },
  {
    "name": "gentabs",
    "url": "https://github.com/lcrees/gentabs",
    "method": "git",
    "tags": [
      "table",
      "string",
      "key",
      "value"
    ],
    "description": "Efficient hash table that is a key-value mapping (removed from stdlib)",
    "license": "MIT",
    "web": "https://github.com/lcrees/gentabs"
  },
  {
    "name": "libgraph",
    "url": "https://github.com/Mnenmenth/libgraphnim",
    "method": "git",
    "tags": [
      "graph",
      "math",
      "conversion",
      "pixels",
      "coordinates"
    ],
    "description": "Converts 2D linear graph coordinates to pixels on screen",
    "license": "MIT",
    "web": "https://github.com/Mnenmenth/libgraphnim"
  },
  {
    "name": "polynumeric",
    "url": "https://github.com/lcrees/polynumeric",
    "method": "git",
    "tags": [
      "polynomial",
      "numeric"
    ],
    "description": "Polynomial operations",
    "license": "MIT",
    "web": "https://github.com/lcrees/polynumeric"
  },
  {
    "name": "unicodedb",
    "url": "https://github.com/nitely/nim-unicodedb",
    "method": "git",
    "tags": [
      "unicode",
      "UCD",
      "unicodedata"
    ],
    "description": "Unicode Character Database (UCD) access for Nim",
    "license": "MIT",
    "web": "https://github.com/nitely/nim-unicodedb"
  },
  {
    "name": "normalize",
    "url": "https://github.com/nitely/nim-normalize",
    "method": "git",
    "tags": [
      "unicode",
      "normalization",
      "nfc",
      "nfd"
    ],
    "description": "Unicode normalization forms (tr15)",
    "license": "MIT",
    "web": "https://github.com/nitely/nim-normalize"
  },
  {
    "name": "nico",
    "url": "https://github.com/ftsf/nico",
    "method": "git",
    "tags": [
      "pico-8",
      "game",
      "library",
      "ludum",
      "dare"
    ],
    "description": "Nico game engine",
    "license": "MIT",
    "web": "https://github.com/ftsf/nico"
  },
  {
    "name": "os_files",
    "url": "https://github.com/tormund/os_files",
    "method": "git",
    "tags": [
      "dialogs",
      "file",
      "icon"
    ],
    "description": "Crossplatform (x11, windows, osx) native file dialogs; sytem file/folder icons in any resolution; open file with default application",
    "license": "MIT",
    "web": "https://github.com/tormund/os_files"
  },
  {
    "name": "sprymicro",
    "url": "https://github.com/gokr/sprymicro",
    "method": "git",
    "tags": [
      "spry",
      "demo"
    ],
    "description": "Small demo Spry interpreters",
    "license": "MIT",
    "web": "https://github.com/gokr/sprymicro"
  },
  {
    "name": "spryvm",
    "url": "https://github.com/gokr/spryvm",
    "method": "git",
    "tags": [
      "interpreter",
      "language",
      "spry"
    ],
    "description": "Homoiconic dynamic language interpreter in Nim",
    "license": "MIT",
    "web": "https://github.com/gokr/spryvm"
  },
  {
    "name": "netpbm",
    "url": "https://github.com/barcharcraz/nim-netpbm",
    "method": "git",
    "tags": [
      "pbm",
      "image",
      "wrapper",
      "netpbm"
    ],
    "description": "Wrapper for libnetpbm",
    "license": "MIT",
    "web": "https://github.com/barcharcraz/nim-netpbm"
  },
  {
    "name": "nimgen",
    "url": "https://github.com/genotrance/nimgen",
    "method": "git",
    "tags": [
      "c2nim",
      "library",
      "wrapper",
      "c",
      "c++"
    ],
    "description": "C2nim helper to simplify and automate wrapping C libraries",
    "license": "MIT",
    "web": "https://github.com/genotrance/nimgen"
  },
  {
    "name": "sksbox",
    "url": "https://github.com/Skrylar/sksbox",
    "method": "git",
    "tags": [
      "sbox",
      "binary",
      "binaryformat",
      "nothings",
      "container"
    ],
    "description": "A native-nim implementaton of the sBOX generic container format.",
    "license": "MIT",
    "web": "https://github.com/Skrylar/sksbox"
  },
  {
    "name": "avbin",
    "url": "https://github.com/Vladar4/avbin",
    "method": "git",
    "tags": [
      "audio",
      "video",
      "media",
      "library",
      "wrapper"
    ],
    "description": "Wrapper of the AVbin library for the Nim language.",
    "license": "LGPL",
    "web": "https://github.com/Vladar4/avbin"
  },
  {
    "name": "fsm",
    "url": "https://github.com/ba0f3/fsm.nim",
    "method": "git",
    "tags": [
      "fsm",
      "finite",
      "state",
      "machine"
    ],
    "description": "A simple finite-state machine for @nim-lang",
    "license": "MIT",
    "web": "https://github.com/ba0f3/fsm.nim"
  },
  {
    "name": "timezones",
    "url": "https://github.com/GULPF/timezones",
    "method": "git",
    "tags": [
      "timezone",
      "time",
      "tzdata"
    ],
    "description": "Timezone library compatible with the standard library. ",
    "license": "MIT",
    "web": "https://github.com/GULPF/timezones"
  },
  {
    "name": "ndf",
    "url": "https://github.com/rustomax/ndf",
    "method": "git",
    "tags": [
      "app",
      "binary",
      "duplicates",
      "utility",
      "filesystem"
    ],
    "description": "Duplicate files finder",
    "license": "MIT",
    "web": "https://github.com/rustomax/ndf"
  },
  {
    "name": "unicodeplus",
    "url": "https://github.com/nitely/nim-unicodeplus",
    "method": "git",
    "tags": [
      "unicode",
      "isdigit",
      "isalpha"
    ],
    "description": "Common unicode operations",
    "license": "MIT",
    "web": "https://github.com/nitely/nim-unicodeplus"
  },
  {
    "name": "libsvm",
    "url": "https://github.com/genotrance/libsvm",
    "method": "git",
    "tags": [
      "scientific",
      "svm",
      "vector"
    ],
    "description": "libsvm wrapper for Nim",
    "license": "MIT",
    "web": "https://github.com/genotrance/libsvm"
  },
  {
    "name": "lilt",
    "url": "https://github.com/quelklef/lilt",
    "method": "git",
    "tags": [
      "language",
      "parser",
      "parsing"
    ],
    "description": "Parsing language",
    "license": "MIT",
    "web": "https://github.com/quelklef/lilt"
  },
  {
    "name": "shiori_charset_convert",
    "url": "https://github.com/Narazaka/shiori_charset_convert-nim",
    "method": "git",
    "tags": [
      "shiori",
      "ukagaka"
    ],
    "description": "The SHIORI Message charset convert utility",
    "license": "MIT",
    "web": "https://github.com/Narazaka/shiori_charset_convert-nim"
  },
  {
    "name": "grafanim",
    "url": "https://github.com/jamesalbert/grafanim",
    "method": "git",
    "tags": [
      "library",
      "grafana",
      "dashboards"
    ],
    "description": "Grafana module for Nim",
    "license": "GPL",
    "web": "https://github.com/jamesalbert/grafanim"
  },
  {
    "name": "nimpy",
    "url": "https://github.com/yglukhov/nimpy",
    "method": "git",
    "tags": [
      "python",
      "bridge"
    ],
    "description": "Nim - Python bridge",
    "license": "MIT",
    "web": "https://github.com/yglukhov/nimpy"
  },
  {
    "name": "simple_graph",
    "url": "https://github.com/erhlee-bird/simple_graph",
    "method": "git",
    "tags": [
      "datastructures",
      "library"
    ],
    "description": "Simple Graph Library",
    "license": "MIT",
    "web": "https://github.com/erhlee-bird/simple_graph"
  },
  {
    "name": "controlStructures",
    "url": "https://github.com/TakeYourFreedom/Additional-Control-Structures-for-Nim",
    "method": "git",
    "tags": [
      "library",
      "control",
      "structure"
    ],
    "description": "Additional control structures",
    "license": "MIT",
    "web": "http://htmlpreview.github.io/?https://github.com/TakeYourFreedom/Additional-Control-Structures-for-Nim/blob/master/controlStructures.html"
  },
  {
    "name": "notetxt",
    "url": "https://github.com/mrshu/nim-notetxt",
    "method": "git",
    "tags": [
      "notetxt,",
      "note",
      "taking"
    ],
    "description": "A library that implements the note.txt specification for note taking.",
    "license": "MIT",
    "web": "https://github.com/mrshu/nim-notetxt"
  },
  {
    "name": "breeze",
    "url": "https://github.com/alehander42/breeze",
    "method": "git",
    "tags": [
      "dsl",
      "macro",
      "metaprogramming"
    ],
    "description": "A dsl for writing macros in Nim",
    "license": "MIT",
    "web": "https://github.com/alehander42/breeze"
  },
  {
    "name": "joyent_http_parser",
    "url": "https://github.com/nim-lang/joyent_http_parser",
    "method": "git",
    "tags": [
      "wrapper",
      "library",
      "parsing"
    ],
    "description": "Wrapper for high performance HTTP parsing library.",
    "license": "MIT",
    "web": "https://github.com/nim-lang/joyent_http_parser"
  },
  {
    "name": "libsvm_legacy",
    "url": "https://github.com/nim-lang/libsvm_legacy",
    "method": "git",
    "tags": [
      "wrapper",
      "library",
      "scientific"
    ],
    "description": "Wrapper for libsvm.",
    "license": "MIT",
    "web": "https://github.com/nim-lang/libsvm_legacy"
  },
  {
    "name": "clblast",
    "url": "https://github.com/numforge/nim-clblast",
    "method": "git",
    "tags": [
      "BLAS",
      "linear",
      "algebra",
      "vector",
      "matrix",
      "opencl",
      "high",
      "performance",
      "computing",
      "GPU",
      "wrapper"
    ],
    "description": "Wrapper for CLBlast, an OpenCL BLAS library",
    "license": "Apache License 2.0",
    "web": "https://github.com/numforge/nim-clblast"
  },
  {
    "name": "nimp5",
    "url": "https://github.com/Foldover/nim-p5",
    "method": "git",
    "tags": [
      "p5",
      "javascript",
      "creative",
      "coding",
      "processing",
      "library"
    ],
    "description": "Nim bindings for p5.js.",
    "license": "MIT",
    "web": "https://github.com/Foldover/nim-p5"
  },
  {
    "name": "names",
    "url": "https://github.com/pragmagic/names",
    "method": "git",
    "tags": [
      "strings"
    ],
    "description": "String interning library",
    "license": "MIT",
    "web": "https://github.com/pragmagic/names"
  },
  {
    "name": "sha1ext",
    "url": "https://github.com/CORDEA/sha1ext",
    "method": "git",
    "tags": [
      "sha1",
      "extension"
    ],
    "description": "std / sha1 extension",
    "license": "Apache License 2.0",
    "web": "https://github.com/CORDEA/sha1ext"
  },
  {
    "name": "libsha",
    "url": "https://github.com/forlan-ua/nim-libsha",
    "method": "git",
    "tags": [
      "sha1",
      "sha224",
      "sha256",
      "sha384",
      "sha512"
    ],
    "description": "Sha1 and Sha2 implementations",
    "license": "MIT",
    "web": "https://github.com/forlan-ua/nim-libsha"
  },
  {
    "name": "pwned",
    "url": "https://github.com/dom96/pwned",
    "method": "git",
    "tags": [
      "application",
      "passwords",
      "security",
      "binary"
    ],
    "description": "A client for the Pwned passwords API.",
    "license": "MIT",
    "web": "https://github.com/dom96/pwned"
  },
  {
    "name": "suffer",
    "url": "https://github.com/emekoi/suffer",
    "method": "git",
    "tags": [
      "graphics",
      "font",
      "software"
    ],
    "description": "a nim library for drawing 2d shapes, text, and images to 32bit software pixel buffers",
    "license": "MIT",
    "web": "https://github.com/emekoi/suffer"
  },
  {
    "name": "metric",
    "url": "https://github.com/mjendrusch/metric",
    "method": "git",
    "tags": [
      "library",
      "units",
      "scientific",
      "dimensional-analysis"
    ],
    "description": "Dimensionful types and dimensional analysis.",
    "license": "MIT",
    "web": "https://github.com/mjendrusch/metric"
  },
  {
    "name": "useragents",
    "url": "https://github.com/treeform/useragents",
    "method": "git",
    "tags": [
      "library",
      "useragent"
    ],
    "description": "User Agent parser for nim.",
    "license": "MIT",
    "web": "https://github.com/treeform/useragents"
  },
  {
    "name": "nimna",
    "url": "https://github.com/mjendrusch/nimna",
    "method": "git",
    "tags": [
      "library",
      "nucleic-acid-folding",
      "scientific",
      "biology"
    ],
    "description": "Nucleic acid folding and design.",
    "license": "MIT",
    "web": "https://github.com/mjendrusch/nimna"
  },
  {
    "name": "bencode",
    "url": "https://github.com/FedericoCeratto/nim-bencode",
    "method": "git",
    "tags": [
      "library",
      "bencode"
    ],
    "description": "Bencode serialization/deserialization library",
    "license": "LGPLv3",
    "web": "https://github.com/FedericoCeratto/nim-bencode"
  },
  {
    "name": "i3ipc",
    "url": "https://github.com/FedericoCeratto/nim-i3ipc",
    "method": "git",
    "tags": [
      "library",
      "i3"
    ],
    "description": "i3 IPC client library",
    "license": "LGPLv3",
    "web": "https://github.com/FedericoCeratto/nim-i3ipc"
  },
  {
    "name": "chroma",
    "url": "https://github.com/treeform/chroma",
    "method": "git",
    "tags": [
      "colors",
      "cmyk",
      "hsl",
      "hsv"
    ],
    "description": "Everything you want to do with colors.",
    "license": "MIT",
    "web": "https://github.com/treeform/chroma"
  },
  {
    "name": "nimrax",
    "url": "https://github.com/genotrance/nimrax",
    "method": "git",
    "tags": [
      "rax",
      "radix",
      "tree",
      "data",
      "structure"
    ],
    "description": "Radix tree wrapper for Nim",
    "license": "MIT",
    "web": "https://github.com/genotrance/nimrax"
  },
  {
    "name": "nimbass",
    "url": "https://github.com/genotrance/nimbass",
    "method": "git",
    "tags": [
      "bass",
      "audio",
      "wrapper"
    ],
    "description": "Bass wrapper for Nim",
    "license": "MIT",
    "web": "https://github.com/genotrance/nimbass"
  },
  {
    "name": "nimkerberos",
    "url": "https://github.com/genotrance/nimkerberos",
    "method": "git",
    "tags": [
      "kerberos",
      "ntlm",
      "authentication",
      "auth",
      "sspi"
    ],
    "description": "WinKerberos wrapper for Nim",
    "license": "MIT",
    "web": "https://github.com/genotrance/nimkerberos"
  },
  {
    "name": "nimssh2",
    "url": "https://github.com/genotrance/nimssh2",
    "method": "git",
    "tags": [
      "ssh",
      "library",
      "wrapper"
    ],
    "description": "libssh2 wrapper for Nim",
    "license": "MIT",
    "web": "https://github.com/genotrance/nimssh2"
  },
  {
    "name": "nimssl",
    "url": "https://github.com/genotrance/nimssl",
    "method": "git",
    "tags": [
      "openssl",
      "sha",
      "sha1",
      "hash",
      "sha256",
      "sha512"
    ],
    "description": "OpenSSL wrapper for Nim",
    "license": "MIT",
    "web": "https://github.com/genotrance/nimssl"
  },
  {
    "name": "snip",
    "url": "https://github.com/genotrance/snip",
    "method": "git",
    "tags": [
      "console",
      "editor",
      "text",
      "cli"
    ],
    "description": "Text editor to speed up testing code snippets",
    "license": "MIT",
    "web": "https://github.com/genotrance/snip"
  },
  {
    "name": "moduleinit",
    "url": "https://github.com/skunkiferous/moduleinit",
    "method": "git",
    "tags": [
      "library",
      "parallelism",
      "threads"
    ],
    "description": "Nim module/thread initialisation ordering library",
    "license": "MIT",
    "web": "https://github.com/skunkiferous/moduleinit"
  },
  {
    "name": "mofuw",
    "url": "https://github.com/2vg/mofuw",
    "method": "git",
    "tags": [
      "web",
      "http",
      "framework"
    ],
    "description": "mofuw is *MO*re *F*aster, *U*ltra *W*ebserver",
    "license": "MIT",
    "web": "https://github.com/2vg/mofuw"
  },
  {
    "name": "scnim",
    "url": "https://github.com/capocasa/scnim",
    "method": "git",
    "tags": [
      "music",
      "synthesizer",
      "realtime",
      "supercollider",
      "ugen",
      "plugin",
      "binding",
      "audio"
    ],
    "description": "Develop SuperCollider UGens in Nim",
    "license": "MIT",
    "web": "https://github.com/capocasa/scnim"
  },
  {
    "name": "nimgl",
    "url": "https://github.com/cavariux/nimgl",
    "method": "git",
    "tags": [
      "glfw",
      "glew",
      "math",
      "opengl",
      "bindings",
      "gl"
    ],
    "description": "Nim Game Library",
    "license": "MIT",
    "web": "https://github.com/cavariux/nimgl"
  },
  {
    "name": "inim",
    "url": "https://github.com/AndreiRegiani/INim",
    "method": "git",
    "tags": [
      "repl",
      "playground",
      "shell"
    ],
    "description": "Interactive Nim Shell",
    "license": "MIT",
    "web": "https://github.com/AndreiRegiani/INim"
  },
  {
    "name": "nimbigwig",
    "url": "https://github.com/genotrance/nimbigwig",
    "method": "git",
    "tags": [
      "bigwig",
      "bigbend",
      "genome"
    ],
    "description": "libBigWig wrapper for Nim",
    "license": "MIT",
    "web": "https://github.com/genotrance/nimbigwig"
  },
  {
    "name": "regex",
    "url": "https://github.com/nitely/nim-regex",
    "method": "git",
    "tags": [
      "regex"
    ],
    "description": "Linear time regex matching",
    "license": "MIT",
    "web": "https://github.com/nitely/nim-regex"
  },
  {
    "name": "tsundoku",
    "url": "https://github.com/FedericoCeratto/tsundoku",
    "method": "git",
    "tags": [
      "OPDS",
      "ebook",
      "server"
    ],
    "description": "Simple and lightweight OPDS ebook server",
    "license": "GPLv3",
    "web": "https://github.com/FedericoCeratto/tsundoku"
  },
  {
    "name": "nim_exodus",
    "url": "https://github.com/shinriyo/nim_exodus",
    "method": "git",
    "tags": [
      "web",
      "html",
      "template"
    ],
    "description": "Template generator for gester",
    "license": "MIT",
    "web": "https://github.com/shinriyo/nim_exodus"
  },
  {
    "name": "nimlibxlsxwriter",
    "url": "https://github.com/KeepCoolWithCoolidge/nimlibxlsxwriter",
    "method": "git",
    "tags": [
      "Excel",
      "wrapper",
      "nim",
      "xlsx"
    ],
    "description": "libxslxwriter wrapper for Nim",
    "license": "MIT",
    "web": "https://github.com/KeepCoolWithCoolidge/nimlibxlsxwriter"
  },
  {
    "name": "msqueue",
    "url": "https://github.com/2vg/MSQueue",
    "method": "git",
    "tags": [
      "algorithm",
      "queue",
      "MichaelScott",
      "fast",
      "concurrent"
    ],
    "description": "Michael-Scott queue implemented in Nim",
    "license": "MIT",
    "web": "https://github.com/2vg/MSQueue"
  },
  {
    "name": "nimclutter",
    "url": "https://github.com/KeepCoolWithCoolidge/nimclutter",
    "method": "git",
    "tags": [
      "clutter",
      "gtk",
      "gui"
    ],
    "description": "Nim bindings for Clutter toolkit.",
    "license": "LGPLv2.1",
    "web": "https://github.com/KeepCoolWithCoolidge/nimclutter"
  },
  {
    "name": "nimhdf5",
    "url": "https://github.com/Vindaar/nimhdf5",
    "method": "git",
    "tags": [
      "library",
      "wrapper",
      "binding",
      "libhdf5",
      "hdf5",
      "ndarray",
      "storage"
    ],
    "description": "Bindings for the HDF5 data format C library",
    "license": "MIT",
    "web": "https://github.com/Vindaar/nimhdf5"
  },
  {
    "name": "mpfit",
    "url": "https://github.com/Vindaar/nim-mpfit",
    "method": "git",
    "tags": [
      "library",
      "wrapper",
      "binding",
      "nonlinear",
      "least-squares",
      "fitting",
      "levenberg-marquardt",
      "regression"
    ],
    "description": "A wrapper for the cMPFIT non-linear least squares fitting library",
    "license": "MIT",
    "web": "https://github.com/Vindaar/nim-mpfit"
  },
  {
    "name": "nlopt",
    "url": "https://github.com/Vindaar/nimnlopt",
    "method": "git",
    "tags": [
      "library",
      "wrapper",
      "binding",
      "nonlinear-optimization"
    ],
    "description": "A wrapper for the non-linear optimization C library Nlopt",
    "license": "MIT",
    "web": "https://github.com/Vindaar/nimnlopt"
  },
  {
    "name": "itertools",
    "url": "https://github.com/narimiran/itertools",
    "method": "git",
    "tags": [
      "itertools",
      "python",
      "iterators"
    ],
    "description": "Itertools for Nim",
    "license": "MIT",
    "web": "https://github.com/narimiran/itertools"
  },
  {
    "name": "typelists",
    "url": "https://github.com/yglukhov/typelists",
    "method": "git",
    "tags": [
      "metaprogramming"
    ],
    "description": "Typelists in Nim",
    "license": "MIT",
    "web": "https://github.com/yglukhov/typelists"
  },
  {
    "name": "sol",
    "url": "https://github.com/davidgarland/sol",
    "method": "git",
    "tags": [
      "c99",
      "c11",
      "c",
      "vector",
      "simd",
      "avx",
      "avx2",
      "neon"
    ],
    "description": "A SIMD-accelerated vector library written in C99 with Nim bindings.",
    "license": "MIT",
    "web": "https://github.com/davidgarland/sol"
  },
  {
    "name": "simdX86",
    "url": "https://github.com/nimlibs/simdX86",
    "method": "git",
    "tags": [
      "simd"
    ],
    "description": "Wrappers for X86 SIMD intrinsics",
    "license": "MIT",
    "web": "https://github.com/nimlibs/simdX86"
  },
  {
    "name": "loopfusion",
    "url": "https://github.com/numforge/loopfusion",
    "method": "git",
    "tags": [
      "loop",
      "iterator",
      "zip",
      "forEach",
      "variadic"
    ],
    "description": "Loop efficiently over a variadic number of containers",
    "license": "MIT or Apache License 2.0",
    "web": "https://github.com/numforge/loopfusion"
  },
  {
    "name": "tinamou",
    "url": "https://github.com/Double-oxygeN/tinamou",
    "method": "git",
    "tags": [
      "game",
      "sdl2"
    ],
    "description": "Game Library in Nim with SDL2",
    "license": "MIT",
    "web": "https://github.com/Double-oxygeN/tinamou"
  },
  {
    "name": "cittadino",
    "url": "https://github.com/makingspace/cittadino",
    "method": "git",
    "tags": [
      "pubsub",
      "stomp",
      "rabbitmq",
      "amqp"
    ],
    "description": "A simple PubSub framework using STOMP.",
    "license": "BSD2",
    "web": "https://github.com/makingspace/cittadino"
  },
  {
    "name": "consul",
    "url": "https://github.com/makingspace/nim_consul",
    "method": "git",
    "tags": [
      "consul"
    ],
    "description": "A simple interface to a running Consul agent.",
    "license": "BSD2",
    "web": "https://github.com/makingspace/nim_consul"
  },
  {
    "name": "keystone",
    "url": "https://github.com/6A/Keystone.nim",
    "method": "git",
    "tags": [
      "binding",
      "keystone",
      "asm",
      "assembler",
      "x86",
      "arm"
    ],
    "description": "Bindings to the Keystone Assembler.",
    "license": "MIT",
    "web": "https://github.com/6A/Keystone.nim"
  },
  {
    "name": "units",
    "url": "https://github.com/Udiknedormin/NimUnits",
    "method": "git",
    "tags": [
      "library",
      "pure",
      "units",
      "physics",
      "science",
      "documentation",
      "safety"
    ],
    "description": " Statically-typed quantity units.",
    "license": "MIT",
    "web": "https://github.com/Udiknedormin/NimUnits"
  },
  {
    "name": "ast_pattern_matching",
    "url": "https://github.com/krux02/ast-pattern-matching",
    "method": "git",
    "tags": [
      "macros",
      "pattern-matching",
      "ast"
    ],
    "description": "a general ast pattern matching library with a focus on correctness and good error messages",
    "license": "MIT",
    "web": "https://github.com/krux02/ast-pattern-matching"
  },
  {
    "name": "tissue",
    "url": "https://github.com/genotrance/tissue",
    "method": "git",
    "tags": [
      "github",
      "issue",
      "debug",
      "test",
      "testament"
    ],
    "description": "Test failing snippets from Nim's issues",
    "license": "MIT",
    "web": "https://github.com/genotrance/tissue"
  },
  {
    "name": "sphincs",
    "url": "https://github.com/ehmry/nim-sphincs",
    "method": "git",
    "tags": [
      "crypto",
      "pqcrypto",
      "signing"
    ],
    "description": "SPHINCS⁺ stateless hash-based signature scheme",
    "license": "MIT",
    "web": "https://github.com/ehmry/nim-sphincs"
  },
  {
    "name": "nimpb",
    "url": "https://github.com/oswjk/nimpb",
    "method": "git",
    "tags": [
      "serialization",
      "protocol-buffers",
      "protobuf",
      "library"
    ],
    "description": "A Protocol Buffers library for Nim",
    "license": "MIT",
    "web": "https://github.com/oswjk/nimpb"
  },
  {
    "name": "nimpb_protoc",
    "url": "https://github.com/oswjk/nimpb_protoc",
    "method": "git",
    "tags": [
      "serialization",
      "protocol-buffers",
      "protobuf"
    ],
    "description": "Protocol Buffers compiler support package for nimpb",
    "license": "MIT",
    "web": "https://github.com/oswjk/nimpb_protoc"
  },
  {
    "name": "strunicode",
    "url": "https://github.com/nitely/nim-strunicode",
    "method": "git",
    "tags": [
      "string",
      "unicode",
      "grapheme"
    ],
    "description": "Swift-like unicode string handling",
    "license": "MIT",
    "web": "https://github.com/nitely/nim-strunicode"
  },
  {
    "name": "turn_based_game",
    "url": "https://github.com/JohnAD/turn_based_game",
    "method": "git",
    "tags": [
      "rules-engine",
      "game",
      "turn-based"
    ],
    "description": "Game rules engine for simulating or playing turn-based games",
    "license": "MIT",
    "web": "https://github.com/JohnAD/turn_based_game/wiki"
  },
  {
    "name": "negamax",
    "url": "https://github.com/JohnAD/negamax",
    "method": "git",
    "tags": [
      "negamax",
      "minimax",
      "game",
      "ai",
      "turn-based"
    ],
    "description": "Negamax AI search-tree algorithm for two player games",
    "license": "MIT",
    "web": "https://github.com/JohnAD/negamax"
  },
  {
    "name": "translation",
    "url": "https://github.com/juancarlospaco/nim-tinyslation",
    "method": "git",
    "tags": [
      "translation",
      "tinyslation",
      "api",
      "strings",
      "minimalism"
    ],
    "description": "Text string translation from free online crowdsourced API. Tinyslation a tiny translation.",
    "license": "LGPLv3",
    "web": "https://github.com/juancarlospaco/nim-tinyslation"
  },
  {
    "name": "magic",
    "url": "https://github.com/xmonader/nim-magic",
    "method": "git",
    "tags": [
      "libmagic",
      "magic",
      "guessfile"
    ],
    "description": "libmagic for nim",
    "license": "MIT",
    "web": "https://github.com/xmonader/nim-magic"
  },
  {
    "name": "configparser",
    "url": "https://github.com/xmonader/nim-configparser",
    "method": "git",
    "tags": [
      "configparser",
      "ini",
      "parser"
    ],
    "description": "pure Ini configurations parser",
    "license": "MIT",
    "web": "https://github.com/xmonader/nim-configparser"
  },
  {
    "name": "random_font_color",
    "url": "https://github.com/juancarlospaco/nim-random-font-color",
    "method": "git",
    "tags": [
      "fonts",
      "colors",
      "pastel",
      "design",
      "random"
    ],
    "description": "Random curated Fonts and pastel Colors for your UI/UX design, design for non-designers.",
    "license": "LGPLv3",
    "web": "https://github.com/juancarlospaco/nim-random-font-color"
  },
  {
    "name": "bytes2human",
    "url": "https://github.com/juancarlospaco/nim-bytes2human",
    "method": "git",
    "tags": [
      "bytes",
      "human",
      "minimalism",
      "size"
    ],
    "description": "Convert bytes to kilobytes, megabytes, gigabytes, etc.",
    "license": "LGPLv3",
    "web": "https://github.com/juancarlospaco/nim-bytes2human"
  },
  {
    "name": "nimhttpd",
    "url": "https://github.com/h3rald/nimhttpd",
    "method": "git",
    "tags": [
      "web-server",
      "static-file-server",
      "server",
      "http"
    ],
    "description": "A tiny static file web server.",
    "license": "MIT",
    "web": "https://github.com/h3rald/nimhttpd"
  },
  {
    "name": "crc32",
    "url": "https://github.com/juancarlospaco/nim-crc32",
    "method": "git",
    "tags": [
      "crc32",
      "checksum",
      "minimalism"
    ],
    "description": "CRC32, 2 proc, copied from RosettaCode.",
    "license": "MIT",
    "web": "https://github.com/juancarlospaco/nim-crc32"
  },
  {
    "name": "httpbeast",
    "url": "https://github.com/dom96/httpbeast",
    "method": "git",
    "tags": [
      "http",
      "server",
      "parallel",
      "linux",
      "unix"
    ],
    "description": "A performant and scalable HTTP server.",
    "license": "MIT",
    "web": "https://github.com/dom96/httpbeast"
  },
  {
    "name": "datetime2human",
    "url": "https://github.com/juancarlospaco/nim-datetime2human",
    "method": "git",
    "tags": [
      "date",
      "time",
      "datetime",
      "ISO-8601",
      "human",
      "minimalism"
    ],
    "description": "Human friendly DateTime string representations, seconds to millenniums.",
    "license": "LGPLv3",
    "web": "https://github.com/juancarlospaco/nim-datetime2human"
  },
  {
    "name": "sass",
    "url": "https://github.com/dom96/sass",
    "method": "git",
    "tags": [
      "css",
      "compiler",
      "wrapper",
      "library",
      "scss",
      "web"
    ],
    "description": "A wrapper for the libsass library.",
    "license": "MIT",
    "web": "https://github.com/dom96/sass"
  },
  {
    "name": "osutil",
    "url": "https://github.com/juancarlospaco/nim-osutil",
    "method": "git",
    "tags": [
      "utils",
      "helpers",
      "minimalism",
      "process",
      "mobile",
      "battery"
    ],
    "description": "OS Utils for Nim, simple tiny but useful procs for OS. Turn Display OFF and set Process Name.",
    "license": "LGPLv3",
    "web": "https://github.com/juancarlospaco/nim-osutil"
  },
  {
    "name": "binance",
    "url": "https://github.com/Imperator26/binance",
    "method": "git",
    "tags": [
      "library",
      "api",
      "binance"
    ],
    "description": "A Nim library to access the Binance API.",
    "license": "Apache License 2.0",
    "web": "https://github.com/Imperator26/binance"
  },
  {
    "name": "jdec",
    "tags": [
      "json",
      "marshal",
      "helper",
      "utils"
    ],
    "method": "git",
    "license": "MIT",
    "web": "https://github.com/diegogub/jdec",
    "url": "https://github.com/diegogub/jdec",
    "description": "Flexible JSON manshal/unmarshal library for nim"
  },
  {
    "name": "nimsnappyc",
    "url": "https://github.com/NimCompression/nimsnappyc",
    "method": "git",
    "tags": [
      "snappy",
      "compression",
      "wrapper",
      "library"
    ],
    "description": "Wrapper for the Snappy-C compression library",
    "license": "MIT",
    "web": "https://github.com/NimCompression/nimsnappyc"
  },
  {
    "name": "websitecreator",
    "alias": "nimwc"
  },
  {
    "name": "nimwc",
    "url": "https://github.com/ThomasTJdev/nim_websitecreator",
    "method": "git",
    "tags": [
      "website",
      "webpage",
      "blog",
      "binary"
    ],
    "description": "A website management tool. Run the file and access your webpage.",
    "license": "GPLv3",
    "web": "https://nimwc.org/"
  },
  {
    "name": "shaname",
    "url": "https://github.com/Torro/nimble-packages?subdir=shaname",
    "method": "git",
    "tags": [
      "sha1",
      "commandline",
      "utilities"
    ],
    "description": "Rename files to their sha1sums",
    "license": "BSD",
    "web": "https://github.com/Torro/nimble-packages/tree/master/shaname"
  },
  {
    "name": "about",
    "url": "https://github.com/aleandros/about",
    "method": "git",
    "tags": [
      "cli",
      "tool"
    ],
    "description": "Executable for finding information about programs in PATH",
    "license": "MIT",
    "web": "https://github.com/aleandros/about"
  },
  {
    "name": "findtests",
    "url": "https://github.com/jackvandrunen/findtests",
    "method": "git",
    "tags": [
      "test",
      "tests",
      "testing",
      "unit"
    ],
    "description": "A helper module for writing unit tests in Nim with nake or similar build system.",
    "license": "ISC",
    "web": "https://github.com/jackvandrunen/findtests"
  },
  {
    "name": "packedjson",
    "url": "https://github.com/Araq/packedjson",
    "method": "git",
    "tags": [
      "json"
    ],
    "description": "packedjson is an alternative Nim implementation for JSON. The JSON is essentially kept as a single string in order to save memory over a more traditional tree representation.",
    "license": "MIT",
    "web": "https://github.com/Araq/packedjson"
  },
  {
    "name": "unicode_numbers",
    "url": "https://github.com/Aearnus/unicode_numbers",
    "method": "git",
    "tags": [
      "library",
      "string",
      "format",
      "unicode"
    ],
    "description": "Converts a number into a specially formatted Unicode string",
    "license": "MIT",
    "web": "https://github.com/Aearnus/unicode_numbers"
  },
  {
    "name": "glob",
    "url": "https://github.com/citycide/glob",
    "method": "git",
    "tags": [
      "glob",
      "pattern",
      "match",
      "walk",
      "filesystem",
      "pure"
    ],
    "description": "Pure library for matching file paths against Unix style glob patterns.",
    "license": "MIT",
    "web": "https://github.com/citycide/glob"
  },
  {
    "name": "lda",
    "url": "https://github.com/unicredit/lda",
    "method": "git",
    "tags": [
      "LDA",
      "topic-modeling",
      "text-clustering",
      "NLP"
    ],
    "description": "Latent Dirichlet Allocation",
    "license": "Apache License 2.0",
    "web": "https://github.com/unicredit/lda"
  },
  {
    "name": "mdevolve",
    "url": "https://github.com/jxy/MDevolve",
    "method": "git",
    "tags": [
      "MD",
      "integrator",
      "numerical",
      "evolution"
    ],
    "description": "Integrator framework for Molecular Dynamic evolutions",
    "license": "MIT",
    "web": "https://github.com/jxy/MDevolve"
  },
  {
    "name": "sctp",
    "url": "https://github.com/metacontainer/sctp.nim",
    "method": "git",
    "tags": [
      "sctp",
      "networking",
      "userspace"
    ],
    "description": "Userspace SCTP bindings",
    "license": "BSD",
    "web": "https://github.com/metacontainer/sctp.nim"
  },
  {
    "name": "sodium",
    "url": "https://github.com/zielmicha/libsodium.nim",
    "method": "git",
    "tags": [
      "crypto",
      "security",
      "sodium"
    ],
    "description": "High-level libsodium bindings",
    "license": "MIT",
    "web": "https://github.com/zielmicha/libsodium.nim"
  },
  {
    "name": "db_clickhouse",
    "url": "https://github.com/leonardoce/nim-clickhouse",
    "method": "git",
    "tags": [
      "wrapper",
      "database",
      "clickhouse"
    ],
    "description": "ClickHouse Nim interface",
    "license": "MIT",
    "web": "https://github.com/leonardoce/nim-clickhouse"
  },
  {
    "name": "webterminal",
    "url": "https://github.com/JohnAD/webterminal",
    "method": "git",
    "tags": [
      "javascript",
      "terminal",
      "tty"
    ],
    "description": "Very simple browser Javascript TTY web terminal",
    "license": "MIT",
    "web": "https://github.com/JohnAD/webterminal"
  },
  {
    "name": "hpack",
    "url": "https://github.com/nitely/nim-hpack",
    "method": "git",
    "tags": [
      "http2",
      "hpack"
    ],
    "description": "HPACK (Header Compression for HTTP/2)",
    "license": "MIT",
    "web": "https://github.com/nitely/nim-hpack"
  },
  {
    "name": "cobs",
    "url": "https://github.com/keyme/nim_cobs",
    "method": "git",
    "tags": [
      "serialization",
      "encoding",
      "wireline",
      "framing",
      "cobs"
    ],
    "description": "Consistent Overhead Byte Stuffing for Nim",
    "license": "MIT",
    "web": "https://github.com/keyme/nim_cobs"
  },
  {
    "name": "bitvec",
    "url": "https://github.com/keyme/nim_bitvec",
    "method": "git",
    "tags": [
      "serialization",
      "encoding",
      "wireline"
    ],
    "description": "Extensible bit vector integer encoding library",
    "license": "MIT",
    "web": "https://github.com/keyme/nim_bitvec"
  },
  {
    "name": "nimsvg",
    "url": "https://github.com/bluenote10/NimSvg",
    "method": "git",
    "tags": [
      "svg"
    ],
    "description": "Nim-based DSL allowing to generate SVG files and GIF animations.",
    "license": "MIT",
    "web": "https://github.com/bluenote10/NimSvg"
  },
  {
    "name": "validation",
    "url": "https://github.com/captainbland/nim-validation",
    "method": "git",
    "tags": [
      "validation",
      "library"
    ],
    "description": "Nim object validation using type field pragmas",
    "license": "GPLv3",
    "web": "https://github.com/captainbland/nim-validation"
  },
  {
    "name": "nimgraphviz",
    "url": "https://github.com/QuinnFreedman/nimgraphviz",
    "method": "git",
    "tags": [
      "graph",
      "viz",
      "graphviz",
      "dot",
      "pygraphviz"
    ],
    "description": "Nim bindings for the GraphViz tool and the DOT graph language",
    "license": "MIT",
    "web": "https://github.com/QuinnFreedman/nimgraphviz"
  },
  {
    "name": "fab",
    "url": "https://github.com/icyphox/fab",
    "method": "git",
    "tags": [
      "colors",
      "terminal",
      "formatting",
      "text",
      "fun"
    ],
    "description": "Print fabulously in your terminal",
    "license": "MIT",
    "web": "https://github.com/icyphox/fab"
  },
  {
    "name": "kdialog",
    "url": "https://github.com/juancarlospaco/nim-kdialog",
    "method": "git",
    "tags": [
      "kdialog",
      "qt5",
      "kde",
      "gui",
      "easy",
      "qt"
    ],
    "description": "KDialog Qt5 Wrapper, easy API, KISS design",
    "license": "LGPLv3",
    "web": "https://github.com/juancarlospaco/nim-kdialog"
  },
  {
    "name": "nim7z",
    "url": "https://github.com/genotrance/nim7z",
    "method": "git",
    "tags": [
      "7zip",
      "7z",
      "extract",
      "archive"
    ],
    "description": "7z extraction for Nim",
    "license": "MIT",
    "web": "https://github.com/genotrance/nim7z"
  },
  {
    "name": "nimarchive",
    "url": "https://github.com/genotrance/nimarchive",
    "method": "git",
    "tags": [
      "7z",
      "zip",
      "tar",
      "rar",
      "gz",
      "libarchive",
      "compress",
      "extract",
      "archive"
    ],
    "description": "libarchive wrapper for Nim",
    "license": "MIT",
    "web": "https://github.com/genotrance/nimarchive"
  },
  {
    "name": "nimpcre",
    "url": "https://github.com/genotrance/nimpcre",
    "method": "git",
    "tags": [
      "pcre",
      "regex"
    ],
    "description": "PCRE wrapper for Nim",
    "license": "MIT",
    "web": "https://github.com/genotrance/nimpcre"
  },
  {
    "name": "nimdeps",
    "url": "https://github.com/genotrance/nimdeps",
    "method": "git",
    "tags": [
      "dependency",
      "bundle",
      "installer",
      "package"
    ],
    "description": "Nim library to bundle dependency files into executable",
    "license": "MIT",
    "web": "https://github.com/genotrance/nimdeps"
  },
  {
    "name": "intel_hex",
    "url": "https://github.com/keyme/nim_intel_hex",
    "method": "git",
    "tags": [
      "utils",
      "parsing",
      "hex"
    ],
    "description": "Intel hex file utility library",
    "license": "MIT",
    "web": "https://github.com/keyme/nim_intel_hex"
  },
  {
    "name": "nimha",
    "url": "https://github.com/ThomasTJdev/nim_homeassistant",
    "method": "git",
    "tags": [
      "smarthome",
      "automation",
      "mqtt",
      "xiaomi"
    ],
    "description": "Nim Home Assistant (NimHA) is a hub for combining multiple home automation devices and automating jobs",
    "license": "GPLv3",
    "web": "https://github.com/ThomasTJdev/nim_homeassistant"
  },
  {
    "name": "fmod",
    "url": "https://github.com/johnnovak/nim-fmod",
    "method": "git",
    "tags": [
      "library",
      "fmod",
      "audio",
      "game",
      "sound"
    ],
    "description": "Nim wrapper for the FMOD Low Level C API",
    "license": "MIT",
    "web": "https://github.com/johnnovak/nim-fmod"
  },
  {
    "name": "figures",
    "url": "https://github.com/cavariux/figures",
    "method": "git",
    "tags": [
      "unicode",
      "cli",
      "figures"
    ],
    "description": "unicode symbols",
    "license": "MIT",
    "web": "https://github.com/cavariux/figures"
  },
  {
    "name": "ur",
    "url": "https://github.com/JohnAD/ur",
    "method": "git",
    "tags": [
      "library",
      "universal",
      "result",
      "return"
    ],
    "description": "A Universal Result macro/object that normalizes the information returned from a procedure",
    "license": "MIT",
    "web": "https://github.com/JohnAD/ur",
    "doc": "https://github.com/JohnAD/ur/blob/master/docs/ur.rst"
  },
  {
    "name": "blosc",
    "url": "https://github.com/Skrylar/nblosc",
    "method": "git",
    "tags": [
      "blosc",
      "wrapper",
      "compression"
    ],
    "description": "Bit Shuffling Block Compressor (C-Blosc)",
    "license": "BSD",
    "web": "https://github.com/Skrylar/nblosc"
  },
  {
    "name": "fltk",
    "url": "https://github.com/Skrylar/nfltk",
    "method": "git",
    "tags": [
      "gui",
      "fltk",
      "wrapper",
      "c++"
    ],
    "description": "The Fast-Light Tool Kit",
    "license": "LGPL",
    "web": "https://github.com/Skrylar/nfltk"
  },
  {
    "name": "nim_cexc",
    "url": "https://github.com/metasyn/nim-cexc-splunk",
    "method": "git",
    "tags": [
      "splunk",
      "command",
      "cexc",
      "chunked"
    ],
    "description": "A simple chunked external protocol interface for Splunk custom search commands.",
    "license": "Apache2",
    "web": "https://github.com/metasyn/nim-cexc-splunk"
  },
  {
    "name": "nimclipboard",
    "url": "https://github.com/genotrance/nimclipboard",
    "method": "git",
    "tags": [
      "clipboard",
      "wrapper",
      "clip",
      "copy",
      "paste",
      "nimgen"
    ],
    "description": "Nim wrapper for libclipboard",
    "license": "MIT",
    "web": "https://github.com/genotrance/nimclipboard"
  },
  {
    "name": "skinterpolate",
    "url": "https://github.com/Skrylar/skInterpolate",
    "method": "git",
    "tags": [
      "interpolation",
      "animation"
    ],
    "description": "Interpolation routines for data and animation.",
    "license": "MIT",
    "web": "https://github.com/Skrylar/skInterpolate"
  },
  {
    "name": "nimspice",
    "url": "https://github.com/CodeDoes/nimspice",
    "method": "git",
    "tags": [
      "macro",
      "template",
      "class",
      "collection"
    ],
    "description": "A bunch of macros. sugar if you would",
    "license": "MIT",
    "web": "https://github.com/CodeDoes/nimspice"
  },
  {
    "name": "BN",
    "url": "https://github.com/EmberCrypto/BN",
    "method": "git",
    "tags": [
      "bignumber",
      "multiprecision",
      "imath"
    ],
    "description": "A Nim Wrapper of the imath BigNumber library.",
    "license": "MIT"
  },
  {
    "name": "nimbioseq",
    "url": "https://github.com/jhbadger/nimbioseq",
    "method": "git",
    "tags": [
      "bioinformatics",
      "fasta",
      "fastq"
    ],
    "description": "Nim Library for sequence (protein/nucleotide) bioinformatics",
    "license": "BSD-3",
    "web": "https://github.com/jhbadger/nimbioseq"
  },
  {
    "name": "subhook",
    "url": "https://github.com/ba0f3/subhook.nim",
    "method": "git",
    "tags": [
      "hook",
      "hooking",
      "subhook",
      "x86",
      "windows",
      "linux",
      "unix",
      ""
    ],
    "description": "subhook wrapper",
    "license": "BSD2",
    "web": "https://github.com/ba0f3/subhook.nim"
  },
  {
    "name": "timecop",
    "url": "https://github.com/ba0f3/timecop.nim",
    "method": "git",
    "tags": [
      "time",
      "travel",
      "timecop"
    ],
    "description": "Time travelling for Nim",
    "license": "MIT",
    "web": "https://github.com/ba0f3/timecop.nim"
  },
  {
    "name": "openexchangerates",
    "url": "https://github.com/juancarlospaco/nim-openexchangerates",
    "method": "git",
    "tags": [
      "money",
      "exchange",
      "openexchangerates",
      "bitcoin",
      "gold",
      "dollar",
      "euro",
      "prices"
    ],
    "description": "OpenExchangeRates API Client for Nim. Works with/without SSL. Partially works with/without Free API Key.",
    "license": "MIT",
    "web": "https://github.com/juancarlospaco/nim-openexchangerates"
  },
  {
    "name": "clr",
    "url": "https://github.com/Calinou/clr",
    "method": "git",
    "tags": [
      "commandline",
      "color",
      "rgb",
      "hsl",
      "hsv"
    ],
    "description": "Get information about colors and convert them in the command line",
    "license": "MIT",
    "web": "https://github.com/Calinou/clr"
  },
  {
    "name": "duktape",
    "url": "https://github.com/manguluka/duktape-nim",
    "method": "git",
    "tags": [
      "js",
      "javascript",
      "scripting",
      "language",
      "interpreter"
    ],
    "description": "wrapper for the Duktape embeddable Javascript engine",
    "license": "MIT",
    "web": "https://github.com/manguluka/duktape-nim"
  },
  {
    "name": "polypbren",
    "url": "https://github.com/guibar64/polypbren",
    "method": "git",
    "tags": [
      "science",
      "equation"
    ],
    "description": "Renormalization of colloidal charges of polydipserse dispersions using the Poisson-Boltzmann equation",
    "license": "MIT",
    "web": "https://github.com/guibar64/polypbren"
  },
  {
    "name": "spdx_licenses",
    "url": "https://github.com/euantorano/spdx_licenses.nim",
    "method": "git",
    "tags": [
      "spdx",
      "license"
    ],
    "description": "A library to retrieve the list of commonly used licenses from the SPDX License List.",
    "license": "BSD3",
    "web": "https://github.com/euantorano/spdx_licenses.nim"
  },
  {
    "name": "texttospeech",
    "url": "https://github.com/dom96/texttospeech",
    "method": "git",
    "tags": [
      "tts",
      "text-to-speech",
      "google-cloud",
      "gcloud",
      "api"
    ],
    "description": "A client for the Google Cloud Text to Speech API.",
    "license": "MIT",
    "web": "https://github.com/dom96/texttospeech"
  },
  {
    "name": "nim_tiled",
    "url": "https://github.com/SkyVault/nim-tiled",
    "method": "git",
    "tags": [
      "tiled",
      "gamedev",
      "tmx",
      "indie"
    ],
    "description": "Tiled map loader for the Nim programming language",
    "license": "MIT",
    "web": "https://github.com/SkyVault/nim-tiled"
  },
  {
    "name": "fragments",
    "url": "https://github.com/fragcolor-xyz/fragments",
    "method": "git",
    "tags": [
      "ffi",
      "math",
      "threading",
      "dsl",
      "memory",
      "serialization",
      "cpp",
      "utilities"
    ],
    "description": "Our very personal collection of utilities",
    "license": "MIT",
    "web": "https://github.com/fragcolor-xyz/fragments"
  },
  {
    "name": "nim_telegram_bot",
    "url": "https://github.com/juancarlospaco/nim-telegram-bot",
    "method": "git",
    "tags": [
      "telegram",
      "bot",
      "telebot",
      "async",
      "multipurpose",
      "chat"
    ],
    "description": "Generic Configurable Telegram Bot for Nim, with builtin basic functionality and Plugins",
    "license": "MIT",
    "web": "https://github.com/juancarlospaco/nim-telegram-bot"
  },
  {
<<<<<<< HEAD
    "name": "uibuilder",
    "url": "https://github.com/ba0f3/uibuider.nim",
    "method": "git",
    "tags": [
      "ui",
      "builder",
      "libui",
      "designer",
      "gtk",
      "gnome",
      "glade",
      "interface",
      "gui",
      "linux",
      "windows",
      "osx",
      "mac"
    ],
    "description": "UI building with Gnome's Glade",
    "license": "MIT",
    "web": "https://github.com/ba0f3/uibuider.nim"
=======
    "name": "xiaomi",
    "url": "https://github.com/ThomasTJdev/nim_xiaomi.git",
    "method": "git",
    "tags": [
      "xiaomi",
      "iot"
    ],
    "description": "Read and write to Xiaomi IOT devices.",
    "license": "MIT",
    "web": "https://github.com/ThomasTJdev/nim_xiaomi"
>>>>>>> b4c57fe6
  }
]<|MERGE_RESOLUTION|>--- conflicted
+++ resolved
@@ -10178,7 +10178,6 @@
     "web": "https://github.com/juancarlospaco/nim-telegram-bot"
   },
   {
-<<<<<<< HEAD
     "name": "uibuilder",
     "url": "https://github.com/ba0f3/uibuider.nim",
     "method": "git",
@@ -10200,7 +10199,8 @@
     "description": "UI building with Gnome's Glade",
     "license": "MIT",
     "web": "https://github.com/ba0f3/uibuider.nim"
-=======
+  },
+  {
     "name": "xiaomi",
     "url": "https://github.com/ThomasTJdev/nim_xiaomi.git",
     "method": "git",
@@ -10211,6 +10211,6 @@
     "description": "Read and write to Xiaomi IOT devices.",
     "license": "MIT",
     "web": "https://github.com/ThomasTJdev/nim_xiaomi"
->>>>>>> b4c57fe6
+
   }
 ]