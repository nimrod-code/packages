[ 
  {
<<<<<<< HEAD
    "name": "nimbitarray",
=======
    "name": "nim-bitarray",
>>>>>>> 627bb4a5
    "url": "https://github.com/YesDrX/bitarray",
    "method": "git",
    "tags": [
      "bitarray",
       "nim"
    ],
    "description": "A simple bitarray library for nim.",
    "license": "MIT",
    "web": "https://yesdrx.github.io/bitarray/",
    "doc": "https://yesdrx.github.io/bitarray/"
  },
<<<<<<< HEAD
  {
    "name": "torim",
    "url": "https://github.com/KittyTechnoProgrammer/torim",
    "method": "git",
    "tags": [
      "tor",
      "hiddenservice"
    ],
    "description": "Updated version of tor.nim from https://github.com/FedericoCeratto/nim-tor",
    "license": "GPL-3.0",
    "web": "https://github.com/KittyTechnoProgrammer/torim",
    "doc": "https://github.com/KittyTechnoProgrammer/torim"
  },
  {
    "name": "jupyternim",
    "url": "https://github.com/stisa/jupyternim",
    "method": "git",
    "tags": [
      "jupyter",
      "nteract",
      "ipython",
      "jupyter-kernel"
    ],
    "description": "A Jupyter kernel for nim.",
    "license": "MIT",
    "web": "https://github.com/stisa/jupyternim/blob/master/README.md",
    "doc": "https://github.com/stisa/jupyternim"
  },
=======
>>>>>>> 627bb4a5
  {
    "name": "randgen",
    "url": "https://github.com/YesDrX/randgen",
    "method": "git",
    "tags": [
      "random",
      "nim",
      "pdf",
      "cdf"
    ],
    "description": "A random variable generating library for nim.",
    "license": "MIT",
    "web": "https://yesdrx.github.io/randgen/",
    "doc": "https://yesdrx.github.io/randgen/"
  },
  {
    "name": "numnim",
    "url": "https://github.com/YesDrX/numnim",
    "method": "git",
    "tags": [
      "numnim",
      "numpy",
      "ndarray",
      "matrix",
      "pandas",
      "dataframe"
    ],
    "description": "A numpy like ndarray and dataframe library for nim-lang.",
    "license": "MIT",
    "web": "https://github.com/YesDrX/numnim",
    "doc": "https://github.com/YesDrX/numnim"
  },
  {
    "name": "filesize",
    "url": "https://github.com/sergiotapia/filesize",
    "method": "git",
    "tags": [
      "filesize",
      "size"
    ],
    "description": "A Nim package to convert filesizes into other units, and turns filesizes into human readable strings.",
    "license": "MIT",
    "web": "https://github.com/sergiotapia/filesize",
    "doc": "https://github.com/sergiotapia/filesize"
  },
  {
    "name": "argon2_bind",
    "url": "https://github.com/D-Nice/argon2_bind",
    "method": "git",
    "tags": [
      "argon2",
      "kdf",
      "hash",
      "crypto",
      "phc",
      "c",
      "ffi",
      "cryptography"
    ],
    "description": "Bindings to the high-level Argon2 C API",
    "license": "Apache-2.0",
    "web": "https://github.com/D-Nice/argon2_bind",
    "doc": "https://d-nice.github.io/argon2_bind/"
  },
  {
    "name": "nbaser",
    "url": "https://github.com/D-Nice/nbaser",
    "method": "git",
    "tags": [
      "encode",
      "decode",
      "base",
      "unicode",
      "base58",
      "base-x"
    ],
    "description": "Encode/decode arbitrary unicode bases from size 2 to 256",
    "license": "Apache-2.0",
    "web": "https://github.com/D-Nice/nbaser",
    "doc": "https://d-nice.github.io/nbaser/"
  },
  {
    "name": "nio",
    "url": "https://github.com/KayraG/nio",
    "method": "git",
    "tags": [
      "server",
      "framework",
      "express",
      "http",
      "library"
    ],
    "description": "A Mini Server Framework for Nim language",
    "license": "MIT",
    "web": "https://github.com/KayraG/nio"
  },
  {
    "name": "decisiontree",
    "url": "https://github.com/Michedev/DecisionTreeNim",
    "method": "git",
    "tags": [
      "Decision tree",
      "Machine learning",
      "Random forest",
      "CART"
    ],
    "description": "Decision tree and Random forest CART implementation in Nim",
    "license": "GPL-3.0",
    "web": "https://github.com/Michedev/DecisionTreeNim"
  },
  {
    "name": "tsv2json",
    "url": "https://github.com/hectormonacci/tsv2json",
    "method": "git",
    "tags": [
      "TSV",
      "JSON"
    ],
    "description": "Turn TSV file or stream into JSON file or stream",
    "license": "MIT",
    "web": "https://github.com/hectormonacci/tsv2json"
  },
  {
    "name": "nimler",
    "url": "https://github.com/wltsmrz/nimler",
    "method": "git",
    "tags": [
      "Erlang",
      "Elixir"
    ],
    "description": "Erlang/Elixir NIFs for nim",
    "license": "MIT",
    "web": "https://github.com/wltsmrz/nimler"
  },
  {
    "name": "zstd",
    "url": "https://github.com/wltsmrz/nim_zstd",
    "method": "git",
    "tags": [
      "zstd",
      "compression"
    ],
    "description": "Bindings for zstd",
    "license": "MIT",
    "web": "https://github.com/wltsmrz/nim_zstd"
  },
  {
    "name": "QuickJS4nim",
    "url": "https://github.com/ImVexed/quickjs4nim",
    "method": "git",
    "tags": [
      "QuickJS",
      "Javascript",
      "Runtime",
      "Wrapper"
    ],
    "description": "A QuickJS wrapper for Nim",
    "license": "MIT",
    "web": "https://github.com/ImVexed/quickjs4nim"
  },
  {
    "name": "BitVector",
    "url": "https://github.com/MarcAzar/BitVector",
    "method": "git",
    "tags": [
      "Bit",
      "Array",
      "Vector",
      "Bloom"
    ],
    "description": "A high performance Nim implementation of BitVector with base SomeUnsignedInt(i.e: uint8-64) with support for slices, and seq supported operations",
    "license": "MIT",
    "web": "https://marcazar.github.io/BitVector"
  },
  {
    "name": "RollingHash",
    "url": "https://github.com/MarcAzar/RollingHash",
    "method": "git",
    "tags": [
      "Cyclic",
      "Hash",
      "BuzHash",
      "Rolling",
      "Rabin",
      "Karp",
      "CRC",
      "Fingerprint",
      "n-gram"
    ],
    "description": "A high performance Nim implementation of a Cyclic Polynomial Hash, aka BuzHash, and the Rabin-Karp algorithm",
    "license": "MIT",
    "web": "https://marcazar.github.io/RollingHash"
  },
  {
    "name": "BipBuffer",
    "url": "https://github.com/MarcAzar/BipBuffer",
    "method": "git",
    "tags": [
      "Bip Buffer",
      "Circular",
      "Ring",
      "Buffer",
      "nim"
    ],
    "description": "A Nim implementation of Simon Cooke's Bip Buffer. A type of circular buffer ensuring contiguous blocks of memory",
    "license": "MIT",
    "web": "https://marcazar.github.io/BipBuffer"
  },
  {
    "name": "whip",
    "url": "https://github.com/mattaylor/whip",
    "method": "git",
    "tags": [
      "http",
      "rest",
      "server",
      "httpbeast",
      "nest",
      "fast"
    ],
    "description": "Whip is high performance web application server based on httpbeast a nest for redix tree based routing with some extra opmtizations.",
    "license": "MIT",
    "web": "https://github.com/mattaylor/whip"
  },
  {
    "name": "elvis",
    "url": "https://github.com/mattaylor/elvis",
    "method": "git",
    "tags": [
      "operator",
      "elvis",
      "ternary",
      "template",
      "truthy",
      "falsy",
      "exception",
      "none",
      "null",
      "nil",
      "0",
      "NaN",
      "coalesce"
    ],
    "description": "The elvis package implements a 'truthy', 'ternary' and a 'coalesce' operator to Nim as syntactic sugar for working with conditional expressions",
    "license": "MIT",
    "web": "https://github.com/mattaylor/elvis"
  },
  {
    "name": "nimrun",
    "url": "https://github.com/lee-b/nimrun",
    "method": "git",
    "tags": [
      "shebang",
      "unix",
      "linux",
      "bsd",
      "mac",
      "shell",
      "script",
      "nimble",
      "nimcr",
      "compile",
      "run",
      "standalone"
    ],
    "description": "Shebang frontend for running nim code as scripts. Does not require .nim extensions.",
    "license": "MIT",
    "web": "https://github.com/lee-b/nimrun"
  },
  {
    "name": "sequtils2",
    "url": "https://github.com/Michedev/sequtils2",
    "method": "git",
    "tags": [
      "library",
      "sequence",
      "string",
      "openArray",
      "functional"
    ],
    "description": "Additional functions for sequences that are not present in sequtils",
    "license": "MIT",
    "web": "http://htmlpreview.github.io/?https://github.com/Michedev/sequtils2/blob/master/sequtils2.html"
  },
  {
    "name": "github_api",
    "url": "https://github.com/watzon/github-api-nim",
    "method": "git",
    "tags": [
      "library",
      "api",
      "github",
      "client"
    ],
    "description": "Nim wrapper for the GitHub API",
    "license": "WTFPL",
    "web": "https://github.com/watzon/github-api-nim"
  },
  {
    "name": "extensions",
    "url": "https://github.com/jyapayne/nim-extensions",
    "method": "git",
    "tags": [
      "library",
      "extensions",
      "addons"
    ],
    "description": "A library that will add useful tools to Nim's arsenal.",
    "license": "MIT",
    "web": "https://github.com/jyapayne/nim-extensions"
  },
  {
    "name": "nimates",
    "url": "https://github.com/jamesalbert/nimates",
    "method": "git",
    "tags": [
      "library",
      "postmates",
      "delivery"
    ],
    "description": "Client library for the Postmates API",
    "license": "Apache",
    "web": "https://github.com/jamesalbert/nimates"
  },
  {
    "name": "discordnim",
    "url": "https://github.com/Krognol/discordnim",
    "method": "git",
    "tags": [
      "library",
      "discord"
    ],
    "description": "Discord library for Nim",
    "license": "MIT",
    "web": "https://github.com/Krognol/discordnim"
  },
  {
    "name": "argument_parser",
    "url": "https://github.com/Xe/argument_parser/",
    "method": "git",
    "tags": [
      "library",
      "command-line",
      "arguments",
      "switches",
      "parsing"
    ],
    "description": "Provides a complex command-line parser",
    "license": "MIT",
    "web": "https://github.com/Xe/argument_parser"
  },
  {
    "name": "genieos",
    "url": "https://github.com/Araq/genieos/",
    "method": "git",
    "tags": [
      "library",
      "command-line",
      "sound",
      "recycle",
      "os"
    ],
    "description": "Too awesome procs to be included in nimrod.os module",
    "license": "MIT",
    "web": "https://github.com/Araq/genieos/"
  },
  {
    "name": "jester",
    "url": "https://github.com/dom96/jester/",
    "method": "git",
    "tags": [
      "web",
      "http",
      "framework",
      "dsl"
    ],
    "description": "A sinatra-like web framework for Nim.",
    "license": "MIT",
    "web": "https://github.com/dom96/jester"
  },
  {
    "name": "templates",
    "url": "https://github.com/onionhammer/nim-templates.git",
    "method": "git",
    "tags": [
      "web",
      "html",
      "template"
    ],
    "description": "A simple string templating library for Nim.",
    "license": "BSD",
    "web": "https://github.com/onionhammer/nim-templates"
  },
  {
    "name": "murmur",
    "url": "https://github.com/olahol/nimrod-murmur/",
    "method": "git",
    "tags": [
      "hash",
      "murmur"
    ],
    "description": "MurmurHash in pure Nim.",
    "license": "MIT",
    "web": "https://github.com/olahol/nimrod-murmur"
  },
  {
    "name": "libtcod_nim",
    "url": "https://github.com/Vladar4/libtcod_nim/",
    "method": "git",
    "tags": [
      "roguelike",
      "game",
      "library",
      "engine",
      "sdl",
      "opengl",
      "glsl"
    ],
    "description": "Wrapper of the libtcod library for the Nim language.",
    "license": "zlib",
    "web": "https://github.com/Vladar4/libtcod_nim"
  },
  {
    "name": "nimgame",
    "url": "https://github.com/Vladar4/nimgame/",
    "method": "git",
    "tags": [
      "deprecated",
      "game",
      "engine",
      "sdl"
    ],
    "description": "A simple 2D game engine for Nim language. Deprecated, use nimgame2 instead.",
    "license": "MIT",
    "web": "https://github.com/Vladar4/nimgame"
  },
  {
    "name": "nimgame2",
    "url": "https://github.com/Vladar4/nimgame2/",
    "method": "git",
    "tags": [
      "game",
      "engine",
      "sdl",
      "sdl2"
    ],
    "description": "A simple 2D game engine for Nim language.",
    "license": "MIT",
    "web": "https://github.com/Vladar4/nimgame2"
  },
  {
    "name": "sfml",
    "url": "https://github.com/fowlmouth/nimrod-sfml/",
    "method": "git",
    "tags": [
      "game",
      "library",
      "opengl"
    ],
    "description": "High level OpenGL-based Game Library",
    "license": "MIT",
    "web": "https://github.com/fowlmouth/nimrod-sfml"
  },
  {
    "name": "enet",
    "url": "https://github.com/fowlmouth/nimrod-enet/",
    "method": "git",
    "tags": [
      "game",
      "networking",
      "udp"
    ],
    "description": "Wrapper for ENet UDP networking library",
    "license": "MIT",
    "web": "https://github.com/fowlmouth/nimrod-enet"
  },
  {
    "name": "nim-locale",
    "alias": "locale"
  },
  {
    "name": "locale",
    "url": "https://github.com/Amrykid/nim-locale/",
    "method": "git",
    "tags": [
      "library",
      "locale",
      "i18n",
      "localization",
      "localisation",
      "globalization"
    ],
    "description": "A simple library for localizing Nim applications.",
    "license": "MIT",
    "web": "https://github.com/Amrykid/nim-locale"
  },
  {
    "name": "fowltek",
    "url": "https://github.com/fowlmouth/nimlibs/",
    "method": "git",
    "tags": [
      "game",
      "opengl",
      "wrappers",
      "library",
      "assorted"
    ],
    "description": "A collection of reusable modules and wrappers.",
    "license": "MIT",
    "web": "https://github.com/fowlmouth/nimlibs"
  },
  {
    "name": "nake",
    "url": "https://github.com/fowlmouth/nake/",
    "method": "git",
    "tags": [
      "build",
      "automation",
      "sortof"
    ],
    "description": "make-like for Nim. Describe your builds as tasks!",
    "license": "MIT",
    "web": "https://github.com/fowlmouth/nake"
  },
  {
    "name": "nimrod-glfw",
    "url": "https://github.com/rafaelvasco/nimrod-glfw/",
    "method": "git",
    "tags": [
      "library",
      "glfw",
      "opengl",
      "windowing",
      "game"
    ],
    "description": "Nim bindings for GLFW library.",
    "license": "MIT",
    "web": "https://github.com/rafaelvasco/nimrod-glfw"
  },
  {
    "name": "chipmunk",
    "alias": "chipmunk6"
  },
  {
    "name": "chipmunk6",
    "url": "https://github.com/fowlmouth/nimrod-chipmunk/",
    "method": "git",
    "tags": [
      "library",
      "physics",
      "game"
    ],
    "description": "Bindings for Chipmunk2D 6.x physics library",
    "license": "MIT",
    "web": "https://github.com/fowlmouth/nimrod-chipmunk"
  },
  {
    "name": "chipmunk7_demos",
    "url": "https://github.com/matkuki/chipmunk7_demos/",
    "method": "git",
    "tags": [
      "demos",
      "physics",
      "game"
    ],
    "description": "Chipmunk7 demos for Nim",
    "license": "MIT",
    "web": "https://github.com/matkuki/chipmunk7_demos"
  },
  {
    "name": "nim-glfw",
    "alias": "glfw"
  },
  {
    "name": "glfw",
    "url": "https://github.com/ephja/nim-glfw",
    "method": "git",
    "tags": [
      "library",
      "glfw",
      "opengl",
      "windowing",
      "game"
    ],
    "description": "A high-level GLFW 3 wrapper",
    "license": "MIT",
    "web": "https://github.com/ephja/nim-glfw"
  },
  {
    "name": "nim-ao",
    "alias": "ao"
  },
  {
    "name": "ao",
    "url": "https://github.com/ephja/nim-ao",
    "method": "git",
    "tags": [
      "library",
      "audio"
    ],
    "description": "A high-level libao wrapper",
    "license": "MIT",
    "web": "https://github.com/ephja/nim-ao"
  },
  {
    "name": "termbox",
    "url": "https://github.com/fowlmouth/nim-termbox",
    "method": "git",
    "tags": [
      "library",
      "terminal",
      "io"
    ],
    "description": "Termbox wrapper.",
    "license": "MIT",
    "web": "https://github.com/fowlmouth/nim-termbox"
  },
  {
    "name": "linagl",
    "url": "https://bitbucket.org/BitPuffin/linagl",
    "method": "hg",
    "tags": [
      "library",
      "opengl",
      "math",
      "game"
    ],
    "description": "OpenGL math library",
    "license": "CC0",
    "web": "https://bitbucket.org/BitPuffin/linagl"
  },
  {
    "name": "kwin",
    "url": "https://github.com/reactormonk/nim-kwin",
    "method": "git",
    "tags": [
      "library",
      "javascript",
      "kde"
    ],
    "description": "KWin JavaScript API wrapper",
    "license": "MIT",
    "web": "https://github.com/reactormonk/nim-kwin"
  },
  {
    "name": "opencv",
    "url": "https://github.com/dom96/nim-opencv",
    "method": "git",
    "tags": [
      "library",
      "wrapper",
      "opencv",
      "image",
      "processing"
    ],
    "description": "OpenCV wrapper",
    "license": "MIT",
    "web": "https://github.com/dom96/nim-opencv"
  },
  {
    "name": "nimble",
    "url": "https://github.com/nim-lang/nimble",
    "method": "git",
    "tags": [
      "app",
      "binary",
      "package",
      "manager"
    ],
    "description": "Nimble package manager",
    "license": "BSD",
    "web": "https://github.com/nim-lang/nimble"
  },
  {
    "name": "libnx",
    "url": "https://github.com/jyapayne/nim-libnx",
    "method": "git",
    "tags": [
      "switch",
      "nintendo",
      "libnx",
      "nx"
    ],
    "description": "A port of libnx to Nim",
    "license": "Unlicense",
    "web": "https://github.com/jyapayne/nim-libnx"
  },
  {
    "name": "switch_build",
    "url": "https://github.com/jyapayne/switch-build",
    "method": "git",
    "tags": [
      "switch",
      "nintendo",
      "build",
      "builder"
    ],
    "description": "An easy way to build homebrew files for the Nintendo Switch",
    "license": "MIT",
    "web": "https://github.com/jyapayne/switch-build"
  },
  {
    "name": "aporia",
    "url": "https://github.com/nim-lang/Aporia",
    "method": "git",
    "tags": [
      "app",
      "binary",
      "ide",
      "gtk"
    ],
    "description": "A Nim IDE.",
    "license": "GPLv2",
    "web": "https://github.com/nim-lang/Aporia"
  },
  {
    "name": "c2nim",
    "url": "https://github.com/nim-lang/c2nim",
    "method": "git",
    "tags": [
      "app",
      "binary",
      "tool",
      "header",
      "C"
    ],
    "description": "c2nim is a tool to translate Ansi C code to Nim.",
    "license": "MIT",
    "web": "https://github.com/nim-lang/c2nim"
  },
  {
    "name": "pas2nim",
    "url": "https://github.com/nim-lang/pas2nim",
    "method": "git",
    "tags": [
      "app",
      "binary",
      "tool",
      "Pascal"
    ],
    "description": "pas2nim is a tool to translate Pascal code to Nim.",
    "license": "MIT",
    "web": "https://github.com/nim-lang/pas2nim"
  },
  {
    "name": "ipsumgenera",
    "url": "https://github.com/dom96/ipsumgenera",
    "method": "git",
    "tags": [
      "app",
      "binary",
      "blog",
      "static",
      "generator"
    ],
    "description": "Static blog generator ala Jekyll.",
    "license": "MIT",
    "web": "https://github.com/dom96/ipsumgenera"
  },
  {
    "name": "clibpp",
    "url": "https://github.com/onionhammer/clibpp.git",
    "method": "git",
    "tags": [
      "import",
      "C++",
      "library",
      "wrap"
    ],
    "description": "Easy way to 'Mock' C++ interface",
    "license": "MIT",
    "web": "https://github.com/onionhammer/clibpp"
  },
  {
    "name": "pastebin",
    "url": "https://github.com/achesak/nim-pastebin",
    "method": "git",
    "tags": [
      "library",
      "wrapper",
      "pastebin"
    ],
    "description": "Pastebin API wrapper",
    "license": "MIT",
    "web": "https://github.com/achesak/nim-pastebin"
  },
  {
    "name": "yahooweather",
    "url": "https://github.com/achesak/nim-yahooweather",
    "method": "git",
    "tags": [
      "library",
      "wrapper",
      "weather"
    ],
    "description": "Yahoo! Weather API wrapper",
    "license": "MIT",
    "web": "https://github.com/achesak/nim-yahooweather"
  },
  {
    "name": "noaa",
    "url": "https://github.com/achesak/nim-noaa",
    "method": "git",
    "tags": [
      "library",
      "wrapper",
      "weather"
    ],
    "description": "NOAA weather API wrapper",
    "license": "MIT",
    "web": "https://github.com/achesak/nim-noaa"
  },
  {
    "name": "rss",
    "url": "https://github.com/achesak/nim-rss",
    "method": "git",
    "tags": [
      "library",
      "rss",
      "xml",
      "syndication"
    ],
    "description": "RSS library",
    "license": "MIT",
    "web": "https://github.com/achesak/nim-rss"
  },
  {
    "name": "extmath",
    "url": "https://github.com/achesak/extmath.nim",
    "method": "git",
    "tags": [
      "library",
      "math",
      "trigonometry"
    ],
    "description": "Nim math library",
    "license": "MIT",
    "web": "https://github.com/achesak/extmath.nim"
  },
  {
    "name": "gtk2",
    "url": "https://github.com/nim-lang/gtk2",
    "method": "git",
    "tags": [
      "wrapper",
      "gui",
      "gtk"
    ],
    "description": "Wrapper for gtk2, a feature rich toolkit for creating graphical user interfaces",
    "license": "MIT",
    "web": "https://github.com/nim-lang/gtk2"
  },
  {
    "name": "cairo",
    "url": "https://github.com/nim-lang/cairo",
    "method": "git",
    "tags": [
      "wrapper"
    ],
    "description": "Wrapper for cairo, a vector graphics library with display and print output",
    "license": "MIT",
    "web": "https://github.com/nim-lang/cairo"
  },
  {
    "name": "x11",
    "url": "https://github.com/nim-lang/x11",
    "method": "git",
    "tags": [
      "wrapper"
    ],
    "description": "Wrapper for X11",
    "license": "MIT",
    "web": "https://github.com/nim-lang/x11"
  },
  {
    "name": "opengl",
    "url": "https://github.com/nim-lang/opengl",
    "method": "git",
    "tags": [
      "wrapper"
    ],
    "description": "High-level and low-level wrapper for OpenGL",
    "license": "MIT",
    "web": "https://github.com/nim-lang/opengl"
  },
  {
    "name": "lua",
    "url": "https://github.com/nim-lang/lua",
    "method": "git",
    "tags": [
      "wrapper"
    ],
    "description": "Wrapper to interface with the Lua interpreter",
    "license": "MIT",
    "web": "https://github.com/nim-lang/lua"
  },
  {
    "name": "tcl",
    "url": "https://github.com/nim-lang/tcl",
    "method": "git",
    "tags": [
      "wrapper"
    ],
    "description": "Wrapper for the TCL programming language",
    "license": "MIT",
    "web": "https://github.com/nim-lang/tcl"
  },
  {
    "name": "glm",
    "url": "https://github.com/stavenko/nim-glm",
    "method": "git",
    "tags": [
      "opengl",
      "math",
      "matrix",
      "vector",
      "glsl"
    ],
    "description": "Port of c++ glm library with shader-like syntax",
    "license": "MIT",
    "web": "https://github.com/stavenko/nim-glm"
  },
  {
    "name": "python",
    "url": "https://github.com/nim-lang/python",
    "method": "git",
    "tags": [
      "wrapper"
    ],
    "description": "Wrapper to interface with Python interpreter",
    "license": "MIT",
    "web": "https://github.com/nim-lang/python"
  },
  {
    "name": "NimBorg",
    "url": "https://github.com/micklat/NimBorg",
    "method": "git",
    "tags": [
      "wrapper"
    ],
    "description": "High-level and low-level interfaces to python and lua",
    "license": "MIT",
    "web": "https://github.com/micklat/NimBorg"
  },
  {
    "name": "sha1",
    "url": "https://github.com/onionhammer/sha1",
    "method": "git",
    "tags": [
      "port",
      "hash",
      "sha1"
    ],
    "description": "SHA-1 produces a 160-bit (20-byte) hash value from arbitrary input",
    "license": "BSD"
  },
  {
    "name": "dropbox_filename_sanitizer",
    "url": "https://github.com/Araq/dropbox_filename_sanitizer/",
    "method": "git",
    "tags": [
      "dropbox"
    ],
    "description": "Tool to clean up filenames shared on Dropbox",
    "license": "MIT",
    "web": "https://github.com/Araq/dropbox_filename_sanitizer/"
  },
  {
    "name": "csv",
    "url": "https://github.com/achesak/nim-csv",
    "method": "git",
    "tags": [
      "csv",
      "parsing",
      "stringify",
      "library"
    ],
    "description": "Library for parsing, stringifying, reading, and writing CSV (comma separated value) files",
    "license": "MIT",
    "web": "https://github.com/achesak/nim-csv"
  },
  {
    "name": "geonames",
    "url": "https://github.com/achesak/nim-geonames",
    "method": "git",
    "tags": [
      "library",
      "wrapper",
      "geography"
    ],
    "description": "GeoNames API wrapper",
    "license": "MIT",
    "web": "https://github.com/achesak/nim-geonames"
  },
  {
    "name": "gravatar",
    "url": "https://github.com/achesak/nim-gravatar",
    "method": "git",
    "tags": [
      "library",
      "wrapper",
      "gravatar"
    ],
    "description": "Gravatar API wrapper",
    "license": "MIT",
    "web": "https://github.com/achesak/nim-gravatar"
  },
  {
    "name": "coverartarchive",
    "url": "https://github.com/achesak/nim-coverartarchive",
    "method": "git",
    "tags": [
      "library",
      "wrapper",
      "cover art",
      "music",
      "metadata"
    ],
    "description": "Cover Art Archive API wrapper",
    "license": "MIT",
    "web": "https://github.com/achesak/nim-coverartarchive"
  },
  {
    "name": "nim-ogg",
    "alias": "ogg"
  },
  {
    "name": "ogg",
    "url": "https://bitbucket.org/BitPuffin/nim-ogg",
    "method": "hg",
    "tags": [
      "library",
      "wrapper",
      "binding",
      "audio",
      "sound",
      "video",
      "metadata",
      "media"
    ],
    "description": "Binding to libogg",
    "license": "CC0"
  },
  {
    "name": "nim-vorbis",
    "alias": "vorbis"
  },
  {
    "name": "vorbis",
    "url": "https://bitbucket.org/BitPuffin/nim-vorbis",
    "method": "hg",
    "tags": [
      "library",
      "wrapper",
      "binding",
      "audio",
      "sound",
      "metadata",
      "media"
    ],
    "description": "Binding to libvorbis",
    "license": "CC0"
  },
  {
    "name": "nim-portaudio",
    "alias": "portaudio"
  },
  {
    "name": "portaudio",
    "url": "https://bitbucket.org/BitPuffin/nim-portaudio",
    "method": "hg",
    "tags": [
      "library",
      "wrapper",
      "binding",
      "audio",
      "sound",
      "media",
      "io"
    ],
    "description": "Binding to portaudio",
    "license": "CC0"
  },
  {
    "name": "commandeer",
    "url": "https://github.com/fenekku/commandeer",
    "method": "git",
    "tags": [
      "library",
      "command-line",
      "arguments",
      "switches",
      "parsing",
      "options"
    ],
    "description": "Provides a small command line parsing DSL (domain specific language)",
    "license": "MIT",
    "web": "https://github.com/fenekku/commandeer"
  },
  {
    "name": "scrypt.nim",
    "url": "https://bitbucket.org/BitPuffin/scrypt.nim",
    "method": "hg",
    "tags": [
      "library",
      "wrapper",
      "binding",
      "crypto",
      "cryptography",
      "hash",
      "password",
      "security"
    ],
    "description": "Binding and utilities for scrypt",
    "license": "CC0"
  },
  {
    "name": "bloom",
    "url": "https://github.com/boydgreenfield/nimrod-bloom",
    "method": "git",
    "tags": [
      "bloom-filter",
      "bloom",
      "probabilistic",
      "data structure",
      "set membership",
      "MurmurHash",
      "MurmurHash3"
    ],
    "description": "Efficient Bloom filter implementation in Nim using MurmurHash3.",
    "license": "MIT",
    "web": "https://www.github.com/boydgreenfield/nimrod-bloom"
  },
  {
    "name": "awesome_rmdir",
    "url": "https://github.com/Araq/awesome_rmdir/",
    "method": "git",
    "tags": [
      "rmdir",
      "awesome",
      "command-line"
    ],
    "description": "Command to remove acceptably empty directories.",
    "license": "MIT",
    "web": "https://github.com/Araq/awesome_rmdir/"
  },
  {
    "name": "nimalpm",
    "url": "https://github.com/barcharcraz/nimalpm/",
    "method": "git",
    "tags": [
      "alpm",
      "wrapper",
      "binding",
      "library"
    ],
    "description": "A nimrod wrapper for libalpm",
    "license": "GPLv2",
    "web": "https://www.github.com/barcharcraz/nimalpm/"
  },
  {
    "name": "png",
    "url": "https://github.com/barcharcraz/nimlibpng",
    "method": "git",
    "tags": [
      "png",
      "wrapper",
      "library",
      "libpng",
      "image"
    ],
    "description": "Nim wrapper for the libpng library",
    "license": "libpng",
    "web": "https://github.com/barcharcraz/nimlibpng"
  },
  {
    "name": "nimlibpng",
    "alias": "png"
  },
  {
    "name": "sdl2",
    "url": "https://github.com/nim-lang/sdl2",
    "method": "git",
    "tags": [
      "wrapper",
      "media",
      "audio",
      "video"
    ],
    "description": "Wrapper for SDL 2.x",
    "license": "MIT",
    "web": "https://github.com/nim-lang/sdl2"
  },
  {
    "name": "gamelib",
    "url": "https://github.com/PMunch/SDLGamelib",
    "method": "git",
    "tags": [
      "sdl",
      "game",
      "library"
    ],
    "description": "A library of functions to make creating games using Nim and SDL2 easier. This does not intend to be a full blown engine and tries to keep all the components loosely coupled so that individual parts can be used separately.",
    "license": "MIT",
    "web": "https://github.com/PMunch/SDLGamelib"
  },
  {
    "name": "nimcr",
    "url": "https://github.com/PMunch/nimcr",
    "method": "git",
    "tags": [
      "shebang",
      "utility"
    ],
    "description": "A small program to make Nim shebang-able without the overhead of compiling each time",
    "license": "MIT",
    "web": "https://github.com/PMunch/nimcr"
  },
  {
    "name": "gtkgenui",
    "url": "https://github.com/PMunch/gtkgenui",
    "method": "git",
    "tags": [
      "gtk2",
      "utility"
    ],
    "description": "This module provides the genui macro for the Gtk2 toolkit. Genui is a way to specify graphical interfaces in a hierarchical way to more clearly show the structure of the interface as well as simplifying the code.",
    "license": "MIT",
    "web": "https://github.com/PMunch/gtkgenui"
  },
  {
    "name": "persvector",
    "url": "https://github.com/PMunch/nim-persistent-vector",
    "method": "git",
    "tags": [
      "datastructures",
      "immutable",
      "persistent"
    ],
    "description": "This is an implementation of Clojures persistent vectors in Nim.",
    "license": "MIT",
    "web": "https://github.com/PMunch/nim-persistent-vector"
  },
  {
    "name": "pcap",
    "url": "https://github.com/PMunch/nim-pcap",
    "method": "git",
    "tags": [
      "pcap",
      "fileformats"
    ],
    "description": "Tiny pure Nim library to read PCAP files used by TcpDump/WinDump/Wireshark.",
    "license": "MIT",
    "web": "https://github.com/PMunch/nim-pcap"
  },
  {
    "name": "drawille",
    "url": "https://github.com/PMunch/drawille-nim",
    "method": "git",
    "tags": [
      "drawile",
      "terminal",
      "graphics"
    ],
    "description": "Drawing in terminal with Unicode Braille characters.",
    "license": "MIT",
    "web": "https://github.com/PMunch/drawille-nim"
  },
  {
    "name": "binaryparse",
    "url": "https://github.com/PMunch/binaryparse",
    "method": "git",
    "tags": [
      "parsing",
      "binary"
    ],
    "description": "Binary parser (and writer) in pure Nim. Generates efficient parsing procedures that handle many commonly seen patterns seen in binary files and does sub-byte field reading.",
    "license": "MIT",
    "web": "https://github.com/PMunch/binaryparse"
  },
  {
    "name": "libkeepass",
    "url": "https://github.com/PMunch/libkeepass",
    "method": "git",
    "tags": [
      "keepass",
      "password",
      "library"
    ],
    "description": "Library for reading KeePass files and decrypt the passwords within it",
    "license": "MIT",
    "web": "https://github.com/PMunch/libkeepass"
  },
  {
    "name": "zhsh",
    "url": "https://github.com/PMunch/zhangshasha",
    "method": "git",
    "tags": [
      "algorithm",
      "edit-distance"
    ],
    "description": "This module is a port of the Java implementation of the Zhang-Shasha algorithm for tree edit distance",
    "license": "MIT",
    "web": "https://github.com/PMunch/zhangshasha"
  },
  {
    "name": "termstyle",
    "url": "https://github.com/PMunch/termstyle",
    "method": "git",
    "tags": [
      "terminal",
      "colour",
      "style"
    ],
    "description": "Easy to use styles for terminal output",
    "license": "MIT",
    "web": "https://github.com/PMunch/termstyle"
  },
  {
    "name": "combparser",
    "url": "https://github.com/PMunch/combparser",
    "method": "git",
    "tags": [
      "parser",
      "combinator"
    ],
    "description": "A parser combinator library for easy generation of complex parsers",
    "license": "MIT",
    "web": "https://github.com/PMunch/combparser"
  },
  {
    "name": "protobuf",
    "url": "https://github.com/PMunch/protobuf-nim",
    "method": "git",
    "tags": [
      "protobuf",
      "serialization"
    ],
    "description": "Protobuf implementation in pure Nim that leverages the power of the macro system to not depend on any external tools",
    "license": "MIT",
    "web": "https://github.com/PMunch/protobuf-nim"
  },
  {
    "name": "strslice",
    "url": "https://github.com/PMunch/strslice",
    "method": "git",
    "tags": [
      "optimization",
      "strings",
      "library"
    ],
    "description": "Simple implementation of string slices with some of the strutils ported or wrapped to work on them. String slices offer a performance enhancement when working with large amounts of slices from one base string",
    "license": "MIT",
    "web": "https://github.com/PMunch/strslice"
  },
  {
    "name": "jsonschema",
    "url": "https://github.com/PMunch/jsonschema",
    "method": "git",
    "tags": [
      "json",
      "schema",
      "library",
      "validation"
    ],
    "description": "JSON schema validation and creation.",
    "license": "MIT",
    "web": "https://github.com/PMunch/jsonschema"
  },
  {
    "name": "nimlsp",
    "url": "https://github.com/PMunch/nimlsp",
    "method": "git",
    "tags": [
      "lsp",
      "nimsuggest",
      "editor"
    ],
    "description": "Language Server Protocol implementation for Nim",
    "license": "MIT",
    "web": "https://github.com/PMunch/nimlsp"
  },
  {
    "name": "optionsutils",
    "url": "https://github.com/PMunch/nim-optionsutils",
    "method": "git",
    "tags": [
      "options",
      "library",
      "safety"
    ],
    "description": "Utility macros for easier handling of options in Nim",
    "license": "MIT",
    "web": "https://github.com/PMunch/nim-optionsutils"
  },
  {
    "name": "getmac",
    "url": "https://github.com/PMunch/getmac",
    "method": "git",
    "tags": [
      "network",
      "mac",
      "ip"
    ],
    "description": "A package to get the MAC address of a local IP address",
    "license": "MIT",
    "web": "https://github.com/PMunch/getmac"
  },
  {
    "name": "macroutils",
    "url": "https://github.com/PMunch/macroutils",
    "method": "git",
    "tags": [
      "macros",
      "ast",
      "metaprogramming",
      "library",
      "utility"
    ],
    "description": "A package that makes creating macros easier",
    "license": "MIT",
    "web": "https://github.com/PMunch/macroutils"
  },
  {
    "name": "ansiparse",
    "url": "https://github.com/PMunch/ansiparse",
    "method": "git",
    "tags": [
      "ansi",
      "library",
      "parsing"
    ],
    "description": "Library to parse ANSI escape codes",
    "license": "MIT",
    "web": "https://github.com/PMunch/ansiparse"
  },
  {
    "name": "ansitohtml",
    "url": "https://github.com/PMunch/ansitohtml",
    "method": "git",
    "tags": [
      "ansi",
      "library",
      "html"
    ],
    "description": "Converts ANSI colour codes to HTML span tags with style tags",
    "license": "MIT",
    "web": "https://github.com/PMunch/ansitohtml"
  },
  {
    "name": "xevloop",
    "url": "https://github.com/PMunch/xevloop",
    "method": "git",
    "tags": [
      "x11",
      "library",
      "events"
    ],
    "description": "Library to more easily create X11 event loops",
    "license": "MIT",
    "web": "https://github.com/PMunch/xevloop"
  },
  {
    "name": "sdl2_nim",
    "url": "https://github.com/Vladar4/sdl2_nim",
    "method": "git",
    "tags": [
      "library",
      "wrapper",
      "sdl2",
      "game",
      "video",
      "image",
      "audio",
      "network",
      "ttf"
    ],
    "description": "Wrapper of the SDL 2 library for the Nim language.",
    "license": "zlib",
    "web": "https://github.com/Vladar4/sdl2_nim"
  },
  {
    "name": "assimp",
    "url": "https://github.com/barcharcraz/nim-assimp",
    "method": "git",
    "tags": [
      "wrapper",
      "media",
      "mesh",
      "import",
      "game"
    ],
    "description": "Wrapper for the assimp library",
    "license": "MIT",
    "web": "https://github.com/barcharcraz/nim-assimp"
  },
  {
    "name": "freeimage",
    "url": "https://github.com/barcharcraz/nim-freeimage",
    "method": "git",
    "tags": [
      "wrapper",
      "media",
      "image",
      "import",
      "game"
    ],
    "description": "Wrapper for the FreeImage library",
    "license": "MIT",
    "web": "https://github.com/barcharcraz/nim-freeimage"
  },
  {
    "name": "bcrypt",
    "url": "https://github.com/ithkuil/bcryptnim/",
    "method": "git",
    "tags": [
      "hash",
      "crypto",
      "password",
      "bcrypt",
      "library"
    ],
    "description": "Wraps the bcrypt (blowfish) library for creating encrypted hashes (useful for passwords)",
    "license": "BSD",
    "web": "https://www.github.com/ithkuil/bcryptnim/"
  },
  {
    "name": "opencl",
    "url": "https://github.com/nim-lang/opencl",
    "method": "git",
    "tags": [
      "library"
    ],
    "description": "Low-level wrapper for OpenCL",
    "license": "MIT",
    "web": "https://github.com/nim-lang/opencl"
  },
  {
    "name": "DevIL",
    "url": "https://github.com/Varriount/DevIL",
    "method": "git",
    "tags": [
      "image",
      "library",
      "graphics",
      "wrapper"
    ],
    "description": "Wrapper for the DevIL image library",
    "license": "MIT",
    "web": "https://github.com/Varriount/DevIL"
  },
  {
    "name": "signals",
    "url": "https://github.com/fowlmouth/signals.nim",
    "method": "git",
    "tags": [
      "event-based",
      "observer pattern",
      "library"
    ],
    "description": "Signals/slots library.",
    "license": "MIT",
    "web": "https://github.com/fowlmouth/signals.nim"
  },
  {
    "name": "sling",
    "url": "https://github.com/Druage/sling",
    "method": "git",
    "tags": [
      "signal",
      "slots",
      "eventloop",
      "callback"
    ],
    "description": "Signal and Slot library for Nim.",
    "license": "unlicense",
    "web": "https://github.com/Druage/sling"
  },
  {
    "name": "number_files",
    "url": "https://github.com/Araq/number_files/",
    "method": "git",
    "tags": [
      "rename",
      "filename",
      "finder"
    ],
    "description": "Command to add counter suffix/prefix to a list of files.",
    "license": "MIT",
    "web": "https://github.com/Araq/number_files/"
  },
  {
    "name": "redissessions",
    "url": "https://github.com/ithkuil/redissessions/",
    "method": "git",
    "tags": [
      "jester",
      "sessions",
      "redis"
    ],
    "description": "Redis-backed sessions for jester",
    "license": "MIT",
    "web": "https://github.com/ithkuil/redissessions/"
  },
  {
    "name": "horde3d",
    "url": "https://github.com/fowlmouth/horde3d",
    "method": "git",
    "tags": [
      "graphics",
      "3d",
      "rendering",
      "wrapper"
    ],
    "description": "Wrapper for Horde3D, a small open source 3D rendering engine.",
    "license": "WTFPL",
    "web": "https://github.com/fowlmouth/horde3d"
  },
  {
    "name": "mongo",
    "url": "https://github.com/nim-lang/mongo",
    "method": "git",
    "tags": [
      "library",
      "wrapper",
      "database"
    ],
    "description": "Bindings and a high-level interface for MongoDB",
    "license": "MIT",
    "web": "https://github.com/nim-lang/mongo"
  },
  {
    "name": "allegro5",
    "url": "https://github.com/fowlmouth/allegro5",
    "method": "git",
    "tags": [
      "wrapper",
      "graphics",
      "games",
      "opengl",
      "audio"
    ],
    "description": "Wrapper for Allegro version 5.X",
    "license": "MIT",
    "web": "https://github.com/fowlmouth/allegro5"
  },
  {
    "name": "physfs",
    "url": "https://github.com/fowlmouth/physfs",
    "method": "git",
    "tags": [
      "wrapper",
      "filesystem",
      "archives"
    ],
    "description": "A library to provide abstract access to various archives.",
    "license": "WTFPL",
    "web": "https://github.com/fowlmouth/physfs"
  },
  {
    "name": "shoco",
    "url": "https://github.com/onionhammer/shoconim.git",
    "method": "git",
    "tags": [
      "compression",
      "shoco"
    ],
    "description": "A fast compressor for short strings",
    "license": "MIT",
    "web": "https://github.com/onionhammer/shoconim"
  },
  {
    "name": "murmur3",
    "url": "https://github.com/boydgreenfield/nimrod-murmur",
    "method": "git",
    "tags": [
      "MurmurHash",
      "MurmurHash3",
      "murmur",
      "hash",
      "hashing"
    ],
    "description": "A simple MurmurHash3 wrapper for Nim",
    "license": "MIT",
    "web": "https://github.com/boydgreenfield/nimrod-murmur"
  },
  {
    "name": "hex",
    "url": "https://github.com/esbullington/nimrod-hex",
    "method": "git",
    "tags": [
      "hex",
      "encoding"
    ],
    "description": "A simple hex package for Nim",
    "license": "MIT",
    "web": "https://github.com/esbullington/nimrod-hex"
  },
  {
    "name": "strfmt",
    "url": "https://github.com/bio-nim/nim-strfmt",
    "method": "git",
    "tags": [
      "library"
    ],
    "description": "A string formatting library inspired by Python's `format`.",
    "license": "MIT",
    "web": "https://github.com/bio-nim/nim-strfmt"
  },
  {
    "name": "jade-nim",
    "url": "https://github.com/idlewan/jade-nim",
    "method": "git",
    "tags": [
      "template",
      "jade",
      "web",
      "dsl",
      "html"
    ],
    "description": "Compiles jade templates to Nim procedures.",
    "license": "MIT",
    "web": "https://github.com/idlewan/jade-nim"
  },
  {
    "name": "gh_nimrod_doc_pages",
    "url": "https://github.com/Araq/gh_nimrod_doc_pages",
    "method": "git",
    "tags": [
      "command-line",
      "web",
      "automation",
      "documentation"
    ],
    "description": "Generates a GitHub documentation website for Nim projects.",
    "license": "MIT",
    "web": "https://github.com/Araq/gh_nimrod_doc_pages"
  },
  {
    "name": "midnight_dynamite",
    "url": "https://github.com/Araq/midnight_dynamite",
    "method": "git",
    "tags": [
      "wrapper",
      "library",
      "html",
      "markdown",
      "md"
    ],
    "description": "Wrapper for the markdown rendering hoedown library",
    "license": "MIT",
    "web": "https://github.com/Araq/midnight_dynamite"
  },
  {
    "name": "rsvg",
    "url": "https://github.com/def-/rsvg",
    "method": "git",
    "tags": [
      "wrapper",
      "library",
      "graphics"
    ],
    "description": "Wrapper for librsvg, a Scalable Vector Graphics (SVG) rendering library",
    "license": "MIT",
    "web": "https://github.com/def-/rsvg"
  },
  {
    "name": "emerald",
    "url": "https://github.com/flyx/emerald",
    "method": "git",
    "tags": [
      "dsl",
      "html",
      "template",
      "web"
    ],
    "description": "macro-based HTML templating engine",
    "license": "WTFPL",
    "web": "https://flyx.github.io/emerald/"
  },
  {
    "name": "niminst",
    "url": "https://github.com/nim-lang/niminst",
    "method": "git",
    "tags": [
      "app",
      "binary",
      "tool",
      "installation",
      "generator"
    ],
    "description": "tool to generate installers for Nim programs",
    "license": "MIT",
    "web": "https://github.com/nim-lang/niminst"
  },
  {
    "name": "redis",
    "url": "https://github.com/nim-lang/redis",
    "method": "git",
    "tags": [
      "redis",
      "client",
      "library"
    ],
    "description": "official redis client for Nim",
    "license": "MIT",
    "web": "https://github.com/nim-lang/redis"
  },
  {
    "name": "dialogs",
    "url": "https://github.com/nim-lang/dialogs",
    "method": "git",
    "tags": [
      "library",
      "ui",
      "gui",
      "dialog",
      "file"
    ],
    "description": "wraps GTK+ or Windows' open file dialogs",
    "license": "MIT",
    "web": "https://github.com/nim-lang/dialogs"
  },
  {
    "name": "vectors",
    "url": "https://github.com/blamestross/nimrod-vectors",
    "method": "git",
    "tags": [
      "math",
      "vectors",
      "library"
    ],
    "description": "Simple multidimensional vector math",
    "license": "MIT",
    "web": "https://github.com/blamestross/nimrod-vectors"
  },
  {
    "name": "bitarray",
    "url": "https://github.com/onecodex/nim-bitarray",
    "method": "git",
    "tags": [
      "Bit arrays",
      "Bit sets",
      "Bit vectors",
      "Data structures"
    ],
    "description": "mmap-backed bitarray implementation in Nim.",
    "license": "MIT",
    "web": "https://www.github.com/onecodex/nim-bitarray"
  },
  {
    "name": "appdirs",
    "url": "https://github.com/MrJohz/appdirs",
    "method": "git",
    "tags": [
      "utility",
      "filesystem"
    ],
    "description": "A utility library to find the directory you need to app in.",
    "license": "MIT",
    "web": "https://github.com/MrJohz/appdirs"
  },
  {
    "name": "sndfile",
    "url": "https://github.com/julienaubert/nim-sndfile",
    "method": "git",
    "tags": [
      "audio",
      "wav",
      "wrapper",
      "libsndfile"
    ],
    "description": "A wrapper of libsndfile",
    "license": "MIT",
    "web": "https://github.com/julienaubert/nim-sndfile"
  },
  {
    "name": "nim-sndfile",
    "alias": "sndfile"
  },
  {
    "name": "bigints",
    "url": "https://github.com/def-/bigints",
    "method": "git",
    "tags": [
      "math",
      "library",
      "numbers"
    ],
    "description": "Arbitrary-precision integers",
    "license": "MIT",
    "web": "https://github.com/def-/bigints"
  },
  {
    "name": "iterutils",
    "url": "https://github.com/def-/iterutils",
    "method": "git",
    "tags": [
      "library",
      "iterators"
    ],
    "description": "Functional operations for iterators and slices, similar to sequtils",
    "license": "MIT",
    "web": "https://github.com/def-/iterutils"
  },
  {
    "name": "hastyscribe",
    "url": "https://github.com/h3rald/hastyscribe",
    "method": "git",
    "tags": [
      "markdown",
      "html",
      "publishing"
    ],
    "description": "Self-contained markdown compiler generating self-contained HTML documents",
    "license": "MIT",
    "web": "https://h3rald.com/hastyscribe"
  },
  {
    "name": "nanomsg",
    "url": "https://github.com/def-/nim-nanomsg",
    "method": "git",
    "tags": [
      "library",
      "wrapper",
      "networking"
    ],
    "description": "Wrapper for the nanomsg socket library that provides several common communication patterns",
    "license": "MIT",
    "web": "https://github.com/def-/nim-nanomsg"
  },
  {
    "name": "directnimrod",
    "url": "https://bitbucket.org/barcharcraz/directnimrod",
    "method": "git",
    "tags": [
      "library",
      "wrapper",
      "graphics",
      "windows"
    ],
    "description": "Wrapper for microsoft's DirectX libraries",
    "license": "MS-PL",
    "web": "https://bitbucket.org/barcharcraz/directnimrod"
  },
  {
    "name": "imghdr",
    "url": "https://github.com/achesak/nim-imghdr",
    "method": "git",
    "tags": [
      "image",
      "formats",
      "files"
    ],
    "description": "Library for detecting the format of an image",
    "license": "MIT",
    "web": "https://github.com/achesak/nim-imghdr"
  },
  {
    "name": "csv2json",
    "url": "https://github.com/achesak/nim-csv2json",
    "method": "git",
    "tags": [
      "csv",
      "json"
    ],
    "description": "Convert CSV files to JSON",
    "license": "MIT",
    "web": "https://github.com/achesak/nim-csv2json"
  },
  {
    "name": "vecmath",
    "url": "https://github.com/barcharcraz/vecmath",
    "method": "git",
    "tags": [
      "library",
      "math",
      "vector"
    ],
    "description": "various vector maths utils for nimrod",
    "license": "MIT",
    "web": "https://github.com/barcharcraz/vecmath"
  },
  {
    "name": "lazy_rest",
    "url": "https://github.com/Araq/lazy_rest",
    "method": "git",
    "tags": [
      "library",
      "rst",
      "rest",
      "text",
      "html"
    ],
    "description": "Simple reST HTML generation with some extras.",
    "license": "MIT",
    "web": "https://github.com/Araq/lazy_rest"
  },
  {
    "name": "Phosphor",
    "url": "https://github.com/barcharcraz/Phosphor",
    "method": "git",
    "tags": [
      "library",
      "opengl",
      "graphics"
    ],
    "description": "eaiser use of OpenGL and GLSL shaders",
    "license": "MIT",
    "web": "https://github.com/barcharcraz/Phosphor"
  },
  {
    "name": "colorsys",
    "url": "https://github.com/achesak/nim-colorsys",
    "method": "git",
    "tags": [
      "library",
      "colors",
      "rgb",
      "yiq",
      "hls",
      "hsv"
    ],
    "description": "Convert between RGB, YIQ, HLS, and HSV color systems.",
    "license": "MIT",
    "web": "https://github.com/achesak/nim-colorsys"
  },
  {
    "name": "pythonfile",
    "url": "https://github.com/achesak/nim-pythonfile",
    "method": "git",
    "tags": [
      "library",
      "python",
      "files",
      "file"
    ],
    "description": "Wrapper of the file procedures to provide an interface as similar as possible to that of Python",
    "license": "MIT",
    "web": "https://github.com/achesak/nim-pythonfile"
  },
  {
    "name": "sndhdr",
    "url": "https://github.com/achesak/nim-sndhdr",
    "method": "git",
    "tags": [
      "library",
      "formats",
      "files",
      "sound",
      "audio"
    ],
    "description": "Library for detecting the format of a sound file",
    "license": "MIT",
    "web": "https://github.com/achesak/nim-sndhdr"
  },
  {
    "name": "irc",
    "url": "https://github.com/nim-lang/irc",
    "method": "git",
    "tags": [
      "library",
      "irc",
      "network"
    ],
    "description": "Implements a simple IRC client.",
    "license": "MIT",
    "web": "https://github.com/nim-lang/irc"
  },
  {
    "name": "random",
    "url": "https://github.com/oprypin/nim-random",
    "method": "git",
    "tags": [
      "library",
      "algorithms",
      "random"
    ],
    "description": "Pseudo-random number generation library inspired by Python",
    "license": "MIT",
    "web": "https://github.com/oprypin/nim-random"
  },
  {
    "name": "zmq",
    "url": "https://github.com/nim-lang/nim-zmq",
    "method": "git",
    "tags": [
      "library",
      "wrapper",
      "zeromq",
      "messaging",
      "queue"
    ],
    "description": "ZeroMQ 4 wrapper",
    "license": "MIT",
    "web": "https://github.com/nim-lang/nim-zmq"
  },
  {
    "name": "uuid",
    "url": "https://github.com/idlewan/nim-uuid",
    "method": "git",
    "tags": [
      "library",
      "wrapper",
      "uuid"
    ],
    "description": "UUID wrapper",
    "license": "MIT",
    "web": "https://github.com/idlewan/nim-uuid"
  },
  {
    "name": "robotparser",
    "url": "https://github.com/achesak/nim-robotparser",
    "method": "git",
    "tags": [
      "library",
      "useragent",
      "robots",
      "robot.txt"
    ],
    "description": "Determine if a useragent can access a URL using robots.txt",
    "license": "MIT",
    "web": "https://github.com/achesak/nim-robotparser"
  },
  {
    "name": "epub",
    "url": "https://github.com/achesak/nim-epub",
    "method": "git",
    "tags": [
      "library",
      "epub",
      "e-book"
    ],
    "description": "Module for working with EPUB e-book files",
    "license": "MIT",
    "web": "https://github.com/achesak/nim-epub"
  },
  {
    "name": "hashids",
    "url": "https://github.com/achesak/nim-hashids",
    "method": "git",
    "tags": [
      "library",
      "hashids"
    ],
    "description": "Nim implementation of Hashids",
    "license": "MIT",
    "web": "https://github.com/achesak/nim-hashids"
  },
  {
    "name": "openssl_evp",
    "url": "https://github.com/cowboy-coders/nim-openssl-evp",
    "method": "git",
    "tags": [
      "library",
      "crypto",
      "openssl"
    ],
    "description": "Wrapper for OpenSSL's EVP interface",
    "license": "OpenSSL and SSLeay",
    "web": "https://github.com/cowboy-coders/nim-openssl-evp"
  },
  {
    "name": "monad",
    "alias": "maybe"
  },
  {
    "name": "maybe",
    "url": "https://github.com/superfunc/maybe",
    "method": "git",
    "tags": [
      "library",
      "functional",
      "optional",
      "monad"
    ],
    "description": "basic monadic maybe type for Nim",
    "license": "BSD3",
    "web": "https://github.com/superfunc/maybe"
  },
  {
    "name": "eternity",
    "url": "https://github.com/hiteshjasani/nim-eternity",
    "method": "git",
    "tags": [
      "library",
      "time",
      "format"
    ],
    "description": "Humanize elapsed time",
    "license": "MIT",
    "web": "https://github.com/hiteshjasani/nim-eternity"
  },
  {
    "name": "gmp",
    "url": "https://github.com/subsetpark/nim-gmp",
    "method": "git",
    "tags": [
      "library",
      "bignum",
      "numbers",
      "math"
    ],
    "description": "wrapper for the GNU multiple precision arithmetic library (GMP)",
    "license": "LGPLv3 or GPLv2",
    "web": "https://github.com/subsetpark/nim-gmp"
  },
  {
    "name": "ludens",
    "url": "https://github.com/rnentjes/nim-ludens",
    "method": "git",
    "tags": [
      "library",
      "game",
      "opengl",
      "sfml"
    ],
    "description": "Little game library using opengl and sfml",
    "license": "MIT",
    "web": "https://github.com/rnentjes/nim-ludens"
  },
  {
    "name": "ffbookmarks",
    "url": "https://github.com/achesak/nim-ffbookmarks",
    "method": "git",
    "tags": [
      "firefox",
      "bookmarks",
      "library"
    ],
    "description": "Nim module for working with Firefox bookmarks",
    "license": "MIT",
    "web": "https://github.com/achesak/nim-ffbookmarks"
  },
  {
    "name": "moustachu",
    "url": "https://github.com/fenekku/moustachu.git",
    "method": "git",
    "tags": [
      "web",
      "html",
      "template",
      "mustache"
    ],
    "description": "Mustache templating for Nim.",
    "license": "MIT",
    "web": "https://github.com/fenekku/moustachu"
  },
  {
    "name": "easy_bcrypt",
    "url": "https://github.com/Akito13/easy-bcrypt.git",
    "method": "git",
    "tags": [
      "hash",
      "crypto",
      "password",
      "bcrypt"
    ],
    "description": "A simple wrapper providing a convenient reentrant interface for the bcrypt password hashing algorithm.",
    "license": "CC0"
  },
  {
    "name": "libclang",
    "url": "https://github.com/cowboy-coders/nim-libclang.git",
    "method": "git",
    "tags": [
      "wrapper",
      "bindings",
      "clang"
    ],
    "description": "wrapper for libclang (the C-interface of the clang LLVM frontend)",
    "license": "MIT",
    "web": "https://github.com/cowboy-coders/nim-libclang"
  },
  {
    "name": "nim-libclang",
    "alias": "libclang"
  },
  {
    "name": "nimqml",
    "url": "https://github.com/filcuc/nimqml",
    "method": "git",
    "tags": [
      "Qt",
      "Qml",
      "UI",
      "GUI"
    ],
    "description": "Qt Qml bindings",
    "license": "GPLv3",
    "web": "https://github.com/filcuc/nimqml"
  },
  {
    "name": "XPLM-Nim",
    "url": "https://github.com/jpoirier/XPLM-Nim",
    "method": "git",
    "tags": [
      "X-Plane",
      "XPLM",
      "Plugin",
      "SDK"
    ],
    "description": "X-Plane XPLM SDK wrapper",
    "license": "BSD",
    "web": "https://github.com/jpoirier/XPLM-Nim"
  },
  {
    "name": "csfml",
    "url": "https://github.com/oprypin/nim-csfml",
    "method": "git",
    "tags": [
      "sfml",
      "binding",
      "game",
      "media",
      "library",
      "opengl"
    ],
    "description": "Bindings for Simple and Fast Multimedia Library (through CSFML)",
    "license": "zlib",
    "web": "https://github.com/oprypin/nim-csfml"
  },
  {
    "name": "optional_t",
    "url": "https://github.com/flaviut/optional_t",
    "method": "git",
    "tags": [
      "option",
      "functional"
    ],
    "description": "Basic Option[T] library",
    "license": "MIT",
    "web": "https://github.com/flaviut/optional_t"
  },
  {
    "name": "nimrtlsdr",
    "url": "https://github.com/jpoirier/nimrtlsdr",
    "method": "git",
    "tags": [
      "rtl-sdr",
      "wrapper",
      "bindings",
      "rtlsdr"
    ],
    "description": "A Nim wrapper for librtlsdr",
    "license": "BSD",
    "web": "https://github.com/jpoirier/nimrtlsdr"
  },
  {
    "name": "lapp",
    "url": "https://gitlab.3dicc.com/gokr/lapp.git",
    "method": "git",
    "tags": [
      "args",
      "cmd",
      "opt",
      "parse",
      "parsing"
    ],
    "description": "Opt parser using synopsis as specification, ported from Lua.",
    "license": "MIT",
    "web": "https://gitlab.3dicc.com/gokr/lapp"
  },
  {
    "name": "blimp",
    "url": "https://gitlab.3dicc.com/gokr/blimp.git",
    "method": "git",
    "tags": [
      "app",
      "binary",
      "utility",
      "git",
      "git-fat"
    ],
    "description": "Utility that helps with big files in git, very similar to git-fat, s3annnex etc.",
    "license": "MIT",
    "web": "https://gitlab.3dicc.com/gokr/blimp"
  },
  {
    "name": "parsetoml",
    "url": "https://github.com/NimParsers/parsetoml.git",
    "method": "git",
    "tags": [
      "library",
      "parse"
    ],
    "description": "Library for parsing TOML files.",
    "license": "MIT",
    "web": "https://github.com/NimParsers/parsetoml"
  },
  {
    "name": "compiler",
    "url": "https://github.com/nim-lang/Nim.git",
    "method": "git",
    "tags": [
      "library"
    ],
    "description": "Compiler package providing the compiler sources as a library.",
    "license": "MIT",
    "web": "https://github.com/nim-lang/Nim"
  },
  {
    "name": "nre",
    "url": "https://github.com/flaviut/nre.git",
    "method": "git",
    "tags": [
      "library",
      "pcre",
      "regex"
    ],
    "description": "A better regular expression library",
    "license": "MIT",
    "web": "https://github.com/flaviut/nre"
  },
  {
    "name": "docopt",
    "url": "https://github.com/docopt/docopt.nim",
    "method": "git",
    "tags": [
      "command-line",
      "arguments",
      "parsing",
      "library"
    ],
    "description": "Command-line args parser based on Usage message",
    "license": "MIT",
    "web": "https://github.com/docopt/docopt.nim"
  },
  {
    "name": "bpg",
    "url": "https://github.com/def-/nim-bpg.git",
    "method": "git",
    "tags": [
      "image",
      "library",
      "wrapper"
    ],
    "description": "BPG (Better Portable Graphics) for Nim",
    "license": "MIT",
    "web": "https://github.com/def-/nim-bpg"
  },
  {
    "name": "io-spacenav",
    "url": "https://github.com/nimious/io-spacenav.git",
    "method": "git",
    "tags": [
      "binding",
      "3dx",
      "3dconnexion",
      "libspnav",
      "spacenav",
      "spacemouse",
      "spacepilot",
      "spacenavigator"
    ],
    "description": "Obsolete - please use spacenav instead!",
    "license": "MIT",
    "web": "https://github.com/nimious/io-spacenav"
  },
  {
    "name": "optionals",
    "url": "https://github.com/MasonMcGill/optionals.git",
    "method": "git",
    "tags": [
      "library",
      "option",
      "optional",
      "maybe"
    ],
    "description": "Option types",
    "license": "MIT",
    "web": "https://github.com/MasonMcGill/optionals"
  },
  {
    "name": "tuples",
    "url": "https://github.com/MasonMcGill/tuples.git",
    "method": "git",
    "tags": [
      "library",
      "tuple",
      "metaprogramming"
    ],
    "description": "Tuple manipulation utilities",
    "license": "MIT",
    "web": "https://github.com/MasonMcGill/tuples"
  },
  {
    "name": "fuse",
    "url": "https://github.com/akiradeveloper/nim-fuse.git",
    "method": "git",
    "tags": [
      "fuse",
      "library",
      "wrapper"
    ],
    "description": "A FUSE binding for Nim",
    "license": "MIT",
    "web": "https://github.com/akiradeveloper/nim-fuse"
  },
  {
    "name": "brainfuck",
    "url": "https://github.com/def-/nim-brainfuck.git",
    "method": "git",
    "tags": [
      "library",
      "binary",
      "app",
      "interpreter",
      "compiler",
      "language"
    ],
    "description": "A brainfuck interpreter and compiler",
    "license": "MIT",
    "web": "https://github.com/def-/nim-brainfuck"
  },
  {
    "name": "jwt",
    "url": "https://github.com/yglukhov/nim-jwt.git",
    "method": "git",
    "tags": [
      "library",
      "crypto",
      "hash"
    ],
    "description": "JSON Web Tokens for Nim",
    "license": "MIT",
    "web": "https://github.com/yglukhov/nim-jwt"
  },
  {
    "name": "pythonpathlib",
    "url": "https://github.com/achesak/nim-pythonpathlib.git",
    "method": "git",
    "tags": [
      "path",
      "directory",
      "python",
      "library"
    ],
    "description": "Module for working with paths that is as similar as possible to Python's pathlib",
    "license": "MIT",
    "web": "https://github.com/achesak/nim-pythonpathlib"
  },
  {
    "name": "RingBuffer",
    "url": "git@github.com:megawac/RingBuffer.nim.git",
    "method": "git",
    "tags": [
      "sequence",
      "seq",
      "circular",
      "ring",
      "buffer"
    ],
    "description": "Circular buffer implementation",
    "license": "MIT",
    "web": "https://github.com/megawac/RingBuffer.nim"
  },
  {
    "name": "nimrat",
    "url": "https://github.com/apense/nimrat",
    "method": "git",
    "tags": [
      "library",
      "math",
      "numbers"
    ],
    "description": "Module for working with rational numbers (fractions)",
    "license": "MIT",
    "web": "https://github.com/apense/nimrat"
  },
  {
    "name": "io-isense",
    "url": "https://github.com/nimious/io-isense.git",
    "method": "git",
    "tags": [
      "binding",
      "isense",
      "intersense",
      "inertiacube",
      "intertrax",
      "microtrax",
      "thales",
      "tracking",
      "sensor"
    ],
    "description": "Obsolete - please use isense instead!",
    "license": "MIT",
    "web": "https://github.com/nimious/io-isense"
  },
  {
    "name": "io-usb",
    "url": "https://github.com/nimious/io-usb.git",
    "method": "git",
    "tags": [
      "binding",
      "usb",
      "libusb"
    ],
    "description": "Obsolete - please use libusb instead!",
    "license": "MIT",
    "web": "https://github.com/nimious/io-usb"
  },
  {
    "name": "nimcfitsio",
    "url": "https://github.com/ziotom78/nimcfitsio.git",
    "method": "git",
    "tags": [
      "library",
      "binding",
      "cfitsio",
      "fits",
      "io"
    ],
    "description": "Bindings for CFITSIO, a library to read/write FITSIO images and tables.",
    "license": "MIT",
    "web": "https://github.com/ziotom78/nimcfitsio"
  },
  {
    "name": "glossolalia",
    "url": "https://github.com/fowlmouth/glossolalia",
    "method": "git",
    "tags": [
      "parser",
      "peg"
    ],
    "description": "A DSL for quickly writing parsers",
    "license": "CC0",
    "web": "https://github.com/fowlmouth/glossolalia"
  },
  {
    "name": "entoody",
    "url": "https://bitbucket.org/fowlmouth/entoody",
    "method": "git",
    "tags": [
      "component",
      "entity",
      "composition"
    ],
    "description": "A component/entity system",
    "license": "CC0",
    "web": "https://bitbucket.org/fowlmouth/entoody"
  },
  {
    "name": "msgpack",
    "url": "https://github.com/akiradeveloper/msgpack-nim.git",
    "method": "git",
    "tags": [
      "msgpack",
      "library",
      "serialization"
    ],
    "description": "A MessagePack binding for Nim",
    "license": "MIT",
    "web": "https://github.com/akiradeveloper/msgpack-nim"
  },
  {
    "name": "osinfo",
    "url": "https://github.com/nim-lang/osinfo.git",
    "method": "git",
    "tags": [
      "os",
      "library",
      "info"
    ],
    "description": "Modules providing information about the OS.",
    "license": "MIT",
    "web": "https://github.com/nim-lang/osinfo"
  },
  {
    "name": "io-myo",
    "url": "https://github.com/nimious/io-myo.git",
    "method": "git",
    "tags": [
      "binding",
      "myo",
      "thalmic",
      "armband",
      "gesture"
    ],
    "description": "Obsolete - please use myo instead!",
    "license": "MIT",
    "web": "https://github.com/nimious/io-myo"
  },
  {
    "name": "io-oculus",
    "url": "https://github.com/nimious/io-oculus.git",
    "method": "git",
    "tags": [
      "binding",
      "oculus",
      "rift",
      "vr",
      "libovr",
      "ovr",
      "dk1",
      "dk2",
      "gearvr"
    ],
    "description": "Obsolete - please use oculus instead!",
    "license": "MIT",
    "web": "https://github.com/nimious/io-oculus"
  },
  {
    "name": "closure_compiler",
    "url": "https://github.com/yglukhov/closure_compiler.git",
    "method": "git",
    "tags": [
      "binding",
      "closure",
      "compiler",
      "javascript"
    ],
    "description": "Bindings for Closure Compiler web API.",
    "license": "MIT",
    "web": "https://github.com/yglukhov/closure_compiler"
  },
  {
    "name": "io-serialport",
    "url": "https://github.com/nimious/io-serialport.git",
    "method": "git",
    "tags": [
      "binding",
      "libserialport",
      "serial",
      "communication"
    ],
    "description": "Obsolete - please use serialport instead!",
    "license": "MIT",
    "web": "https://github.com/nimious/io-serialport"
  },
  {
    "name": "beanstalkd",
    "url": "https://github.com/tormaroe/beanstalkd.nim.git",
    "method": "git",
    "tags": [
      "library",
      "queue",
      "messaging"
    ],
    "description": "A beanstalkd work queue client library.",
    "license": "MIT",
    "web": "https://github.com/tormaroe/beanstalkd.nim"
  },
  {
    "name": "wiki2text",
    "url": "https://github.com/rspeer/wiki2text.git",
    "method": "git",
    "tags": [
      "nlp",
      "wiki",
      "xml",
      "text"
    ],
    "description": "Quickly extracts natural-language text from a MediaWiki XML file.",
    "license": "MIT",
    "web": "https://github.com/rspeer/wiki2text"
  },
  {
    "name": "qt5_qtsql",
    "url": "https://github.com/philip-wernersbach/nim-qt5_qtsql.git",
    "method": "git",
    "tags": [
      "library",
      "wrapper",
      "database",
      "qt",
      "qt5",
      "qtsql",
      "sqlite",
      "postgres",
      "mysql"
    ],
    "description": "Binding for Qt 5's Qt SQL library that integrates with the features of the Nim language. Uses one API for multiple database engines.",
    "license": "MIT",
    "web": "https://github.com/philip-wernersbach/nim-qt5_qtsql"
  },
  {
    "name": "orient",
    "url": "https://github.com/philip-wernersbach/nim-orient",
    "method": "git",
    "tags": [
      "library",
      "wrapper",
      "database",
      "orientdb",
      "pure"
    ],
    "description": "OrientDB driver written in pure Nim, uses the OrientDB 2.0 Binary Protocol with Binary Serialization.",
    "license": "MPL",
    "web": "https://github.com/philip-wernersbach/nim-orient"
  },
  {
    "name": "syslog",
    "url": "https://github.com/FedericoCeratto/nim-syslog",
    "method": "git",
    "tags": [
      "library",
      "pure"
    ],
    "description": "Syslog module.",
    "license": "LGPLv3",
    "web": "https://github.com/FedericoCeratto/nim-syslog"
  },
  {
    "name": "nimes",
    "url": "https://github.com/def-/nimes",
    "method": "git",
    "tags": [
      "emulator",
      "nes",
      "game",
      "sdl",
      "javascript"
    ],
    "description": "NES emulator using SDL2, also compiles to JavaScript with emscripten.",
    "license": "MPL",
    "web": "https://github.com/def-/nimes"
  },
  {
    "name": "syscall",
    "url": "https://github.com/def-/nim-syscall",
    "method": "git",
    "tags": [
      "library"
    ],
    "description": "Raw system calls for Nim",
    "license": "MPL",
    "web": "https://github.com/def-/nim-syscall"
  },
  {
    "name": "jnim",
    "url": "https://github.com/yglukhov/jnim",
    "method": "git",
    "tags": [
      "library",
      "java",
      "jvm",
      "bridge",
      "bindings"
    ],
    "description": "Nim - Java bridge",
    "license": "MIT",
    "web": "https://github.com/yglukhov/jnim"
  },
  {
    "name": "nimPDF",
    "url": "https://github.com/jangko/nimpdf",
    "method": "git",
    "tags": [
      "library",
      "PDF",
      "document"
    ],
    "description": "library for generating PDF files",
    "license": "MIT",
    "web": "https://github.com/jangko/nimpdf"
  },
  {
    "name": "LLVM",
    "url": "https://github.com/FedeOmoto/llvm",
    "method": "git",
    "tags": [
      "LLVM",
      "bindings",
      "wrapper"
    ],
    "description": "LLVM bindings for the Nim language.",
    "license": "MIT",
    "web": "https://github.com/FedeOmoto/llvm"
  },
  {
    "name": "nshout",
    "url": "https://github.com/Senketsu/nshout",
    "method": "git",
    "tags": [
      "library",
      "shouter",
      "libshout",
      "wrapper",
      "bindings",
      "audio",
      "web"
    ],
    "description": "Nim bindings for libshout",
    "license": "MIT",
    "web": "https://github.com/Senketsu/nshout"
  },
  {
    "name": "nsu",
    "url": "https://github.com/Senketsu/nsu",
    "method": "git",
    "tags": [
      "library",
      "tool",
      "utility",
      "screenshot"
    ],
    "description": "Simple screenshot library & cli tool made in Nim",
    "license": "MIT",
    "web": "https://github.com/Senketsu/nsu"
  },
  {
    "name": "nuuid",
    "url": "https://github.com/yglukhov/nim-only-uuid",
    "method": "git",
    "tags": [
      "library",
      "uuid",
      "guid"
    ],
    "description": "A Nim source only UUID generator",
    "license": "MIT",
    "web": "https://github.com/yglukhov/nim-only-uuid"
  },
  {
    "name": "fftw3",
    "url": "https://github.com/Clonkk/nimfftw3",
    "method": "git",
    "tags": [
      "library",
      "math",
      "fft"
    ],
    "description": "Bindings to the FFTW library",
    "license": "LGPL",
    "web": "https://github.com/Clonkk/nimfftw3"
  },
  {
    "name": "nrpl",
    "url": "https://github.com/vegansk/nrpl",
    "method": "git",
    "tags": [
      "REPL",
      "application"
    ],
    "description": "A rudimentary Nim REPL",
    "license": "MIT",
    "web": "https://github.com/vegansk/nrpl"
  },
  {
    "name": "nim-geocoding",
    "alias": "geocoding"
  },
  {
    "name": "geocoding",
    "url": "https://github.com/saratchandra92/nim-geocoding",
    "method": "git",
    "tags": [
      "library",
      "geocoding",
      "maps"
    ],
    "description": "A simple library for Google Maps Geocoding API",
    "license": "MIT",
    "web": "https://github.com/saratchandra92/nim-geocoding"
  },
  {
    "name": "io-gles",
    "url": "https://github.com/nimious/io-gles.git",
    "method": "git",
    "tags": [
      "binding",
      "khronos",
      "gles",
      "opengl es"
    ],
    "description": "Obsolete - please use gles instead!",
    "license": "MIT",
    "web": "https://github.com/nimious/io-gles"
  },
  {
    "name": "io-egl",
    "url": "https://github.com/nimious/io-egl.git",
    "method": "git",
    "tags": [
      "binding",
      "khronos",
      "egl",
      "opengl",
      "opengl es",
      "openvg"
    ],
    "description": "Obsolete - please use egl instead!",
    "license": "MIT",
    "web": "https://github.com/nimious/io-egl"
  },
  {
    "name": "io-sixense",
    "url": "https://github.com/nimious/io-sixense.git",
    "method": "git",
    "tags": [
      "binding",
      "sixense",
      "razer hydra",
      "stem system",
      "vr"
    ],
    "description": "Obsolete - please use sixense instead!",
    "license": "MIT",
    "web": "https://github.com/nimious/io-sixense"
  },
  {
    "name": "tnetstring",
    "url": "https://mahlon@bitbucket.org/mahlon/nim-tnetstring",
    "method": "hg",
    "tags": [
      "tnetstring",
      "library",
      "serialization"
    ],
    "description": "Parsing and serializing for the TNetstring format.",
    "license": "MIT",
    "web": "http://bitbucket.org/mahlon/nim-tnetstring"
  },
  {
    "name": "msgpack4nim",
    "url": "https://github.com/jangko/msgpack4nim",
    "method": "git",
    "tags": [
      "msgpack",
      "library",
      "serialization",
      "deserialization"
    ],
    "description": "Another MessagePack implementation written in pure nim",
    "license": "MIT",
    "web": "https://github.com/jangko/msgpack4nim"
  },
  {
    "name": "binaryheap",
    "url": "https://github.com/bluenote10/nim-heap",
    "method": "git",
    "tags": [
      "heap",
      "priority queue"
    ],
    "description": "Simple binary heap implementation",
    "license": "MIT",
    "web": "https://github.com/bluenote10/nim-heap"
  },
  {
    "name": "stringinterpolation",
    "url": "https://github.com/bluenote10/nim-stringinterpolation",
    "method": "git",
    "tags": [
      "string formatting",
      "string interpolation"
    ],
    "description": "String interpolation with printf syntax",
    "license": "MIT",
    "web": "https://github.com/bluenote10/nim-stringinterpolation"
  },
  {
    "name": "libovr",
    "url": "https://github.com/bluenote10/nim-ovr",
    "method": "git",
    "tags": [
      "Oculus Rift",
      "virtual reality"
    ],
    "description": "Nim bindings for libOVR (Oculus Rift)",
    "license": "MIT",
    "web": "https://github.com/bluenote10/nim-ovr"
  },
  {
    "name": "delaunay",
    "url": "https://github.com/Nycto/DelaunayNim",
    "method": "git",
    "tags": [
      "delaunay",
      "library",
      "algorithms",
      "graph"
    ],
    "description": "2D Delaunay triangulations",
    "license": "MIT",
    "web": "https://github.com/Nycto/DelaunayNim"
  },
  {
    "name": "linenoise",
    "url": "https://github.com/fallingduck/linenoise-nim",
    "method": "git",
    "tags": [
      "linenoise",
      "readline",
      "library",
      "wrapper",
      "command-line"
    ],
    "description": "Wrapper for linenoise, a free, self-contained alternative to GNU readline.",
    "license": "BSD",
    "web": "https://github.com/fallingduck/linenoise-nim"
  },
  {
    "name": "struct",
    "url": "https://github.com/OpenSystemsLab/struct.nim",
    "method": "git",
    "tags": [
      "struct",
      "library",
      "python",
      "pack",
      "unpack"
    ],
    "description": "Python-like 'struct' for Nim",
    "license": "MIT",
    "web": "https://github.com/OpenSystemsLab/struct.nim"
  },
  {
    "name": "uri2",
    "url": "https://github.com/achesak/nim-uri2",
    "method": "git",
    "tags": [
      "uri",
      "url",
      "library"
    ],
    "description": "Nim module for better URI handling",
    "license": "MIT",
    "web": "https://github.com/achesak/nim-uri2"
  },
  {
    "name": "hmac",
    "url": "https://github.com/OpenSystemsLab/hmac.nim",
    "method": "git",
    "tags": [
      "hmac",
      "authentication",
      "hash",
      "sha1",
      "md5"
    ],
    "description": "HMAC-SHA1 and HMAC-MD5 hashing in Nim",
    "license": "MIT",
    "web": "https://github.com/OpenSystemsLab/hmac.nim"
  },
  {
    "name": "mongrel2",
    "url": "https://mahlon@bitbucket.org/mahlon/nim-mongrel2",
    "method": "hg",
    "tags": [
      "mongrel2",
      "library",
      "www"
    ],
    "description": "Handler framework for the Mongrel2 web server.",
    "license": "MIT",
    "web": "http://bitbucket.org/mahlon/nim-mongrel2"
  },
  {
    "name": "shimsham",
    "url": "https://github.com/apense/shimsham",
    "method": "git",
    "tags": [
      "crypto",
      "hash",
      "hashing",
      "digest"
    ],
    "description": "Hashing/Digest collection in pure Nim",
    "license": "MIT",
    "web": "https://github.com/apense/shimsham"
  },
  {
    "name": "base32",
    "url": "https://github.com/OpenSystemsLab/base32.nim",
    "method": "git",
    "tags": [
      "base32",
      "encode",
      "decode"
    ],
    "description": "Base32 library for Nim",
    "license": "MIT",
    "web": "https://github.com/OpenSystemsLab/base32.nim"
  },
  {
    "name": "otp",
    "url": "https://github.com/OpenSystemsLab/otp.nim",
    "method": "git",
    "tags": [
      "otp",
      "hotp",
      "totp",
      "time",
      "password",
      "one",
      "google",
      "authenticator"
    ],
    "description": "One Time Password library for Nim",
    "license": "MIT",
    "web": "https://github.com/OpenSystemsLab/otp.nim"
  },
  {
    "name": "q",
    "url": "https://github.com/OpenSystemsLab/q.nim",
    "method": "git",
    "tags": [
      "css",
      "selector",
      "query",
      "match",
      "find",
      "html",
      "xml",
      "jquery"
    ],
    "description": "Simple package for query HTML/XML elements using a CSS3 or jQuery-like selector syntax",
    "license": "MIT",
    "web": "https://github.com/OpenSystemsLab/q.nim"
  },
  {
    "name": "bignum",
    "url": "https://github.com/kaushalmodi/bignum",
    "method": "git",
    "tags": [
      "bignum",
      "gmp",
      "wrapper"
    ],
    "description": "Wrapper around the GMP bindings for the Nim language.",
    "license": "MIT",
    "web": "https://github.com/kaushalmodi/bignum"
  },
  {
    "name": "rbtree",
    "url": "https://github.com/Nycto/RBTreeNim",
    "method": "git",
    "tags": [
      "tree",
      "binary search tree",
      "rbtree",
      "red black tree"
    ],
    "description": "Red/Black Trees",
    "license": "MIT",
    "web": "https://github.com/Nycto/RBTreeNim"
  },
  {
    "name": "anybar",
    "url": "https://github.com/ba0f3/anybar.nim",
    "method": "git",
    "tags": [
      "anybar",
      "menubar",
      "status",
      "indicator"
    ],
    "description": "Control AnyBar instances with Nim",
    "license": "MIT",
    "web": "https://github.com/ba0f3/anybar.nim"
  },
  {
    "name": "astar",
    "url": "https://github.com/Nycto/AStarNim",
    "method": "git",
    "tags": [
      "astar",
      "A*",
      "pathfinding",
      "algorithm"
    ],
    "description": "A* Pathfinding",
    "license": "MIT",
    "web": "https://github.com/Nycto/AStarNim"
  },
  {
    "name": "lazy",
    "url": "https://github.com/petermora/nimLazy/",
    "method": "git",
    "tags": [
      "library",
      "iterator",
      "lazy list"
    ],
    "description": "Iterator library for Nim",
    "license": "MIT",
    "web": "https://github.com/petermora/nimLazy"
  },
  {
    "name": "asyncpythonfile",
    "url": "https://github.com/fallingduck/asyncpythonfile-nim",
    "method": "git",
    "tags": [
      "async",
      "asynchronous",
      "library",
      "python",
      "file",
      "files"
    ],
    "description": "High level, asynchronous file API mimicking Python's file interface.",
    "license": "ISC",
    "web": "https://github.com/fallingduck/asyncpythonfile-nim"
  },
  {
    "name": "nimfuzz",
    "url": "https://github.com/apense/nimfuzz",
    "method": "git",
    "tags": [
      "fuzzing",
      "unit-testing",
      "hacking",
      "security"
    ],
    "description": "Simple and compact fuzzing",
    "license": "Apache License 2.0",
    "web": "https://apense.github.io/nimfuzz"
  },
  {
    "name": "linalg",
    "url": "https://github.com/unicredit/linear-algebra",
    "method": "git",
    "tags": [
      "vector",
      "matrix",
      "linear-algebra",
      "BLAS",
      "LAPACK"
    ],
    "description": "Linear algebra for Nim",
    "license": "Apache License 2.0",
    "web": "https://github.com/unicredit/linear-algebra"
  },
  {
    "name": "sequester",
    "url": "https://github.com/fallingduck/sequester",
    "method": "git",
    "tags": [
      "library",
      "seq",
      "sequence",
      "strings",
      "iterators",
      "php"
    ],
    "description": "Library for converting sequences to strings. Also has PHP-inspired explode and implode procs.",
    "license": "ISC",
    "web": "https://github.com/fallingduck/sequester"
  },
  {
    "name": "options",
    "url": "https://github.com/fallingduck/options-nim",
    "method": "git",
    "tags": [
      "library",
      "option",
      "optionals",
      "maybe"
    ],
    "description": "Temporary package to fix broken code in 0.11.2 stable.",
    "license": "MIT",
    "web": "https://github.com/fallingduck/options-nim"
  },
  {
    "name": "oldwinapi",
    "url": "https://github.com/nim-lang/oldwinapi",
    "method": "git",
    "tags": [
      "library",
      "windows",
      "api"
    ],
    "description": "Old Win API library for Nim",
    "license": "LGPL with static linking exception",
    "web": "https://github.com/nim-lang/oldwinapi"
  },
  {
    "name": "nimx",
    "url": "https://github.com/yglukhov/nimx",
    "method": "git",
    "tags": [
      "gui",
      "ui",
      "library"
    ],
    "description": "Cross-platform GUI framework",
    "license": "MIT",
    "web": "https://github.com/yglukhov/nimx"
  },
  {
    "name": "webview",
    "url": "https://github.com/oskca/webview",
    "method": "git",
    "tags": [
      "gui",
      "ui",
      "webview",
      "cross",
      "web",
      "library"
    ],
    "description": "Nim bindings for https://github.com/zserge/webview, a cross platform single header webview library",
    "license": "MIT",
    "web": "https://github.com/oskca/webview"
  },
  {
    "name": "memo",
    "url": "https://github.com/andreaferretti/memo",
    "method": "git",
    "tags": [
      "memo",
      "memoization",
      "memoize",
      "cache"
    ],
    "description": "Memoize Nim functions",
    "license": "Apache License 2.0",
    "web": "https://github.com/andreaferretti/memo"
  },
  {
    "name": "base62",
    "url": "https://github.com/singularperturbation/base62-encode",
    "method": "git",
    "tags": [
      "base62",
      "encode",
      "decode"
    ],
    "description": "Arbitrary base encoding-decoding functions, defaulting to Base-62.",
    "license": "MIT",
    "web": "https://github.com/singularperturbation/base62-encode"
  },
  {
    "name": "telebot",
    "url": "https://github.com/ba0f3/telebot.nim",
    "method": "git",
    "tags": [
      "telebot",
      "telegram",
      "bot",
      "api",
      "client",
      "async"
    ],
    "description": "Async Telegram Bot API Client",
    "license": "MIT",
    "web": "https://github.com/ba0f3/telebot.nim"
  },
  {
    "name": "tempfile",
    "url": "https://github.com/OpenSystemsLab/tempfile.nim",
    "method": "git",
    "tags": [
      "temp",
      "mktemp",
      "make",
      "mk",
      "mkstemp",
      "mkdtemp"
    ],
    "description": "Temporary files and directories",
    "license": "MIT",
    "web": "https://github.com/OpenSystemsLab/tempfile.nim"
  },
  {
    "name": "AstroNimy",
    "url": "https://github.com/super-massive-black-holes/AstroNimy",
    "method": "git",
    "tags": [
      "science",
      "astronomy",
      "library"
    ],
    "description": "Astronomical library for Nim",
    "license": "MIT",
    "web": "https://github.com/super-massive-black-holes/AstroNimy"
  },
  {
    "name": "patty",
    "url": "https://github.com/andreaferretti/patty",
    "method": "git",
    "tags": [
      "pattern",
      "adt",
      "variant",
      "pattern matching",
      "algebraic data type"
    ],
    "description": "Algebraic data types and pattern matching",
    "license": "Apache License 2.0",
    "web": "https://github.com/andreaferretti/patty"
  },
  {
    "name": "einheit",
    "url": "https://github.com/jyapayne/einheit",
    "method": "git",
    "tags": [
      "unit",
      "tests",
      "unittest",
      "unit tests",
      "unit test macro"
    ],
    "description": "Pretty looking, full featured, Python-inspired unit test library.",
    "license": "MIT",
    "web": "https://github.com/jyapayne/einheit"
  },
  {
    "name": "plists",
    "url": "https://github.com/yglukhov/plists",
    "method": "git",
    "tags": [
      "plist",
      "property",
      "list"
    ],
    "description": "Generate and parse Mac OS X .plist files in Nim.",
    "license": "MIT",
    "web": "https://github.com/yglukhov/plists"
  },
  {
    "name": "ncurses",
    "url": "https://github.com/rnowley/nim-ncurses/",
    "method": "git",
    "tags": [
      "library",
      "terminal",
      "graphics",
      "wrapper"
    ],
    "description": "A wrapper for NCurses",
    "license": "MIT",
    "web": "https://github.com/rnowley/nim-ncurses"
  },
  {
    "name": "nanovg",
    "url": "https://github.com/johnnovak/nim-nanovg",
    "method": "git",
    "tags": [
      "wrapper",
      "GUI",
      "vector graphics",
      "opengl"
    ],
    "description": "Nim wrapper for the C NanoVG antialiased vector graphics rendering library for OpenGL",
    "license": "MIT",
    "web": "https://github.com/johnnovak/nim-nanovg"
  },
  {
    "name": "pwd",
    "url": "https://github.com/achesak/nim-pwd",
    "method": "git",
    "tags": [
      "library",
      "unix",
      "pwd",
      "password"
    ],
    "description": "Nim port of Python's pwd module for working with the UNIX password file",
    "license": "MIT",
    "web": "https://github.com/achesak/nim-pwd"
  },
  {
    "name": "spwd",
    "url": "https://github.com/achesak/nim-spwd",
    "method": "git",
    "tags": [
      "library",
      "unix",
      "spwd",
      "password",
      "shadow"
    ],
    "description": "Nim port of Python's spwd module for working with the UNIX shadow password file",
    "license": "MIT",
    "web": "https://github.com/achesak/nim-spwd"
  },
  {
    "name": "grp",
    "url": "https://github.com/achesak/nim-grp",
    "method": "git",
    "tags": [
      "library",
      "unix",
      "grp",
      "group"
    ],
    "description": "Nim port of Python's grp module for working with the UNIX group database file",
    "license": "MIT",
    "web": "https://github.com/achesak/nim-grp"
  },
  {
    "name": "stopwatch",
    "url": "https://gitlab.com/define-private-public/stopwatch",
    "method": "git",
    "tags": [
      "timer",
      "timing",
      "benchmarking",
      "watch",
      "clock"
    ],
    "description": "A simple timing library for benchmarking code and other things.",
    "license": "MIT",
    "web": "https://gitlab.com/define-private-public/stopwatch"
  },
  {
    "name": "nimFinLib",
    "url": "https://github.com/qqtop/NimFinLib",
    "method": "git",
    "tags": [
      "financial"
    ],
    "description": "Financial Library for Nim",
    "license": "MIT",
    "web": "https://github.com/qqtop/NimFinLib"
  },
  {
    "name": "libssh2",
    "url": "https://github.com/ba0f3/libssh2.nim",
    "method": "git",
    "tags": [
      "lib",
      "ssh",
      "ssh2",
      "openssh",
      "client",
      "sftp",
      "scp"
    ],
    "description": "Nim wrapper for libssh2",
    "license": "MIT",
    "web": "https://github.com/ba0f3/libssh2.nim"
  },
  {
    "name": "rethinkdb",
    "url": "https://github.com/OpenSystemsLab/rethinkdb.nim",
    "method": "git",
    "tags": [
      "rethinkdb",
      "driver",
      "client",
      "json"
    ],
    "description": "RethinkDB driver for Nim",
    "license": "MIT",
    "web": "https://github.com/OpenSystemsLab/rethinkdb.nim"
  },
  {
    "name": "dbus",
    "url": "https://github.com/zielmicha/nim-dbus",
    "method": "git",
    "tags": [
      "dbus"
    ],
    "description": "dbus bindings for Nim",
    "license": "MIT",
    "web": "https://github.com/zielmicha/nim-dbus"
  },
  {
    "name": "lmdb",
    "url": "https://github.com/FedericoCeratto/nim-lmdb",
    "method": "git",
    "tags": [
      "wrapper",
      "lmdb",
      "key-value"
    ],
    "description": "A wrapper for LMDB the Lightning Memory-Mapped Database",
    "license": "OpenLDAP",
    "web": "https://github.com/FedericoCeratto/nim-lmdb"
  },
  {
    "name": "zip",
    "url": "https://github.com/nim-lang/zip",
    "method": "git",
    "tags": [
      "wrapper",
      "zip"
    ],
    "description": "A wrapper for the zip library",
    "license": "MIT",
    "web": "https://github.com/nim-lang/zip"
  },
  {
    "name": "csvtools",
    "url": "https://github.com/unicredit/csvtools",
    "method": "git",
    "tags": [
      "CSV",
      "comma separated values",
      "TSV"
    ],
    "description": "Manage CSV files",
    "license": "Apache License 2.0",
    "web": "https://github.com/unicredit/csvtools"
  },
  {
    "name": "httpform",
    "url": "https://github.com/tulayang/httpform",
    "method": "git",
    "tags": [
      "request parser",
      "upload",
      "html5 file"
    ],
    "description": "Http request form parser",
    "license": "MIT",
    "web": "https://github.com/tulayang/httpform"
  },
  {
    "name": "quadtree",
    "url": "https://github.com/Nycto/QuadtreeNim",
    "method": "git",
    "tags": [
      "quadtree",
      "algorithm"
    ],
    "description": "A Quadtree implementation",
    "license": "MIT",
    "web": "https://github.com/Nycto/QuadtreeNim"
  },
  {
    "name": "expat",
    "url": "https://github.com/nim-lang/expat",
    "method": "git",
    "tags": [
      "expat",
      "xml",
      "parsing"
    ],
    "description": "Expat wrapper for Nim",
    "license": "MIT",
    "web": "https://github.com/nim-lang/expat"
  },
  {
    "name": "sphinx",
    "url": "https://github.com/Araq/sphinx",
    "method": "git",
    "tags": [
      "sphinx",
      "wrapper",
      "search",
      "engine"
    ],
    "description": "Sphinx wrapper for Nim",
    "license": "LGPL",
    "web": "https://github.com/Araq/sphinx"
  },
  {
    "name": "sdl1",
    "url": "https://github.com/nim-lang/sdl1",
    "method": "git",
    "tags": [
      "graphics",
      "library",
      "multi-media",
      "input",
      "sound",
      "joystick"
    ],
    "description": "SDL 1.2 wrapper for Nim.",
    "license": "LGPL",
    "web": "https://github.com/nim-lang/sdl1"
  },
  {
    "name": "graphics",
    "url": "https://github.com/nim-lang/graphics",
    "method": "git",
    "tags": [
      "library",
      "SDL"
    ],
    "description": "Graphics module for Nim.",
    "license": "MIT",
    "web": "https://github.com/nim-lang/graphics"
  },
  {
    "name": "libffi",
    "url": "https://github.com/Araq/libffi",
    "method": "git",
    "tags": [
      "ffi",
      "library",
      "C",
      "calling",
      "convention"
    ],
    "description": "libffi wrapper for Nim.",
    "license": "MIT",
    "web": "https://github.com/Araq/libffi"
  },
  {
    "name": "libcurl",
    "url": "https://github.com/Araq/libcurl",
    "method": "git",
    "tags": [
      "curl",
      "web",
      "http",
      "download"
    ],
    "description": "Nim wrapper for libcurl.",
    "license": "MIT",
    "web": "https://github.com/Araq/libcurl"
  },
  {
    "name": "perlin",
    "url": "https://github.com/Nycto/PerlinNim",
    "method": "git",
    "tags": [
      "perlin",
      "simplex",
      "noise"
    ],
    "description": "Perlin noise and Simplex noise generation",
    "license": "MIT",
    "web": "https://github.com/Nycto/PerlinNim"
  },
  {
    "name": "pfring",
    "url": "https://github.com/ba0f3/pfring.nim",
    "method": "git",
    "tags": [
      "pf_ring",
      "packet",
      "sniff",
      "pcap",
      "pfring",
      "network",
      "capture",
      "socket"
    ],
    "description": "PF_RING wrapper for Nim",
    "license": "MIT",
    "web": "https://github.com/ba0f3/pfring.nim"
  },
  {
    "name": "xxtea",
    "url": "https://github.com/xxtea/xxtea-nim",
    "method": "git",
    "tags": [
      "xxtea",
      "encrypt",
      "decrypt",
      "crypto"
    ],
    "description": "XXTEA encryption algorithm library written in pure Nim.",
    "license": "MIT",
    "web": "https://github.com/xxtea/xxtea-nim"
  },
  {
    "name": "xxhash",
    "url": "https://github.com/OpenSystemsLab/xxhash.nim",
    "method": "git",
    "tags": [
      "fast",
      "hash",
      "algorithm"
    ],
    "description": "xxhash wrapper for Nim",
    "license": "MIT",
    "web": "https://github.com/OpenSystemsLab/xxhash.nim"
  },
  {
    "name": "libipset",
    "url": "https://github.com/ba0f3/libipset.nim",
    "method": "git",
    "tags": [
      "ipset",
      "firewall",
      "netfilter",
      "mac",
      "ip",
      "network",
      "collection",
      "rule",
      "set"
    ],
    "description": "libipset wrapper for Nim",
    "license": "MIT",
    "web": "https://github.com/ba0f3/libipset.nim"
  },
  {
    "name": "pop3",
    "url": "https://github.com/FedericoCeratto/nim-pop3",
    "method": "git",
    "tags": [
      "network",
      "pop3",
      "email"
    ],
    "description": "POP3 client library",
    "license": "LGPLv3",
    "web": "https://github.com/FedericoCeratto/nim-pop3"
  },
  {
    "name": "nimrpc",
    "url": "https://github.com/rogercloud/nim-rpc",
    "method": "git",
    "tags": [
      "msgpack",
      "library",
      "rpc",
      "nimrpc"
    ],
    "description": "RPC implementation for Nim based on msgpack4nim",
    "license": "MIT",
    "web": "https://github.com/rogercloud/nim-rpc"
  },
  {
    "name": "nimrpc_milis",
    "url": "https://github.com/milisarge/nimrpc_milis",
    "method": "git",
    "tags": [
      "msgpack",
      "library",
      "rpc",
      "nimrpc"
    ],
    "description": "RPC implementation for Nim based on msgpack4nim",
    "license": "MIT",
    "web": "https://github.com/milisarge/nimrpc_milis"
  },
  {
    "name": "asyncevents",
    "url": "https://github.com/tulayang/asyncevents",
    "method": "git",
    "tags": [
      "event",
      "future",
      "asyncdispatch"
    ],
    "description": "Asynchronous event loop for progaming with MVC",
    "license": "MIT",
    "web": "https://github.com/tulayang/asyncevents"
  },
  {
    "name": "nimSHA2",
    "url": "https://github.com/jangko/nimSHA2",
    "method": "git",
    "tags": [
      "hash",
      "crypto",
      "library",
      "sha256",
      "sha224",
      "sha384",
      "sha512"
    ],
    "description": "Secure Hash Algorithm - 2, [224, 256, 384, and 512 bits]",
    "license": "MIT",
    "web": "https://github.com/jangko/nimSHA2"
  },
  {
    "name": "nimAES",
    "url": "https://github.com/jangko/nimAES",
    "method": "git",
    "tags": [
      "crypto",
      "library",
      "aes",
      "encryption",
      "rijndael"
    ],
    "description": "Advanced Encryption Standard, Rijndael Algorithm",
    "license": "MIT",
    "web": "https://github.com/jangko/nimAES"
  },
  {
    "name": "nimeverything",
    "url": "https://github.com/xland/nimeverything/",
    "method": "git",
    "tags": [
      "everything",
      "voidtools",
      "Everything Search Engine"
    ],
    "description": "everything  search engine wrapper",
    "license": "MIT",
    "web": "https://github.com/xland/nimeverything"
  },
  {
    "name": "vidhdr",
    "url": "https://github.com/achesak/nim-vidhdr",
    "method": "git",
    "tags": [
      "video",
      "formats",
      "file"
    ],
    "description": "Library for detecting the format of an video file",
    "license": "MIT",
    "web": "https://github.com/achesak/nim-vidhdr"
  },
  {
    "name": "gitapi",
    "url": "https://github.com/achesak/nim-gitapi",
    "method": "git",
    "tags": [
      "git",
      "version control",
      "library"
    ],
    "description": "Nim wrapper around the git version control software",
    "license": "MIT",
    "web": "https://github.com/achesak/nim-gitapi"
  },
  {
    "name": "ptrace",
    "url": "https://github.com/ba0f3/ptrace.nim",
    "method": "git",
    "tags": [
      "ptrace",
      "trace",
      "process",
      "syscal",
      "system",
      "call"
    ],
    "description": "ptrace wrapper for Nim",
    "license": "MIT",
    "web": "https://github.com/ba0f3/ptrace.nim"
  },
  {
    "name": "ndbex",
    "url": "https://github.com/Senketsu/nim-db-ex",
    "method": "git",
    "tags": [
      "extension",
      "database",
      "convenience",
      "db",
      "mysql",
      "postgres",
      "sqlite"
    ],
    "description": "extension modules for Nim's 'db_*' modules",
    "license": "MIT",
    "web": "https://github.com/Senketsu/nim-db-ex"
  },
  {
    "name": "spry",
    "url": "https://github.com/gokr/spry",
    "method": "git",
    "tags": [
      "language",
      "library",
      "scripting"
    ],
    "description": "A Smalltalk and Rebol inspired language implemented as an AST interpreter",
    "license": "MIT",
    "web": "https://github.com/gokr/spry"
  },
  {
    "name": "nimBMP",
    "url": "https://github.com/jangko/nimBMP",
    "method": "git",
    "tags": [
      "graphics",
      "library",
      "BMP"
    ],
    "description": "BMP encoder and decoder",
    "license": "MIT",
    "web": "https://github.com/jangko/nimBMP"
  },
  {
    "name": "nimPNG",
    "url": "https://github.com/jangko/nimPNG",
    "method": "git",
    "tags": [
      "graphics",
      "library",
      "PNG"
    ],
    "description": "PNG(Portable Network Graphics) encoder and decoder",
    "license": "MIT",
    "web": "https://github.com/jangko/nimPNG"
  },
  {
    "name": "litestore",
    "url": "https://github.com/h3rald/litestore",
    "method": "git",
    "tags": [
      "database",
      "rest",
      "sqlite"
    ],
    "description": "A lightweight, self-contained, RESTful, searchable, multi-format NoSQL document store",
    "license": "MIT",
    "web": "https://h3rald.com/litestore"
  },
  {
    "name": "parseFixed",
    "url": "https://github.com/jlp765/parsefixed",
    "method": "git",
    "tags": [
      "parse",
      "fixed",
      "width",
      "parser",
      "text"
    ],
    "description": "Parse fixed-width fields within lines of text (complementary to parsecsv)",
    "license": "MIT",
    "web": "https://github.com/jlp765/parsefixed"
  },
  {
    "name": "playlists",
    "url": "https://github.com/achesak/nim-playlists",
    "method": "git",
    "tags": [
      "library",
      "playlists",
      "M3U",
      "PLS",
      "XSPF"
    ],
    "description": "Nim library for parsing PLS, M3U, and XSPF playlist files",
    "license": "MIT",
    "web": "https://github.com/achesak/nim-playlists"
  },
  {
    "name": "seqmath",
    "url": "https://github.com/jlp765/seqmath",
    "method": "git",
    "tags": [
      "math",
      "seq",
      "sequence",
      "array",
      "nested",
      "algebra",
      "statistics",
      "lifted",
      "financial"
    ],
    "description": "Nim math library for sequences and nested sequences (extends math library)",
    "license": "MIT",
    "web": "https://github.com/jlp765/seqmath"
  },
  {
    "name": "daemonize",
    "url": "https://github.com/OpenSystemsLab/daemonize.nim",
    "method": "git",
    "tags": [
      "daemonize",
      "background",
      "fork",
      "unix",
      "linux",
      "process"
    ],
    "description": "This library makes your code run as a daemon process on Unix-like systems",
    "license": "MIT",
    "web": "https://github.com/OpenSystemsLab/daemonize.nim"
  },
  {
    "name": "tnim",
    "url": "https://github.com/jlp765/tnim",
    "method": "git",
    "tags": [
      "REPL",
      "sandbox",
      "interactive",
      "compiler",
      "code",
      "language"
    ],
    "description": "tnim is a Nim REPL - an interactive sandbox for testing Nim code",
    "license": "MIT",
    "web": "https://github.com/jlp765/tnim"
  },
  {
    "name": "ris",
    "url": "https://github.com/achesak/nim-ris",
    "method": "git",
    "tags": [
      "RIS",
      "citation",
      "library"
    ],
    "description": "Module for working with RIS citation files",
    "license": "MIT",
    "web": "https://github.com/achesak/nim-ris"
  },
  {
    "name": "geoip",
    "url": "https://github.com/achesak/nim-geoip",
    "method": "git",
    "tags": [
      "IP",
      "address",
      "location",
      "geolocation"
    ],
    "description": "Retrieve info about a location from an IP address",
    "license": "MIT",
    "web": "https://github.com/achesak/nim-geoip"
  },
  {
    "name": "freegeoip",
    "url": "https://github.com/achesak/nim-freegeoip",
    "method": "git",
    "tags": [
      "IP",
      "address",
      "location",
      "geolocation"
    ],
    "description": "Retrieve info about a location from an IP address",
    "license": "MIT",
    "web": "https://github.com/achesak/nim-freegeoip"
  },
  {
    "name": "nimroutine",
    "url": "https://github.com/rogercloud/nim-routine",
    "method": "git",
    "tags": [
      "goroutine",
      "routine",
      "lightweight",
      "thread"
    ],
    "description": "A go routine like nim implementation",
    "license": "MIT",
    "web": "https://github.com/rogercloud/nim-routine"
  },
  {
    "name": "coverage",
    "url": "https://github.com/yglukhov/coverage",
    "method": "git",
    "tags": [
      "code",
      "coverage"
    ],
    "description": "Code coverage library",
    "license": "MIT",
    "web": "https://github.com/yglukhov/coverage"
  },
  {
    "name": "golib",
    "url": "https://github.com/stefantalpalaru/golib-nim",
    "method": "git",
    "tags": [
      "library",
      "wrapper"
    ],
    "description": "Bindings for golib - a library that (ab)uses gccgo to bring Go's channels and goroutines to the rest of the world",
    "license": "BSD",
    "web": "https://github.com/stefantalpalaru/golib-nim"
  },
  {
    "name": "libnotify",
    "url": "https://github.com/FedericoCeratto/nim-libnotify.git",
    "method": "git",
    "tags": [
      "library",
      "wrapper",
      "desktop"
    ],
    "description": "Minimalistic libnotify wrapper for desktop notifications",
    "license": "LGPLv3",
    "web": "https://github.com/FedericoCeratto/nim-libnotify"
  },
  {
    "name": "nimcat",
    "url": "https://github.com/shakna-israel/nimcat",
    "method": "git",
    "tags": [
      "cat",
      "cli"
    ],
    "description": "An implementation of cat in Nim",
    "license": "MIT",
    "web": "https://github.com/shakna-israel/nimcat"
  },
  {
    "name": "sections",
    "url": "https://github.com/c0ffeeartc/nim-sections",
    "method": "git",
    "tags": [
      "BDD",
      "test"
    ],
    "description": "`Section` macro with BDD aliases for testing",
    "license": "MIT",
    "web": "https://github.com/c0ffeeartc/nim-sections"
  },
  {
    "name": "nimfp",
    "url": "https://github.com/vegansk/nimfp",
    "method": "git",
    "tags": [
      "functional",
      "library"
    ],
    "description": "Nim functional programming library",
    "license": "MIT",
    "web": "https://github.com/vegansk/nimfp"
  },
  {
    "name": "nhsl",
    "url": "https://github.com/twist-vector/nhsl.git",
    "method": "git",
    "tags": [
      "library",
      "serialization",
      "pure"
    ],
    "description": "Nim Hessian Serialization Library encodes/decodes data into the Hessian binary protocol",
    "license": "LGPL",
    "web": "https://github.com/twist-vector/nhsl"
  },
  {
    "name": "nimstopwatch",
    "url": "https://github.com/twist-vector/nim-stopwatch.git",
    "method": "git",
    "tags": [
      "app",
      "timer"
    ],
    "description": "A Nim-based, non-graphical application designed to measure the amount of time elapsed from its activation to deactivation, includes total elapsed time, lap, and split times.",
    "license": "LGPL",
    "web": "https://github.com/twist-vector/nim-stopwatch"
  },
  {
    "name": "playground",
    "url": "https://github.com/theduke/nim-playground",
    "method": "git",
    "tags": [
      "webapp",
      "execution",
      "code",
      "sandbox"
    ],
    "description": "Web-based playground for testing Nim code.",
    "license": "MIT",
    "web": "https://github.com/theduke/nim-playground"
  },
  {
    "name": "nimsl",
    "url": "https://github.com/yglukhov/nimsl",
    "method": "git",
    "tags": [
      "shader",
      "opengl",
      "glsl"
    ],
    "description": "Shaders in Nim.",
    "license": "MIT",
    "web": "https://github.com/yglukhov/nimsl"
  },
  {
    "name": "omnilog",
    "url": "https://github.com/nim-appkit/omnilog",
    "method": "git",
    "tags": [
      "library",
      "logging",
      "logs"
    ],
    "description": "Advanced logging library for Nim with structured logging, formatters, filters and writers.",
    "license": "LGPLv3",
    "web": "https://github.com/nim-appkit/omnilog"
  },
  {
    "name": "values",
    "url": "https://github.com/nim-appkit/values",
    "method": "git",
    "tags": [
      "library",
      "values",
      "datastructures"
    ],
    "description": "Library for working with arbitrary values + a map data structure.",
    "license": "MIT",
    "web": "https://github.com/nim-appkit/values"
  },
  {
    "name": "geohash",
    "url": "https://github.com/twist-vector/nim-geohash.git",
    "method": "git",
    "tags": [
      "library",
      "geocoding",
      "pure"
    ],
    "description": "Nim implementation of the geohash latitude/longitude geocode system",
    "license": "Apache License 2.0",
    "web": "https://github.com/twist-vector/nim-geohash"
  },
  {
    "name": "bped",
    "url": "https://github.com/twist-vector/nim-bped.git",
    "method": "git",
    "tags": [
      "library",
      "serialization",
      "pure"
    ],
    "description": "Nim implementation of the Bittorrent ascii serialization protocol",
    "license": "Apache License 2.0",
    "web": "https://github.com/twist-vector/nim-bped"
  },
  {
    "name": "ctrulib",
    "url": "https://github.com/skyforce77/ctrulib-nim.git",
    "method": "git",
    "tags": [
      "library",
      "nintendo",
      "3ds"
    ],
    "description": "ctrulib wrapper",
    "license": "GPLv2",
    "web": "https://github.com/skyforce77/ctrulib-nim"
  },
  {
    "name": "nimrdkafka",
    "url": "https://github.com/dfdeshom/nimrdkafka.git",
    "method": "git",
    "tags": [
      "library",
      "wrapper",
      "kafka"
    ],
    "description": "Nim wrapper for librdkafka",
    "license": "Apache License 2.0",
    "web": "https://github.com/dfdeshom/nimrdkafka"
  },
  {
    "name": "utils",
    "url": "https://github.com/nim-appkit/utils",
    "method": "git",
    "tags": [
      "library",
      "utilities"
    ],
    "description": "Collection of string, parsing, pointer, ... utilities.",
    "license": "MIT",
    "web": "https://github.com/nim-appkit/utils"
  },
  {
    "name": "pymod",
    "url": "https://github.com/jboy/nim-pymod",
    "method": "git",
    "tags": [
      "wrapper",
      "python",
      "module",
      "numpy",
      "array",
      "matrix",
      "ndarray",
      "pyobject",
      "pyarrayobject",
      "iterator",
      "iterators",
      "docstring"
    ],
    "description": "Auto-generate a Python module that wraps a Nim module.",
    "license": "MIT",
    "web": "https://github.com/jboy/nim-pymod"
  },
  {
    "name": "db",
    "url": "https://github.com/jlp765/db",
    "method": "git",
    "tags": [
      "wrapper",
      "database",
      "module",
      "sqlite",
      "mysql",
      "postgres",
      "db_sqlite",
      "db_mysql",
      "db_postgres"
    ],
    "description": "Unified db access module, providing a single library module to access the db_sqlite, db_mysql and db_postgres modules.",
    "license": "MIT",
    "web": "https://github.com/jlp765/db"
  },
  {
    "name": "nimsnappy",
    "url": "https://github.com/dfdeshom/nimsnappy.git",
    "method": "git",
    "tags": [
      "wrapper",
      "compression"
    ],
    "description": "Nim wrapper for the snappy compression library. there is also a high-level API for easy use",
    "license": "BSD",
    "web": "https://github.com/dfdeshom/nimsnappy"
  },
  {
    "name": "nimLUA",
    "url": "https://github.com/jangko/nimLUA",
    "method": "git",
    "tags": [
      "lua",
      "library",
      "bind",
      "glue",
      "macros"
    ],
    "description": "glue code generator to bind Nim and Lua together using Nim's powerful macro",
    "license": "MIT",
    "web": "https://github.com/jangko/nimLUA"
  },
  {
    "name": "sound",
    "url": "https://github.com/yglukhov/sound.git",
    "method": "git",
    "tags": [
      "sound",
      "ogg"
    ],
    "description": "Cross-platform sound mixer library",
    "license": "MIT",
    "web": "https://github.com/yglukhov/sound"
  },
  {
    "name": "nimi3status",
    "url": "https://github.com/FedericoCeratto/nimi3status",
    "method": "git",
    "tags": [
      "i3",
      "i3status"
    ],
    "description": "Lightweight i3 status bar.",
    "license": "GPLv3",
    "web": "https://github.com/FedericoCeratto/nimi3status"
  },
  {
    "name": "native_dialogs",
    "url": "https://github.com/SSPkrolik/nim-native-dialogs.git",
    "method": "git",
    "tags": [
      "ui",
      "gui",
      "cross-platform",
      "library"
    ],
    "description": "Implements framework-agnostic native operating system dialogs calls",
    "license": "MIT",
    "web": "https://github.com/SSPkrolik/nim-native-dialogs"
  },
  {
    "name": "variant",
    "url": "https://github.com/yglukhov/variant.git",
    "method": "git",
    "tags": [
      "variant"
    ],
    "description": "Variant type and type matching",
    "license": "MIT",
    "web": "https://github.com/yglukhov/variant"
  },
  {
    "name": "pythonmath",
    "url": "https://github.com/achesak/nim-pythonmath",
    "method": "git",
    "tags": [
      "library",
      "python",
      "math"
    ],
    "description": "Module to provide an interface as similar as possible to Python's math libary",
    "license": "MIT",
    "web": "https://github.com/achesak/nim-pythonmath"
  },
  {
    "name": "nimlz4",
    "url": "https://github.com/dfdeshom/nimlz4.git",
    "method": "git",
    "tags": [
      "wrapper",
      "compression",
      "lzo",
      "lz4"
    ],
    "description": "Nim wrapper for the LZ4 library. There is also a high-level API for easy use",
    "license": "BSD",
    "web": "https://github.com/dfdeshom/nimlz4"
  },
  {
    "name": "pythonize",
    "url": "https://github.com/marcoapintoo/nim-pythonize.git",
    "method": "git",
    "tags": [
      "python",
      "wrapper"
    ],
    "description": "A higher-level wrapper for the Python Programing Language",
    "license": "MIT",
    "web": "https://github.com/marcoapintoo/nim-pythonize"
  },
  {
    "name": "cligen",
    "url": "https://github.com/c-blake/cligen.git",
    "method": "git",
    "tags": [
      "library",
      "command-line",
      "arguments",
      "switches",
      "parsing",
      "options"
    ],
    "description": "Infer & generate command-line interace/option/argument parsers",
    "license": "MIT",
    "web": "https://github.com/c-blake/cligen"
  },
  {
    "name": "fnmatch",
    "url": "https://github.com/achesak/nim-fnmatch",
    "method": "git",
    "tags": [
      "library",
      "unix",
      "files",
      "matching"
    ],
    "description": "Nim module for filename matching with UNIX shell patterns",
    "license": "MIT",
    "web": "https://github.com/achesak/nim-fnmatch"
  },
  {
    "name": "shorturl",
    "url": "https://github.com/achesak/nim-shorturl",
    "method": "git",
    "tags": [
      "library",
      "url",
      "uid"
    ],
    "description": "Nim module for generating URL identifiers for Tiny URL and bit.ly-like URLs",
    "license": "MIT",
    "web": "https://github.com/achesak/nim-shorturl"
  },
  {
    "name": "teafiles",
    "url": "git@github.com:unicredit/nim-teafiles.git",
    "method": "git",
    "tags": [
      "teafiles",
      "mmap",
      "timeseries"
    ],
    "description": "TeaFiles provide fast read/write access to time series data",
    "license": "Apache2",
    "web": "https://github.com/unicredit/nim-teafiles"
  },
  {
    "name": "emmy",
    "url": "git@github.com:unicredit/emmy.git",
    "method": "git",
    "tags": [
      "algebra",
      "polynomials",
      "primes",
      "ring",
      "quotients"
    ],
    "description": "Algebraic structures and related operations for Nim",
    "license": "Apache2",
    "web": "https://github.com/unicredit/emmy"
  },
  {
    "name": "impulse_engine",
    "url": "https://github.com/matkuki/Nim-Impulse-Engine",
    "method": "git",
    "tags": [
      "physics",
      "engine",
      "2D"
    ],
    "description": "Nim port of a simple 2D physics engine",
    "license": "zlib",
    "web": "https://github.com/matkuki/Nim-Impulse-Engine"
  },
  {
    "name": "notifications",
    "url": "https://github.com/dom96/notifications",
    "method": "git",
    "tags": [
      "notifications",
      "alerts",
      "gui",
      "toasts",
      "macosx",
      "cocoa"
    ],
    "description": "Library for displaying notifications on the desktop",
    "license": "MIT",
    "web": "https://github.com/dom96/notifications"
  },
  {
    "name": "reactor",
    "url": "https://github.com/zielmicha/reactor.nim",
    "method": "git",
    "tags": [
      "async",
      "libuv",
      "http",
      "tcp"
    ],
    "description": "Asynchronous networking engine for Nim",
    "license": "MIT",
    "web": "https://networkos.net/nim/reactor.nim"
  },
  {
    "name": "asynctools",
    "url": "https://github.com/cheatfate/asynctools",
    "method": "git",
    "tags": [
      "async",
      "pipes",
      "processes",
      "ipc",
      "synchronization",
      "dns",
      "pty"
    ],
    "description": "Various asynchronous tools for Nim",
    "license": "MIT",
    "web": "https://github.com/cheatfate/asynctools"
  },
  {
    "name": "nimcrypto",
    "url": "https://github.com/cheatfate/nimcrypto",
    "method": "git",
    "tags": [
      "crypto",
      "hashes",
      "ciphers",
      "keccak",
      "sha3",
      "blowfish",
      "twofish",
      "rijndael",
      "csprng",
      "hmac",
      "ripemd"
    ],
    "description": "Nim cryptographic library",
    "license": "MIT",
    "web": "https://github.com/cheatfate/nimcrypto"
  },
  {
    "name": "collections",
    "url": "https://github.com/zielmicha/collections.nim",
    "method": "git",
    "tags": [
      "iterator",
      "functional"
    ],
    "description": "Various collections and utilities",
    "license": "MIT",
    "web": "https://github.com/zielmicha/collections.nim"
  },
  {
    "name": "capnp",
    "url": "https://github.com/zielmicha/capnp.nim",
    "method": "git",
    "tags": [
      "capnp",
      "serialization",
      "protocol",
      "rpc"
    ],
    "description": "Cap'n Proto implementation for Nim",
    "license": "MIT",
    "web": "https://github.com/zielmicha/capnp.nim"
  },
  {
    "name": "biscuits",
    "url": "https://github.com/achesak/nim-biscuits",
    "method": "git",
    "tags": [
      "cookie",
      "persistence"
    ],
    "description": "better cookie handling",
    "license": "MIT",
    "web": "https://github.com/achesak/nim-biscuits"
  },
  {
    "name": "pari",
    "url": "https://github.com/lompik/pari.nim",
    "method": "git",
    "tags": [
      "number theory",
      "computer algebra system"
    ],
    "description": "Pari/GP C library wrapper",
    "license": "MIT",
    "web": "https://github.com/lompik/pari.nim"
  },
  {
    "name": "spacenav",
    "url": "https://github.com/nimious/spacenav.git",
    "method": "git",
    "tags": [
      "binding",
      "3dx",
      "3dconnexion",
      "libspnav",
      "spacenav",
      "spacemouse",
      "spacepilot",
      "spacenavigator"
    ],
    "description": "Bindings for libspnav, the free 3Dconnexion device driver",
    "license": "MIT",
    "web": "https://github.com/nimious/spacenav"
  },
  {
    "name": "isense",
    "url": "https://github.com/nimious/isense.git",
    "method": "git",
    "tags": [
      "binding",
      "isense",
      "intersense",
      "inertiacube",
      "intertrax",
      "microtrax",
      "thales",
      "tracking",
      "sensor"
    ],
    "description": "Bindings for the InterSense SDK",
    "license": "MIT",
    "web": "https://github.com/nimious/isense"
  },
  {
    "name": "libusb",
    "url": "https://github.com/nimious/libusb.git",
    "method": "git",
    "tags": [
      "binding",
      "usb",
      "libusb"
    ],
    "description": "Bindings for libusb, the cross-platform user library to access USB devices.",
    "license": "MIT",
    "web": "https://github.com/nimious/libusb"
  },
  {
    "name": "myo",
    "url": "https://github.com/nimious/myo.git",
    "method": "git",
    "tags": [
      "binding",
      "myo",
      "thalmic",
      "armband",
      "gesture"
    ],
    "description": "Bindings for the Thalmic Labs Myo gesture control armband SDK.",
    "license": "MIT",
    "web": "https://github.com/nimious/myo"
  },
  {
    "name": "oculus",
    "url": "https://github.com/nimious/oculus.git",
    "method": "git",
    "tags": [
      "binding",
      "oculus",
      "rift",
      "vr",
      "libovr",
      "ovr",
      "dk1",
      "dk2",
      "gearvr"
    ],
    "description": "Bindings for the Oculus VR SDK.",
    "license": "MIT",
    "web": "https://github.com/nimious/oculus"
  },
  {
    "name": "serialport",
    "url": "https://github.com/nimious/serialport.git",
    "method": "git",
    "tags": [
      "binding",
      "libserialport",
      "serial",
      "communication"
    ],
    "description": "Bindings for libserialport, the cross-platform serial communication library.",
    "license": "MIT",
    "web": "https://github.com/nimious/serialport"
  },
  {
    "name": "gles",
    "url": "https://github.com/nimious/gles.git",
    "method": "git",
    "tags": [
      "binding",
      "khronos",
      "gles",
      "opengl es"
    ],
    "description": "Bindings for OpenGL ES, the embedded 3D graphics library.",
    "license": "MIT",
    "web": "https://github.com/nimious/gles"
  },
  {
    "name": "egl",
    "url": "https://github.com/nimious/egl.git",
    "method": "git",
    "tags": [
      "binding",
      "khronos",
      "egl",
      "opengl",
      "opengl es",
      "openvg"
    ],
    "description": "Bindings for EGL, the native platform interface for rendering APIs.",
    "license": "MIT",
    "web": "https://github.com/nimious/egl"
  },
  {
    "name": "sixense",
    "url": "https://github.com/nimious/sixense.git",
    "method": "git",
    "tags": [
      "binding",
      "sixense",
      "razer hydra",
      "stem system",
      "vr"
    ],
    "description": "Bindings for the Sixense Core API.",
    "license": "MIT",
    "web": "https://github.com/nimious/sixense"
  },
  {
    "name": "listsv",
    "url": "https://github.com/srwiley/listsv.git",
    "method": "git",
    "tags": [
      "singly linked list",
      "doubly linked list"
    ],
    "description": "Basic operations on singly and doubly linked lists.",
    "license": "MIT",
    "web": "https://github.com/srwiley/listsv"
  },
  {
    "name": "kissfft",
    "url": "https://github.com/m13253/nim-kissfft",
    "method": "git",
    "tags": [
      "fft",
      "dsp",
      "signal"
    ],
    "description": "Nim binding for KissFFT Fast Fourier Transform library",
    "license": "BSD",
    "web": "https://github.com/m13253/nim-kissfft"
  },
  {
    "name": "nimbench",
    "url": "https://github.com/ivankoster/nimbench.git",
    "method": "git",
    "tags": [
      "benchmark",
      "micro benchmark",
      "timer"
    ],
    "description": "Micro benchmarking tool to measure speed of code, with the goal of optimizing it.",
    "license": "Apache Version 2.0",
    "web": "https://github.com/ivankoster/nimbench"
  },
  {
    "name": "nest",
    "url": "https://github.com/kedean/nest.git",
    "method": "git",
    "tags": [
      "library",
      "api",
      "router",
      "web"
    ],
    "description": "RESTful URI router",
    "license": "MIT",
    "web": "https://github.com/kedean/nest"
  },
  {
    "name": "nimbluez",
    "url": "https://github.com/Electric-Blue/NimBluez.git",
    "method": "git",
    "tags": [
      "bluetooth",
      "library",
      "wrapper",
      "sockets"
    ],
    "description": "Nim modules for access to system Bluetooth resources.",
    "license": "BSD",
    "web": "https://github.com/Electric-Blue/NimBluez"
  },
  {
    "name": "yaml",
    "url": "https://github.com/flyx/NimYAML",
    "method": "git",
    "tags": [
      "serialization",
      "parsing",
      "library",
      "yaml"
    ],
    "description": "YAML 1.2 implementation for Nim",
    "license": "MIT",
    "web": "http://flyx.github.io/NimYAML/"
  },
  {
    "name": "nimyaml",
    "alias": "yaml"
  },
  {
    "name": "jsmn",
    "url": "https://github.com/OpenSystemsLab/jsmn.nim",
    "method": "git",
    "tags": [
      "json",
      "token",
      "tokenizer",
      "parser",
      "jsmn"
    ],
    "description": "Jsmn - a world fastest JSON parser - in pure Nim",
    "license": "MIT",
    "web": "https://github.com/OpenSystemsLab/jsmn.nim"
  },
  {
    "name": "mangle",
    "url": "https://github.com/baabelfish/mangle",
    "method": "git",
    "tags": [
      "functional",
      "iterators",
      "lazy",
      "library"
    ],
    "description": "Yet another iterator library",
    "license": "MIT",
    "web": "https://github.com/baabelfish/mangle"
  },
  {
    "name": "nimshell",
    "url": "https://github.com/vegansk/nimshell",
    "method": "git",
    "tags": [
      "shell",
      "utility"
    ],
    "description": "Library for shell scripting in nim",
    "license": "MIT",
    "web": "https://github.com/vegansk/nimshell"
  },
  {
    "name": "rosencrantz",
    "url": "https://github.com/andreaferretti/rosencrantz",
    "method": "git",
    "tags": [
      "web",
      "server",
      "DSL",
      "combinators"
    ],
    "description": "A web DSL for Nim",
    "license": "MIT",
    "web": "https://github.com/andreaferretti/rosencrantz"
  },
  {
    "name": "sam",
    "url": "https://github.com/OpenSystemsLab/sam.nim",
    "method": "git",
    "tags": [
      "json",
      "binding",
      "map",
      "dump",
      "load"
    ],
    "description": "Fast and just works JSON-Binding for Nim",
    "license": "MIT",
    "web": "https://github.com/OpenSystemsLab/sam.nim"
  },
  {
    "name": "twitter",
    "url": "https://github.com/snus-kin/twitter.nim",
    "method": "git",
    "tags": [
      "library",
      "wrapper",
      "twitter"
    ],
    "description": "Low-level twitter API wrapper library for Nim.",
    "license": "MIT",
    "web": "https://github.com/snus-kin/twitter.nim"
  },
  {
    "name": "stomp",
    "url": "https://bitbucket.org/mahlon/nim-stomp",
    "method": "hg",
    "tags": [
      "stomp",
      "library",
      "messaging",
      "events"
    ],
    "description": "A pure-nim implementation of the STOMP protocol for machine messaging.",
    "license": "MIT",
    "web": "http://bitbucket.org/mahlon/nim-stomp"
  },
  {
    "name": "srt",
    "url": "https://github.com/achesak/nim-srt",
    "method": "git",
    "tags": [
      "srt",
      "subrip",
      "subtitle"
    ],
    "description": "Nim module for parsing SRT (SubRip) subtitle files",
    "license": "MIT",
    "web": "https://github.com/achesak/nim-srt"
  },
  {
    "name": "subviewer",
    "url": "https://github.com/achesak/nim-subviewer",
    "method": "git",
    "tags": [
      "subviewer",
      "subtitle"
    ],
    "description": "Nim module for parsing SubViewer subtitle files",
    "license": "MIT",
    "web": "https://github.com/achesak/nim-subviewer"
  },
  {
    "name": "Kinto",
    "url": "https://github.com/OpenSystemsLab/kinto.nim",
    "method": "git",
    "tags": [
      "mozilla",
      "kinto",
      "json",
      "storage",
      "server",
      "client"
    ],
    "description": "Kinto Client for Nim",
    "license": "MIT",
    "web": "https://github.com/OpenSystemsLab/kinto.nim"
  },
  {
    "name": "xmltools",
    "url": "https://github.com/vegansk/xmltools",
    "method": "git",
    "tags": [
      "xml",
      "functional",
      "library",
      "parsing"
    ],
    "description": "High level xml library for Nim",
    "license": "MIT",
    "web": "https://github.com/vegansk/xmltools"
  },
  {
    "name": "nimongo",
    "url": "https://github.com/SSPkrolik/nimongo",
    "method": "git",
    "tags": [
      "mongo",
      "mongodb",
      "database",
      "server",
      "driver",
      "storage"
    ],
    "description": "MongoDB driver in pure Nim language with synchronous and asynchronous I/O support",
    "license": "MIT",
    "web": "https://github.com/SSPkrolik/nimongo"
  },
  {
    "name": "nimboost",
    "url": "https://github.com/vegansk/nimboost",
    "method": "git",
    "tags": [
      "stdlib",
      "library",
      "utility"
    ],
    "description": "Additions to the Nim's standard library, like boost for C++",
    "license": "MIT",
    "web": "http://vegansk.github.io/nimboost/"
  },
  {
    "name": "asyncdocker",
    "url": "https://github.com/tulayang/asyncdocker",
    "method": "git",
    "tags": [
      "async",
      "docker"
    ],
    "description": "Asynchronous docker client written by Nim-lang",
    "license": "MIT",
    "web": "http://tulayang.github.io/asyncdocker.html"
  },
  {
    "name": "python3",
    "url": "https://github.com/matkuki/python3",
    "method": "git",
    "tags": [
      "python",
      "wrapper"
    ],
    "description": "Wrapper to interface with the Python 3 interpreter",
    "license": "MIT",
    "web": "https://github.com/matkuki/python3"
  },
  {
    "name": "jser",
    "url": "https://github.com/niv/jser.nim",
    "method": "git",
    "tags": [
      "json",
      "serialize",
      "tuple"
    ],
    "description": "json de/serializer for tuples and more",
    "license": "MIT",
    "web": "https://github.com/niv/jser.nim"
  },
  {
    "name": "pledge",
    "url": "https://github.com/euantorano/pledge.nim",
    "method": "git",
    "tags": [
      "pledge",
      "openbsd"
    ],
    "description": "OpenBSDs pledge(2) for Nim.",
    "license": "BSD3",
    "web": "https://github.com/euantorano/pledge.nim"
  },
  {
    "name": "sophia",
    "url": "https://github.com/gokr/nim-sophia",
    "method": "git",
    "tags": [
      "library",
      "wrapper",
      "database"
    ],
    "description": "Nim wrapper of the Sophia key/value store",
    "license": "MIT",
    "web": "https://github.com/gokr/nim-sophia"
  },
  {
    "name": "progress",
    "url": "https://github.com/euantorano/progress.nim",
    "method": "git",
    "tags": [
      "progress",
      "bar",
      "terminal",
      "ui"
    ],
    "description": "A simple progress bar for Nim.",
    "license": "BSD3",
    "web": "https://github.com/euantorano/progress.nim"
  },
  {
    "name": "websocket",
    "url": "https://github.com/niv/websocket.nim",
    "method": "git",
    "tags": [
      "http",
      "websockets",
      "async",
      "client",
      "server"
    ],
    "description": "websockets for nim",
    "license": "MIT",
    "web": "https://github.com/niv/websocket.nim"
  },
  {
    "name": "cucumber",
    "url": "https://github.com/shaunc/cucumber_nim",
    "method": "git",
    "tags": [
      "unit-testing",
      "cucumber",
      "bdd"
    ],
    "description": "implements the cucumber BDD framework in the nim language",
    "license": "MIT",
    "web": "https://github.com/shaunc/cucumber_nim"
  },
  {
    "name": "libmpdclient",
    "url": "https://github.com/lompik/libmpdclient.nim",
    "method": "git",
    "tags": [
      "MPD",
      "Music Player Daemon"
    ],
    "description": "Bindings for the Music Player Daemon C client library",
    "license": "BSD",
    "web": "https://github.com/lompik/libmpdclient.nim"
  },
  {
    "name": "awk",
    "url": "https://github.com/greencardamom/awk",
    "method": "git",
    "tags": [
      "awk"
    ],
    "description": "Nim for awk programmers",
    "license": "MIT",
    "web": "https://github.com/greencardamom/awk"
  },
  {
    "name": "dotenv",
    "url": "https://github.com/euantorano/dotenv.nim",
    "method": "git",
    "tags": [
      "env",
      "dotenv",
      "configuration",
      "environment"
    ],
    "description": "Loads environment variables from `.env`.",
    "license": "BSD3",
    "web": "https://github.com/euantorano/dotenv.nim"
  },
  {
    "name": "sph",
    "url": "https://github.com/aidansteele/sph",
    "method": "git",
    "tags": [
      "crypto",
      "hashes",
      "md5",
      "sha"
    ],
    "description": "Large number of cryptographic hashes for Nim",
    "license": "MIT",
    "web": "https://github.com/aidansteele/sph"
  },
  {
    "name": "libsodium",
    "url": "https://github.com/FedericoCeratto/nim-libsodium",
    "method": "git",
    "tags": [
      "wrapper",
      "library",
      "security",
      "crypto"
    ],
    "description": "libsodium wrapper",
    "license": "LGPLv3",
    "web": "https://github.com/FedericoCeratto/nim-libsodium"
  },
  {
    "name": "aws_sdk",
    "url": "https://github.com/aidansteele/aws_sdk.nim",
    "method": "git",
    "tags": [
      "aws",
      "amazon"
    ],
    "description": "Library for interacting with Amazon Web Services (AWS)",
    "license": "MIT",
    "web": "https://github.com/aidansteele/aws_sdk.nim"
  },
  {
    "name": "i18n",
    "url": "https://github.com/Parashurama/nim-i18n",
    "method": "git",
    "tags": [
      "gettext",
      "i18n",
      "internationalisation"
    ],
    "description": "Bring a gettext-like internationalisation module to Nim",
    "license": "MIT",
    "web": "https://github.com/Parashurama/nim-i18n"
  },
  {
    "name": "persistent_enums",
    "url": "https://github.com/yglukhov/persistent_enums",
    "method": "git",
    "tags": [
      "enum",
      "binary",
      "protocol"
    ],
    "description": "Define enums which values preserve their binary representation upon inserting or reordering",
    "license": "MIT",
    "web": "https://github.com/yglukhov/persistent_enums"
  },
  {
    "name": "nimcl",
    "url": "https://github.com/unicredit/nimcl",
    "method": "git",
    "tags": [
      "OpenCL",
      "GPU"
    ],
    "description": "High level wrapper over OpenCL",
    "license": "Apache License 2.0",
    "web": "https://github.com/unicredit/nimcl"
  },
  {
    "name": "nimblas",
    "url": "https://github.com/unicredit/nimblas",
    "method": "git",
    "tags": [
      "BLAS",
      "linear algebra",
      "vector",
      "matrix"
    ],
    "description": "BLAS for Nim",
    "license": "Apache License 2.0",
    "web": "https://github.com/unicredit/nimblas"
  },
  {
    "name": "fixmath",
    "url": "https://github.com/Jeff-Ciesielski/fixmath",
    "method": "git",
    "tags": [
      "math"
    ],
    "description": "LibFixMath 16:16 fixed point support for nim",
    "license": "MIT",
    "web": "https://github.com/Jeff-Ciesielski/fixmath"
  },
  {
    "name": "nimzend",
    "url": "https://github.com/metatexx/nimzend",
    "method": "git",
    "tags": [
      "zend",
      "php",
      "binding",
      "extension"
    ],
    "description": "Native Nim Zend API glue for easy PHP extension development.",
    "license": "MIT",
    "web": "https://github.com/metatexx/nimzend"
  },
  {
    "name": "spills",
    "url": "https://github.com/andreaferretti/spills",
    "method": "git",
    "tags": [
      "disk-based",
      "sequence",
      "memory-mapping"
    ],
    "description": "Disk-based sequences",
    "license": "Apache License 2.0",
    "web": "https://github.com/andreaferretti/spills"
  },
  {
    "name": "platformer",
    "url": "https://github.com/def-/nim-platformer",
    "method": "git",
    "tags": [
      "game",
      "sdl",
      "2d"
    ],
    "description": "Writing a 2D Platform Game in Nim with SDL2",
    "license": "MIT",
    "web": "https://github.com/def-/nim-platformer"
  },
  {
    "name": "nimCEF",
    "url": "https://github.com/jangko/nimCEF",
    "method": "git",
    "tags": [
      "chromium",
      "embedded",
      "framework",
      "cef",
      "wrapper"
    ],
    "description": "Nim wrapper for the Chromium Embedded Framework",
    "license": "MIT",
    "web": "https://github.com/jangko/nimCEF"
  },
  {
    "name": "migrate",
    "url": "https://github.com/euantorano/migrate.nim",
    "method": "git",
    "tags": [
      "migrate",
      "database",
      "db"
    ],
    "description": "A simple database migration utility for Nim.",
    "license": "BSD3",
    "web": "https://github.com/euantorano/migrate.nim"
  },
  {
    "name": "subfield",
    "url": "https://github.com/jyapayne/subfield",
    "method": "git",
    "tags": [
      "subfield",
      "macros"
    ],
    "description": "Override the dot operator to access nested subfields of a Nim object.",
    "license": "MIT",
    "web": "https://github.com/jyapayne/subfield"
  },
  {
    "name": "semver",
    "url": "https://github.com/euantorano/semver.nim",
    "method": "git",
    "tags": [
      "semver",
      "version",
      "parser"
    ],
    "description": "Semantic versioning parser for Nim. Allows the parsing of version strings into objects and the comparing of version objects.",
    "license": "BSD3",
    "web": "https://github.com/euantorano/semver.nim"
  },
  {
    "name": "ad",
    "tags": [
      "calculator",
      "rpn"
    ],
    "method": "git",
    "license": "MIT",
    "web": "https://github.com/subsetpark/ad",
    "url": "https://github.com/subsetpark/ad",
    "description": "A simple RPN calculator"
  },
  {
    "name": "asyncpg",
    "url": "https://github.com/cheatfate/asyncpg",
    "method": "git",
    "tags": [
      "async",
      "database",
      "postgres",
      "postgresql",
      "asyncdispatch",
      "asynchronous",
      "library"
    ],
    "description": "Asynchronous PostgreSQL driver for Nim Language.",
    "license": "MIT",
    "web": "https://github.com/cheatfate/asyncpg"
  },
  {
    "name": "winregistry",
    "description": "Deal with Windows Registry from Nim.",
    "tags": [
      "registry",
      "windows",
      "library"
    ],
    "url": "https://github.com/miere43/nim-registry",
    "web": "https://github.com/miere43/nim-registry",
    "license": "MIT",
    "method": "git"
  },
  {
    "name": "luna",
    "description": "Lua convenience library for nim",
    "tags": [
      "lua",
      "scripting"
    ],
    "url": "https://github.com/smallfx/luna.nim",
    "web": "https://github.com/smallfx/luna.nim",
    "license": "MIT",
    "method": "git"
  },
  {
    "name": "qrcode",
    "description": "module for creating and reading QR codes using http://goqr.me/",
    "tags": [
      "qr",
      "qrcode",
      "api"
    ],
    "url": "https://github.com/achesak/nim-qrcode",
    "web": "https://github.com/achesak/nim-qrcode",
    "license": "MIT",
    "method": "git"
  },
  {
    "name": "circleci_client",
    "tags": [
      "circleci",
      "client"
    ],
    "method": "git",
    "license": "LGPLv3",
    "web": "https://github.com/FedericoCeratto/nim-circleci",
    "url": "https://github.com/FedericoCeratto/nim-circleci",
    "description": "CircleCI API client"
  },
  {
    "name": "iup",
    "description": "Bindings for the IUP widget toolkit",
    "tags": [
      "GUI",
      "IUP"
    ],
    "url": "https://github.com/nim-lang/iup",
    "web": "https://github.com/nim-lang/iup",
    "license": "MIT",
    "method": "git"
  },
  {
    "name": "barbarus",
    "tags": [
      "i18n",
      "internationalization"
    ],
    "method": "git",
    "license": "MIT",
    "web": "https://github.com/cjxgm/barbarus",
    "url": "https://github.com/cjxgm/barbarus",
    "description": "A simple extensible i18n engine."
  },
  {
    "name": "jsonob",
    "tags": [
      "json",
      "object",
      "marshal"
    ],
    "method": "git",
    "license": "MIT",
    "web": "https://github.com/cjxgm/jsonob",
    "url": "https://github.com/cjxgm/jsonob",
    "description": "JSON / Object mapper"
  },
  {
    "name": "autome",
    "description": "Write GUI automation scripts with Nim",
    "tags": [
      "gui",
      "automation",
      "windows"
    ],
    "license": "MIT",
    "web": "https://github.com/miere43/autome",
    "url": "https://github.com/miere43/autome",
    "method": "git"
  },
  {
    "name": "wox",
    "description": "Helper library for writing Wox plugins in Nim",
    "tags": [
      "wox",
      "plugins"
    ],
    "license": "MIT",
    "web": "https://github.com/roose/nim-wox",
    "url": "https://github.com/roose/nim-wox",
    "method": "git"
  },
  {
    "name": "seccomp",
    "description": "Linux Seccomp sandbox library",
    "tags": [
      "linux",
      "security",
      "sandbox",
      "seccomp"
    ],
    "license": "LGPLv2.1",
    "web": "https://github.com/FedericoCeratto/nim-seccomp",
    "url": "https://github.com/FedericoCeratto/nim-seccomp",
    "method": "git"
  },
  {
    "name": "AntTweakBar",
    "tags": [
      "gui",
      "opengl",
      "rendering"
    ],
    "method": "git",
    "license": "MIT",
    "web": "https://github.com/krux02/nimAntTweakBar",
    "url": "https://github.com/krux02/nimAntTweakBar",
    "description": "nim wrapper around the AntTweakBar c library"
  },
  {
    "name": "slimdown",
    "tags": [
      "markdown",
      "parser",
      "library"
    ],
    "method": "git",
    "license": "MIT",
    "web": "https://github.com/ruivieira/nim-slimdown",
    "url": "https://github.com/ruivieira/nim-slimdown",
    "description": "Nim module that converts Markdown text to HTML using only regular expressions. Based on jbroadway's Slimdown."
  },
  {
    "name": "taglib",
    "description": "TagLib Audio Meta-Data Library wrapper",
    "license": "MIT",
    "tags": [
      "audio",
      "metadata",
      "tags",
      "library",
      "wrapper"
    ],
    "url": "https://github.com/alex-laskin/nim-taglib",
    "web": "https://github.com/alex-laskin/nim-taglib",
    "method": "git"
  },
  {
    "name": "des",
    "description": "3DES native library for Nim",
    "tags": [
      "library",
      "encryption",
      "crypto"
    ],
    "license": "MIT",
    "web": "https://github.com/LucaWolf/des.nim",
    "url": "https://github.com/LucaWolf/des.nim",
    "method": "git"
  },
  {
    "name": "bgfx",
    "url": "https://github.com/Halsys/nim-bgfx",
    "method": "git",
    "tags": [
      "wrapper",
      "media",
      "graphics",
      "3d",
      "rendering",
      "opengl"
    ],
    "description": "BGFX wrapper for the nim programming language.",
    "license": "BSD2",
    "web": "https://github.com/Halsys/nim-bgfx"
  },
  {
    "name": "json_builder",
    "tags": [
      "json",
      "generator",
      "builder"
    ],
    "method": "git",
    "license": "MIT",
    "web": "https://github.com/undecided/json_builder",
    "url": "https://github.com/undecided/json_builder",
    "description": "Easy and fast generator for valid json in nim"
  },
  {
    "name": "mapbits",
    "tags": [
      "map",
      "bits",
      "byte",
      "word",
      "binary"
    ],
    "method": "git",
    "license": "MIT",
    "description": "Access bit mapped portions of bytes in binary data as int variables",
    "web": "https://github.com/jlp765/mapbits",
    "url": "https://github.com/jlp765/mapbits"
  },
  {
    "name": "faststack",
    "tags": [
      "collection"
    ],
    "method": "git",
    "license": "MIT",
    "description": "Dynamically resizable data structure optimized for fast iteration.",
    "web": "https://github.com/Vladar4/FastStack",
    "url": "https://github.com/Vladar4/FastStack"
  },
  {
    "name": "gpx",
    "tags": [
      "GPX",
      "GPS",
      "waypoint",
      "route"
    ],
    "method": "git",
    "license": "MIT",
    "description": "Nim module for parsing GPX (GPS Exchange format) files",
    "web": "https://github.com/achesak/nim-gpx",
    "url": "https://github.com/achesak/nim-gpx"
  },
  {
    "name": "itn",
    "tags": [
      "GPS",
      "intinerary",
      "tomtom",
      "ITN"
    ],
    "method": "git",
    "license": "MIT",
    "description": "Nim module for parsing ITN (TomTom intinerary) files",
    "web": "https://github.com/achesak/nim-itn",
    "url": "https://github.com/achesak/nim-itn"
  },
  {
    "name": "foliant",
    "tags": [
      "foliant",
      "docs",
      "pdf",
      "docx",
      "word",
      "latex",
      "tex",
      "pandoc",
      "markdown",
      "md",
      "restream"
    ],
    "method": "git",
    "license": "MIT",
    "web": "https://github.com/foliant-docs/foliant-nim",
    "url": "https://github.com/foliant-docs/foliant-nim",
    "description": "Documentation generator that produces pdf and docx from Markdown. Uses Pandoc and LaTeX behind the scenes."
  },
  {
    "name": "gemf",
    "url": "https://bitbucket.org/abudden/gemf.nim",
    "method": "hg",
    "license": "MIT",
    "description": "Library for reading GEMF map tile stores",
    "web": "http://www.cgtk.co.uk/gemf",
    "tags": [
      "maps",
      "gemf",
      "parser"
    ]
  },
  {
    "name": "Remotery",
    "url": "https://github.com/Halsys/Nim-Remotery",
    "method": "git",
    "tags": [
      "wrapper",
      "opengl",
      "direct3d",
      "cuda",
      "profiler"
    ],
    "description": "Nim wrapper for (and with) Celtoys's Remotery",
    "license": "Apache License 2.0",
    "web": "https://github.com/Halsys/Nim-Remotery"
  },
  {
    "name": "picohttpparser",
    "tags": [
      "web",
      "http"
    ],
    "method": "git",
    "license": "MIT",
    "description": "Bindings for picohttpparser.",
    "web": "https://github.com/philip-wernersbach/nim-picohttpparser",
    "url": "https://github.com/philip-wernersbach/nim-picohttpparser"
  },
  {
    "name": "microasynchttpserver",
    "tags": [
      "web",
      "http",
      "async",
      "server"
    ],
    "method": "git",
    "license": "MIT",
    "description": "A thin asynchronous HTTP server library, API compatible with Nim's built-in asynchttpserver.",
    "web": "https://github.com/philip-wernersbach/microasynchttpserver",
    "url": "https://github.com/philip-wernersbach/microasynchttpserver"
  },
  {
    "name": "react",
    "url": "https://github.com/andreaferretti/react.nim",
    "method": "git",
    "tags": [
      "js",
      "react",
      "frontend",
      "ui",
      "vdom",
      "single page application"
    ],
    "description": "React.js bindings for Nim",
    "license": "Apache License 2.0",
    "web": "https://github.com/andreaferretti/react.nim"
  },
  {
    "name": "react16",
    "url": "https://github.com/kristianmandrup/react-16.nim",
    "method": "git",
    "tags": [
      "js",
      "react",
      "frontend",
      "ui",
      "vdom",
      "hooks",
      "single page application"
    ],
    "description": "React.js 16.x bindings for Nim",
    "license": "Apache License 2.0",
    "web": "https://github.com/kristianmandrup/react-16.nim"
  },
  {
    "name": "oauth",
    "url": "https://github.com/CORDEA/oauth",
    "method": "git",
    "tags": [
      "library",
      "oauth",
      "oauth2",
      "authorization"
    ],
    "description": "OAuth library for nim",
    "license": "Apache License 2.0",
    "web": "http://cordea.github.io/oauth"
  },
  {
    "name": "jsbind",
    "url": "https://github.com/yglukhov/jsbind",
    "method": "git",
    "tags": [
      "bindings",
      "emscripten",
      "javascript"
    ],
    "description": "Define bindings to JavaScript and Emscripten",
    "license": "MIT",
    "web": "https://github.com/yglukhov/jsbind"
  },
  {
    "name": "uuids",
    "url": "https://github.com/pragmagic/uuids/",
    "method": "git",
    "tags": [
      "library",
      "uuid",
      "id"
    ],
    "description": "UUID library for Nim",
    "license": "MIT",
    "web": "https://github.com/pragmagic/uuids/"
  },
  {
    "name": "isaac",
    "url": "https://github.com/pragmagic/isaac/",
    "method": "git",
    "tags": [
      "library",
      "algorithms",
      "random",
      "crypto"
    ],
    "description": "ISAAC PRNG implementation on Nim",
    "license": "MIT",
    "web": "https://github.com/pragmagic/isaac/"
  },
  {
    "name": "SDF",
    "url": "https://github.com/Halsys/SDF.nim",
    "method": "git",
    "tags": [
      "sdf",
      "text",
      "contour",
      "texture",
      "signed",
      "distance",
      "transform"
    ],
    "description": "Signed Distance Field builder for contour texturing in Nim",
    "license": "MIT",
    "web": "https://github.com/Halsys/SDF.nim"
  },
  {
    "name": "WebGL",
    "url": "https://github.com/stisa/webgl",
    "method": "git",
    "tags": [
      "webgl",
      "graphic",
      "js",
      "javascript",
      "wrapper",
      "3D",
      "2D"
    ],
    "description": "Experimental wrapper to webgl for Nim",
    "license": "MIT",
    "web": "http://stisa.space/webgl/"
  },
  {
    "name": "fileinput",
    "url": "https://github.com/achesak/nim-fileinput",
    "method": "git",
    "tags": [
      "file",
      "io",
      "input"
    ],
    "description": "iterate through files and lines",
    "license": "MIT",
    "web": "https://github.com/achesak/nim-fileinput"
  },
  {
    "name": "classy",
    "url": "https://github.com/nigredo-tori/classy",
    "method": "git",
    "tags": [
      "library",
      "typeclasses",
      "macros"
    ],
    "description": "typeclasses for Nim",
    "license": "Unlicense",
    "web": "https://github.com/nigredo-tori/classy"
  },
  {
    "name": "MiNiM",
    "url": "https://github.com/h3rald/minim",
    "method": "git",
    "tags": [
      "concatenative",
      "language",
      "shell"
    ],
    "description": "A tiny concatenative programming language and shell.",
    "license": "MIT",
    "web": "https://h3rald.com/minim"
  },
  {
    "name": "boneIO",
    "url": "https://github.com/xyz32/boneIO",
    "method": "git",
    "tags": [
      "library",
      "GPIO",
      "BeagleBone"
    ],
    "description": "A low level GPIO library for the BeagleBone board family",
    "license": "MIT",
    "web": "https://github.com/xyz32/boneIO"
  },
  {
    "name": "ui",
    "url": "https://github.com/nim-lang/ui",
    "method": "git",
    "tags": [
      "library",
      "GUI",
      "libui",
      "toolkit"
    ],
    "description": "A wrapper for libui",
    "license": "MIT",
    "web": "https://github.com/nim-lang/ui"
  },
  {
    "name": "mmgeoip",
    "url": "https://github.com/FedericoCeratto/nim-mmgeoip",
    "method": "git",
    "tags": [
      "geoip"
    ],
    "description": "MaxMind GeoIP library",
    "license": "LGPLv2.1",
    "web": "https://github.com/FedericoCeratto/nim-mmgeoip"
  },
  {
    "name": "libjwt",
    "url": "https://github.com/nimscale/nim-libjwt",
    "method": "git",
    "tags": [
      "jwt",
      "libjwt"
    ],
    "description": "Bindings for libjwt",
    "license": "LGPLv2.1",
    "web": "https://github.com/nimscale/nim-libjwt"
  },
  {
    "name": "forestdb",
    "url": "https://github.com/nimscale/forestdb",
    "method": "git",
    "tags": [
      "library",
      "bTree",
      "HB+-Trie",
      "db",
      "forestdb"
    ],
    "description": "ForestDB is fast key-value storage engine that is based on a Hierarchical B+-Tree based Trie, or HB+-Trie.",
    "license": "Apache License 2.0",
    "web": "https://github.com/nimscale/forestdb"
  },
  {
    "name": "nimbox",
    "url": "https://github.com/dom96/nimbox",
    "method": "git",
    "tags": [
      "library",
      "wrapper",
      "termbox",
      "command-line",
      "ui",
      "tui",
      "gui"
    ],
    "description": "A Rustbox-inspired termbox wrapper",
    "license": "MIT",
    "web": "https://github.com/dom96/nimbox"
  },
  {
    "name": "psutil",
    "url": "https://github.com/juancarlospaco/psutil-nim",
    "method": "git",
    "tags": [
      "psutil",
      "process",
      "network",
      "system",
      "disk",
      "cpu"
    ],
    "description": "psutil is a cross-platform library for retrieving information on running processes and system utilization (CPU, memory, disks, network). Since 2018 maintained by Juan Carlos because was abandoned.",
    "license": "BSD",
    "web": "https://github.com/johnscillieri/psutil-nim"
  },
  {
    "name": "gapbuffer",
    "url": "https://notabug.org/vktec/nim-gapbuffer.git",
    "method": "git",
    "tags": [
      "buffer",
      "seq",
      "sequence",
      "string",
      "gapbuffer"
    ],
    "description": "A simple gap buffer implementation",
    "license": "MIT",
    "web": "https://notabug.org/vktec/nim-gapbuffer"
  },
  {
    "name": "etcd_client",
    "url": "https://github.com/FedericoCeratto/nim-etcd-client",
    "method": "git",
    "tags": [
      "library",
      "etcd"
    ],
    "description": "etcd client library",
    "license": "LGPLv3",
    "web": "https://github.com/FedericoCeratto/nim-etcd-client"
  },
  {
    "name": "package_visible_types",
    "url": "https://github.com/zah/nim-package-visible-types",
    "method": "git",
    "tags": [
      "library",
      "packages",
      "visibility"
    ],
    "description": "A hacky helper lib for authoring Nim packages with package-level visiblity",
    "license": "MIT",
    "web": "https://github.com/zah/nim-package-visible-types"
  },
  {
    "name": "ranges",
    "url": "https://github.com/status-im/nim-ranges",
    "method": "git",
    "tags": [
      "library",
      "ranges"
    ],
    "description": "Exploration of various implementations of memory range types",
    "license": "Apache License 2.0",
    "web": "https://github.com/status-im/nim-ranges"
  },
  {
    "name": "json_rpc",
    "url": "https://github.com/status-im/nim-json-rpc",
    "method": "git",
    "tags": [
      "library",
      "json-rpc",
      "server",
      "client",
      "rpc",
      "json"
    ],
    "description": "Nim library for implementing JSON-RPC clients and servers",
    "license": "Apache License 2.0",
    "web": "https://github.com/status-im/nim-json-rpc"
  },
  {
    "name": "chronos",
    "url": "https://github.com/status-im/nim-chronos",
    "method": "git",
    "tags": [
      "library",
      "networking",
      "async",
      "asynchronous",
      "eventloop",
      "timers",
      "sendfile",
      "tcp",
      "udp"
    ],
    "description": "An efficient library for asynchronous programming",
    "license": "Apache License 2.0",
    "web": "https://github.com/status-im/nim-chronos"
  },
  {
    "name": "asyncdispatch2",
    "alias": "chronos"
  },
  {
    "name": "serialization",
    "url": "https://github.com/status-im/nim-serialization",
    "method": "git",
    "tags": [
      "library",
      "serialization"
    ],
    "description": "A modern and extensible serialization framework for Nim",
    "license": "Apache License 2.0",
    "web": "https://github.com/status-im/nim-serialization"
  },
  {
    "name": "json_serialization",
    "url": "https://github.com/status-im/nim-json-serialization",
    "method": "git",
    "tags": [
      "library",
      "json",
      "serialization"
    ],
    "description": "Flexible JSON serialization not relying on run-time type information",
    "license": "Apache License 2.0",
    "web": "https://github.com/status-im/nim-json-serialization"
  },
  {
    "name": "confutils",
    "url": "https://github.com/status-im/nim-confutils",
    "method": "git",
    "tags": [
      "library",
      "configuration"
    ],
    "description": "Simplified handling of command line options and config files",
    "license": "Apache License 2.0",
    "web": "https://github.com/status-im/nim-confutils"
  },
  {
    "name": "std_shims",
    "url": "https://github.com/status-im/nim-std-shims",
    "method": "git",
    "tags": [
      "library",
      "backports",
      "shims"
    ],
    "description": "APIs available in the latests version of Nim, backported to older stable releases",
    "license": "Apache License 2.0",
    "web": "https://github.com/status-im/nim-std-shims"
  },
  {
    "name": "stew",
    "url": "https://github.com/status-im/nim-stew",
    "method": "git",
    "tags": [
      "library",
      "backports",
      "shims",
      "ranges",
      "bitwise",
      "bitops",
      "endianness",
      "bytes",
      "blobs",
      "pointer-arithmetic"
    ],
    "description": "stew is collection of utilities, std library extensions and budding libraries that are frequently used at Status, but are too small to deserve their own git repository.",
    "license": "Apache License 2.0",
    "web": "https://github.com/status-im/nim-stew"
  },
  {
    "name": "faststreams",
    "url": "https://github.com/status-im/nim-faststreams",
    "method": "git",
    "tags": [
      "library",
      "I/O",
      "memory-mapping",
      "streams"
    ],
    "description": "Nearly zero-overhead input/output streams for Nim",
    "license": "Apache License 2.0",
    "web": "https://github.com/status-im/nim-faststreams"
  },
  {
    "name": "bncurve",
    "url": "https://github.com/status-im/nim-bncurve",
    "method": "git",
    "tags": [
      "library",
      "cryptography",
      "barreto-naehrig",
      "eliptic-curves",
      "pairing"
    ],
    "description": "Nim Barreto-Naehrig pairing-friendly elliptic curve implementation",
    "license": "Apache License 2.0",
    "web": "https://github.com/status-im/nim-bncurve"
  },
  {
    "name": "eth",
    "url": "https://github.com/status-im/nim-eth",
    "method": "git",
    "tags": [
      "library",
      "ethereum",
      "p2p",
      "devp2p",
      "rplx",
      "networking",
      "whisper",
      "swarm",
      "rlp",
      "cryptography",
      "trie",
      "patricia-trie",
      "keyfile",
      "wallet",
      "bloom",
      "bloom-filter"
    ],
    "description": "A collection of Ethereum related libraries",
    "license": "Apache License 2.0",
    "web": "https://github.com/status-im/nim-eth"
  },
  {
    "name": "metrics",
    "url": "https://github.com/status-im/nim-metrics",
    "method": "git",
    "tags": [
      "library",
      "metrics",
      "prometheus",
      "statsd"
    ],
    "description": "Nim metrics client library supporting the Prometheus monitoring toolkit",
    "license": "Apache License 2.0",
    "web": "https://github.com/status-im/nim-metrics"
  },
  {
    "name": "blscurve",
    "url": "https://github.com/status-im/nim-blscurve",
    "method": "git",
    "tags": [
      "library",
      "cryptography",
      "bls",
      "aggregated-signatures"
    ],
    "description": "Nim implementation of  Barreto-Lynn-Scott (BLS) curve BLS12-381.",
    "license": "Apache License 2.0",
    "web": "https://github.com/status-im/nim-blscurve"
  },
  {
    "name": "libp2p",
    "url": "https://github.com/status-im/nim-libp2p",
    "method": "git",
    "tags": [
      "library",
      "networking",
      "libp2p",
      "ipfs",
      "ethereum"
    ],
    "description": "libp2p implementation in Nim",
    "license": "Apache License 2.0",
    "web": "https://github.com/status-im/nim-libp2p"
  },
  {
    "name": "rlp",
    "url": "https://github.com/status-im/nim-rlp",
    "method": "git",
    "tags": [
      "deprecated"
    ],
    "description": "Deprecated RLP serialization library for Nim (now part of the 'eth' module)",
    "license": "Apache License 2.0",
    "web": "https://github.com/status-im/nim-rlp"
  },
  {
    "name": "eth_keys",
    "url": "https://github.com/status-im/nim-eth-keys",
    "method": "git",
    "tags": [
      "deprecated"
    ],
    "description": "A deprecated reimplementation in pure Nim of eth-keys, the common API for Ethereum key operations (now part of the 'eth' package).",
    "license": "Apache License 2.0",
    "web": "https://github.com/status-im/nim-eth-keys"
  },
  {
    "name": "eth_common",
    "url": "https://github.com/status-im/nim-eth-common",
    "method": "git",
    "tags": [
      "library",
      "ethereum"
    ],
    "description": "Definitions of various data structures used in the Ethereum eco-system",
    "license": "Apache License 2.0",
    "web": "https://github.com/status-im/nim-eth-common"
  },
  {
    "name": "ethash",
    "url": "https://github.com/status-im/nim-ethash",
    "method": "git",
    "tags": [
      "library",
      "ethereum",
      "ethash",
      "cryptography",
      "proof-of-work"
    ],
    "description": "A Nim implementation of Ethash, the ethereum proof-of-work hashing function",
    "license": "Apache License 2.0",
    "web": "https://github.com/status-im/nim-ethash"
  },
  {
    "name": "eth_bloom",
    "url": "https://github.com/status-im/nim-eth-bloom",
    "method": "git",
    "tags": [
      "deprecated"
    ],
    "description": "Ethereum bloom filter (deprecated, now part of the 'eth' package)",
    "license": "Apache License 2.0",
    "web": "https://github.com/status-im/nim-eth-bloom"
  },
  {
    "name": "evmjit",
    "alias": "evmc"
  },
  {
    "name": "evmc",
    "url": "https://github.com/status-im/nim-evmc",
    "method": "git",
    "tags": [
      "library",
      "ethereum",
      "evm",
      "jit",
      "wrapper"
    ],
    "description": "A wrapper for the The Ethereum EVMC library",
    "license": "Apache License 2.0",
    "web": "https://github.com/status-im/nim-evmc"
  },
  {
    "name": "keccak_tiny",
    "url": "https://github.com/status-im/nim-keccak-tiny",
    "method": "git",
    "tags": [
      "library",
      "sha3",
      "keccak",
      "cryptography"
    ],
    "description": "A wrapper for the keccak-tiny C library",
    "license": "Apache License 2.0",
    "web": "https://github.com/status-im/nim-keccak-tiny"
  },
  {
    "name": "httputils",
    "url": "https://github.com/status-im/nim-http-utils",
    "method": "git",
    "tags": [
      "http",
      "parsers",
      "protocols"
    ],
    "description": "Common utilities for implementing HTTP servers",
    "license": "Apache License 2.0",
    "web": "https://github.com/status-im/nim-http-utils"
  },
  {
    "name": "rocksdb",
    "url": "https://github.com/status-im/nim-rocksdb",
    "method": "git",
    "tags": [
      "library",
      "wrapper",
      "database"
    ],
    "description": "A wrapper for Facebook's RocksDB, an embeddable, persistent key-value store for fast storage",
    "license": "Apache 2.0 or GPLv2",
    "web": "https://github.com/status-im/nim-rocksdb"
  },
  {
    "name": "secp256k1",
    "url": "https://github.com/status-im/nim-secp256k1",
    "method": "git",
    "tags": [
      "library",
      "cryptography",
      "secp256k1"
    ],
    "description": "A wrapper for the libsecp256k1 C library",
    "license": "Apache License 2.0",
    "web": "https://github.com/status-im/nim-secp256k1"
  },
  {
    "name": "eth_trie",
    "url": "https://github.com/status-im/nim-eth-trie",
    "method": "git",
    "tags": [
      "deprecated"
    ],
    "description": "Merkle Patricia Tries as specified by Ethereum (deprecated, now part of the 'eth' package)",
    "license": "Apache License 2.0",
    "web": "https://github.com/status-im/nim-eth-trie"
  },
  {
    "name": "eth_p2p",
    "url": "https://github.com/status-im/nim-eth-p2p",
    "method": "git",
    "tags": [
      "deprecated",
      "library",
      "ethereum",
      "p2p",
      "devp2p",
      "rplx",
      "networking",
      "whisper",
      "swarm"
    ],
    "description": "Deprecated implementation of the Ethereum suite of P2P protocols (now part of the 'eth' package)",
    "license": "Apache License 2.0",
    "web": "https://github.com/status-im/nim-eth-p2p"
  },
  {
    "name": "eth_keyfile",
    "url": "https://github.com/status-im/nim-eth-keyfile",
    "method": "git",
    "tags": [
      "deprecated"
    ],
    "description": "A deprecated library for handling Ethereum private keys and wallets (now part of the 'eth' package)",
    "license": "Apache License 2.0",
    "web": "https://github.com/status-im/nim-eth-keyfile"
  },
  {
    "name": "byteutils",
    "url": "https://github.com/status-im/nim-byteutils",
    "method": "git",
    "tags": [
      "library",
      "blobs",
      "hex-dump"
    ],
    "description": "Useful utilities for manipulating and visualizing byte blobs",
    "license": "Apache License 2.0",
    "web": "https://github.com/status-im/nim-byteutils"
  },
  {
    "name": "ttmath",
    "url": "https://github.com/status-im/nim-ttmath",
    "method": "git",
    "tags": [
      "library",
      "math",
      "numbers"
    ],
    "description": "A Nim wrapper for ttmath: big numbers with fixed size",
    "license": "Apache License 2.0",
    "web": "https://github.com/status-im/nim-ttmath"
  },
  {
    "name": "testutils",
    "url": "https://github.com/status-im/nim-testutils",
    "method": "git",
    "tags": [
      "library",
      "tests",
      "unit-testing",
      "integration-testing",
      "compilation-tests",
      "fuzzing",
      "doctest"
    ],
    "description": "A comprehensive toolkit for all your testing needs",
    "license": "Apache License 2.0",
    "web": "https://github.com/status-im/nim-testutils"
  },
  {
    "name": "nimbus",
    "url": "https://github.com/status-im/nimbus",
    "method": "git",
    "tags": [
      "ethereum"
    ],
    "description": "An Ethereum 2.0 Sharding Client for Resource-Restricted Devices",
    "license": "Apache License 2.0",
    "web": "https://github.com/status-im/nimbus"
  },
  {
    "name": "stint",
    "url": "https://github.com/status-im/nim-stint",
    "method": "git",
    "tags": [
      "library",
      "math",
      "numbers"
    ],
    "description": "Stack-based arbitrary-precision integers - Fast and portable with natural syntax for resource-restricted devices",
    "license": "Apache License 2.0",
    "web": "https://github.com/status-im/nim-stint"
  },
  {
    "name": "daemon",
    "url": "https://github.com/status-im/nim-daemon",
    "method": "git",
    "tags": [
      "servers",
      "daemonization"
    ],
    "description": "Cross-platform process daemonization library",
    "license": "Apache License 2.0",
    "web": "https://github.com/status-im/nim-daemon"
  },
  {
    "name": "chronicles",
    "url": "https://github.com/status-im/nim-chronicles",
    "method": "git",
    "tags": [
      "logging",
      "json"
    ],
    "description": "A crafty implementation of structured logging for Nim",
    "license": "Apache License 2.0",
    "web": "https://github.com/status-im/nim-chronicles"
  },
  {
    "name": "stb_image",
    "url": "https://gitlab.com/define-private-public/stb_image-Nim.git",
    "method": "git",
    "tags": [
      "stb",
      "image",
      "graphics",
      "io",
      "wrapper"
    ],
    "description": "A wrapper for stb_image and stb_image_write.",
    "license": "Unlicense",
    "web": "https://gitlab.com/define-private-public/stb_image-Nim"
  },
  {
    "name": "mutableseqs",
    "url": "https://github.com/iourinski/mutableseqs",
    "method": "git",
    "tags": [
      "sequences",
      "mapreduce"
    ],
    "description": "utilities for transforming sequences",
    "license": "MIT",
    "web": "https://github.com/iourinski/mutableseqs"
  },
  {
    "name": "stor",
    "url": "https://github.com/nimscale/stor",
    "method": "git",
    "tags": [
      "storage",
      "io"
    ],
    "description": "Efficient object storage system",
    "license": "MIT",
    "web": "https://github.com/nimscale/stor"
  },
  {
    "name": "linuxfb",
    "url": "https://github.com/luked99/linuxfb.nim",
    "method": "git",
    "tags": [
      "wrapper",
      "graphics",
      "linux"
    ],
    "description": "Wrapper around the Linux framebuffer driver ioctl API",
    "license": "MIT",
    "web": "https://github.com/luked99/linuxfb.nim"
  },
  {
    "name": "nimactors",
    "url": "https://github.com/vegansk/nimactors",
    "method": "git",
    "tags": [
      "actors",
      "library"
    ],
    "description": "Actors library for Nim inspired by akka-actors",
    "license": "MIT",
    "web": "https://github.com/vegansk/nimactors"
  },
  {
    "name": "porter",
    "url": "https://github.com/iourinski/porter",
    "method": "git",
    "tags": [
      "stemmer",
      "multilanguage",
      "snowball"
    ],
    "description": "Simple extensible implementation of Porter stemmer algorithm",
    "license": "MIT",
    "web": "https://github.com/iourinski/porter"
  },
  {
    "name": "kiwi",
    "url": "https://github.com/yglukhov/kiwi",
    "method": "git",
    "tags": [
      "cassowary",
      "constraint",
      "solving"
    ],
    "description": "Cassowary constraint solving",
    "license": "MIT",
    "web": "https://github.com/yglukhov/kiwi"
  },
  {
    "name": "ArrayFireNim",
    "url": "https://github.com/bitstormGER/ArrayFire-Nim",
    "method": "git",
    "tags": [
      "array",
      "linear",
      "algebra",
      "scientific",
      "computing"
    ],
    "description": "A nim wrapper for ArrayFire",
    "license": "BSD",
    "web": "https://github.com/bitstormGER/ArrayFire-Nim"
  },
  {
    "name": "statsd_client",
    "url": "https://github.com/FedericoCeratto/nim-statsd-client",
    "method": "git",
    "tags": [
      "library",
      "statsd",
      "client",
      "statistics",
      "metrics"
    ],
    "description": "A simple, stateless StatsD client library",
    "license": "LGPLv3",
    "web": "https://github.com/FedericoCeratto/nim-statsd-client"
  },
  {
    "name": "html5_canvas",
    "url": "https://gitlab.com/define-private-public/HTML5-Canvas-Nim",
    "method": "git",
    "tags": [
      "html5",
      "canvas",
      "drawing",
      "graphics",
      "rendering",
      "browser",
      "javascript"
    ],
    "description": "HTML5 Canvas and drawing for the JavaScript backend.",
    "license": "MIT",
    "web": "https://gitlab.com/define-private-public/HTML5-Canvas-Nim"
  },
  {
    "name": "alea",
    "url": "https://github.com/unicredit/alea",
    "method": "git",
    "tags": [
      "random variables",
      "distributions",
      "probability",
      "gaussian",
      "sampling"
    ],
    "description": "Define and compose random variables",
    "license": "Apache License 2.0",
    "web": "https://github.com/unicredit/alea"
  },
  {
    "name": "winim",
    "url": "https://github.com/khchen/winim",
    "method": "git",
    "tags": [
      "library",
      "windows",
      "api",
      "com"
    ],
    "description": "Nim's Windows API and COM Library",
    "license": "MIT",
    "web": "https://github.com/khchen/winim"
  },
  {
    "name": "ed25519",
    "url": "https://github.com/niv/ed25519.nim",
    "method": "git",
    "tags": [
      "ed25519",
      "cryptography",
      "crypto",
      "publickey",
      "privatekey",
      "signing",
      "keyexchange",
      "native"
    ],
    "description": "ed25519 key crypto bindings",
    "license": "MIT",
    "web": "https://github.com/niv/ed25519.nim"
  },
  {
    "name": "libevdev",
    "url": "https://github.com/luked99/libevdev.nim",
    "method": "git",
    "tags": [
      "wrapper",
      "os",
      "linux"
    ],
    "description": "Wrapper for libevdev, Linux input device processing library",
    "license": "MIT",
    "web": "https://github.com/luked99/libevdev.nim"
  },
  {
    "name": "nesm",
    "url": "https://gitlab.com/xomachine/NESM.git",
    "method": "git",
    "tags": [
      "metaprogramming",
      "parser",
      "pure",
      "serialization"
    ],
    "description": "A macro for generating [de]serializers for given objects",
    "license": "MIT",
    "web": "https://xomachine.gitlab.io/NESM/"
  },
  {
    "name": "sdnotify",
    "url": "https://github.com/FedericoCeratto/nim-sdnotify",
    "method": "git",
    "tags": [
      "os",
      "linux",
      "systemd",
      "sdnotify"
    ],
    "description": "Systemd service notification helper",
    "license": "MIT",
    "web": "https://github.com/FedericoCeratto/nim-sdnotify"
  },
  {
    "name": "cmd",
    "url": "https://github.com/samdmarshall/cmd.nim",
    "method": "git",
    "tags": [
      "cmd",
      "command-line",
      "prompt",
      "interactive"
    ],
    "description": "interactive command prompt",
    "license": "BSD 3-Clause",
    "web": "https://github.com/samdmarshall/cmd.nim"
  },
  {
    "name": "csvtable",
    "url": "https://github.com/apahl/csvtable",
    "method": "git",
    "tags": [
      "csv",
      "table"
    ],
    "description": "tools for handling CSV files (comma or tab-separated) with an API similar to Python's CSVDictReader and -Writer.",
    "license": "MIT",
    "web": "https://github.com/apahl/csvtable"
  },
  {
    "name": "plotly",
    "url": "https://github.com/brentp/nim-plotly",
    "method": "git",
    "tags": [
      "plot",
      "graphing",
      "chart",
      "data"
    ],
    "description": "Nim interface to plotly",
    "license": "MIT",
    "web": "https://github.com/brentp/nim-plotly"
  },
  {
    "name": "gnuplot",
    "url": "https://github.com/dvolk/gnuplot.nim",
    "method": "git",
    "tags": [
      "plot",
      "graphing",
      "data"
    ],
    "description": "Nim interface to gnuplot",
    "license": "MIT",
    "web": "https://github.com/dvolk/gnuplot.nim"
  },
  {
    "name": "ustring",
    "url": "https://github.com/rokups/nim-ustring",
    "method": "git",
    "tags": [
      "string",
      "text",
      "unicode",
      "uft8",
      "utf-8"
    ],
    "description": "utf-8 string",
    "license": "MIT",
    "web": "https://github.com/rokups/nim-ustring"
  },
  {
    "name": "imap",
    "url": "https://git.sr.ht/~ehmry/nim_imap",
    "method": "git",
    "tags": [
      "imap",
      "email"
    ],
    "description": "IMAP client library",
    "license": "GPL2",
    "web": "https://git.sr.ht/~ehmry/nim_imap"
  },
  {
    "name": "isa",
    "url": "https://github.com/nimscale/isa",
    "method": "git",
    "tags": [
      "erasure",
      "hash",
      "crypto",
      "compression"
    ],
    "description": "Binding for Intel Storage Acceleration library",
    "license": "Apache License 2.0",
    "web": "https://github.com/nimscale/isa"
  },
  {
    "name": "untar",
    "url": "https://github.com/dom96/untar",
    "method": "git",
    "tags": [
      "library",
      "tar",
      "gz",
      "compression",
      "archive",
      "decompression"
    ],
    "description": "Library for decompressing tar.gz files.",
    "license": "MIT",
    "web": "https://github.com/dom96/untar"
  },
  {
    "name": "nimcx",
    "url": "https://github.com/qqtop/nimcx",
    "method": "git",
    "tags": [
      "library",
      "linux"
    ],
    "description": "Color and utilities library for linux terminal.",
    "license": "MIT",
    "web": "https://github.com/qqtop/nimcx"
  },
  {
    "name": "dpdk",
    "url": "https://github.com/nimscale/dpdk",
    "method": "git",
    "tags": [
      "library",
      "dpdk",
      "packet",
      "processing"
    ],
    "description": "Library for fast packet processing",
    "license": "Apache License 2.0",
    "web": "http://dpdk.org/"
  },
  {
    "name": "libserialport",
    "alias": "serial"
  },
  {
    "name": "serial",
    "url": "https://github.com/euantorano/serial.nim",
    "method": "git",
    "tags": [
      "serial",
      "rs232",
      "io",
      "serialport"
    ],
    "description": "A library to operate serial ports using pure Nim.",
    "license": "BSD3",
    "web": "https://github.com/euantorano/serial.nim"
  },
  {
    "name": "spdk",
    "url": "https://github.com/nimscale/spdk.git",
    "method": "git",
    "tags": [
      "library",
      "SSD",
      "NVME",
      "io",
      "storage"
    ],
    "description": "The Storage Performance Development Kit(SPDK) provides a set of tools and libraries for writing high performance, scalable, user-mode storage applications.",
    "license": "MIT",
    "web": "https://github.com/nimscale/spdk.git"
  },
  {
    "name": "NimData",
    "url": "https://github.com/bluenote10/NimData",
    "method": "git",
    "tags": [
      "library",
      "dataframe"
    ],
    "description": "DataFrame API enabling fast out-of-core data analytics",
    "license": "MIT",
    "web": "https://github.com/bluenote10/NimData"
  },
  {
    "name": "testrunner",
    "url": "https://github.com/FedericoCeratto/nim-testrunner",
    "method": "git",
    "tags": [
      "test",
      "tests",
      "unittest",
      "utility",
      "tdd"
    ],
    "description": "Test runner with file monitoring and desktop notification capabilities",
    "license": "GPLv3",
    "web": "https://github.com/FedericoCeratto/nim-testrunner"
  },
  {
    "name": "reactorfuse",
    "url": "https://github.com/zielmicha/reactorfuse",
    "method": "git",
    "tags": [
      "filesystem",
      "fuse"
    ],
    "description": "Filesystem in userspace (FUSE) for Nim (for reactor.nim library)",
    "license": "MIT",
    "web": "https://github.com/zielmicha/reactorfuse"
  },
  {
    "name": "nimr",
    "url": "https://github.com/Jeff-Ciesielski/nimr",
    "method": "git",
    "tags": [
      "script",
      "utils"
    ],
    "description": "Helper to run nim code like a script",
    "license": "MIT",
    "web": "https://github.com/Jeff-Ciesielski/nimr"
  },
  {
    "name": "neverwinter",
    "url": "https://github.com/niv/neverwinter.nim",
    "method": "git",
    "tags": [
      "nwn",
      "neverwinternights",
      "neverwinter",
      "game",
      "bioware",
      "fileformats",
      "reader",
      "writer"
    ],
    "description": "Neverwinter Nights 1 data accessor library",
    "license": "MIT",
    "web": "https://github.com/niv/neverwinter.nim"
  },
  {
    "name": "snail",
    "url": "https://github.com/stisa/snail",
    "method": "git",
    "tags": [
      "js",
      "matrix",
      "linear algebra"
    ],
    "description": "Simple linear algebra for nim. Js too.",
    "license": "MIT",
    "web": "http://stisa.space/snail/"
  },
  {
    "name": "jswebsockets",
    "url": "https://github.com/stisa/jswebsockets",
    "method": "git",
    "tags": [
      "js",
      "javascripts",
      "ws",
      "websockets"
    ],
    "description": "Websockets wrapper for nim js backend.",
    "license": "MIT",
    "web": "http://stisa.space/jswebsockets/"
  },
  {
    "name": "morelogging",
    "url": "https://github.com/FedericoCeratto/nim-morelogging",
    "method": "git",
    "tags": [
      "log",
      "logging",
      "library",
      "systemd",
      "journald"
    ],
    "description": "Logging library with support for async IO, multithreading, Journald.",
    "license": "LGPLv3",
    "web": "https://github.com/FedericoCeratto/nim-morelogging"
  },
  {
    "name": "ajax",
    "url": "https://github.com/stisa/ajax",
    "method": "git",
    "tags": [
      "js",
      "javascripts",
      "ajax",
      "xmlhttprequest"
    ],
    "description": "AJAX wrapper for nim js backend.",
    "license": "MIT",
    "web": "http://stisa.space/ajax/"
  },
  {
    "name": "recaptcha",
    "url": "https://github.com/euantorano/recaptcha.nim",
    "method": "git",
    "tags": [
      "recaptcha",
      "captcha"
    ],
    "description": "reCAPTCHA support for Nim, supporting rendering a capctcha and verifying a user's response.",
    "license": "BSD3",
    "web": "https://github.com/euantorano/recaptcha.nim"
  },
  {
    "name": "influx",
    "url": "https://github.com/samdmarshall/influx.nim",
    "method": "git",
    "tags": [
      "influx",
      "influxdb"
    ],
    "description": "wrapper for communicating with InfluxDB over the REST interface",
    "license": "BSD 3-Clause",
    "web": "https://github.com/samdmarshall/influx.nim"
  },
  {
    "name": "gamelight",
    "url": "https://github.com/dom96/gamelight",
    "method": "git",
    "tags": [
      "js",
      "library",
      "graphics",
      "collision",
      "2d"
    ],
    "description": "A set of simple modules for writing a JavaScript 2D game.",
    "license": "MIT",
    "web": "https://github.com/dom96/gamelight"
  },
  {
    "name": "storage",
    "url": "https://bitbucket.org/moigagoo/storage/",
    "method": "hg",
    "tags": [
      "JavaScript",
      "Storage",
      "localStorage",
      "sessionStorage"
    ],
    "description": "Storage, localStorage, and sessionStorage bindigs for Nim's JavaScript backend.",
    "license": "MIT",
    "web": "https://bitbucket.org/moigagoo/storage/"
  },
  {
    "name": "fontconfig",
    "url": "https://github.com/Parashurama/fontconfig",
    "method": "git",
    "tags": [
      "fontconfig",
      "font"
    ],
    "description": "Low level wrapper for the fontconfig library.",
    "license": "Fontconfig",
    "web": "https://github.com/Parashurama/fontconfig"
  },
  {
    "name": "sysrandom",
    "url": "https://github.com/euantorano/sysrandom.nim",
    "method": "git",
    "tags": [
      "random",
      "RNG",
      "PRNG"
    ],
    "description": "A simple library to generate random data, using the system's PRNG.",
    "license": "BSD3",
    "web": "https://github.com/euantorano/sysrandom.nim"
  },
  {
    "name": "colorize",
    "url": "https://github.com/molnarmark/colorize",
    "method": "git",
    "tags": [
      "color",
      "colors",
      "colorize"
    ],
    "description": "A simple and lightweight terminal coloring library.",
    "license": "MIT",
    "web": "https://github.com/molnarmark/colorize"
  },
  {
    "name": "cello",
    "url": "https://github.com/unicredit/cello",
    "method": "git",
    "tags": [
      "string",
      "succinct-data-structure",
      "rank",
      "select",
      "Burrows-Wheeler",
      "FM-index",
      "wavelet-tree"
    ],
    "description": "String algorithms with succinct data structures",
    "license": "Apache2",
    "web": "https://unicredit.github.io/cello/"
  },
  {
    "name": "notmuch",
    "url": "https://github.com/samdmarshall/notmuch.nim",
    "method": "git",
    "tags": [
      "notmuch",
      "wrapper",
      "email",
      "tagging"
    ],
    "description": "wrapper for the notmuch mail library",
    "license": "BSD 3-Clause",
    "web": "https://github.com/samdmarshall/notmuch.nim"
  },
  {
    "name": "pluginmanager",
    "url": "https://github.com/samdmarshall/plugin-manager",
    "method": "git",
    "tags": [
      "plugin",
      "dylib",
      "manager"
    ],
    "description": "Simple plugin implementation",
    "license": "BSD 3-Clause",
    "web": "https://github.com/samdmarshall/plugin-manager"
  },
  {
    "name": "node",
    "url": "https://github.com/tulayang/nimnode",
    "method": "git",
    "tags": [
      "async",
      "io",
      "socket",
      "net",
      "tcp",
      "http",
      "libuv"
    ],
    "description": "Library for async programming and communication. This Library uses a future/promise, non-blocking I/O model based on libuv.",
    "license": "MIT",
    "web": "http://tulayang.github.io/node/"
  },
  {
    "name": "tempdir",
    "url": "https://github.com/euantorano/tempdir.nim",
    "method": "git",
    "tags": [
      "temp",
      "io",
      "tmp"
    ],
    "description": "A Nim library to create and manage temporary directories.",
    "license": "BSD3",
    "web": "https://github.com/euantorano/tempdir.nim"
  },
  {
    "name": "mathexpr",
    "url": "https://github.com/Yardanico/nim-mathexpr",
    "method": "git",
    "tags": [
      "math",
      "mathparser",
      "tinyexpr"
    ],
    "description": "MathExpr - pure-Nim mathematical expression evaluator library",
    "license": "MIT",
    "web": "https://github.com/Yardanico/nim-mathexpr"
  },
  {
    "name": "frag",
    "url": "https://github.com/fragworks/frag",
    "method": "git",
    "tags": [
      "game",
      "game-dev",
      "2d",
      "3d"
    ],
    "description": "A 2D|3D game engine",
    "license": "MIT",
    "web": "https://github.com/fragworks/frag"
  },
  {
    "name": "freetype",
    "url": "https://github.com/jangko/freetype",
    "method": "git",
    "tags": [
      "font",
      "renderint",
      "library"
    ],
    "description": "wrapper for FreeType2 library",
    "license": "MIT",
    "web": "https://github.com/jangko/freetype"
  },
  {
    "name": "polyBool",
    "url": "https://github.com/jangko/polyBool",
    "method": "git",
    "tags": [
      "polygon",
      "clipper",
      "library"
    ],
    "description": "Polygon Clipper Library (Martinez Algorithm)",
    "license": "MIT",
    "web": "https://github.com/jangko/polyBool"
  },
  {
    "name": "nimAGG",
    "url": "https://github.com/jangko/nimAGG",
    "method": "git",
    "tags": [
      "renderer",
      "rasterizer",
      "library",
      "2D",
      "graphics"
    ],
    "description": "Hi Fidelity Rendering Engine",
    "license": "MIT",
    "web": "https://github.com/jangko/nimAGG"
  },
  {
    "name": "primme",
    "url": "https://github.com/jxy/primme",
    "method": "git",
    "tags": [
      "library",
      "eigenvalues",
      "high-performance",
      "singular-value-decomposition"
    ],
    "description": "Nim interface for PRIMME: PReconditioned Iterative MultiMethod Eigensolver",
    "license": "MIT",
    "web": "https://github.com/jxy/primme"
  },
  {
    "name": "sitmo",
    "url": "https://github.com/jxy/sitmo",
    "method": "git",
    "tags": [
      "RNG",
      "Sitmo",
      "high-performance",
      "random"
    ],
    "description": "Sitmo parallel random number generator in Nim",
    "license": "MIT",
    "web": "https://github.com/jxy/sitmo"
  },
  {
    "name": "webaudio",
    "url": "https://github.com/ftsf/nim-webaudio",
    "method": "git",
    "tags": [
      "javascript",
      "js",
      "web",
      "audio",
      "sound",
      "music"
    ],
    "description": "API for Web Audio (JS)",
    "license": "MIT",
    "web": "https://github.com/ftsf/nim-webaudio"
  },
  {
    "name": "nimcuda",
    "url": "https://github.com/unicredit/nimcuda",
    "method": "git",
    "tags": [
      "CUDA",
      "GPU"
    ],
    "description": "CUDA bindings",
    "license": "Apache2",
    "web": "https://github.com/unicredit/nimcuda"
  },
  {
    "name": "gifwriter",
    "url": "https://github.com/rxi/gifwriter",
    "method": "git",
    "tags": [
      "gif",
      "image",
      "library"
    ],
    "description": "Animated GIF writing library based on jo_gif",
    "license": "MIT",
    "web": "https://github.com/rxi/gifwriter"
  },
  {
    "name": "libplist",
    "url": "https://github.com/samdmarshall/libplist.nim",
    "method": "git",
    "tags": [
      "libplist",
      "property",
      "list",
      "property-list",
      "parsing",
      "binary",
      "xml",
      "format"
    ],
    "description": "wrapper around libplist https://github.com/libimobiledevice/libplist",
    "license": "MIT",
    "web": "https://github.com/samdmarshall/libplist.nim"
  },
  {
    "name": "getch",
    "url": "https://github.com/6A/getch",
    "method": "git",
    "tags": [
      "getch",
      "char"
    ],
    "description": "getch() for Windows and Unix",
    "license": "MIT",
    "web": "https://github.com/6A/getch"
  },
  {
    "name": "gifenc",
    "url": "https://github.com/ftsf/gifenc",
    "method": "git",
    "tags": [
      "gif",
      "encoder"
    ],
    "description": "Gif Encoder",
    "license": "Public Domain",
    "web": "https://github.com/ftsf/gifenc"
  },
  {
    "name": "nimlapack",
    "url": "https://github.com/unicredit/nimlapack",
    "method": "git",
    "tags": [
      "LAPACK",
      "linear-algebra"
    ],
    "description": "LAPACK bindings",
    "license": "Apache2",
    "web": "https://github.com/unicredit/nimlapack"
  },
  {
    "name": "jack",
    "url": "https://github.com/Skrylar/nim-jack",
    "method": "git",
    "tags": [
      "jack",
      "audio",
      "binding",
      "wrapper"
    ],
    "description": "Shiny bindings to the JACK Audio Connection Kit.",
    "license": "MIT",
    "web": "https://github.com/Skrylar/nim-jack"
  },
  {
    "name": "serializetools",
    "url": "https://github.com/JeffersonLab/serializetools",
    "method": "git",
    "tags": [
      "serialization",
      "xml"
    ],
    "description": "Support for serialization of objects",
    "license": "MIT",
    "web": "https://github.com/JeffersonLab/serializetools"
  },
  {
    "name": "neo",
    "url": "https://github.com/unicredit/neo",
    "method": "git",
    "tags": [
      "vector",
      "matrix",
      "linear-algebra",
      "BLAS",
      "LAPACK",
      "CUDA"
    ],
    "description": "Linear algebra for Nim",
    "license": "Apache License 2.0",
    "web": "https://unicredit.github.io/neo/"
  },
  {
    "name": "httpkit",
    "url": "https://github.com/tulayang/httpkit",
    "method": "git",
    "tags": [
      "http",
      "request",
      "response",
      "stream",
      "bigfile",
      "async"
    ],
    "description": "An efficient HTTP tool suite written in pure nim. Help you to write HTTP services or clients via TCP, UDP, or even Unix Domain socket, etc.",
    "license": "MIT",
    "web": "https://github.com/tulayang/httpkit"
  },
  {
    "name": "ulid",
    "url": "https://github.com/adelq/ulid",
    "method": "git",
    "tags": [
      "library",
      "id",
      "ulid",
      "uuid",
      "guid"
    ],
    "description": "Universally Unique Lexicographically Sortable Identifier",
    "license": "MIT",
    "web": "https://github.com/adelq/ulid"
  },
  {
    "name": "osureplay",
    "url": "https://github.com/Yardanico/nim-osureplay",
    "method": "git",
    "tags": [
      "library",
      "osu!",
      "parser",
      "osugame",
      "replay"
    ],
    "description": "osu! replay parser",
    "license": "MIT",
    "web": "https://github.com/Yardanico/nim-osureplay"
  },
  {
    "name": "tiger",
    "url": "https://git.sr.ht/~ehmry/nim_tiger",
    "method": "git",
    "tags": [
      "hash"
    ],
    "description": "Tiger hash function",
    "license": "MIT",
    "web": "https://git.sr.ht/~ehmry/nim_tiger"
  },
  {
    "name": "pipe",
    "url": "https://github.com/CosmicToast/pipe",
    "method": "git",
    "tags": [
      "pipe",
      "macro",
      "operator",
      "functional"
    ],
    "description": "Pipe operator for nim.",
    "license": "Unlicense",
    "web": "https://github.com/CosmicToast/pipe"
  },
  {
    "name": "flatdb",
    "url": "https://github.com/enthus1ast/flatdb",
    "method": "git",
    "tags": [
      "database",
      "json",
      "pure"
    ],
    "description": "small/tiny, flatfile, jsonl based, inprogress database for nim",
    "license": "MIT",
    "web": "https://github.com/enthus1ast/flatdb"
  },
  {
    "name": "nwt",
    "url": "https://github.com/enthus1ast/nimWebTemplates",
    "method": "git",
    "tags": [
      "template",
      "html",
      "pure",
      "jinja"
    ],
    "description": "experiment to build a jinja like template parser",
    "license": "MIT",
    "web": "https://github.com/enthus1ast/nimWebTemplates"
  },
  {
    "name": "cmixer",
    "url": "https://github.com/rxi/cmixer-nim",
    "method": "git",
    "tags": [
      "library",
      "audio",
      "mixer",
      "sound",
      "wav",
      "ogg"
    ],
    "description": "Lightweight audio mixer for games",
    "license": "MIT",
    "web": "https://github.com/rxi/cmixer-nim"
  },
  {
    "name": "cmixer_sdl2",
    "url": "https://github.com/rxi/cmixer_sdl2-nim",
    "method": "git",
    "tags": [
      "library",
      "audio",
      "mixer",
      "sound",
      "wav",
      "ogg"
    ],
    "description": "Lightweight audio mixer for SDL2",
    "license": "MIT",
    "web": "https://github.com/rxi/cmixer_sdl2-nim"
  },
  {
    "name": "chebyshev",
    "url": "https://github.com/jxy/chebyshev",
    "method": "git",
    "tags": [
      "math",
      "approximation",
      "numerical"
    ],
    "description": "Chebyshev approximation.",
    "license": "MIT",
    "web": "https://github.com/jxy/chebyshev"
  },
  {
    "name": "scram",
    "url": "https://github.com/rgv151/scram",
    "method": "git",
    "tags": [
      "scram",
      "sasl",
      "authentication",
      "salted",
      "challenge",
      "response"
    ],
    "description": "Salted Challenge Response Authentication Mechanism (SCRAM) ",
    "license": "MIT",
    "web": "https://github.com/rgv151/scram"
  },
  {
    "name": "blake2",
    "url": "https://github.com/narimiran/blake2",
    "method": "git",
    "tags": [
      "crypto",
      "cryptography",
      "hash",
      "security"
    ],
    "description": "blake2 - cryptographic hash function",
    "license": "CC0",
    "web": "https://github.com/narimiran/blake2"
  },
  {
    "name": "spinny",
    "url": "https://github.com/Yardanico/spinny",
    "method": "git",
    "tags": [
      "terminal",
      "spinner",
      "spinny",
      "load"
    ],
    "description": "Spinny is a tiny terminal spinner package for the Nim Programming Language.",
    "license": "MIT",
    "web": "https://github.com/Yardanico/spinny"
  },
  {
    "name": "nigui",
    "url": "https://github.com/trustable-code/NiGui",
    "method": "git",
    "tags": [
      "gui",
      "windows",
      "gtk"
    ],
    "description": "NiGui is a cross-platform, desktop GUI toolkit using native widgets.",
    "license": "MIT",
    "web": "https://github.com/trustable-code/NiGui"
  },
  {
    "name": "currying",
    "url": "https://github.com/t8m8/currying",
    "method": "git",
    "tags": [
      "library",
      "functional",
      "currying"
    ],
    "description": "Currying library for Nim",
    "license": "MIT",
    "web": "https://github.com/t8m8/currying"
  },
  {
    "name": "rect_packer",
    "url": "https://github.com/yglukhov/rect_packer",
    "method": "git",
    "tags": [
      "library",
      "geometry",
      "packing"
    ],
    "description": "Pack rects into bigger rect",
    "license": "MIT",
    "web": "https://github.com/yglukhov/rect_packer"
  },
  {
    "name": "gintro",
    "url": "https://github.com/stefansalewski/gintro",
    "method": "git",
    "tags": [
      "library",
      "gtk",
      "wrapper",
      "gui"
    ],
    "description": "High level GObject-Introspection based GTK3 bindings",
    "license": "MIT",
    "web": "https://github.com/stefansalewski/gintro"
  },
  {
    "name": "arraymancer",
    "url": "https://github.com/mratsim/Arraymancer",
    "method": "git",
    "tags": [
      "vector",
      "matrix",
      "array",
      "ndarray",
      "multidimensional-array",
      "linear-algebra",
      "tensor"
    ],
    "description": "A tensor (multidimensional array) library for Nim",
    "license": "Apache License 2.0",
    "web": "https://mratsim.github.io/Arraymancer/"
  },
  {
    "name": "sha3",
    "url": "https://github.com/narimiran/sha3",
    "method": "git",
    "tags": [
      "crypto",
      "cryptography",
      "hash",
      "security"
    ],
    "description": "sha3 - cryptographic hash function",
    "license": "CC0",
    "web": "https://github.com/narimiran/sha3"
  },
  {
    "name": "coalesce",
    "url": "https://github.com/piedar/coalesce",
    "method": "git",
    "tags": [
      "nil",
      "null",
      "options",
      "operator"
    ],
    "description": "A nil coalescing operator ?? for Nim",
    "license": "MIT",
    "web": "https://github.com/piedar/coalesce"
  },
  {
    "name": "asyncmysql",
    "url": "https://github.com/tulayang/asyncmysql",
    "method": "git",
    "tags": [
      "mysql",
      "async",
      "asynchronous"
    ],
    "description": "Asynchronous MySQL connector written in pure Nim",
    "license": "MIT",
    "web": "https://github.com/tulayang/asyncmysql"
  },
  {
    "name": "cassandra",
    "url": "https://github.com/yglukhov/cassandra",
    "method": "git",
    "tags": [
      "cassandra",
      "database",
      "wrapper",
      "bindings",
      "driver"
    ],
    "description": "Bindings to Cassandra DB driver",
    "license": "MIT",
    "web": "https://github.com/yglukhov/cassandra"
  },
  {
    "name": "tf2plug",
    "url": "https://gitlab.com/waylon531/tf2plug",
    "method": "git",
    "tags": [
      "app",
      "binary",
      "tool",
      "tf2"
    ],
    "description": "A mod manager for TF2",
    "license": "GPLv3",
    "web": "https://gitlab.com/waylon531/tf2plug"
  },
  {
    "name": "oldgtk3",
    "url": "https://github.com/stefansalewski/oldgtk3",
    "method": "git",
    "tags": [
      "library",
      "gtk",
      "wrapper",
      "gui"
    ],
    "description": "Low level bindings for GTK3 related libraries",
    "license": "MIT",
    "web": "https://github.com/stefansalewski/oldgtk3"
  },
  {
    "name": "godot",
    "url": "https://github.com/pragmagic/godot-nim",
    "method": "git",
    "tags": [
      "game",
      "engine",
      "2d",
      "3d"
    ],
    "description": "Nim bindings for Godot Engine",
    "license": "MIT",
    "web": "https://github.com/pragmagic/godot-nim"
  },
  {
    "name": "vkapi",
    "url": "https://github.com/Yardanico/nimvkapi",
    "method": "git",
    "tags": [
      "wrapper",
      "vkontakte",
      "vk",
      "library",
      "api"
    ],
    "description": "A wrapper for the vk.com API (russian social network)",
    "license": "MIT",
    "web": "https://github.com/Yardanico/nimvkapi"
  },
  {
    "name": "slacklib",
    "url": "https://github.com/ThomasTJdev/nim_slacklib",
    "method": "git",
    "tags": [
      "library",
      "wrapper",
      "slack",
      "slackapp",
      "api"
    ],
    "description": "Library for working with a slack app or sending messages to a slack channel (slack.com)",
    "license": "MIT",
    "web": "https://github.com/ThomasTJdev/nim_slacklib"
  },
  {
    "name": "wiringPiNim",
    "url": "https://github.com/ThomasTJdev/nim_wiringPiNim",
    "method": "git",
    "tags": [
      "wrapper",
      "raspberry",
      "rpi",
      "wiringpi",
      "pi"
    ],
    "description": "Wrapper that implements some of wiringPi's function for controlling a Raspberry Pi",
    "license": "MIT",
    "web": "https://github.com/ThomasTJdev/nim_wiringPiNim"
  },
  {
    "name": "redux",
    "url": "https://github.com/pragmagic/redux.nim",
    "method": "git",
    "tags": [
      "redux"
    ],
    "description": "Predictable state container.",
    "license": "MIT",
    "web": "https://github.com/pragmagic/redux.nim"
  },
  {
    "name": "skEasing",
    "url": "https://github.com/Skrylar/skEasing",
    "method": "git",
    "tags": [
      "math",
      "curves",
      "animation"
    ],
    "description": "A collection of easing curves for animation purposes.",
    "license": "BSD",
    "web": "https://github.com/Skrylar/skEasing"
  },
  {
    "name": "nimquery",
    "url": "https://github.com/GULPF/nimquery",
    "method": "git",
    "tags": [
      "html",
      "scraping",
      "web"
    ],
    "description": "Library for querying HTML using CSS-selectors, like JavaScripts document.querySelector",
    "license": "MIT",
    "web": "https://github.com/GULPF/nimquery"
  },
  {
    "name": "usha",
    "url": "https://github.com/subsetpark/untitled-shell-history-application",
    "method": "git",
    "tags": [
      "shell",
      "utility"
    ],
    "description": "untitled shell history application",
    "license": "MIT",
    "web": "https://github.com/subsetpark/untitled-shell-history-application"
  },
  {
    "name": "libgit2",
    "url": "https://github.com/barcharcraz/libgit2-nim",
    "method": "git",
    "tags": [
      "git",
      "libgit",
      "libgit2",
      "vcs",
      "wrapper"
    ],
    "description": "Libgit2 low level wrapper",
    "license": "MIT",
    "web": "https://github.com/barcharcraz/libgit2-nim"
  },
  {
    "name": "multicast",
    "url": "https://github.com/enthus1ast/nimMulticast",
    "method": "git",
    "tags": [
      "multicast",
      "udp",
      "socket",
      "net"
    ],
    "description": "proc to join (and leave) a multicast group",
    "license": "MIT",
    "web": "https://github.com/enthus1ast/nimMulticast"
  },
  {
    "name": "mysqlparser",
    "url": "https://github.com/tulayang/mysqlparser.git",
    "method": "git",
    "tags": [
      "mysql",
      "protocol",
      "parser"
    ],
    "description": "An efficient packet parser for MySQL Client/Server Protocol. Help you to write Mysql communication in either BLOCKIONG-IO or NON-BLOCKING-IO.",
    "license": "MIT",
    "web": "https://github.com/tulayang/mysqlparser"
  },
  {
    "name": "fugitive",
    "url": "https://github.com/citycide/fugitive",
    "method": "git",
    "tags": [
      "git",
      "github",
      "cli",
      "extras",
      "utility",
      "tool"
    ],
    "description": "Simple command line tool to make git more intuitive, along with useful GitHub addons.",
    "license": "MIT",
    "web": "https://github.com/citycide/fugitive"
  },
  {
    "name": "dbg",
    "url": "https://github.com/enthus1ast/nimDbg",
    "method": "git",
    "tags": [
      "template",
      "echo",
      "dbg",
      "debug"
    ],
    "description": "dbg template; in debug echo",
    "license": "MIT",
    "web": "https://github.com/enthus1ast/nimDbg"
  },
  {
    "name": "pylib",
    "url": "https://github.com/Yardanico/nimpylib",
    "method": "git",
    "tags": [
      "python",
      "compatibility",
      "library",
      "pure"
    ],
    "description": "Nim library with python-like functions and operators",
    "license": "MIT",
    "web": "https://github.com/Yardanico/nimpylib"
  },
  {
    "name": "graphemes",
    "url": "https://github.com/nitely/nim-graphemes",
    "method": "git",
    "tags": [
      "graphemes",
      "grapheme-cluster",
      "unicode"
    ],
    "description": "Grapheme aware string handling (Unicode tr29)",
    "license": "MIT",
    "web": "https://github.com/nitely/nim-graphemes"
  },
  {
    "name": "rfc3339",
    "url": "https://github.com/Skrylar/rfc3339",
    "method": "git",
    "tags": [
      "rfc3339",
      "datetime"
    ],
    "description": "RFC3339 (dates and times) implementation for Nim.",
    "license": "BSD",
    "web": "https://github.com/Skrylar/rfc3339"
  },
  {
    "name": "db_presto",
    "url": "https://github.com/Bennyelg/nimPresto",
    "method": "git",
    "tags": [
      "prestodb",
      "connector",
      "database"
    ],
    "description": "prestodb simple connector",
    "license": "MIT",
    "web": "https://github.com/Bennyelg/nimPresto"
  },
  {
    "name": "nimbomb",
    "url": "https://github.com/Tyler-Yocolano/nimbomb",
    "method": "git",
    "tags": [
      "giant",
      "bomb",
      "wiki",
      "api"
    ],
    "description": "A GiantBomb-wiki wrapper for nim",
    "license": "MIT",
    "web": "https://github.com/Tyler-Yocolano/nimbomb"
  },
  {
    "name": "csvql",
    "url": "https://github.com/Bennyelg/csvql",
    "method": "git",
    "tags": [
      "csv",
      "read",
      "ansisql",
      "query",
      "database",
      "files"
    ],
    "description": "csvql.",
    "license": "MIT",
    "web": "https://github.com/Bennyelg/csvql"
  },
  {
    "name": "contracts",
    "url": "https://github.com/Udiknedormin/NimContracts",
    "method": "git",
    "tags": [
      "library",
      "pure",
      "contract",
      "contracts",
      "DbC",
      "utility",
      "automation",
      "documentation",
      "safety",
      "test",
      "tests",
      "unit-testing"
    ],
    "description": "Design by Contract (DbC) library with minimal runtime.",
    "license": "MIT",
    "web": "https://github.com/Udiknedormin/NimContracts"
  },
  {
    "name": "syphus",
    "url": "https://github.com/makingspace/syphus",
    "method": "git",
    "tags": [
      "optimization",
      "tabu"
    ],
    "description": "An implementation of the tabu search heuristic in Nim.",
    "license": "BSD-3",
    "web": "https://github.com/makingspace/syphus-nim"
  },
  {
    "name": "analytics",
    "url": "https://github.com/dom96/analytics",
    "method": "git",
    "tags": [
      "google",
      "telemetry",
      "statistics"
    ],
    "description": "Allows statistics to be sent to and recorded in Google Analytics.",
    "license": "MIT",
    "web": "https://github.com/dom96/analytics"
  },
  {
    "name": "arraymancer_vision",
    "url": "https://github.com/edubart/arraymancer-vision",
    "method": "git",
    "tags": [
      "arraymancer",
      "image",
      "vision"
    ],
    "description": "Image transformation and visualization utilities for arraymancer",
    "license": "Apache License 2.0",
    "web": "https://github.com/edubart/arraymancer-vision"
  },
  {
    "name": "variantkey",
    "url": "https://github.com/brentp/variantkey-nim",
    "method": "git",
    "tags": [
      "vcf",
      "variant",
      "genomics"
    ],
    "description": "encode/decode variants to/from uint64",
    "license": "MIT"
  },
  {
    "name": "genoiser",
    "url": "https://github.com/brentp/genoiser",
    "method": "git",
    "tags": [
      "bam",
      "cram",
      "vcf",
      "genomics"
    ],
    "description": "functions to tracks for genomics data files",
    "license": "MIT"
  },
  {
    "name": "hts",
    "url": "https://github.com/brentp/hts-nim",
    "method": "git",
    "tags": [
      "kmer",
      "dna",
      "sequence",
      "bam",
      "vcf",
      "genomics"
    ],
    "description": "htslib wrapper for nim",
    "license": "MIT",
    "web": "https://brentp.github.io/hts-nim/"
  },
  {
    "name": "falas",
    "url": "https://github.com/brentp/falas",
    "method": "git",
    "tags": [
      "assembly",
      "dna",
      "sequence",
      "genomics"
    ],
    "description": "fragment-aware assembler for short reads",
    "license": "MIT",
    "web": "https://brentp.github.io/falas/falas.html"
  },
  {
    "name": "kmer",
    "url": "https://github.com/brentp/nim-kmer",
    "method": "git",
    "tags": [
      "kmer",
      "dna",
      "sequence"
    ],
    "description": "encoded kmer library for fast operations on kmers up to 31",
    "license": "MIT",
    "web": "https://github.com/brentp/nim-kmer"
  },
  {
    "name": "kexpr",
    "url": "https://github.com/brentp/kexpr-nim",
    "method": "git",
    "tags": [
      "math",
      "expression",
      "evalute"
    ],
    "description": "wrapper for kexpr math expression evaluation library",
    "license": "MIT",
    "web": "https://github.com/brentp/kexpr-nim"
  },
  {
    "name": "lapper",
    "url": "https://github.com/brentp/nim-lapper",
    "method": "git",
    "tags": [
      "interval"
    ],
    "description": "fast interval overlaps",
    "license": "MIT",
    "web": "https://github.com/brentp/nim-lapper"
  },
  {
    "name": "gplay",
    "url": "https://github.com/yglukhov/gplay",
    "method": "git",
    "tags": [
      "google",
      "play",
      "apk",
      "publish",
      "upload"
    ],
    "description": "Google Play APK Uploader",
    "license": "MIT",
    "web": "https://github.com/yglukhov/gplay"
  },
  {
    "name": "huenim",
    "url": "https://github.com/IoTone/huenim",
    "method": "git",
    "tags": [
      "hue",
      "iot",
      "lighting",
      "philips",
      "library"
    ],
    "description": "Huenim",
    "license": "MIT",
    "web": "https://github.com/IoTone/huenim"
  },
  {
    "name": "drand48",
    "url": "https://github.com/JeffersonLab/drand48",
    "method": "git",
    "tags": [
      "random",
      "number",
      "generator"
    ],
    "description": "Nim implementation of the standard unix drand48 pseudo random number generator",
    "license": "BSD3",
    "web": "https://github.com/JeffersonLab/drand48"
  },
  {
    "name": "ensem",
    "url": "https://github.com/JeffersonLab/ensem",
    "method": "git",
    "tags": [
      "jackknife",
      "statistics"
    ],
    "description": "Support for ensemble file format and arithmetic using jackknife/bootstrap propagation of errors",
    "license": "BSD3",
    "web": "https://github.com/JeffersonLab/ensem"
  },
  {
    "name": "basic2d",
    "url": "https://github.com/nim-lang/basic2d",
    "method": "git",
    "tags": [
      "deprecated",
      "vector",
      "stdlib",
      "library"
    ],
    "description": "Deprecated module for vector/matrices operations.",
    "license": "MIT",
    "web": "https://github.com/nim-lang/basic2d"
  },
  {
    "name": "basic3d",
    "url": "https://github.com/nim-lang/basic3d",
    "method": "git",
    "tags": [
      "deprecated",
      "vector",
      "stdlib",
      "library"
    ],
    "description": "Deprecated module for vector/matrices operations.",
    "license": "MIT",
    "web": "https://github.com/nim-lang/basic3d"
  },
  {
    "name": "shiori",
    "url": "https://github.com/Narazaka/shiori-nim",
    "method": "git",
    "tags": [
      "ukagaka",
      "shiori",
      "protocol"
    ],
    "description": "SHIORI Protocol Parser/Builder",
    "license": "MIT",
    "web": "https://github.com/Narazaka/shiori-nim"
  },
  {
    "name": "shioridll",
    "url": "https://github.com/Narazaka/shioridll-nim",
    "method": "git",
    "tags": [
      "shiori",
      "ukagaka"
    ],
    "description": "The SHIORI DLL interface",
    "license": "MIT",
    "web": "https://github.com/Narazaka/shioridll-nim"
  },
  {
    "name": "httpauth",
    "url": "https://github.com/FedericoCeratto/nim-httpauth",
    "method": "git",
    "tags": [
      "http",
      "authentication",
      "authorization",
      "library",
      "security"
    ],
    "description": "HTTP Authentication and Authorization",
    "license": "LGPLv3",
    "web": "https://github.com/FedericoCeratto/nim-httpauth"
  },
  {
    "name": "cbor",
    "url": "https://git.sr.ht/~ehmry/nim_cbor",
    "method": "git",
    "tags": [
      "library",
      "cbor",
      "binary",
      "encoding"
    ],
    "description": "Concise Binary Object Representation decoder (RFC7049).",
    "license": "MIT",
    "web": "https://git.sr.ht/~ehmry/nim_cbor"
  },
  {
    "name": "base58",
    "url": "https://git.sr.ht/~ehmry/nim_base58",
    "method": "git",
    "tags": [
      "base58",
      "bitcoin",
      "cryptonote",
      "monero",
      "encoding",
      "library"
    ],
    "description": "Base58 encoders and decoders for Bitcoin and CryptoNote addresses.",
    "license": "MIT",
    "web": "https://git.sr.ht/~ehmry/nim_base58"
  },
  {
    "name": "webdriver",
    "url": "https://github.com/dom96/webdriver",
    "method": "git",
    "tags": [
      "webdriver",
      "selenium",
      "library",
      "firefox"
    ],
    "description": "Implementation of the WebDriver w3c spec.",
    "license": "MIT",
    "web": "https://github.com/dom96/webdriver"
  },
  {
    "name": "interfaced",
    "url": "https://github.com/andreaferretti/interfaced",
    "method": "git",
    "tags": [
      "interface"
    ],
    "description": "Go-like interfaces",
    "license": "Apache License 2.0",
    "web": "https://github.com/andreaferretti/interfaced"
  },
  {
    "name": "vla",
    "url": "https://github.com/bpr/vla",
    "method": "git",
    "tags": [
      "vla",
      "alloca"
    ],
    "description": "Variable length arrays for Nim",
    "license": "MIT",
    "web": "https://github.com/bpr/vla"
  },
  {
    "name": "metatools",
    "url": "https://github.com/jxy/metatools",
    "method": "git",
    "tags": [
      "macros",
      "metaprogramming"
    ],
    "description": "Metaprogramming tools for Nim",
    "license": "MIT",
    "web": "https://github.com/jxy/metatools"
  },
  {
    "name": "pdcurses",
    "url": "https://github.com/lcrees/pdcurses",
    "method": "git",
    "tags": [
      "pdcurses",
      "curses",
      "console",
      "gui"
    ],
    "description": "Nim wrapper for PDCurses",
    "license": "MIT",
    "web": "https://github.com/lcrees/pdcurses"
  },
  {
    "name": "libuv",
    "url": "https://github.com/lcrees/libuv",
    "method": "git",
    "tags": [
      "libuv",
      "wrapper",
      "node",
      "networking"
    ],
    "description": "libuv bindings for Nim",
    "license": "MIT",
    "web": "https://github.com/lcrees/libuv"
  },
  {
    "name": "romans",
    "url": "https://github.com/lcrees/romans",
    "method": "git",
    "tags": [
      "roman",
      "numerals"
    ],
    "description": "Conversion between integers and Roman numerals",
    "license": "MIT",
    "web": "https://github.com/lcrees/romans"
  },
  {
    "name": "simpleAST",
    "url": "https://github.com/lguzzon-NIM/simpleAST",
    "method": "git",
    "tags": [
      "ast"
    ],
    "description": "Simple AST in NIM",
    "license": "MIT",
    "web": "https://github.com/lguzzon-NIM/simpleAST"
  },
  {
    "name": "timerpool",
    "url": "https://github.com/mikra01/timerpool/",
    "method": "git",
    "tags": [
      "timer",
      "pool",
      "events",
      "thread"
    ],
    "description": "threadsafe timerpool implementation for event purpose",
    "license": "MIT",
    "web": "https://github.com/mikra01/timerpool"
  },
  {
    "name": "zero_functional",
    "url": "https://github.com/zero-functional/zero-functional",
    "method": "git",
    "tags": [
      "functional",
      "dsl",
      "chaining",
      "seq"
    ],
    "description": "A library providing zero-cost chaining for functional abstractions in Nim",
    "license": "MIT",
    "web": "https://github.com/zero-functional/zero-functional"
  },
  {
    "name": "ormin",
    "url": "https://github.com/Araq/ormin",
    "method": "git",
    "tags": [
      "ORM",
      "SQL",
      "db",
      "database"
    ],
    "description": "Prepared SQL statement generator. A lightweight ORM.",
    "license": "MIT",
    "web": "https://github.com/Araq/ormin"
  },
  {
    "name": "karax",
    "url": "https://github.com/pragmagic/karax",
    "method": "git",
    "tags": [
      "browser",
      "DOM",
      "virtual-DOM",
      "UI"
    ],
    "description": "Karax is a framework for developing single page applications in Nim.",
    "license": "MIT",
    "web": "https://github.com/pragmagic/karax"
  },
  {
    "name": "cascade",
    "url": "https://github.com/citycide/cascade",
    "method": "git",
    "tags": [
      "macro",
      "cascade",
      "operator",
      "dart",
      "with"
    ],
    "description": "Method & assignment cascades for Nim, inspired by Smalltalk & Dart.",
    "license": "MIT",
    "web": "https://github.com/citycide/cascade"
  },
  {
    "name": "chrono",
    "url": "https://github.com/treeform/chrono",
    "method": "git",
    "tags": [
      "library",
      "timestamp",
      "calendar",
      "timezone"
    ],
    "description": "Calendars, Timestamps and Timezones utilities.",
    "license": "MIT",
    "web": "https://github.com/treeform/chrono"
  },
  {
    "name": "dbschema",
    "url": "https://github.com/vegansk/dbschema",
    "method": "git",
    "tags": [
      "library",
      "database",
      "db"
    ],
    "description": "Database schema migration library for Nim language.",
    "license": "MIT",
    "web": "https://github.com/vegansk/dbschema"
  },
  {
    "name": "gentabs",
    "url": "https://github.com/lcrees/gentabs",
    "method": "git",
    "tags": [
      "table",
      "string",
      "key",
      "value"
    ],
    "description": "Efficient hash table that is a key-value mapping (removed from stdlib)",
    "license": "MIT",
    "web": "https://github.com/lcrees/gentabs"
  },
  {
    "name": "libgraph",
    "url": "https://github.com/Mnenmenth/libgraphnim",
    "method": "git",
    "tags": [
      "graph",
      "math",
      "conversion",
      "pixels",
      "coordinates"
    ],
    "description": "Converts 2D linear graph coordinates to pixels on screen",
    "license": "MIT",
    "web": "https://github.com/Mnenmenth/libgraphnim"
  },
  {
    "name": "polynumeric",
    "url": "https://github.com/Vindaar/polynumeric",
    "method": "git",
    "tags": [
      "polynomial",
      "numeric"
    ],
    "description": "Polynomial operations",
    "license": "MIT",
    "web": "https://github.com/Vindaar/polynumeric"
  },
  {
    "name": "unicodedb",
    "url": "https://github.com/nitely/nim-unicodedb",
    "method": "git",
    "tags": [
      "unicode",
      "UCD",
      "unicodedata"
    ],
    "description": "Unicode Character Database (UCD) access for Nim",
    "license": "MIT",
    "web": "https://github.com/nitely/nim-unicodedb"
  },
  {
    "name": "normalize",
    "url": "https://github.com/nitely/nim-normalize",
    "method": "git",
    "tags": [
      "unicode",
      "normalization",
      "nfc",
      "nfd"
    ],
    "description": "Unicode normalization forms (tr15)",
    "license": "MIT",
    "web": "https://github.com/nitely/nim-normalize"
  },
  {
    "name": "nico",
    "url": "https://github.com/ftsf/nico",
    "method": "git",
    "tags": [
      "pico-8",
      "game",
      "library",
      "ludum",
      "dare"
    ],
    "description": "Nico game engine",
    "license": "MIT",
    "web": "https://github.com/ftsf/nico"
  },
  {
    "name": "os_files",
    "url": "https://github.com/tormund/os_files",
    "method": "git",
    "tags": [
      "dialogs",
      "file",
      "icon"
    ],
    "description": "Crossplatform (x11, windows, osx) native file dialogs; sytem file/folder icons in any resolution; open file with default application",
    "license": "MIT",
    "web": "https://github.com/tormund/os_files"
  },
  {
    "name": "sprymicro",
    "url": "https://github.com/gokr/sprymicro",
    "method": "git",
    "tags": [
      "spry",
      "demo"
    ],
    "description": "Small demo Spry interpreters",
    "license": "MIT",
    "web": "https://github.com/gokr/sprymicro"
  },
  {
    "name": "spryvm",
    "url": "https://github.com/gokr/spryvm",
    "method": "git",
    "tags": [
      "interpreter",
      "language",
      "spry"
    ],
    "description": "Homoiconic dynamic language interpreter in Nim",
    "license": "MIT",
    "web": "https://github.com/gokr/spryvm"
  },
  {
    "name": "netpbm",
    "url": "https://github.com/barcharcraz/nim-netpbm",
    "method": "git",
    "tags": [
      "pbm",
      "image",
      "wrapper",
      "netpbm"
    ],
    "description": "Wrapper for libnetpbm",
    "license": "MIT",
    "web": "https://github.com/barcharcraz/nim-netpbm"
  },
  {
    "name": "nimgen",
    "url": "https://github.com/genotrance/nimgen",
    "method": "git",
    "tags": [
      "c2nim",
      "library",
      "wrapper",
      "c",
      "c++"
    ],
    "description": "C2nim helper to simplify and automate wrapping C libraries",
    "license": "MIT",
    "web": "https://github.com/genotrance/nimgen"
  },
  {
    "name": "sksbox",
    "url": "https://github.com/Skrylar/sksbox",
    "method": "git",
    "tags": [
      "sbox",
      "binary",
      "binaryformat",
      "nothings",
      "container"
    ],
    "description": "A native-nim implementaton of the sBOX generic container format.",
    "license": "MIT",
    "web": "https://github.com/Skrylar/sksbox"
  },
  {
    "name": "avbin",
    "url": "https://github.com/Vladar4/avbin",
    "method": "git",
    "tags": [
      "audio",
      "video",
      "media",
      "library",
      "wrapper"
    ],
    "description": "Wrapper of the AVbin library for the Nim language.",
    "license": "LGPL",
    "web": "https://github.com/Vladar4/avbin"
  },
  {
    "name": "fsm",
    "url": "https://github.com/ba0f3/fsm.nim",
    "method": "git",
    "tags": [
      "fsm",
      "finite",
      "state",
      "machine"
    ],
    "description": "A simple finite-state machine for @nim-lang",
    "license": "MIT",
    "web": "https://github.com/ba0f3/fsm.nim"
  },
  {
    "name": "timezones",
    "url": "https://github.com/GULPF/timezones",
    "method": "git",
    "tags": [
      "timezone",
      "time",
      "tzdata"
    ],
    "description": "Timezone library compatible with the standard library. ",
    "license": "MIT",
    "web": "https://github.com/GULPF/timezones"
  },
  {
    "name": "ndf",
    "url": "https://github.com/rustomax/ndf",
    "method": "git",
    "tags": [
      "app",
      "binary",
      "duplicates",
      "utility",
      "filesystem"
    ],
    "description": "Duplicate files finder",
    "license": "MIT",
    "web": "https://github.com/rustomax/ndf"
  },
  {
    "name": "unicodeplus",
    "url": "https://github.com/nitely/nim-unicodeplus",
    "method": "git",
    "tags": [
      "unicode",
      "isdigit",
      "isalpha"
    ],
    "description": "Common unicode operations",
    "license": "MIT",
    "web": "https://github.com/nitely/nim-unicodeplus"
  },
  {
    "name": "libsvm",
    "url": "https://github.com/genotrance/libsvm",
    "method": "git",
    "tags": [
      "scientific",
      "svm",
      "vector"
    ],
    "description": "libsvm wrapper for Nim",
    "license": "MIT",
    "web": "https://github.com/genotrance/libsvm"
  },
  {
    "name": "lilt",
    "url": "https://github.com/quelklef/lilt",
    "method": "git",
    "tags": [
      "language",
      "parser",
      "parsing"
    ],
    "description": "Parsing language",
    "license": "MIT",
    "web": "https://github.com/quelklef/lilt"
  },
  {
    "name": "shiori_charset_convert",
    "url": "https://github.com/Narazaka/shiori_charset_convert-nim",
    "method": "git",
    "tags": [
      "shiori",
      "ukagaka"
    ],
    "description": "The SHIORI Message charset convert utility",
    "license": "MIT",
    "web": "https://github.com/Narazaka/shiori_charset_convert-nim"
  },
  {
    "name": "grafanim",
    "url": "https://github.com/jamesalbert/grafanim",
    "method": "git",
    "tags": [
      "library",
      "grafana",
      "dashboards"
    ],
    "description": "Grafana module for Nim",
    "license": "GPL",
    "web": "https://github.com/jamesalbert/grafanim"
  },
  {
    "name": "nimpy",
    "url": "https://github.com/yglukhov/nimpy",
    "method": "git",
    "tags": [
      "python",
      "bridge"
    ],
    "description": "Nim - Python bridge",
    "license": "MIT",
    "web": "https://github.com/yglukhov/nimpy"
  },
  {
    "name": "simple_graph",
    "url": "https://github.com/erhlee-bird/simple_graph",
    "method": "git",
    "tags": [
      "datastructures",
      "library"
    ],
    "description": "Simple Graph Library",
    "license": "MIT",
    "web": "https://github.com/erhlee-bird/simple_graph"
  },
  {
    "name": "controlStructures",
    "url": "https://github.com/TakeYourFreedom/Additional-Control-Structures-for-Nim",
    "method": "git",
    "tags": [
      "library",
      "control",
      "structure"
    ],
    "description": "Additional control structures",
    "license": "MIT",
    "web": "http://htmlpreview.github.io/?https://github.com/TakeYourFreedom/Additional-Control-Structures-for-Nim/blob/master/controlStructures.html"
  },
  {
    "name": "notetxt",
    "url": "https://github.com/mrshu/nim-notetxt",
    "method": "git",
    "tags": [
      "notetxt,",
      "note",
      "taking"
    ],
    "description": "A library that implements the note.txt specification for note taking.",
    "license": "MIT",
    "web": "https://github.com/mrshu/nim-notetxt"
  },
  {
    "name": "breeze",
    "url": "https://github.com/alehander42/breeze",
    "method": "git",
    "tags": [
      "dsl",
      "macro",
      "metaprogramming"
    ],
    "description": "A dsl for writing macros in Nim",
    "license": "MIT",
    "web": "https://github.com/alehander42/breeze"
  },
  {
    "name": "joyent_http_parser",
    "url": "https://github.com/nim-lang/joyent_http_parser",
    "method": "git",
    "tags": [
      "wrapper",
      "library",
      "parsing"
    ],
    "description": "Wrapper for high performance HTTP parsing library.",
    "license": "MIT",
    "web": "https://github.com/nim-lang/joyent_http_parser"
  },
  {
    "name": "libsvm_legacy",
    "url": "https://github.com/nim-lang/libsvm_legacy",
    "method": "git",
    "tags": [
      "wrapper",
      "library",
      "scientific"
    ],
    "description": "Wrapper for libsvm.",
    "license": "MIT",
    "web": "https://github.com/nim-lang/libsvm_legacy"
  },
  {
    "name": "clblast",
    "url": "https://github.com/numforge/nim-clblast",
    "method": "git",
    "tags": [
      "BLAS",
      "linear",
      "algebra",
      "vector",
      "matrix",
      "opencl",
      "high",
      "performance",
      "computing",
      "GPU",
      "wrapper"
    ],
    "description": "Wrapper for CLBlast, an OpenCL BLAS library",
    "license": "Apache License 2.0",
    "web": "https://github.com/numforge/nim-clblast"
  },
  {
    "name": "nimp5",
    "url": "https://github.com/Foldover/nim-p5",
    "method": "git",
    "tags": [
      "p5",
      "javascript",
      "creative",
      "coding",
      "processing",
      "library"
    ],
    "description": "Nim bindings for p5.js.",
    "license": "MIT",
    "web": "https://github.com/Foldover/nim-p5"
  },
  {
    "name": "names",
    "url": "https://github.com/pragmagic/names",
    "method": "git",
    "tags": [
      "strings"
    ],
    "description": "String interning library",
    "license": "MIT",
    "web": "https://github.com/pragmagic/names"
  },
  {
    "name": "sha1ext",
    "url": "https://github.com/CORDEA/sha1ext",
    "method": "git",
    "tags": [
      "sha1",
      "extension"
    ],
    "description": "std / sha1 extension",
    "license": "Apache License 2.0",
    "web": "https://github.com/CORDEA/sha1ext"
  },
  {
    "name": "libsha",
    "url": "https://github.com/forlan-ua/nim-libsha",
    "method": "git",
    "tags": [
      "sha1",
      "sha224",
      "sha256",
      "sha384",
      "sha512"
    ],
    "description": "Sha1 and Sha2 implementations",
    "license": "MIT",
    "web": "https://github.com/forlan-ua/nim-libsha"
  },
  {
    "name": "pwned",
    "url": "https://github.com/dom96/pwned",
    "method": "git",
    "tags": [
      "application",
      "passwords",
      "security",
      "binary"
    ],
    "description": "A client for the Pwned passwords API.",
    "license": "MIT",
    "web": "https://github.com/dom96/pwned"
  },
  {
    "name": "suffer",
    "url": "https://github.com/emekoi/suffer",
    "method": "git",
    "tags": [
      "graphics",
      "font",
      "software"
    ],
    "description": "a nim library for drawing 2d shapes, text, and images to 32bit software pixel buffers",
    "license": "MIT",
    "web": "https://github.com/emekoi/suffer"
  },
  {
    "name": "metric",
    "url": "https://github.com/mjendrusch/metric",
    "method": "git",
    "tags": [
      "library",
      "units",
      "scientific",
      "dimensional-analysis"
    ],
    "description": "Dimensionful types and dimensional analysis.",
    "license": "MIT",
    "web": "https://github.com/mjendrusch/metric"
  },
  {
    "name": "useragents",
    "url": "https://github.com/treeform/useragents",
    "method": "git",
    "tags": [
      "library",
      "useragent"
    ],
    "description": "User Agent parser for nim.",
    "license": "MIT",
    "web": "https://github.com/treeform/useragents"
  },
  {
    "name": "nimna",
    "url": "https://github.com/mjendrusch/nimna",
    "method": "git",
    "tags": [
      "library",
      "nucleic-acid-folding",
      "scientific",
      "biology"
    ],
    "description": "Nucleic acid folding and design.",
    "license": "MIT",
    "web": "https://github.com/mjendrusch/nimna"
  },
  {
    "name": "bencode",
    "url": "https://github.com/FedericoCeratto/nim-bencode",
    "method": "git",
    "tags": [
      "library",
      "bencode"
    ],
    "description": "Bencode serialization/deserialization library",
    "license": "LGPLv3",
    "web": "https://github.com/FedericoCeratto/nim-bencode"
  },
  {
    "name": "i3ipc",
    "url": "https://github.com/FedericoCeratto/nim-i3ipc",
    "method": "git",
    "tags": [
      "library",
      "i3"
    ],
    "description": "i3 IPC client library",
    "license": "LGPLv3",
    "web": "https://github.com/FedericoCeratto/nim-i3ipc"
  },
  {
    "name": "chroma",
    "url": "https://github.com/treeform/chroma",
    "method": "git",
    "tags": [
      "colors",
      "cmyk",
      "hsl",
      "hsv"
    ],
    "description": "Everything you want to do with colors.",
    "license": "MIT",
    "web": "https://github.com/treeform/chroma"
  },
  {
    "name": "nimrax",
    "url": "https://github.com/genotrance/nimrax",
    "method": "git",
    "tags": [
      "rax",
      "radix",
      "tree",
      "data",
      "structure"
    ],
    "description": "Radix tree wrapper for Nim",
    "license": "MIT",
    "web": "https://github.com/genotrance/nimrax"
  },
  {
    "name": "nimbass",
    "url": "https://github.com/genotrance/nimbass",
    "method": "git",
    "tags": [
      "bass",
      "audio",
      "wrapper"
    ],
    "description": "Bass wrapper for Nim",
    "license": "MIT",
    "web": "https://github.com/genotrance/nimbass"
  },
  {
    "name": "nimkerberos",
    "url": "https://github.com/genotrance/nimkerberos",
    "method": "git",
    "tags": [
      "kerberos",
      "ntlm",
      "authentication",
      "auth",
      "sspi"
    ],
    "description": "WinKerberos wrapper for Nim",
    "license": "MIT",
    "web": "https://github.com/genotrance/nimkerberos"
  },
  {
    "name": "nimssh2",
    "url": "https://github.com/genotrance/nimssh2",
    "method": "git",
    "tags": [
      "ssh",
      "library",
      "wrapper"
    ],
    "description": "libssh2 wrapper for Nim",
    "license": "MIT",
    "web": "https://github.com/genotrance/nimssh2"
  },
  {
    "name": "nimssl",
    "url": "https://github.com/genotrance/nimssl",
    "method": "git",
    "tags": [
      "openssl",
      "sha",
      "sha1",
      "hash",
      "sha256",
      "sha512"
    ],
    "description": "OpenSSL wrapper for Nim",
    "license": "MIT",
    "web": "https://github.com/genotrance/nimssl"
  },
  {
    "name": "snip",
    "url": "https://github.com/genotrance/snip",
    "method": "git",
    "tags": [
      "console",
      "editor",
      "text",
      "cli"
    ],
    "description": "Text editor to speed up testing code snippets",
    "license": "MIT",
    "web": "https://github.com/genotrance/snip"
  },
  {
    "name": "moduleinit",
    "url": "https://github.com/skunkiferous/moduleinit",
    "method": "git",
    "tags": [
      "library",
      "parallelism",
      "threads"
    ],
    "description": "Nim module/thread initialisation ordering library",
    "license": "MIT",
    "web": "https://github.com/skunkiferous/moduleinit"
  },
  {
    "name": "mofuw",
    "url": "https://github.com/2vg/mofuw",
    "method": "git",
    "tags": [
      "web",
      "http",
      "framework",
      "abandoned"
    ],
    "description": "mofuw is *MO*re *F*aster, *U*ltra *W*ebserver",
    "license": "MIT",
    "web": "https://github.com/2vg/mofuw"
  },
  {
    "name": "scnim",
    "url": "https://github.com/capocasa/scnim",
    "method": "git",
    "tags": [
      "music",
      "synthesizer",
      "realtime",
      "supercollider",
      "ugen",
      "plugin",
      "binding",
      "audio"
    ],
    "description": "Develop SuperCollider UGens in Nim",
    "license": "MIT",
    "web": "https://github.com/capocasa/scnim"
  },
  {
    "name": "nimgl",
    "url": "https://github.com/nimgl/nimgl",
    "method": "git",
    "tags": [
      "glfw",
      "imgui",
      "opengl",
      "bindings",
      "gl",
      "graphics"
    ],
    "description": "Nim Game Library",
    "license": "MIT",
    "web": "https://github.com/lmariscal/nimgl"
  },
  {
    "name": "inim",
    "url": "https://github.com/inim-repl/INim",
    "method": "git",
    "tags": [
      "repl",
      "playground",
      "shell"
    ],
    "description": "Interactive Nim Shell",
    "license": "MIT",
    "web": "https://github.com/AndreiRegiani/INim"
  },
  {
    "name": "nimbigwig",
    "url": "https://github.com/genotrance/nimbigwig",
    "method": "git",
    "tags": [
      "bigwig",
      "bigbend",
      "genome"
    ],
    "description": "libBigWig wrapper for Nim",
    "license": "MIT",
    "web": "https://github.com/genotrance/nimbigwig"
  },
  {
    "name": "regex",
    "url": "https://github.com/nitely/nim-regex",
    "method": "git",
    "tags": [
      "regex"
    ],
    "description": "Linear time regex matching",
    "license": "MIT",
    "web": "https://github.com/nitely/nim-regex"
  },
  {
    "name": "tsundoku",
    "url": "https://github.com/FedericoCeratto/tsundoku",
    "method": "git",
    "tags": [
      "OPDS",
      "ebook",
      "server"
    ],
    "description": "Simple and lightweight OPDS ebook server",
    "license": "GPLv3",
    "web": "https://github.com/FedericoCeratto/tsundoku"
  },
  {
    "name": "nim_exodus",
    "url": "https://github.com/shinriyo/nim_exodus",
    "method": "git",
    "tags": [
      "web",
      "html",
      "template"
    ],
    "description": "Template generator for gester",
    "license": "MIT",
    "web": "https://github.com/shinriyo/nim_exodus"
  },
  {
    "name": "nimlibxlsxwriter",
    "url": "https://github.com/KeepCoolWithCoolidge/nimlibxlsxwriter",
    "method": "git",
    "tags": [
      "Excel",
      "wrapper",
      "xlsx"
    ],
    "description": "libxslxwriter wrapper for Nim",
    "license": "MIT",
    "web": "https://github.com/KeepCoolWithCoolidge/nimlibxlsxwriter"
  },
  {
    "name": "nimclutter",
    "url": "https://github.com/KeepCoolWithCoolidge/nimclutter",
    "method": "git",
    "tags": [
      "clutter",
      "gtk",
      "gui"
    ],
    "description": "Nim bindings for Clutter toolkit.",
    "license": "LGPLv2.1",
    "web": "https://github.com/KeepCoolWithCoolidge/nimclutter"
  },
  {
    "name": "nimhdf5",
    "url": "https://github.com/Vindaar/nimhdf5",
    "method": "git",
    "tags": [
      "library",
      "wrapper",
      "binding",
      "libhdf5",
      "hdf5",
      "ndarray",
      "storage"
    ],
    "description": "Bindings for the HDF5 data format C library",
    "license": "MIT",
    "web": "https://github.com/Vindaar/nimhdf5"
  },
  {
    "name": "mpfit",
    "url": "https://github.com/Vindaar/nim-mpfit",
    "method": "git",
    "tags": [
      "library",
      "wrapper",
      "binding",
      "nonlinear",
      "least-squares",
      "fitting",
      "levenberg-marquardt",
      "regression"
    ],
    "description": "A wrapper for the cMPFIT non-linear least squares fitting library",
    "license": "MIT",
    "web": "https://github.com/Vindaar/nim-mpfit"
  },
  {
    "name": "nlopt",
    "url": "https://github.com/Vindaar/nimnlopt",
    "method": "git",
    "tags": [
      "library",
      "wrapper",
      "binding",
      "nonlinear-optimization"
    ],
    "description": "A wrapper for the non-linear optimization C library Nlopt",
    "license": "MIT",
    "web": "https://github.com/Vindaar/nimnlopt"
  },
  {
    "name": "itertools",
    "url": "https://github.com/narimiran/itertools",
    "method": "git",
    "tags": [
      "itertools",
      "iterutils",
      "python",
      "iter",
      "iterator",
      "iterators"
    ],
    "description": "Itertools for Nim",
    "license": "MIT",
    "web": "https://narimiran.github.io/itertools/"
  },
  {
    "name": "sorta",
    "url": "https://github.com/narimiran/sorta",
    "method": "git",
    "tags": [
      "sort",
      "sorted",
      "table",
      "sorted-table",
      "b-tree",
      "btree",
      "ordered"
    ],
    "description": "Sorted Tables for Nim, based on B-Trees",
    "license": "MIT",
    "web": "https://narimiran.github.io/sorta/"
  },
  {
    "name": "typelists",
    "url": "https://github.com/yglukhov/typelists",
    "method": "git",
    "tags": [
      "metaprogramming"
    ],
    "description": "Typelists in Nim",
    "license": "MIT",
    "web": "https://github.com/yglukhov/typelists"
  },
  {
    "name": "sol",
    "url": "https://github.com/davidgarland/sol",
    "method": "git",
    "tags": [
      "c99",
      "c11",
      "c",
      "vector",
      "simd",
      "avx",
      "avx2",
      "neon"
    ],
    "description": "A SIMD-accelerated vector library written in C99 with Nim bindings.",
    "license": "MIT",
    "web": "https://github.com/davidgarland/sol"
  },
  {
    "name": "simdX86",
    "url": "https://github.com/nimlibs/simdX86",
    "method": "git",
    "tags": [
      "simd"
    ],
    "description": "Wrappers for X86 SIMD intrinsics",
    "license": "MIT",
    "web": "https://github.com/nimlibs/simdX86"
  },
  {
    "name": "loopfusion",
    "url": "https://github.com/numforge/loopfusion",
    "method": "git",
    "tags": [
      "loop",
      "iterator",
      "zip",
      "forEach",
      "variadic"
    ],
    "description": "Loop efficiently over a variadic number of containers",
    "license": "MIT or Apache 2.0",
    "web": "https://github.com/numforge/loopfusion"
  },
  {
    "name": "tinamou",
    "url": "https://github.com/Double-oxygeN/tinamou",
    "method": "git",
    "tags": [
      "game",
      "sdl2"
    ],
    "description": "Game Library in Nim with SDL2",
    "license": "MIT",
    "web": "https://github.com/Double-oxygeN/tinamou"
  },
  {
    "name": "cittadino",
    "url": "https://github.com/makingspace/cittadino",
    "method": "git",
    "tags": [
      "pubsub",
      "stomp",
      "rabbitmq",
      "amqp"
    ],
    "description": "A simple PubSub framework using STOMP.",
    "license": "BSD2",
    "web": "https://github.com/makingspace/cittadino"
  },
  {
    "name": "consul",
    "url": "https://github.com/makingspace/nim_consul",
    "method": "git",
    "tags": [
      "consul"
    ],
    "description": "A simple interface to a running Consul agent.",
    "license": "BSD2",
    "web": "https://github.com/makingspace/nim_consul"
  },
  {
    "name": "keystone",
    "url": "https://github.com/6A/Keystone.nim",
    "method": "git",
    "tags": [
      "binding",
      "keystone",
      "asm",
      "assembler",
      "x86",
      "arm"
    ],
    "description": "Bindings to the Keystone Assembler.",
    "license": "MIT",
    "web": "https://github.com/6A/Keystone.nim"
  },
  {
    "name": "units",
    "url": "https://github.com/Udiknedormin/NimUnits",
    "method": "git",
    "tags": [
      "library",
      "pure",
      "units",
      "physics",
      "science",
      "documentation",
      "safety"
    ],
    "description": " Statically-typed quantity units.",
    "license": "MIT",
    "web": "https://github.com/Udiknedormin/NimUnits"
  },
  {
    "name": "ast_pattern_matching",
    "url": "https://github.com/krux02/ast-pattern-matching",
    "method": "git",
    "tags": [
      "macros",
      "pattern-matching",
      "ast"
    ],
    "description": "a general ast pattern matching library with a focus on correctness and good error messages",
    "license": "MIT",
    "web": "https://github.com/krux02/ast-pattern-matching"
  },
  {
    "name": "tissue",
    "url": "https://github.com/genotrance/tissue",
    "method": "git",
    "tags": [
      "github",
      "issue",
      "debug",
      "test",
      "testament"
    ],
    "description": "Test failing snippets from Nim's issues",
    "license": "MIT",
    "web": "https://github.com/genotrance/tissue"
  },
  {
    "name": "sphincs",
    "url": "https://git.sr.ht/~ehmry/nim_sphincs",
    "method": "git",
    "tags": [
      "crypto",
      "pqcrypto",
      "signing"
    ],
    "description": "SPHINCS⁺ stateless hash-based signature scheme",
    "license": "MIT",
    "web": "https://git.sr.ht/~ehmry/nim_sphincs"
  },
  {
    "name": "nimpb",
    "url": "https://github.com/oswjk/nimpb",
    "method": "git",
    "tags": [
      "serialization",
      "protocol-buffers",
      "protobuf",
      "library"
    ],
    "description": "A Protocol Buffers library for Nim",
    "license": "MIT",
    "web": "https://github.com/oswjk/nimpb"
  },
  {
    "name": "nimpb_protoc",
    "url": "https://github.com/oswjk/nimpb_protoc",
    "method": "git",
    "tags": [
      "serialization",
      "protocol-buffers",
      "protobuf"
    ],
    "description": "Protocol Buffers compiler support package for nimpb",
    "license": "MIT",
    "web": "https://github.com/oswjk/nimpb_protoc"
  },
  {
    "name": "strunicode",
    "url": "https://github.com/nitely/nim-strunicode",
    "method": "git",
    "tags": [
      "string",
      "unicode",
      "grapheme"
    ],
    "description": "Swift-like unicode string handling",
    "license": "MIT",
    "web": "https://github.com/nitely/nim-strunicode"
  },
  {
    "name": "turn_based_game",
    "url": "https://github.com/JohnAD/turn_based_game",
    "method": "git",
    "tags": [
      "rules-engine",
      "game",
      "turn-based"
    ],
    "description": "Game rules engine for simulating or playing turn-based games",
    "license": "MIT",
    "web": "https://github.com/JohnAD/turn_based_game/wiki"
  },
  {
    "name": "negamax",
    "url": "https://github.com/JohnAD/negamax",
    "method": "git",
    "tags": [
      "negamax",
      "minimax",
      "game",
      "ai",
      "turn-based"
    ],
    "description": "Negamax AI search-tree algorithm for two player games",
    "license": "MIT",
    "web": "https://github.com/JohnAD/negamax"
  },
  {
    "name": "translation",
    "url": "https://github.com/juancarlospaco/nim-tinyslation",
    "method": "git",
    "tags": [
      "translation",
      "tinyslation",
      "api",
      "strings",
      "minimalism"
    ],
    "description": "Text string translation from free online crowdsourced API. Tinyslation a tiny translation.",
    "license": "LGPLv3",
    "web": "https://github.com/juancarlospaco/nim-tinyslation"
  },
  {
    "name": "magic",
    "url": "https://github.com/xmonader/nim-magic",
    "method": "git",
    "tags": [
      "libmagic",
      "magic",
      "guessfile"
    ],
    "description": "libmagic for nim",
    "license": "MIT",
    "web": "https://github.com/xmonader/nim-magic"
  },
  {
    "name": "configparser",
    "url": "https://github.com/xmonader/nim-configparser",
    "method": "git",
    "tags": [
      "configparser",
      "ini",
      "parser"
    ],
    "description": "pure Ini configurations parser",
    "license": "MIT",
    "web": "https://github.com/xmonader/nim-configparser"
  },
  {
    "name": "random_font_color",
    "url": "https://github.com/juancarlospaco/nim-random-font-color",
    "method": "git",
    "tags": [
      "fonts",
      "colors",
      "pastel",
      "design",
      "random"
    ],
    "description": "Random curated Fonts and pastel Colors for your UI/UX design, design for non-designers.",
    "license": "LGPLv3",
    "web": "https://github.com/juancarlospaco/nim-random-font-color"
  },
  {
    "name": "bytes2human",
    "url": "https://github.com/juancarlospaco/nim-bytes2human",
    "method": "git",
    "tags": [
      "bytes",
      "human",
      "minimalism",
      "size"
    ],
    "description": "Convert bytes to kilobytes, megabytes, gigabytes, etc.",
    "license": "LGPLv3",
    "web": "https://github.com/juancarlospaco/nim-bytes2human"
  },
  {
    "name": "nimhttpd",
    "url": "https://github.com/h3rald/nimhttpd",
    "method": "git",
    "tags": [
      "web-server",
      "static-file-server",
      "server",
      "http"
    ],
    "description": "A tiny static file web server.",
    "license": "MIT",
    "web": "https://github.com/h3rald/nimhttpd"
  },
  {
    "name": "crc32",
    "url": "https://github.com/juancarlospaco/nim-crc32",
    "method": "git",
    "tags": [
      "crc32",
      "checksum",
      "minimalism"
    ],
    "description": "CRC32, 2 proc, copied from RosettaCode.",
    "license": "MIT",
    "web": "https://github.com/juancarlospaco/nim-crc32"
  },
  {
    "name": "httpbeast",
    "url": "https://github.com/dom96/httpbeast",
    "method": "git",
    "tags": [
      "http",
      "server",
      "parallel",
      "linux",
      "unix"
    ],
    "description": "A performant and scalable HTTP server.",
    "license": "MIT",
    "web": "https://github.com/dom96/httpbeast"
  },
  {
    "name": "datetime2human",
    "url": "https://github.com/juancarlospaco/nim-datetime2human",
    "method": "git",
    "tags": [
      "date",
      "time",
      "datetime",
      "ISO-8601",
      "human",
      "minimalism"
    ],
    "description": "Human friendly DateTime string representations, seconds to millenniums.",
    "license": "LGPLv3",
    "web": "https://github.com/juancarlospaco/nim-datetime2human"
  },
  {
    "name": "sass",
    "url": "https://github.com/dom96/sass",
    "method": "git",
    "tags": [
      "css",
      "compiler",
      "wrapper",
      "library",
      "scss",
      "web"
    ],
    "description": "A wrapper for the libsass library.",
    "license": "MIT",
    "web": "https://github.com/dom96/sass"
  },
  {
    "name": "osutil",
    "url": "https://github.com/juancarlospaco/nim-osutil",
    "method": "git",
    "tags": [
      "utils",
      "helpers",
      "minimalism",
      "process",
      "mobile",
      "battery"
    ],
    "description": "OS Utils for Nim, simple tiny but useful procs for OS. Turn Display OFF and set Process Name.",
    "license": "LGPLv3",
    "web": "https://github.com/juancarlospaco/nim-osutil"
  },
  {
    "name": "binance",
    "url": "https://github.com/Imperator26/binance",
    "method": "git",
    "tags": [
      "library",
      "api",
      "binance"
    ],
    "description": "A Nim library to access the Binance API.",
    "license": "Apache License 2.0",
    "web": "https://github.com/Imperator26/binance"
  },
  {
    "name": "jdec",
    "tags": [
      "json",
      "marshal",
      "helper",
      "utils"
    ],
    "method": "git",
    "license": "MIT",
    "web": "https://github.com/diegogub/jdec",
    "url": "https://github.com/diegogub/jdec",
    "description": "Flexible JSON manshal/unmarshal library for nim"
  },
  {
    "name": "nimsnappyc",
    "url": "https://github.com/NimCompression/nimsnappyc",
    "method": "git",
    "tags": [
      "snappy",
      "compression",
      "wrapper",
      "library"
    ],
    "description": "Wrapper for the Snappy-C compression library",
    "license": "MIT",
    "web": "https://github.com/NimCompression/nimsnappyc"
  },
  {
    "name": "websitecreator",
    "alias": "nimwc"
  },
  {
    "name": "nimwc",
    "url": "https://github.com/ThomasTJdev/nim_websitecreator",
    "method": "git",
    "tags": [
      "website",
      "webpage",
      "blog",
      "binary"
    ],
    "description": "A website management tool. Run the file and access your webpage.",
    "license": "PPL",
    "web": "https://nimwc.org/"
  },
  {
    "name": "shaname",
    "url": "https://github.com/Torro/nimble-packages?subdir=shaname",
    "method": "git",
    "tags": [
      "sha1",
      "command-line",
      "utilities"
    ],
    "description": "Rename files to their sha1sums",
    "license": "BSD",
    "web": "https://github.com/Torro/nimble-packages/tree/master/shaname"
  },
  {
    "name": "about",
    "url": "https://github.com/aleandros/about",
    "method": "git",
    "tags": [
      "cli",
      "tool"
    ],
    "description": "Executable for finding information about programs in PATH",
    "license": "MIT",
    "web": "https://github.com/aleandros/about"
  },
  {
    "name": "findtests",
    "url": "https://github.com/jackvandrunen/findtests",
    "method": "git",
    "tags": [
      "test",
      "tests",
      "unit-testing"
    ],
    "description": "A helper module for writing unit tests in Nim with nake or similar build system.",
    "license": "ISC",
    "web": "https://github.com/jackvandrunen/findtests"
  },
  {
    "name": "packedjson",
    "url": "https://github.com/Araq/packedjson",
    "method": "git",
    "tags": [
      "json"
    ],
    "description": "packedjson is an alternative Nim implementation for JSON. The JSON is essentially kept as a single string in order to save memory over a more traditional tree representation.",
    "license": "MIT",
    "web": "https://github.com/Araq/packedjson"
  },
  {
    "name": "unicode_numbers",
    "url": "https://github.com/Aearnus/unicode_numbers",
    "method": "git",
    "tags": [
      "library",
      "string",
      "format",
      "unicode"
    ],
    "description": "Converts a number into a specially formatted Unicode string",
    "license": "MIT",
    "web": "https://github.com/Aearnus/unicode_numbers"
  },
  {
    "name": "glob",
    "url": "https://github.com/citycide/glob",
    "method": "git",
    "tags": [
      "glob",
      "pattern",
      "match",
      "walk",
      "filesystem",
      "pure"
    ],
    "description": "Pure library for matching file paths against Unix style glob patterns.",
    "license": "MIT",
    "web": "https://github.com/citycide/glob"
  },
  {
    "name": "lda",
    "url": "https://github.com/unicredit/lda",
    "method": "git",
    "tags": [
      "LDA",
      "topic-modeling",
      "text-clustering",
      "NLP"
    ],
    "description": "Latent Dirichlet Allocation",
    "license": "Apache License 2.0",
    "web": "https://github.com/unicredit/lda"
  },
  {
    "name": "mdevolve",
    "url": "https://github.com/jxy/MDevolve",
    "method": "git",
    "tags": [
      "MD",
      "integrator",
      "numerical",
      "evolution"
    ],
    "description": "Integrator framework for Molecular Dynamic evolutions",
    "license": "MIT",
    "web": "https://github.com/jxy/MDevolve"
  },
  {
    "name": "sctp",
    "url": "https://github.com/metacontainer/sctp.nim",
    "method": "git",
    "tags": [
      "sctp",
      "networking",
      "userspace"
    ],
    "description": "Userspace SCTP bindings",
    "license": "BSD",
    "web": "https://github.com/metacontainer/sctp.nim"
  },
  {
    "name": "sodium",
    "url": "https://github.com/zielmicha/libsodium.nim",
    "method": "git",
    "tags": [
      "crypto",
      "security",
      "sodium"
    ],
    "description": "High-level libsodium bindings",
    "license": "MIT",
    "web": "https://github.com/zielmicha/libsodium.nim"
  },
  {
    "name": "db_clickhouse",
    "url": "https://github.com/leonardoce/nim-clickhouse",
    "method": "git",
    "tags": [
      "wrapper",
      "database",
      "clickhouse"
    ],
    "description": "ClickHouse Nim interface",
    "license": "MIT",
    "web": "https://github.com/leonardoce/nim-clickhouse"
  },
  {
    "name": "webterminal",
    "url": "https://github.com/JohnAD/webterminal",
    "method": "git",
    "tags": [
      "javascript",
      "terminal",
      "tty"
    ],
    "description": "Very simple browser Javascript TTY web terminal",
    "license": "MIT",
    "web": "https://github.com/JohnAD/webterminal"
  },
  {
    "name": "hpack",
    "url": "https://github.com/nitely/nim-hpack",
    "method": "git",
    "tags": [
      "http2",
      "hpack"
    ],
    "description": "HPACK (Header Compression for HTTP/2)",
    "license": "MIT",
    "web": "https://github.com/nitely/nim-hpack"
  },
  {
    "name": "cobs",
    "url": "https://github.com/keyme/nim_cobs",
    "method": "git",
    "tags": [
      "serialization",
      "encoding",
      "wireline",
      "framing",
      "cobs"
    ],
    "description": "Consistent Overhead Byte Stuffing for Nim",
    "license": "MIT",
    "web": "https://github.com/keyme/nim_cobs"
  },
  {
    "name": "bitvec",
    "url": "https://github.com/keyme/nim_bitvec",
    "method": "git",
    "tags": [
      "serialization",
      "encoding",
      "wireline"
    ],
    "description": "Extensible bit vector integer encoding library",
    "license": "MIT",
    "web": "https://github.com/keyme/nim_bitvec"
  },
  {
    "name": "nimsvg",
    "url": "https://github.com/bluenote10/NimSvg",
    "method": "git",
    "tags": [
      "svg"
    ],
    "description": "Nim-based DSL allowing to generate SVG files and GIF animations.",
    "license": "MIT",
    "web": "https://github.com/bluenote10/NimSvg"
  },
  {
    "name": "validation",
    "url": "https://github.com/captainbland/nim-validation",
    "method": "git",
    "tags": [
      "validation",
      "library"
    ],
    "description": "Nim object validation using type field pragmas",
    "license": "GPLv3",
    "web": "https://github.com/captainbland/nim-validation"
  },
  {
    "name": "nimgraphviz",
    "url": "https://github.com/QuinnFreedman/nimgraphviz",
    "method": "git",
    "tags": [
      "graph",
      "viz",
      "graphviz",
      "dot",
      "pygraphviz"
    ],
    "description": "Nim bindings for the GraphViz tool and the DOT graph language",
    "license": "MIT",
    "web": "https://github.com/QuinnFreedman/nimgraphviz"
  },
  {
    "name": "fab",
    "url": "https://github.com/icyphox/fab",
    "method": "git",
    "tags": [
      "colors",
      "terminal",
      "formatting",
      "text",
      "fun"
    ],
    "description": "Print fabulously in your terminal",
    "license": "MIT",
    "web": "https://github.com/icyphox/fab"
  },
  {
    "name": "kdialog",
    "url": "https://github.com/juancarlospaco/nim-kdialog",
    "method": "git",
    "tags": [
      "kdialog",
      "qt5",
      "kde",
      "gui",
      "easy",
      "qt"
    ],
    "description": "KDialog Qt5 Wrapper, easy API, KISS design",
    "license": "LGPLv3",
    "web": "https://github.com/juancarlospaco/nim-kdialog"
  },
  {
    "name": "nim7z",
    "url": "https://github.com/genotrance/nim7z",
    "method": "git",
    "tags": [
      "7zip",
      "7z",
      "extract",
      "archive"
    ],
    "description": "7z extraction for Nim",
    "license": "MIT",
    "web": "https://github.com/genotrance/nim7z"
  },
  {
    "name": "nimarchive",
    "url": "https://github.com/genotrance/nimarchive",
    "method": "git",
    "tags": [
      "7z",
      "zip",
      "tar",
      "rar",
      "gz",
      "libarchive",
      "compress",
      "extract",
      "archive"
    ],
    "description": "libarchive wrapper for Nim",
    "license": "MIT",
    "web": "https://github.com/genotrance/nimarchive"
  },
  {
    "name": "nimpcre",
    "url": "https://github.com/genotrance/nimpcre",
    "method": "git",
    "tags": [
      "pcre",
      "regex"
    ],
    "description": "PCRE wrapper for Nim",
    "license": "MIT",
    "web": "https://github.com/genotrance/nimpcre"
  },
  {
    "name": "nimdeps",
    "url": "https://github.com/genotrance/nimdeps",
    "method": "git",
    "tags": [
      "dependency",
      "bundle",
      "installer",
      "package"
    ],
    "description": "Nim library to bundle dependency files into executable",
    "license": "MIT",
    "web": "https://github.com/genotrance/nimdeps"
  },
  {
    "name": "intel_hex",
    "url": "https://github.com/keyme/nim_intel_hex",
    "method": "git",
    "tags": [
      "utils",
      "parsing",
      "hex"
    ],
    "description": "Intel hex file utility library",
    "license": "MIT",
    "web": "https://github.com/keyme/nim_intel_hex"
  },
  {
    "name": "nimha",
    "url": "https://github.com/ThomasTJdev/nim_homeassistant",
    "method": "git",
    "tags": [
      "smarthome",
      "automation",
      "mqtt",
      "xiaomi"
    ],
    "description": "Nim Home Assistant (NimHA) is a hub for combining multiple home automation devices and automating jobs",
    "license": "GPLv3",
    "web": "https://github.com/ThomasTJdev/nim_homeassistant"
  },
  {
    "name": "fmod",
    "url": "https://github.com/johnnovak/nim-fmod",
    "method": "git",
    "tags": [
      "library",
      "fmod",
      "audio",
      "game",
      "sound"
    ],
    "description": "Nim wrapper for the FMOD Low Level C API",
    "license": "MIT",
    "web": "https://github.com/johnnovak/nim-fmod"
  },
  {
    "name": "figures",
    "url": "https://github.com/lmariscal/figures",
    "method": "git",
    "tags": [
      "unicode",
      "cli",
      "figures"
    ],
    "description": "unicode symbols",
    "license": "MIT",
    "web": "https://github.com/lmariscal/figures"
  },
  {
    "name": "ur",
    "url": "https://github.com/JohnAD/ur",
    "method": "git",
    "tags": [
      "library",
      "universal",
      "result",
      "return"
    ],
    "description": "A Universal Result macro/object that normalizes the information returned from a procedure",
    "license": "MIT",
    "web": "https://github.com/JohnAD/ur",
    "doc": "https://github.com/JohnAD/ur/blob/master/docs/ur.rst"
  },
  {
    "name": "blosc",
    "url": "https://github.com/Skrylar/nblosc",
    "method": "git",
    "tags": [
      "blosc",
      "wrapper",
      "compression"
    ],
    "description": "Bit Shuffling Block Compressor (C-Blosc)",
    "license": "BSD",
    "web": "https://github.com/Skrylar/nblosc"
  },
  {
    "name": "fltk",
    "url": "https://github.com/Skrylar/nfltk",
    "method": "git",
    "tags": [
      "gui",
      "fltk",
      "wrapper",
      "c++"
    ],
    "description": "The Fast-Light Tool Kit",
    "license": "LGPL",
    "web": "https://github.com/Skrylar/nfltk"
  },
  {
    "name": "nim_cexc",
    "url": "https://github.com/metasyn/nim-cexc-splunk",
    "method": "git",
    "tags": [
      "splunk",
      "command",
      "cexc",
      "chunked"
    ],
    "description": "A simple chunked external protocol interface for Splunk custom search commands.",
    "license": "Apache2",
    "web": "https://github.com/metasyn/nim-cexc-splunk"
  },
  {
    "name": "nimclipboard",
    "url": "https://github.com/genotrance/nimclipboard",
    "method": "git",
    "tags": [
      "clipboard",
      "wrapper",
      "clip",
      "copy",
      "paste",
      "nimgen"
    ],
    "description": "Nim wrapper for libclipboard",
    "license": "MIT",
    "web": "https://github.com/genotrance/nimclipboard"
  },
  {
    "name": "skinterpolate",
    "url": "https://github.com/Skrylar/skInterpolate",
    "method": "git",
    "tags": [
      "interpolation",
      "animation"
    ],
    "description": "Interpolation routines for data and animation.",
    "license": "MIT",
    "web": "https://github.com/Skrylar/skInterpolate"
  },
  {
    "name": "nimspice",
    "url": "https://github.com/CodeDoes/nimspice",
    "method": "git",
    "tags": [
      "macro",
      "template",
      "class",
      "collection"
    ],
    "description": "A bunch of macros. sugar if you would",
    "license": "MIT",
    "web": "https://github.com/CodeDoes/nimspice"
  },
  {
    "name": "BN",
    "url": "https://github.com/MerosCrypto/BN",
    "method": "git",
    "tags": [
      "bignumber",
      "multiprecision",
      "imath"
    ],
    "description": "A Nim Wrapper of the imath BigNumber library.",
    "license": "MIT"
  },
  {
    "name": "nimbioseq",
    "url": "https://github.com/jhbadger/nimbioseq",
    "method": "git",
    "tags": [
      "bioinformatics",
      "fasta",
      "fastq"
    ],
    "description": "Nim Library for sequence (protein/nucleotide) bioinformatics",
    "license": "BSD-3",
    "web": "https://github.com/jhbadger/nimbioseq"
  },
  {
    "name": "subhook",
    "url": "https://github.com/ba0f3/subhook.nim",
    "method": "git",
    "tags": [
      "hook",
      "hooking",
      "subhook",
      "x86",
      "windows",
      "linux",
      "unix"
    ],
    "description": "subhook wrapper",
    "license": "BSD2",
    "web": "https://github.com/ba0f3/subhook.nim"
  },
  {
    "name": "timecop",
    "url": "https://github.com/ba0f3/timecop.nim",
    "method": "git",
    "tags": [
      "time",
      "travel",
      "timecop"
    ],
    "description": "Time travelling for Nim",
    "license": "MIT",
    "web": "https://github.com/ba0f3/timecop.nim"
  },
  {
    "name": "openexchangerates",
    "url": "https://github.com/juancarlospaco/nim-openexchangerates",
    "method": "git",
    "tags": [
      "money",
      "exchange",
      "openexchangerates",
      "bitcoin",
      "gold",
      "dollar",
      "euro",
      "prices"
    ],
    "description": "OpenExchangeRates API Client for Nim. Works with/without SSL. Partially works with/without Free API Key.",
    "license": "MIT",
    "web": "https://github.com/juancarlospaco/nim-openexchangerates"
  },
  {
    "name": "clr",
    "url": "https://github.com/Calinou/clr",
    "method": "git",
    "tags": [
      "command-line",
      "color",
      "rgb",
      "hsl",
      "hsv"
    ],
    "description": "Get information about colors and convert them in the command line",
    "license": "MIT",
    "web": "https://github.com/Calinou/clr"
  },
  {
    "name": "duktape",
    "url": "https://github.com/manguluka/duktape-nim",
    "method": "git",
    "tags": [
      "js",
      "javascript",
      "scripting",
      "language",
      "interpreter"
    ],
    "description": "wrapper for the Duktape embeddable Javascript engine",
    "license": "MIT",
    "web": "https://github.com/manguluka/duktape-nim"
  },
  {
    "name": "polypbren",
    "url": "https://github.com/guibar64/polypbren",
    "method": "git",
    "tags": [
      "science",
      "equation"
    ],
    "description": "Renormalization of colloidal charges of polydipserse dispersions using the Poisson-Boltzmann equation",
    "license": "MIT",
    "web": "https://github.com/guibar64/polypbren"
  },
  {
    "name": "spdx_licenses",
    "url": "https://github.com/euantorano/spdx_licenses.nim",
    "method": "git",
    "tags": [
      "spdx",
      "license"
    ],
    "description": "A library to retrieve the list of commonly used licenses from the SPDX License List.",
    "license": "BSD3",
    "web": "https://github.com/euantorano/spdx_licenses.nim"
  },
  {
    "name": "texttospeech",
    "url": "https://github.com/dom96/texttospeech",
    "method": "git",
    "tags": [
      "tts",
      "text-to-speech",
      "google-cloud",
      "gcloud",
      "api"
    ],
    "description": "A client for the Google Cloud Text to Speech API.",
    "license": "MIT",
    "web": "https://github.com/dom96/texttospeech"
  },
  {
    "name": "nim_tiled",
    "url": "https://github.com/SkyVault/nim-tiled",
    "method": "git",
    "tags": [
      "tiled",
      "gamedev",
      "tmx",
      "indie"
    ],
    "description": "Tiled map loader for the Nim programming language",
    "license": "MIT",
    "web": "https://github.com/SkyVault/nim-tiled"
  },
  {
    "name": "fragments",
    "url": "https://github.com/fragcolor-xyz/fragments",
    "method": "git",
    "tags": [
      "ffi",
      "math",
      "threading",
      "dsl",
      "memory",
      "serialization",
      "cpp",
      "utilities"
    ],
    "description": "Our very personal collection of utilities",
    "license": "MIT",
    "web": "https://github.com/fragcolor-xyz/fragments"
  },
  {
    "name": "nimline",
    "url": "https://github.com/fragcolor-xyz/nimline",
    "method": "git",
    "tags": [
      "c",
      "c++",
      "interop",
      "ffi",
      "wrappers"
    ],
    "description": "Wrapper-less C/C++ interop for Nim",
    "license": "MIT",
    "web": "https://github.com/fragcolor-xyz/nimline"
  },
  {
    "name": "nim_telegram_bot",
    "url": "https://github.com/juancarlospaco/nim-telegram-bot",
    "method": "git",
    "tags": [
      "telegram",
      "bot",
      "telebot",
      "async",
      "multipurpose",
      "chat"
    ],
    "description": "Generic Configurable Telegram Bot for Nim, with builtin basic functionality and Plugins",
    "license": "MIT",
    "web": "https://github.com/juancarlospaco/nim-telegram-bot"
  },
  {
    "name": "xiaomi",
    "url": "https://github.com/ThomasTJdev/nim_xiaomi.git",
    "method": "git",
    "tags": [
      "xiaomi",
      "iot"
    ],
    "description": "Read and write to Xiaomi IOT devices.",
    "license": "MIT",
    "web": "https://github.com/ThomasTJdev/nim_xiaomi"
  },
  {
    "name": "vecio",
    "url": "https://github.com/emekoi/vecio.nim",
    "method": "git",
    "tags": [
      "writev",
      "readv",
      "scatter",
      "gather",
      "vectored",
      "vector",
      "io",
      "networking"
    ],
    "description": "vectored io for nim",
    "license": "MIT",
    "web": "https://github.com/emekoi/vecio.nim"
  },
  {
    "name": "nmiline",
    "url": "https://github.com/mzteruru52/NmiLine",
    "method": "git",
    "tags": [
      "graph"
    ],
    "description": "Plotting tool using NiGui",
    "license": "MIT",
    "web": "https://github.com/mzteruru52/NmiLine"
  },
  {
    "name": "c_alikes",
    "url": "https://github.com/ReneSac/c_alikes",
    "method": "git",
    "tags": [
      "library",
      "bitwise",
      "bitops",
      "pointers",
      "shallowCopy",
      "C"
    ],
    "description": "Operators, commands and functions more c-like, plus a few other utilities",
    "license": "MIT",
    "web": "https://github.com/ReneSac/c_alikes"
  },
  {
    "name": "memviews",
    "url": "https://github.com/ReneSac/memviews",
    "method": "git",
    "tags": [
      "library",
      "slice",
      "slicing",
      "shallow",
      "array",
      "vector"
    ],
    "description": "Unsafe in-place slicing",
    "license": "MIT",
    "web": "https://github.com/ReneSac/memviews"
  },
  {
    "name": "espeak",
    "url": "https://github.com/juancarlospaco/nim-espeak",
    "method": "git",
    "tags": [
      "espeak",
      "voice",
      "texttospeech"
    ],
    "description": "Nim Espeak NG wrapper, for super easy Voice and Text-To-Speech",
    "license": "MIT",
    "web": "https://github.com/juancarlospaco/nim-espeak"
  },
  {
    "name": "wstp",
    "url": "https://github.com/oskca/nim-wstp",
    "method": "git",
    "tags": [
      "wolfram",
      "mathematica",
      "bindings",
      "wstp"
    ],
    "description": "Nim bindings for WSTP",
    "license": "MIT",
    "web": "https://github.com/oskca/nim-wstp"
  },
  {
    "name": "uibuilder",
    "url": "https://github.com/ba0f3/uibuilder.nim",
    "method": "git",
    "tags": [
      "ui",
      "builder",
      "libui",
      "designer",
      "gtk",
      "gnome",
      "glade",
      "interface",
      "gui",
      "linux",
      "windows",
      "osx",
      "mac",
      "native",
      "generator"
    ],
    "description": "UI building with Gnome's Glade",
    "license": "MIT",
    "web": "https://github.com/ba0f3/uibuilder.nim"
  },
  {
    "name": "webp",
    "url": "https://github.com/juancarlospaco/nim-webp",
    "method": "git",
    "tags": [
      "webp"
    ],
    "description": "WebP Tools wrapper for Nim",
    "license": "MIT",
    "web": "https://github.com/juancarlospaco/nim-webp"
  },
  {
    "name": "print",
    "url": "https://github.com/treeform/print",
    "method": "git",
    "tags": [
      "pretty"
    ],
    "description": "Print is a set of pretty print macros, useful for print-debugging.",
    "license": "MIT",
    "web": "https://github.com/treeform/print"
  },
  {
    "name": "vmath",
    "url": "https://github.com/treeform/vmath",
    "method": "git",
    "tags": [
      "math",
      "graphics",
      "2d",
      "3d"
    ],
    "description": "Collection of math routines for 2d and 3d graphics.",
    "license": "MIT",
    "web": "https://github.com/treeform/vmath"
  },
  {
    "name": "flippy",
    "url": "https://github.com/treeform/flippy",
    "method": "git",
    "tags": [
      "image",
      "graphics",
      "2d"
    ],
    "description": "Flippy is a simple 2d image and drawing library.",
    "license": "MIT",
    "web": "https://github.com/treeform/flippy"
  },
  {
    "name": "typography",
    "url": "https://github.com/treeform/typography",
    "method": "git",
    "tags": [
      "font",
      "text",
      "2d"
    ],
    "description": "Fonts, Typesetting and Rasterization.",
    "license": "MIT",
    "web": "https://github.com/treeform/typography"
  },
  {
    "name": "xdo",
    "url": "https://github.com/juancarlospaco/nim-xdo",
    "method": "git",
    "tags": [
      "automation",
      "linux",
      "gui",
      "keyboard",
      "mouse",
      "typing",
      "clicker"
    ],
    "description": "Nim GUI Automation Linux, simulate user interaction, mouse and keyboard.",
    "license": "MIT",
    "web": "https://github.com/juancarlospaco/nim-xdo"
  },
  {
    "name": "nimblegui",
    "url": "https://github.com/ThomasTJdev/nim_nimble_gui",
    "method": "git",
    "tags": [
      "nimble",
      "gui",
      "packages"
    ],
    "description": "A simple GUI front for Nimble.",
    "license": "MIT",
    "web": "https://github.com/ThomasTJdev/nim_nimble_gui"
  },
  {
    "name": "xml",
    "url": "https://github.com/ba0f3/xml.nim",
    "method": "git",
    "tags": [
      "xml",
      "parser",
      "compile",
      "tokenizer",
      "html",
      "cdata"
    ],
    "description": "Pure Nim XML parser",
    "license": "MIT",
    "web": "https://github.com/ba0f3/xml.nim"
  },
  {
    "name": "soundio",
    "url": "https://github.com/ul/soundio",
    "method": "git",
    "tags": [
      "library",
      "wrapper",
      "binding",
      "audio",
      "sound",
      "media",
      "io"
    ],
    "description": "Bindings for libsoundio",
    "license": "MIT"
  },
  {
    "name": "miniz",
    "url": "https://github.com/treeform/miniz",
    "method": "git",
    "tags": [
      "zlib",
      "zip",
      "wrapper",
      "compression"
    ],
    "description": "Bindings for Miniz lib.",
    "license": "MIT"
  },
  {
    "name": "nim_cjson",
    "url": "https://github.com/muxueqz/nim_cjson",
    "method": "git",
    "tags": [
      "cjson",
      "json"
    ],
    "description": "cjson wrapper for Nim",
    "license": "MIT",
    "web": "https://github.com/muxueqz/nim_cjson"
  },
  {
    "name": "nimobserver",
    "url": "https://github.com/Tangdongle/nimobserver",
    "method": "git",
    "tags": [
      "observer",
      "patterns",
      "library"
    ],
    "description": "An implementation of the observer pattern",
    "license": "MIT",
    "web": "https://github.com/Tangdongle/nimobserver"
  },
  {
    "name": "nominatim",
    "url": "https://github.com/juancarlospaco/nim-nominatim",
    "method": "git",
    "tags": [
      "openstreetmap",
      "nominatim",
      "multisync",
      "async"
    ],
    "description": "OpenStreetMap Nominatim API Lib for Nim",
    "license": "MIT",
    "web": "https://github.com/juancarlospaco/nim-nominatim"
  },
  {
    "name": "systimes",
    "url": "https://github.com/GULPF/systimes",
    "method": "git",
    "tags": [
      "time",
      "timezone",
      "datetime"
    ],
    "description": "An alternative DateTime implementation",
    "license": "MIT",
    "web": "https://github.com/GULPF/systimes"
  },
  {
    "name": "overpass",
    "url": "https://github.com/juancarlospaco/nim-overpass",
    "method": "git",
    "tags": [
      "openstreetmap",
      "overpass",
      "multisync",
      "async"
    ],
    "description": "OpenStreetMap Overpass API Lib",
    "license": "MIT",
    "web": "https://github.com/juancarlospaco/nim-overpass"
  },
  {
    "name": "openstreetmap",
    "url": "https://github.com/juancarlospaco/nim-openstreetmap",
    "method": "git",
    "tags": [
      "openstreetmap",
      "multisync",
      "async",
      "geo",
      "map"
    ],
    "description": "OpenStreetMap API Lib for Nim",
    "license": "MIT",
    "web": "https://github.com/juancarlospaco/nim-openstreetmap"
  },
  {
    "name": "daemonim",
    "url": "https://github.com/bung87/daemon",
    "method": "git",
    "tags": [
      "unix",
      "library"
    ],
    "description": "daemonizer for Unix, Linux and OS X",
    "license": "MIT",
    "web": "https://github.com/bung87/daemon"
  },
  {
    "name": "nimtorch",
    "alias": "torch"
  },
  {
    "name": "torch",
    "url": "https://github.com/fragcolor-xyz/nimtorch",
    "method": "git",
    "tags": [
      "machine-learning",
      "nn",
      "neural",
      "networks",
      "cuda",
      "wasm",
      "pytorch",
      "torch"
    ],
    "description": "A nim flavor of pytorch",
    "license": "MIT",
    "web": "https://github.com/fragcolor-xyz/nimtorch"
  },
  {
    "name": "openweathermap",
    "url": "https://github.com/juancarlospaco/nim-openweathermap",
    "method": "git",
    "tags": [
      "OpenWeatherMap",
      "weather",
      "CreativeCommons",
      "OpenData",
      "multisync"
    ],
    "description": "OpenWeatherMap API Lib for Nim, Free world wide Creative Commons & Open Data Licensed Weather data",
    "license": "MIT",
    "web": "https://github.com/juancarlospaco/nim-openweathermap"
  },
  {
    "name": "finalseg",
    "url": "https://github.com/bung87/finalseg",
    "method": "git",
    "tags": [
      "library",
      "chinese",
      "words"
    ],
    "description": "jieba's finalseg port to nim",
    "license": "MIT",
    "web": "https://github.com/bung87/finalseg"
  },
  {
    "name": "openal",
    "url": "https://github.com/treeform/openal",
    "method": "git",
    "tags": [
      "sound",
      "OpenAL",
      "wrapper"
    ],
    "description": "An OpenAL wrapper.",
    "license": "MIT"
  },
  {
    "name": "ec_events",
    "alias": "mc_events"
  },
  {
    "name": "mc_events",
    "url": "https://github.com/MerosCrypto/mc_events",
    "method": "git",
    "tags": [
      "events",
      "emitter"
    ],
    "description": "Event Based Programming for Nim.",
    "license": "MIT"
  },
  {
    "name": "wNim",
    "url": "https://github.com/khchen/wNim",
    "method": "git",
    "tags": [
      "library",
      "windows",
      "gui",
      "ui"
    ],
    "description": "Nim's Windows GUI Framework.",
    "license": "MIT",
    "web": "https://github.com/khchen/wNim",
    "doc": "https://khchen.github.io/wNim/wNim.html"
  },
  {
    "name": "redisparser",
    "url": "https://github.com/xmonader/nim-redisparser",
    "method": "git",
    "tags": [
      "redis",
      "resp",
      "parser",
      "protocol"
    ],
    "description": "RESP(REdis Serialization Protocol) Serialization for Nim",
    "license": "Apache2",
    "web": "https://github.com/xmonader/nim-redisparser"
  },
  {
    "name": "redisclient",
    "url": "https://github.com/xmonader/nim-redisclient",
    "method": "git",
    "tags": [
      "redis",
      "client",
      "protocol",
      "resp"
    ],
    "description": "Redis client for Nim",
    "license": "Apache2",
    "web": "https://github.com/xmonader/nim-redisclient"
  },
  {
    "name": "hackpad",
    "url": "https://github.com/juancarlospaco/nim-hackpad",
    "method": "git",
    "tags": [
      "web",
      "jester",
      "lan",
      "wifi",
      "hackathon",
      "hackatton",
      "pastebin",
      "crosscompilation",
      "teaching",
      "zip"
    ],
    "description": "Hackathon Web Scratchpad for teaching Nim on events using Wifi with limited or no Internet",
    "license": "MIT",
    "web": "https://github.com/juancarlospaco/nim-hackpad"
  },
  {
    "name": "redux_nim",
    "url": "https://github.com/M4RC3L05/redux-nim",
    "method": "git",
    "tags": [
      "redux"
    ],
    "description": "Redux Implementation in nim",
    "license": "MIT",
    "web": "https://github.com/M4RC3L05/redux-nim"
  },
  {
    "name": "simpledecimal",
    "url": "https://github.com/pigmej/nim-simple-decimal",
    "method": "git",
    "tags": [
      "decimal",
      "library"
    ],
    "description": "A simple decimal library",
    "license": "MIT",
    "web": "https://github.com/pigmej/nim-simple-decimal"
  },
  {
    "name": "calibre",
    "url": "https://github.com/juancarlospaco/nim-calibre",
    "method": "git",
    "tags": [
      "calibre",
      "ebook",
      "database"
    ],
    "description": "Calibre Database Lib for Nim",
    "license": "MIT",
    "web": "https://github.com/juancarlospaco/nim-calibre"
  },
  {
    "name": "nimcb",
    "url": "https://github.com/AdrianV/nimcb",
    "method": "git",
    "tags": [
      "c++-builder",
      "msbuild"
    ],
    "description": "Integrate nim projects in the C++Builder build process",
    "license": "MIT",
    "web": "https://github.com/AdrianV/nimcb"
  },
  {
    "name": "finals",
    "url": "https://github.com/quelklef/nim-finals",
    "method": "git",
    "tags": [
      "types"
    ],
    "description": "Transparently declare single-set attributes on types.",
    "license": "MIT",
    "web": "https://github.com/Quelklef/nim-finals"
  },
  {
    "name": "printdebug",
    "url": "https://github.com/juancarlospaco/nim-printdebug",
    "method": "git",
    "tags": [
      "debug",
      "print",
      "helper",
      "util"
    ],
    "description": "Print Debug for Nim, tiny 3 lines Lib, C Target",
    "license": "MIT",
    "web": "https://github.com/juancarlospaco/nim-printdebug"
  },
  {
    "name": "tinyfiledialogs",
    "url": "https://github.com/juancarlospaco/nim-tinyfiledialogs",
    "method": "git",
    "tags": [
      "gui",
      "wrapper",
      "gtk",
      "qt",
      "linux",
      "windows",
      "mac",
      "osx"
    ],
    "description": "TinyFileDialogs for Nim.",
    "license": "MIT",
    "web": "https://github.com/juancarlospaco/nim-tinyfiledialogs"
  },
  {
    "name": "spotify",
    "url": "https://github.com/CORDEA/spotify",
    "method": "git",
    "tags": [
      "spotify"
    ],
    "description": "A Nim wrapper for the Spotify Web API",
    "license": "Apache License 2.0",
    "web": "https://github.com/CORDEA/spotify"
  },
  {
    "name": "noise",
    "url": "https://github.com/jangko/nim-noise",
    "method": "git",
    "tags": [
      "linenoise",
      "readline",
      "command-line",
      "repl"
    ],
    "description": "Nim implementation of linenoise command line editor",
    "license": "MIT",
    "web": "https://github.com/jangko/nim-noise"
  },
  {
    "name": "prompt",
    "url": "https://github.com/surf1nb1rd/nim-prompt",
    "method": "git",
    "tags": [
      "command-line",
      "readline",
      "repl"
    ],
    "description": "Feature-rich readline replacement",
    "license": "BSD2",
    "web": "https://github.com/surf1nb1rd/nim-prompt"
  },
  {
    "name": "proxyproto",
    "url": "https://github.com/ba0f3/libproxy.nim",
    "method": "git",
    "tags": [
      "proxy",
      "protocol",
      "proxy-protocol",
      "haproxy",
      "tcp",
      "ipv6",
      "ipv4",
      "linux",
      "unix",
      "hook",
      "load-balancer",
      "socket",
      "udp",
      "ipv6-support",
      "preload"
    ],
    "description": "PROXY Protocol enabler for aged programs",
    "license": "MIT",
    "web": "https://github.com/ba0f3/libproxy.nim"
  },
  {
    "name": "criterion",
    "url": "https://github.com/disruptek/criterion.nim",
    "method": "git",
    "tags": [
      "benchmark"
    ],
    "description": "Statistic-driven microbenchmark framework",
    "license": "MIT",
    "web": "https://github.com/disruptek/criterion.nim"
  },
  {
    "name": "nanoid",
    "url": "https://github.com/icyphox/nanoid.nim",
    "method": "git",
    "tags": [
      "nanoid",
      "random",
      "generator"
    ],
    "description": "The Nim implementation of NanoID",
    "license": "MIT",
    "web": "https://github.com/icyphox/nanoid.nim"
  },
  {
    "name": "ndb",
    "url": "https://github.com/xzfc/ndb.nim",
    "method": "git",
    "tags": [
      "binding",
      "database",
      "db",
      "library",
      "sqlite"
    ],
    "description": "A db_sqlite fork with a proper typing",
    "license": "MIT",
    "web": "https://github.com/xzfc/ndb.nim"
  },
  {
    "name": "github_release",
    "url": "https://github.com/kdheepak/github-release",
    "method": "git",
    "tags": [
      "github",
      "release",
      "upload",
      "create",
      "delete"
    ],
    "description": "github-release package",
    "license": "MIT",
    "web": "https://github.com/kdheepak/github-release"
  },
  {
    "name": "nimmonocypher",
    "url": "https://github.com/genotrance/nimmonocypher",
    "method": "git",
    "tags": [
      "monocypher",
      "crypto",
      "crypt",
      "hash",
      "sha512",
      "wrapper"
    ],
    "description": "monocypher wrapper for Nim",
    "license": "MIT",
    "web": "https://github.com/genotrance/nimmonocypher"
  },
  {
    "name": "dtoa",
    "url": "https://github.com/LemonBoy/dtoa.nim",
    "method": "git",
    "tags": [
      "algorithms",
      "serialization",
      "fast",
      "grisu",
      "dtoa",
      "double",
      "float",
      "string"
    ],
    "description": "Port of Milo Yip's fast dtoa() implementation",
    "license": "MIT",
    "web": "https://github.com/LemonBoy/dtoa.nim"
  },
  {
    "name": "ntangle",
    "url": "https://github.com/OrgTangle/ntangle",
    "method": "git",
    "tags": [
      "literate-programming",
      "org-mode",
      "org",
      "tangling",
      "emacs"
    ],
    "description": "Command-line utility for Tangling of Org mode documents",
    "license": "MIT",
    "web": "https://github.com/OrgTangle/ntangle"
  },
  {
    "name": "nimtess2",
    "url": "https://github.com/genotrance/nimtess2",
    "method": "git",
    "tags": [
      "glu",
      "tesselator",
      "libtess2",
      "opengl"
    ],
    "description": "Nim wrapper for libtess2",
    "license": "MIT",
    "web": "https://github.com/genotrance/nimtess2"
  },
  {
    "name": "sequoia",
    "url": "https://github.com/ba0f3/sequoia.nim",
    "method": "git",
    "tags": [
      "sequoia",
      "pgp",
      "openpgp",
      "wrapper"
    ],
    "description": "Sequoia PGP wrapper for Nim",
    "license": "GPLv3",
    "web": "https://github.com/ba0f3/sequoia.nim"
  },
  {
    "name": "pykot",
    "url": "https://github.com/jabbalaci/nimpykot",
    "method": "git",
    "tags": [
      "library",
      "python",
      "kotlin"
    ],
    "description": "Porting some Python / Kotlin features to Nim",
    "license": "MIT",
    "web": "https://github.com/jabbalaci/nimpykot"
  },
  {
    "name": "witai",
    "url": "https://github.com/xmonader/witai-nim",
    "method": "git",
    "tags": [
      "witai",
      "wit.ai",
      "client",
      "speech",
      "freetext",
      "voice"
    ],
    "description": "wit.ai client",
    "license": "MIT",
    "web": "https://github.com/xmonader/witai-nim"
  },
  {
    "name": "xmldom",
    "url": "https://github.com/nim-lang/graveyard?subdir=xmldom",
    "method": "git",
    "tags": [
      "graveyard",
      "xml",
      "dom"
    ],
    "description": "Implementation of XML DOM Level 2 Core specification (http://www.w3.org/TR/2000/REC-DOM-Level-2-Core-20001113/core.html)",
    "license": "MIT",
    "web": "https://github.com/nim-lang/graveyard/tree/master/xmldom"
  },
  {
    "name": "xmldomparser",
    "url": "https://github.com/nim-lang/graveyard?subdir=xmldomparser",
    "method": "git",
    "tags": [
      "graveyard",
      "xml",
      "dom",
      "parser"
    ],
    "description": "Parses an XML Document into a XML DOM Document representation.",
    "license": "MIT",
    "web": "https://github.com/nim-lang/graveyard/tree/master/xmldomparser"
  },
  {
    "name": "list_comprehension",
    "url": "https://github.com/nim-lang/graveyard?subdir=lc",
    "method": "git",
    "tags": [
      "graveyard",
      "lc",
      "list",
      "comprehension",
      "list_comp",
      "list_comprehension"
    ],
    "description": "List comprehension, for creating sequences.",
    "license": "MIT",
    "web": "https://github.com/nim-lang/graveyard/tree/master/lc"
  },
  {
    "name": "result",
    "url": "https://github.com/arnetheduck/nim-result",
    "method": "git",
    "tags": [
      "library",
      "result",
      "errors",
      "functional"
    ],
    "description": "Friendly, exception-free value-or-error returns, similar to Option[T]",
    "license": "MIT",
    "web": "https://github.com/arnetheduck/nim-result"
  },
  {
    "name": "asciigraph",
    "url": "https://github.com/KeepCoolWithCoolidge/asciigraph",
    "method": "git",
    "tags": [
      "graph",
      "plot",
      "terminal",
      "io"
    ],
    "description": "Console ascii line charts in pure nim",
    "license": "MIT",
    "web": "https://github.com/KeepCoolWithCoolidge/asciigraph"
  },
  {
    "name": "bearlibterminal",
    "url": "https://github.com/irskep/BearLibTerminal-Nim",
    "method": "git",
    "tags": [
      "roguelike",
      "terminal",
      "bearlibterminal",
      "tcod",
      "libtcod",
      "tdl"
    ],
    "description": "Wrapper for the C[++] library BearLibTerminal",
    "license": "MIT",
    "web": "https://github.com/irskep/BearLibTerminal-Nim"
  },
  {
    "name": "rexpaint",
    "url": "https://github.com/irskep/rexpaint_nim",
    "method": "git",
    "tags": [
      "rexpaint",
      "roguelike",
      "xp"
    ],
    "description": "REXPaint .xp parser",
    "license": "MIT",
    "web": "https://github.com/irskep/rexpaint_nim"
  },
  {
    "name": "crosscompile",
    "url": "https://github.com/juancarlospaco/nim-crosscompile",
    "method": "git",
    "tags": [
      "crosscompile",
      "compile"
    ],
    "description": "Crosscompile Nim source code into multiple targets on Linux with this proc.",
    "license": "MIT",
    "web": "https://github.com/juancarlospaco/nim-crosscompile"
  },
  {
    "name": "rodcli",
    "url": "https://github.com/jabbalaci/NimCliHelper",
    "method": "git",
    "tags": [
      "cli",
      "compile",
      "run",
      "command-line",
      "init",
      "project",
      "skeleton"
    ],
    "description": "making Nim development easier in the command-line",
    "license": "MIT",
    "web": "https://github.com/jabbalaci/NimCliHelper"
  },
  {
    "name": "ngxcmod",
    "url": "https://github.com/ba0f3/ngxcmod.nim",
    "method": "git",
    "tags": [
      "nginx",
      "module",
      "nginx-c-function",
      "wrapper"
    ],
    "description": "High level wrapper for build nginx module w/ nginx-c-function",
    "license": "MIT",
    "web": "https://github.com/ba0f3/ngxcmod.nim"
  },
  {
    "name": "usagov",
    "url": "https://github.com/juancarlospaco/nim-usagov",
    "method": "git",
    "tags": [
      "gov",
      "opendata"
    ],
    "description": "USA Code.Gov MultiSync API Client for Nim",
    "license": "MIT",
    "web": "https://github.com/juancarlospaco/nim-usagov"
  },
  {
    "name": "argparse",
    "url": "https://github.com/iffy/nim-argparse",
    "method": "git",
    "tags": [
      "cli",
      "argparse",
      "optparse"
    ],
    "description": "WIP strongly-typed argument parser with sub command support",
    "license": "MIT",
    "doc": "https://www.iffycan.com/nim-argparse/argparse.html"
  },
  {
    "name": "keyring",
    "url": "https://github.com/iffy/nim-keyring",
    "method": "git",
    "tags": [
      "keyring",
      "security"
    ],
    "description": "Cross-platform access to OS keychain",
    "license": "MIT",
    "web": "https://github.com/iffy/nim-keyring"
  },
  {
    "name": "markdown",
    "url": "https://github.com/soasme/nim-markdown",
    "method": "git",
    "tags": [
      "markdown",
      "md",
      "docs",
      "html"
    ],
    "description": "A Beautiful Markdown Parser in the Nim World.",
    "license": "MIT",
    "web": "https://github.com/soasme/nim-markdown"
  },
  {
    "name": "nimtomd",
    "url": "https://github.com/ThomasTJdev/nimtomd",
    "method": "git",
    "tags": [
      "markdown",
      "md"
    ],
    "description": "Convert a Nim file or string to Markdown",
    "license": "MIT",
    "web": "https://github.com/ThomasTJdev/nimtomd"
  },
  {
    "name": "nifty",
    "url": "https://github.com/h3rald/nifty",
    "method": "git",
    "tags": [
      "package-manager",
      "script-runner"
    ],
    "description": "A decentralized (pseudo) package manager and script runner.",
    "license": "MIT",
    "web": "https://github.com/h3rald/nifty"
  },
  {
    "name": "urlshortener",
    "url": "https://github.com/jabbalaci/UrlShortener",
    "method": "git",
    "tags": [
      "url",
      "shorten",
      "shortener",
      "bitly",
      "cli",
      "shrink",
      "shrinker"
    ],
    "description": "A URL shortener cli app. using bit.ly",
    "license": "MIT",
    "web": "https://github.com/jabbalaci/UrlShortener"
  },
  {
    "name": "seriesdetiempoar",
    "url": "https://github.com/juancarlospaco/nim-seriesdetiempoar",
    "method": "git",
    "tags": [
      "async",
      "multisync",
      "gov",
      "opendata"
    ],
    "description": "Series de Tiempo de Argentina Government MultiSync API Client for Nim",
    "license": "MIT",
    "web": "https://github.com/juancarlospaco/nim-seriesdetiempoar"
  },
  {
    "name": "usigar",
    "url": "https://github.com/juancarlospaco/nim-usigar",
    "method": "git",
    "tags": [
      "geo",
      "opendata",
      "openstreemap",
      "multisync",
      "async"
    ],
    "description": "USIG Argentina Government MultiSync API Client for Nim",
    "license": "MIT",
    "web": "https://github.com/juancarlospaco/nim-usigar"
  },
  {
    "name": "georefar",
    "url": "https://github.com/juancarlospaco/nim-georefar",
    "method": "git",
    "tags": [
      "geo",
      "openstreetmap",
      "async",
      "multisync",
      "opendata",
      "gov"
    ],
    "description": "GeoRef Argentina Government MultiSync API Client for Nim",
    "license": "MIT",
    "web": "https://github.com/juancarlospaco/nim-georefar"
  },
  {
    "name": "sugerror",
    "url": "https://github.com/quelklef/nim-sugerror",
    "method": "git",
    "tags": [
      "errors",
      "expr"
    ],
    "description": "Terse and composable error handling.",
    "license": "MIT",
    "web": "https://github.com/quelklef/nim-sugerror"
  },
  {
    "name": "sermon",
    "url": "https://github.com/ThomasTJdev/nim_sermon",
    "method": "git",
    "tags": [
      "monitor",
      "storage",
      "memory",
      "process"
    ],
    "description": "Monitor the state and memory of processes and URL response.",
    "license": "MIT",
    "web": "https://github.com/ThomasTJdev/nim_sermon"
  },
  {
    "name": "vmvc",
    "url": "https://github.com/kobi2187/vmvc",
    "method": "git",
    "tags": [
      "vmvc",
      "dci"
    ],
    "description": "a skeleton/structure for a variation on the mvc pattern, similar to dci. For command line and gui programs. it's a middle ground between rapid application development and handling software complexity.",
    "license": "MIT",
    "web": "https://github.com/kobi2187/vmvc"
  },
  {
    "name": "arksys",
    "url": "https://github.com/wolfadex/arksys",
    "method": "git",
    "tags": [
      "ECS",
      "library"
    ],
    "description": "An entity component system package",
    "license": "MIT",
    "web": "https://github.com/wolfadex/arksys"
  },
  {
    "name": "coco",
    "url": "https://github.com/samuelroy/coco",
    "method": "git",
    "tags": [
      "code",
      "coverage",
      "test"
    ],
    "description": "Code coverage CLI + library for Nim using LCOV",
    "license": "MIT",
    "web": "https://github.com/samuelroy/coco",
    "doc": "https://samuelroy.github.io/coco/"
  },
  {
    "name": "nimetry",
    "url": "https://github.com/ijneb/nimetry",
    "method": "git",
    "tags": [
      "plot",
      "graph",
      "chart"
    ],
    "description": "Plotting module in pure nim",
    "license": "CC0",
    "web": "https://github.com/ijneb/nimetry",
    "doc": "https://ijneb.github.io/nimetry"
  },
  {
    "name": "snappy",
    "url": "https://github.com/jangko/snappy",
    "method": "git",
    "tags": [
      "compression",
      "snappy",
      "lzw"
    ],
    "description": "Nim implementation of Snappy compression algorithm",
    "license": "MIT",
    "web": "https://github.com/jangko/snappy"
  },
  {
    "name": "loadenv",
    "url": "https://github.com/xmonader/nim-loadenv",
    "method": "git",
    "tags": [
      "environment",
      "variables",
      "env"
    ],
    "description": "load .env variables",
    "license": "MIT",
    "web": "https://github.com/xmonader/nim-loadenv"
  },
  {
    "name": "osrm",
    "url": "https://github.com/juancarlospaco/nim-osrm",
    "method": "git",
    "tags": [
      "openstreetmap",
      "geo",
      "gis",
      "opendata",
      "routing",
      "async",
      "multisync"
    ],
    "description": "Open Source Routing Machine for OpenStreetMap API Lib and App",
    "license": "MIT",
    "web": "https://github.com/juancarlospaco/nim-osrm"
  },
  {
    "name": "sharedmempool",
    "url": "https://github.com/mikra01/sharedmempool",
    "method": "git",
    "tags": [
      "pool",
      "memory",
      "thread"
    ],
    "description": "threadsafe memory pool ",
    "license": "MIT",
    "web": "https://github.com/mikra01/sharedmempool"
  },
  {
    "name": "css_html_minify",
    "url": "https://github.com/juancarlospaco/nim-css-html-minify",
    "method": "git",
    "tags": [
      "css",
      "html",
      "minify"
    ],
    "description": "HTML & CSS Minify Lib & App based on Regexes & parallel MultiReplaces",
    "license": "MIT",
    "web": "https://github.com/juancarlospaco/nim-css-html-minify"
  },
  {
    "name": "crap",
    "url": "https://github.com/icyphox/crap",
    "method": "git",
    "tags": [
      "rm",
      "delete",
      "trash",
      "files"
    ],
    "description": "`rm` files without fear",
    "license": "MIT",
    "web": "https://github.com/icyphox/crap"
  },
  {
    "name": "algebra",
    "url": "https://github.com/ijneb/nim-algebra",
    "method": "git",
    "tags": [
      "algebra",
      "parse",
      "evaluate",
      "mathematics"
    ],
    "description": "Algebraic expression parser and evaluator",
    "license": "CC0",
    "web": "https://github.com/ijneb/nim-algebra"
  },
  {
    "name": "biblioteca_guarrilla",
    "url": "https://github.com/juancarlospaco/biblioteca-guarrilla",
    "method": "git",
    "tags": [
      "books",
      "calibre",
      "jester"
    ],
    "description": "Simple web to share books, Calibre, Jester, Spectre CSS, No JavaScript, WebP & ZIP to reduce bandwidth",
    "license": "GPL",
    "web": "https://github.com/juancarlospaco/biblioteca-guarrilla"
  },
  {
    "name": "nimzbar",
    "url": "https://github.com/genotrance/nimzbar",
    "method": "git",
    "tags": [
      "zbar",
      "barcode",
      "bar",
      "code"
    ],
    "description": "zbar wrapper for Nim",
    "license": "MIT",
    "web": "https://github.com/genotrance/nimzbar"
  },
  {
    "name": "nicy",
    "url": "https://github.com/icyphox/nicy",
    "method": "git",
    "tags": [
      "zsh",
      "shell",
      "prompt",
      "git"
    ],
    "description": "A nice and icy ZSH prompt in Nim",
    "license": "MIT",
    "web": "https://github.com/icyphox/nicy"
  },
  {
    "name": "replim",
    "url": "https://github.com/gmshiba/replim",
    "method": "git",
    "tags": [
      "repl",
      "binary",
      "program"
    ],
    "description": "most quick REPL of nim",
    "license": "MIT",
    "web": "https://github.com/gmshiba/replim"
  },
  {
    "name": "nish",
    "url": "https://github.com/owlinux1000/nish",
    "method": "git",
    "tags": [
      "nish",
      "shell"
    ],
    "description": "A Toy Shell Application",
    "license": "MIT",
    "web": "https://github.com/owlinux1000/nish"
  },
  {
    "name": "backoff",
    "url": "https://github.com/CORDEA/backoff",
    "method": "git",
    "tags": [
      "exponential-backoff",
      "backoff"
    ],
    "description": "Implementation of exponential backoff for nim",
    "license": "Apache License 2.0",
    "web": "https://github.com/CORDEA/backoff"
  },
  {
    "name": "asciitables",
    "url": "https://github.com/xmonader/nim-asciitables",
    "method": "git",
    "tags": [
      "ascii",
      "terminal",
      "tables",
      "cli"
    ],
    "description": "terminal ascii tables for nim",
    "license": "BSD-3-Clause",
    "web": "https://github.com/xmonader/nim-asciitables"
  },
  {
    "name": "open_elevation",
    "url": "https://github.com/juancarlospaco/nim-open-elevation",
    "method": "git",
    "tags": [
      "openstreetmap",
      "geo",
      "elevation",
      "multisync",
      "async"
    ],
    "description": "OpenStreetMap Elevation API MultiSync Client for Nim",
    "license": "MIT",
    "web": "https://github.com/juancarlospaco/nim-open-elevation"
  },
  {
    "name": "gara",
    "url": "https://github.com/alehander42/gara",
    "method": "git",
    "tags": [
      "nim",
      "pattern"
    ],
    "description": "A pattern matching library",
    "license": "MIT",
    "web": "https://github.com/alehander42/gara"
  },
  {
    "name": "ws",
    "url": "https://github.com/treeform/ws",
    "method": "git",
    "tags": [
      "websocket"
    ],
    "description": "Simple WebSocket library for nim.",
    "license": "MIT",
    "web": "https://github.com/treeform/ws"
  },
  {
    "name": "pg",
    "url": "https://github.com/treeform/pg",
    "method": "git",
    "tags": [
      "postgresql",
      "db"
    ],
    "description": "Very simple PostgreSQL async api for nim.",
    "license": "MIT",
    "web": "https://github.com/treeform/pg"
  },
  {
    "name": "bgfxdotnim",
    "url": "https://github.com/zacharycarter/bgfx.nim",
    "method": "git",
    "tags": [
      "bgfx",
      "3d",
      "vulkan",
      "opengl",
      "metal",
      "directx"
    ],
    "description": "bindings to bgfx c99 api",
    "license": "MIT",
    "web": "https://github.com/zacharycarter/bgfx.nim"
  },
  {
    "name": "niledb",
    "url": "https://github.com/JeffersonLab/niledb.git",
    "method": "git",
    "tags": [
      "db"
    ],
    "description": "Key/Value storage into a fast file-hash",
    "license": "MIT",
    "web": "https://github.com/JeffersonLab/niledb.git"
  },
  {
    "name": "siphash",
    "url": "https://git.sr.ht/~ehmry/nim_siphash",
    "method": "git",
    "tags": [
      "hash",
      "siphash"
    ],
    "description": "SipHash, a pseudorandom function optimized for short messages.",
    "license": "GPLv3",
    "web": "https://git.sr.ht/~ehmry/nim_siphash"
  },
  {
    "name": "haraka",
    "url": "https://git.sr.ht/~ehmry/nim_haraka",
    "method": "git",
    "tags": [
      "hash",
      "haraka"
    ],
    "description": "Haraka v2 short-input hash function",
    "license": "MIT",
    "web": "https://git.sr.ht/~ehmry/nim_haraka"
  },
  {
    "name": "genode",
    "url": "https://git.sr.ht/~ehmry/nim_genode",
    "method": "git",
    "tags": [
      "genode",
      "system"
    ],
    "description": "System libraries for the Genode Operating System Framework",
    "license": "AGPLv3",
    "web": "https://git.sr.ht/~ehmry/nim_genode"
  },
  {
    "name": "moe",
    "url": "https://github.com/fox0430/moe",
    "method": "git",
    "tags": [
      "console",
      "command-line",
      "editor",
      "text",
      "cli"
    ],
    "description": "A command lined based text editor",
    "license": "GPLv3",
    "web": "https://github.com/fox0430/moe"
  },
  {
    "name": "gatabase",
    "url": "https://github.com/juancarlospaco/nim-gatabase",
    "method": "git",
    "tags": [
      "database",
      "orm",
      "postgres",
      "sql"
    ],
    "description": "Postgres Database ORM for Nim",
    "license": "MIT",
    "web": "https://github.com/juancarlospaco/nim-gatabase"
  },
  {
    "name": "timespec_get",
    "url": "https://github.com/Matceporial/nim-timespec_get",
    "method": "git",
    "tags": [
      "time",
      "timespec_get"
    ],
    "description": "Nanosecond-percision time using timespec_get",
    "license": "0BSD",
    "web": "https://github.com/Matceporial/nim-timespec_get"
  },
  {
    "name": "urand",
    "url": "https://github.com/Matceporial/nim-urand",
    "method": "git",
    "tags": [
      "random",
      "urandom",
      "crypto"
    ],
    "description": "Simple method of obtaining secure random numbers from the OS",
    "license": "MIT",
    "web": "https://github.com/Matceporial/nim-urand"
  },
  {
    "name": "awslambda",
    "url": "https://github.com/lambci/awslambda.nim",
    "method": "git",
    "tags": [
      "aws",
      "lambda"
    ],
    "description": "A package to compile nim functions for AWS Lambda",
    "license": "MIT",
    "web": "https://github.com/lambci/awslambda.nim"
  },
  {
    "name": "vec",
    "url": "https://github.com/dom96/vec",
    "method": "git",
    "tags": [
      "vector",
      "library",
      "simple"
    ],
    "description": "A very simple vector library",
    "license": "MIT",
    "web": "https://github.com/dom96/vec"
  },
  {
    "name": "nimgui",
    "url": "https://github.com/zacharycarter/nimgui",
    "method": "git",
    "tags": [
      "imgui",
      "gui",
      "game"
    ],
    "description": "bindings to cimgui - https://github.com/cimgui/cimgui",
    "license": "MIT",
    "web": "https://github.com/zacharycarter/nimgui"
  },
  {
    "name": "unpack",
    "url": "https://github.com/technicallyagd/unpack",
    "method": "git",
    "tags": [
      "unpack",
      "seq",
      "array",
      "object",
      "destructuring",
      "destructure",
      "unpacking"
    ],
    "description": "Array/Sequence/Object destructuring/unpacking macro",
    "license": "MIT",
    "web": "https://github.com/technicallyagd/unpack"
  },
  {
    "name": "nsh",
    "url": "https://github.com/gmshiba/nish",
    "method": "git",
    "tags": [
      "shell",
      "repl"
    ],
    "description": "nsh: Nim SHell(cross platform)",
    "license": "MIT",
    "web": "https://github.com/gmshiba/nish"
  },
  {
    "name": "nimfastText",
    "url": "https://github.com/genotrance/nimfastText",
    "method": "git",
    "tags": [
      "fasttext",
      "classification",
      "text",
      "wrapper"
    ],
    "description": "fastText wrapper for Nim",
    "license": "MIT",
    "web": "https://github.com/genotrance/nimfastText"
  },
  {
    "name": "treesitter",
    "url": "https://github.com/genotrance/nimtreesitter?subdir=treesitter",
    "method": "git",
    "tags": [
      "tree-sitter",
      "parser",
      "language",
      "code"
    ],
    "description": "Nim wrapper of the tree-sitter incremental parsing library",
    "license": "MIT",
    "web": "https://github.com/genotrance/nimtreesitter"
  },
  {
    "name": "treesitter_agda",
    "url": "https://github.com/genotrance/nimtreesitter?subdir=treesitter_agda",
    "method": "git",
    "tags": [
      "tree-sitter",
      "agda",
      "parser",
      "language",
      "code"
    ],
    "description": "Nim wrapper for Agda language support within tree-sitter",
    "license": "MIT",
    "web": "https://github.com/genotrance/nimtreesitter"
  },
  {
    "name": "treesitter_bash",
    "url": "https://github.com/genotrance/nimtreesitter?subdir=treesitter_bash",
    "method": "git",
    "tags": [
      "tree-sitter",
      "bash",
      "parser",
      "language",
      "code"
    ],
    "description": "Nim wrapper for Bash language support within tree-sitter",
    "license": "MIT",
    "web": "https://github.com/genotrance/nimtreesitter"
  },
  {
    "name": "treesitter_c",
    "url": "https://github.com/genotrance/nimtreesitter?subdir=treesitter_c",
    "method": "git",
    "tags": [
      "tree-sitter",
      "c",
      "parser",
      "language",
      "code"
    ],
    "description": "Nim wrapper for C language support within tree-sitter",
    "license": "MIT",
    "web": "https://github.com/genotrance/nimtreesitter"
  },
  {
    "name": "treesitter_c_sharp",
    "url": "https://github.com/genotrance/nimtreesitter?subdir=treesitter_c_sharp",
    "method": "git",
    "tags": [
      "tree-sitter",
      "C#",
      "parser",
      "language",
      "code"
    ],
    "description": "Nim wrapper for C# language support within tree-sitter",
    "license": "MIT",
    "web": "https://github.com/genotrance/nimtreesitter"
  },
  {
    "name": "treesitter_cpp",
    "url": "https://github.com/genotrance/nimtreesitter?subdir=treesitter_cpp",
    "method": "git",
    "tags": [
      "tree-sitter",
      "cpp",
      "parser",
      "language",
      "code"
    ],
    "description": "Nim wrapper for C++ language support within tree-sitter",
    "license": "MIT",
    "web": "https://github.com/genotrance/nimtreesitter"
  },
  {
    "name": "treesitter_css",
    "url": "https://github.com/genotrance/nimtreesitter?subdir=treesitter_css",
    "method": "git",
    "tags": [
      "tree-sitter",
      "css",
      "parser",
      "language",
      "code"
    ],
    "description": "Nim wrapper for CSS language support within tree-sitter",
    "license": "MIT",
    "web": "https://github.com/genotrance/nimtreesitter"
  },
  {
    "name": "treesitter_go",
    "url": "https://github.com/genotrance/nimtreesitter?subdir=treesitter_go",
    "method": "git",
    "tags": [
      "tree-sitter",
      "go",
      "parser",
      "language",
      "code"
    ],
    "description": "Nim wrapper for Go language support within tree-sitter",
    "license": "MIT",
    "web": "https://github.com/genotrance/nimtreesitter"
  },
  {
    "name": "treesitter_haskell",
    "url": "https://github.com/genotrance/nimtreesitter?subdir=treesitter_haskell",
    "method": "git",
    "tags": [
      "tree-sitter",
      "haskell",
      "parser",
      "language",
      "code"
    ],
    "description": "Nim wrapper for Haskell language support within tree-sitter",
    "license": "MIT",
    "web": "https://github.com/genotrance/nimtreesitter"
  },
  {
    "name": "treesitter_html",
    "url": "https://github.com/genotrance/nimtreesitter?subdir=treesitter_html",
    "method": "git",
    "tags": [
      "tree-sitter",
      "html",
      "parser",
      "language",
      "code"
    ],
    "description": "Nim wrapper for HTML language support within tree-sitter",
    "license": "MIT",
    "web": "https://github.com/genotrance/nimtreesitter"
  },
  {
    "name": "treesitter_java",
    "url": "https://github.com/genotrance/nimtreesitter?subdir=treesitter_java",
    "method": "git",
    "tags": [
      "tree-sitter",
      "java",
      "parser",
      "language",
      "code"
    ],
    "description": "Nim wrapper for Java language support within tree-sitter",
    "license": "MIT",
    "web": "https://github.com/genotrance/nimtreesitter"
  },
  {
    "name": "treesitter_javascript",
    "url": "https://github.com/genotrance/nimtreesitter?subdir=treesitter_javascript",
    "method": "git",
    "tags": [
      "tree-sitter",
      "javascript",
      "parser",
      "language",
      "code"
    ],
    "description": "Nim wrapper for Javascript language support within tree-sitter",
    "license": "MIT",
    "web": "https://github.com/genotrance/nimtreesitter"
  },
  {
    "name": "treesitter_ocaml",
    "url": "https://github.com/genotrance/nimtreesitter?subdir=treesitter_ocaml",
    "method": "git",
    "tags": [
      "tree-sitter",
      "ocaml",
      "parser",
      "language",
      "code"
    ],
    "description": "Nim wrapper for OCaml language support within tree-sitter",
    "license": "MIT",
    "web": "https://github.com/genotrance/nimtreesitter"
  },
  {
    "name": "treesitter_php",
    "url": "https://github.com/genotrance/nimtreesitter?subdir=treesitter_php",
    "method": "git",
    "tags": [
      "tree-sitter",
      "php",
      "parser",
      "language",
      "code"
    ],
    "description": "Nim wrapper for PHP language support within tree-sitter",
    "license": "MIT",
    "web": "https://github.com/genotrance/nimtreesitter"
  },
  {
    "name": "treesitter_python",
    "url": "https://github.com/genotrance/nimtreesitter?subdir=treesitter_python",
    "method": "git",
    "tags": [
      "tree-sitter",
      "python",
      "parser",
      "language",
      "code"
    ],
    "description": "Nim wrapper for Python language support within tree-sitter",
    "license": "MIT",
    "web": "https://github.com/genotrance/nimtreesitter"
  },
  {
    "name": "treesitter_ruby",
    "url": "https://github.com/genotrance/nimtreesitter?subdir=treesitter_ruby",
    "method": "git",
    "tags": [
      "tree-sitter",
      "ruby",
      "parser",
      "language",
      "code"
    ],
    "description": "Nim wrapper for Ruby language support within tree-sitter",
    "license": "MIT",
    "web": "https://github.com/genotrance/nimtreesitter"
  },
  {
    "name": "treesitter_rust",
    "url": "https://github.com/genotrance/nimtreesitter?subdir=treesitter_rust",
    "method": "git",
    "tags": [
      "tree-sitter",
      "rust",
      "parser",
      "language",
      "code"
    ],
    "description": "Nim wrapper for Rust language support within tree-sitter",
    "license": "MIT",
    "web": "https://github.com/genotrance/nimtreesitter"
  },
  {
    "name": "treesitter_scala",
    "url": "https://github.com/genotrance/nimtreesitter?subdir=treesitter_scala",
    "method": "git",
    "tags": [
      "tree-sitter",
      "scala",
      "parser",
      "language",
      "code"
    ],
    "description": "Nim wrapper for Scala language support within tree-sitter",
    "license": "MIT",
    "web": "https://github.com/genotrance/nimtreesitter"
  },
  {
    "name": "treesitter_typescript",
    "url": "https://github.com/genotrance/nimtreesitter?subdir=treesitter_typescript",
    "method": "git",
    "tags": [
      "tree-sitter",
      "typescript",
      "parser",
      "language",
      "code"
    ],
    "description": "Nim wrapper for Typescript language support within tree-sitter",
    "license": "MIT",
    "web": "https://github.com/genotrance/nimtreesitter"
  },
  {
    "name": "nimterop",
    "url": "https://github.com/genotrance/nimterop",
    "method": "git",
    "tags": [
      "c",
      "c++",
      "c2nim",
      "interop",
      "parser",
      "language",
      "code"
    ],
    "description": "Nimterop makes C/C++ interop within Nim seamless",
    "license": "MIT",
    "web": "https://github.com/genotrance/nimtreesitter"
  },
  {
    "name": "ringDeque",
    "url": "https://github.com/technicallyagd/ringDeque",
    "method": "git",
    "tags": [
      "deque",
      "DoublyLinkedRing",
      "utility",
      "python"
    ],
    "description": "deque implementatoin using DoublyLinkedRing",
    "license": "MIT",
    "web": "https://github.com/technicallyagd/ringDeque"
  },
  {
    "name": "nimfuzzy",
    "url": "https://github.com/genotrance/nimfuzzy",
    "method": "git",
    "tags": [
      "fuzzy",
      "search",
      "match",
      "fts"
    ],
    "description": "Fuzzy search wrapper for Nim",
    "license": "MIT",
    "web": "https://github.com/genotrance/nimfuzzy"
  },
  {
    "name": "nimassets",
    "url": "https://github.com/xmonader/nimassets",
    "method": "git",
    "tags": [
      "assets",
      "bundle",
      "go-bindata",
      "resources"
    ],
    "description": "bundle your assets to a nim",
    "license": "MIT",
    "web": "https://github.com/xmonader/nimassets"
  },
  {
    "name": "loco",
    "url": "https://github.com/moigagoo/loco",
    "method": "git",
    "tags": [
      "localization",
      "translation",
      "internationalization",
      "i18n"
    ],
    "description": "Localization package for Nim.",
    "license": "MIT",
    "web": "https://github.com/moigagoo/loco"
  },
  {
    "name": "nim_miniz",
    "url": "https://github.com/h3rald/nim-miniz",
    "method": "git",
    "tags": [
      "zip",
      "compression",
      "wrapper",
      "miniz"
    ],
    "description": "Nim wrapper for miniz",
    "license": "MIT",
    "web": "https://github.com/h3rald/nim-miniz"
  },
  {
    "name": "unsplash",
    "url": "https://github.com/juancarlospaco/nim-unsplash",
    "method": "git",
    "tags": [
      "unsplash",
      "photos",
      "images",
      "async",
      "multisync",
      "photography"
    ],
    "description": "Unsplash API Client for Nim",
    "license": "MIT",
    "web": "https://github.com/juancarlospaco/nim-unsplash"
  },
  {
    "name": "steam",
    "url": "https://github.com/juancarlospaco/nim-steam",
    "method": "git",
    "tags": [
      "steam",
      "game",
      "gaming",
      "async",
      "multisync"
    ],
    "description": "Steam API Client for Nim",
    "license": "MIT",
    "web": "https://github.com/juancarlospaco/nim-steam"
  },
  {
    "name": "itchio",
    "url": "https://github.com/juancarlospaco/nim-itchio",
    "method": "git",
    "tags": [
      "itchio",
      "game",
      "gaming",
      "async",
      "multisync"
    ],
    "description": "itch.io API Client for Nim",
    "license": "MIT",
    "web": "https://github.com/juancarlospaco/nim-itchio"
  },
  {
    "name": "suggest",
    "url": "https://github.com/c-blake/suggest.git",
    "method": "git",
    "tags": [
      "library",
      "spell-check",
      "edit-distance"
    ],
    "description": "mmap-persistent SymSpell spell checking algorithm",
    "license": "MIT",
    "web": "https://github.com/c-blake/suggest.git"
  },
  {
    "name": "gurl",
    "url": "https://github.com/MaxUNof/gurl",
    "method": "git",
    "tags": [
      "tags",
      "http",
      "generating",
      "url"
    ],
    "description": "A little lib for generating URL with args.",
    "license": "MIT",
    "web": "https://github.com/MaxUNof/gurl"
  },
  {
    "name": "wren",
    "url": "https://github.com/geotre/wren",
    "method": "git",
    "tags": [
      "wren",
      "scripting",
      "interpreter"
    ],
    "description": "A nim wrapper for Wren, an embedded scripting language",
    "license": "MIT",
    "web": "https://github.com/geotre/wren"
  },
  {
    "name": "tiny_sqlite",
    "url": "https://github.com/GULPF/tiny_sqlite",
    "method": "git",
    "tags": [
      "database",
      "sqlite"
    ],
    "description": "A thin SQLite wrapper with proper type safety",
    "license": "MIT",
    "web": "https://github.com/GULPF/tiny_sqlite"
  },
  {
    "name": "sqlbuilder",
    "url": "https://github.com/ThomasTJdev/nim_sqlbuilder",
    "method": "git",
    "tags": [
      "sql",
      "sqlbuilder"
    ],
    "description": "A SQLbuilder with support for NULL values",
    "license": "MIT",
    "web": "https://github.com/ThomasTJdev/nim_sqlbuilder"
  },
  {
    "name": "subexes",
    "url": "https://github.com/nim-lang/graveyard?subdir=subexes",
    "method": "git",
    "tags": [
      "graveyard",
      "subexes",
      "substitution expression"
    ],
    "description": "Nim support for substitution expressions",
    "license": "MIT",
    "web": "https://github.com/nim-lang/graveyard/tree/master/subexes"
  },
  {
    "name": "complex",
    "url": "https://github.com/nim-lang/graveyard?subdir=complex",
    "method": "git",
    "tags": [
      "graveyard",
      "complex",
      "math"
    ],
    "description": "The ex-stdlib module complex.",
    "license": "MIT",
    "web": "https://github.com/nim-lang/graveyard/tree/master/complex"
  },
  {
    "name": "fsmonitor",
    "url": "https://github.com/nim-lang/graveyard?subdir=fsmonitor",
    "method": "git",
    "tags": [
      "graveyard",
      "fsmonitor",
      "asyncio"
    ],
    "description": "The ex-stdlib module fsmonitor.",
    "license": "MIT",
    "web": "https://github.com/nim-lang/graveyard/tree/master/fsmonitor"
  },
  {
    "name": "scgi",
    "url": "https://github.com/nim-lang/graveyard?subdir=scgi",
    "method": "git",
    "tags": [
      "graveyard",
      "scgi",
      "cgi"
    ],
    "description": "Helper procs for SCGI applications",
    "license": "MIT",
    "web": "https://github.com/nim-lang/graveyard/tree/master/scgi"
  },
  {
    "name": "cppstl",
    "url": "https://github.com/BigEpsilon/nim-cppstl",
    "method": "git",
    "tags": [
      "c++",
      "stl",
      "bindings"
    ],
    "description": "Bindings for the C++ Standard Template Library (STL)",
    "license": "MIT",
    "web": "https://github.com/BigEpsilon/nim-cppstl"
  },
  {
    "name": "pipelines",
    "url": "https://github.com/calebwin/pipelines",
    "method": "git",
    "tags": [
      "python",
      "pipeline",
      "pipelines",
      "data",
      "parallel"
    ],
    "description": "A tiny framework & language for crafting massively parallel data pipelines",
    "license": "MIT",
    "web": "https://github.com/calebwin/pipelines",
    "doc": "https://github.com/calebwin/pipelines"
  },
  {
    "name": "nimhq",
    "url": "https://github.com/sillibird/nimhq",
    "method": "git",
    "tags": [
      "library",
      "api",
      "client"
    ],
    "description": "HQ Trivia API wrapper for Nim",
    "license": "MIT",
    "web": "https://github.com/sillibird/nimhq"
  },
  {
    "name": "binio",
    "url": "https://github.com/Riderfighter/binio",
    "method": "git",
    "tags": [
      "structured",
      "byte",
      "data"
    ],
    "description": "Package for packing and unpacking byte data",
    "license": "MIT",
    "web": "https://github.com/Riderfighter/binio"
  },
  {
    "name": "ladder",
    "url": "https://gitlab.com/ryukoposting/nim-ladder",
    "method": "git",
    "tags": [
      "ladder",
      "logic",
      "PLC",
      "state",
      "machine",
      "ryukoposting"
    ],
    "description": "Ladder logic macros for Nim",
    "license": "Apache-2.0",
    "web": "https://gitlab.com/ryukoposting/nim-ladder"
  },
  {
    "name": "cassette",
    "url": "https://github.com/LemonBoy/cassette",
    "method": "git",
    "tags": [
      "http",
      "network",
      "test",
      "mock",
      "requests"
    ],
    "description": "Record and replay your HTTP sessions!",
    "license": "MIT",
    "web": "https://github.com/LemonBoy/cassette"
  },
  {
    "name": "nimterlingua",
    "url": "https://github.com/juancarlospaco/nim-internimgua",
    "method": "git",
    "tags": [
      "internationalization",
      "i18n",
      "localization",
      "translation"
    ],
    "description": "Internationalization at Compile Time for Nim. Macro to translate unmodified code from 1 INI file. NimScript compatible.",
    "license": "MIT",
    "web": "https://github.com/juancarlospaco/nim-internimgua"
  },
  {
    "name": "with",
    "url": "https://github.com/zevv/with",
    "method": "git",
    "tags": [
      "with",
      "macro"
    ],
    "description": "Simple 'with' macro for Nim",
    "license": "MIT",
    "web": "https://github.com/zevv/with"
  },
  {
    "name": "lastfm",
    "url": "https://gitlab.com/ryukoposting/lastfm-nim",
    "method": "git",
    "tags": [
      "last.fm",
      "lastfm",
      "music",
      "metadata",
      "api",
      "async",
      "ryukoposting"
    ],
    "description": "Last.FM API breakouts (documentation: http://ryuk.ooo/nimdocs/lastfm/lastfm.html)",
    "license": "Apache-2.0",
    "web": "https://gitlab.com/ryukoposting/lastfm-nim"
  },
  {
    "name": "firejail",
    "url": "https://github.com/juancarlospaco/nim-firejail",
    "method": "git",
    "tags": [
      "firejail",
      "security",
      "linux",
      "isolation",
      "container",
      "infosec",
      "hardened",
      "sandbox",
      "docker"
    ],
    "description": "Firejail wrapper for Nim, Isolate your Production App before its too late!",
    "license": "MIT",
    "web": "https://github.com/juancarlospaco/nim-firejail"
  },
  {
    "name": "jstin",
    "url": "https://github.com/LemonBoy/jstin",
    "method": "git",
    "tags": [
      "json",
      "serialize",
      "deserialize",
      "easy",
      "simple"
    ],
    "description": "JS {de,}serialization as it says on the tin",
    "license": "MIT",
    "web": "https://github.com/LemonBoy/jstin"
  },
  {
    "name": "compactdict",
    "url": "https://github.com/LemonBoy/compactdict",
    "method": "git",
    "tags": [
      "dictionary",
      "hashtable",
      "data-structure",
      "hash",
      "compact"
    ],
    "description": "A compact dictionary implementation",
    "license": "MIT",
    "web": "https://github.com/LemonBoy/compactdict"
  },
  {
    "name": "z3",
    "url": "https://github.com/zevv/nimz3",
    "method": "git",
    "tags": [
      "Z3",
      "sat",
      "smt",
      "theorem",
      "prover",
      "solver",
      "optimization"
    ],
    "description": "Nim Z3 theorem prover bindings",
    "license": "MIT",
    "web": "https://github.com/zevv/nimz3"
  },
  {
    "name": "remarker_light",
    "url": "https://github.com/muxueqz/remarker_light",
    "method": "git",
    "tags": [
      "remark",
      "slideshow",
      "markdown"
    ],
    "description": "remarker_light is a command line tool for building a remark-based slideshow page very easily.",
    "license": "GPL-2.0",
    "web": "https://github.com/muxueqz/remarker_light"
  },
  {
    "name": "nim-nmap",
    "url": "https://github.com/blmvxer/nim-nmap",
    "method": "git",
    "tags": [
      "nmap",
      "networking",
      "network mapper",
      "blmvxer"
    ],
    "description": "A pure implementaion of nmap for nim.",
    "license": "MIT",
    "web": "https://github.com/blmvxer/nim-nmap"
  },
  {
    "name": "fancygl",
    "url": "https://github.com/krux02/opengl-sandbox",
    "method": "git",
    "tags": [
      "opengl",
      "rendering",
      "dsl"
    ],
    "description": "nice way of handling render code",
    "license": "MIT",
    "web": "https://github.com/krux02/opengl-sandbox"
  },
  {
    "name": "libravatar",
    "url": "https://github.com/juancarlospaco/nim-libravatar",
    "method": "git",
    "tags": [
      "libravatar",
      "gravatar",
      "avatar",
      "federated"
    ],
    "description": "Libravatar library for Nim, Gravatar alternative. Libravatar is an open source free federated avatar api & service.",
    "license": "PPL",
    "web": "https://github.com/juancarlospaco/nim-libravatar"
  },
  {
    "name": "norm",
    "url": "https://github.com/moigagoo/norm",
    "method": "git",
    "tags": [
      "orm",
      "db",
      "database"
    ],
    "description": "Nim ORM.",
    "license": "MIT",
    "web": "https://github.com/moigagoo/norm"
  },
  {
    "name": "simple_vector",
    "url": "https://github.com/Ephiiz/simple_vector",
    "method": "git",
    "tags": [
      "vector",
      "simple_vector"
    ],
    "description": "Simple vector library for nim-lang.",
    "license": "GNU Lesser General Public License v2.1",
    "web": "https://github.com/Ephiiz/simple_vector"
  },
  {
    "name": "netpipe",
    "alias": "netty"
  },
  {
    "name": "netty",
    "url": "https://github.com/treeform/netty/",
    "method": "git",
    "tags": [
      "networking",
      "udp"
    ],
    "description": "Netty is a reliable UDP connection for games.",
    "license": "MIT",
    "web": "https://github.com/treeform/netty/"
  },
  {
    "name": "bitty",
    "url": "https://github.com/treeform/bitty/",
    "method": "git",
    "tags": [
      "networking",
      "udp"
    ],
    "description": "Utilities with dealing with 1d and 2d bit arrays.",
    "license": "MIT",
    "web": "https://github.com/treeform/bitty/"
  },
  {
    "name": "fnv",
    "url": "https://gitlab.com/ryukoposting/nim-fnv",
    "method": "git",
    "tags": [
      "fnv",
      "fnv1a",
      "fnv1",
      "fnv-1a",
      "fnv-1",
      "fnv0",
      "fnv-0",
      "ryukoposting"
    ],
    "description": "FNV-1 and FNV-1a non-cryptographic hash functions (documentation hosted at: http://ryuk.ooo/nimdocs/fnv/fnv.html)",
    "license": "Apache-2.0",
    "web": "https://gitlab.com/ryukoposting/nim-fnv"
  },
  {
    "name": "notify",
    "url": "https://github.com/xbello/notify-nim",
    "method": "git",
    "tags": [
      "notify",
      "libnotify",
      "library"
    ],
    "description": "A wrapper to notification libraries",
    "license": "MIT",
    "web": "https://github.com/xbello/notify-nim"
  },
  {
    "name": "minmaxheap",
    "url": "https://github.com/stefansalewski/minmaxheap",
    "method": "git",
    "tags": [
      "minmaxheap",
      "heap",
      "priorityqueue"
    ],
    "description": "MinMaxHeap",
    "license": "MIT",
    "web": "https://github.com/stefansalewski/minmaxheap"
  },
  {
    "name": "dashing",
    "url": "https://github.com/FedericoCeratto/nim-dashing",
    "method": "git",
    "tags": [
      "library",
      "pure",
      "terminal"
    ],
    "description": "Terminal dashboards.",
    "license": "LGPLv3",
    "web": "https://github.com/FedericoCeratto/nim-dashing"
  },
  {
    "name": "html_tools",
    "url": "https://github.com/juancarlospaco/nim-html-tools",
    "method": "git",
    "tags": [
      "html",
      "validation",
      "frontend"
    ],
    "description": "HTML5 Tools for Nim, all Templates, No CSS, No Libs, No JS Framework",
    "license": "MIT",
    "web": "https://github.com/juancarlospaco/nim-html-tools"
  },
  {
    "name": "npeg",
    "url": "https://github.com/zevv/npeg",
    "method": "git",
    "tags": [
      "PEG",
      "parser",
      "parsing",
      "regexp",
      "regular",
      "grammar",
      "lexer",
      "lexing",
      "pattern",
      "matching"
    ],
    "description": "PEG (Parsing Expression Grammars) string matching library for Nim",
    "license": "MIT",
    "web": "https://github.com/zevv/npeg"
  },
  {
    "name": "pinggraph",
    "url": "https://github.com/SolitudeSF/pinggraph",
    "method": "git",
    "tags": [
      "ping",
      "terminal"
    ],
    "description": "Simple terminal ping graph",
    "license": "MIT",
    "web": "https://github.com/SolitudeSF/pinggraph"
  },
  {
    "name": "nimcdl",
    "url": "https://gitlab.com/endes123321/nimcdl",
    "method": "git",
    "tags": [
      "circuit",
      "HDL",
      "PCB",
      "DSL"
    ],
    "description": "Circuit Design language made in Nim",
    "license": "GPLv3",
    "web": "https://gitlab.com/endes123321/nimcdl"
  },
  {
    "name": "easymail",
    "url": "https://github.com/coocheenin/easymail",
    "method": "git",
    "tags": [
      "email",
      "sendmail",
      "net",
      "mail"
    ],
    "description": "wrapper for the sendmail command",
    "license": "MIT",
    "web": "https://github.com/coocheenin/easymail"
  },
  {
    "name": "luhncheck",
    "url": "https://github.com/sillibird/luhncheck",
    "method": "git",
    "tags": [
      "library",
      "algorithm"
    ],
    "description": "Implementation of Luhn algorithm in nim.",
    "license": "MIT",
    "web": "https://github.com/sillibird/luhncheck"
  },
  {
    "name": "nim-libgd",
    "url": "https://github.com/mrhdias/nim-libgd",
    "method": "git",
    "tags": [
      "image",
      "graphics",
      "wrapper",
      "libgd",
      "2d"
    ],
    "description": "Nim Wrapper for LibGD 2.x",
    "license": "MIT",
    "web": "https://github.com/mrhdias/nim-libgd"
  },
  {
    "name": "closure_methods",
    "alias": "oop_utils"
  },
  {
    "name": "oop_utils",
    "url": "https://github.com/bluenote10/oop_utils",
    "method": "git",
    "tags": [
      "macro",
      "class",
      "inheritance",
      "oop",
      "closure",
      "methods"
    ],
    "description": "Macro for building OOP class hierarchies based on closure methods.",
    "license": "MIT",
    "web": "https://github.com/bluenote10/closure_methods"
  },
  {
    "name": "nim_curry",
    "url": "https://github.com/zer0-star/nim-curry",
    "method": "git",
    "tags": [
      "library",
      "functional",
      "macro",
      "currying"
    ],
    "description": "Provides a macro to curry function",
    "license": "MIT",
    "web": "https://github.com/zer0-star/nim-curry"
  },
  {
    "name": "eastasianwidth",
    "url": "https://github.com/jiro4989/eastasianwidth",
    "method": "git",
    "tags": [
      "library",
      "text",
      "east_asian_width"
    ],
    "description": "eastasianwidth is library for EastAsianWidth.",
    "license": "MIT",
    "web": "https://github.com/jiro4989/eastasianwidth"
  },
  {
    "name": "colorcol",
    "url": "https://github.com/SolitudeSF/colorcol",
    "method": "git",
    "tags": [
      "kakoune",
      "plugin",
      "color",
      "preview"
    ],
    "description": "Kakoune plugin for color preview",
    "license": "MIT",
    "web": "https://github.com/SolitudeSF/colorcol"
  },
  {
    "name": "nimly",
    "url": "https://github.com/loloicci/nimly",
    "method": "git",
    "tags": [
      "lexer",
      "parser",
      "lexer-generator",
      "parser-generator",
      "lex",
      "yacc",
      "BNF",
      "EBNF"
    ],
    "description": "Lexer Generator and Parser Generator as a Macro Library in Nim.",
    "license": "MIT",
    "web": "https://github.com/loloicci/nimly"
  },
  {
    "name": "fswatch",
    "url": "https://github.com/FedericoCeratto/nim-fswatch",
    "method": "git",
    "tags": [
      "fswatch",
      "fsmonitor",
      "libfswatch",
      "filesystem"
    ],
    "description": "Wrapper for the fswatch library.",
    "license": "GPL-3.0",
    "web": "https://github.com/FedericoCeratto/nim-fswatch"
  },
  {
    "name": "parseini",
    "url": "https://github.com/lihf8515/parseini",
    "method": "git",
    "tags": [
      "parseini",
      "nim"
    ],
    "description": "A high-performance ini parse library for nim.",
    "license": "MIT",
    "web": "https://github.com/lihf8515/parseini"
  },
  {
    "name": "sonic",
    "url": "https://github.com/xmonader/nim-sonic-client",
    "method": "git",
    "tags": [
      "sonic",
      "search",
      "backend",
      "index",
      "client"
    ],
    "description": "client for sonic search backend",
    "license": "MIT",
    "web": "https://github.com/xmonader/nim-sonic-client"
  },
  {
    "name": "science",
    "url": "https://github.com/ruivieira/nim-science",
    "method": "git",
    "tags": [
      "science",
      "algebra",
      "statistics",
      "math"
    ],
    "description": "A library for scientific computations in pure Nim",
    "license": "Apache License 2.0",
    "web": "https://github.com/ruivieira/nim-science"
  },
  {
    "name": "gameoflife",
    "url": "https://github.com/jiro4989/gameoflife",
    "method": "git",
    "tags": [
      "gameoflife",
      "library"
    ],
    "description": "gameoflife is library for Game of Life.",
    "license": "MIT",
    "web": "https://github.com/jiro4989/gameoflife"
  },
  {
    "name": "conio",
    "url": "https://github.com/guevara-chan/conio",
    "method": "git",
    "tags": [
      "console",
      "terminal",
      "io"
    ],
    "description": ".NET-inspired lightweight terminal library",
    "license": "MIT",
    "web": "https://github.com/guevara-chan/conio"
  },
  {
    "name": "nat_traversal",
    "url": "https://github.com/status-im/nim-nat-traversal",
    "method": "git",
    "tags": [
      "library",
      "wrapper"
    ],
    "description": "miniupnpc and libnatpmp wrapper",
    "license": "Apache License 2.0 or MIT",
    "web": "https://github.com/status-im/nim-nat-traversal"
  },
  {
    "name": "jsutils",
    "url": "https://github.com/kidandcat/jsutils",
    "method": "git",
    "tags": [
      "library",
      "javascript"
    ],
    "description": "Utils to work with javascript",
    "license": "MIT",
    "web": "https://github.com/kidandcat/jsutils"
  },
  {
    "name": "getr",
    "url": "https://github.com/jrfondren/getr-nim",
    "method": "git",
    "tags": [
      "benchmark",
      "utility"
    ],
    "description": "Benchmarking wrapper around getrusage()",
    "license": "MIT",
    "web": "https://github.com/jrfondren/getr-nim"
  },
  {
    "name": "pnm",
    "url": "https://github.com/jiro4989/pnm",
    "method": "git",
    "tags": [
      "pnm",
      "image",
      "library"
    ],
    "description": "pnm is library for PNM (Portable AnyMap).",
    "license": "MIT",
    "web": "https://github.com/jiro4989/pnm"
  },
  {
    "name": "ski",
    "url": "https://github.com/jiro4989/ski",
    "method": "git",
    "tags": [
      "ski",
      "combinator",
      "library"
    ],
    "description": "ski is library for SKI combinator.",
    "license": "MIT",
    "web": "https://github.com/jiro4989/ski"
  },
  {
    "name": "imageman",
    "url": "https://github.com/SolitudeSF/imageman",
    "method": "git",
    "tags": [
      "image",
      "graphics",
      "processing",
      "manipulation"
    ],
    "description": "Image manipulation library",
    "license": "MIT",
    "web": "https://github.com/SolitudeSF/imageman"
  },
  {
    "name": "matplotnim",
    "url": "https://github.com/ruivieira/matplotnim",
    "method": "git",
    "tags": [
      "science",
      "plotting",
      "graphics",
      "wrapper",
      "library"
    ],
    "description": "A Nim wrapper for Python's matplotlib",
    "license": "Apache License 2.0",
    "web": "https://github.com/ruivieira/matplotnim"
  },
  {
    "name": "cliptomania",
    "url": "https://github.com/Guevara-chan/Cliptomania",
    "method": "git",
    "tags": [
      "clip",
      "clipboard"
    ],
    "description": ".NET-inspired lightweight clipboard library",
    "license": "MIT",
    "web": "https://github.com/Guevara-chan/Cliptomania"
  },
  {
    "name": "mpdclient",
    "url": "https://github.com/SolitudeSF/mpdclient",
    "method": "git",
    "tags": [
      "mpd",
      "music",
      "player",
      "client"
    ],
    "description": "MPD client library",
    "license": "MIT",
    "web": "https://github.com/SolitudeSF/mpdclient"
  },
  {
    "name": "mentat",
    "url": "https://github.com/ruivieira/nim-mentat",
    "method": "git",
    "tags": [
      "science",
      "machine-learning",
      "data-science",
      "statistics",
      "math",
      "library"
    ],
    "description": "A Nim library for data science and machine learning",
    "license": "Apache License 2.0",
    "web": "https://github.com/ruivieira/nim-mentat"
  },
  {
    "name": "svdpi",
    "url": "https://github.com/kaushalmodi/nim-svdpi",
    "method": "git",
    "tags": [
      "dpi-c",
      "systemverilog",
      "foreign-function",
      "interface"
    ],
    "description": "Small wrapper for SystemVerilog DPI-C header svdpi.h",
    "license": "MIT",
    "web": "https://github.com/kaushalmodi/nim-svdpi"
  },
  {
    "name": "shlex",
    "url": "https://github.com/SolitudeSF/shlex",
    "method": "git",
    "tags": [
      "shlex",
      "shell",
      "parse",
      "split"
    ],
    "description": "Library for splitting a string into shell words",
    "license": "MIT",
    "web": "https://github.com/SolitudeSF/shlex"
  },
  {
    "name": "prometheus",
    "url": "https://github.com/dom96/prometheus",
    "method": "git",
    "tags": [
      "metrics",
      "logging",
      "graphs"
    ],
    "description": "Library for exposing metrics to Prometheus",
    "license": "MIT",
    "web": "https://github.com/dom96/prometheus"
  },
  {
    "name": "feednim",
    "url": "https://github.com/johnconway/feed-nim",
    "method": "git",
    "tags": [
      "yes"
    ],
    "description": "An Atom, RSS, and JSONfeed parser",
    "license": "MIT",
    "web": "https://github.com/johnconway/feed-nim"
  },
  {
    "name": "simplepng",
    "url": "https://github.com/jrenner/nim-simplepng",
    "method": "git",
    "tags": [
      "png",
      "image"
    ],
    "description": "high level simple way to write PNGs",
    "license": "MIT",
    "web": "https://github.com/jrenner/nim-simplepng"
  },
  {
    "name": "dali",
    "url": "https://github.com/akavel/dali",
    "method": "git",
    "tags": [
      "android",
      "apk",
      "dalvik",
      "dex",
      "assembler"
    ],
    "description": "Indie assembler/linker for Android's Dalvik VM .dex & .apk files",
    "license": "AGPL-3.0",
    "web": "https://github.com/akavel/dali"
  },
  {
    "name": "rect",
    "url": "https://github.com/jiro4989/rect",
    "method": "git",
    "tags": [
      "cli",
      "tool",
      "text",
      "rectangle"
    ],
    "description": "rect is a command to crop/paste rectangle text.",
    "license": "MIT",
    "web": "https://github.com/jiro4989/rect"
  },
  {
    "name": "p4ztag_to_json",
    "url": "https://github.com/kaushalmodi/p4ztag_to_json",
    "method": "git",
    "tags": [
      "perforce",
      "p4",
      "ztag",
      "serialization-format",
      "json"
    ],
    "description": "Convert Helix Version Control / Perforce (p4) -ztag output to JSON",
    "license": "MIT",
    "web": "https://github.com/kaushalmodi/p4ztag_to_json"
  },
  {
    "name": "terminaltables",
    "url": "https://github.com/xmonader/nim-terminaltables",
    "method": "git",
    "tags": [
      "terminal",
      "tables",
      "ascii",
      "unicode"
    ],
    "description": "terminal tables",
    "license": "BSD-3-Clause",
    "web": "https://github.com/xmonader/nim-terminaltables"
  },
  {
    "name": "alignment",
    "url": "https://github.com/jiro4989/alignment",
    "method": "git",
    "tags": [
      "library",
      "text",
      "align",
      "string",
      "strutils"
    ],
    "description": "alignment is a library to align strings.",
    "license": "MIT",
    "web": "https://github.com/jiro4989/alignment"
  },
  {
    "name": "niup",
    "url": "https://github.com/dariolah/niup",
    "method": "git",
    "tags": [
      "iup",
      "gui",
      "nim"
    ],
    "description": "IUP FFI bindings",
    "license": "MIT",
    "web": "https://github.com/dariolah/niup"
  },
  {
    "name": "libgcrypt",
    "url": "https://github.com/FedericoCeratto/nim-libgcrypt",
    "method": "git",
    "tags": [
      "wrapper",
      "library",
      "security",
      "crypto"
    ],
    "description": "libgcrypt wrapper",
    "license": "LGPLv2.1",
    "web": "https://github.com/FedericoCeratto/nim-libgcrypt"
  },
  {
    "name": "masterpassword",
    "url": "https://github.com/SolitudeSF/masterpassword",
    "method": "git",
    "tags": [
      "masterpassword",
      "password",
      "stateless"
    ],
    "description": "Master Password algorith implementation",
    "license": "MIT",
    "web": "https://github.com/SolitudeSF/masterpassword"
  },
  {
    "name": "mpwc",
    "url": "https://github.com/SolitudeSF/mpwc",
    "method": "git",
    "tags": [
      "masterpassword",
      "password",
      "manager",
      "stateless"
    ],
    "description": "Master Password command line utility",
    "license": "MIT",
    "web": "https://github.com/SolitudeSF/mpwc"
  },
  {
    "name": "toxcore",
    "url": "https://git.sr.ht/~ehmry/nim_tox",
    "method": "git",
    "tags": [
      "tox",
      "chat",
      "wrapper"
    ],
    "description": "C Tox core wrapper",
    "license": "GPL-3.0",
    "web": "https://git.sr.ht/~ehmry/nim_tox"
  },
  {
    "name": "rapid",
    "url": "https://github.com/liquid600pgm/rapid",
    "method": "git",
    "tags": [
      "game",
      "engine",
      "2d",
      "graphics",
      "audio"
    ],
    "description": "A game engine for rapid development and easy prototyping",
    "license": "MIT",
    "web": "https://github.com/liquid600pgm/rapid"
  },
  {
    "name": "gnutls",
    "url": "https://github.com/FedericoCeratto/nim-gnutls",
    "method": "git",
    "tags": [
      "wrapper",
      "library",
      "security",
      "crypto"
    ],
    "description": "GnuTLS wrapper",
    "license": "LGPLv2.1",
    "web": "https://github.com/FedericoCeratto/nim-gnutls"
  },
  {
    "name": "news",
    "url": "https://github.com/tormund/news",
    "method": "git",
    "tags": [
      "websocket",
      "chronos"
    ],
    "description": "Easy websocket with chronos support",
    "license": "MIT",
    "web": "https://github.com/tormund/news"
  },
  {
    "name": "tor",
    "url": "https://github.com/FedericoCeratto/nim-tor",
    "method": "git",
    "tags": [
      "library",
      "security",
      "crypto",
      "tor",
      "onion"
    ],
    "description": "Tor helper library",
    "license": "LGPLv3",
    "web": "https://github.com/FedericoCeratto/nim-tor"
  },
  {
    "name": "nimjson",
    "url": "https://github.com/jiro4989/nimjson",
    "method": "git",
    "tags": [
      "lib",
      "cli",
      "command",
      "json",
      "library"
    ],
    "description": "nimjson generates nim object definitions from json documents.",
    "license": "MIT",
    "web": "https://github.com/jiro4989/nimjson"
  },
  {
    "name": "nerve",
    "url": "https://github.com/nepeckman/nerve-rpc",
    "method": "git",
    "tags": [
      "rpc",
      "framework",
      "web",
      "json",
      "api",
      "library"
    ],
    "description": "A RPC framework for building web APIs",
    "license": "MIT",
    "web": "https://github.com/nepeckman/nerve-rpc"
  },
  {
    "name": "lolcat",
    "url": "https://github.com/OHermesJunior/lolcat.nim",
    "method": "git",
    "tags": [
      "lolcat",
      "binary",
      "tool",
      "colors",
      "fun"
    ],
    "description": "lolcat implementation in Nim",
    "license": "MIT",
    "web": "https://github.com/OHermesJunior/lolcat.nim"
  },
  {
    "name": "dnsclient",
    "url": "https://github.com/ba0f3/dnsclient.nim",
    "method": "git",
    "tags": [
      "dns",
      "dnsclient"
    ],
    "description": "Simple DNS Client & Library",
    "license": "MIT",
    "web": "https://github.com/ba0f3/dnsclient.nim"
  },
  {
    "name": "rain",
    "url": "https://github.com/OHermesJunior/rain.nim",
    "method": "git",
    "tags": [
      "rain",
      "simulation",
      "terminal",
      "fun"
    ],
    "description": "Rain simulation in your terminal",
    "license": "MIT",
    "web": "https://github.com/OHermesJunior/rain.nim"
  },
  {
    "name": "kmod",
    "url": "https://github.com/alaviss/kmod",
    "method": "git",
    "tags": [
      "kmod",
      "wrapper"
    ],
    "description": "High-level wrapper for Linux's kmod library",
    "license": "ISC",
    "web": "https://github.com/alaviss/kmod"
  },
  {
    "name": "validateip",
    "url": "https://github.com/Akito13/nim-validateip",
    "method": "git",
    "tags": [
      "ip",
      "ipaddress",
      "ipv4",
      "ip4",
      "checker",
      "check"
    ],
    "description": "Checks if a provided string is actually a correct IP address. Supports detection of Class A to D of IPv4 addresses.",
    "license": "GPLv3+"
  },
  {
    "name": "RC4",
    "url": "https://github.com/OHermesJunior/nimRC4",
    "method": "git",
    "tags": [
      "RC4",
      "encryption",
      "library",
      "crypto",
      "simple"
    ],
    "description": "RC4 library implementation",
    "license": "MIT",
    "web": "https://github.com/OHermesJunior/nimRC4"
  },
  {
    "name": "contra",
    "url": "https://github.com/juancarlospaco/nim-contra",
    "method": "git",
    "tags": [
      "contract",
      "nimscript",
      "javascript",
      "compiletime"
    ],
    "description": "Lightweight Contract Programming, Design by Contract, on 9 LoC, NimScript, JavaScript, compile-time.",
    "license": "MIT",
    "web": "https://github.com/juancarlospaco/nim-contra"
  },
  {
    "name": "wings",
    "url": "https://github.com/binhonglee/wings",
    "method": "git",
    "tags": [
      "library",
      "binary",
      "codegen",
      "struct",
      "enum"
    ],
    "description": "A simple cross language struct and enum file generator.",
    "license": "MIT",
    "web": "https://github.com/binhonglee/wings"
  },
  {
    "name": "lc",
    "url": "https://github.com/c-blake/lc",
    "method": "git",
    "tags": [
      "terminal",
      "cli",
      "binary",
      "linux",
      "unix",
      "bsd"
    ],
    "description": "A post-modern, \"multi-dimensional\" configurable ls/file lister",
    "license": "MIT",
    "web": "https://github.com/c-blake/lc"
  },
  {
    "name": "nasher",
    "url": "https://github.com/squattingmonk/nasher.nim",
    "method": "git",
    "tags": [
      "nwn",
      "neverwinternights",
      "neverwinter",
      "game",
      "bioware",
      "build"
    ],
    "description": "A build tool for Neverwinter Nights projects",
    "license": "MIT",
    "web": "https://github.com/squattingmonk/nasher.nim"
  },
  {
    "name": "illwill",
    "url": "https://github.com/johnnovak/illwill",
    "method": "git",
    "tags": [
      "terminal",
      "console",
      "curses",
      "ui"
    ],
    "description": "A curses inspired simple cross-platform console library for Nim",
    "license": "WTFPL",
    "web": "https://github.com/johnnovak/illwill"
  },
  {
    "name": "shared",
    "url": "https://github.com/genotrance/shared",
    "method": "git",
    "tags": [
      "shared",
      "seq",
      "string",
      "threads"
    ],
    "description": "Nim library for shared types",
    "license": "MIT",
    "web": "https://github.com/genotrance/shared"
  },
  {
    "name": "nimmm",
    "url": "https://github.com/joachimschmidt557/nimmm",
    "method": "git",
    "tags": [
      "nimmm",
      "terminal",
      "nimbox",
      "tui"
    ],
    "description": "A terminal file manager written in nim",
    "license": "GPL-3.0",
    "web": "https://github.com/joachimschmidt557/nimmm"
  },
  {
    "name": "fastx_reader",
    "url": "https://github.com/ahcm/fastx_reader",
    "method": "git",
    "tags": [
      "bioinformatics,",
      "fasta,",
      "fastq"
    ],
    "description": "FastQ and Fasta readers for NIM",
    "license": "LGPL-3.0",
    "web": "https://github.com/ahcm/fastx_reader"
  },
  {
    "name": "d3",
    "url": "https://github.com/hiteshjasani/nim-d3",
    "method": "git",
    "tags": [
      "d3",
      "javascript",
      "library",
      "wrapper"
    ],
    "description": "A D3.js wrapper for Nim",
    "license": "MIT",
    "web": "https://github.com/hiteshjasani/nim-d3"
  },
  {
    "name": "baker",
    "url": "https://github.com/jasonrbriggs/baker",
    "method": "git",
    "tags": [
      "html",
      "template",
      "static",
      "blog"
    ],
    "description": "Static website generation",
    "license": "Apache-2.0",
    "web": "https://github.com/jasonrbriggs/baker"
  },
  {
    "name": "web3",
    "url": "https://github.com/status-im/nim-web3",
    "method": "git",
    "tags": [
      "web3",
      "ethereum",
      "rpc"
    ],
    "description": "Ethereum Web3 API",
    "license": "Apache License 2.0",
    "web": "https://github.com/status-im/nim-web3"
  },
  {
    "name": "skybook",
    "url": "https://github.com/muxueqz/skybook",
    "method": "git",
    "tags": [
      "bookmark-manager",
      "bookmark"
    ],
    "description": "Light weight bookmark manager(delicious alternative)",
    "license": "GPL-2.0",
    "web": "https://github.com/muxueqz/skybook"
  },
  {
    "name": "rbac",
    "url": "https://github.com/ba0f3/rbac.nim",
    "method": "git",
    "tags": [
      "rbac",
      "acl",
      "role-based-access-control",
      "role-based",
      "access-control"
    ],
    "description": "Simple Role-based Access Control Library",
    "license": "MIT",
    "web": "https://github.com/ba0f3/rbac.nim"
  },
  {
    "name": "simpleot",
    "url": "https://github.com/markspanbroek/simpleot.nim",
    "method": "git",
    "tags": [
      "ot",
      "mpc"
    ],
    "description": "Simple OT wrapper",
    "license": "MIT",
    "web": "https://github.com/markspanbroek/simpleot.nim"
  },
  {
    "name": "blurhash",
    "url": "https://github.com/SolitudeSF/blurhash",
    "method": "git",
    "tags": [
      "image",
      "blur",
      "hash",
      "blurhash"
    ],
    "description": "Encoder/decoder for blurhash algorithm",
    "license": "MIT",
    "web": "https://github.com/SolitudeSF/blurhash"
  },
  {
    "name": "samson",
    "url": "https://github.com/GULPF/samson",
    "method": "git",
    "tags": [
      "json",
      "json5"
    ],
    "description": "Implementation of JSON5.",
    "license": "MIT",
    "web": "https://github.com/GULPF/samson"
  },
  {
    "name": "proton",
    "url": "https://github.com/jasonrbriggs/proton-nim",
    "method": "git",
    "tags": [
      "xml",
      "xhtml",
      "template"
    ],
    "description": "Proton template engine for xml and xhtml files",
    "license": "MIT",
    "web": "https://github.com/jasonrbriggs/proton-nim"
  },
  {
    "name": "lscolors",
    "url": "https://github.com/joachimschmidt557/nim-lscolors",
    "method": "git",
    "tags": [
      "lscolors",
      "posix",
      "unix",
      "linux",
      "ls",
      "terminal"
    ],
    "description": "A library for colorizing paths according to LS_COLORS",
    "license": "MIT",
    "web": "https://github.com/joachimschmidt557/nim-lscolors"
  },
  {
    "name": "shell",
    "url": "https://github.com/Vindaar/shell",
    "method": "git",
    "tags": [
      "library",
      "macro",
      "dsl",
      "shell"
    ],
    "description": "A Nim mini DSL to execute shell commands",
    "license": "MIT",
    "web": "https://github.com/Vindaar/shell"
  },
  {
    "name": "mqtt",
    "url": "https://github.com/barnybug/nim-mqtt",
    "method": "git",
    "tags": [
      "MQTT"
    ],
    "description": "MQTT wrapper for nim",
    "license": "MIT",
    "web": "https://github.com/barnybug/nim-mqtt"
  },
  {
    "name": "cal",
    "url": "https://github.com/xflywind/cal",
    "method": "git",
    "tags": [
      "calculator"
    ],
    "description": "A simple interactive calculator",
    "license": "MIT",
    "web": "https://github.com/xflywind/cal"
  },
  {
    "name": "spurdify",
    "url": "https://github.com/paradox460/spurdify",
    "method": "git",
    "tags": [
      "funny",
      "meme",
      "spurdo",
      "text-manipulation",
      "mangle"
    ],
    "description": "Spurdification library and CLI",
    "license": "MIT",
    "web": "https://github.com/paradox460/spurdify"
  },
  {
    "name": "c4",
    "url": "https://github.com/c0ntribut0r/cat-400",
    "method": "git",
    "tags": [
      "game",
      "framework",
      "2d",
      "3d"
    ],
    "description": "Game framework, modular and extensible",
    "license": "MPL-2.0",
    "web": "https://github.com/c0ntribut0r/cat-400",
    "doc": "https://github.com/c0ntribut0r/cat-400/tree/master/docs/tutorials"
  },
  {
    "name": "numericalnim",
    "url": "https://github.com/HugoGranstrom/numericalnim/",
    "method": "git",
    "tags": [
      "numerical",
      "ode",
      "integration",
      "scientific"
    ],
    "description": "A collection of numerical methods written in Nim",
    "license": "MIT",
    "web": "https://github.com/HugoGranstrom/numericalnim/"
  },
  {
    "name": "murmurhash",
    "url": "https://github.com/cwpearson/nim-murmurhash",
    "method": "git",
    "tags": [
      "murmur",
      "hash",
      "MurmurHash3",
      "MurmurHash2"
    ],
    "description": "Pure nim implementation of MurmurHash",
    "license": "MIT",
    "web": "https://github.com/cwpearson/nim-murmurhash"
  },
  {
    "name": "redneck_translator",
    "url": "https://github.com/juancarlospaco/redneck-translator",
    "method": "git",
    "tags": [
      "redneck",
      "string",
      "slang"
    ],
    "description": "Redneck Translator for Y'all",
    "license": "MIT",
    "web": "https://github.com/juancarlospaco/redneck-translator"
  },
  {
    "name": "sweetanitify",
    "url": "https://github.com/juancarlospaco/sweetanitify",
    "method": "git",
    "tags": [
      "sweet_anita",
      "tourette",
      "string"
    ],
    "description": "Sweet_Anita Translator, help spread awareness about Tourettes",
    "license": "MIT",
    "web": "https://github.com/juancarlospaco/sweetanitify"
  },
  {
    "name": "cmake",
    "url": "https://github.com/genotrance/cmake",
    "method": "git",
    "tags": [
      "cmake",
      "build",
      "tool",
      "wrapper"
    ],
    "description": "CMake for Nimble",
    "license": "MIT",
    "web": "https://github.com/genotrance/cmake"
  },
  {
    "name": "plz",
    "url": "https://github.com/juancarlospaco/nim-pypi",
    "method": "git",
    "tags": [
      "python",
      "pip",
      "nimpy"
    ],
    "description": "PLZ Python PIP alternative",
    "license": "MIT",
    "web": "https://github.com/juancarlospaco/nim-pypi"
  },
  {
    "name": "NiMPC",
    "url": "https://github.com/markspanbroek/nimpc",
    "method": "git",
    "tags": [
      "multiparty",
      "computation",
      "mpc"
    ],
    "description": "Secure multi-party computation",
    "license": "MIT",
    "web": "https://github.com/markspanbroek/nimpc"
  },
  {
    "name": "qrcodegen",
    "url": "https://github.com/bunkford/qrcodegen",
    "method": "git",
    "tags": [
      "qr",
      "barcode"
    ],
    "description": "QR Code Generator",
    "license": "MIT",
    "web": "https://github.com/bunkford/qrcodegen"
  },
  {
    "name": "cirru-parser",
    "url": "https://github.com/Cirru/parser.nim",
    "method": "git",
    "tags": [
      "parser",
      "cirru"
    ],
    "description": "Parser for Cirru syntax",
    "license": "MIT",
    "web": "https://github.com/Cirru/parser.nim"
  },
  {
    "name": "reframe",
    "url": "https://github.com/rosado/reframe.nim",
    "method": "git",
    "tags": [
      "clojurescript",
      "re-frame"
    ],
    "description": "Tools for working with re-frame ClojureScript projects",
    "license": "EPL-2.0",
    "web": "https://github.com/rosado/reframe.nim"
  },
  {
    "name": "edn",
    "url": "https://github.com/rosado/edn.nim",
    "method": "git",
    "tags": [
      "edn",
      "clojure"
    ],
    "description": "EDN and Clojure parser",
    "license": "EPL-2.0",
    "web": "https://github.com/rosado/edn.nim"
  },
  {
    "name": "easings",
    "url": "https://github.com/juancarlospaco/nim-easings",
    "method": "git",
    "tags": [
      "easings",
      "math"
    ],
    "description": "Robert Penner Easing Functions for Nim",
    "license": "MIT",
    "web": "https://github.com/juancarlospaco/nim-easings"
  },
  {
    "name": "euclidean",
    "url": "https://github.com/juancarlospaco/nim-euclidean",
    "method": "git",
    "tags": [
      "euclidean",
      "modulo",
      "division",
      "math"
    ],
    "description": "Euclidean Division & Euclidean Modulo",
    "license": "MIT",
    "web": "https://github.com/juancarlospaco/nim-euclidean"
  },
  {
    "name": "fletcher",
    "url": "https://github.com/Akito13/nim-fletcher",
    "method": "git",
    "tags": [
      "algorithm",
      "checksum",
      "hash",
      "adler",
      "crc",
      "crc32",
      "embedded"
    ],
    "description": "Implementation of the Fletcher checksum algorithm.",
    "license": "GPLv3+",
    "web": "https://github.com/Akito13/nim-fletcher"
  },
  {
    "name": "Xors3D",
    "url": "https://github.com/Guevara-chan/Xors3D-for-Nim",
    "method": "git",
    "tags": [
      "3d",
      "game",
      "engine",
      "dx9",
      "graphics"
    ],
    "description": "Blitz3D-esque DX9 engine for Nim",
    "license": "MIT",
    "web": "https://github.com/Guevara-chan/Xors3D-for-Nim"
  },
  {
    "name": "constants",
    "url": "https://github.com/juancarlospaco/nim-constants",
    "method": "git",
    "tags": [
      "math",
      "physics",
      "chemistry",
      "biology",
      "engineering",
      "science"
    ],
    "description": "Mathematical numerical named static constants useful for different disciplines",
    "license": "MIT",
    "web": "https://github.com/juancarlospaco/nim-constants"
  },
  {
    "name": "pager",
    "url": "https://git.sr.ht/~reesmichael1/nim-pager",
    "method": "git",
    "tags": [
      "pager",
      "paging",
      "less",
      "more"
    ],
    "description": "A simple library for paging, similar to less",
    "license": "GPL-3.0",
    "web": "https://git.sr.ht/~reesmichael1/nim-pager"
  },
  {
    "name": "procs",
    "url": "https://github.com/c-blake/procs",
    "method": "git",
    "tags": [
      "library",
      "terminal",
      "cli",
      "binary",
      "linux",
      "unix",
      "bsd"
    ],
    "description": "Unix process&system query&formatting library&multi-command CLI in Nim",
    "license": "MIT",
    "web": "https://github.com/c-blake/procs"
  },
  {
    "name": "laser",
    "url": "https://github.com/numforge/laser",
    "method": "git",
    "tags": [
      "parallel",
      "simd"
    ],
    "description": "High Performance Computing and Image Toolbox: SIMD, JIT Assembler, OpenMP, runtime CPU feature detection, optimised machine learning primitives",
    "license": "Apache License 2.0",
    "web": "https://github.com/numforge/laser"
  },
  {
    "name": "libssh",
    "url": "https://github.com/dariolah/libssh-nim",
    "method": "git",
    "tags": [
      "ssh",
      "libssh"
    ],
    "description": "libssh FFI bindings",
    "license": "MIT",
    "web": "https://github.com/dariolah/libssh-nim"
  },
  {
    "name": "wZeeGrid",
    "url": "https://github.com/bunkford/wZeeGrid",
    "method": "git",
    "tags": [
      "library",
      "windows",
      "gui",
      "ui",
      "wnim"
    ],
    "description": "Grid plugin for wNim.",
    "license": "MIT",
    "web": "https://github.com/bunkford/wZeeGrid",
    "doc": "https://bunkford.github.io/wZeeGrid/wZeeGrid.html"
  },
  {
    "name": "wChart",
    "url": "https://github.com/bunkford/wChart",
    "method": "git",
    "tags": [
      "library",
      "windows",
      "gui",
      "ui",
      "wnim"
    ],
    "description": "Chart plugin for wNim.",
    "license": "MIT",
    "web": "https://github.com/bunkford/wChart",
    "doc": "https://bunkford.github.io/wChart/wChart.html"
  },
  {
    "name": "stacks",
    "url": "https://github.com/rustomax/nim-stacks",
    "method": "git",
    "tags": [
      "stack",
      "data-structure"
    ],
    "description": "Pure Nim stack implementation based on sequences.",
    "license": "MIT",
    "web": "https://github.com/rustomax/nim-stacks"
  },
  {
    "name": "mustache",
    "url": "https://github.com/soasme/nim-mustache",
    "method": "git",
    "tags": [
      "mustache",
      "template"
    ],
    "description": "Mustache in Nim",
    "license": "MIT",
    "web": "https://github.com/soasme/nim-mustache"
  },
  {
    "name": "sigv4",
    "url": "https://github.com/disruptek/sigv4",
    "method": "git",
    "tags": [
      "1.0.0"
    ],
    "description": "Amazon Web Services Signature Version 4",
    "license": "MIT",
    "web": "https://github.com/disruptek/sigv4"
  },
  {
    "name": "openapi",
    "url": "https://github.com/disruptek/openapi",
    "method": "git",
    "tags": [
      "api",
      "openapi",
      "rest",
      "cloud"
    ],
    "description": "OpenAPI Code Generator",
    "license": "MIT",
    "web": "https://github.com/disruptek/openapi"
  },
  {
    "name": "atoz",
    "url": "https://github.com/disruptek/atoz",
    "method": "git",
    "tags": [
      "aws",
      "api",
      "cloud",
      "amazon"
    ],
    "description": "Amazon Web Services (AWS) APIs",
    "license": "MIT",
    "web": "https://github.com/disruptek/atoz"
  },
  {
    "name": "nimga",
    "url": "https://github.com/toshikiohnogi/nimga",
    "method": "git",
    "tags": [
      "GeneticAlgorithm",
      "nimga"
    ],
    "description": "Genetic Algorithm Library for Nim.",
    "license": "MIT",
    "web": "https://github.com/toshikiohnogi/nimga"
  },
  {
    "name": "foreach",
    "url": "https://github.com/disruptek/foreach",
    "method": "git",
    "tags": [
      "macro",
      "syntax",
      "sugar"
    ],
    "description": "A sugary for loop with syntax for typechecking loop variables",
    "license": "MIT",
    "web": "https://github.com/disruptek/foreach"
  },
  {
    "name": "monit",
    "url": "https://github.com/jiro4989/monit",
    "method": "git",
    "tags": [
      "cli",
      "task-runner",
      "developer-tools",
      "automation"
    ],
    "description": "A simple task runner. Run tasks and watch file changes with custom paths.",
    "license": "MIT",
    "web": "https://github.com/jiro4989/monit"
  },
  {
    "name": "termnovel",
    "url": "https://github.com/jiro4989/termnovel",
    "method": "git",
    "tags": [
      "cli",
      "novel",
      "tui"
    ],
    "description": "A command that to read novel on terminal",
    "license": "MIT",
    "web": "https://github.com/jiro4989/termnovel"
  },
  {
    "name": "htmlview",
    "url": "https://github.com/yuchunzhou/htmlview",
    "method": "git",
    "tags": [
      "html",
      "browser"
    ],
    "description": "View the offline or online html page in browser",
    "license": "MIT",
    "web": "https://github.com/yuchunzhou/htmlview"
  },
  {
    "name": "tcping",
    "url": "https://github.com/pdrb/tcping",
    "method": "git",
    "tags": [
      "ping,",
      "tcp,",
      "tcping"
    ],
    "description": "Ping hosts using tcp packets",
    "license": "MIT",
    "web": "https://github.com/pdrb/tcping"
  },
  {
    "name": "pcgbasic",
    "url": "https://github.com/rockcavera/pcgbasic",
    "method": "git",
    "tags": [
      "pcg",
      "rng",
      "prng",
      "random"
    ],
    "description": "Permuted Congruential Generator (PCG) Random Number Generation (RNG) for Nim.",
    "license": "MIT",
    "web": "https://github.com/rockcavera/pcgbasic"
  },
  {
    "name": "funchook",
    "url": "https://github.com/ba0f3/funchook.nim",
    "method": "git",
    "tags": [
      "hook,",
      "hooking"
    ],
    "description": "funchook wrapper",
    "license": "GPLv2",
    "web": "https://github.com/ba0f3/funchook.nim"
  },
  {
    "name": "sunvox",
    "url": "https://github.com/exelotl/nim-sunvox",
    "method": "git",
    "tags": [
      "music",
      "audio",
      "sound",
      "synthesizer"
    ],
    "description": "Bindings for SunVox modular synthesizer",
    "license": "0BSD",
    "web": "https://github.com/exelotl/nim-sunvox"
  },
  {
    "name": "gcplat",
    "url": "https://github.com/disruptek/gcplat",
    "method": "git",
    "tags": [
      "google",
      "cloud",
      "platform",
      "api",
      "rest",
      "openapi",
      "web"
    ],
    "description": "Google Cloud Platform (GCP) APIs",
    "license": "MIT",
    "web": "https://github.com/disruptek/gcplat"
  },
  {
    "name": "bluu",
    "url": "https://github.com/disruptek/bluu",
    "method": "git",
    "tags": [
      "microsoft",
      "azure",
      "cloud",
      "api",
      "rest",
      "openapi",
      "web"
    ],
    "description": "Microsoft Azure Cloud Computing Platform and Services (MAC) APIs",
    "license": "MIT",
    "web": "https://github.com/disruptek/bluu"
  },
  {
    "name": "the_nim_alliance",
    "url": "https://github.com/tervay/the-nim-alliance",
    "method": "git",
    "tags": [
      "FRC",
      "FIRST",
      "the-blue-alliance",
      "TBA"
    ],
    "description": "A Nim wrapper for TheBlueAlliance",
    "license": "MIT",
    "web": "https://github.com/tervay/the-nim-alliance"
  },
  {
    "name": "passgen",
    "url": "https://github.com/rustomax/nim-passgen",
    "method": "git",
    "tags": [
      "password-generator"
    ],
    "description": "Password generation library in Nim",
    "license": "MIT",
    "web": "https://github.com/rustomax/nim-passgen"
  },
  {
    "name": "PPM",
    "url": "https://github.com/LemonHX/PPM-Nim",
    "method": "git",
    "tags": [
      "graphics",
      "image"
    ],
    "description": "lib for ppm image",
    "license": "LXXSDT-MIT",
    "web": "https://github.com/LemonHX/PPM-Nim"
  },
  {
    "name": "fwrite",
    "url": "https://github.com/pdrb/nim-fwrite",
    "method": "git",
    "tags": [
      "create,",
      "file,",
      "write,",
      "fwrite"
    ],
    "description": "Create files of the desired size",
    "license": "MIT",
    "web": "https://github.com/pdrb/nim-fwrite"
  },
  {
    "name": "simplediff",
    "url": "https://git.sr.ht/~reesmichael1/nim-simplediff",
    "method": "git",
    "tags": [
      "diff",
      "simplediff"
    ],
    "description": "A library for straightforward diff calculation",
    "license": "GPL-3.0",
    "web": "https://git.sr.ht/~reesmichael1/nim-simplediff"
  },
  {
    "name": "xcm",
    "url": "https://github.com/SolitudeSF/xcm",
    "method": "git",
    "tags": [
      "color",
      "x11"
    ],
    "description": "Color management utility for X",
    "license": "MIT",
    "web": "https://github.com/SolitudeSF/xcm"
  },
  {
    "name": "bearssl",
    "url": "https://github.com/status-im/nim-bearssl",
    "method": "git",
    "tags": [
      "crypto",
      "hashes",
      "ciphers",
      "ssl",
      "tls"
    ],
    "description": "Bindings to BearSSL library",
    "license": "Apache License 2.0",
    "web": "https://github.com/status-im/nim-bearssl"
  },
  {
    "name": "schedules",
    "url": "https://github.com/soasme/nim-schedules",
    "method": "git",
    "tags": [
      "scheduler",
      "schedules",
      "job",
      "task",
      "cron",
      "interval"
    ],
    "description": "A Nim scheduler library that lets you kick off jobs at regular intervals.",
    "license": "MIT",
    "web": "https://github.com/soasme/nim-schedules"
  },
  {
    "name": "nimlevenshtein",
    "url": "https://github.com/oswjk/nimlevenshtein",
    "method": "git",
    "tags": [
      "levenshtein",
      "similarity",
      "string"
    ],
    "description": "The Levenshtein Nim module contains functions for fast computation of Levenshtein distance and string similarity.",
    "license": "GPLv2"
  },
  {
    "name": "randpw",
    "url": "https://github.com/pdrb/nim-randpw",
    "method": "git",
    "tags": [
      "random",
      "password",
      "passphrase",
      "randpw"
    ],
    "description": "Random password and passphrase generator",
    "license": "MIT",
    "web": "https://github.com/pdrb/nim-randpw"
  },
  {
    "name": "timeit",
    "url": "https://github.com/xflywind/timeit",
    "method": "git",
    "tags": [
      "timeit",
      "bench"
    ],
    "description": "measuring execution times written in nim.",
    "license": "MIT",
    "web": "https://github.com/xflywind/timeit"
  },
  {
    "name": "manu",
    "url": "https://github.com/b3liever/manu",
    "method": "git",
    "tags": [
      "matrix",
      "linear-algebra",
      "scientific"
    ],
    "description": "Nim Matrix library",
    "license": "MIT",
    "web": "https://github.com/b3liever/manu"
  },
  {
    "name": "jscanvas",
    "url": "https://github.com/b3liever/jscanvas",
    "method": "git",
    "tags": [
      "html5",
      "canvas",
      "drawing",
      "graphics",
      "rendering",
      "browser",
      "javascript"
    ],
    "description": "A Nim wrapper for the Canvas API",
    "license": "MIT",
    "web": "https://github.com/b3liever/jscanvas"
  },
  {
    "name": "looper",
    "url": "https://github.com/b3liever/looper",
    "method": "git",
    "tags": [
      "loop",
      "iterator",
      "zip",
      "enumerate"
    ],
    "description": "For loop macros for Nim",
    "license": "MIT",
    "web": "https://github.com/b3liever/looper"
  },
  {
    "name": "protocoled",
    "url": "https://github.com/b3liever/protocoled",
    "method": "git",
    "tags": [
      "interface"
    ],
    "description": "An interface macro for Nim",
    "license": "MIT",
    "web": "https://github.com/b3liever/protocoled"
  },
  {
    "name": "eminim",
    "url": "https://github.com/b3liever/eminim",
    "method": "git",
    "tags": [
      "json",
      "marshal",
      "deserialize"
    ],
    "description": "JSON deserialization macro for Nim",
    "license": "MIT",
    "web": "https://github.com/b3liever/eminim"
  },
  {
    "name": "golden",
    "url": "https://github.com/disruptek/golden",
    "method": "git",
    "tags": [
      "benchmark",
      "profile",
      "golden",
      "runtime",
      "run",
      "profiling",
      "bench",
      "speed"
    ],
    "description": "a benchmark tool",
    "license": "MIT",
    "web": "https://github.com/disruptek/golden"
  },
  {
    "name": "nimgit2",
    "url": "https://github.com/genotrance/nimgit2",
    "method": "git",
    "tags": [
      "git",
      "wrapper",
      "libgit2",
      "binding"
    ],
    "description": "libgit2 wrapper for Nim",
    "license": "MIT",
    "web": "https://github.com/genotrance/nimgit2"
  },
  {
    "name": "rainbow",
    "url": "https://github.com/thebigbaron/rainbow",
    "method": "git",
    "tags": [
      "library",
      "256-colors",
      "cli"
    ],
    "description": "256 colors for shell",
    "license": "MIT",
    "web": "https://github.com/thebigbaron/rainbow"
  },
  {
    "name": "rtree",
    "url": "https://github.com/stefansalewski/RTree",
    "method": "git",
    "tags": [
      "library"
    ],
    "description": "R-Tree",
    "license": "MIT",
    "web": "https://github.com/stefansalewski/RTree"
  },
  {
    "name": "winversion",
    "url": "https://github.com/rockcavera/winversion",
    "method": "git",
    "tags": [
      "windows",
      "version"
    ],
    "description": "This package allows you to determine the running version of the Windows operating system.",
    "license": "MIT",
    "web": "https://github.com/rockcavera/winversion"
  },
  {
    "name": "npg",
    "url": "https://github.com/rustomax/npg",
    "method": "git",
    "tags": [
      "password-generator",
      "password",
      "cli"
    ],
    "description": "Password generator in Nim",
    "license": "MIT",
    "web": "https://github.com/rustomax/npg"
  },
  {
    "name": "nimodpi",
    "url": "https://github.com/mikra01/nimodpi",
    "method": "git",
    "tags": [
      "oracle",
      "odpi-c",
      "wrapper"
    ],
    "description": "oracle odpi-c wrapper for Nim",
    "license": "MIT",
    "web": "https://github.com/mikra01/nimodpi"
  },
  {
    "name": "bump",
    "url": "https://github.com/disruptek/bump",
    "method": "git",
    "tags": [
      "nimble",
      "bump",
      "release",
      "tag",
      "package",
      "tool"
    ],
    "description": "a tiny tool to bump nimble versions",
    "license": "MIT",
    "web": "https://github.com/disruptek/bump"
  },
  {
    "name": "swayipc",
    "url": "https://github.com/disruptek/swayipc",
    "method": "git",
    "tags": [
      "wayland",
      "sway",
      "i3",
      "ipc",
      "i3ipc",
      "swaymsg",
      "x11",
      "swaywm"
    ],
    "description": "IPC interface to sway (or i3) compositors",
    "license": "MIT",
    "web": "https://github.com/disruptek/swayipc"
  },
  {
    "name": "nimpmda",
    "url": "https://github.com/jasonk000/nimpmda",
    "method": "git",
    "tags": [
      "pcp",
      "pmda",
      "performance",
      "libpcp",
      "libpmda"
    ],
    "description": "PCP PMDA module bindings",
    "license": "MIT",
    "web": "https://github.com/jasonk000/nimpmda"
  },
  {
    "name": "nimbpf",
    "url": "https://github.com/jasonk000/nimbpf",
    "method": "git",
    "tags": [
      "libbpf",
      "ebpf",
      "bpf"
    ],
    "description": "libbpf for nim",
    "license": "MIT",
    "web": "https://github.com/jasonk000/nimbpf"
  },
  {
    "name": "pine",
    "url": "https://github.com/thebigbaron/pine",
    "method": "git",
    "tags": [
      "static",
      "site",
      "generator"
    ],
    "description": "Nim Static Blog & Site Generator",
    "license": "MIT",
    "web": "https://github.com/thebigbaron/pine"
  },
  {
    "name": "ginger",
    "url": "https://github.com/Vindaar/ginger",
    "method": "git",
    "tags": [
      "library",
      "cairo",
      "graphics",
      "plotting"
    ],
    "description": "A Grid (R) like package in Nim",
    "license": "MIT",
    "web": "https://github.com/Vindaar/ginger"
  },
  {
    "name": "ggplotnim",
    "url": "https://github.com/Vindaar/ggplotnim",
    "method": "git",
    "tags": [
      "library",
      "grammar of graphics",
      "gog",
      "ggplot2",
      "plotting",
      "graphics",
      "dataframe"
    ],
    "description": "A port of ggplot2 for Nim",
    "license": "MIT",
    "web": "https://github.com/Vindaar/ggplotnim"
  },
  {
    "name": "owo",
    "url": "https://github.com/lmariscal/owo",
    "method": "git",
    "tags": [
      "fun",
      "utility"
    ],
    "description": "OwO text convewtew fow Nim",
    "license": "MIT",
    "web": "https://github.com/lmariscal/owo"
  },
  {
    "name": "NimTacToe",
    "url": "https://github.com/JesterOrNot/Nim-Tac-Toe",
    "method": "git",
    "tags": [
      "no"
    ],
    "description": "A new awesome nimble package",
    "license": "MIT",
    "web": "https://github.com/JesterOrNot/Nim-Tac-Toe"
  },
  {
    "name": "nimagehide",
    "url": "https://github.com/MnlPhlp/nimagehide",
    "method": "git",
    "tags": [
      "library",
      "cli",
      "staganography",
      "image",
      "hide",
      "secret"
    ],
    "description": "A library to hide data in images. Usable as library or cli tool.",
    "license": "MIT",
    "web": "https://github.com/MnlPhlp/nimagehide"
  },
  {
    "name": "srv",
    "url": "https://github.com/me7/srv",
    "method": "git",
    "tags": [
      "web-server"
    ],
    "description": "A tiny static file web server.",
    "license": "MIT",
    "web": "https://github.com/me7/srv"
  },
  {
    "name": "autotyper",
    "url": "https://github.com/kijowski/autotyper",
    "method": "git",
    "tags": [
      "terminal",
      "cli",
      "typing-emulator"
    ],
    "description": "Keyboard typing emulator",
    "license": "MIT",
    "web": "https://github.com/kijowski/autotyper"
  },
  {
    "name": "dnsprotec",
    "url": "https://github.com/juancarlospaco/nim-dnsprotec",
    "method": "git",
    "tags": [
      "dns",
      "hosts"
    ],
    "description": "DNS /etc/hosts file manager, Block 1 Million malicious domains with 1 command",
    "license": "MIT",
    "web": "https://github.com/juancarlospaco/nim-dnsprotec"
  },
  {
    "name": "nimgraphql",
    "url": "https://github.com/genotrance/nimgraphql",
    "method": "git",
    "tags": [
      "graphql"
    ],
    "description": "libgraphqlparser wrapper for Nim",
    "license": "MIT",
    "web": "https://github.com/genotrance/nimgraphql"
  },
  {
    "name": "fastcgi",
    "url": "https://github.com/ba0f3/fastcgi.nim",
    "method": "git",
    "tags": [
      "fastcgi",
      "fcgi",
      "cgi"
    ],
    "description": "FastCGI library for Nim",
    "license": "MIT",
    "web": "https://github.com/ba0f3/fastcgi.nim"
  },
  {
    "name": "chonker",
    "url": "https://github.com/juancarlospaco/nim-chonker",
    "method": "git",
    "tags": [
      "arch",
      "linux",
      "pacman"
    ],
    "description": "Arch Linux Pacman Optimizer",
    "license": "MIT",
    "web": "https://github.com/juancarlospaco/nim-chonker"
  },
  {
    "name": "maze",
    "url": "https://github.com/jiro4989/maze",
    "method": "git",
    "tags": [
      "maze",
      "cli",
      "library",
      "algorithm"
    ],
    "description": "A command and library to generate mazes",
    "license": "MIT",
    "web": "https://github.com/jiro4989/maze"
  },
  {
    "name": "monocypher",
    "url": "https://github.com/markspanbroek/monocypher.nim",
    "method": "git",
    "tags": [
      "monocypher",
      "crypto"
    ],
    "description": "Monocypher",
    "license": "MIT",
    "web": "https://github.com/markspanbroek/monocypher.nim"
  },
  {
    "name": "cli_menu",
    "url": "https://github.com/MnlPhlp/cli_menu",
    "method": "git",
    "tags": [
      "menu",
      "library",
      "cli",
      "interactive",
      "userinput"
    ],
    "description": "A library to create interactive commandline menus without writing boilerplate code.",
    "license": "MIT",
    "web": "https://github.com/MnlPhlp/cli_menu"
  },
  {
    "name": "libu2f",
    "url": "https://github.com/FedericoCeratto/nim-libu2f",
    "method": "git",
    "tags": [
      "u2f",
      "library",
      "security",
      "authentication",
      "fido"
    ],
    "description": "A wrapper for libu2f, a library for FIDO/U2F",
    "license": "LGPLv3",
    "web": "https://github.com/FedericoCeratto/nim-libu2f"
  },
  {
    "name": "sim",
    "url": "https://github.com/ba0f3/sim.nim",
    "method": "git",
    "tags": [
      "config",
      "parser",
      "parsing"
    ],
    "description": "Parse config by defining an object",
    "license": "MIT",
    "web": "https://github.com/ba0f3/sim.nim"
  },
  {
    "name": "redpool",
    "url": "https://github.com/zedeus/redpool",
    "method": "git",
    "tags": [
      "redis",
      "pool"
    ],
    "description": "Redis connection pool",
    "license": "MIT",
    "web": "https://github.com/zedeus/redpool"
  },
  {
    "name": "bson",
    "url": "https://github.com/JohnAD/bson",
    "method": "git",
    "tags": [
      "bson",
      "serialize",
      "parser",
      "json"
    ],
    "description": "BSON Binary JSON Serialization",
    "license": "MIT",
    "web": "https://github.com/JohnAD/bson"
  },
  {
    "name": "mongopool",
    "url": "https://github.com/JohnAD/mongopool",
    "method": "git",
    "tags": [
      "mongodb",
      "mongo",
      "database",
      "driver",
      "client",
      "nosql"
    ],
    "description": "MongoDb pooled driver",
    "license": "MIT",
    "web": "https://github.com/JohnAD/mongopool"
  },
  {
    "name": "euwren",
    "url": "https://github.com/liquid600pgm/euwren",
    "method": "git",
    "tags": [
      "wren",
      "embedded",
      "scripting",
      "language",
      "wrapper"
    ],
    "description": "High-level Wren wrapper",
    "license": "MIT",
    "web": "https://github.com/liquid600pgm/euwren"
  },
  {
    "name": "leveldb",
    "url": "https://github.com/zielmicha/leveldb.nim",
    "method": "git",
    "tags": [
      "leveldb",
      "database"
    ],
    "description": "LevelDB bindings",
    "license": "MIT",
    "web": "https://github.com/zielmicha/leveldb.nim",
    "doc": "https://zielmicha.github.io/leveldb.nim/"
  },
  {
    "name": "requirementstxt",
    "url": "https://github.com/juancarlospaco/nim-requirementstxt",
    "method": "git",
    "tags": [
      "python",
      "pip",
      "requirements"
    ],
    "description": "Python requirements.txt generic parser for Nim",
    "license": "MIT",
    "web": "https://github.com/juancarlospaco/nim-requirementstxt"
  },
  {
    "name": "edens",
    "url": "https://github.com/jiro4989/edens",
    "method": "git",
    "tags": [
      "cli",
      "command",
      "encode",
      "decode",
      "joke"
    ],
    "description": "A command to encode / decode text with your dictionary",
    "license": "MIT",
    "web": "https://github.com/jiro4989/edens"
  },
  {
    "name": "argon2",
    "url": "https://github.com/Ahrotahn/argon2",
    "method": "git",
    "tags": [
      "argon2",
      "crypto",
      "hash",
      "library",
      "password",
      "wrapper"
    ],
    "description": "A nim wrapper for the Argon2 hashing library",
    "license": "MIT",
    "web": "https://github.com/Ahrotahn/argon2"
  },
  {
    "name": "nap",
    "url": "https://github.com/madprops/nap",
    "method": "git",
    "tags": [
      "arguments",
      "parser",
      "opts",
      "library"
    ],
    "description": "Argument parser",
    "license": "MIT",
    "web": "https://github.com/madprops/nap"
  },
  {
    "name": "illwill_unsafe",
    "url": "https://github.com/matthewjcavalier/illwill_unsafe",
    "method": "git",
    "tags": [
      "illWill_fork",
      "terminal",
      "ncurses"
    ],
    "description": "A fork of John Novak (john@johnnovak.net)'s illwill package that is less safe numbers wise",
    "license": "WTFPL",
    "web": "https://github.com/matthewjcavalier/illwill_unsafe"
  },
  {
    "name": "sparkline",
    "url": "https://github.com/aquilax/sparkline-nim",
    "method": "git",
    "tags": [
      "library",
      "sparkline",
      "console"
    ],
    "description": "Sparkline library",
    "license": "MIT",
    "web": "https://github.com/aquilax/sparkline-nim"
  },
  {
    "name": "readfq",
    "url": "https://github.com/andreas-wilm/nimreadfq",
    "method": "git",
    "tags": [
      "fasta",
      "fastq",
      "parser",
      "kseq",
      "readfq"
    ],
    "description": "Wrapper for Heng Li's kseq",
    "license": "MIT",
    "web": "https://github.com/andreas-wilm/nimreadfq"
  },
  {
    "name": "googlesearch",
    "url": "https://github.com/xyb/googlesearch.nim",
    "method": "git",
    "tags": [
      "google",
      "search"
    ],
    "description": "library for scraping google search results",
    "license": "MIT",
    "web": "https://github.com/xyb/googlesearch.nim",
    "doc": "https://xyb.github.io/googlesearch.nim/"
  },
  {
    "name": "rdgui",
    "url": "https://github.com/liquid600pgm/rdgui",
    "method": "git",
    "tags": [
      "modular",
      "retained",
      "gui",
      "toolkit"
    ],
    "description": "A modular GUI toolkit for rapid",
    "license": "MIT",
    "web": "https://github.com/liquid600pgm/rdgui"
  },
  {
    "name": "asciitype",
    "url": "https://github.com/chocobo333/asciitype",
    "method": "git",
    "tags": [
      "library"
    ],
    "description": "This module performs character tests.",
    "license": "MIT",
    "web": "https://github.com/chocobo333/asciitype"
  },
  {
    "name": "gen",
    "url": "https://github.com/Adeohluwa/gen",
    "method": "git",
    "tags": [
      "library",
      "jester",
      "boilerplate",
      "generator"
    ],
    "description": "Boilerplate generator for Jester web framework",
    "license": "MIT",
    "web": "https://github.com/Adeohluwa/gen"
  },
  {
    "name": "chronopipe",
    "url": "https://github.com/williamd1k0/chrono",
    "method": "git",
    "tags": [
      "cli",
      "timer",
      "pipe"
    ],
    "description": "Show start/end datetime and duration of a command-line process using pipe.",
    "license": "MIT",
    "web": "https://github.com/williamd1k0/chrono"
  },
  {
    "name": "simple_parseopt",
    "url": "https://github.com/onelivesleft/simple_parseopt",
    "method": "git",
    "tags": [
      "parseopt",
      "command",
      "line",
      "simple",
      "option",
      "argument",
      "parameter",
      "options",
      "arguments",
      "parameters",
      "library"
    ],
    "description": "Nim module which provides clean, zero-effort command line parsing.",
    "license": "MIT",
    "web": "https://github.com/onelivesleft/simple_parseopt"
  },
  {
    "name": "github",
    "url": "https://github.com/disruptek/github",
    "method": "git",
    "tags": [
      "github",
      "api",
      "rest",
      "openapi",
      "client",
      "http",
      "library"
    ],
    "description": "github api",
    "license": "MIT",
    "web": "https://github.com/disruptek/github"
  },
  {
    "name": "nimnoise",
    "url": "https://github.com/blakeanedved/nimnoise",
    "method": "git",
    "tags": [
      "nimnoise",
      "noise",
      "coherent",
      "libnoise",
      "library"
    ],
    "description": "A port of libnoise into pure nim, heavily inspired by Libnoise.Unity, but true to the original Libnoise",
    "license": "MIT",
    "web": "https://github.com/blakeanedved/nimnoise",
    "doc": "https://lib-nimnoise.web.app/"
  },
  {
    "name": "mcmurry",
    "url": "https://github.com/chocobo333/mcmurry",
    "method": "git",
    "tags": [
      "parser",
      "parsergenerator",
      "library",
      "lexer"
    ],
    "description": "A module for generating lexer/parser.",
    "license": "MIT",
    "web": "https://github.com/chocobo333/mcmurry"
  },
  {
    "name": "stones",
    "url": "https://github.com/binhonglee/stones",
    "method": "git",
    "tags": [
      "library",
      "tools",
      "string",
      "hashset",
      "table",
      "log"
    ],
    "description": "A library of useful functions and tools for nim.",
    "license": "MIT",
    "web": "https://github.com/binhonglee/stones"
  },
  {
    "name": "kaitai_struct_nim_runtime",
    "url": "https://github.com/kaitai-io/kaitai_struct_nim_runtime",
    "method": "git",
    "tags": [
      "library"
    ],
    "description": "Kaitai Struct runtime library for Nim",
    "license": "MIT",
    "web": "https://github.com/kaitai-io/kaitai_struct_nim_runtime"
  },
  {
    "name": "docx",
    "url": "https://github.com/xflywind/docx",
    "method": "git",
    "tags": [
      "docx",
      "reader"
    ],
    "description": "A simple docx reader.",
    "license": "MIT",
    "web": "https://github.com/xflywind/docx"
  },
  {
    "name": "word2vec",
    "url": "https://github.com/treeform/word2vec",
    "method": "git",
    "tags": [
      "nlp",
      "natural-language-processing"
    ],
    "description": "Word2vec implemented in nim.",
    "license": "MIT",
    "web": "https://github.com/treeform/word2vec"
  },
  {
    "name": "steganography",
    "url": "https://github.com/treeform/steganography",
    "method": "git",
    "tags": [
      "images",
      "cryptography"
    ],
    "description": "Steganography - hide data inside an image.",
    "license": "MIT",
    "web": "https://github.com/treeform/steganography"
  },
  {
    "name": "mpeg",
    "url": "https://github.com/treeform/mpeg",
    "method": "git",
    "tags": [
      "video",
      "formats",
      "file"
    ],
    "description": "Nim wrapper for pl_mpeg single header mpeg library.",
    "license": "MIT",
    "web": "https://github.com/treeform/mpeg"
  },
  {
    "name": "mddoc",
    "url": "https://github.com/treeform/mddoc",
    "method": "git",
    "tags": [
      "documentation",
      "markdown"
    ],
    "description": "Generated Nim's API docs in markdown for github's README.md files. Great for small libraries with simple APIs.",
    "license": "MIT",
    "web": "https://github.com/treeform/mddoc"
  },
  {
    "name": "digitalocean",
    "url": "https://github.com/treeform/digitalocean",
    "method": "git",
    "tags": [
      "digitalocean",
      "servers",
      "api"
    ],
    "description": "Wrapper for DigitalOcean HTTP API.",
    "license": "MIT",
    "web": "https://github.com/treeform/digitalocean"
  },
  {
    "name": "synthesis",
    "url": "https://github.com/mratsim/Synthesis",
    "method": "git",
    "tags": [
      "finite-state-machine",
      "state-machine",
      "fsm",
      "event-driven",
      "reactive-programming",
      "embedded",
      "actor"
    ],
    "description": "A compile-time, compact, fast, without allocation, state-machine generator.",
    "license": "MIT or Apache License 2.0",
    "web": "https://github.com/mratsim/Synthesis"
  },
  {
    "name": "weave",
    "url": "https://github.com/mratsim/weave",
    "method": "git",
    "tags": [
      "multithreading",
      "parallelism",
      "task-scheduler",
      "scheduler",
      "runtime",
      "task-parallelism",
      "data-parallelism",
      "threadpool"
    ],
    "description": "a state-of-the-art ùultithreading runtime",
    "license": "MIT or Apache License 2.0",
    "web": "https://github.com/mratsim/weave"
  },
  {
    "name": "anycase",
    "url": "https://github.com/lamartire/anycase",
    "method": "git",
    "tags": [
      "camelcase",
      "kebabcase",
      "snakecase",
      "case"
    ],
    "description": "Convert strings to any case",
    "license": "MIT",
    "web": "https://github.com/lamartire/anycase"
  },
  {
    "name": "libbacktrace",
    "url": "https://github.com/status-im/nim-libbacktrace",
    "method": "git",
    "tags": [
      "library",
      "wrapper"
    ],
    "description": "Nim wrapper for libbacktrace",
    "license": "Apache License 2.0 or MIT",
    "web": "https://github.com/status-im/nim-libbacktrace"
  },
  {
    "name": "gdbmc",
    "url": "https://github.com/vycb/gdbmc.nim",
    "method": "git",
    "tags": [
      "gdbm",
      "key-value",
      "nosql",
      "library",
      "wrapper"
    ],
    "description": "This library is a wrapper to C GDBM library",
    "license": "MIT",
    "web": "https://github.com/vycb/gdbmc.nim"
  },
  {
    "name": "diff",
    "url": "https://github.com/mark-summerfield/diff",
    "method": "git",
    "tags": [
      "diff",
      "sequencematcher"
    ],
    "description": "Library for finding the differences between two sequences",
    "license": "Apache-2.0",
    "web": "https://github.com/mark-summerfield/diff"
  },
  {
    "name": "diffoutput",
    "url": "https://github.com/JohnAD/diffoutput",
    "method": "git",
    "tags": [
      "diff",
      "stringification",
      "reversal"
    ],
    "description": "Collection of Diff stringifications (and reversals)",
    "license": "MIT",
    "web": "https://github.com/JohnAD/diffoutput"
  },
  {
    "name": "importc_helpers",
    "url": "https://github.com/fredrikhr/nim-importc-helpers.git",
    "method": "git",
    "tags": [
      "import",
      "c",
      "helper"
    ],
    "description": "Helpers for supporting and simplifying import of symbols from C into Nim",
    "license": "MIT",
    "web": "https://github.com/fredrikhr/nim-importc-helpers"
  },
  {
    "name": "taps",
    "url": "https://git.sr.ht/~ehmry/nim_taps",
    "method": "git",
    "tags": [
      "networking",
      "udp",
      "tcp",
      "sctp"
    ],
    "description": "Transport Services Interface",
    "license": "BSD-3-Clause",
    "web": "https://datatracker.ietf.org/wg/taps/about/"
  },
  {
    "name": "validator",
    "url": "https://github.com/Adeohluwa/validator",
    "method": "git",
    "tags": [
      "strings",
      "validation",
      "types"
    ],
    "description": "Functions for string validation",
    "license": "MIT",
    "web": "https://github.com/Adeohluwa/validator"
  },
  {
    "name": "simhash",
    "url": "https://github.com/bung87/simhash-nim",
    "method": "git",
    "tags": [
      "simhash",
      "algoritim"
    ],
    "description": "Nim implementation of simhash algoritim",
    "license": "MIT",
    "web": "https://github.com/bung87/simhash-nim"
  },
  {
    "name": "minhash",
    "url": "https://github.com/bung87/minhash",
    "method": "git",
    "tags": [
      "minhash",
      "algoritim"
    ],
    "description": "Nim implementation of minhash algoritim",
    "license": "MIT",
    "web": "https://github.com/bung87/minhash"
  },
  {
    "name": "fasttext",
    "url": "https://github.com/bung87/fastText",
    "method": "git",
    "tags": [
      "nlp,text",
      "process,text",
      "classification"
    ],
    "description": "fastText porting in Nim",
    "license": "MIT",
    "web": "https://github.com/bung87/fastText"
  },
  {
    "name": "woocommerce-api-nim",
    "url": "https://github.com/mrhdias/woocommerce-api-nim",
    "method": "git",
    "tags": [
      "e-commerce",
      "woocommerce",
      "rest-api",
      "wrapper"
    ],
    "description": "A Nim wrapper for the WooCommerce REST API",
    "license": "MIT",
    "web": "https://github.com/mrhdias/woocommerce-api-nim"
  },
  {
    "name": "lq",
    "url": "https://github.com/madprops/lq",
    "method": "git",
    "tags": [
      "directory",
      "file",
      "listing",
      "ls",
      "tree",
      "stats"
    ],
    "description": "Directory listing tool",
    "license": "GPL-2.0",
    "web": "https://github.com/madprops/lq"
  },
  {
    "name": "xlsx",
    "url": "https://github.com/xflywind/xlsx",
    "method": "git",
    "tags": [
      "xlsx",
      "excel",
      "reader"
    ],
    "description": "Read and parse Excel files",
    "license": "MIT",
    "web": "https://github.com/xflywind/xlsx"
  },
  {
    "name": "faker",
    "url": "https://github.com/jiro4989/faker",
    "method": "git",
    "tags": [
      "faker",
      "library",
      "cli",
      "generator",
      "fakedata"
    ],
    "description": "faker is a Nim package that generates fake data for you.",
    "license": "MIT",
    "web": "https://github.com/jiro4989/faker"
  },
  {
    "name": "gyaric",
    "url": "https://github.com/jiro4989/gyaric",
    "method": "git",
    "tags": [
      "joke",
      "library",
      "cli",
      "gyaru",
      "encoder",
      "text"
    ],
    "description": "gyaric is a module to encode/decode text to unreadable gyaru's text.",
    "license": "MIT",
    "web": "https://github.com/jiro4989/gyaric"
  },
  {
    "name": "patgraph",
    "url": "https://github.com/b3liever/patgraph",
    "method": "git",
    "tags": [
      "datastructures",
      "library"
    ],
    "description": "Graph data structure library",
    "license": "MIT",
    "web": "https://github.com/b3liever/patgraph"
  },
  {
    "name": "skbintext",
    "url": "https://github.com/skrylar/skbintext",
    "method": "git",
    "tags": [
      "hexdigest",
      "hexadecimal",
      "binary"
    ],
    "description": "Binary <-> text conversion.",
    "license": "MPL",
    "web": "https://github.com/Skrylar/skbintext"
  },
  {
    "name": "skyhash",
    "url": "https://github.com/Skrylar/skyhash",
    "method": "git",
    "tags": [
      "blake2b",
      "blake2s",
      "spookyhash"
    ],
    "description": "Collection of hash algorithms ported to Nim",
    "license": "CC0",
    "web": "https://github.com/Skrylar/skyhash"
  },
  {
    "name": "gimei",
    "url": "https://github.com/mkanenobu/nim-gimei",
    "method": "git",
    "tags": [
      "japanese",
      "library",
      "unit-testing"
    ],
    "description": "random Japanese name and address generator",
    "license": "MIT",
    "web": "https://github.com/mkanenobu/nim-gimei"
  },
  {
    "name": "envconfig",
    "url": "https://github.com/jiro4989/envconfig",
    "method": "git",
    "tags": [
      "library",
      "config",
      "environment-variables"
    ],
    "description": "envconfig provides a function to get config objects from environment variables.",
    "license": "MIT",
    "web": "https://github.com/jiro4989/envconfig"
  },
  {
    "name": "cache",
    "url": "https://github.com/planety/cached",
    "method": "git",
    "tags": [
      "cache"
    ],
    "description": "A cache library.",
    "license": "MIT",
    "web": "https://github.com/planety/cached"
  },
  {
    "name": "basedOn",
    "url": "https://github.com/KaceCottam/basedOn",
    "method": "git",
    "tags": [
      "nim",
      "object-oriented",
      "tuple",
      "object",
      "functional",
      "syntax",
      "macro",
      "nimble",
      "package"
    ],
    "description": "A library for cleanly creating an object or tuple based on another object or tuple",
    "license": "MIT",
    "web": "https://github.com/KaceCottam/basedOn"
  },
  {
    "name": "onedrive",
    "url": "https://github.com/ThomasTJdev/nim_onedrive",
    "method": "git",
    "tags": [
      "onedrive",
      "cloud"
    ],
    "description": "Get information on files and folders in OneDrive",
    "license": "MIT",
    "web": "https://github.com/ThomasTJdev/nim_onedrive"
  },
  {
    "name": "webdavclient",
    "url": "https://github.com/beshrkayali/webdavclient",
    "method": "git",
    "tags": [
      "webdav",
      "library",
      "async"
    ],
    "description": "WebDAV Client for Nim",
    "license": "MIT",
    "web": "https://github.com/beshrkayali/webdavclient"
  },
  {
    "name": "bcra",
    "url": "https://github.com/juancarlospaco/nim-bcra",
    "method": "git",
    "tags": [
      "argentina",
      "bank",
      "api"
    ],
    "description": "Central Bank of Argentina Gov API Client with debtor corporations info",
    "license": "MIT",
    "web": "https://github.com/juancarlospaco/nim-bcra"
  },
  {
    "name": "socks",
    "url": "https://github.com/FedericoCeratto/nim-socks5",
    "method": "git",
    "tags": [
      "socks",
      "library",
      "networking",
      "socks5"
    ],
    "description": "Socks5 client and server library",
    "license": "MPLv2",
    "web": "https://github.com/FedericoCeratto/nim-socks5"
  },
  {
    "name": "metar",
    "url": "https://github.com/flenniken/metar",
    "method": "git",
    "tags": [
      "metadata",
      "image",
      "python",
      "cli",
      "terminal",
      "library"
    ],
    "description": "Read metadata from jpeg and tiff images.",
    "license": "MIT",
    "web": "https://github.com/flenniken/metar"
  },
  {
    "name": "smnar",
    "url": "https://github.com/juancarlospaco/nim-smnar",
    "method": "git",
    "tags": [
      "argentina",
      "weather",
      "api"
    ],
    "description": "Servicio Meteorologico Nacional Argentina API Client",
    "license": "MIT",
    "web": "https://github.com/juancarlospaco/nim-smnar"
  },
  {
    "name": "saya",
    "alias": "shizuka",
    "url": "https://github.com/Ethosa/saya_nim",
    "method": "git",
    "tags": [
      "abandoned"
    ],
    "description": "Nim framework for VK",
    "license": "LGPLv3",
    "web": "https://github.com/Ethosa/saya_nim"
  },
  {
    "name": "phoon",
    "url": "https://github.com/ducdetronquito/phoon",
    "method": "git",
    "tags": [
      "web",
      "framework",
      "http"
    ],
    "description": "A web framework inspired by ExpressJS 🐇⚡",
    "license": "Public Domain",
    "web": "https://github.com/ducdetronquito/phoon"
  },
  {
    "name": "choosenim",
    "url": "https://github.com/dom96/choosenim",
    "method": "git",
    "tags": [
      "install",
      "multiple",
      "multiplexer",
      "pyenv",
      "rustup",
      "toolchain"
    ],
    "description": "The Nim toolchain installer.",
    "license": "MIT",
    "web": "https://github.com/dom96/choosenim"
  },
  {
    "name": "nimlist",
    "url": "https://github.com/flenniken/nimlist",
    "method": "git",
    "tags": [
      "cli",
      "terminal",
      "html"
    ],
    "description": "View nim packages in your browser.",
    "license": "MIT",
    "web": "https://github.com/flenniken/nimlist"
  },
  {
    "name": "grim",
    "url": "https://github.com/ebran/grim",
    "method": "git",
    "tags": [
      "graph",
      "data",
      "library"
    ],
    "description": "Graphs in nim!",
    "license": "MIT",
    "web": "https://github.com/ebran/grim"
  },
  {
    "name": "retranslator",
    "url": "https://github.com/linksplatform/RegularExpressions.Transformer",
    "method": "git",
    "tags": [
      "regular",
      "expressions",
      "transformer"
    ],
    "description": "Transformer",
    "license": "LGPLv3",
    "web": "https://github.com/linksplatform/RegularExpressions.Transformer"
  },
  {
    "name": "barcode",
    "url": "https://github.com/bunkford/barcode",
    "method": "git",
    "tags": [
      "barcode"
    ],
    "description": "Nim barcode library",
    "license": "MIT",
    "web": "https://github.com/bunkford/barcode",
    "doc": "https://bunkford.github.io/barcode/barcode.html"
  },
  {
    "name": "quickjwt",
    "url": "https://github.com/treeform/quickjwt",
    "method": "git",
    "tags": [
      "crypto",
      "hash"
    ],
    "description": "JSON Web Tokens for Nim",
    "license": "MIT",
    "web": "https://github.com/treeform/quickjwt"
  },
  {
    "name": "staticglfw",
    "url": "https://github.com/treeform/staticglfw",
    "method": "git",
    "tags": [
      "glfw",
      "opengl",
      "windowing",
      "game"
    ],
    "description": "Static GLFW for nim",
    "license": "MIT",
    "web": "https://github.com/treeform/staticglfw"
  },
  {
    "name": "pg_util",
    "url": "https://github.com/hiteshjasani/nim-pg-util.git",
    "method": "git",
    "tags": [
      "postgresql",
      "postgres",
      "pg"
    ],
    "description": "Postgres utility functions",
    "license": "MIT",
    "web": "https://github.com/hiteshjasani/nim-pg-util"
  },
  {
    "name": "googleapi",
    "url": "https://github.com/treeform/googleapi",
    "method": "git",
    "tags": [
      "jwt",
      "google"
    ],
    "description": "Google API for nim",
    "license": "MIT",
    "web": "https://github.com/treeform/googleapi"
  },
  {
    "name": "fidget",
    "url": "https://github.com/treeform/fidget",
    "method": "git",
    "tags": [
      "ui",
      "glfw",
      "opengl",
      "js",
      "android",
      "ios"
    ],
    "description": "Figma based UI library for nim, with HTML and OpenGL backends.",
    "license": "MIT",
    "web": "https://github.com/treeform/fidget"
  },
  {
    "name": "allographer",
    "url": "https://github.com/itsumura-h/nim-allographer",
    "method": "git",
    "tags": [
      "database",
      "sqlite",
      "mysql",
      "postgres",
      "rdb",
      "query_builder",
      "orm"
    ],
    "description": "A Nim query builder library inspired by Laravel/PHP and Orator/Python",
    "license": "MIT",
    "web": "https://github.com/itsumura-h/nim-allographer"
  },
  {
    "name": "euphony",
    "alias": "slappy"
  },
  {
    "name": "slappy",
    "url": "https://github.com/treeform/slappy",
    "method": "git",
    "tags": [
      "sound",
      "OpenAL"
    ],
    "description": "A 3d sound API for nim.",
    "license": "MIT",
    "web": "https://github.com/treeform/slappy"
  },
  {
    "name": "steamworks",
    "url": "https://github.com/treeform/steamworks",
    "method": "git",
    "tags": [
      "steamworks",
      "game"
    ],
    "description": "Steamworks SDK API for shipping games on Steam.",
    "license": "MIT",
    "web": "https://github.com/treeform/steamworks"
  },
  {
    "name": "sysinfo",
    "url": "https://github.com/treeform/sysinfo",
    "method": "git",
    "tags": [
      "system",
      "cpu",
      "gpu",
      "net"
    ],
    "description": "Cross platform system information.",
    "license": "MIT",
    "web": "https://github.com/treeform/sysinfo"
  },
  {
    "name": "ptest",
    "url": "https://github.com/treeform/ptest",
    "method": "git",
    "tags": [
      "tests",
      "unit-testing",
      "integration-testing"
    ],
    "description": "Print-testing for nim.",
    "license": "MIT",
    "web": "https://github.com/treeform/ptest"
  },
  {
    "name": "oaitools",
    "url": "https://github.com/markpbaggett/oaitools.nim",
    "method": "git",
    "tags": [
      "metadata",
      "harvester",
      "oai-pmh"
    ],
    "description": "A high-level OAI-PMH library.",
    "license": "GPL-3.0",
    "doc": "https://markpbaggett.github.io/oaitools.nim/",
    "web": "https://github.com/markpbaggett/oaitools.nim"
  },
  {
    "name": "pych",
    "url": "https://github.com/rburmorrison/pych",
    "method": "git",
    "tags": [
      "python",
      "monitor"
    ],
    "description": "A tool that watches Python files and re-runs them on change.",
    "license": "MIT",
    "web": "https://github.com/rburmorrison/pych"
  },
  {
    "name": "adb",
    "url": "https://github.com/Yardanico/nim-adb",
    "method": "git",
    "tags": [
      "adb",
      "protocol",
      "android"
    ],
    "description": "ADB protocol implementation in Nim",
    "license": "MIT",
    "web": "https://github.com/Yardanico/nim-adb"
  },
  {
    "name": "z3nim",
    "url": "https://github.com/Double-oxygeN/z3nim",
    "method": "git",
    "tags": [
      "z3",
      "smt",
      "wrapper",
      "library"
    ],
    "description": "Z3 binding for Nim",
    "license": "MIT",
    "web": "https://github.com/Double-oxygeN/z3nim"
  },
  {
    "name": "wave",
    "url": "https://github.com/jiro4989/wave",
    "method": "git",
    "tags": [
      "library",
      "sound",
      "media",
      "parser",
      "wave"
    ],
    "description": "wave is a tiny WAV sound module",
    "license": "MIT",
    "web": "https://github.com/jiro4989/wave"
  },
  {
    "name": "kslog",
    "url": "https://github.com/c-blake/kslog.git",
    "method": "git",
    "tags": [
      "command-line",
      "logging",
      "syslog",
      "syslogd",
      "klogd"
    ],
    "description": "Minimalistic Kernel-Syslogd For Linux in Nim",
    "license": "MIT",
    "web": "https://github.com/c-blake/kslog"
  },
  {
    "name": "nregex",
    "url": "https://github.com/nitely/nregex",
    "method": "git",
    "tags": [
      "regex"
    ],
    "description": "A DFA based regex engine",
    "license": "MIT",
    "web": "https://github.com/nitely/nregex"
  },
  {
    "name": "delight",
    "url": "https://github.com/liquid600pgm/delight",
    "method": "git",
    "tags": [
      "raycasting",
      "math",
      "light",
      "library"
    ],
    "description": "Engine-agnostic library for computing 2D raycasted lights",
    "license": "MIT",
    "web": "https://github.com/liquid600pgm/delight"
  },
  {
    "name": "nimsuite",
    "url": "https://github.com/c6h4clch3/NimSuite",
    "method": "git",
    "tags": [
      "unittest"
    ],
    "description": "a simple test framework for nim.",
    "license": "MIT",
    "web": "https://github.com/c6h4clch3/NimSuite"
  },
  {
    "name": "prologue",
    "url": "https://github.com/planety/Prologue",
    "method": "git",
    "tags": [
      "web",
      "prologue",
      "starlight",
      "jester"
    ],
    "description": "Another micro web framework.",
    "license": "MIT",
    "web": "https://github.com/planety/Prologue"
  },
  {
    "name": "mort",
    "url": "https://github.com/jyapayne/mort",
    "method": "git",
    "tags": [
      "macro",
      "library",
      "deadcode",
      "dead",
      "code"
    ],
    "description": "A dead code locator for Nim",
    "license": "MIT",
    "web": "https://github.com/jyapayne/mort"
  },
  {
    "name": "gungnir",
    "url": "https://github.com/planety/gungnir",
    "method": "git",
    "tags": [
      "web",
      "starlight",
      "prologue",
      "signing",
      "Cryptographic"
    ],
    "description": "Cryptographic signing for Nim.",
    "license": "BSD-3-Clause",
    "web": "https://github.com/planety/gungnir"
  },
  {
    "name": "segmentation",
    "url": "https://github.com/nitely/nim-segmentation",
    "method": "git",
    "tags": [
      "unicode",
      "text-segmentation"
    ],
    "description": "Unicode text segmentation tr29",
    "license": "MIT",
    "web": "https://github.com/nitely/nim-segmentation"
  },
  {
    "name": "anonimongo",
    "url": "https://github.com/mashingan/anonimongo",
    "method": "git",
    "tags": [
      "mongo",
      "mongodb",
      "driver",
      "pure",
      "library",
      "bson"
    ],
    "description": "ANOther pure NIm MONGO driver.",
    "license": "MIT",
    "web": "https://mashingan.github.io/anonimongo/src/htmldocs/anonimongo.html"
  },
  {
    "name": "paranim",
    "url": "https://github.com/paranim/paranim",
    "method": "git",
    "tags": [
      "games",
      "opengl"
    ],
    "description": "A game library",
    "license": "Public Domain"
  },
  {
    "name": "pararules",
    "url": "https://github.com/paranim/pararules",
    "method": "git",
    "tags": [
      "rules",
      "rete"
    ],
    "description": "A rules engine",
    "license": "Public Domain"
  },
  {
    "name": "paratext",
    "url": "https://github.com/paranim/paratext",
    "method": "git",
    "tags": [
      "text",
      "opengl"
    ],
    "description": "A library for rendering text with paranim",
    "license": "Public Domain"
  },
  {
    "name": "pvim",
    "url": "https://github.com/paranim/pvim",
    "method": "git",
    "tags": [
      "editor",
      "vim"
    ],
    "description": "A vim-based editor",
    "license": "Public Domain"
  },
  {
    "name": "sqlite3_abi",
    "url": "https://github.com/arnetheduck/nim-sqlite3-abi",
    "method": "git",
    "tags": [
      "sqlite",
      "sqlite3",
      "database"
    ],
    "description": "A wrapper for SQLite",
    "license": "Apache License 2.0 or MIT",
    "web": "https://github.com/arnetheduck/nim-sqlite3-abi"
  },
  {
    "name": "anime",
    "url": "https://github.com/ethosa/anime",
    "method": "git",
    "tags": [
      "tracemoe",
      "framework"
    ],
    "description": "The Nim wrapper for tracemoe.",
    "license": "AGPLv3",
    "web": "https://github.com/ethosa/anime"
  },
  {
    "name": "shizuka",
    "url": "https://github.com/ethosa/shizuka",
    "method": "git",
    "tags": [
      "vk",
      "api",
      "framework"
    ],
    "description": "The Nim framework for VK API.",
    "license": "AGPLv3",
    "web": "https://github.com/ethosa/shizuka"
  },
  {
    "name": "qr",
    "url": "https://github.com/ThomasTJdev/nim_qr",
    "method": "git",
    "tags": [
      "qr",
      "qrcode",
      "svg"
    ],
    "description": "Create SVG-files with QR-codes from strings.",
    "license": "MIT",
    "web": "https://github.com/ThomasTJdev/nim_qr"
  },
  {
    "name": "uri3",
    "url": "https://github.com/zendbit/nim.uri3",
    "method": "git",
    "tags": [
      "uri",
      "url",
      "library"
    ],
    "description": "nim.uri3 is a Nim module that provides improved way for working with URIs. It is based on the uri module in the Nim standard library and fork from nim-uri2",
    "license": "MIT",
    "web": "https://github.com/zendbit/nim.uri3"
  },
  {
    "name": "triplets",
    "url": "https://github.com/linksplatform/Data.Triplets",
    "method": "git",
    "tags": [
      "triplets",
      "database",
      "C",
      "bindings"
    ],
    "description": "The Nim bindings for linksplatform/Data.Triplets.Kernel.",
    "license": "AGPLv3",
    "web": "https://github.com/linksplatform/Data.Triplets"
  },
  {
    "name": "badgemaker",
    "url": "https://github.com/ethosa/badgemaker",
    "method": "git",
    "tags": [
      "badge",
      "badge-generator",
      "tool"
    ],
    "description": "The Nim badgemaker tool.",
    "license": "AGPLv3",
    "web": "https://github.com/ethosa/badgemaker"
  },
  {
    "name": "osdialog",
    "url": "https://github.com/johnnovak/nim-osdialog",
    "method": "git",
    "tags": [
      "ui,",
      "gui,",
      "dialog,",
      "wrapper,",
      "cross-platform,",
      "windows,",
      "mac,",
      "osx,",
      "linux,",
      "gtk,",
      "gtk2,",
      "gtk3,",
      "zenity,",
      "file"
    ],
    "description": "Nim wrapper for the osdialog library",
    "license": "WTFPL",
    "web": "https://github.com/johnnovak/nim-osdialog"
  },
  {
    "name": "kview",
    "url": "https://github.com/planety/kview",
    "method": "git",
    "tags": [
      "prologue",
      "starlight",
      "karax",
      "web"
    ],
    "description": "For karax html preview.",
    "license": "BSD-3-Clause",
    "web": "https://github.com/planety/kview"
  },
  {
    "name": "loki",
    "url": "https://github.com/beshrkayali/loki",
    "method": "git",
    "tags": [
      "cmd",
      "shell",
      "cli",
      "interpreter"
    ],
    "description": "A small library for writing cli programs in Nim.",
    "license": "Zlib",
    "web": "https://github.com/beshrkayali/loki"
  },
  {
    "name": "yukiko",
    "url": "https://github.com/ethosa/yukiko",
    "method": "git",
    "tags": [
      "gui",
      "async",
      "framework",
      "sdl2"
    ],
    "description": "The Nim GUI asynchronous framework based on SDL2.",
    "license": "AGPLv3",
    "web": "https://github.com/ethosa/yukiko"
  },
  {
    "name": "luhny",
    "url": "https://github.com/sigmapie8/luhny",
    "method": "git",
    "tags": [
      "library",
      "algorithm"
    ],
    "description": "Luhn's Algorithm implementation in Nim",
    "license": "MIT",
    "web": "https://github.com/sigmapie8/luhny"
  },
  {
    "name": "nimwebp",
    "url": "https://github.com/tormund/nimwebp",
    "method": "git",
    "tags": [
      "webp",
      "encoder",
      "decoder"
    ],
    "description": "Webp encoder and decoder bindings for Nim",
    "license": "MIT",
    "web": "https://github.com/tormund/nimwebp"
  },
  {
    "name": "svgo",
    "url": "https://github.com/jiro4989/svgo",
    "method": "git",
    "tags": [
      "svg",
      "cli",
      "awk",
      "jo",
      "shell"
    ],
    "description": "SVG output from a shell.",
    "license": "MIT",
    "web": "https://github.com/jiro4989/svgo"
  },
  {
    "name": "winserial",
    "url": "https://github.com/bunkford/winserial",
    "method": "git",
    "tags": [
      "windows",
      "serial"
    ],
    "description": "Serial library for Windows.",
    "license": "MIT",
    "web": "https://github.com/bunkford/winserial",
    "doc": "https://bunkford.github.io/winserial/winserial.html"
  },
  {
    "name": "nimbler",
    "url": "https://github.com/paul-nameless/nimbler",
    "method": "git",
    "tags": [
      "web",
      "http",
      "rest",
      "api",
      "library"
    ],
    "description": "A library to help you write rest APIs",
    "license": "MIT",
    "web": "https://github.com/paul-nameless/nimbler"
  },
  {
    "name": "plugins",
    "url": "https://github.com/genotrance/plugins",
    "method": "git",
    "tags": [
      "plugin",
      "shared"
    ],
    "description": "Plugin system for Nim",
    "license": "MIT",
    "web": "https://github.com/genotrance/plugins"
  },
  {
    "name": "libfswatch",
    "url": "https://github.com/paul-nameless/nim-fswatch",
    "method": "git",
    "tags": [
      "fswatch",
      "libfswatch",
      "inotify",
      "fs"
    ],
    "description": "Nim binding to libfswatch",
    "license": "MIT",
    "web": "https://github.com/paul-nameless/nim-fswatch"
  },
  {
    "name": "zfcore",
    "url": "https://github.com/zendbit/nim.zfcore",
    "method": "git",
    "tags": [
      "web",
      "http",
      "framework",
      "api",
      "asynchttpserver"
    ],
    "description": "zfcore is high performance asynchttpserver and web framework for nim lang",
    "license": "BSD",
    "web": "https://github.com/zendbit/nim.zfcore"
  },
  {
    "name": "nimpress",
    "url": "https://github.com/mpinese/nimpress",
    "method": "git",
    "tags": [
      "dna",
      "genetics",
      "genomics",
      "gwas",
      "polygenic",
      "risk",
      "vcf"
    ],
    "description": "Fast and simple calculation of polygenic scores",
    "license": "MIT",
    "web": "https://github.com/mpinese/nimpress/"
  },
  {
    "name": "weightedgraph",
    "url": "https://github.com/AzamShafiul/weighted_graph",
    "method": "git",
    "tags": [
      "graph",
      "weighted",
      "weighted_graph",
      "adjacency list"
    ],
    "description": "Graph With Weight Libary",
    "license": "MIT",
    "web": "https://github.com/AzamShafiul/weighted_graph"
  },
  {
    "name": "norman",
    "url": "https://github.com/moigagoo/norman",
    "method": "git",
    "tags": [
      "orm",
      "migration",
      "norm",
      "sqlite",
      "postgres"
    ],
    "description": "Migration manager for Norm.",
    "license": "MIT",
    "web": "https://github.com/moigagoo/norman"
  },
  {
    "name": "nimfm",
    "url": "https://github.com/neonnnnn/nimfm",
    "method": "git",
    "tags": [
      "machine-learning",
      "factorization-machine"
    ],
    "description": "A library for factorization machines in Nim.",
    "license": "MIT",
    "web": "https://github.com/neonnnnn/nimfm"
  },
  {
    "name": "zfblast",
    "url": "https://github.com/zendbit/nim.zfblast",
    "method": "git",
    "tags": [
      "web",
      "http",
      "server",
      "asynchttpserver"
    ],
    "description": "High performance http server (https://tools.ietf.org/html/rfc2616) with persistent connection for nim language.",
    "license": "BSD",
    "web": "https://github.com/zendbit/nim.zfblast"
  },
  {
    "name": "paravim",
    "url": "https://github.com/paranim/paravim",
    "method": "git",
    "tags": [
      "editor",
      "games"
    ],
    "description": "An embedded text editor for paranim games",
    "license": "Public Domain"
  },
  {
    "name": "akane",
    "url": "https://github.com/ethosa/akane",
    "method": "git",
    "tags": [
      "async",
      "web",
      "framework"
    ],
    "description": "The Nim asynchronous web framework.",
    "license": "MIT",
    "web": "https://github.com/ethosa/akane"
  },
  {
    "name": "roots",
    "url": "https://github.com/BarrOff/roots",
    "method": "git",
    "tags": [
      "math",
      "numerical",
      "scientific",
      "root"
    ],
    "description": "Root finding functions for Nim",
    "license": "MIT",
    "web": "https://github.com/BarrOff/roots"
  },
  {
    "name": "nmqtt",
    "url": "https://github.com/zevv/nmqtt",
    "method": "git",
    "tags": [
      "MQTT",
      "IoT",
      "MQTT3"
    ],
    "description": "Native MQTT client library",
    "license": "MIT",
    "web": "https://github.com/zevv/nmqtt"
  },
  {
    "name": "sss",
    "url": "https://github.com/markspanbroek/sss.nim",
    "method": "git",
    "tags": [
      "shamir",
      "secret",
      "sharing"
    ],
    "description": "Shamir secret sharing",
    "license": "MIT",
    "web": "https://github.com/markspanbroek/sss.nim"
  },
  {
    "name": "testify",
    "url": "https://github.com/sealmove/testify",
    "method": "git",
    "tags": [
      "testing"
    ],
    "description": "File-based unit testing system",
    "license": "MIT",
    "web": "https://github.com/sealmove/testify"
  },
  {
    "name": "libarchibi",
    "url": "https://github.com/juancarlospaco/libarchibi",
    "method": "git",
    "tags": [
      "zip",
      "libarchive"
    ],
    "description": "Libarchive at compile-time, Libarchive Chibi Edition",
    "license": "MIT",
    "web": "https://github.com/juancarlospaco/libarchibi"
  },
  {
    "name": "mnemonic",
    "url": "https://github.com/markspanbroek/mnemonic",
    "method": "git",
    "tags": [
      "mnemonic",
      "bip-39"
    ],
    "description": "Create memorable sentences from byte sequences.",
    "license": "MIT",
    "web": "https://github.com/markspanbroek/mnemonic"
  },
  {
    "name": "eloverblik",
    "url": "https://github.com/ThomasTJdev/nim_eloverblik_api",
    "method": "git",
    "tags": [
      "api",
      "elforbrug",
      "eloverblik"
    ],
    "description": "API for www.eloverblik.dk",
    "license": "MIT",
    "web": "https://github.com/ThomasTJdev/nim_eloverblik_api"
  },
  {
    "name": "nimbug",
    "url": "https://github.com/juancarlospaco/nimbug",
    "method": "git",
    "tags": [
      "bug"
    ],
    "description": "Nim Semi-Auto Bug Report Tool",
    "license": "MIT",
    "web": "https://github.com/juancarlospaco/nimbug"
  },
  {
    "name": "nordnet",
    "url": "https://github.com/ThomasTJdev/nim_nordnet_api",
    "method": "git",
    "tags": [
      "nordnet",
      "stocks",
      "scrape"
    ],
    "description": "Scraping API for www.nordnet.dk ready to integrate with Home Assistant (Hassio)",
    "license": "MIT",
    "web": "https://github.com/ThomasTJdev/nim_nordnet_api"
  },
  {
    "name": "pomTimer",
    "url": "https://github.com/MnlPhlp/pomTimer",
    "method": "git",
    "tags": [
      "timer",
      "pomodoro",
      "pomodoro-technique",
      "pomodoro-timer",
      "cli",
      "pomodoro-cli"
    ],
    "description": "A simple pomodoro timer for the comandline with cli-output and notifications.",
    "license": "MIT",
    "web": "https://github.com/MnlPhlp/pomTimer"
  },
  {
    "name": "alut",
    "url": "https://github.com/rmt/alut",
    "method": "git",
    "tags": [
      "alut",
      "openal",
      "audio",
      "sound"
    ],
    "description": "OpenAL Utility Toolkit (ALUT)",
    "license": "LGPL-2.1",
    "web": "https://github.com/rmt/alut"
  },
  {
    "name": "rena",
    "url": "https://github.com/jiro4989/rena",
    "method": "git",
    "tags": [
      "cli",
      "command",
      "rename"
    ],
    "description": "rena is a tiny fire/directory renaming command.",
    "license": "MIT",
    "web": "https://github.com/jiro4989/rena"
  },
  {
    "name": "libvlc",
    "url": "https://github.com/Yardanico/nim-libvlc",
    "method": "git",
    "tags": [
      "vlc",
      "libvlc",
      "music",
      "video",
      "audio",
      "media",
      "wrapper"
    ],
    "description": "libvlc bindings for Nim",
    "license": "MIT",
    "web": "https://github.com/Yardanico/nim-libvlc"
  },
  {
    "name": "nimcoon",
    "url": "https://njoseph.me/gitweb/nimcoon.git",
    "method": "git",
    "tags": [
      "cli",
      "youtube",
      "streaming",
      "downloader",
      "magnet"
    ],
    "description": "A command-line YouTube player and more",
    "license": "GPL-3.0",
    "web": "https://gitlab.com/njoseph/nimcoon"
  },
  {
    "name": "nimage",
    "url": "https://github.com/ethosa/nimage",
    "method": "git",
    "tags": [
      "image"
    ],
    "description": "The image management library written in Nim.",
    "license": "MIT",
    "web": "https://github.com/ethosa/nimage"
  },
  {
    "name": "adix",
    "url": "https://github.com/c-blake/adix",
    "method": "git",
    "tags": [
      "library",
      "dictionary",
      "hash tables",
      "data structures",
      "hash",
      "compact",
      "Fenwick tree",
      "BIST",
      "binary trees",
      "B-Tree"
    ],
    "description": "An Adaptive Index Library For Nim",
    "license": "MIT",
    "web": "https://github.com/c-blake/adix"
  },
  {
    "name": "nimoji",
    "url": "https://github.com/pietroppeter/nimoji",
    "method": "git",
    "tags": [
      "emoji",
      "library",
      "binary"
    ],
    "description": "🍕🍺 emoji support for Nim 👑 and the world 🌍",
    "license": "MIT",
    "web": "https://github.com/pietroppeter/nimoji"
  },
  {
    "name": "origin",
    "url": "https://github.com/mfiano/origin.nim",
    "method": "git",
    "tags": [
      "gamedev",
      "library",
      "math",
      "matrix",
      "vector"
    ],
    "description": "A graphics math library",
    "license": "MIT",
    "web": "https://github.com/mfiano/origin.nim"
  },
  {
    "name": "webgui",
    "url": "https://github.com/juancarlospaco/webgui",
    "method": "git",
    "tags": [
      "web",
      "webview",
      "css",
      "js",
      "gui"
    ],
    "description": "Web Technologies based Crossplatform GUI, modified wrapper for modified webview.h",
    "license": "MIT",
    "web": "https://github.com/juancarlospaco/webgui"
  },
  {
    "name": "xpm",
    "url": "https://github.com/juancarlospaco/xpm",
    "method": "git",
    "tags": [
      "netpbm",
      "xpm"
    ],
    "description": "X-Pixmap & NetPBM",
    "license": "MIT",
    "web": "https://github.com/juancarlospaco/xpm"
  },
  {
    "name": "omnimax",
    "url": "https://github.com/vitreo12/omnimax",
    "method": "git",
    "tags": [
      "dsl",
      "dsp",
      "audio",
      "sound",
      "maxmsp"
    ],
    "description": "Max wrapper for omni.",
    "license": "MIT",
    "web": "https://github.com/vitreo12/omnimax"
  },
  {
    "name": "omnicollider",
    "url": "https://github.com/vitreo12/omnicollider",
    "method": "git",
    "tags": [
      "dsl",
      "dsp",
      "audio",
      "sound",
      "supercollider"
    ],
    "description": "SuperCollider wrapper for omni.",
    "license": "MIT",
    "web": "https://github.com/vitreo12/omnicollider"
  },
  {
    "name": "omni",
    "url": "https://github.com/vitreo12/omni",
    "method": "git",
    "tags": [
      "dsl",
      "dsp",
      "audio",
      "sound"
    ],
    "description": "omni is a DSL for low-level audio programming.",
    "license": "MIT",
    "web": "https://github.com/vitreo12/omni"
  },
  {
    "name": "mui",
    "url": "https://github.com/angluca/mui",
    "method": "git",
    "tags": [
      "ui",
      "microui"
    ],
    "description": "A tiny immediate-mode UI library",
    "license": "MIT",
    "web": "https://github.com/angluca/mui"
  },
  {
    "name": "nimatic",
    "url": "https://github.com/DangerOnTheRanger/nimatic",
    "method": "git",
    "tags": [
      "static",
      "generator",
      "web",
      "markdown"
    ],
    "description": "A static site generator written in Nim",
    "license": "2-clause BSD",
    "web": "https://github.com/DangerOnTheRanger/nimatic"
  },
  {
    "name": "ballena_itcher",
    "url": "https://github.com/juancarlospaco/ballena-itcher",
    "method": "git",
    "tags": [
      "iso"
    ],
    "description": "Flash ISO images to SD cards & USB drives, safely and easily.",
    "license": "MIT",
    "web": "https://github.com/juancarlospaco/ballena-itcher"
  },
  {
    "name": "parselicense",
    "url": "https://github.com/juancarlospaco/parselicense",
    "method": "git",
    "tags": [
      "spdx",
      "license",
      "parser"
    ],
    "description": "Parse Standard SPDX Licenses from string to Enum",
    "license": "MIT",
    "web": "https://github.com/juancarlospaco/parselicense"
  },
  {
    "name": "darwin",
    "url": "https://github.com/yglukhov/darwin",
    "method": "git",
    "tags": [
      "macos",
      "ios",
      "binding"
    ],
    "description": "Bindings to MacOS and iOS frameworks",
    "license": "MIT",
    "web": "https://github.com/yglukhov/darwin"
  },
  {
    "name": "choosenimgui",
    "url": "https://github.com/ThomasTJdev/choosenim_gui",
    "method": "git",
    "tags": [
      "choosenim",
      "toolchain"
    ],
    "description": "A simple GUI for choosenim.",
    "license": "MIT",
    "web": "https://github.com/ThomasTJdev/choosenim_gui"
  },
  {
    "name": "hsluv",
    "url": "https://github.com/isthisnagee/hsluv-nim",
    "method": "git",
    "tags": [
      "color",
      "hsl",
      "hsluv",
      "hpluv"
    ],
    "description": "A port of HSLuv, a human friendly alternative to HSL.",
    "license": "MIT",
    "web": "https://github.com/isthisnagee/hsluv-nim"
  },
  {
    "name": "lrucache",
    "url": "https://github.com/jackhftang/lrucache",
    "method": "git",
    "tags": [
      "cache",
      "lru",
      "data structure"
    ],
    "description": "Least recently used (LRU) cache",
    "license": "MIT",
    "web": "https://github.com/jackhftang/lrucache"
  },
  {
    "name": "iputils",
    "url": "https://github.com/rockcavera/nim-iputils",
    "method": "git",
    "tags": [
      "ip",
      "ipv4",
      "ipv6",
      "cidr"
    ],
    "description": "Utilities for use with IP. It has functions for IPv4, IPv6 and CIDR.",
    "license": "MIT",
    "web": "https://github.com/rockcavera/nim-iputils"
  },
  {
    "name": "strenc",
    "url": "https://github.com/Yardanico/nim-strenc",
    "method": "git",
    "tags": [
      "encryption",
      "obfuscation"
    ],
    "description": "A library to automatically encrypt all string constants in your programs",
    "license": "MIT",
    "web": "https://github.com/Yardanico/nim-strenc"
  },
  {
    "name": "trick",
    "url": "https://github.com/exelotl/trick",
    "method": "git",
    "tags": [
      "gba",
      "nds",
      "nintendo",
      "image",
      "conversion"
    ],
    "description": "Game Boy Advance image conversion library and more",
    "license": "zlib",
    "web": "https://github.com/exelotl/trick",
    "doc": "https://exelotl.github.io/trick/trick.html"
  },
  {
    "name": "nimQBittorrent",
    "url": "https://github.com/faulander/nimQBittorrent",
    "method": "git",
    "tags": [
      "torrent",
      "qbittorrent",
      "api",
      "wrapper"
    ],
    "description": "a wrapper for the QBittorrent WebAPI for NIM.",
    "license": "MIT",
    "web": "https://github.com/faulander/nimQBittorrent"
  },
  {
    "name": "pdba",
    "url": "https://github.com/misebox/pdba",
    "method": "git",
    "tags": [
      "db",
      "library",
      "wrapper"
    ],
    "description": "A postgres DB adapter for nim.",
    "license": "MIT",
    "web": "https://github.com/misebox/pdba"
  },
  {
    "name": "wAuto",
    "url": "https://github.com/khchen/wAuto",
    "method": "git",
    "tags": [
      "automation",
      "windows",
      "keyboard",
      "mouse",
      "registry",
      "process"
    ],
    "description": "Windows automation module",
    "license": "MIT",
    "web": "https://github.com/khchen/wAuto",
    "doc": "https://khchen.github.io/wAuto"
  },
  {
    "name": "StashTable",
    "url": "https://github.com/olliNiinivaara/StashTable",
    "method": "git",
    "tags": [
      "hash table",
      "associative array",
      "map",
      "dictionary",
      "key-value store",
      "concurrent",
      "multi-threading",
      "parallel",
      "data structure",
      "benchmark"
    ],
    "description": "Concurrent hash table",
    "license": "MIT",
    "web": "https://github.com/olliNiinivaara/StashTable",
    "doc": "http://htmlpreview.github.io/?https://github.com/olliNiinivaara/StashTable/blob/master/src/stashtable.html"
  },
  {
    "name": "dimscord",
    "url": "https://github.com/krisppurg/dimscord",
    "method": "git",
    "tags": [
      "discord",
      "api",
      "library",
      "rest",
      "gateway",
      "client"
    ],
    "description": "A Discord Bot & REST Library.",
    "license": "MIT",
    "web": "https://github.com/krisppurg/dimscord"
  },
  {
    "name": "til",
    "url": "https://github.com/danielecook/til-tool",
    "method": "git",
    "tags": [
      "cli",
      "til"
    ],
    "description": "til-tool: Today I Learned tool",
    "license": "MIT",
    "web": "https://github.com/danielecook/til-tool"
  },
  {
    "name": "cpuwhat",
    "url": "https://github.com/awr1/cpuwhat",
    "method": "git",
    "tags": [
      "cpu",
      "cpuid",
      "hardware",
      "intrinsics",
      "simd",
      "sse",
      "avx",
      "avx2",
      "x86",
      "arm",
      "architecture",
      "arch",
      "nim"
    ],
    "description": "Nim utilities for advanced CPU operations: CPU identification, bindings to assorted intrinsics",
    "license": "ISC",
    "web": "https://github.com/awr1/cpuwhat"
  },
  {
    "name": "nimpari",
    "url": "https://github.com/BarrOff/nim-pari",
    "method": "git",
    "tags": [
      "library",
      "wrapper",
      "math",
      "cas",
      "scientific",
      "number-theory"
    ],
    "description": "Nim wrapper for the PARI library",
    "license": "MIT",
    "web": "https://github.com/BarrOff/nim-pari"
  },
  {
    "name": "nim_sdl2",
    "url": "https://github.com/jyapayne/nim-sdl2",
    "method": "git",
    "tags": [
      "sdl2",
      "sdl",
      "graphics",
      "game"
    ],
    "description": "SDL2 Autogenerated wrapper",
    "license": "MIT",
    "web": "https://github.com/jyapayne/nim-sdl2"
  },
  {
    "name": "cookies",
    "url": "https://github.com/planety/cookies",
    "method": "git",
    "tags": [
      "web",
      "cookie",
      "prologue"
    ],
    "description": "HTTP Cookies for Nim.",
    "license": "Apache-2.0",
    "web": "https://github.com/planety/cookies"
  },
  {
    "name": "matsuri",
    "url": "https://github.com/zer0-star/matsuri",
    "method": "git",
    "tags": [
      "library",
      "variant",
      "algebraic_data_type",
      "pattern_matching"
    ],
    "description": "Useful Variant Type and Powerful Pattern Matching for Nim",
    "license": "MIT",
    "web": "https://github.com/zer0-star/matsuri"
  },
  {
    "name": "clang",
    "url": "https://github.com/samdmarshall/libclang-nim",
    "method": "git",
    "tags": [
      "llvm",
      "clang",
      "libclang",
      "wrapper",
      "library"
    ],
    "description": "Wrapper for libclang C headers",
    "license": "BSD 3-Clause",
    "web": "https://github.com/samdmarshall/libclang-nim"
  },
  {
    "name": "NimMarc",
    "url": "https://github.com/rsirres/NimMarc",
    "method": "git",
    "tags": [
      "marc21",
      "library",
      "parser"
    ],
    "description": "Marc21 parser for Nimlang",
    "license": "MIT",
    "web": "https://github.com/rsirres/NimMarc"
  },
  {
    "name": "miniblink",
    "url": "https://github.com/lihf8515/miniblink",
    "method": "git",
    "tags": [
      "miniblink",
      "nim"
    ],
    "description": "A miniblink library for nim.",
    "license": "MIT",
    "web": "https://github.com/lihf8515/miniblink"
  },
  {
    "name": "pokereval",
    "url": "https://github.com/jasonlu7/pokereval",
    "method": "git",
    "tags": [
      "poker"
    ],
    "description": "A poker hand evaluator",
    "license": "MIT",
    "web": "https://github.com/jasonlu7/pokereval"
  },
  {
    "name": "glew",
    "url": "https://github.com/jyapayne/nim-glew",
    "method": "git",
    "tags": [
      "gl",
      "glew",
      "opengl",
      "wrapper"
    ],
    "description": "Autogenerated glew bindings for Nim",
    "license": "MIT",
    "web": "https://github.com/jyapayne/nim-glew"
  },
  {
    "name": "dotprov",
    "url": "https://github.com/minefuto/dotprov",
    "method": "git",
    "tags": [
      "tool",
      "binary",
      "dotfiles"
    ],
    "description": "dotfiles provisioning tool",
    "license": "MIT",
    "web": "https://github.com/minefuto/dotprov"
  },
  {
    "name": "sqliteral",
    "url": "https://github.com/olliNiinivaara/SQLiteral",
    "method": "git",
    "tags": [
      "multi-threading",
      "sqlite",
      "sql",
      "database",
      "wal",
      "api"
    ],
    "description": "A high level SQLite API for Nim",
    "license": "MIT",
    "web": "https://github.com/olliNiinivaara/SQLiteral"
  },
  {
    "name": "timestamp",
    "url": "https://github.com/jackhftang/timestamp.nim",
    "method": "git",
    "tags": [
      "time",
      "timestamp"
    ],
    "description": "An alternative time library",
    "license": "MIT",
    "web": "https://github.com/jackhftang/timestamp.nim",
    "doc": "https://jackhftang.github.io/timestamp.nim/"
  },
  {
    "name": "decimal128",
    "url": "https://github.com/JohnAD/decimal128",
    "method": "git",
    "tags": [
      "decimal",
      "ieee",
      "standard",
      "number"
    ],
    "description": "Decimal type support based on the IEEE 754 2008 specification.",
    "license": "MIT",
    "web": "https://github.com/JohnAD/decimal128"
  },
  {
    "name": "datetime_parse",
    "url": "https://github.com/bung87/datetime_parse",
    "method": "git",
    "tags": [
      "datetime",
      "parser"
    ],
    "description": "parse datetime from various resources",
    "license": "MIT",
    "web": "https://github.com/bung87/datetime_parse"
  },
  {
    "name": "halonium",
    "url": "https://github.com/halonium/halonium",
    "method": "git",
    "tags": [
      "selenium",
      "automation",
      "web",
      "testing",
      "test"
    ],
    "description": "A browser automation library written in Nim",
    "license": "MIT",
    "web": "https://github.com/halonium/halonium"
  },
  {
    "name": "lz77",
    "url": "https://github.com/sealmove/LZ77",
    "method": "git",
    "tags": [
      "library",
      "compress",
      "decompress",
      "encode",
      "decode",
      "huffman",
      "mam",
      "prefetch"
    ],
    "description": "Implementation of various LZ77 algorithms",
    "license": "MIT",
    "web": "https://github.com/sealmove/LZ77"
  },
  {
    "name": "stalinsort",
    "url": "https://github.com/Knaque/stalinsort",
    "method": "git",
    "tags": [
      "algorithm",
      "sort"
    ],
    "description": "A Nim implementation of the Stalin Sort algorithm.",
    "license": "CC0-1.0",
    "web": "https://github.com/Knaque/stalinsort"
  },
  {
    "name": "finder",
    "url": "https://github.com/bung87/finder",
    "method": "git",
    "tags": [
      "finder",
      "fs",
      "zip",
      "memory"
    ],
    "description": "fs memory zip finder implement in Nim",
    "license": "MIT",
    "web": "https://github.com/bung87/finder"
  },
  {
    "name": "huffman",
    "url": "https://github.com/xzeshen/huffman",
    "method": "git",
    "tags": [
      "huffman",
      "encode",
      "decode"
    ],
    "description": "Huffman encode/decode for Nim.",
    "license": "Apache-2.0",
    "web": "https://github.com/xzeshen/huffman"
  },
  {
    "name": "fusion",
    "url": "https://github.com/nim-lang/fusion",
    "method": "git",
    "tags": [
      "distribution"
    ],
    "description": "Nim's official stdlib extension",
    "license": "MIT",
    "web": "https://github.com/nim-lang/fusion"
  },
  {
    "name": "bio",
    "url": "https://github.com/xzeshen/bio",
    "method": "git",
    "tags": [
      "streams",
      "endians"
    ],
    "description": "Bytes utils for Nim.",
    "license": "Apache-2.0",
    "web": "https://github.com/xzeshen/bio"
  },
  {
    "name": "buffer",
    "url": "https://github.com/bung87/buffer",
    "method": "git",
    "tags": [
      "stream",
      "buffer"
    ],
    "description": "buffer",
    "license": "MIT",
    "web": "https://github.com/bung87/buffer"
  },
  {
    "name": "notification",
    "url": "https://github.com/SolitudeSF/notification",
    "method": "git",
    "tags": [
      "notifications",
      "desktop",
      "dbus"
    ],
    "description": "Desktop notifications",
    "license": "MIT",
    "web": "https://github.com/SolitudeSF/notification"
  },
  {
    "name": "eventemitter",
    "url": "https://github.com/al-bimani/eventemitter",
    "method": "git",
    "tags": [
      "eventemitter",
      "events",
      "on",
      "emit"
    ],
    "description": "event emitter for nim",
    "license": "MIT",
    "web": "https://github.com/al-bimani/eventemitter"
  },
  {
    "name": "camelize",
    "url": "https://github.com/kixixixixi/camelize",
    "method": "git",
    "tags": [
      "json",
      "camelcase"
    ],
    "description": "Convert json node to camelcase",
    "license": "MIT",
    "web": "https://github.com/kixixixixi/camelize"
  },
  {
    "name": "nmi",
    "url": "https://github.com/jiro4989/nmi",
    "method": "git",
    "tags": [
      "sl",
      "joke",
      "cli"
    ],
    "description": "nmi display animations aimed to correct users who accidentally enter nmi instead of nim.",
    "license": "MIT",
    "web": "https://github.com/jiro4989/nmi"
  },
  {
    "name": "markx",
    "url": "https://github.com/jiro4989/markx",
    "method": "git",
    "tags": [
      "exec",
      "command",
      "cli",
      "vi"
    ],
    "description": "markx selects execution targets with editor and executes commands.",
    "license": "MIT",
    "web": "https://github.com/jiro4989/markx"
  },
  {
    "name": "therapist",
    "url": "https://bitbucket.org/maxgrenderjones/therapist",
    "method": "git",
    "tags": [
      "argparse",
      "library"
    ],
    "description": "Type-safe commandline parsing with minimal magic",
    "license": "MIT",
    "web": "https://bitbucket.org/maxgrenderjones/therapist"
  },
  {
    "name": "nodesnim",
    "url": "https://github.com/Ethosa/nodesnim",
    "method": "git",
    "tags": [
      "GUI",
      "2D",
      "framework",
      "OpenGL",
      "SDL2"
    ],
    "description": "The Nim GUI/2D framework based on OpenGL and SDL2.",
    "license": "MIT",
    "web": "https://github.com/Ethosa/nodesnim"
  },
  {
    "name": "telenim",
    "url": "https://github.com/Yardanico/telenim",
    "method": "git",
    "tags": [
      "telegram",
      "tdlib",
      "bot",
      "api",
      "async",
      "client",
      "userbot",
      "telenim"
    ],
    "description": "A high-level async TDLib wrapper for Nim",
    "license": "MIT",
    "web": "https://github.com/Yardanico/telenim"
  },
  {
    "name": "taskqueue",
    "url": "https://github.com/jackhftang/taskqueue.nim",
    "method": "git",
    "tags": [
      "task",
      "scheduler",
      "timer"
    ],
    "description": "High precision and high performance task scheduler ",
    "license": "MIT",
    "web": "https://github.com/jackhftang/taskqueue.nim",
    "doc": "https://jackhftang.github.io/taskqueue.nim/"
  },
  {
    "name": "threadproxy",
    "url": "https://github.com/jackhftang/threadproxy.nim",
    "method": "git",
    "tags": [
      "thread",
      "ITC",
      "communication",
      "multithreading",
      "threading"
    ],
    "description": "Simplify Nim Inter-Thread Communication",
    "license": "MIT",
    "web": "https://github.com/jackhftang/threadproxy.nim",
    "doc": "https://jackhftang.github.io/threadproxy.nim/"
  },
  {
    "name": "jesterwithplugins",
    "url": "https://github.com/JohnAD/jesterwithplugins/",
    "method": "git",
    "tags": [
      "web",
      "http",
      "framework",
      "dsl",
      "plugins"
    ],
    "description": "A sinatra-like web framework for Nim with plugins.",
    "license": "MIT",
    "web": "https://github.com/JohnAD/jesterwithplugins/"
  },
  {
    "name": "jesterjson",
    "url": "https://github.com/JohnAD/jesterjson",
    "method": "git",
    "tags": [
      "web",
      "jester",
      "json",
      "plugin"
    ],
    "description": "A Jester web plugin that embeds key information into a JSON object.",
    "license": "MIT",
    "web": "https://github.com/JohnAD/jesterjson"
  },
  {
    "name": "jestercookiemsgs",
    "url": "https://github.com/JohnAD/jestercookiemsgs",
    "method": "git",
    "tags": [
      "web",
      "jester",
      "cookie",
      "message",
      "notify",
      "notification",
      "plugin"
    ],
    "description": "A Jester web plugin that allows easy message passing between pages using a browser cookie.",
    "license": "MIT",
    "web": "https://github.com/JohnAD/jestercookiemsgs"
  },
  {
    "name": "jestermongopool",
    "url": "https://github.com/JohnAD/jestermongopool",
    "method": "git",
    "tags": [
      "web",
      "jester",
      "mongodb",
      "pooled",
      "plugin"
    ],
    "description": "A Jester web plugin that gets a pooled MongoDB connection for each web query.",
    "license": "MIT",
    "web": "https://github.com/JohnAD/jestermongopool"
  },
  {
    "name": "jestergeoip",
    "url": "https://github.com/JohnAD/jestergeoip",
    "method": "git",
    "tags": [
      "web",
      "jester",
      "ip",
      "geo",
      "geographic",
      "tracker",
      "plugin"
    ],
    "description": "A Jester web plugin that determines geographic information for each web request via API. Uses sqlite3 for a cache.",
    "license": "MIT",
    "web": "https://github.com/JohnAD/jestergeoip"
  },
  {
    "name": "qeu",
    "url": "https://github.com/hyu1996/qeu",
    "method": "git",
    "tags": [
      "comparison",
      "3-way comparison",
      "three-way comparison"
    ],
    "description": "Functionality for compare two values",
    "license": "MIT",
    "web": "https://github.com/hyu1996/qeu"
  },
  {
    "name": "mccache",
    "url": "https://github.com/abbeymart/mccache",
    "method": "git",
    "tags": [
      "web",
      "library"
    ],
    "description": "mccache package: in-memory caching",
    "license": "MIT",
    "web": "https://github.com/abbeymart/mccache"
  },
  {
    "name": "mcresponse",
    "url": "https://github.com/abbeymart/mcresponse",
    "method": "git",
    "tags": [
      "web",
      "crud",
      "rest",
      "api",
      "response"
    ],
    "description": "mConnect Standardised Response Package",
    "license": "MIT",
    "web": "https://github.com/abbeymart/mcresponse"
  },
  {
    "name": "webrtcvad",
    "url": "https://gitlab.com/eagledot/nim-webrtcvad",
    "method": "git",
    "tags": [
      "wrapper",
      "vad",
      "voice",
      "binding"
    ],
    "description": "Nim bindings for the WEBRTC VAD(voice actitvity Detection)",
    "license": "MIT",
    "web": "https://gitlab.com/eagledot/nim-webrtcvad"
  },
  {
    "name": "gradient",
    "url": "https://github.com/luminosoda/gradient",
    "method": "git",
    "tags": [
      "gradient",
      "gradients",
      "color",
      "colors"
    ],
    "description": "Color gradients generation",
    "license": "MIT",
    "web": "https://github.com/luminosoda/gradient"
  },
  {
    "name": "tam",
    "url": "https://github.com/SolitudeSF/tam",
    "method": "git",
    "tags": [
      "tome",
      "addon",
      "manager"
    ],
    "description": "Tales of Maj'Eyal addon manager",
    "license": "MIT",
    "web": "https://github.com/SolitudeSF/tam"
  },
  {
    "name": "tim_sort",
    "url": "https://github.com/bung87/tim_sort",
    "method": "git",
    "tags": [
      "tim",
      "sort",
      "algorithm"
    ],
    "description": "A new awesome nimble package",
    "license": "MIT",
    "web": "https://github.com/bung87/tim_sort"
  },
  {
    "name": "inumon",
    "url": "https://github.com/dizzyliam/inumon",
    "method": "git",
    "tags": [
      "image",
      "images",
      "png",
      "image manipulation",
      "jpeg",
      "jpg"
    ],
    "description": "A high-level image I/O and manipulation library for Nim.",
    "license": "MPL 2.0",
    "web": "https://github.com/dizzyliam/inumon"
  },
  {
    "name": "gerbil",
    "url": "https://github.com/jasonprogrammer/gerbil",
    "method": "git",
    "tags": [
      "web",
      "dynamic",
      "generator"
    ],
    "description": "A dynamic website generator",
    "license": "MIT",
    "web": "https://getgerbil.com"
  },
  {
    "name": "vaultclient",
    "url": "https://github.com/jackhftang/vaultclient.nim",
    "method": "git",
    "tags": [
      "vault",
      "secret",
      "secret-management"
    ],
    "description": "Hashicorp Vault HTTP Client",
    "license": "MIT",
    "web": "https://github.com/jackhftang/vaultclient.nim"
  },
  {
    "name": "hashlib",
    "url": "https://github.com/khchen/hashlib",
    "method": "git",
    "tags": [
      "library",
      "hashes",
      "hmac"
    ],
    "description": "Hash Library for Nim",
    "license": "MIT",
    "web": "https://github.com/khchen/hashlib"
  },
  {
    "name": "alsa",
    "url": "https://gitlab.com/eagledot/nim-alsa",
    "method": "git",
    "tags": [
      "linux",
      "bindings",
      "audio",
      "alsa",
      "sound"
    ],
    "description": "NIM bindings for ALSA-LIB c library",
    "license": "MIT",
    "web": "https://gitlab.com/eagledot/nim-alsa"
  },
  {
    "name": "vmprotect",
    "url": "https://github.com/ba0f3/vmprotect.nim",
    "method": "git",
    "tags": [
      "vmprotect",
      "sdk",
      "wrapper"
    ],
    "description": "Wrapper for VMProtect SDK",
    "license": "MIT",
    "web": "https://github.com/ba0f3/vmprotect.nim"
  },
  {
    "name": "nimaterial",
    "url": "https://github.com/momeemt/nimaterial",
    "method": "git",
    "tags": [
      "web",
      "library",
      "css"
    ],
    "description": "nimaterial is a CSS output library based on material design.",
    "license": "MIT",
    "web": "https://github.com/momeemt/nimaterial"
  },
  {
    "name": "naw",
    "url": "https://github.com/capocasa/naw",
    "method": "git",
    "tags": [
      "awk",
      "csv",
      "report",
      "markdown"
    ],
    "description": "A glue wrapper to do awk-style text processing with Nim",
    "license": "MIT",
    "web": "https://github.com/capocasa/naw"
  },
  {
    "name": "nimviz",
    "url": "https://github.com/Rekihyt/nimviz",
    "method": "git",
    "tags": [
      "graphviz",
      "library",
      "wrapper"
    ],
    "description": "A wrapper for the graphviz c api.",
    "license": "MIT",
    "web": "https://github.com/Rekihyt/nimviz"
  },
  {
    "name": "deepspeech",
    "url": "https://gitlab.com/eagledot/nim-deepspeech",
    "method": "git",
    "tags": [
      "mozilla",
      "deepspeech",
      "speech to text",
      "bindings"
    ],
    "description": "Nim bindings for mozilla's DeepSpeech model.",
    "license": "MIT",
    "web": "https://gitlab.com/eagledot/nim-deepspeech"
  },
  {
    "name": "opusenc",
    "url": "https://git.sr.ht/~ehmry/nim_opusenc",
    "method": "git",
    "tags": [
      "opus",
      "audio",
      "encoder",
      "bindings"
    ],
    "description": "Bindings to libopusenc",
    "license": "BSD-3-Clause",
    "web": "https://git.sr.ht/~ehmry/nim_opusenc"
  },
  {
    "name": "nimtetris",
    "url": "https://github.com/jiro4989/nimtetris",
    "method": "git",
    "tags": [
      "tetris",
      "terminal",
      "game",
      "command"
    ],
    "description": "A simple terminal tetris in Nim",
    "license": "MIT",
    "web": "https://github.com/jiro4989/nimtetris"
  },
  {
    "name": "natu",
    "url": "https://github.com/exelotl/natu",
    "method": "git",
    "tags": [
      "gba",
      "nintendo",
      "homebrew",
      "game"
    ],
    "description": "Game Boy Advance development library",
    "license": "zlib",
    "web": "https://github.com/exelotl/natu"
  },
  {
    "name": "fision",
    "url": "https://github.com/juancarlospaco/fision",
    "method": "git",
    "tags": [
      "libraries"
    ],
    "description": "important_packages with 0 dependencies and all unittests passing",
    "license": "MIT",
    "web": "https://github.com/juancarlospaco/fision"
  },
  {
    "name": "iridium",
    "url": "https://github.com/KingDarBoja/Iridium",
    "method": "git",
    "tags": [
      "iso3166",
      "nim",
      "nim-lang",
      "countries"
    ],
    "description": "The International Standard for country codes and codes for their subdivisions on Nim (ISO-3166)",
    "license": "MIT",
    "web": "https://github.com/KingDarBoja/Iridium"
  },
  {
    "name": "nim_searches",
    "url": "https://github.com/nnahito/nim_searched",
    "method": "git",
    "tags": [
      "search"
    ],
    "description": "search algorithms",
    "license": "MIT",
    "web": "https://github.com/nnahito/nim_searched"
  },
  {
    "name": "stage",
    "url": "https://github.com/bung87/stage",
    "method": "git",
    "tags": [
      "git",
      "hook"
    ],
    "description": "nim tasks apply to git hooks",
    "license": "MIT",
    "web": "https://github.com/bung87/stage"
  },
  {
    "name": "flickr_image_bot",
    "url": "https://github.com/snus-kin/flickr-image-bot",
    "method": "git",
    "tags": [
      "twitter",
      "twitter-bot",
      "flickr"
    ],
    "description": "Twitter bot for fetching flickr images with tags",
    "license": "GPL-3.0",
    "web": "https://github.com/snus-kin/flickr-image-bot"
  },
  {
    "name": "libnetfilter_queue",
    "url": "https://github.com/ba0f3/libnetfilter_queue.nim",
    "method": "git",
    "tags": [
      "wrapper",
      "libnetfilter",
      "queue",
      "netfilter",
      "firewall",
      "iptables"
    ],
    "description": "libnetfilter_queue wrapper for Nim",
    "license": "MIT",
    "web": "https://github.com/ba0f3/libnetfilter_queue.nim"
  },
  {
    "name": "flatty",
    "url": "https://github.com/treeform/flatty",
    "method": "git",
    "tags": [
      "binary",
      "serialize",
      "marshal",
      "hash"
    ],
    "description": "Serializer and tools for flat binary files.",
    "license": "MIT",
    "web": "https://github.com/treeform/flatty"
  },
  {
    "name": "supersnappy",
    "url": "https://github.com/guzba/supersnappy",
    "method": "git",
    "tags": [
      "compression",
      "snappy"
    ],
    "description": "Dependency-free and performant Nim Snappy implementation.",
    "license": "MIT",
    "web": "https://github.com/guzba/supersnappy"
  },
  {
    "name": "aglet",
    "url": "https://github.com/liquid600pgm/aglet",
    "method": "git",
    "tags": [
      "graphics",
      "opengl",
      "wrapper",
      "safe"
    ],
    "description": "A safe, high-level, optimized OpenGL wrapper",
    "license": "MIT",
    "web": "https://github.com/liquid600pgm/aglet"
  },
  {
    "name": "nimcmaes",
    "url": "https://github.com/zevv/nimcmaes",
    "method": "git",
    "tags": [
      "cmaes",
      "optimization"
    ],
    "description": "Nim CMAES library",
    "license": "Apache-2.0",
    "web": "https://github.com/zevv/nimcmaes"
  },
  {
    "name": "soundex",
    "url": "https://github.com/Kashiwara0205/soundex",
    "method": "git",
    "tags": [
      "library",
      "algorithm"
    ],
    "description": "soundex algorithm",
    "license": "MIT",
    "web": "https://github.com/Kashiwara0205/soundex"
  },
  {
    "name": "nimish",
    "url": "https://github.com/xflywind/nimish",
    "method": "git",
    "tags": [
      "macro",
      "library",
      "c"
    ],
    "description": "C macro for Nim.",
    "license": "Apache-2.0",
    "web": "https://github.com/xflywind/nimish"
  },
  {
    "name": "vds",
    "alias": "vscds"
  },
  {
    "name": "vscds",
    "url": "https://github.com/doongjohn/vscds",
    "method": "git",
    "tags": [
      "vscode"
    ],
    "description": "<VS Code Data Swapper> Easily swap between multiple data folders.",
    "license": "MIT",
    "web": "https://github.com/doongjohn/vscds"
  },
  {
    "name": "kdb",
    "url": "https://github.com/inv2004/kdb_nim",
    "method": "git",
    "tags": [
      "kdb",
      "q",
      "k",
      "database",
      "bindings"
    ],
    "description": "Nim structs to work with Kdb in type-safe manner and low-level Nim to Kdb bindings",
    "license": "Apache-2.0",
    "web": "https://github.com/inv2004/kdb_nim"
  },
  {
    "name": "Unit",
    "url": "https://github.com/momeemt/Unit",
    "method": "git",
    "tags": [
      "unit",
      "type",
      "systemOfUnit",
      "library"
    ],
    "description": "A library that provides unit types in nim",
    "license": "MIT",
    "web": "https://github.com/momeemt/Unit"
  },
  {
    "name": "lockfreequeues",
    "url": "https://github.com/elijahr/lockfreequeues",
    "method": "git",
    "tags": [
      "spsc",
      "mpsc",
      "mpmc",
      "queue",
      "lockfree",
      "lock-free",
      "waitfree",
      "wait-free",
      "circularbuffer",
      "circular-buffer",
      "ring-buffer",
      "ringbuffer"
    ],
    "description": "Lock-free queue implementations for Nim.",
    "license": "MIT",
    "web": "https://github.com/elijahr/lockfreequeues",
    "doc": "https://elijahr.github.io/lockfreequeues/"
  },
  {
    "name": "shene",
    "url": "https://github.com/xflywind/shene",
    "method": "git",
    "tags": [
      "interface",
      "library",
      "prologue"
    ],
    "description": "Interface for Nim.",
    "license": "Apache-2.0",
    "web": "https://github.com/xflywind/shene"
  },
  {
    "name": "subnet",
    "url": "https://github.com/jiro4989/subnet",
    "method": "git",
    "tags": [
      "subnet",
      "ip",
      "cli",
      "command"
    ],
    "description": "subnet prints subnet mask in human readable.",
    "license": "MIT",
    "web": "https://github.com/jiro4989/subnet"
  },
  {
    "name": "norx",
    "url": "https://github.com/gokr/norx",
    "method": "git",
    "tags": [
      "game",
      "engine",
      "2d",
      "library",
      "wrapper"
    ],
    "description": "A wrapper of the ORX 2.5D game engine",
    "license": "Zlib",
    "web": "https://github.com/gokr/norx"
  },
  {
    "name": "jeknil",
    "url": "https://github.com/Knaque/jeknil",
    "method": "git",
    "tags": [
      "web",
      "binary",
      "blog",
      "markdown",
      "html"
    ],
    "description": "A blog post generator for people with priorities.",
    "license": "CC0-1.0",
    "web": "https://github.com/Knaque/jeknil"
  },
  {
    "name": "mime",
    "url": "https://github.com/enthus1ast/nimMime",
    "method": "git",
    "tags": [
      "mime",
      "email",
      "mail",
      "attachment"
    ],
    "description": "Library for attaching files to emails.",
    "license": "MIT",
    "web": "https://github.com/enthus1ast/nimMime"
  },
  {
    "name": "Echon",
    "url": "https://github.com/eXodiquas/Echon",
    "method": "git",
    "tags": [
      "generative",
      "l-system",
      "fractal",
      "art"
    ],
    "description": "A small package to create lindenmayer-systems or l-systems.",
    "license": "MIT",
    "web": "https://github.com/eXodiquas/Echon"
  },
  {
    "name": "nimrcon",
    "url": "https://github.com/mcilya/nimrcon",
    "method": "git",
    "tags": [
      "rcon",
      "client",
      "library"
    ],
    "description": "Simple RCON client in Nim lang.",
    "license": "MIT",
    "web": "https://github.com/mcilya/nimrcon"
  },
  {
    "name": "zfplugs",
    "url": "https://github.com/zendbit/nim.zfplugs",
    "method": "git",
    "tags": [
      "web",
      "http",
      "framework",
      "api",
      "asynchttpserver",
      "plugins"
    ],
    "description": "This is the plugins for the zfcore framework https://github.com/zendbit/nim.zfcore",
    "license": "BSD",
    "web": "https://github.com/zendbit/nim.zfplugs"
  },
  {
    "name": "hldiff",
    "url": "https://github.com/c-blake/hldiff",
    "method": "git",
    "tags": [
      "difflib",
      "diff",
      "terminal",
      "text",
      "color",
      "colors",
      "colorize",
      "highlight",
      "highlighting"
    ],
    "description": "A highlighter for diff -u-like output & port of Python difflib",
    "license": "MIT/ISC",
    "web": "https://github.com/c-blake/hldiff"
  },
  {
    "name": "mctranslog",
    "url": "https://github.com/abbeymart/mctranslog",
    "method": "git",
    "tags": [
      "transaction",
      "audit",
      "log"
    ],
    "description": "mctranslog - Transaction Log Package",
    "license": "MIT",
    "web": "https://github.com/abbeymart/mctranslog"
  },
  {
    "name": "base64_decoder",
    "url": "https://github.com/momeemt/base64_cui",
    "method": "git",
    "tags": [
      "base64",
      "cui",
      "tool"
    ],
    "description": "base64 cui",
    "license": "MIT",
    "web": "https://github.com/momeemt/base64_cui"
  },
  {
    "name": "nimnews",
    "url": "https://github.com/mildred/nimnews",
    "method": "git",
    "tags": [
      "nntp",
      "newsgroups"
    ],
    "description": "Immature Newsgroup NNTP server using SQLite as backend",
    "license": "GPL-3.0",
    "web": "https://github.com/mildred/nimnews"
  },
  {
    "name": "zopflipng",
    "url": "https://github.com/bung87/zopflipng",
    "method": "git",
    "tags": [
      "image",
      "processing",
      "png",
      "optimization"
    ],
    "description": "zopflipng-like png optimization",
    "license": "MIT",
    "web": "https://github.com/bung87/zopflipng"
  },
  {
    "name": "ms",
    "url": "https://github.com/fox-cat/ms",
    "method": "git",
    "tags": [
      "library",
      "time",
      "format",
      "ms"
    ],
    "description": "Convert various time formats to milliseconds",
    "license": "MIT",
    "web": "https://fox-cat.github.io/ms/",
    "doc": "https://fox-cat.github.io/ms/"
  },
  {
    "name": "calendar",
    "url": "https://github.com/adam-mcdaniel/calendar",
    "method": "git",
    "tags": [
      "time",
      "calendar",
      "library"
    ],
    "description": "A tiny calendar program",
    "license": "MIT",
    "web": "https://github.com/adam-mcdaniel/calendar"
  },
  {
    "name": "hayaa",
    "url": "https://github.com/angus-lherrou/hayaa",
    "method": "git",
    "tags": [
      "conway",
      "game",
      "life"
    ],
    "description": "Conway's Game of Life implemented in Nim",
    "license": "MIT",
    "web": "https://github.com/angus-lherrou/hayaa"
  },
  {
    "name": "wepoll",
    "url": "https://github.com/xflywind/wepoll",
    "method": "git",
    "tags": [
      "epoll",
      "windows",
      "wrapper"
    ],
    "description": "Windows epoll wrapper.",
    "license": "MIT",
    "web": "https://github.com/xflywind/wepoll"
  },
  {
    "name": "nim_midi",
    "url": "https://github.com/jerous86/nim_midi",
    "method": "git",
    "tags": [
      "midi",
      "library"
    ],
    "description": "Read and write midi files",
    "license": "MIT",
    "web": "https://github.com/jerous86/nim_midi"
  },
  {
    "name": "geometryutils",
    "url": "https://github.com/pseudo-random/geometryutils",
    "method": "git",
    "tags": [
      "library",
      "geometry",
      "math",
      "utilities",
      "graphics",
      "rendering",
      "3d",
      "2d"
    ],
    "description": "A collection of geometry utilities for nim",
    "license": "MIT",
    "web": "https://github.com/pseudo-random/geometryutils"
  },
  {
    "name": "desim",
    "url": "http://github.com/jayvanderwall/desim",
    "method": "git",
    "tags": [
      "library",
      "modeling",
      "discrete",
      "event",
      "simulation",
      "simulator"
    ],
    "description": "A lightweight discrete event simulator",
    "license": "MIT",
    "web": "http://github.com/jayvanderwall/desim"
  },
  {
    "name": "NimpleHTTPServer",
    "url": "https://github.com/Hydra820/NimpleHTTPServer",
    "method": "git",
    "tags": [
      "Simple",
      "HTTP",
      "Server"
    ],
    "description": "SimpleHTTPServer module based on net sockets",
    "license": "HYDRA",
    "web": "https://github.com/Hydra820/NimpleHTTPServer"
  },
  {
    "name": "hmisc",
    "url": "https://github.com/haxscramper/hmisc",
    "method": "git",
    "tags": [
      "macro",
      "template"
    ],
    "description": "Collection of helper utilities",
    "license": "Apache-2.0",
    "web": "https://github.com/haxscramper/hmisc"
  },
  {
    "name": "SMBExec",
    "url": "https://github.com/elddy/SMB-Nim",
    "method": "git",
    "tags": [
      "SMB",
      "Pass-The-Hash",
      "NTLM",
      "Windows"
    ],
    "description": "Nim-SMBExec - SMBExec implementation in Nim",
    "license": "GPL-3.0",
    "web": "https://github.com/elddy/SMB-Nim"
  },
  {
    "name": "nimtrs",
    "url": "https://github.com/haxscramper/nimtrs",
    "method": "git",
    "tags": [
      "term-rewriting",
      "unification",
      "pattern-matching",
      "macro",
      "ast",
      "template"
    ],
    "description": "Nim term rewriting system",
    "license": "Apache-2.0",
    "web": "https://github.com/haxscramper/nimtrs"
  },
  {
    "name": "hparse",
    "url": "https://github.com/haxscramper/hparse",
    "method": "git",
    "tags": [
      "parser-generator",
      "parsing",
      "ebnf-grammar",
      "ll(*)",
      "ast"
    ],
    "description": "Text parsing utilities",
    "license": "Apache-2.0",
    "web": "https://github.com/haxscramper/hparse"
  },
  {
    "name": "hpprint",
    "url": "https://github.com/haxscramper/hpprint",
    "method": "git",
    "tags": [
      "pretty-printing"
    ],
    "description": "Pretty-printer",
    "license": "Apache-2.0",
    "web": "https://github.com/haxscramper/hpprint"
  },
  {
    "name": "hasts",
    "url": "https://github.com/haxscramper/hasts",
    "method": "git",
    "tags": [
      "wrapper",
      "graphviz",
      "html",
      "latex"
    ],
    "description": "AST for various languages",
    "license": "Apache-2.0",
    "web": "https://github.com/haxscramper/hasts"
  },
  {
    "name": "hdrawing",
    "url": "https://github.com/haxscramper/hdrawing",
    "method": "git",
    "tags": [
      "pretty-printing"
    ],
    "description": "Simple shape drawing",
    "license": "Apache-2.0",
    "web": "https://github.com/haxscramper/hdrawing"
  },
  {
    "name": "ngspice",
    "url": "https://github.com/haxscramper/ngspice",
    "method": "git",
    "tags": [
      "analog-circuit",
      "circuit",
      "simulation",
      "ngspice"
    ],
    "description": "Analog electronic circuit simiulator library",
    "license": "Apache-2.0",
    "web": "https://github.com/haxscramper/ngspice"
  },
  {
    "name": "cmark",
    "url": "https://github.com/zengxs/nim-cmark",
    "method": "git",
    "tags": [
      "library",
      "wrapper",
      "cmark",
      "commonmark",
      "markdown"
    ],
    "description": "libcmark wrapper for Nim",
    "license": "Apache-2.0",
    "web": "https://github.com/zengxs/nim-cmark"
  },
  {
    "name": "psutilim",
    "url": "https://github.com/KittyTechnoProgrammer/psutilim",
    "method": "git",
    "tags": [
      "psutilim",
      "nim",
      "psutils",
      "psutil"
    ],
    "description": "Updated psutil module from https://github.com/johnscillieri/psutil-nim",
    "license": "GPL-3.0",
    "web": "https://github.com/KittyTechnoProgrammer/psutilim",
    "doc": "https://github.com/KittyTechnoProgrammer/psutilim"
  },
  {
    "name": "ioselectors",
    "url": "https://github.com/xflywind/ioselectors",
    "method": "git",
    "tags": [
      "selectors",
      "epoll",
      "io"
    ],
    "description": "Selectors extension.",
    "license": "Apache-2.0",
    "web": "https://github.com/xflywind/ioselectors"
  },
  {
    "name": "nwatchdog",
    "url": "https://github.com/zendbit/nim.nwatchdog",
    "method": "git",
    "tags": [
      "watchdog",
      "files",
      "io"
    ],
    "description": "Simple watchdog (watch file changes modified, deleted, created) in nim lang.",
    "license": "BSD",
    "web": "https://github.com/zendbit/nim.nwatchdog"
  },
  {
    "name": "logue",
    "url": "https://github.com/planety/logue",
    "method": "git",
    "tags": [
      "cli",
      "prologue",
      "web"
    ],
    "description": "Command line tools for Prologue.",
    "license": "Apache-2.0",
    "web": "https://github.com/planety/logue"
  },
  {
    "name": "httpx",
    "url": "https://github.com/xflywind/httpx",
    "method": "git",
    "tags": [
      "web",
      "server",
      "prologue"
    ],
    "description": "A super-fast epoll-backed and parallel HTTP server.",
    "license": "MIT",
    "web": "https://github.com/xflywind/httpx"
  },
  {
    "name": "meow",
    "url": "https://github.com/disruptek/meow",
    "method": "git",
    "tags": [
      "meow",
      "hash"
    ],
    "description": "meowhash wrapper for Nim",
    "license": "MIT",
    "web": "https://github.com/disruptek/meow"
  },
  {
    "name": "noisy",
    "url": "https://github.com/guzba/noisy",
    "method": "git",
    "tags": [
      "perlin",
      "simplex",
      "noise"
    ],
    "description": "Simple noise generation.",
    "license": "MIT",
    "web": "https://github.com/guzba/noisy"
  },
  {
    "name": "battery_widget",
    "url": "https://github.com/Cu7ious/nim-battery-widget",
    "method": "git",
    "tags": [
      "rompt-widget",
      "battery-widget"
    ],
    "description": "Battery widget for command prompt. Written in Nim",
    "license": "GPL-3.0",
    "web": "https://github.com/Cu7ious/nim-battery-widget"
  },
  {
    "name": "parasound",
    "url": "https://github.com/paranim/parasound",
    "method": "git",
    "tags": [
      "audio",
      "sound"
    ],
    "description": "A library for playing audio files",
    "license": "Public Domain"
  },
  {
    "name": "paramidi",
    "url": "https://github.com/paranim/paramidi",
    "method": "git",
    "tags": [
      "midi",
      "synthesizer"
    ],
    "description": "A library for making MIDI music",
    "license": "Public Domain"
  },
  {
    "name": "paramidi_soundfonts",
    "url": "https://github.com/paranim/paramidi_soundfonts",
    "method": "git",
    "tags": [
      "midi",
      "soundfonts"
    ],
    "description": "Soundfonts for paramidi",
    "license": "Public Domain"
  },
  {
    "name": "toml_serialization",
    "url": "https://github.com/status-im/nim-toml-serialization",
    "method": "git",
    "tags": [
      "library",
      "toml",
      "serialization",
      "parser"
    ],
    "description": "Flexible TOML serialization [not] relying on run-time type information",
    "license": "Apache License 2.0",
    "web": "https://github.com/status-im/nim-toml-serialization"
  },
  {
    "name": "protobuf_serialization",
    "url": "https://github.com/status-im/nim-protobuf-serialization",
    "method": "git",
    "tags": [
      "library",
      "protobuf",
      "serialization",
      "proto2",
      "proto3"
    ],
    "description": "Protobuf implementation compatible with the nim-serialization framework.",
    "license": "Apache License 2.0",
    "web": "https://github.com/status-im/nim-protobuf-serialization"
  },
  {
    "name": "opentrivadb",
    "alias": "opentdb"
  },
  {
    "name": "opentdb",
    "url": "https://github.com/ire4ever1190/nim-opentmdb",
    "method": "git",
    "tags": [
      "wrapper",
      "library",
      "quiz",
      "api"
    ],
    "description": "Wrapper around the open trivia db api",
    "license": "MIT",
    "web": "https://github.com/ire4ever1190/nim-opentmdb",
    "doc": "https://ire4ever1190.github.io/nim-opentmdb/opentdb.html"
  },
  {
    "name": "dnsstamps",
    "url": "https://github.com/alaviss/dnsstamps",
    "method": "git",
    "tags": [
      "dns",
      "dnscrypt",
      "dns-over-https",
      "dns-over-tls"
    ],
    "description": "An implementation of DNS server stamps in Nim",
    "license": "MPL-2.0",
    "web": "https://github.com/alaviss/dnsstamps"
  },
  {
    "name": "amysql",
    "url": "https://github.com/bung87/amysql",
    "method": "git",
    "tags": [
      "async",
      "mysql",
      "client",
      "connector",
      "driver"
    ],
    "description": "Async MySQL Connector write in pure Nim.",
    "license": "MIT",
    "web": "https://github.com/bung87/amysql"
  },
  {
    "name": "pathname",
    "url": "https://github.com/RaimundHuebel/nimpathname",
    "method": "git",
    "tags": [
      "library",
      "pathname",
      "file_utils",
      "filesystem"
    ],
    "description": "Library to support work with pathnames in Windows and Posix-based systems. Inspired by Rubies pathname.",
    "license": "MIT",
    "web": "https://github.com/RaimundHuebel/nimpathname"
  },
  {
    "name": "miter",
    "url": "https://github.com/rafmst/miter",
    "method": "git",
    "tags": [
      "binary",
      "tool",
      "cli"
    ],
    "description": "Ratio calculator on your terminal",
    "license": "MIT",
    "web": "https://github.com/rafmst/miter"
  },
  {
    "name": "jq",
    "url": "https://github.com/alialrahahleh/fjq",
    "method": "git",
    "tags": [
      "json",
      "bin",
      "parser"
    ],
    "description": "Fast JSON parser",
    "license": "BSD-3-Clause",
    "web": "https://github.com/alialrahahleh/fjq"
  },
  {
    "name": "mike",
    "url": "https://github.com/ire4ever1190/mike",
    "method": "git",
    "tags": [
      "web",
      "library",
      "rest",
      "framework",
      "simple"
    ],
    "description": "A very simple micro web framework",
    "license": "MIT",
    "web": "https://github.com/ire4ever1190/mike"
  },
  {
    "name": "timerwheel",
    "url": "https://github.com/xflywind/timerwheel",
    "method": "git",
    "tags": [
      "timer",
      "timerwheel",
      "prologue"
    ],
    "description": "A high performance timer based on timerwheel for Nim.",
    "license": "Apache-2.0",
    "web": "https://github.com/xflywind/timerwheel"
  }
]<|MERGE_RESOLUTION|>--- conflicted
+++ resolved
@@ -1,10 +1,7 @@
 [ 
   {
-<<<<<<< HEAD
     "name": "nimbitarray",
-=======
     "name": "nim-bitarray",
->>>>>>> 627bb4a5
     "url": "https://github.com/YesDrX/bitarray",
     "method": "git",
     "tags": [
@@ -16,7 +13,6 @@
     "web": "https://yesdrx.github.io/bitarray/",
     "doc": "https://yesdrx.github.io/bitarray/"
   },
-<<<<<<< HEAD
   {
     "name": "torim",
     "url": "https://github.com/KittyTechnoProgrammer/torim",
@@ -45,8 +41,6 @@
     "web": "https://github.com/stisa/jupyternim/blob/master/README.md",
     "doc": "https://github.com/stisa/jupyternim"
   },
-=======
->>>>>>> 627bb4a5
   {
     "name": "randgen",
     "url": "https://github.com/YesDrX/randgen",
