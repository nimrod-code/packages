--- conflicted
+++ resolved
@@ -8705,7 +8705,6 @@
     "web": "https://github.com/FedericoCeratto/tsundoku"
   },
   {
-<<<<<<< HEAD
     "name": "nim_exodus",
     "url": "https://github.com/shinriyo/nim_exodus",
     "method": "git",
@@ -8717,7 +8716,8 @@
     "description": "Template generator for gester",
     "license": "MIT",
     "web": "https://github.com/shinriyo/nim_exodus"
-=======
+  },
+  {
     "name": "nimlibxlsxwriter",
     "url": "https://github.com/KeepCoolWithCoolidge/nimlibxlsxwriter",
     "method": "git",
@@ -8745,6 +8745,5 @@
     "description": "Michael-Scott queue implemented in Nim",
     "license": "MIT",
     "web": "https://github.com/2vg/MSQueue"
->>>>>>> 34b921a3
   }
 ]