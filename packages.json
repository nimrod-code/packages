--- conflicted
+++ resolved
@@ -8258,7 +8258,6 @@
     "web": "https://github.com/dom96/pwned"
   },
   {
-<<<<<<< HEAD
     "name": "suffer",
     "url": "https://github.com/emekoi/suffer",
     "method": "git",
@@ -8270,7 +8269,8 @@
     "description": "a nim library for drawing 2d shapes, text, and images to 32bit software pixel buffers",
     "license": "MIT",
     "web": "https://github.com/emekoi/suffer"
-=======
+  },
+  {
     "name": "metric",
     "url": "https://github.com/mjendrusch/metric",
     "method": "git",
@@ -8295,6 +8295,5 @@
     "description": "User Agent parser for nim.",
     "license": "MIT",
     "web": "https://github.com/treeform/useragents"
->>>>>>> acfd70e4
   }
 ]