[
  {
    "name": "jupyternim",
    "url": "https://github.com/stisa/jupyternim",
    "method": "git",
    "tags": [
      "jupyter",
      "nteract",
      "ipython",
      "jupyter-kernel"
    ],
    "description": "A Jupyter kernel for nim.",
    "license": "MIT",
    "web": "https://github.com/stisa/jupyternim/blob/master/README.md",
    "doc": "https://github.com/stisa/jupyternim"
  },
  {
    "name": "randgen",
    "url": "https://github.com/YesDrX/randgen",
    "method": "git",
    "tags": [
      "random",
      "nim",
      "pdf",
      "cdf"
    ],
    "description": "A random variable generating library for nim.",
    "license": "MIT",
    "web": "https://yesdrx.github.io/randgen/",
    "doc": "https://yesdrx.github.io/randgen/"
  },
  {
    "name": "numnim",
    "url": "https://github.com/YesDrX/numnim",
    "method": "git",
    "tags": [
      "numnim",
      "numpy",
      "ndarray",
      "matrix",
      "pandas",
      "dataframe"
    ],
    "description": "A numpy like ndarray and dataframe library for nim-lang.",
    "license": "MIT",
    "web": "https://github.com/YesDrX/numnim",
    "doc": "https://github.com/YesDrX/numnim"
  },
  {
    "name": "filesize",
    "url": "https://github.com/sergiotapia/filesize",
    "method": "git",
    "tags": [
      "filesize",
      "size"
    ],
    "description": "A Nim package to convert filesizes into other units, and turns filesizes into human readable strings.",
    "license": "MIT",
    "web": "https://github.com/sergiotapia/filesize",
    "doc": "https://github.com/sergiotapia/filesize"
  },
  {
    "name": "argon2_bind",
    "url": "https://github.com/D-Nice/argon2_bind",
    "method": "git",
    "tags": [
      "argon2",
      "kdf",
      "hash",
      "crypto",
      "phc",
      "c",
      "ffi",
      "cryptography"
    ],
    "description": "Bindings to the high-level Argon2 C API",
    "license": "Apache-2.0",
    "web": "https://github.com/D-Nice/argon2_bind",
    "doc": "https://d-nice.github.io/argon2_bind/"
  },
  {
    "name": "nbaser",
    "url": "https://github.com/D-Nice/nbaser",
    "method": "git",
    "tags": [
      "encode",
      "decode",
      "base",
      "unicode",
      "base58",
      "base-x"
    ],
    "description": "Encode/decode arbitrary unicode bases from size 2 to 256",
    "license": "Apache-2.0",
    "web": "https://github.com/D-Nice/nbaser",
    "doc": "https://d-nice.github.io/nbaser/"
  },
  {
    "name": "nio",
    "url": "https://github.com/KayraG/nio",
    "method": "git",
    "tags": [
      "server",
      "framework",
      "express",
      "http",
      "library"
    ],
    "description": "A Mini Server Framework for Nim language",
    "license": "MIT",
    "web": "https://github.com/KayraG/nio"
  },
  {
    "name": "decisiontree",
    "url": "https://github.com/Michedev/DecisionTreeNim",
    "method": "git",
    "tags": [
      "Decision tree",
      "Machine learning",
      "Random forest",
      "CART"
    ],
    "description": "Decision tree and Random forest CART implementation in Nim",
    "license": "GPL-3.0",
    "web": "https://github.com/Michedev/DecisionTreeNim"
  },
  {
    "name": "tsv2json",
    "url": "https://github.com/hectormonacci/tsv2json",
    "method": "git",
    "tags": [
      "TSV",
      "JSON"
    ],
    "description": "Turn TSV file or stream into JSON file or stream",
    "license": "MIT",
    "web": "https://github.com/hectormonacci/tsv2json"
  },
  {
    "name": "nimler",
    "url": "https://github.com/wltsmrz/nimler",
    "method": "git",
    "tags": [
      "Erlang",
      "Elixir"
    ],
    "description": "Erlang/Elixir NIFs for nim",
    "license": "MIT",
    "web": "https://github.com/wltsmrz/nimler"
  },
  {
    "name": "zstd",
    "url": "https://github.com/wltsmrz/nim_zstd",
    "method": "git",
    "tags": [
      "zstd",
      "compression"
    ],
    "description": "Bindings for zstd",
    "license": "MIT",
    "web": "https://github.com/wltsmrz/nim_zstd"
  },
  {
    "name": "QuickJS4nim",
    "url": "https://github.com/ImVexed/quickjs4nim",
    "method": "git",
    "tags": [
      "QuickJS",
      "Javascript",
      "Runtime",
      "Wrapper"
    ],
    "description": "A QuickJS wrapper for Nim",
    "license": "MIT",
    "web": "https://github.com/ImVexed/quickjs4nim"
  },
  {
    "name": "BitVector",
    "url": "https://github.com/MarcAzar/BitVector",
    "method": "git",
    "tags": [
      "Bit",
      "Array",
      "Vector",
      "Bloom"
    ],
    "description": "A high performance Nim implementation of BitVector with base SomeUnsignedInt(i.e: uint8-64) with support for slices, and seq supported operations",
    "license": "MIT",
    "web": "https://marcazar.github.io/BitVector"
  },
  {
    "name": "RollingHash",
    "url": "https://github.com/MarcAzar/RollingHash",
    "method": "git",
    "tags": [
      "Cyclic",
      "Hash",
      "BuzHash",
      "Rolling",
      "Rabin",
      "Karp",
      "CRC",
      "Fingerprint",
      "n-gram"
    ],
    "description": "A high performance Nim implementation of a Cyclic Polynomial Hash, aka BuzHash, and the Rabin-Karp algorithm",
    "license": "MIT",
    "web": "https://marcazar.github.io/RollingHash"
  },
  {
    "name": "BipBuffer",
    "url": "https://github.com/MarcAzar/BipBuffer",
    "method": "git",
    "tags": [
      "Bip Buffer",
      "Circular",
      "Ring",
      "Buffer",
      "nim"
    ],
    "description": "A Nim implementation of Simon Cooke's Bip Buffer. A type of circular buffer ensuring contiguous blocks of memory",
    "license": "MIT",
    "web": "https://marcazar.github.io/BipBuffer"
  },
  {
    "name": "whip",
    "url": "https://github.com/mattaylor/whip",
    "method": "git",
    "tags": [
      "http",
      "rest",
      "server",
      "httpbeast",
      "nest",
      "fast"
    ],
    "description": "Whip is high performance web application server based on httpbeast a nest for redix tree based routing with some extra opmtizations.",
    "license": "MIT",
    "web": "https://github.com/mattaylor/whip"
  },
  {
    "name": "elvis",
    "url": "https://github.com/mattaylor/elvis",
    "method": "git",
    "tags": [
      "operator",
      "elvis",
      "ternary",
      "template",
      "truthy",
      "falsy",
      "exception",
      "none",
      "null",
      "nil",
      "0",
      "NaN",
      "coalesce"
    ],
    "description": "The elvis package implements a 'truthy', 'ternary' and a 'coalesce' operator to Nim as syntactic sugar for working with conditional expressions",
    "license": "MIT",
    "web": "https://github.com/mattaylor/elvis"
  },
  {
    "name": "nimrun",
    "url": "https://github.com/lee-b/nimrun",
    "method": "git",
    "tags": [
      "shebang",
      "unix",
      "linux",
      "bsd",
      "mac",
      "shell",
      "script",
      "nimble",
      "nimcr",
      "compile",
      "run",
      "standalone"
    ],
    "description": "Shebang frontend for running nim code as scripts. Does not require .nim extensions.",
    "license": "MIT",
    "web": "https://github.com/lee-b/nimrun"
  },
  {
    "name": "sequtils2",
    "url": "https://github.com/Michedev/sequtils2",
    "method": "git",
    "tags": [
      "library",
      "sequence",
      "string",
      "openArray",
      "functional"
    ],
    "description": "Additional functions for sequences that are not present in sequtils",
    "license": "MIT",
    "web": "http://htmlpreview.github.io/?https://github.com/Michedev/sequtils2/blob/master/sequtils2.html"
  },
  {
    "name": "github_api",
    "url": "https://github.com/watzon/github-api-nim",
    "method": "git",
    "tags": [
      "library",
      "api",
      "github",
      "client"
    ],
    "description": "Nim wrapper for the GitHub API",
    "license": "WTFPL",
    "web": "https://github.com/watzon/github-api-nim"
  },
  {
    "name": "extensions",
    "url": "https://github.com/jyapayne/nim-extensions",
    "method": "git",
    "tags": [
      "library",
      "extensions",
      "addons"
    ],
    "description": "A library that will add useful tools to Nim's arsenal.",
    "license": "MIT",
    "web": "https://github.com/jyapayne/nim-extensions"
  },
  {
    "name": "nimates",
    "url": "https://github.com/jamesalbert/nimates",
    "method": "git",
    "tags": [
      "library",
      "postmates",
      "delivery"
    ],
    "description": "Client library for the Postmates API",
    "license": "Apache",
    "web": "https://github.com/jamesalbert/nimates"
  },
  {
    "name": "discordnim",
    "url": "https://github.com/Krognol/discordnim",
    "method": "git",
    "tags": [
      "library",
      "discord"
    ],
    "description": "Discord library for Nim",
    "license": "MIT",
    "web": "https://github.com/Krognol/discordnim"
  },
  {
    "name": "argument_parser",
    "url": "https://github.com/Xe/argument_parser/",
    "method": "git",
    "tags": [
      "library",
      "command-line",
      "arguments",
      "switches",
      "parsing"
    ],
    "description": "Provides a complex command-line parser",
    "license": "MIT",
    "web": "https://github.com/Xe/argument_parser"
  },
  {
    "name": "genieos",
    "url": "https://github.com/Araq/genieos/",
    "method": "git",
    "tags": [
      "library",
      "command-line",
      "sound",
      "recycle",
      "os"
    ],
    "description": "Too awesome procs to be included in nimrod.os module",
    "license": "MIT",
    "web": "https://github.com/Araq/genieos/"
  },
  {
    "name": "jester",
    "url": "https://github.com/dom96/jester/",
    "method": "git",
    "tags": [
      "web",
      "http",
      "framework",
      "dsl"
    ],
    "description": "A sinatra-like web framework for Nim.",
    "license": "MIT",
    "web": "https://github.com/dom96/jester"
  },
  {
    "name": "templates",
    "url": "https://github.com/onionhammer/nim-templates.git",
    "method": "git",
    "tags": [
      "web",
      "html",
      "template"
    ],
    "description": "A simple string templating library for Nim.",
    "license": "BSD",
    "web": "https://github.com/onionhammer/nim-templates"
  },
  {
    "name": "murmur",
    "url": "https://github.com/olahol/nimrod-murmur/",
    "method": "git",
    "tags": [
      "hash",
      "murmur"
    ],
    "description": "MurmurHash in pure Nim.",
    "license": "MIT",
    "web": "https://github.com/olahol/nimrod-murmur"
  },
  {
    "name": "libtcod_nim",
    "url": "https://github.com/Vladar4/libtcod_nim/",
    "method": "git",
    "tags": [
      "roguelike",
      "game",
      "library",
      "engine",
      "sdl",
      "opengl",
      "glsl"
    ],
    "description": "Wrapper of the libtcod library for the Nim language.",
    "license": "zlib",
    "web": "https://github.com/Vladar4/libtcod_nim"
  },
  {
    "name": "nimgame",
    "url": "https://github.com/Vladar4/nimgame/",
    "method": "git",
    "tags": [
      "deprecated",
      "game",
      "engine",
      "sdl"
    ],
    "description": "A simple 2D game engine for Nim language. Deprecated, use nimgame2 instead.",
    "license": "MIT",
    "web": "https://github.com/Vladar4/nimgame"
  },
  {
    "name": "nimgame2",
    "url": "https://github.com/Vladar4/nimgame2/",
    "method": "git",
    "tags": [
      "game",
      "engine",
      "sdl",
      "sdl2"
    ],
    "description": "A simple 2D game engine for Nim language.",
    "license": "MIT",
    "web": "https://github.com/Vladar4/nimgame2"
  },
  {
    "name": "sfml",
    "url": "https://github.com/fowlmouth/nimrod-sfml/",
    "method": "git",
    "tags": [
      "game",
      "library",
      "opengl"
    ],
    "description": "High level OpenGL-based Game Library",
    "license": "MIT",
    "web": "https://github.com/fowlmouth/nimrod-sfml"
  },
  {
    "name": "enet",
    "url": "https://github.com/fowlmouth/nimrod-enet/",
    "method": "git",
    "tags": [
      "game",
      "networking",
      "udp"
    ],
    "description": "Wrapper for ENet UDP networking library",
    "license": "MIT",
    "web": "https://github.com/fowlmouth/nimrod-enet"
  },
  {
    "name": "nim-locale",
    "alias": "locale"
  },
  {
    "name": "locale",
    "url": "https://github.com/Amrykid/nim-locale/",
    "method": "git",
    "tags": [
      "library",
      "locale",
      "i18n",
      "localization",
      "localisation",
      "globalization"
    ],
    "description": "A simple library for localizing Nim applications.",
    "license": "MIT",
    "web": "https://github.com/Amrykid/nim-locale"
  },
  {
    "name": "fowltek",
    "url": "https://github.com/fowlmouth/nimlibs/",
    "method": "git",
    "tags": [
      "game",
      "opengl",
      "wrappers",
      "library",
      "assorted"
    ],
    "description": "A collection of reusable modules and wrappers.",
    "license": "MIT",
    "web": "https://github.com/fowlmouth/nimlibs"
  },
  {
    "name": "nake",
    "url": "https://github.com/fowlmouth/nake/",
    "method": "git",
    "tags": [
      "build",
      "automation",
      "sortof"
    ],
    "description": "make-like for Nim. Describe your builds as tasks!",
    "license": "MIT",
    "web": "https://github.com/fowlmouth/nake"
  },
  {
    "name": "nimrod-glfw",
    "url": "https://github.com/rafaelvasco/nimrod-glfw/",
    "method": "git",
    "tags": [
      "library",
      "glfw",
      "opengl",
      "windowing",
      "game"
    ],
    "description": "Nim bindings for GLFW library.",
    "license": "MIT",
    "web": "https://github.com/rafaelvasco/nimrod-glfw"
  },
  {
    "name": "chipmunk",
    "alias": "chipmunk6"
  },
  {
    "name": "chipmunk6",
    "url": "https://github.com/fowlmouth/nimrod-chipmunk/",
    "method": "git",
    "tags": [
      "library",
      "physics",
      "game"
    ],
    "description": "Bindings for Chipmunk2D 6.x physics library",
    "license": "MIT",
    "web": "https://github.com/fowlmouth/nimrod-chipmunk"
  },
  {
    "name": "chipmunk7_demos",
    "url": "https://github.com/matkuki/chipmunk7_demos/",
    "method": "git",
    "tags": [
      "demos",
      "physics",
      "game"
    ],
    "description": "Chipmunk7 demos for Nim",
    "license": "MIT",
    "web": "https://github.com/matkuki/chipmunk7_demos"
  },
  {
    "name": "nim-glfw",
    "alias": "glfw"
  },
  {
    "name": "glfw",
    "url": "https://github.com/ephja/nim-glfw",
    "method": "git",
    "tags": [
      "library",
      "glfw",
      "opengl",
      "windowing",
      "game"
    ],
    "description": "A high-level GLFW 3 wrapper",
    "license": "MIT",
    "web": "https://github.com/ephja/nim-glfw"
  },
  {
    "name": "nim-ao",
    "alias": "ao"
  },
  {
    "name": "ao",
    "url": "https://github.com/ephja/nim-ao",
    "method": "git",
    "tags": [
      "library",
      "audio"
    ],
    "description": "A high-level libao wrapper",
    "license": "MIT",
    "web": "https://github.com/ephja/nim-ao"
  },
  {
    "name": "termbox",
    "url": "https://github.com/fowlmouth/nim-termbox",
    "method": "git",
    "tags": [
      "library",
      "terminal",
      "io"
    ],
    "description": "Termbox wrapper.",
    "license": "MIT",
    "web": "https://github.com/fowlmouth/nim-termbox"
  },
  {
    "name": "linagl",
    "url": "https://bitbucket.org/BitPuffin/linagl",
    "method": "hg",
    "tags": [
      "library",
      "opengl",
      "math",
      "game"
    ],
    "description": "OpenGL math library",
    "license": "CC0",
    "web": "https://bitbucket.org/BitPuffin/linagl"
  },
  {
    "name": "kwin",
    "url": "https://github.com/reactormonk/nim-kwin",
    "method": "git",
    "tags": [
      "library",
      "javascript",
      "kde"
    ],
    "description": "KWin JavaScript API wrapper",
    "license": "MIT",
    "web": "https://github.com/reactormonk/nim-kwin"
  },
  {
    "name": "opencv",
    "url": "https://github.com/dom96/nim-opencv",
    "method": "git",
    "tags": [
      "library",
      "wrapper",
      "opencv",
      "image",
      "processing"
    ],
    "description": "OpenCV wrapper",
    "license": "MIT",
    "web": "https://github.com/dom96/nim-opencv"
  },
  {
    "name": "nimble",
    "url": "https://github.com/nim-lang/nimble",
    "method": "git",
    "tags": [
      "app",
      "binary",
      "package",
      "manager"
    ],
    "description": "Nimble package manager",
    "license": "BSD",
    "web": "https://github.com/nim-lang/nimble"
  },
  {
    "name": "libnx",
    "url": "https://github.com/jyapayne/nim-libnx",
    "method": "git",
    "tags": [
      "switch",
      "nintendo",
      "libnx",
      "nx"
    ],
    "description": "A port of libnx to Nim",
    "license": "Unlicense",
    "web": "https://github.com/jyapayne/nim-libnx"
  },
  {
    "name": "switch_build",
    "url": "https://github.com/jyapayne/switch-build",
    "method": "git",
    "tags": [
      "switch",
      "nintendo",
      "build",
      "builder"
    ],
    "description": "An easy way to build homebrew files for the Nintendo Switch",
    "license": "MIT",
    "web": "https://github.com/jyapayne/switch-build"
  },
  {
    "name": "aporia",
    "url": "https://github.com/nim-lang/Aporia",
    "method": "git",
    "tags": [
      "app",
      "binary",
      "ide",
      "gtk"
    ],
    "description": "A Nim IDE.",
    "license": "GPLv2",
    "web": "https://github.com/nim-lang/Aporia"
  },
  {
    "name": "c2nim",
    "url": "https://github.com/nim-lang/c2nim",
    "method": "git",
    "tags": [
      "app",
      "binary",
      "tool",
      "header",
      "C"
    ],
    "description": "c2nim is a tool to translate Ansi C code to Nim.",
    "license": "MIT",
    "web": "https://github.com/nim-lang/c2nim"
  },
  {
    "name": "pas2nim",
    "url": "https://github.com/nim-lang/pas2nim",
    "method": "git",
    "tags": [
      "app",
      "binary",
      "tool",
      "Pascal"
    ],
    "description": "pas2nim is a tool to translate Pascal code to Nim.",
    "license": "MIT",
    "web": "https://github.com/nim-lang/pas2nim"
  },
  {
    "name": "ipsumgenera",
    "url": "https://github.com/dom96/ipsumgenera",
    "method": "git",
    "tags": [
      "app",
      "binary",
      "blog",
      "static",
      "generator"
    ],
    "description": "Static blog generator ala Jekyll.",
    "license": "MIT",
    "web": "https://github.com/dom96/ipsumgenera"
  },
  {
    "name": "clibpp",
    "url": "https://github.com/onionhammer/clibpp.git",
    "method": "git",
    "tags": [
      "import",
      "C++",
      "library",
      "wrap"
    ],
    "description": "Easy way to 'Mock' C++ interface",
    "license": "MIT",
    "web": "https://github.com/onionhammer/clibpp"
  },
  {
    "name": "pastebin",
    "url": "https://github.com/achesak/nim-pastebin",
    "method": "git",
    "tags": [
      "library",
      "wrapper",
      "pastebin"
    ],
    "description": "Pastebin API wrapper",
    "license": "MIT",
    "web": "https://github.com/achesak/nim-pastebin"
  },
  {
    "name": "yahooweather",
    "url": "https://github.com/achesak/nim-yahooweather",
    "method": "git",
    "tags": [
      "library",
      "wrapper",
      "weather"
    ],
    "description": "Yahoo! Weather API wrapper",
    "license": "MIT",
    "web": "https://github.com/achesak/nim-yahooweather"
  },
  {
    "name": "noaa",
    "url": "https://github.com/achesak/nim-noaa",
    "method": "git",
    "tags": [
      "library",
      "wrapper",
      "weather"
    ],
    "description": "NOAA weather API wrapper",
    "license": "MIT",
    "web": "https://github.com/achesak/nim-noaa"
  },
  {
    "name": "rss",
    "url": "https://github.com/achesak/nim-rss",
    "method": "git",
    "tags": [
      "library",
      "rss",
      "xml",
      "syndication"
    ],
    "description": "RSS library",
    "license": "MIT",
    "web": "https://github.com/achesak/nim-rss"
  },
  {
    "name": "extmath",
    "url": "https://github.com/achesak/extmath.nim",
    "method": "git",
    "tags": [
      "library",
      "math",
      "trigonometry"
    ],
    "description": "Nim math library",
    "license": "MIT",
    "web": "https://github.com/achesak/extmath.nim"
  },
  {
    "name": "gtk2",
    "url": "https://github.com/nim-lang/gtk2",
    "method": "git",
    "tags": [
      "wrapper",
      "gui",
      "gtk"
    ],
    "description": "Wrapper for gtk2, a feature rich toolkit for creating graphical user interfaces",
    "license": "MIT",
    "web": "https://github.com/nim-lang/gtk2"
  },
  {
    "name": "cairo",
    "url": "https://github.com/nim-lang/cairo",
    "method": "git",
    "tags": [
      "wrapper"
    ],
    "description": "Wrapper for cairo, a vector graphics library with display and print output",
    "license": "MIT",
    "web": "https://github.com/nim-lang/cairo"
  },
  {
    "name": "x11",
    "url": "https://github.com/nim-lang/x11",
    "method": "git",
    "tags": [
      "wrapper"
    ],
    "description": "Wrapper for X11",
    "license": "MIT",
    "web": "https://github.com/nim-lang/x11"
  },
  {
    "name": "opengl",
    "url": "https://github.com/nim-lang/opengl",
    "method": "git",
    "tags": [
      "wrapper"
    ],
    "description": "High-level and low-level wrapper for OpenGL",
    "license": "MIT",
    "web": "https://github.com/nim-lang/opengl"
  },
  {
    "name": "lua",
    "url": "https://github.com/nim-lang/lua",
    "method": "git",
    "tags": [
      "wrapper"
    ],
    "description": "Wrapper to interface with the Lua interpreter",
    "license": "MIT",
    "web": "https://github.com/nim-lang/lua"
  },
  {
    "name": "tcl",
    "url": "https://github.com/nim-lang/tcl",
    "method": "git",
    "tags": [
      "wrapper"
    ],
    "description": "Wrapper for the TCL programming language",
    "license": "MIT",
    "web": "https://github.com/nim-lang/tcl"
  },
  {
    "name": "glm",
    "url": "https://github.com/stavenko/nim-glm",
    "method": "git",
    "tags": [
      "opengl",
      "math",
      "matrix",
      "vector",
      "glsl"
    ],
    "description": "Port of c++ glm library with shader-like syntax",
    "license": "MIT",
    "web": "https://github.com/stavenko/nim-glm"
  },
  {
    "name": "python",
    "url": "https://github.com/nim-lang/python",
    "method": "git",
    "tags": [
      "wrapper"
    ],
    "description": "Wrapper to interface with Python interpreter",
    "license": "MIT",
    "web": "https://github.com/nim-lang/python"
  },
  {
    "name": "NimBorg",
    "url": "https://github.com/micklat/NimBorg",
    "method": "git",
    "tags": [
      "wrapper"
    ],
    "description": "High-level and low-level interfaces to python and lua",
    "license": "MIT",
    "web": "https://github.com/micklat/NimBorg"
  },
  {
    "name": "sha1",
    "url": "https://github.com/onionhammer/sha1",
    "method": "git",
    "tags": [
      "port",
      "hash",
      "sha1"
    ],
    "description": "SHA-1 produces a 160-bit (20-byte) hash value from arbitrary input",
    "license": "BSD"
  },
  {
    "name": "dropbox_filename_sanitizer",
    "url": "https://github.com/Araq/dropbox_filename_sanitizer/",
    "method": "git",
    "tags": [
      "dropbox"
    ],
    "description": "Tool to clean up filenames shared on Dropbox",
    "license": "MIT",
    "web": "https://github.com/Araq/dropbox_filename_sanitizer/"
  },
  {
    "name": "csv",
    "url": "https://github.com/achesak/nim-csv",
    "method": "git",
    "tags": [
      "csv",
      "parsing",
      "stringify",
      "library"
    ],
    "description": "Library for parsing, stringifying, reading, and writing CSV (comma separated value) files",
    "license": "MIT",
    "web": "https://github.com/achesak/nim-csv"
  },
  {
    "name": "geonames",
    "url": "https://github.com/achesak/nim-geonames",
    "method": "git",
    "tags": [
      "library",
      "wrapper",
      "geography"
    ],
    "description": "GeoNames API wrapper",
    "license": "MIT",
    "web": "https://github.com/achesak/nim-geonames"
  },
  {
    "name": "gravatar",
    "url": "https://github.com/achesak/nim-gravatar",
    "method": "git",
    "tags": [
      "library",
      "wrapper",
      "gravatar"
    ],
    "description": "Gravatar API wrapper",
    "license": "MIT",
    "web": "https://github.com/achesak/nim-gravatar"
  },
  {
    "name": "coverartarchive",
    "url": "https://github.com/achesak/nim-coverartarchive",
    "method": "git",
    "tags": [
      "library",
      "wrapper",
      "cover art",
      "music",
      "metadata"
    ],
    "description": "Cover Art Archive API wrapper",
    "license": "MIT",
    "web": "https://github.com/achesak/nim-coverartarchive"
  },
  {
    "name": "nim-ogg",
    "alias": "ogg"
  },
  {
    "name": "ogg",
    "url": "https://bitbucket.org/BitPuffin/nim-ogg",
    "method": "hg",
    "tags": [
      "library",
      "wrapper",
      "binding",
      "audio",
      "sound",
      "video",
      "metadata",
      "media"
    ],
    "description": "Binding to libogg",
    "license": "CC0"
  },
  {
    "name": "nim-vorbis",
    "alias": "vorbis"
  },
  {
    "name": "vorbis",
    "url": "https://bitbucket.org/BitPuffin/nim-vorbis",
    "method": "hg",
    "tags": [
      "library",
      "wrapper",
      "binding",
      "audio",
      "sound",
      "metadata",
      "media"
    ],
    "description": "Binding to libvorbis",
    "license": "CC0"
  },
  {
    "name": "nim-portaudio",
    "alias": "portaudio"
  },
  {
    "name": "portaudio",
    "url": "https://bitbucket.org/BitPuffin/nim-portaudio",
    "method": "hg",
    "tags": [
      "library",
      "wrapper",
      "binding",
      "audio",
      "sound",
      "media",
      "io"
    ],
    "description": "Binding to portaudio",
    "license": "CC0"
  },
  {
    "name": "commandeer",
    "url": "https://github.com/fenekku/commandeer",
    "method": "git",
    "tags": [
      "library",
      "command-line",
      "arguments",
      "switches",
      "parsing",
      "options"
    ],
    "description": "Provides a small command line parsing DSL (domain specific language)",
    "license": "MIT",
    "web": "https://github.com/fenekku/commandeer"
  },
  {
    "name": "scrypt.nim",
    "url": "https://bitbucket.org/BitPuffin/scrypt.nim",
    "method": "hg",
    "tags": [
      "library",
      "wrapper",
      "binding",
      "crypto",
      "cryptography",
      "hash",
      "password",
      "security"
    ],
    "description": "Binding and utilities for scrypt",
    "license": "CC0"
  },
  {
    "name": "bloom",
    "url": "https://github.com/boydgreenfield/nimrod-bloom",
    "method": "git",
    "tags": [
      "bloom-filter",
      "bloom",
      "probabilistic",
      "data structure",
      "set membership",
      "MurmurHash",
      "MurmurHash3"
    ],
    "description": "Efficient Bloom filter implementation in Nim using MurmurHash3.",
    "license": "MIT",
    "web": "https://www.github.com/boydgreenfield/nimrod-bloom"
  },
  {
    "name": "awesome_rmdir",
    "url": "https://github.com/Araq/awesome_rmdir/",
    "method": "git",
    "tags": [
      "rmdir",
      "awesome",
      "command-line"
    ],
    "description": "Command to remove acceptably empty directories.",
    "license": "MIT",
    "web": "https://github.com/Araq/awesome_rmdir/"
  },
  {
    "name": "nimalpm",
    "url": "https://github.com/barcharcraz/nimalpm/",
    "method": "git",
    "tags": [
      "alpm",
      "wrapper",
      "binding",
      "library"
    ],
    "description": "A nimrod wrapper for libalpm",
    "license": "GPLv2",
    "web": "https://www.github.com/barcharcraz/nimalpm/"
  },
  {
    "name": "png",
    "url": "https://github.com/barcharcraz/nimlibpng",
    "method": "git",
    "tags": [
      "png",
      "wrapper",
      "library",
      "libpng",
      "image"
    ],
    "description": "Nim wrapper for the libpng library",
    "license": "libpng",
    "web": "https://github.com/barcharcraz/nimlibpng"
  },
  {
    "name": "nimlibpng",
    "alias": "png"
  },
  {
    "name": "sdl2",
    "url": "https://github.com/nim-lang/sdl2",
    "method": "git",
    "tags": [
      "wrapper",
      "media",
      "audio",
      "video"
    ],
    "description": "Wrapper for SDL 2.x",
    "license": "MIT",
    "web": "https://github.com/nim-lang/sdl2"
  },
  {
    "name": "gamelib",
    "url": "https://github.com/PMunch/SDLGamelib",
    "method": "git",
    "tags": [
      "sdl",
      "game",
      "library"
    ],
    "description": "A library of functions to make creating games using Nim and SDL2 easier. This does not intend to be a full blown engine and tries to keep all the components loosely coupled so that individual parts can be used separately.",
    "license": "MIT",
    "web": "https://github.com/PMunch/SDLGamelib"
  },
  {
    "name": "nimcr",
    "url": "https://github.com/PMunch/nimcr",
    "method": "git",
    "tags": [
      "shebang",
      "utility"
    ],
    "description": "A small program to make Nim shebang-able without the overhead of compiling each time",
    "license": "MIT",
    "web": "https://github.com/PMunch/nimcr"
  },
  {
    "name": "gtkgenui",
    "url": "https://github.com/PMunch/gtkgenui",
    "method": "git",
    "tags": [
      "gtk2",
      "utility"
    ],
    "description": "This module provides the genui macro for the Gtk2 toolkit. Genui is a way to specify graphical interfaces in a hierarchical way to more clearly show the structure of the interface as well as simplifying the code.",
    "license": "MIT",
    "web": "https://github.com/PMunch/gtkgenui"
  },
  {
    "name": "persvector",
    "url": "https://github.com/PMunch/nim-persistent-vector",
    "method": "git",
    "tags": [
      "datastructures",
      "immutable",
      "persistent"
    ],
    "description": "This is an implementation of Clojures persistent vectors in Nim.",
    "license": "MIT",
    "web": "https://github.com/PMunch/nim-persistent-vector"
  },
  {
    "name": "pcap",
    "url": "https://github.com/PMunch/nim-pcap",
    "method": "git",
    "tags": [
      "pcap",
      "fileformats"
    ],
    "description": "Tiny pure Nim library to read PCAP files used by TcpDump/WinDump/Wireshark.",
    "license": "MIT",
    "web": "https://github.com/PMunch/nim-pcap"
  },
  {
    "name": "drawille",
    "url": "https://github.com/PMunch/drawille-nim",
    "method": "git",
    "tags": [
      "drawile",
      "terminal",
      "graphics"
    ],
    "description": "Drawing in terminal with Unicode Braille characters.",
    "license": "MIT",
    "web": "https://github.com/PMunch/drawille-nim"
  },
  {
    "name": "binaryparse",
    "url": "https://github.com/PMunch/binaryparse",
    "method": "git",
    "tags": [
      "parsing",
      "binary"
    ],
    "description": "Binary parser (and writer) in pure Nim. Generates efficient parsing procedures that handle many commonly seen patterns seen in binary files and does sub-byte field reading.",
    "license": "MIT",
    "web": "https://github.com/PMunch/binaryparse"
  },
  {
    "name": "libkeepass",
    "url": "https://github.com/PMunch/libkeepass",
    "method": "git",
    "tags": [
      "keepass",
      "password",
      "library"
    ],
    "description": "Library for reading KeePass files and decrypt the passwords within it",
    "license": "MIT",
    "web": "https://github.com/PMunch/libkeepass"
  },
  {
    "name": "zhsh",
    "url": "https://github.com/PMunch/zhangshasha",
    "method": "git",
    "tags": [
      "algorithm",
      "edit-distance"
    ],
    "description": "This module is a port of the Java implementation of the Zhang-Shasha algorithm for tree edit distance",
    "license": "MIT",
    "web": "https://github.com/PMunch/zhangshasha"
  },
  {
    "name": "termstyle",
    "url": "https://github.com/PMunch/termstyle",
    "method": "git",
    "tags": [
      "terminal",
      "colour",
      "style"
    ],
    "description": "Easy to use styles for terminal output",
    "license": "MIT",
    "web": "https://github.com/PMunch/termstyle"
  },
  {
    "name": "combparser",
    "url": "https://github.com/PMunch/combparser",
    "method": "git",
    "tags": [
      "parser",
      "combinator"
    ],
    "description": "A parser combinator library for easy generation of complex parsers",
    "license": "MIT",
    "web": "https://github.com/PMunch/combparser"
  },
  {
    "name": "protobuf",
    "url": "https://github.com/PMunch/protobuf-nim",
    "method": "git",
    "tags": [
      "protobuf",
      "serialization"
    ],
    "description": "Protobuf implementation in pure Nim that leverages the power of the macro system to not depend on any external tools",
    "license": "MIT",
    "web": "https://github.com/PMunch/protobuf-nim"
  },
  {
    "name": "strslice",
    "url": "https://github.com/PMunch/strslice",
    "method": "git",
    "tags": [
      "optimization",
      "strings",
      "library"
    ],
    "description": "Simple implementation of string slices with some of the strutils ported or wrapped to work on them. String slices offer a performance enhancement when working with large amounts of slices from one base string",
    "license": "MIT",
    "web": "https://github.com/PMunch/strslice"
  },
  {
    "name": "jsonschema",
    "url": "https://github.com/PMunch/jsonschema",
    "method": "git",
    "tags": [
      "json",
      "schema",
      "library",
      "validation"
    ],
    "description": "JSON schema validation and creation.",
    "license": "MIT",
    "web": "https://github.com/PMunch/jsonschema"
  },
  {
    "name": "nimlsp",
    "url": "https://github.com/PMunch/nimlsp",
    "method": "git",
    "tags": [
      "lsp",
      "nimsuggest",
      "editor"
    ],
    "description": "Language Server Protocol implementation for Nim",
    "license": "MIT",
    "web": "https://github.com/PMunch/nimlsp"
  },
  {
    "name": "optionsutils",
    "url": "https://github.com/PMunch/nim-optionsutils",
    "method": "git",
    "tags": [
      "options",
      "library",
      "safety"
    ],
    "description": "Utility macros for easier handling of options in Nim",
    "license": "MIT",
    "web": "https://github.com/PMunch/nim-optionsutils"
  },
  {
    "name": "getmac",
    "url": "https://github.com/PMunch/getmac",
    "method": "git",
    "tags": [
      "network",
      "mac",
      "ip"
    ],
    "description": "A package to get the MAC address of a local IP address",
    "license": "MIT",
    "web": "https://github.com/PMunch/getmac"
  },
  {
    "name": "macroutils",
    "url": "https://github.com/PMunch/macroutils",
    "method": "git",
    "tags": [
      "macros",
      "ast",
      "metaprogramming",
      "library",
      "utility"
    ],
    "description": "A package that makes creating macros easier",
    "license": "MIT",
    "web": "https://github.com/PMunch/macroutils"
  },
  {
    "name": "ansiparse",
    "url": "https://github.com/PMunch/ansiparse",
    "method": "git",
    "tags": [
      "ansi",
      "library",
      "parsing"
    ],
    "description": "Library to parse ANSI escape codes",
    "license": "MIT",
    "web": "https://github.com/PMunch/ansiparse"
  },
  {
    "name": "ansitohtml",
    "url": "https://github.com/PMunch/ansitohtml",
    "method": "git",
    "tags": [
      "ansi",
      "library",
      "html"
    ],
    "description": "Converts ANSI colour codes to HTML span tags with style tags",
    "license": "MIT",
    "web": "https://github.com/PMunch/ansitohtml"
  },
  {
    "name": "xevloop",
    "url": "https://github.com/PMunch/xevloop",
    "method": "git",
    "tags": [
      "x11",
      "library",
      "events"
    ],
    "description": "Library to more easily create X11 event loops",
    "license": "MIT",
    "web": "https://github.com/PMunch/xevloop"
  },
  {
    "name": "sdl2_nim",
    "url": "https://github.com/Vladar4/sdl2_nim",
    "method": "git",
    "tags": [
      "library",
      "wrapper",
      "sdl2",
      "game",
      "video",
      "image",
      "audio",
      "network",
      "ttf"
    ],
    "description": "Wrapper of the SDL 2 library for the Nim language.",
    "license": "zlib",
    "web": "https://github.com/Vladar4/sdl2_nim"
  },
  {
    "name": "assimp",
    "url": "https://github.com/barcharcraz/nim-assimp",
    "method": "git",
    "tags": [
      "wrapper",
      "media",
      "mesh",
      "import",
      "game"
    ],
    "description": "Wrapper for the assimp library",
    "license": "MIT",
    "web": "https://github.com/barcharcraz/nim-assimp"
  },
  {
    "name": "freeimage",
    "url": "https://github.com/barcharcraz/nim-freeimage",
    "method": "git",
    "tags": [
      "wrapper",
      "media",
      "image",
      "import",
      "game"
    ],
    "description": "Wrapper for the FreeImage library",
    "license": "MIT",
    "web": "https://github.com/barcharcraz/nim-freeimage"
  },
  {
    "name": "bcrypt",
    "url": "https://github.com/ithkuil/bcryptnim/",
    "method": "git",
    "tags": [
      "hash",
      "crypto",
      "password",
      "bcrypt",
      "library"
    ],
    "description": "Wraps the bcrypt (blowfish) library for creating encrypted hashes (useful for passwords)",
    "license": "BSD",
    "web": "https://www.github.com/ithkuil/bcryptnim/"
  },
  {
    "name": "opencl",
    "url": "https://github.com/nim-lang/opencl",
    "method": "git",
    "tags": [
      "library"
    ],
    "description": "Low-level wrapper for OpenCL",
    "license": "MIT",
    "web": "https://github.com/nim-lang/opencl"
  },
  {
    "name": "DevIL",
    "url": "https://github.com/Varriount/DevIL",
    "method": "git",
    "tags": [
      "image",
      "library",
      "graphics",
      "wrapper"
    ],
    "description": "Wrapper for the DevIL image library",
    "license": "MIT",
    "web": "https://github.com/Varriount/DevIL"
  },
  {
    "name": "signals",
    "url": "https://github.com/fowlmouth/signals.nim",
    "method": "git",
    "tags": [
      "event-based",
      "observer pattern",
      "library"
    ],
    "description": "Signals/slots library.",
    "license": "MIT",
    "web": "https://github.com/fowlmouth/signals.nim"
  },
  {
    "name": "sling",
    "url": "https://github.com/Druage/sling",
    "method": "git",
    "tags": [
      "signal",
      "slots",
      "eventloop",
      "callback"
    ],
    "description": "Signal and Slot library for Nim.",
    "license": "unlicense",
    "web": "https://github.com/Druage/sling"
  },
  {
    "name": "number_files",
    "url": "https://github.com/Araq/number_files/",
    "method": "git",
    "tags": [
      "rename",
      "filename",
      "finder"
    ],
    "description": "Command to add counter suffix/prefix to a list of files.",
    "license": "MIT",
    "web": "https://github.com/Araq/number_files/"
  },
  {
    "name": "redissessions",
    "url": "https://github.com/ithkuil/redissessions/",
    "method": "git",
    "tags": [
      "jester",
      "sessions",
      "redis"
    ],
    "description": "Redis-backed sessions for jester",
    "license": "MIT",
    "web": "https://github.com/ithkuil/redissessions/"
  },
  {
    "name": "horde3d",
    "url": "https://github.com/fowlmouth/horde3d",
    "method": "git",
    "tags": [
      "graphics",
      "3d",
      "rendering",
      "wrapper"
    ],
    "description": "Wrapper for Horde3D, a small open source 3D rendering engine.",
    "license": "WTFPL",
    "web": "https://github.com/fowlmouth/horde3d"
  },
  {
    "name": "mongo",
    "url": "https://github.com/nim-lang/mongo",
    "method": "git",
    "tags": [
      "library",
      "wrapper",
      "database"
    ],
    "description": "Bindings and a high-level interface for MongoDB",
    "license": "MIT",
    "web": "https://github.com/nim-lang/mongo"
  },
  {
    "name": "allegro5",
    "url": "https://github.com/fowlmouth/allegro5",
    "method": "git",
    "tags": [
      "wrapper",
      "graphics",
      "games",
      "opengl",
      "audio"
    ],
    "description": "Wrapper for Allegro version 5.X",
    "license": "MIT",
    "web": "https://github.com/fowlmouth/allegro5"
  },
  {
    "name": "physfs",
    "url": "https://github.com/fowlmouth/physfs",
    "method": "git",
    "tags": [
      "wrapper",
      "filesystem",
      "archives"
    ],
    "description": "A library to provide abstract access to various archives.",
    "license": "WTFPL",
    "web": "https://github.com/fowlmouth/physfs"
  },
  {
    "name": "shoco",
    "url": "https://github.com/onionhammer/shoconim.git",
    "method": "git",
    "tags": [
      "compression",
      "shoco"
    ],
    "description": "A fast compressor for short strings",
    "license": "MIT",
    "web": "https://github.com/onionhammer/shoconim"
  },
  {
    "name": "murmur3",
    "url": "https://github.com/boydgreenfield/nimrod-murmur",
    "method": "git",
    "tags": [
      "MurmurHash",
      "MurmurHash3",
      "murmur",
      "hash",
      "hashing"
    ],
    "description": "A simple MurmurHash3 wrapper for Nim",
    "license": "MIT",
    "web": "https://github.com/boydgreenfield/nimrod-murmur"
  },
  {
    "name": "hex",
    "url": "https://github.com/esbullington/nimrod-hex",
    "method": "git",
    "tags": [
      "hex",
      "encoding"
    ],
    "description": "A simple hex package for Nim",
    "license": "MIT",
    "web": "https://github.com/esbullington/nimrod-hex"
  },
  {
    "name": "strfmt",
    "url": "https://bitbucket.org/lyro/strfmt",
    "method": "hg",
    "tags": [
      "library"
    ],
    "description": "A string formatting library inspired by Python's `format`.",
    "license": "MIT",
    "web": "https://lyro.bitbucket.org/strfmt"
  },
  {
    "name": "jade-nim",
    "url": "https://github.com/idlewan/jade-nim",
    "method": "git",
    "tags": [
      "template",
      "jade",
      "web",
      "dsl",
      "html"
    ],
    "description": "Compiles jade templates to Nim procedures.",
    "license": "MIT",
    "web": "https://github.com/idlewan/jade-nim"
  },
  {
    "name": "gh_nimrod_doc_pages",
    "url": "https://github.com/Araq/gh_nimrod_doc_pages",
    "method": "git",
    "tags": [
      "command-line",
      "web",
      "automation",
      "documentation"
    ],
    "description": "Generates a GitHub documentation website for Nim projects.",
    "license": "MIT",
    "web": "https://github.com/Araq/gh_nimrod_doc_pages"
  },
  {
    "name": "midnight_dynamite",
    "url": "https://github.com/Araq/midnight_dynamite",
    "method": "git",
    "tags": [
      "wrapper",
      "library",
      "html",
      "markdown",
      "md"
    ],
    "description": "Wrapper for the markdown rendering hoedown library",
    "license": "MIT",
    "web": "https://github.com/Araq/midnight_dynamite"
  },
  {
    "name": "rsvg",
    "url": "https://github.com/def-/rsvg",
    "method": "git",
    "tags": [
      "wrapper",
      "library",
      "graphics"
    ],
    "description": "Wrapper for librsvg, a Scalable Vector Graphics (SVG) rendering library",
    "license": "MIT",
    "web": "https://github.com/def-/rsvg"
  },
  {
    "name": "emerald",
    "url": "https://github.com/flyx/emerald",
    "method": "git",
    "tags": [
      "dsl",
      "html",
      "template",
      "web"
    ],
    "description": "macro-based HTML templating engine",
    "license": "WTFPL",
    "web": "https://flyx.github.io/emerald/"
  },
  {
    "name": "niminst",
    "url": "https://github.com/nim-lang/niminst",
    "method": "git",
    "tags": [
      "app",
      "binary",
      "tool",
      "installation",
      "generator"
    ],
    "description": "tool to generate installers for Nim programs",
    "license": "MIT",
    "web": "https://github.com/nim-lang/niminst"
  },
  {
    "name": "redis",
    "url": "https://github.com/nim-lang/redis",
    "method": "git",
    "tags": [
      "redis",
      "client",
      "library"
    ],
    "description": "official redis client for Nim",
    "license": "MIT",
    "web": "https://github.com/nim-lang/redis"
  },
  {
    "name": "dialogs",
    "url": "https://github.com/nim-lang/dialogs",
    "method": "git",
    "tags": [
      "library",
      "ui",
      "gui",
      "dialog",
      "file"
    ],
    "description": "wraps GTK+ or Windows' open file dialogs",
    "license": "MIT",
    "web": "https://github.com/nim-lang/dialogs"
  },
  {
    "name": "vectors",
    "url": "https://github.com/blamestross/nimrod-vectors",
    "method": "git",
    "tags": [
      "math",
      "vectors",
      "library"
    ],
    "description": "Simple multidimensional vector math",
    "license": "MIT",
    "web": "https://github.com/blamestross/nimrod-vectors"
  },
  {
    "name": "bitarray",
    "url": "https://github.com/onecodex/nim-bitarray",
    "method": "git",
    "tags": [
      "Bit arrays",
      "Bit sets",
      "Bit vectors",
      "Data structures"
    ],
    "description": "mmap-backed bitarray implementation in Nim.",
    "license": "MIT",
    "web": "https://www.github.com/onecodex/nim-bitarray"
  },
  {
    "name": "appdirs",
    "url": "https://github.com/MrJohz/appdirs",
    "method": "git",
    "tags": [
      "utility",
      "filesystem"
    ],
    "description": "A utility library to find the directory you need to app in.",
    "license": "MIT",
    "web": "https://github.com/MrJohz/appdirs"
  },
  {
    "name": "sndfile",
    "url": "https://github.com/julienaubert/nim-sndfile",
    "method": "git",
    "tags": [
      "audio",
      "wav",
      "wrapper",
      "libsndfile"
    ],
    "description": "A wrapper of libsndfile",
    "license": "MIT",
    "web": "https://github.com/julienaubert/nim-sndfile"
  },
  {
    "name": "nim-sndfile",
    "alias": "sndfile"
  },
  {
    "name": "bigints",
    "url": "https://github.com/def-/bigints",
    "method": "git",
    "tags": [
      "math",
      "library",
      "numbers"
    ],
    "description": "Arbitrary-precision integers",
    "license": "MIT",
    "web": "https://github.com/def-/bigints"
  },
  {
    "name": "iterutils",
    "url": "https://github.com/def-/iterutils",
    "method": "git",
    "tags": [
      "library",
      "iterators"
    ],
    "description": "Functional operations for iterators and slices, similar to sequtils",
    "license": "MIT",
    "web": "https://github.com/def-/iterutils"
  },
  {
    "name": "hastyscribe",
    "url": "https://github.com/h3rald/hastyscribe",
    "method": "git",
    "tags": [
      "markdown",
      "html",
      "publishing"
    ],
    "description": "Self-contained markdown compiler generating self-contained HTML documents",
    "license": "MIT",
    "web": "https://h3rald.com/hastyscribe"
  },
  {
    "name": "nanomsg",
    "url": "https://github.com/def-/nim-nanomsg",
    "method": "git",
    "tags": [
      "library",
      "wrapper",
      "networking"
    ],
    "description": "Wrapper for the nanomsg socket library that provides several common communication patterns",
    "license": "MIT",
    "web": "https://github.com/def-/nim-nanomsg"
  },
  {
    "name": "directnimrod",
    "url": "https://bitbucket.org/barcharcraz/directnimrod",
    "method": "git",
    "tags": [
      "library",
      "wrapper",
      "graphics",
      "windows"
    ],
    "description": "Wrapper for microsoft's DirectX libraries",
    "license": "MS-PL",
    "web": "https://bitbucket.org/barcharcraz/directnimrod"
  },
  {
    "name": "imghdr",
    "url": "https://github.com/achesak/nim-imghdr",
    "method": "git",
    "tags": [
      "image",
      "formats",
      "files"
    ],
    "description": "Library for detecting the format of an image",
    "license": "MIT",
    "web": "https://github.com/achesak/nim-imghdr"
  },
  {
    "name": "csv2json",
    "url": "https://github.com/achesak/nim-csv2json",
    "method": "git",
    "tags": [
      "csv",
      "json"
    ],
    "description": "Convert CSV files to JSON",
    "license": "MIT",
    "web": "https://github.com/achesak/nim-csv2json"
  },
  {
    "name": "vecmath",
    "url": "https://github.com/barcharcraz/vecmath",
    "method": "git",
    "tags": [
      "library",
      "math",
      "vector"
    ],
    "description": "various vector maths utils for nimrod",
    "license": "MIT",
    "web": "https://github.com/barcharcraz/vecmath"
  },
  {
    "name": "lazy_rest",
    "url": "https://github.com/Araq/lazy_rest",
    "method": "git",
    "tags": [
      "library",
      "rst",
      "rest",
      "text",
      "html"
    ],
    "description": "Simple reST HTML generation with some extras.",
    "license": "MIT",
    "web": "https://github.com/Araq/lazy_rest"
  },
  {
    "name": "Phosphor",
    "url": "https://github.com/barcharcraz/Phosphor",
    "method": "git",
    "tags": [
      "library",
      "opengl",
      "graphics"
    ],
    "description": "eaiser use of OpenGL and GLSL shaders",
    "license": "MIT",
    "web": "https://github.com/barcharcraz/Phosphor"
  },
  {
    "name": "colorsys",
    "url": "https://github.com/achesak/nim-colorsys",
    "method": "git",
    "tags": [
      "library",
      "colors",
      "rgb",
      "yiq",
      "hls",
      "hsv"
    ],
    "description": "Convert between RGB, YIQ, HLS, and HSV color systems.",
    "license": "MIT",
    "web": "https://github.com/achesak/nim-colorsys"
  },
  {
    "name": "pythonfile",
    "url": "https://github.com/achesak/nim-pythonfile",
    "method": "git",
    "tags": [
      "library",
      "python",
      "files",
      "file"
    ],
    "description": "Wrapper of the file procedures to provide an interface as similar as possible to that of Python",
    "license": "MIT",
    "web": "https://github.com/achesak/nim-pythonfile"
  },
  {
    "name": "sndhdr",
    "url": "https://github.com/achesak/nim-sndhdr",
    "method": "git",
    "tags": [
      "library",
      "formats",
      "files",
      "sound",
      "audio"
    ],
    "description": "Library for detecting the format of a sound file",
    "license": "MIT",
    "web": "https://github.com/achesak/nim-sndhdr"
  },
  {
    "name": "irc",
    "url": "https://github.com/nim-lang/irc",
    "method": "git",
    "tags": [
      "library",
      "irc",
      "network"
    ],
    "description": "Implements a simple IRC client.",
    "license": "MIT",
    "web": "https://github.com/nim-lang/irc"
  },
  {
    "name": "random",
    "url": "https://github.com/oprypin/nim-random",
    "method": "git",
    "tags": [
      "library",
      "algorithms",
      "random"
    ],
    "description": "Pseudo-random number generation library inspired by Python",
    "license": "MIT",
    "web": "https://github.com/oprypin/nim-random"
  },
  {
    "name": "zmq",
    "url": "https://github.com/nim-lang/nim-zmq",
    "method": "git",
    "tags": [
      "library",
      "wrapper",
      "zeromq",
      "messaging",
      "queue"
    ],
    "description": "ZeroMQ 4 wrapper",
    "license": "MIT",
    "web": "https://github.com/nim-lang/nim-zmq"
  },
  {
    "name": "uuid",
    "url": "https://github.com/idlewan/nim-uuid",
    "method": "git",
    "tags": [
      "library",
      "wrapper",
      "uuid"
    ],
    "description": "UUID wrapper",
    "license": "MIT",
    "web": "https://github.com/idlewan/nim-uuid"
  },
  {
    "name": "robotparser",
    "url": "https://github.com/achesak/nim-robotparser",
    "method": "git",
    "tags": [
      "library",
      "useragent",
      "robots",
      "robot.txt"
    ],
    "description": "Determine if a useragent can access a URL using robots.txt",
    "license": "MIT",
    "web": "https://github.com/achesak/nim-robotparser"
  },
  {
    "name": "epub",
    "url": "https://github.com/achesak/nim-epub",
    "method": "git",
    "tags": [
      "library",
      "epub",
      "e-book"
    ],
    "description": "Module for working with EPUB e-book files",
    "license": "MIT",
    "web": "https://github.com/achesak/nim-epub"
  },
  {
    "name": "hashids",
    "url": "https://github.com/achesak/nim-hashids",
    "method": "git",
    "tags": [
      "library",
      "hashids"
    ],
    "description": "Nim implementation of Hashids",
    "license": "MIT",
    "web": "https://github.com/achesak/nim-hashids"
  },
  {
    "name": "openssl_evp",
    "url": "https://github.com/cowboy-coders/nim-openssl-evp",
    "method": "git",
    "tags": [
      "library",
      "crypto",
      "openssl"
    ],
    "description": "Wrapper for OpenSSL's EVP interface",
    "license": "OpenSSL and SSLeay",
    "web": "https://github.com/cowboy-coders/nim-openssl-evp"
  },
  {
    "name": "monad",
    "alias": "maybe"
  },
  {
    "name": "maybe",
    "url": "https://github.com/superfunc/maybe",
    "method": "git",
    "tags": [
      "library",
      "functional",
      "optional",
      "monad"
    ],
    "description": "basic monadic maybe type for Nim",
    "license": "BSD3",
    "web": "https://github.com/superfunc/maybe"
  },
  {
    "name": "eternity",
    "url": "https://github.com/hiteshjasani/nim-eternity",
    "method": "git",
    "tags": [
      "library",
      "time",
      "format"
    ],
    "description": "Humanize elapsed time",
    "license": "MIT",
    "web": "https://github.com/hiteshjasani/nim-eternity"
  },
  {
    "name": "gmp",
    "url": "https://github.com/subsetpark/nim-gmp",
    "method": "git",
    "tags": [
      "library",
      "bignum",
      "numbers",
      "math"
    ],
    "description": "wrapper for the GNU multiple precision arithmetic library (GMP)",
    "license": "LGPLv3 or GPLv2",
    "web": "https://github.com/subsetpark/nim-gmp"
  },
  {
    "name": "ludens",
    "url": "https://github.com/rnentjes/nim-ludens",
    "method": "git",
    "tags": [
      "library",
      "game",
      "opengl",
      "sfml"
    ],
    "description": "Little game library using opengl and sfml",
    "license": "MIT",
    "web": "https://github.com/rnentjes/nim-ludens"
  },
  {
    "name": "ffbookmarks",
    "url": "https://github.com/achesak/nim-ffbookmarks",
    "method": "git",
    "tags": [
      "firefox",
      "bookmarks",
      "library"
    ],
    "description": "Nim module for working with Firefox bookmarks",
    "license": "MIT",
    "web": "https://github.com/achesak/nim-ffbookmarks"
  },
  {
    "name": "moustachu",
    "url": "https://github.com/fenekku/moustachu.git",
    "method": "git",
    "tags": [
      "web",
      "html",
      "template",
      "mustache"
    ],
    "description": "Mustache templating for Nim.",
    "license": "MIT",
    "web": "https://github.com/fenekku/moustachu"
  },
  {
    "name": "easy_bcrypt",
    "url": "https://github.com/Akito13/easy-bcrypt.git",
    "method": "git",
    "tags": [
      "hash",
      "crypto",
      "password",
      "bcrypt"
    ],
    "description": "A simple wrapper providing a convenient reentrant interface for the bcrypt password hashing algorithm.",
    "license": "CC0"
  },
  {
    "name": "libclang",
    "url": "https://github.com/cowboy-coders/nim-libclang.git",
    "method": "git",
    "tags": [
      "wrapper",
      "bindings",
      "clang"
    ],
    "description": "wrapper for libclang (the C-interface of the clang LLVM frontend)",
    "license": "MIT",
    "web": "https://github.com/cowboy-coders/nim-libclang"
  },
  {
    "name": "nim-libclang",
    "alias": "libclang"
  },
  {
    "name": "nimqml",
    "url": "https://github.com/filcuc/nimqml",
    "method": "git",
    "tags": [
      "Qt",
      "Qml",
      "UI",
      "GUI"
    ],
    "description": "Qt Qml bindings",
    "license": "GPLv3",
    "web": "https://github.com/filcuc/nimqml"
  },
  {
    "name": "XPLM-Nim",
    "url": "https://github.com/jpoirier/XPLM-Nim",
    "method": "git",
    "tags": [
      "X-Plane",
      "XPLM",
      "Plugin",
      "SDK"
    ],
    "description": "X-Plane XPLM SDK wrapper",
    "license": "BSD",
    "web": "https://github.com/jpoirier/XPLM-Nim"
  },
  {
    "name": "csfml",
    "url": "https://github.com/oprypin/nim-csfml",
    "method": "git",
    "tags": [
      "sfml",
      "binding",
      "game",
      "media",
      "library",
      "opengl"
    ],
    "description": "Bindings for Simple and Fast Multimedia Library (through CSFML)",
    "license": "zlib",
    "web": "https://github.com/oprypin/nim-csfml"
  },
  {
    "name": "optional_t",
    "url": "https://github.com/flaviut/optional_t",
    "method": "git",
    "tags": [
      "option",
      "functional"
    ],
    "description": "Basic Option[T] library",
    "license": "MIT",
    "web": "https://github.com/flaviut/optional_t"
  },
  {
    "name": "nimrtlsdr",
    "url": "https://github.com/jpoirier/nimrtlsdr",
    "method": "git",
    "tags": [
      "rtl-sdr",
      "wrapper",
      "bindings",
      "rtlsdr"
    ],
    "description": "A Nim wrapper for librtlsdr",
    "license": "BSD",
    "web": "https://github.com/jpoirier/nimrtlsdr"
  },
  {
    "name": "lapp",
    "url": "https://gitlab.3dicc.com/gokr/lapp.git",
    "method": "git",
    "tags": [
      "args",
      "cmd",
      "opt",
      "parse",
      "parsing"
    ],
    "description": "Opt parser using synopsis as specification, ported from Lua.",
    "license": "MIT",
    "web": "https://gitlab.3dicc.com/gokr/lapp"
  },
  {
    "name": "blimp",
    "url": "https://gitlab.3dicc.com/gokr/blimp.git",
    "method": "git",
    "tags": [
      "app",
      "binary",
      "utility",
      "git",
      "git-fat"
    ],
    "description": "Utility that helps with big files in git, very similar to git-fat, s3annnex etc.",
    "license": "MIT",
    "web": "https://gitlab.3dicc.com/gokr/blimp"
  },
  {
    "name": "parsetoml",
    "url": "https://github.com/NimParsers/parsetoml.git",
    "method": "git",
    "tags": [
      "library",
      "parse"
    ],
    "description": "Library for parsing TOML files.",
    "license": "MIT",
    "web": "https://github.com/NimParsers/parsetoml"
  },
  {
    "name": "compiler",
    "url": "https://github.com/nim-lang/Nim.git",
    "method": "git",
    "tags": [
      "library"
    ],
    "description": "Compiler package providing the compiler sources as a library.",
    "license": "MIT",
    "web": "https://github.com/nim-lang/Nim"
  },
  {
    "name": "nre",
    "url": "https://github.com/flaviut/nre.git",
    "method": "git",
    "tags": [
      "library",
      "pcre",
      "regex"
    ],
    "description": "A better regular expression library",
    "license": "MIT",
    "web": "https://github.com/flaviut/nre"
  },
  {
    "name": "docopt",
    "url": "https://github.com/docopt/docopt.nim",
    "method": "git",
    "tags": [
      "command-line",
      "arguments",
      "parsing",
      "library"
    ],
    "description": "Command-line args parser based on Usage message",
    "license": "MIT",
    "web": "https://github.com/docopt/docopt.nim"
  },
  {
    "name": "bpg",
    "url": "https://github.com/def-/nim-bpg.git",
    "method": "git",
    "tags": [
      "image",
      "library",
      "wrapper"
    ],
    "description": "BPG (Better Portable Graphics) for Nim",
    "license": "MIT",
    "web": "https://github.com/def-/nim-bpg"
  },
  {
    "name": "io-spacenav",
    "url": "https://github.com/nimious/io-spacenav.git",
    "method": "git",
    "tags": [
      "binding",
      "3dx",
      "3dconnexion",
      "libspnav",
      "spacenav",
      "spacemouse",
      "spacepilot",
      "spacenavigator"
    ],
    "description": "Obsolete - please use spacenav instead!",
    "license": "MIT",
    "web": "https://github.com/nimious/io-spacenav"
  },
  {
    "name": "optionals",
    "url": "https://github.com/MasonMcGill/optionals.git",
    "method": "git",
    "tags": [
      "library",
      "option",
      "optional",
      "maybe"
    ],
    "description": "Option types",
    "license": "MIT",
    "web": "https://github.com/MasonMcGill/optionals"
  },
  {
    "name": "tuples",
    "url": "https://github.com/MasonMcGill/tuples.git",
    "method": "git",
    "tags": [
      "library",
      "tuple",
      "metaprogramming"
    ],
    "description": "Tuple manipulation utilities",
    "license": "MIT",
    "web": "https://github.com/MasonMcGill/tuples"
  },
  {
    "name": "fuse",
    "url": "https://github.com/akiradeveloper/nim-fuse.git",
    "method": "git",
    "tags": [
      "fuse",
      "library",
      "wrapper"
    ],
    "description": "A FUSE binding for Nim",
    "license": "MIT",
    "web": "https://github.com/akiradeveloper/nim-fuse"
  },
  {
    "name": "brainfuck",
    "url": "https://github.com/def-/nim-brainfuck.git",
    "method": "git",
    "tags": [
      "library",
      "binary",
      "app",
      "interpreter",
      "compiler",
      "language"
    ],
    "description": "A brainfuck interpreter and compiler",
    "license": "MIT",
    "web": "https://github.com/def-/nim-brainfuck"
  },
  {
    "name": "nimsuggest",
    "url": "https://github.com/nim-lang/nimsuggest.git",
    "method": "git",
    "tags": [
      "binary",
      "app",
      "suggest",
      "compiler",
      "autocomplete"
    ],
    "description": "Tool for providing auto completion data for Nim source code.",
    "license": "MIT",
    "web": "https://github.com/nim-lang/nimsuggest"
  },
  {
    "name": "jwt",
    "url": "https://github.com/yglukhov/nim-jwt.git",
    "method": "git",
    "tags": [
      "library",
      "crypto",
      "hash"
    ],
    "description": "JSON Web Tokens for Nim",
    "license": "MIT",
    "web": "https://github.com/yglukhov/nim-jwt"
  },
  {
    "name": "pythonpathlib",
    "url": "https://github.com/achesak/nim-pythonpathlib.git",
    "method": "git",
    "tags": [
      "path",
      "directory",
      "python",
      "library"
    ],
    "description": "Module for working with paths that is as similar as possible to Python's pathlib",
    "license": "MIT",
    "web": "https://github.com/achesak/nim-pythonpathlib"
  },
  {
    "name": "RingBuffer",
    "url": "git@github.com:megawac/RingBuffer.nim.git",
    "method": "git",
    "tags": [
      "sequence",
      "seq",
      "circular",
      "ring",
      "buffer"
    ],
    "description": "Circular buffer implementation",
    "license": "MIT",
    "web": "https://github.com/megawac/RingBuffer.nim"
  },
  {
    "name": "nimrat",
    "url": "https://github.com/apense/nimrat",
    "method": "git",
    "tags": [
      "library",
      "math",
      "numbers"
    ],
    "description": "Module for working with rational numbers (fractions)",
    "license": "MIT",
    "web": "https://github.com/apense/nimrat"
  },
  {
    "name": "io-isense",
    "url": "https://github.com/nimious/io-isense.git",
    "method": "git",
    "tags": [
      "binding",
      "isense",
      "intersense",
      "inertiacube",
      "intertrax",
      "microtrax",
      "thales",
      "tracking",
      "sensor"
    ],
    "description": "Obsolete - please use isense instead!",
    "license": "MIT",
    "web": "https://github.com/nimious/io-isense"
  },
  {
    "name": "io-usb",
    "url": "https://github.com/nimious/io-usb.git",
    "method": "git",
    "tags": [
      "binding",
      "usb",
      "libusb"
    ],
    "description": "Obsolete - please use libusb instead!",
    "license": "MIT",
    "web": "https://github.com/nimious/io-usb"
  },
  {
    "name": "nimcfitsio",
    "url": "https://github.com/ziotom78/nimcfitsio.git",
    "method": "git",
    "tags": [
      "library",
      "binding",
      "cfitsio",
      "fits",
      "io"
    ],
    "description": "Bindings for CFITSIO, a library to read/write FITSIO images and tables.",
    "license": "MIT",
    "web": "https://github.com/ziotom78/nimcfitsio"
  },
  {
    "name": "glossolalia",
    "url": "https://github.com/fowlmouth/glossolalia",
    "method": "git",
    "tags": [
      "parser",
      "peg"
    ],
    "description": "A DSL for quickly writing parsers",
    "license": "CC0",
    "web": "https://github.com/fowlmouth/glossolalia"
  },
  {
    "name": "entoody",
    "url": "https://bitbucket.org/fowlmouth/entoody",
    "method": "git",
    "tags": [
      "component",
      "entity",
      "composition"
    ],
    "description": "A component/entity system",
    "license": "CC0",
    "web": "https://bitbucket.org/fowlmouth/entoody"
  },
  {
    "name": "msgpack",
    "url": "https://github.com/akiradeveloper/msgpack-nim.git",
    "method": "git",
    "tags": [
      "msgpack",
      "library",
      "serialization"
    ],
    "description": "A MessagePack binding for Nim",
    "license": "MIT",
    "web": "https://github.com/akiradeveloper/msgpack-nim"
  },
  {
    "name": "osinfo",
    "url": "https://github.com/nim-lang/osinfo.git",
    "method": "git",
    "tags": [
      "os",
      "library",
      "info"
    ],
    "description": "Modules providing information about the OS.",
    "license": "MIT",
    "web": "https://github.com/nim-lang/osinfo"
  },
  {
    "name": "io-myo",
    "url": "https://github.com/nimious/io-myo.git",
    "method": "git",
    "tags": [
      "binding",
      "myo",
      "thalmic",
      "armband",
      "gesture"
    ],
    "description": "Obsolete - please use myo instead!",
    "license": "MIT",
    "web": "https://github.com/nimious/io-myo"
  },
  {
    "name": "io-oculus",
    "url": "https://github.com/nimious/io-oculus.git",
    "method": "git",
    "tags": [
      "binding",
      "oculus",
      "rift",
      "vr",
      "libovr",
      "ovr",
      "dk1",
      "dk2",
      "gearvr"
    ],
    "description": "Obsolete - please use oculus instead!",
    "license": "MIT",
    "web": "https://github.com/nimious/io-oculus"
  },
  {
    "name": "closure_compiler",
    "url": "https://github.com/yglukhov/closure_compiler.git",
    "method": "git",
    "tags": [
      "binding",
      "closure",
      "compiler",
      "javascript"
    ],
    "description": "Bindings for Closure Compiler web API.",
    "license": "MIT",
    "web": "https://github.com/yglukhov/closure_compiler"
  },
  {
    "name": "io-serialport",
    "url": "https://github.com/nimious/io-serialport.git",
    "method": "git",
    "tags": [
      "binding",
      "libserialport",
      "serial",
      "communication"
    ],
    "description": "Obsolete - please use serialport instead!",
    "license": "MIT",
    "web": "https://github.com/nimious/io-serialport"
  },
  {
    "name": "beanstalkd",
    "url": "https://github.com/tormaroe/beanstalkd.nim.git",
    "method": "git",
    "tags": [
      "library",
      "queue",
      "messaging"
    ],
    "description": "A beanstalkd work queue client library.",
    "license": "MIT",
    "web": "https://github.com/tormaroe/beanstalkd.nim"
  },
  {
    "name": "wiki2text",
    "url": "https://github.com/rspeer/wiki2text.git",
    "method": "git",
    "tags": [
      "nlp",
      "wiki",
      "xml",
      "text"
    ],
    "description": "Quickly extracts natural-language text from a MediaWiki XML file.",
    "license": "MIT",
    "web": "https://github.com/rspeer/wiki2text"
  },
  {
    "name": "qt5_qtsql",
    "url": "https://github.com/philip-wernersbach/nim-qt5_qtsql.git",
    "method": "git",
    "tags": [
      "library",
      "wrapper",
      "database",
      "qt",
      "qt5",
      "qtsql",
      "sqlite",
      "postgres",
      "mysql"
    ],
    "description": "Binding for Qt 5's Qt SQL library that integrates with the features of the Nim language. Uses one API for multiple database engines.",
    "license": "MIT",
    "web": "https://github.com/philip-wernersbach/nim-qt5_qtsql"
  },
  {
    "name": "orient",
    "url": "https://github.com/philip-wernersbach/nim-orient",
    "method": "git",
    "tags": [
      "library",
      "wrapper",
      "database",
      "orientdb",
      "pure"
    ],
    "description": "OrientDB driver written in pure Nim, uses the OrientDB 2.0 Binary Protocol with Binary Serialization.",
    "license": "MPL",
    "web": "https://github.com/philip-wernersbach/nim-orient"
  },
  {
    "name": "syslog",
    "url": "https://github.com/FedericoCeratto/nim-syslog",
    "method": "git",
    "tags": [
      "library",
      "pure"
    ],
    "description": "Syslog module.",
    "license": "LGPLv3",
    "web": "https://github.com/FedericoCeratto/nim-syslog"
  },
  {
    "name": "nimes",
    "url": "https://github.com/def-/nimes",
    "method": "git",
    "tags": [
      "emulator",
      "nes",
      "game",
      "sdl",
      "javascript"
    ],
    "description": "NES emulator using SDL2, also compiles to JavaScript with emscripten.",
    "license": "MPL",
    "web": "https://github.com/def-/nimes"
  },
  {
    "name": "syscall",
    "url": "https://github.com/def-/nim-syscall",
    "method": "git",
    "tags": [
      "library"
    ],
    "description": "Raw system calls for Nim",
    "license": "MPL",
    "web": "https://github.com/def-/nim-syscall"
  },
  {
    "name": "jnim",
    "url": "https://github.com/yglukhov/jnim",
    "method": "git",
    "tags": [
      "library",
      "java",
      "jvm",
      "bridge",
      "bindings"
    ],
    "description": "Nim - Java bridge",
    "license": "MIT",
    "web": "https://github.com/yglukhov/jnim"
  },
  {
    "name": "nimPDF",
    "url": "https://github.com/jangko/nimpdf",
    "method": "git",
    "tags": [
      "library",
      "PDF",
      "document"
    ],
    "description": "library for generating PDF files",
    "license": "MIT",
    "web": "https://github.com/jangko/nimpdf"
  },
  {
    "name": "LLVM",
    "url": "https://github.com/FedeOmoto/llvm",
    "method": "git",
    "tags": [
      "LLVM",
      "bindings",
      "wrapper"
    ],
    "description": "LLVM bindings for the Nim language.",
    "license": "MIT",
    "web": "https://github.com/FedeOmoto/llvm"
  },
  {
    "name": "nshout",
    "url": "https://github.com/Senketsu/nshout",
    "method": "git",
    "tags": [
      "library",
      "shouter",
      "libshout",
      "wrapper",
      "bindings",
      "audio",
      "web"
    ],
    "description": "Nim bindings for libshout",
    "license": "MIT",
    "web": "https://github.com/Senketsu/nshout"
  },
  {
    "name": "nsu",
    "url": "https://github.com/Senketsu/nsu",
    "method": "git",
    "tags": [
      "library",
      "tool",
      "utility",
      "screenshot"
    ],
    "description": "Simple screenshot library & cli tool made in Nim",
    "license": "MIT",
    "web": "https://github.com/Senketsu/nsu"
  },
  {
    "name": "nuuid",
    "url": "https://github.com/yglukhov/nim-only-uuid",
    "method": "git",
    "tags": [
      "library",
      "uuid",
      "guid"
    ],
    "description": "A Nim source only UUID generator",
    "license": "MIT",
    "web": "https://github.com/yglukhov/nim-only-uuid"
  },
  {
    "name": "fftw3",
    "url": "https://github.com/Clonkk/nimfftw3",
    "method": "git",
    "tags": [
      "library",
      "math",
      "fft"
    ],
    "description": "Bindings to the FFTW library",
    "license": "LGPL",
    "web": "https://github.com/Clonkk/nimfftw3"
  },
  {
    "name": "nrpl",
    "url": "https://github.com/vegansk/nrpl",
    "method": "git",
    "tags": [
      "REPL",
      "application"
    ],
    "description": "A rudimentary Nim REPL",
    "license": "MIT",
    "web": "https://github.com/vegansk/nrpl"
  },
  {
    "name": "nim-geocoding",
    "alias": "geocoding"
  },
  {
    "name": "geocoding",
    "url": "https://github.com/saratchandra92/nim-geocoding",
    "method": "git",
    "tags": [
      "library",
      "geocoding",
      "maps"
    ],
    "description": "A simple library for Google Maps Geocoding API",
    "license": "MIT",
    "web": "https://github.com/saratchandra92/nim-geocoding"
  },
  {
    "name": "io-gles",
    "url": "https://github.com/nimious/io-gles.git",
    "method": "git",
    "tags": [
      "binding",
      "khronos",
      "gles",
      "opengl es"
    ],
    "description": "Obsolete - please use gles instead!",
    "license": "MIT",
    "web": "https://github.com/nimious/io-gles"
  },
  {
    "name": "io-egl",
    "url": "https://github.com/nimious/io-egl.git",
    "method": "git",
    "tags": [
      "binding",
      "khronos",
      "egl",
      "opengl",
      "opengl es",
      "openvg"
    ],
    "description": "Obsolete - please use egl instead!",
    "license": "MIT",
    "web": "https://github.com/nimious/io-egl"
  },
  {
    "name": "io-sixense",
    "url": "https://github.com/nimious/io-sixense.git",
    "method": "git",
    "tags": [
      "binding",
      "sixense",
      "razer hydra",
      "stem system",
      "vr"
    ],
    "description": "Obsolete - please use sixense instead!",
    "license": "MIT",
    "web": "https://github.com/nimious/io-sixense"
  },
  {
    "name": "tnetstring",
    "url": "https://mahlon@bitbucket.org/mahlon/nim-tnetstring",
    "method": "hg",
    "tags": [
      "tnetstring",
      "library",
      "serialization"
    ],
    "description": "Parsing and serializing for the TNetstring format.",
    "license": "MIT",
    "web": "http://bitbucket.org/mahlon/nim-tnetstring"
  },
  {
    "name": "msgpack4nim",
    "url": "https://github.com/jangko/msgpack4nim",
    "method": "git",
    "tags": [
      "msgpack",
      "library",
      "serialization",
      "deserialization"
    ],
    "description": "Another MessagePack implementation written in pure nim",
    "license": "MIT",
    "web": "https://github.com/jangko/msgpack4nim"
  },
  {
    "name": "binaryheap",
    "url": "https://github.com/bluenote10/nim-heap",
    "method": "git",
    "tags": [
      "heap",
      "priority queue"
    ],
    "description": "Simple binary heap implementation",
    "license": "MIT",
    "web": "https://github.com/bluenote10/nim-heap"
  },
  {
    "name": "stringinterpolation",
    "url": "https://github.com/bluenote10/nim-stringinterpolation",
    "method": "git",
    "tags": [
      "string formatting",
      "string interpolation"
    ],
    "description": "String interpolation with printf syntax",
    "license": "MIT",
    "web": "https://github.com/bluenote10/nim-stringinterpolation"
  },
  {
    "name": "libovr",
    "url": "https://github.com/bluenote10/nim-ovr",
    "method": "git",
    "tags": [
      "Oculus Rift",
      "virtual reality"
    ],
    "description": "Nim bindings for libOVR (Oculus Rift)",
    "license": "MIT",
    "web": "https://github.com/bluenote10/nim-ovr"
  },
  {
    "name": "delaunay",
    "url": "https://github.com/Nycto/DelaunayNim",
    "method": "git",
    "tags": [
      "delaunay",
      "library",
      "algorithms",
      "graph"
    ],
    "description": "2D Delaunay triangulations",
    "license": "MIT",
    "web": "https://github.com/Nycto/DelaunayNim"
  },
  {
    "name": "linenoise",
    "url": "https://github.com/fallingduck/linenoise-nim",
    "method": "git",
    "tags": [
      "linenoise",
      "readline",
      "library",
      "wrapper",
      "command-line"
    ],
    "description": "Wrapper for linenoise, a free, self-contained alternative to GNU readline.",
    "license": "BSD",
    "web": "https://github.com/fallingduck/linenoise-nim"
  },
  {
    "name": "struct",
    "url": "https://github.com/OpenSystemsLab/struct.nim",
    "method": "git",
    "tags": [
      "struct",
      "library",
      "python",
      "pack",
      "unpack"
    ],
    "description": "Python-like 'struct' for Nim",
    "license": "MIT",
    "web": "https://github.com/OpenSystemsLab/struct.nim"
  },
  {
    "name": "uri2",
    "url": "https://github.com/achesak/nim-uri2",
    "method": "git",
    "tags": [
      "uri",
      "url",
      "library"
    ],
    "description": "Nim module for better URI handling",
    "license": "MIT",
    "web": "https://github.com/achesak/nim-uri2"
  },
  {
    "name": "hmac",
    "url": "https://github.com/OpenSystemsLab/hmac.nim",
    "method": "git",
    "tags": [
      "hmac",
      "authentication",
      "hash",
      "sha1",
      "md5"
    ],
    "description": "HMAC-SHA1 and HMAC-MD5 hashing in Nim",
    "license": "MIT",
    "web": "https://github.com/OpenSystemsLab/hmac.nim"
  },
  {
    "name": "mongrel2",
    "url": "https://mahlon@bitbucket.org/mahlon/nim-mongrel2",
    "method": "hg",
    "tags": [
      "mongrel2",
      "library",
      "www"
    ],
    "description": "Handler framework for the Mongrel2 web server.",
    "license": "MIT",
    "web": "http://bitbucket.org/mahlon/nim-mongrel2"
  },
  {
    "name": "shimsham",
    "url": "https://github.com/apense/shimsham",
    "method": "git",
    "tags": [
      "crypto",
      "hash",
      "hashing",
      "digest"
    ],
    "description": "Hashing/Digest collection in pure Nim",
    "license": "MIT",
    "web": "https://github.com/apense/shimsham"
  },
  {
    "name": "base32",
    "url": "https://github.com/OpenSystemsLab/base32.nim",
    "method": "git",
    "tags": [
      "base32",
      "encode",
      "decode"
    ],
    "description": "Base32 library for Nim",
    "license": "MIT",
    "web": "https://github.com/OpenSystemsLab/base32.nim"
  },
  {
    "name": "otp",
    "url": "https://github.com/OpenSystemsLab/otp.nim",
    "method": "git",
    "tags": [
      "otp",
      "hotp",
      "totp",
      "time",
      "password",
      "one",
      "google",
      "authenticator"
    ],
    "description": "One Time Password library for Nim",
    "license": "MIT",
    "web": "https://github.com/OpenSystemsLab/otp.nim"
  },
  {
    "name": "q",
    "url": "https://github.com/OpenSystemsLab/q.nim",
    "method": "git",
    "tags": [
      "css",
      "selector",
      "query",
      "match",
      "find",
      "html",
      "xml",
      "jquery"
    ],
    "description": "Simple package for query HTML/XML elements using a CSS3 or jQuery-like selector syntax",
    "license": "MIT",
    "web": "https://github.com/OpenSystemsLab/q.nim"
  },
  {
    "name": "bignum",
    "url": "https://github.com/kaushalmodi/bignum",
    "method": "git",
    "tags": [
      "bignum",
      "gmp",
      "wrapper"
    ],
    "description": "Wrapper around the GMP bindings for the Nim language.",
    "license": "MIT",
    "web": "https://github.com/kaushalmodi/bignum"
  },
  {
    "name": "rbtree",
    "url": "https://github.com/Nycto/RBTreeNim",
    "method": "git",
    "tags": [
      "tree",
      "binary search tree",
      "rbtree",
      "red black tree"
    ],
    "description": "Red/Black Trees",
    "license": "MIT",
    "web": "https://github.com/Nycto/RBTreeNim"
  },
  {
    "name": "anybar",
    "url": "https://github.com/ba0f3/anybar.nim",
    "method": "git",
    "tags": [
      "anybar",
      "menubar",
      "status",
      "indicator"
    ],
    "description": "Control AnyBar instances with Nim",
    "license": "MIT",
    "web": "https://github.com/ba0f3/anybar.nim"
  },
  {
    "name": "astar",
    "url": "https://github.com/Nycto/AStarNim",
    "method": "git",
    "tags": [
      "astar",
      "A*",
      "pathfinding",
      "algorithm"
    ],
    "description": "A* Pathfinding",
    "license": "MIT",
    "web": "https://github.com/Nycto/AStarNim"
  },
  {
    "name": "lazy",
    "url": "https://github.com/petermora/nimLazy/",
    "method": "git",
    "tags": [
      "library",
      "iterator",
      "lazy list"
    ],
    "description": "Iterator library for Nim",
    "license": "MIT",
    "web": "https://github.com/petermora/nimLazy"
  },
  {
    "name": "asyncpythonfile",
    "url": "https://github.com/fallingduck/asyncpythonfile-nim",
    "method": "git",
    "tags": [
      "async",
      "asynchronous",
      "library",
      "python",
      "file",
      "files"
    ],
    "description": "High level, asynchronous file API mimicking Python's file interface.",
    "license": "ISC",
    "web": "https://github.com/fallingduck/asyncpythonfile-nim"
  },
  {
    "name": "nimfuzz",
    "url": "https://github.com/apense/nimfuzz",
    "method": "git",
    "tags": [
      "fuzzing",
      "unit-testing",
      "hacking",
      "security"
    ],
    "description": "Simple and compact fuzzing",
    "license": "Apache License 2.0",
    "web": "https://apense.github.io/nimfuzz"
  },
  {
    "name": "linalg",
    "url": "https://github.com/unicredit/linear-algebra",
    "method": "git",
    "tags": [
      "vector",
      "matrix",
      "linear-algebra",
      "BLAS",
      "LAPACK"
    ],
    "description": "Linear algebra for Nim",
    "license": "Apache License 2.0",
    "web": "https://github.com/unicredit/linear-algebra"
  },
  {
    "name": "sequester",
    "url": "https://github.com/fallingduck/sequester",
    "method": "git",
    "tags": [
      "library",
      "seq",
      "sequence",
      "strings",
      "iterators",
      "php"
    ],
    "description": "Library for converting sequences to strings. Also has PHP-inspired explode and implode procs.",
    "license": "ISC",
    "web": "https://github.com/fallingduck/sequester"
  },
  {
    "name": "options",
    "url": "https://github.com/fallingduck/options-nim",
    "method": "git",
    "tags": [
      "library",
      "option",
      "optionals",
      "maybe"
    ],
    "description": "Temporary package to fix broken code in 0.11.2 stable.",
    "license": "MIT",
    "web": "https://github.com/fallingduck/options-nim"
  },
  {
    "name": "oldwinapi",
    "url": "https://github.com/nim-lang/oldwinapi",
    "method": "git",
    "tags": [
      "library",
      "windows",
      "api"
    ],
    "description": "Old Win API library for Nim",
    "license": "LGPL with static linking exception",
    "web": "https://github.com/nim-lang/oldwinapi"
  },
  {
    "name": "nimx",
    "url": "https://github.com/yglukhov/nimx",
    "method": "git",
    "tags": [
      "gui",
      "ui",
      "library"
    ],
    "description": "Cross-platform GUI framework",
    "license": "MIT",
    "web": "https://github.com/yglukhov/nimx"
  },
  {
    "name": "webview",
    "url": "https://github.com/oskca/webview",
    "method": "git",
    "tags": [
      "gui",
      "ui",
      "webview",
      "cross",
      "web",
      "library"
    ],
    "description": "Nim bindings for https://github.com/zserge/webview, a cross platform single header webview library",
    "license": "MIT",
    "web": "https://github.com/oskca/webview"
  },
  {
    "name": "memo",
    "url": "https://github.com/andreaferretti/memo",
    "method": "git",
    "tags": [
      "memo",
      "memoization",
      "memoize",
      "cache"
    ],
    "description": "Memoize Nim functions",
    "license": "Apache License 2.0",
    "web": "https://github.com/andreaferretti/memo"
  },
  {
    "name": "base62",
    "url": "https://github.com/singularperturbation/base62-encode",
    "method": "git",
    "tags": [
      "base62",
      "encode",
      "decode"
    ],
    "description": "Arbitrary base encoding-decoding functions, defaulting to Base-62.",
    "license": "MIT",
    "web": "https://github.com/singularperturbation/base62-encode"
  },
  {
    "name": "telebot",
    "url": "https://github.com/ba0f3/telebot.nim",
    "method": "git",
    "tags": [
      "telebot",
      "telegram",
      "bot",
      "api",
      "client",
      "async"
    ],
    "description": "Async Telegram Bot API Client",
    "license": "MIT",
    "web": "https://github.com/ba0f3/telebot.nim"
  },
  {
    "name": "tempfile",
    "url": "https://github.com/OpenSystemsLab/tempfile.nim",
    "method": "git",
    "tags": [
      "temp",
      "mktemp",
      "make",
      "mk",
      "mkstemp",
      "mkdtemp"
    ],
    "description": "Temporary files and directories",
    "license": "MIT",
    "web": "https://github.com/OpenSystemsLab/tempfile.nim"
  },
  {
    "name": "AstroNimy",
    "url": "https://github.com/super-massive-black-holes/AstroNimy",
    "method": "git",
    "tags": [
      "science",
      "astronomy",
      "library"
    ],
    "description": "Astronomical library for Nim",
    "license": "MIT",
    "web": "https://github.com/super-massive-black-holes/AstroNimy"
  },
  {
    "name": "patty",
    "url": "https://github.com/andreaferretti/patty",
    "method": "git",
    "tags": [
      "pattern",
      "adt",
      "variant",
      "pattern matching",
      "algebraic data type"
    ],
    "description": "Algebraic data types and pattern matching",
    "license": "Apache License 2.0",
    "web": "https://github.com/andreaferretti/patty"
  },
  {
    "name": "einheit",
    "url": "https://github.com/jyapayne/einheit",
    "method": "git",
    "tags": [
      "unit",
      "tests",
      "unittest",
      "unit tests",
      "unit test macro"
    ],
    "description": "Pretty looking, full featured, Python-inspired unit test library.",
    "license": "MIT",
    "web": "https://github.com/jyapayne/einheit"
  },
  {
    "name": "plists",
    "url": "https://github.com/yglukhov/plists",
    "method": "git",
    "tags": [
      "plist",
      "property",
      "list"
    ],
    "description": "Generate and parse Mac OS X .plist files in Nim.",
    "license": "MIT",
    "web": "https://github.com/yglukhov/plists"
  },
  {
    "name": "ncurses",
    "url": "https://github.com/rnowley/nim-ncurses/",
    "method": "git",
    "tags": [
      "library",
      "terminal",
      "graphics",
      "wrapper"
    ],
    "description": "A wrapper for NCurses",
    "license": "MIT",
    "web": "https://github.com/rnowley/nim-ncurses"
  },
  {
    "name": "nanovg",
    "url": "https://github.com/johnnovak/nim-nanovg",
    "method": "git",
    "tags": [
      "wrapper",
      "GUI",
      "vector graphics",
      "opengl"
    ],
    "description": "Nim wrapper for the C NanoVG antialiased vector graphics rendering library for OpenGL",
    "license": "MIT",
    "web": "https://github.com/johnnovak/nim-nanovg"
  },
  {
    "name": "pwd",
    "url": "https://github.com/achesak/nim-pwd",
    "method": "git",
    "tags": [
      "library",
      "unix",
      "pwd",
      "password"
    ],
    "description": "Nim port of Python's pwd module for working with the UNIX password file",
    "license": "MIT",
    "web": "https://github.com/achesak/nim-pwd"
  },
  {
    "name": "spwd",
    "url": "https://github.com/achesak/nim-spwd",
    "method": "git",
    "tags": [
      "library",
      "unix",
      "spwd",
      "password",
      "shadow"
    ],
    "description": "Nim port of Python's spwd module for working with the UNIX shadow password file",
    "license": "MIT",
    "web": "https://github.com/achesak/nim-spwd"
  },
  {
    "name": "grp",
    "url": "https://github.com/achesak/nim-grp",
    "method": "git",
    "tags": [
      "library",
      "unix",
      "grp",
      "group"
    ],
    "description": "Nim port of Python's grp module for working with the UNIX group database file",
    "license": "MIT",
    "web": "https://github.com/achesak/nim-grp"
  },
  {
    "name": "stopwatch",
    "url": "https://gitlab.com/define-private-public/stopwatch",
    "method": "git",
    "tags": [
      "timer",
      "timing",
      "benchmarking",
      "watch",
      "clock"
    ],
    "description": "A simple timing library for benchmarking code and other things.",
    "license": "MIT",
    "web": "https://gitlab.com/define-private-public/stopwatch"
  },
  {
    "name": "nimFinLib",
    "url": "https://github.com/qqtop/NimFinLib",
    "method": "git",
    "tags": [
      "financial"
    ],
    "description": "Financial Library for Nim",
    "license": "MIT",
    "web": "https://github.com/qqtop/NimFinLib"
  },
  {
    "name": "libssh2",
    "url": "https://github.com/ba0f3/libssh2.nim",
    "method": "git",
    "tags": [
      "lib",
      "ssh",
      "ssh2",
      "openssh",
      "client",
      "sftp",
      "scp"
    ],
    "description": "Nim wrapper for libssh2",
    "license": "MIT",
    "web": "https://github.com/ba0f3/libssh2.nim"
  },
  {
    "name": "rethinkdb",
    "url": "https://github.com/OpenSystemsLab/rethinkdb.nim",
    "method": "git",
    "tags": [
      "rethinkdb",
      "driver",
      "client",
      "json"
    ],
    "description": "RethinkDB driver for Nim",
    "license": "MIT",
    "web": "https://github.com/OpenSystemsLab/rethinkdb.nim"
  },
  {
    "name": "dbus",
    "url": "https://github.com/zielmicha/nim-dbus",
    "method": "git",
    "tags": [
      "dbus"
    ],
    "description": "dbus bindings for Nim",
    "license": "MIT",
    "web": "https://github.com/zielmicha/nim-dbus"
  },
  {
    "name": "lmdb",
    "url": "https://github.com/FedericoCeratto/nim-lmdb",
    "method": "git",
    "tags": [
      "wrapper",
      "lmdb",
      "key-value"
    ],
    "description": "A wrapper for LMDB the Lightning Memory-Mapped Database",
    "license": "OpenLDAP",
    "web": "https://github.com/FedericoCeratto/nim-lmdb"
  },
  {
    "name": "zip",
    "url": "https://github.com/nim-lang/zip",
    "method": "git",
    "tags": [
      "wrapper",
      "zip"
    ],
    "description": "A wrapper for the zip library",
    "license": "MIT",
    "web": "https://github.com/nim-lang/zip"
  },
  {
    "name": "csvtools",
    "url": "https://github.com/unicredit/csvtools",
    "method": "git",
    "tags": [
      "CSV",
      "comma separated values",
      "TSV"
    ],
    "description": "Manage CSV files",
    "license": "Apache License 2.0",
    "web": "https://github.com/unicredit/csvtools"
  },
  {
    "name": "httpform",
    "url": "https://github.com/tulayang/httpform",
    "method": "git",
    "tags": [
      "request parser",
      "upload",
      "html5 file"
    ],
    "description": "Http request form parser",
    "license": "MIT",
    "web": "https://github.com/tulayang/httpform"
  },
  {
    "name": "quadtree",
    "url": "https://github.com/Nycto/QuadtreeNim",
    "method": "git",
    "tags": [
      "quadtree",
      "algorithm"
    ],
    "description": "A Quadtree implementation",
    "license": "MIT",
    "web": "https://github.com/Nycto/QuadtreeNim"
  },
  {
    "name": "expat",
    "url": "https://github.com/nim-lang/expat",
    "method": "git",
    "tags": [
      "expat",
      "xml",
      "parsing"
    ],
    "description": "Expat wrapper for Nim",
    "license": "MIT",
    "web": "https://github.com/nim-lang/expat"
  },
  {
    "name": "sphinx",
    "url": "https://github.com/Araq/sphinx",
    "method": "git",
    "tags": [
      "sphinx",
      "wrapper",
      "search",
      "engine"
    ],
    "description": "Sphinx wrapper for Nim",
    "license": "LGPL",
    "web": "https://github.com/Araq/sphinx"
  },
  {
    "name": "sdl1",
    "url": "https://github.com/nim-lang/sdl1",
    "method": "git",
    "tags": [
      "graphics",
      "library",
      "multi-media",
      "input",
      "sound",
      "joystick"
    ],
    "description": "SDL 1.2 wrapper for Nim.",
    "license": "LGPL",
    "web": "https://github.com/nim-lang/sdl1"
  },
  {
    "name": "graphics",
    "url": "https://github.com/nim-lang/graphics",
    "method": "git",
    "tags": [
      "library",
      "SDL"
    ],
    "description": "Graphics module for Nim.",
    "license": "MIT",
    "web": "https://github.com/nim-lang/graphics"
  },
  {
    "name": "libffi",
    "url": "https://github.com/Araq/libffi",
    "method": "git",
    "tags": [
      "ffi",
      "library",
      "C",
      "calling",
      "convention"
    ],
    "description": "libffi wrapper for Nim.",
    "license": "MIT",
    "web": "https://github.com/Araq/libffi"
  },
  {
    "name": "libcurl",
    "url": "https://github.com/Araq/libcurl",
    "method": "git",
    "tags": [
      "curl",
      "web",
      "http",
      "download"
    ],
    "description": "Nim wrapper for libcurl.",
    "license": "MIT",
    "web": "https://github.com/Araq/libcurl"
  },
  {
    "name": "perlin",
    "url": "https://github.com/Nycto/PerlinNim",
    "method": "git",
    "tags": [
      "perlin",
      "simplex",
      "noise"
    ],
    "description": "Perlin noise and Simplex noise generation",
    "license": "MIT",
    "web": "https://github.com/Nycto/PerlinNim"
  },
  {
    "name": "pfring",
    "url": "https://github.com/ba0f3/pfring.nim",
    "method": "git",
    "tags": [
      "pf_ring",
      "packet",
      "sniff",
      "pcap",
      "pfring",
      "network",
      "capture",
      "socket"
    ],
    "description": "PF_RING wrapper for Nim",
    "license": "MIT",
    "web": "https://github.com/ba0f3/pfring.nim"
  },
  {
    "name": "xxtea",
    "url": "https://github.com/xxtea/xxtea-nim",
    "method": "git",
    "tags": [
      "xxtea",
      "encrypt",
      "decrypt",
      "crypto"
    ],
    "description": "XXTEA encryption algorithm library written in pure Nim.",
    "license": "MIT",
    "web": "https://github.com/xxtea/xxtea-nim"
  },
  {
    "name": "xxhash",
    "url": "https://github.com/OpenSystemsLab/xxhash.nim",
    "method": "git",
    "tags": [
      "fast",
      "hash",
      "algorithm"
    ],
    "description": "xxhash wrapper for Nim",
    "license": "MIT",
    "web": "https://github.com/OpenSystemsLab/xxhash.nim"
  },
  {
    "name": "libipset",
    "url": "https://github.com/ba0f3/libipset.nim",
    "method": "git",
    "tags": [
      "ipset",
      "firewall",
      "netfilter",
      "mac",
      "ip",
      "network",
      "collection",
      "rule",
      "set"
    ],
    "description": "libipset wrapper for Nim",
    "license": "MIT",
    "web": "https://github.com/ba0f3/libipset.nim"
  },
  {
    "name": "pop3",
    "url": "https://github.com/FedericoCeratto/nim-pop3",
    "method": "git",
    "tags": [
      "network",
      "pop3",
      "email"
    ],
    "description": "POP3 client library",
    "license": "LGPLv3",
    "web": "https://github.com/FedericoCeratto/nim-pop3"
  },
  {
    "name": "nimrpc",
    "url": "https://github.com/rogercloud/nim-rpc",
    "method": "git",
    "tags": [
      "msgpack",
      "library",
      "rpc",
      "nimrpc"
    ],
    "description": "RPC implementation for Nim based on msgpack4nim",
    "license": "MIT",
    "web": "https://github.com/rogercloud/nim-rpc"
  },
  {
    "name": "nimrpc_milis",
    "url": "https://github.com/milisarge/nimrpc_milis",
    "method": "git",
    "tags": [
      "msgpack",
      "library",
      "rpc",
      "nimrpc"
    ],
    "description": "RPC implementation for Nim based on msgpack4nim",
    "license": "MIT",
    "web": "https://github.com/milisarge/nimrpc_milis"
  },
  {
    "name": "asyncevents",
    "url": "https://github.com/tulayang/asyncevents",
    "method": "git",
    "tags": [
      "event",
      "future",
      "asyncdispatch"
    ],
    "description": "Asynchronous event loop for progaming with MVC",
    "license": "MIT",
    "web": "https://github.com/tulayang/asyncevents"
  },
  {
    "name": "nimSHA2",
    "url": "https://github.com/jangko/nimSHA2",
    "method": "git",
    "tags": [
      "hash",
      "crypto",
      "library",
      "sha256",
      "sha224",
      "sha384",
      "sha512"
    ],
    "description": "Secure Hash Algorithm - 2, [224, 256, 384, and 512 bits]",
    "license": "MIT",
    "web": "https://github.com/jangko/nimSHA2"
  },
  {
    "name": "nimAES",
    "url": "https://github.com/jangko/nimAES",
    "method": "git",
    "tags": [
      "crypto",
      "library",
      "aes",
      "encryption",
      "rijndael"
    ],
    "description": "Advanced Encryption Standard, Rijndael Algorithm",
    "license": "MIT",
    "web": "https://github.com/jangko/nimAES"
  },
  {
    "name": "nimeverything",
    "url": "https://github.com/xland/nimeverything/",
    "method": "git",
    "tags": [
      "everything",
      "voidtools",
      "Everything Search Engine"
    ],
    "description": "everything  search engine wrapper",
    "license": "MIT",
    "web": "https://github.com/xland/nimeverything"
  },
  {
    "name": "vidhdr",
    "url": "https://github.com/achesak/nim-vidhdr",
    "method": "git",
    "tags": [
      "video",
      "formats",
      "file"
    ],
    "description": "Library for detecting the format of an video file",
    "license": "MIT",
    "web": "https://github.com/achesak/nim-vidhdr"
  },
  {
    "name": "gitapi",
    "url": "https://github.com/achesak/nim-gitapi",
    "method": "git",
    "tags": [
      "git",
      "version control",
      "library"
    ],
    "description": "Nim wrapper around the git version control software",
    "license": "MIT",
    "web": "https://github.com/achesak/nim-gitapi"
  },
  {
    "name": "ptrace",
    "url": "https://github.com/ba0f3/ptrace.nim",
    "method": "git",
    "tags": [
      "ptrace",
      "trace",
      "process",
      "syscal",
      "system",
      "call"
    ],
    "description": "ptrace wrapper for Nim",
    "license": "MIT",
    "web": "https://github.com/ba0f3/ptrace.nim"
  },
  {
    "name": "ndbex",
    "url": "https://github.com/Senketsu/nim-db-ex",
    "method": "git",
    "tags": [
      "extension",
      "database",
      "convenience",
      "db",
      "mysql",
      "postgres",
      "sqlite"
    ],
    "description": "extension modules for Nim's 'db_*' modules",
    "license": "MIT",
    "web": "https://github.com/Senketsu/nim-db-ex"
  },
  {
    "name": "spry",
    "url": "https://github.com/gokr/spry",
    "method": "git",
    "tags": [
      "language",
      "library",
      "scripting"
    ],
    "description": "A Smalltalk and Rebol inspired language implemented as an AST interpreter",
    "license": "MIT",
    "web": "https://github.com/gokr/spry"
  },
  {
    "name": "nimBMP",
    "url": "https://github.com/jangko/nimBMP",
    "method": "git",
    "tags": [
      "graphics",
      "library",
      "BMP"
    ],
    "description": "BMP encoder and decoder",
    "license": "MIT",
    "web": "https://github.com/jangko/nimBMP"
  },
  {
    "name": "nimPNG",
    "url": "https://github.com/jangko/nimPNG",
    "method": "git",
    "tags": [
      "graphics",
      "library",
      "PNG"
    ],
    "description": "PNG(Portable Network Graphics) encoder and decoder",
    "license": "MIT",
    "web": "https://github.com/jangko/nimPNG"
  },
  {
    "name": "litestore",
    "url": "https://github.com/h3rald/litestore",
    "method": "git",
    "tags": [
      "database",
      "rest",
      "sqlite"
    ],
    "description": "A lightweight, self-contained, RESTful, searchable, multi-format NoSQL document store",
    "license": "MIT",
    "web": "https://h3rald.com/litestore"
  },
  {
    "name": "parseFixed",
    "url": "https://github.com/jlp765/parsefixed",
    "method": "git",
    "tags": [
      "parse",
      "fixed",
      "width",
      "parser",
      "text"
    ],
    "description": "Parse fixed-width fields within lines of text (complementary to parsecsv)",
    "license": "MIT",
    "web": "https://github.com/jlp765/parsefixed"
  },
  {
    "name": "playlists",
    "url": "https://github.com/achesak/nim-playlists",
    "method": "git",
    "tags": [
      "library",
      "playlists",
      "M3U",
      "PLS",
      "XSPF"
    ],
    "description": "Nim library for parsing PLS, M3U, and XSPF playlist files",
    "license": "MIT",
    "web": "https://github.com/achesak/nim-playlists"
  },
  {
    "name": "seqmath",
    "url": "https://github.com/jlp765/seqmath",
    "method": "git",
    "tags": [
      "math",
      "seq",
      "sequence",
      "array",
      "nested",
      "algebra",
      "statistics",
      "lifted",
      "financial"
    ],
    "description": "Nim math library for sequences and nested sequences (extends math library)",
    "license": "MIT",
    "web": "https://github.com/jlp765/seqmath"
  },
  {
    "name": "daemonize",
    "url": "https://github.com/OpenSystemsLab/daemonize.nim",
    "method": "git",
    "tags": [
      "daemonize",
      "background",
      "fork",
      "unix",
      "linux",
      "process"
    ],
    "description": "This library makes your code run as a daemon process on Unix-like systems",
    "license": "MIT",
    "web": "https://github.com/OpenSystemsLab/daemonize.nim"
  },
  {
    "name": "tnim",
    "url": "https://github.com/jlp765/tnim",
    "method": "git",
    "tags": [
      "REPL",
      "sandbox",
      "interactive",
      "compiler",
      "code",
      "language"
    ],
    "description": "tnim is a Nim REPL - an interactive sandbox for testing Nim code",
    "license": "MIT",
    "web": "https://github.com/jlp765/tnim"
  },
  {
    "name": "ris",
    "url": "https://github.com/achesak/nim-ris",
    "method": "git",
    "tags": [
      "RIS",
      "citation",
      "library"
    ],
    "description": "Module for working with RIS citation files",
    "license": "MIT",
    "web": "https://github.com/achesak/nim-ris"
  },
  {
    "name": "geoip",
    "url": "https://github.com/achesak/nim-geoip",
    "method": "git",
    "tags": [
      "IP",
      "address",
      "location",
      "geolocation"
    ],
    "description": "Retrieve info about a location from an IP address",
    "license": "MIT",
    "web": "https://github.com/achesak/nim-geoip"
  },
  {
    "name": "freegeoip",
    "url": "https://github.com/achesak/nim-freegeoip",
    "method": "git",
    "tags": [
      "IP",
      "address",
      "location",
      "geolocation"
    ],
    "description": "Retrieve info about a location from an IP address",
    "license": "MIT",
    "web": "https://github.com/achesak/nim-freegeoip"
  },
  {
    "name": "nimroutine",
    "url": "https://github.com/rogercloud/nim-routine",
    "method": "git",
    "tags": [
      "goroutine",
      "routine",
      "lightweight",
      "thread"
    ],
    "description": "A go routine like nim implementation",
    "license": "MIT",
    "web": "https://github.com/rogercloud/nim-routine"
  },
  {
    "name": "coverage",
    "url": "https://github.com/yglukhov/coverage",
    "method": "git",
    "tags": [
      "code",
      "coverage"
    ],
    "description": "Code coverage library",
    "license": "MIT",
    "web": "https://github.com/yglukhov/coverage"
  },
  {
    "name": "golib",
    "url": "https://github.com/stefantalpalaru/golib-nim",
    "method": "git",
    "tags": [
      "library",
      "wrapper"
    ],
    "description": "Bindings for golib - a library that (ab)uses gccgo to bring Go's channels and goroutines to the rest of the world",
    "license": "BSD",
    "web": "https://github.com/stefantalpalaru/golib-nim"
  },
  {
    "name": "libnotify",
    "url": "https://github.com/FedericoCeratto/nim-libnotify.git",
    "method": "git",
    "tags": [
      "library",
      "wrapper",
      "desktop"
    ],
    "description": "Minimalistic libnotify wrapper for desktop notifications",
    "license": "LGPLv3",
    "web": "https://github.com/FedericoCeratto/nim-libnotify"
  },
  {
    "name": "nimcat",
    "url": "https://github.com/shakna-israel/nimcat",
    "method": "git",
    "tags": [
      "cat",
      "cli"
    ],
    "description": "An implementation of cat in Nim",
    "license": "MIT",
    "web": "https://github.com/shakna-israel/nimcat"
  },
  {
    "name": "sections",
    "url": "https://github.com/c0ffeeartc/nim-sections",
    "method": "git",
    "tags": [
      "BDD",
      "test"
    ],
    "description": "`Section` macro with BDD aliases for testing",
    "license": "MIT",
    "web": "https://github.com/c0ffeeartc/nim-sections"
  },
  {
    "name": "nimfp",
    "url": "https://github.com/vegansk/nimfp",
    "method": "git",
    "tags": [
      "functional",
      "library"
    ],
    "description": "Nim functional programming library",
    "license": "MIT",
    "web": "https://github.com/vegansk/nimfp"
  },
  {
    "name": "nhsl",
    "url": "https://github.com/twist-vector/nhsl.git",
    "method": "git",
    "tags": [
      "library",
      "serialization",
      "pure"
    ],
    "description": "Nim Hessian Serialization Library encodes/decodes data into the Hessian binary protocol",
    "license": "LGPL",
    "web": "https://github.com/twist-vector/nhsl"
  },
  {
    "name": "nimstopwatch",
    "url": "https://github.com/twist-vector/nim-stopwatch.git",
    "method": "git",
    "tags": [
      "app",
      "timer"
    ],
    "description": "A Nim-based, non-graphical application designed to measure the amount of time elapsed from its activation to deactivation, includes total elapsed time, lap, and split times.",
    "license": "LGPL",
    "web": "https://github.com/twist-vector/nim-stopwatch"
  },
  {
    "name": "playground",
    "url": "https://github.com/theduke/nim-playground",
    "method": "git",
    "tags": [
      "webapp",
      "execution",
      "code",
      "sandbox"
    ],
    "description": "Web-based playground for testing Nim code.",
    "license": "MIT",
    "web": "https://github.com/theduke/nim-playground"
  },
  {
    "name": "nimsl",
    "url": "https://github.com/yglukhov/nimsl",
    "method": "git",
    "tags": [
      "shader",
      "opengl",
      "glsl"
    ],
    "description": "Shaders in Nim.",
    "license": "MIT",
    "web": "https://github.com/yglukhov/nimsl"
  },
  {
    "name": "omnilog",
    "url": "https://github.com/nim-appkit/omnilog",
    "method": "git",
    "tags": [
      "library",
      "logging",
      "logs"
    ],
    "description": "Advanced logging library for Nim with structured logging, formatters, filters and writers.",
    "license": "LGPLv3",
    "web": "https://github.com/nim-appkit/omnilog"
  },
  {
    "name": "values",
    "url": "https://github.com/nim-appkit/values",
    "method": "git",
    "tags": [
      "library",
      "values",
      "datastructures"
    ],
    "description": "Library for working with arbitrary values + a map data structure.",
    "license": "MIT",
    "web": "https://github.com/nim-appkit/values"
  },
  {
    "name": "geohash",
    "url": "https://github.com/twist-vector/nim-geohash.git",
    "method": "git",
    "tags": [
      "library",
      "geocoding",
      "pure"
    ],
    "description": "Nim implementation of the geohash latitude/longitude geocode system",
    "license": "Apache License 2.0",
    "web": "https://github.com/twist-vector/nim-geohash"
  },
  {
    "name": "bped",
    "url": "https://github.com/twist-vector/nim-bped.git",
    "method": "git",
    "tags": [
      "library",
      "serialization",
      "pure"
    ],
    "description": "Nim implementation of the Bittorrent ascii serialization protocol",
    "license": "Apache License 2.0",
    "web": "https://github.com/twist-vector/nim-bped"
  },
  {
    "name": "ctrulib",
    "url": "https://github.com/skyforce77/ctrulib-nim.git",
    "method": "git",
    "tags": [
      "library",
      "nintendo",
      "3ds"
    ],
    "description": "ctrulib wrapper",
    "license": "GPLv2",
    "web": "https://github.com/skyforce77/ctrulib-nim"
  },
  {
    "name": "nimrdkafka",
    "url": "https://github.com/dfdeshom/nimrdkafka.git",
    "method": "git",
    "tags": [
      "library",
      "wrapper",
      "kafka"
    ],
    "description": "Nim wrapper for librdkafka",
    "license": "Apache License 2.0",
    "web": "https://github.com/dfdeshom/nimrdkafka"
  },
  {
    "name": "utils",
    "url": "https://github.com/nim-appkit/utils",
    "method": "git",
    "tags": [
      "library",
      "utilities"
    ],
    "description": "Collection of string, parsing, pointer, ... utilities.",
    "license": "MIT",
    "web": "https://github.com/nim-appkit/utils"
  },
  {
    "name": "pymod",
    "url": "https://github.com/jboy/nim-pymod",
    "method": "git",
    "tags": [
      "wrapper",
      "python",
      "module",
      "numpy",
      "array",
      "matrix",
      "ndarray",
      "pyobject",
      "pyarrayobject",
      "iterator",
      "iterators",
      "docstring"
    ],
    "description": "Auto-generate a Python module that wraps a Nim module.",
    "license": "MIT",
    "web": "https://github.com/jboy/nim-pymod"
  },
  {
    "name": "db",
    "url": "https://github.com/jlp765/db",
    "method": "git",
    "tags": [
      "wrapper",
      "database",
      "module",
      "sqlite",
      "mysql",
      "postgres",
      "db_sqlite",
      "db_mysql",
      "db_postgres"
    ],
    "description": "Unified db access module, providing a single library module to access the db_sqlite, db_mysql and db_postgres modules.",
    "license": "MIT",
    "web": "https://github.com/jlp765/db"
  },
  {
    "name": "nimsnappy",
    "url": "https://github.com/dfdeshom/nimsnappy.git",
    "method": "git",
    "tags": [
      "wrapper",
      "compression"
    ],
    "description": "Nim wrapper for the snappy compression library. there is also a high-level API for easy use",
    "license": "BSD",
    "web": "https://github.com/dfdeshom/nimsnappy"
  },
  {
    "name": "nimLUA",
    "url": "https://github.com/jangko/nimLUA",
    "method": "git",
    "tags": [
      "lua",
      "library",
      "bind",
      "glue",
      "macros"
    ],
    "description": "glue code generator to bind Nim and Lua together using Nim's powerful macro",
    "license": "MIT",
    "web": "https://github.com/jangko/nimLUA"
  },
  {
    "name": "sound",
    "url": "https://github.com/yglukhov/sound.git",
    "method": "git",
    "tags": [
      "sound",
      "ogg"
    ],
    "description": "Cross-platform sound mixer library",
    "license": "MIT",
    "web": "https://github.com/yglukhov/sound"
  },
  {
    "name": "nimi3status",
    "url": "https://github.com/FedericoCeratto/nimi3status",
    "method": "git",
    "tags": [
      "i3",
      "i3status"
    ],
    "description": "Lightweight i3 status bar.",
    "license": "GPLv3",
    "web": "https://github.com/FedericoCeratto/nimi3status"
  },
  {
    "name": "native_dialogs",
    "url": "https://github.com/SSPkrolik/nim-native-dialogs.git",
    "method": "git",
    "tags": [
      "ui",
      "gui",
      "cross-platform",
      "library"
    ],
    "description": "Implements framework-agnostic native operating system dialogs calls",
    "license": "MIT",
    "web": "https://github.com/SSPkrolik/nim-native-dialogs"
  },
  {
    "name": "variant",
    "url": "https://github.com/yglukhov/variant.git",
    "method": "git",
    "tags": [
      "variant"
    ],
    "description": "Variant type and type matching",
    "license": "MIT",
    "web": "https://github.com/yglukhov/variant"
  },
  {
    "name": "pythonmath",
    "url": "https://github.com/achesak/nim-pythonmath",
    "method": "git",
    "tags": [
      "library",
      "python",
      "math"
    ],
    "description": "Module to provide an interface as similar as possible to Python's math libary",
    "license": "MIT",
    "web": "https://github.com/achesak/nim-pythonmath"
  },
  {
    "name": "nimlz4",
    "url": "https://github.com/dfdeshom/nimlz4.git",
    "method": "git",
    "tags": [
      "wrapper",
      "compression",
      "lzo",
      "lz4"
    ],
    "description": "Nim wrapper for the LZ4 library. There is also a high-level API for easy use",
    "license": "BSD",
    "web": "https://github.com/dfdeshom/nimlz4"
  },
  {
    "name": "pythonize",
    "url": "https://github.com/marcoapintoo/nim-pythonize.git",
    "method": "git",
    "tags": [
      "python",
      "wrapper"
    ],
    "description": "A higher-level wrapper for the Python Programing Language",
    "license": "MIT",
    "web": "https://github.com/marcoapintoo/nim-pythonize"
  },
  {
    "name": "cligen",
    "url": "https://github.com/c-blake/cligen.git",
    "method": "git",
    "tags": [
      "library",
      "command-line",
      "arguments",
      "switches",
      "parsing",
      "options"
    ],
    "description": "Infer & generate command-line interace/option/argument parsers",
    "license": "MIT",
    "web": "https://github.com/c-blake/cligen"
  },
  {
    "name": "fnmatch",
    "url": "https://github.com/achesak/nim-fnmatch",
    "method": "git",
    "tags": [
      "library",
      "unix",
      "files",
      "matching"
    ],
    "description": "Nim module for filename matching with UNIX shell patterns",
    "license": "MIT",
    "web": "https://github.com/achesak/nim-fnmatch"
  },
  {
    "name": "shorturl",
    "url": "https://github.com/achesak/nim-shorturl",
    "method": "git",
    "tags": [
      "library",
      "url",
      "uid"
    ],
    "description": "Nim module for generating URL identifiers for Tiny URL and bit.ly-like URLs",
    "license": "MIT",
    "web": "https://github.com/achesak/nim-shorturl"
  },
  {
    "name": "teafiles",
    "url": "git@github.com:unicredit/nim-teafiles.git",
    "method": "git",
    "tags": [
      "teafiles",
      "mmap",
      "timeseries"
    ],
    "description": "TeaFiles provide fast read/write access to time series data",
    "license": "Apache2",
    "web": "https://github.com/unicredit/nim-teafiles"
  },
  {
    "name": "emmy",
    "url": "git@github.com:unicredit/emmy.git",
    "method": "git",
    "tags": [
      "algebra",
      "polynomials",
      "primes",
      "ring",
      "quotients"
    ],
    "description": "Algebraic structures and related operations for Nim",
    "license": "Apache2",
    "web": "https://github.com/unicredit/emmy"
  },
  {
    "name": "impulse_engine",
    "url": "https://github.com/matkuki/Nim-Impulse-Engine",
    "method": "git",
    "tags": [
      "physics",
      "engine",
      "2D"
    ],
    "description": "Nim port of a simple 2D physics engine",
    "license": "zlib",
    "web": "https://github.com/matkuki/Nim-Impulse-Engine"
  },
  {
    "name": "notifications",
    "url": "https://github.com/dom96/notifications",
    "method": "git",
    "tags": [
      "notifications",
      "alerts",
      "gui",
      "toasts",
      "macosx",
      "cocoa"
    ],
    "description": "Library for displaying notifications on the desktop",
    "license": "MIT",
    "web": "https://github.com/dom96/notifications"
  },
  {
    "name": "reactor",
    "url": "https://github.com/zielmicha/reactor.nim",
    "method": "git",
    "tags": [
      "async",
      "libuv",
      "http",
      "tcp"
    ],
    "description": "Asynchronous networking engine for Nim",
    "license": "MIT",
    "web": "https://networkos.net/nim/reactor.nim"
  },
  {
    "name": "asynctools",
    "url": "https://github.com/cheatfate/asynctools",
    "method": "git",
    "tags": [
      "async",
      "pipes",
      "processes",
      "ipc",
      "synchronization",
      "dns",
      "pty"
    ],
    "description": "Various asynchronous tools for Nim",
    "license": "MIT",
    "web": "https://github.com/cheatfate/asynctools"
  },
  {
    "name": "nimcrypto",
    "url": "https://github.com/cheatfate/nimcrypto",
    "method": "git",
    "tags": [
      "crypto",
      "hashes",
      "ciphers",
      "keccak",
      "sha3",
      "blowfish",
      "twofish",
      "rijndael",
      "csprng",
      "hmac",
      "ripemd"
    ],
    "description": "Nim cryptographic library",
    "license": "MIT",
    "web": "https://github.com/cheatfate/nimcrypto"
  },
  {
    "name": "collections",
    "url": "https://github.com/zielmicha/collections.nim",
    "method": "git",
    "tags": [
      "iterator",
      "functional"
    ],
    "description": "Various collections and utilities",
    "license": "MIT",
    "web": "https://github.com/zielmicha/collections.nim"
  },
  {
    "name": "capnp",
    "url": "https://github.com/zielmicha/capnp.nim",
    "method": "git",
    "tags": [
      "capnp",
      "serialization",
      "protocol",
      "rpc"
    ],
    "description": "Cap'n Proto implementation for Nim",
    "license": "MIT",
    "web": "https://github.com/zielmicha/capnp.nim"
  },
  {
    "name": "biscuits",
    "url": "https://github.com/achesak/nim-biscuits",
    "method": "git",
    "tags": [
      "cookie",
      "persistence"
    ],
    "description": "better cookie handling",
    "license": "MIT",
    "web": "https://github.com/achesak/nim-biscuits"
  },
  {
    "name": "pari",
    "url": "https://github.com/lompik/pari.nim",
    "method": "git",
    "tags": [
      "number theory",
      "computer algebra system"
    ],
    "description": "Pari/GP C library wrapper",
    "license": "MIT",
    "web": "https://github.com/lompik/pari.nim"
  },
  {
    "name": "spacenav",
    "url": "https://github.com/nimious/spacenav.git",
    "method": "git",
    "tags": [
      "binding",
      "3dx",
      "3dconnexion",
      "libspnav",
      "spacenav",
      "spacemouse",
      "spacepilot",
      "spacenavigator"
    ],
    "description": "Bindings for libspnav, the free 3Dconnexion device driver",
    "license": "MIT",
    "web": "https://github.com/nimious/spacenav"
  },
  {
    "name": "isense",
    "url": "https://github.com/nimious/isense.git",
    "method": "git",
    "tags": [
      "binding",
      "isense",
      "intersense",
      "inertiacube",
      "intertrax",
      "microtrax",
      "thales",
      "tracking",
      "sensor"
    ],
    "description": "Bindings for the InterSense SDK",
    "license": "MIT",
    "web": "https://github.com/nimious/isense"
  },
  {
    "name": "libusb",
    "url": "https://github.com/nimious/libusb.git",
    "method": "git",
    "tags": [
      "binding",
      "usb",
      "libusb"
    ],
    "description": "Bindings for libusb, the cross-platform user library to access USB devices.",
    "license": "MIT",
    "web": "https://github.com/nimious/libusb"
  },
  {
    "name": "myo",
    "url": "https://github.com/nimious/myo.git",
    "method": "git",
    "tags": [
      "binding",
      "myo",
      "thalmic",
      "armband",
      "gesture"
    ],
    "description": "Bindings for the Thalmic Labs Myo gesture control armband SDK.",
    "license": "MIT",
    "web": "https://github.com/nimious/myo"
  },
  {
    "name": "oculus",
    "url": "https://github.com/nimious/oculus.git",
    "method": "git",
    "tags": [
      "binding",
      "oculus",
      "rift",
      "vr",
      "libovr",
      "ovr",
      "dk1",
      "dk2",
      "gearvr"
    ],
    "description": "Bindings for the Oculus VR SDK.",
    "license": "MIT",
    "web": "https://github.com/nimious/oculus"
  },
  {
    "name": "serialport",
    "url": "https://github.com/nimious/serialport.git",
    "method": "git",
    "tags": [
      "binding",
      "libserialport",
      "serial",
      "communication"
    ],
    "description": "Bindings for libserialport, the cross-platform serial communication library.",
    "license": "MIT",
    "web": "https://github.com/nimious/serialport"
  },
  {
    "name": "gles",
    "url": "https://github.com/nimious/gles.git",
    "method": "git",
    "tags": [
      "binding",
      "khronos",
      "gles",
      "opengl es"
    ],
    "description": "Bindings for OpenGL ES, the embedded 3D graphics library.",
    "license": "MIT",
    "web": "https://github.com/nimious/gles"
  },
  {
    "name": "egl",
    "url": "https://github.com/nimious/egl.git",
    "method": "git",
    "tags": [
      "binding",
      "khronos",
      "egl",
      "opengl",
      "opengl es",
      "openvg"
    ],
    "description": "Bindings for EGL, the native platform interface for rendering APIs.",
    "license": "MIT",
    "web": "https://github.com/nimious/egl"
  },
  {
    "name": "sixense",
    "url": "https://github.com/nimious/sixense.git",
    "method": "git",
    "tags": [
      "binding",
      "sixense",
      "razer hydra",
      "stem system",
      "vr"
    ],
    "description": "Bindings for the Sixense Core API.",
    "license": "MIT",
    "web": "https://github.com/nimious/sixense"
  },
  {
    "name": "listsv",
    "url": "https://github.com/srwiley/listsv.git",
    "method": "git",
    "tags": [
      "singly linked list",
      "doubly linked list"
    ],
    "description": "Basic operations on singly and doubly linked lists.",
    "license": "MIT",
    "web": "https://github.com/srwiley/listsv"
  },
  {
    "name": "kissfft",
    "url": "https://github.com/m13253/nim-kissfft",
    "method": "git",
    "tags": [
      "fft",
      "dsp",
      "signal"
    ],
    "description": "Nim binding for KissFFT Fast Fourier Transform library",
    "license": "BSD",
    "web": "https://github.com/m13253/nim-kissfft"
  },
  {
    "name": "nimbench",
    "url": "https://github.com/ivankoster/nimbench.git",
    "method": "git",
    "tags": [
      "benchmark",
      "micro benchmark",
      "timer"
    ],
    "description": "Micro benchmarking tool to measure speed of code, with the goal of optimizing it.",
    "license": "Apache Version 2.0",
    "web": "https://github.com/ivankoster/nimbench"
  },
  {
    "name": "nest",
    "url": "https://github.com/kedean/nest.git",
    "method": "git",
    "tags": [
      "library",
      "api",
      "router",
      "web"
    ],
    "description": "RESTful URI router",
    "license": "MIT",
    "web": "https://github.com/kedean/nest"
  },
  {
    "name": "nimbluez",
    "url": "https://github.com/Electric-Blue/NimBluez.git",
    "method": "git",
    "tags": [
      "bluetooth",
      "library",
      "wrapper",
      "sockets"
    ],
    "description": "Nim modules for access to system Bluetooth resources.",
    "license": "BSD",
    "web": "https://github.com/Electric-Blue/NimBluez"
  },
  {
    "name": "yaml",
    "url": "https://github.com/flyx/NimYAML",
    "method": "git",
    "tags": [
      "serialization",
      "parsing",
      "library",
      "yaml"
    ],
    "description": "YAML 1.2 implementation for Nim",
    "license": "MIT",
    "web": "http://flyx.github.io/NimYAML/"
  },
  {
    "name": "nimyaml",
    "alias": "yaml"
  },
  {
    "name": "jsmn",
    "url": "https://github.com/OpenSystemsLab/jsmn.nim",
    "method": "git",
    "tags": [
      "json",
      "token",
      "tokenizer",
      "parser",
      "jsmn"
    ],
    "description": "Jsmn - a world fastest JSON parser - in pure Nim",
    "license": "MIT",
    "web": "https://github.com/OpenSystemsLab/jsmn.nim"
  },
  {
    "name": "mangle",
    "url": "https://github.com/baabelfish/mangle",
    "method": "git",
    "tags": [
      "functional",
      "iterators",
      "lazy",
      "library"
    ],
    "description": "Yet another iterator library",
    "license": "MIT",
    "web": "https://github.com/baabelfish/mangle"
  },
  {
    "name": "nimshell",
    "url": "https://github.com/vegansk/nimshell",
    "method": "git",
    "tags": [
      "shell",
      "utility"
    ],
    "description": "Library for shell scripting in nim",
    "license": "MIT",
    "web": "https://github.com/vegansk/nimshell"
  },
  {
    "name": "rosencrantz",
    "url": "https://github.com/andreaferretti/rosencrantz",
    "method": "git",
    "tags": [
      "web",
      "server",
      "DSL",
      "combinators"
    ],
    "description": "A web DSL for Nim",
    "license": "MIT",
    "web": "https://github.com/andreaferretti/rosencrantz"
  },
  {
    "name": "sam",
    "url": "https://github.com/OpenSystemsLab/sam.nim",
    "method": "git",
    "tags": [
      "json",
      "binding",
      "map",
      "dump",
      "load"
    ],
    "description": "Fast and just works JSON-Binding for Nim",
    "license": "MIT",
    "web": "https://github.com/OpenSystemsLab/sam.nim"
  },
  {
    "name": "twitter",
    "url": "https://github.com/snus-kin/twitter.nim",
    "method": "git",
    "tags": [
      "library",
      "wrapper",
      "twitter"
    ],
    "description": "Low-level twitter API wrapper library for Nim.",
    "license": "MIT",
    "web": "https://github.com/snus-kin/twitter.nim"
  },
  {
    "name": "stomp",
    "url": "https://bitbucket.org/mahlon/nim-stomp",
    "method": "hg",
    "tags": [
      "stomp",
      "library",
      "messaging",
      "events"
    ],
    "description": "A pure-nim implementation of the STOMP protocol for machine messaging.",
    "license": "MIT",
    "web": "http://bitbucket.org/mahlon/nim-stomp"
  },
  {
    "name": "srt",
    "url": "https://github.com/achesak/nim-srt",
    "method": "git",
    "tags": [
      "srt",
      "subrip",
      "subtitle"
    ],
    "description": "Nim module for parsing SRT (SubRip) subtitle files",
    "license": "MIT",
    "web": "https://github.com/achesak/nim-srt"
  },
  {
    "name": "subviewer",
    "url": "https://github.com/achesak/nim-subviewer",
    "method": "git",
    "tags": [
      "subviewer",
      "subtitle"
    ],
    "description": "Nim module for parsing SubViewer subtitle files",
    "license": "MIT",
    "web": "https://github.com/achesak/nim-subviewer"
  },
  {
    "name": "Kinto",
    "url": "https://github.com/OpenSystemsLab/kinto.nim",
    "method": "git",
    "tags": [
      "mozilla",
      "kinto",
      "json",
      "storage",
      "server",
      "client"
    ],
    "description": "Kinto Client for Nim",
    "license": "MIT",
    "web": "https://github.com/OpenSystemsLab/kinto.nim"
  },
  {
    "name": "xmltools",
    "url": "https://github.com/vegansk/xmltools",
    "method": "git",
    "tags": [
      "xml",
      "functional",
      "library",
      "parsing"
    ],
    "description": "High level xml library for Nim",
    "license": "MIT",
    "web": "https://github.com/vegansk/xmltools"
  },
  {
    "name": "nimongo",
    "url": "https://github.com/SSPkrolik/nimongo",
    "method": "git",
    "tags": [
      "mongo",
      "mongodb",
      "database",
      "server",
      "driver",
      "storage"
    ],
    "description": "MongoDB driver in pure Nim language with synchronous and asynchronous I/O support",
    "license": "MIT",
    "web": "https://github.com/SSPkrolik/nimongo"
  },
  {
    "name": "nimboost",
    "url": "https://github.com/vegansk/nimboost",
    "method": "git",
    "tags": [
      "stdlib",
      "library",
      "utility"
    ],
    "description": "Additions to the Nim's standard library, like boost for C++",
    "license": "MIT",
    "web": "http://vegansk.github.io/nimboost/"
  },
  {
    "name": "asyncdocker",
    "url": "https://github.com/tulayang/asyncdocker",
    "method": "git",
    "tags": [
      "async",
      "docker"
    ],
    "description": "Asynchronous docker client written by Nim-lang",
    "license": "MIT",
    "web": "http://tulayang.github.io/asyncdocker.html"
  },
  {
    "name": "python3",
    "url": "https://github.com/matkuki/python3",
    "method": "git",
    "tags": [
      "python",
      "wrapper"
    ],
    "description": "Wrapper to interface with the Python 3 interpreter",
    "license": "MIT",
    "web": "https://github.com/matkuki/python3"
  },
  {
    "name": "jser",
    "url": "https://github.com/niv/jser.nim",
    "method": "git",
    "tags": [
      "json",
      "serialize",
      "tuple"
    ],
    "description": "json de/serializer for tuples and more",
    "license": "MIT",
    "web": "https://github.com/niv/jser.nim"
  },
  {
    "name": "pledge",
    "url": "https://github.com/euantorano/pledge.nim",
    "method": "git",
    "tags": [
      "pledge",
      "openbsd"
    ],
    "description": "OpenBSDs pledge(2) for Nim.",
    "license": "BSD3",
    "web": "https://github.com/euantorano/pledge.nim"
  },
  {
    "name": "sophia",
    "url": "https://github.com/gokr/nim-sophia",
    "method": "git",
    "tags": [
      "library",
      "wrapper",
      "database"
    ],
    "description": "Nim wrapper of the Sophia key/value store",
    "license": "MIT",
    "web": "https://github.com/gokr/nim-sophia"
  },
  {
    "name": "progress",
    "url": "https://github.com/euantorano/progress.nim",
    "method": "git",
    "tags": [
      "progress",
      "bar",
      "terminal",
      "ui"
    ],
    "description": "A simple progress bar for Nim.",
    "license": "BSD3",
    "web": "https://github.com/euantorano/progress.nim"
  },
  {
    "name": "websocket",
    "url": "https://github.com/niv/websocket.nim",
    "method": "git",
    "tags": [
      "http",
      "websockets",
      "async",
      "client",
      "server"
    ],
    "description": "websockets for nim",
    "license": "MIT",
    "web": "https://github.com/niv/websocket.nim"
  },
  {
    "name": "cucumber",
    "url": "https://github.com/shaunc/cucumber_nim",
    "method": "git",
    "tags": [
      "unit-testing",
      "cucumber",
      "bdd"
    ],
    "description": "implements the cucumber BDD framework in the nim language",
    "license": "MIT",
    "web": "https://github.com/shaunc/cucumber_nim"
  },
  {
    "name": "libmpdclient",
    "url": "https://github.com/lompik/libmpdclient.nim",
    "method": "git",
    "tags": [
      "MPD",
      "Music Player Daemon"
    ],
    "description": "Bindings for the Music Player Daemon C client library",
    "license": "BSD",
    "web": "https://github.com/lompik/libmpdclient.nim"
  },
  {
    "name": "awk",
    "url": "https://github.com/greencardamom/awk",
    "method": "git",
    "tags": [
      "awk"
    ],
    "description": "Nim for awk programmers",
    "license": "MIT",
    "web": "https://github.com/greencardamom/awk"
  },
  {
    "name": "dotenv",
    "url": "https://github.com/euantorano/dotenv.nim",
    "method": "git",
    "tags": [
      "env",
      "dotenv",
      "configuration",
      "environment"
    ],
    "description": "Loads environment variables from `.env`.",
    "license": "BSD3",
    "web": "https://github.com/euantorano/dotenv.nim"
  },
  {
    "name": "sph",
    "url": "https://github.com/aidansteele/sph",
    "method": "git",
    "tags": [
      "crypto",
      "hashes",
      "md5",
      "sha"
    ],
    "description": "Large number of cryptographic hashes for Nim",
    "license": "MIT",
    "web": "https://github.com/aidansteele/sph"
  },
  {
    "name": "libsodium",
    "url": "https://github.com/FedericoCeratto/nim-libsodium",
    "method": "git",
    "tags": [
      "wrapper",
      "library",
      "security",
      "crypto"
    ],
    "description": "libsodium wrapper",
    "license": "LGPLv3",
    "web": "https://github.com/FedericoCeratto/nim-libsodium"
  },
  {
    "name": "aws_sdk",
    "url": "https://github.com/aidansteele/aws_sdk.nim",
    "method": "git",
    "tags": [
      "aws",
      "amazon"
    ],
    "description": "Library for interacting with Amazon Web Services (AWS)",
    "license": "MIT",
    "web": "https://github.com/aidansteele/aws_sdk.nim"
  },
  {
    "name": "i18n",
    "url": "https://github.com/Parashurama/nim-i18n",
    "method": "git",
    "tags": [
      "gettext",
      "i18n",
      "internationalisation"
    ],
    "description": "Bring a gettext-like internationalisation module to Nim",
    "license": "MIT",
    "web": "https://github.com/Parashurama/nim-i18n"
  },
  {
    "name": "persistent_enums",
    "url": "https://github.com/yglukhov/persistent_enums",
    "method": "git",
    "tags": [
      "enum",
      "binary",
      "protocol"
    ],
    "description": "Define enums which values preserve their binary representation upon inserting or reordering",
    "license": "MIT",
    "web": "https://github.com/yglukhov/persistent_enums"
  },
  {
    "name": "nimcl",
    "url": "https://github.com/unicredit/nimcl",
    "method": "git",
    "tags": [
      "OpenCL",
      "GPU"
    ],
    "description": "High level wrapper over OpenCL",
    "license": "Apache License 2.0",
    "web": "https://github.com/unicredit/nimcl"
  },
  {
    "name": "nimblas",
    "url": "https://github.com/unicredit/nimblas",
    "method": "git",
    "tags": [
      "BLAS",
      "linear algebra",
      "vector",
      "matrix"
    ],
    "description": "BLAS for Nim",
    "license": "Apache License 2.0",
    "web": "https://github.com/unicredit/nimblas"
  },
  {
    "name": "fixmath",
    "url": "https://github.com/Jeff-Ciesielski/fixmath",
    "method": "git",
    "tags": [
      "math"
    ],
    "description": "LibFixMath 16:16 fixed point support for nim",
    "license": "MIT",
    "web": "https://github.com/Jeff-Ciesielski/fixmath"
  },
  {
    "name": "nimzend",
    "url": "https://github.com/metatexx/nimzend",
    "method": "git",
    "tags": [
      "zend",
      "php",
      "binding",
      "extension"
    ],
    "description": "Native Nim Zend API glue for easy PHP extension development.",
    "license": "MIT",
    "web": "https://github.com/metatexx/nimzend"
  },
  {
    "name": "spills",
    "url": "https://github.com/andreaferretti/spills",
    "method": "git",
    "tags": [
      "disk-based",
      "sequence",
      "memory-mapping"
    ],
    "description": "Disk-based sequences",
    "license": "Apache License 2.0",
    "web": "https://github.com/andreaferretti/spills"
  },
  {
    "name": "platformer",
    "url": "https://github.com/def-/nim-platformer",
    "method": "git",
    "tags": [
      "game",
      "sdl",
      "2d"
    ],
    "description": "Writing a 2D Platform Game in Nim with SDL2",
    "license": "MIT",
    "web": "https://github.com/def-/nim-platformer"
  },
  {
    "name": "nimCEF",
    "url": "https://github.com/jangko/nimCEF",
    "method": "git",
    "tags": [
      "chromium",
      "embedded",
      "framework",
      "cef",
      "wrapper"
    ],
    "description": "Nim wrapper for the Chromium Embedded Framework",
    "license": "MIT",
    "web": "https://github.com/jangko/nimCEF"
  },
  {
    "name": "migrate",
    "url": "https://github.com/euantorano/migrate.nim",
    "method": "git",
    "tags": [
      "migrate",
      "database",
      "db"
    ],
    "description": "A simple database migration utility for Nim.",
    "license": "BSD3",
    "web": "https://github.com/euantorano/migrate.nim"
  },
  {
    "name": "subfield",
    "url": "https://github.com/jyapayne/subfield",
    "method": "git",
    "tags": [
      "subfield",
      "macros"
    ],
    "description": "Override the dot operator to access nested subfields of a Nim object.",
    "license": "MIT",
    "web": "https://github.com/jyapayne/subfield"
  },
  {
    "name": "semver",
    "url": "https://github.com/euantorano/semver.nim",
    "method": "git",
    "tags": [
      "semver",
      "version",
      "parser"
    ],
    "description": "Semantic versioning parser for Nim. Allows the parsing of version strings into objects and the comparing of version objects.",
    "license": "BSD3",
    "web": "https://github.com/euantorano/semver.nim"
  },
  {
    "name": "ad",
    "tags": [
      "calculator",
      "rpn"
    ],
    "method": "git",
    "license": "MIT",
    "web": "https://github.com/subsetpark/ad",
    "url": "https://github.com/subsetpark/ad",
    "description": "A simple RPN calculator"
  },
  {
    "name": "asyncpg",
    "url": "https://github.com/cheatfate/asyncpg",
    "method": "git",
    "tags": [
      "async",
      "database",
      "postgres",
      "postgresql",
      "asyncdispatch",
      "asynchronous",
      "library"
    ],
    "description": "Asynchronous PostgreSQL driver for Nim Language.",
    "license": "MIT",
    "web": "https://github.com/cheatfate/asyncpg"
  },
  {
    "name": "winregistry",
    "description": "Deal with Windows Registry from Nim.",
    "tags": [
      "registry",
      "windows",
      "library"
    ],
    "url": "https://github.com/miere43/nim-registry",
    "web": "https://github.com/miere43/nim-registry",
    "license": "MIT",
    "method": "git"
  },
  {
    "name": "luna",
    "description": "Lua convenience library for nim",
    "tags": [
      "lua",
      "scripting"
    ],
    "url": "https://github.com/smallfx/luna.nim",
    "web": "https://github.com/smallfx/luna.nim",
    "license": "MIT",
    "method": "git"
  },
  {
    "name": "qrcode",
    "description": "module for creating and reading QR codes using http://goqr.me/",
    "tags": [
      "qr",
      "qrcode",
      "api"
    ],
    "url": "https://github.com/achesak/nim-qrcode",
    "web": "https://github.com/achesak/nim-qrcode",
    "license": "MIT",
    "method": "git"
  },
  {
    "name": "circleci_client",
    "tags": [
      "circleci",
      "client"
    ],
    "method": "git",
    "license": "LGPLv3",
    "web": "https://github.com/FedericoCeratto/nim-circleci",
    "url": "https://github.com/FedericoCeratto/nim-circleci",
    "description": "CircleCI API client"
  },
  {
    "name": "iup",
    "description": "Bindings for the IUP widget toolkit",
    "tags": [
      "GUI",
      "IUP"
    ],
    "url": "https://github.com/nim-lang/iup",
    "web": "https://github.com/nim-lang/iup",
    "license": "MIT",
    "method": "git"
  },
  {
    "name": "barbarus",
    "tags": [
      "i18n",
      "internationalization"
    ],
    "method": "git",
    "license": "MIT",
    "web": "https://github.com/cjxgm/barbarus",
    "url": "https://github.com/cjxgm/barbarus",
    "description": "A simple extensible i18n engine."
  },
  {
    "name": "jsonob",
    "tags": [
      "json",
      "object",
      "marshal"
    ],
    "method": "git",
    "license": "MIT",
    "web": "https://github.com/cjxgm/jsonob",
    "url": "https://github.com/cjxgm/jsonob",
    "description": "JSON / Object mapper"
  },
  {
    "name": "autome",
    "description": "Write GUI automation scripts with Nim",
    "tags": [
      "gui",
      "automation",
      "windows"
    ],
    "license": "MIT",
    "web": "https://github.com/miere43/autome",
    "url": "https://github.com/miere43/autome",
    "method": "git"
  },
  {
    "name": "wox",
    "description": "Helper library for writing Wox plugins in Nim",
    "tags": [
      "wox",
      "plugins"
    ],
    "license": "MIT",
    "web": "https://github.com/roose/nim-wox",
    "url": "https://github.com/roose/nim-wox",
    "method": "git"
  },
  {
    "name": "seccomp",
    "description": "Linux Seccomp sandbox library",
    "tags": [
      "linux",
      "security",
      "sandbox",
      "seccomp"
    ],
    "license": "LGPLv2.1",
    "web": "https://github.com/FedericoCeratto/nim-seccomp",
    "url": "https://github.com/FedericoCeratto/nim-seccomp",
    "method": "git"
  },
  {
    "name": "AntTweakBar",
    "tags": [
      "gui",
      "opengl",
      "rendering"
    ],
    "method": "git",
    "license": "MIT",
    "web": "https://github.com/krux02/nimAntTweakBar",
    "url": "https://github.com/krux02/nimAntTweakBar",
    "description": "nim wrapper around the AntTweakBar c library"
  },
  {
    "name": "slimdown",
    "tags": [
      "markdown",
      "parser",
      "library"
    ],
    "method": "git",
    "license": "MIT",
    "web": "https://github.com/ruivieira/nim-slimdown",
    "url": "https://github.com/ruivieira/nim-slimdown",
    "description": "Nim module that converts Markdown text to HTML using only regular expressions. Based on jbroadway's Slimdown."
  },
  {
    "name": "taglib",
    "description": "TagLib Audio Meta-Data Library wrapper",
    "license": "MIT",
    "tags": [
      "audio",
      "metadata",
      "tags",
      "library",
      "wrapper"
    ],
    "url": "https://github.com/alex-laskin/nim-taglib",
    "web": "https://github.com/alex-laskin/nim-taglib",
    "method": "git"
  },
  {
    "name": "des",
    "description": "3DES native library for Nim",
    "tags": [
      "library",
      "encryption",
      "crypto"
    ],
    "license": "MIT",
    "web": "https://github.com/LucaWolf/des.nim",
    "url": "https://github.com/LucaWolf/des.nim",
    "method": "git"
  },
  {
    "name": "bgfx",
    "url": "https://github.com/Halsys/nim-bgfx",
    "method": "git",
    "tags": [
      "wrapper",
      "media",
      "graphics",
      "3d",
      "rendering",
      "opengl"
    ],
    "description": "BGFX wrapper for the nim programming language.",
    "license": "BSD2",
    "web": "https://github.com/Halsys/nim-bgfx"
  },
  {
    "name": "json_builder",
    "tags": [
      "json",
      "generator",
      "builder"
    ],
    "method": "git",
    "license": "MIT",
    "web": "https://github.com/undecided/json_builder",
    "url": "https://github.com/undecided/json_builder",
    "description": "Easy and fast generator for valid json in nim"
  },
  {
    "name": "mapbits",
    "tags": [
      "map",
      "bits",
      "byte",
      "word",
      "binary"
    ],
    "method": "git",
    "license": "MIT",
    "description": "Access bit mapped portions of bytes in binary data as int variables",
    "web": "https://github.com/jlp765/mapbits",
    "url": "https://github.com/jlp765/mapbits"
  },
  {
    "name": "faststack",
    "tags": [
      "collection"
    ],
    "method": "git",
    "license": "MIT",
    "description": "Dynamically resizable data structure optimized for fast iteration.",
    "web": "https://github.com/Vladar4/FastStack",
    "url": "https://github.com/Vladar4/FastStack"
  },
  {
    "name": "gpx",
    "tags": [
      "GPX",
      "GPS",
      "waypoint",
      "route"
    ],
    "method": "git",
    "license": "MIT",
    "description": "Nim module for parsing GPX (GPS Exchange format) files",
    "web": "https://github.com/achesak/nim-gpx",
    "url": "https://github.com/achesak/nim-gpx"
  },
  {
    "name": "itn",
    "tags": [
      "GPS",
      "intinerary",
      "tomtom",
      "ITN"
    ],
    "method": "git",
    "license": "MIT",
    "description": "Nim module for parsing ITN (TomTom intinerary) files",
    "web": "https://github.com/achesak/nim-itn",
    "url": "https://github.com/achesak/nim-itn"
  },
  {
    "name": "foliant",
    "tags": [
      "foliant",
      "docs",
      "pdf",
      "docx",
      "word",
      "latex",
      "tex",
      "pandoc",
      "markdown",
      "md",
      "restream"
    ],
    "method": "git",
    "license": "MIT",
    "web": "https://github.com/foliant-docs/foliant-nim",
    "url": "https://github.com/foliant-docs/foliant-nim",
    "description": "Documentation generator that produces pdf and docx from Markdown. Uses Pandoc and LaTeX behind the scenes."
  },
  {
    "name": "gemf",
    "url": "https://bitbucket.org/abudden/gemf.nim",
    "method": "hg",
    "license": "MIT",
    "description": "Library for reading GEMF map tile stores",
    "web": "http://www.cgtk.co.uk/gemf",
    "tags": [
      "maps",
      "gemf",
      "parser"
    ]
  },
  {
    "name": "Remotery",
    "url": "https://github.com/Halsys/Nim-Remotery",
    "method": "git",
    "tags": [
      "wrapper",
      "opengl",
      "direct3d",
      "cuda",
      "profiler"
    ],
    "description": "Nim wrapper for (and with) Celtoys's Remotery",
    "license": "Apache License 2.0",
    "web": "https://github.com/Halsys/Nim-Remotery"
  },
  {
    "name": "picohttpparser",
    "tags": [
      "web",
      "http"
    ],
    "method": "git",
    "license": "MIT",
    "description": "Bindings for picohttpparser.",
    "web": "https://github.com/philip-wernersbach/nim-picohttpparser",
    "url": "https://github.com/philip-wernersbach/nim-picohttpparser"
  },
  {
    "name": "microasynchttpserver",
    "tags": [
      "web",
      "http",
      "async",
      "server"
    ],
    "method": "git",
    "license": "MIT",
    "description": "A thin asynchronous HTTP server library, API compatible with Nim's built-in asynchttpserver.",
    "web": "https://github.com/philip-wernersbach/microasynchttpserver",
    "url": "https://github.com/philip-wernersbach/microasynchttpserver"
  },
  {
    "name": "react",
    "url": "https://github.com/andreaferretti/react.nim",
    "method": "git",
    "tags": [
      "js",
      "react",
      "frontend",
      "ui",
      "vdom",
      "single page application"
    ],
    "description": "React.js bindings for Nim",
    "license": "Apache License 2.0",
    "web": "https://github.com/andreaferretti/react.nim"
  },
  {
    "name": "react16",
    "url": "https://github.com/kristianmandrup/react-16.nim",
    "method": "git",
    "tags": [
      "js",
      "react",
      "frontend",
      "ui",
      "vdom",
      "hooks",
      "single page application"
    ],
    "description": "React.js 16.x bindings for Nim",
    "license": "Apache License 2.0",
    "web": "https://github.com/kristianmandrup/react-16.nim"
  },
  {
    "name": "oauth",
    "url": "https://github.com/CORDEA/oauth",
    "method": "git",
    "tags": [
      "library",
      "oauth",
      "oauth2",
      "authorization"
    ],
    "description": "OAuth library for nim",
    "license": "Apache License 2.0",
    "web": "http://cordea.github.io/oauth"
  },
  {
    "name": "jsbind",
    "url": "https://github.com/yglukhov/jsbind",
    "method": "git",
    "tags": [
      "bindings",
      "emscripten",
      "javascript"
    ],
    "description": "Define bindings to JavaScript and Emscripten",
    "license": "MIT",
    "web": "https://github.com/yglukhov/jsbind"
  },
  {
    "name": "uuids",
    "url": "https://github.com/pragmagic/uuids/",
    "method": "git",
    "tags": [
      "library",
      "uuid",
      "id"
    ],
    "description": "UUID library for Nim",
    "license": "MIT",
    "web": "https://github.com/pragmagic/uuids/"
  },
  {
    "name": "isaac",
    "url": "https://github.com/pragmagic/isaac/",
    "method": "git",
    "tags": [
      "library",
      "algorithms",
      "random",
      "crypto"
    ],
    "description": "ISAAC PRNG implementation on Nim",
    "license": "MIT",
    "web": "https://github.com/pragmagic/isaac/"
  },
  {
    "name": "SDF",
    "url": "https://github.com/Halsys/SDF.nim",
    "method": "git",
    "tags": [
      "sdf",
      "text",
      "contour",
      "texture",
      "signed",
      "distance",
      "transform"
    ],
    "description": "Signed Distance Field builder for contour texturing in Nim",
    "license": "MIT",
    "web": "https://github.com/Halsys/SDF.nim"
  },
  {
    "name": "WebGL",
    "url": "https://github.com/stisa/webgl",
    "method": "git",
    "tags": [
      "webgl",
      "graphic",
      "js",
      "javascript",
      "wrapper",
      "3D",
      "2D"
    ],
    "description": "Experimental wrapper to webgl for Nim",
    "license": "MIT",
    "web": "http://stisa.space/webgl/"
  },
  {
    "name": "fileinput",
    "url": "https://github.com/achesak/nim-fileinput",
    "method": "git",
    "tags": [
      "file",
      "io",
      "input"
    ],
    "description": "iterate through files and lines",
    "license": "MIT",
    "web": "https://github.com/achesak/nim-fileinput"
  },
  {
    "name": "classy",
    "url": "https://github.com/nigredo-tori/classy",
    "method": "git",
    "tags": [
      "library",
      "typeclasses",
      "macros"
    ],
    "description": "typeclasses for Nim",
    "license": "Unlicense",
    "web": "https://github.com/nigredo-tori/classy"
  },
  {
    "name": "MiNiM",
    "url": "https://github.com/h3rald/minim",
    "method": "git",
    "tags": [
      "concatenative",
      "language",
      "shell"
    ],
    "description": "A tiny concatenative programming language and shell.",
    "license": "MIT",
    "web": "https://h3rald.com/minim"
  },
  {
    "name": "boneIO",
    "url": "https://github.com/xyz32/boneIO",
    "method": "git",
    "tags": [
      "library",
      "GPIO",
      "BeagleBone"
    ],
    "description": "A low level GPIO library for the BeagleBone board family",
    "license": "MIT",
    "web": "https://github.com/xyz32/boneIO"
  },
  {
    "name": "ui",
    "url": "https://github.com/nim-lang/ui",
    "method": "git",
    "tags": [
      "library",
      "GUI",
      "libui",
      "toolkit"
    ],
    "description": "A wrapper for libui",
    "license": "MIT",
    "web": "https://github.com/nim-lang/ui"
  },
  {
    "name": "mmgeoip",
    "url": "https://github.com/FedericoCeratto/nim-mmgeoip",
    "method": "git",
    "tags": [
      "geoip"
    ],
    "description": "MaxMind GeoIP library",
    "license": "LGPLv2.1",
    "web": "https://github.com/FedericoCeratto/nim-mmgeoip"
  },
  {
    "name": "libjwt",
    "url": "https://github.com/nimscale/nim-libjwt",
    "method": "git",
    "tags": [
      "jwt",
      "libjwt"
    ],
    "description": "Bindings for libjwt",
    "license": "LGPLv2.1",
    "web": "https://github.com/nimscale/nim-libjwt"
  },
  {
    "name": "forestdb",
    "url": "https://github.com/nimscale/forestdb",
    "method": "git",
    "tags": [
      "library",
      "bTree",
      "HB+-Trie",
      "db",
      "forestdb"
    ],
    "description": "ForestDB is fast key-value storage engine that is based on a Hierarchical B+-Tree based Trie, or HB+-Trie.",
    "license": "Apache License 2.0",
    "web": "https://github.com/nimscale/forestdb"
  },
  {
    "name": "nimbox",
    "url": "https://github.com/dom96/nimbox",
    "method": "git",
    "tags": [
      "library",
      "wrapper",
      "termbox",
      "command-line",
      "ui",
      "tui",
      "gui"
    ],
    "description": "A Rustbox-inspired termbox wrapper",
    "license": "MIT",
    "web": "https://github.com/dom96/nimbox"
  },
  {
    "name": "psutil",
    "url": "https://github.com/juancarlospaco/psutil-nim",
    "method": "git",
    "tags": [
      "psutil",
      "process",
      "network",
      "system",
      "disk",
      "cpu"
    ],
    "description": "psutil is a cross-platform library for retrieving information on running processes and system utilization (CPU, memory, disks, network). Since 2018 maintained by Juan Carlos because was abandoned.",
    "license": "BSD",
    "web": "https://github.com/johnscillieri/psutil-nim"
  },
  {
    "name": "gapbuffer",
    "url": "https://notabug.org/vktec/nim-gapbuffer.git",
    "method": "git",
    "tags": [
      "buffer",
      "seq",
      "sequence",
      "string",
      "gapbuffer"
    ],
    "description": "A simple gap buffer implementation",
    "license": "MIT",
    "web": "https://notabug.org/vktec/nim-gapbuffer"
  },
  {
    "name": "etcd_client",
    "url": "https://github.com/FedericoCeratto/nim-etcd-client",
    "method": "git",
    "tags": [
      "library",
      "etcd"
    ],
    "description": "etcd client library",
    "license": "LGPLv3",
    "web": "https://github.com/FedericoCeratto/nim-etcd-client"
  },
  {
    "name": "package_visible_types",
    "url": "https://github.com/zah/nim-package-visible-types",
    "method": "git",
    "tags": [
      "library",
      "packages",
      "visibility"
    ],
    "description": "A hacky helper lib for authoring Nim packages with package-level visiblity",
    "license": "MIT",
    "web": "https://github.com/zah/nim-package-visible-types"
  },
  {
    "name": "ranges",
    "url": "https://github.com/status-im/nim-ranges",
    "method": "git",
    "tags": [
      "library",
      "ranges"
    ],
    "description": "Exploration of various implementations of memory range types",
    "license": "Apache License 2.0",
    "web": "https://github.com/status-im/nim-ranges"
  },
  {
    "name": "json_rpc",
    "url": "https://github.com/status-im/nim-json-rpc",
    "method": "git",
    "tags": [
      "library",
      "json-rpc",
      "server",
      "client",
      "rpc",
      "json"
    ],
    "description": "Nim library for implementing JSON-RPC clients and servers",
    "license": "Apache License 2.0",
    "web": "https://github.com/status-im/nim-json-rpc"
  },
  {
    "name": "chronos",
    "url": "https://github.com/status-im/nim-chronos",
    "method": "git",
    "tags": [
      "library",
      "networking",
      "async",
      "asynchronous",
      "eventloop",
      "timers",
      "sendfile",
      "tcp",
      "udp"
    ],
    "description": "An efficient library for asynchronous programming",
    "license": "Apache License 2.0",
    "web": "https://github.com/status-im/nim-chronos"
  },
  {
    "name": "asyncdispatch2",
    "alias": "chronos"
  },
  {
    "name": "serialization",
    "url": "https://github.com/status-im/nim-serialization",
    "method": "git",
    "tags": [
      "library",
      "serialization"
    ],
    "description": "A modern and extensible serialization framework for Nim",
    "license": "Apache License 2.0",
    "web": "https://github.com/status-im/nim-serialization"
  },
  {
    "name": "json_serialization",
    "url": "https://github.com/status-im/nim-json-serialization",
    "method": "git",
    "tags": [
      "library",
      "json",
      "serialization"
    ],
    "description": "Flexible JSON serialization not relying on run-time type information",
    "license": "Apache License 2.0",
    "web": "https://github.com/status-im/nim-json-serialization"
  },
  {
    "name": "confutils",
    "url": "https://github.com/status-im/nim-confutils",
    "method": "git",
    "tags": [
      "library",
      "configuration"
    ],
    "description": "Simplified handling of command line options and config files",
    "license": "Apache License 2.0",
    "web": "https://github.com/status-im/nim-confutils"
  },
  {
    "name": "std_shims",
    "url": "https://github.com/status-im/nim-std-shims",
    "method": "git",
    "tags": [
      "library",
      "backports",
      "shims"
    ],
    "description": "APIs available in the latests version of Nim, backported to older stable releases",
    "license": "Apache License 2.0",
    "web": "https://github.com/status-im/nim-std-shims"
  },
  {
    "name": "stew",
    "url": "https://github.com/status-im/nim-stew",
    "method": "git",
    "tags": [
      "library",
      "backports",
      "shims",
      "ranges",
      "bitwise",
      "bitops",
      "endianness",
      "bytes",
      "blobs",
      "pointer-arithmetic"
    ],
    "description": "stew is collection of utilities, std library extensions and budding libraries that are frequently used at Status, but are too small to deserve their own git repository.",
    "license": "Apache License 2.0",
    "web": "https://github.com/status-im/nim-stew"
  },
  {
    "name": "faststreams",
    "url": "https://github.com/status-im/nim-faststreams",
    "method": "git",
    "tags": [
      "library",
      "I/O",
      "memory-mapping",
      "streams"
    ],
    "description": "Nearly zero-overhead input/output streams for Nim",
    "license": "Apache License 2.0",
    "web": "https://github.com/status-im/nim-faststreams"
  },
  {
    "name": "bncurve",
    "url": "https://github.com/status-im/nim-bncurve",
    "method": "git",
    "tags": [
      "library",
      "cryptography",
      "barreto-naehrig",
      "eliptic-curves",
      "pairing"
    ],
    "description": "Nim Barreto-Naehrig pairing-friendly elliptic curve implementation",
    "license": "Apache License 2.0",
    "web": "https://github.com/status-im/nim-bncurve"
  },
  {
    "name": "eth",
    "url": "https://github.com/status-im/nim-eth",
    "method": "git",
    "tags": [
      "library",
      "ethereum",
      "p2p",
      "devp2p",
      "rplx",
      "networking",
      "whisper",
      "swarm",
      "rlp",
      "cryptography",
      "trie",
      "patricia-trie",
      "keyfile",
      "wallet",
      "bloom",
      "bloom-filter"
    ],
    "description": "A collection of Ethereum related libraries",
    "license": "Apache License 2.0",
    "web": "https://github.com/status-im/nim-eth"
  },
  {
    "name": "metrics",
    "url": "https://github.com/status-im/nim-metrics",
    "method": "git",
    "tags": [
      "library",
      "metrics",
      "prometheus",
      "statsd"
    ],
    "description": "Nim metrics client library supporting the Prometheus monitoring toolkit",
    "license": "Apache License 2.0",
    "web": "https://github.com/status-im/nim-metrics"
  },
  {
    "name": "blscurve",
    "url": "https://github.com/status-im/nim-blscurve",
    "method": "git",
    "tags": [
      "library",
      "cryptography",
      "bls",
      "aggregated-signatures"
    ],
    "description": "Nim implementation of  Barreto-Lynn-Scott (BLS) curve BLS12-381.",
    "license": "Apache License 2.0",
    "web": "https://github.com/status-im/nim-blscurve"
  },
  {
    "name": "libp2p",
    "url": "https://github.com/status-im/nim-libp2p",
    "method": "git",
    "tags": [
      "library",
      "networking",
      "libp2p",
      "ipfs",
      "ethereum"
    ],
    "description": "libp2p implementation in Nim",
    "license": "Apache License 2.0",
    "web": "https://github.com/status-im/nim-libp2p"
  },
  {
    "name": "rlp",
    "url": "https://github.com/status-im/nim-rlp",
    "method": "git",
    "tags": [
      "deprecated"
    ],
    "description": "Deprecated RLP serialization library for Nim (now part of the 'eth' module)",
    "license": "Apache License 2.0",
    "web": "https://github.com/status-im/nim-rlp"
  },
  {
    "name": "eth_keys",
    "url": "https://github.com/status-im/nim-eth-keys",
    "method": "git",
    "tags": [
      "deprecated"
    ],
    "description": "A deprecated reimplementation in pure Nim of eth-keys, the common API for Ethereum key operations (now part of the 'eth' package).",
    "license": "Apache License 2.0",
    "web": "https://github.com/status-im/nim-eth-keys"
  },
  {
    "name": "eth_common",
    "url": "https://github.com/status-im/nim-eth-common",
    "method": "git",
    "tags": [
      "library",
      "ethereum"
    ],
    "description": "Definitions of various data structures used in the Ethereum eco-system",
    "license": "Apache License 2.0",
    "web": "https://github.com/status-im/nim-eth-common"
  },
  {
    "name": "ethash",
    "url": "https://github.com/status-im/nim-ethash",
    "method": "git",
    "tags": [
      "library",
      "ethereum",
      "ethash",
      "cryptography",
      "proof-of-work"
    ],
    "description": "A Nim implementation of Ethash, the ethereum proof-of-work hashing function",
    "license": "Apache License 2.0",
    "web": "https://github.com/status-im/nim-ethash"
  },
  {
    "name": "eth_bloom",
    "url": "https://github.com/status-im/nim-eth-bloom",
    "method": "git",
    "tags": [
      "deprecated"
    ],
    "description": "Ethereum bloom filter (deprecated, now part of the 'eth' package)",
    "license": "Apache License 2.0",
    "web": "https://github.com/status-im/nim-eth-bloom"
  },
  {
    "name": "evmjit",
    "alias": "evmc"
  },
  {
    "name": "evmc",
    "url": "https://github.com/status-im/nim-evmc",
    "method": "git",
    "tags": [
      "library",
      "ethereum",
      "evm",
      "jit",
      "wrapper"
    ],
    "description": "A wrapper for the The Ethereum EVMC library",
    "license": "Apache License 2.0",
    "web": "https://github.com/status-im/nim-evmc"
  },
  {
    "name": "keccak_tiny",
    "url": "https://github.com/status-im/nim-keccak-tiny",
    "method": "git",
    "tags": [
      "library",
      "sha3",
      "keccak",
      "cryptography"
    ],
    "description": "A wrapper for the keccak-tiny C library",
    "license": "Apache License 2.0",
    "web": "https://github.com/status-im/nim-keccak-tiny"
  },
  {
    "name": "httputils",
    "url": "https://github.com/status-im/nim-http-utils",
    "method": "git",
    "tags": [
      "http",
      "parsers",
      "protocols"
    ],
    "description": "Common utilities for implementing HTTP servers",
    "license": "Apache License 2.0",
    "web": "https://github.com/status-im/nim-http-utils"
  },
  {
    "name": "rocksdb",
    "url": "https://github.com/status-im/nim-rocksdb",
    "method": "git",
    "tags": [
      "library",
      "wrapper",
      "database"
    ],
    "description": "A wrapper for Facebook's RocksDB, an embeddable, persistent key-value store for fast storage",
    "license": "Apache 2.0 or GPLv2",
    "web": "https://github.com/status-im/nim-rocksdb"
  },
  {
    "name": "secp256k1",
    "url": "https://github.com/status-im/nim-secp256k1",
    "method": "git",
    "tags": [
      "library",
      "cryptography",
      "secp256k1"
    ],
    "description": "A wrapper for the libsecp256k1 C library",
    "license": "Apache License 2.0",
    "web": "https://github.com/status-im/nim-secp256k1"
  },
  {
    "name": "eth_trie",
    "url": "https://github.com/status-im/nim-eth-trie",
    "method": "git",
    "tags": [
      "deprecated"
    ],
    "description": "Merkle Patricia Tries as specified by Ethereum (deprecated, now part of the 'eth' package)",
    "license": "Apache License 2.0",
    "web": "https://github.com/status-im/nim-eth-trie"
  },
  {
    "name": "eth_p2p",
    "url": "https://github.com/status-im/nim-eth-p2p",
    "method": "git",
    "tags": [
      "deprecated",
      "library",
      "ethereum",
      "p2p",
      "devp2p",
      "rplx",
      "networking",
      "whisper",
      "swarm"
    ],
    "description": "Deprecated implementation of the Ethereum suite of P2P protocols (now part of the 'eth' package)",
    "license": "Apache License 2.0",
    "web": "https://github.com/status-im/nim-eth-p2p"
  },
  {
    "name": "eth_keyfile",
    "url": "https://github.com/status-im/nim-eth-keyfile",
    "method": "git",
    "tags": [
      "deprecated"
    ],
    "description": "A deprecated library for handling Ethereum private keys and wallets (now part of the 'eth' package)",
    "license": "Apache License 2.0",
    "web": "https://github.com/status-im/nim-eth-keyfile"
  },
  {
    "name": "byteutils",
    "url": "https://github.com/status-im/nim-byteutils",
    "method": "git",
    "tags": [
      "library",
      "blobs",
      "hex-dump"
    ],
    "description": "Useful utilities for manipulating and visualizing byte blobs",
    "license": "Apache License 2.0",
    "web": "https://github.com/status-im/nim-byteutils"
  },
  {
    "name": "ttmath",
    "url": "https://github.com/status-im/nim-ttmath",
    "method": "git",
    "tags": [
      "library",
      "math",
      "numbers"
    ],
    "description": "A Nim wrapper for ttmath: big numbers with fixed size",
    "license": "Apache License 2.0",
    "web": "https://github.com/status-im/nim-ttmath"
  },
  {
    "name": "testutils",
    "url": "https://github.com/status-im/nim-testutils",
    "method": "git",
    "tags": [
      "library",
      "tests",
      "unit-testing",
      "integration-testing",
      "compilation-tests",
      "fuzzing",
      "doctest"
    ],
    "description": "A comprehensive toolkit for all your testing needs",
    "license": "Apache License 2.0",
    "web": "https://github.com/status-im/nim-testutils"
  },
  {
    "name": "nimbus",
    "url": "https://github.com/status-im/nimbus",
    "method": "git",
    "tags": [
      "ethereum"
    ],
    "description": "An Ethereum 2.0 Sharding Client for Resource-Restricted Devices",
    "license": "Apache License 2.0",
    "web": "https://github.com/status-im/nimbus"
  },
  {
    "name": "stint",
    "url": "https://github.com/status-im/nim-stint",
    "method": "git",
    "tags": [
      "library",
      "math",
      "numbers"
    ],
    "description": "Stack-based arbitrary-precision integers - Fast and portable with natural syntax for resource-restricted devices",
    "license": "Apache License 2.0",
    "web": "https://github.com/status-im/nim-stint"
  },
  {
    "name": "daemon",
    "url": "https://github.com/status-im/nim-daemon",
    "method": "git",
    "tags": [
      "servers",
      "daemonization"
    ],
    "description": "Cross-platform process daemonization library",
    "license": "Apache License 2.0",
    "web": "https://github.com/status-im/nim-daemon"
  },
  {
    "name": "chronicles",
    "url": "https://github.com/status-im/nim-chronicles",
    "method": "git",
    "tags": [
      "logging",
      "json"
    ],
    "description": "A crafty implementation of structured logging for Nim",
    "license": "Apache License 2.0",
    "web": "https://github.com/status-im/nim-chronicles"
  },
  {
    "name": "stb_image",
    "url": "https://gitlab.com/define-private-public/stb_image-Nim.git",
    "method": "git",
    "tags": [
      "stb",
      "image",
      "graphics",
      "io",
      "wrapper"
    ],
    "description": "A wrapper for stb_image and stb_image_write.",
    "license": "Unlicense",
    "web": "https://gitlab.com/define-private-public/stb_image-Nim"
  },
  {
    "name": "mutableseqs",
    "url": "https://github.com/iourinski/mutableseqs",
    "method": "git",
    "tags": [
      "sequences",
      "mapreduce"
    ],
    "description": "utilities for transforming sequences",
    "license": "MIT",
    "web": "https://github.com/iourinski/mutableseqs"
  },
  {
    "name": "stor",
    "url": "https://github.com/nimscale/stor",
    "method": "git",
    "tags": [
      "storage",
      "io"
    ],
    "description": "Efficient object storage system",
    "license": "MIT",
    "web": "https://github.com/nimscale/stor"
  },
  {
    "name": "linuxfb",
    "url": "https://github.com/luked99/linuxfb.nim",
    "method": "git",
    "tags": [
      "wrapper",
      "graphics",
      "linux"
    ],
    "description": "Wrapper around the Linux framebuffer driver ioctl API",
    "license": "MIT",
    "web": "https://github.com/luked99/linuxfb.nim"
  },
  {
    "name": "nimactors",
    "url": "https://github.com/vegansk/nimactors",
    "method": "git",
    "tags": [
      "actors",
      "library"
    ],
    "description": "Actors library for Nim inspired by akka-actors",
    "license": "MIT",
    "web": "https://github.com/vegansk/nimactors"
  },
  {
    "name": "porter",
    "url": "https://github.com/iourinski/porter",
    "method": "git",
    "tags": [
      "stemmer",
      "multilanguage",
      "snowball"
    ],
    "description": "Simple extensible implementation of Porter stemmer algorithm",
    "license": "MIT",
    "web": "https://github.com/iourinski/porter"
  },
  {
    "name": "kiwi",
    "url": "https://github.com/yglukhov/kiwi",
    "method": "git",
    "tags": [
      "cassowary",
      "constraint",
      "solving"
    ],
    "description": "Cassowary constraint solving",
    "license": "MIT",
    "web": "https://github.com/yglukhov/kiwi"
  },
  {
    "name": "ArrayFireNim",
    "url": "https://github.com/bitstormGER/ArrayFire-Nim",
    "method": "git",
    "tags": [
      "array",
      "linear",
      "algebra",
      "scientific",
      "computing"
    ],
    "description": "A nim wrapper for ArrayFire",
    "license": "BSD",
    "web": "https://github.com/bitstormGER/ArrayFire-Nim"
  },
  {
    "name": "statsd_client",
    "url": "https://github.com/FedericoCeratto/nim-statsd-client",
    "method": "git",
    "tags": [
      "library",
      "statsd",
      "client",
      "statistics",
      "metrics"
    ],
    "description": "A simple, stateless StatsD client library",
    "license": "LGPLv3",
    "web": "https://github.com/FedericoCeratto/nim-statsd-client"
  },
  {
    "name": "html5_canvas",
    "url": "https://gitlab.com/define-private-public/HTML5-Canvas-Nim",
    "method": "git",
    "tags": [
      "html5",
      "canvas",
      "drawing",
      "graphics",
      "rendering",
      "browser",
      "javascript"
    ],
    "description": "HTML5 Canvas and drawing for the JavaScript backend.",
    "license": "MIT",
    "web": "https://gitlab.com/define-private-public/HTML5-Canvas-Nim"
  },
  {
    "name": "alea",
    "url": "https://github.com/unicredit/alea",
    "method": "git",
    "tags": [
      "random variables",
      "distributions",
      "probability",
      "gaussian",
      "sampling"
    ],
    "description": "Define and compose random variables",
    "license": "Apache License 2.0",
    "web": "https://github.com/unicredit/alea"
  },
  {
    "name": "winim",
    "url": "https://github.com/khchen/winim",
    "method": "git",
    "tags": [
      "library",
      "windows",
      "api",
      "com"
    ],
    "description": "Nim's Windows API and COM Library",
    "license": "MIT",
    "web": "https://github.com/khchen/winim"
  },
  {
    "name": "ed25519",
    "url": "https://github.com/niv/ed25519.nim",
    "method": "git",
    "tags": [
      "ed25519",
      "cryptography",
      "crypto",
      "publickey",
      "privatekey",
      "signing",
      "keyexchange",
      "native"
    ],
    "description": "ed25519 key crypto bindings",
    "license": "MIT",
    "web": "https://github.com/niv/ed25519.nim"
  },
  {
    "name": "libevdev",
    "url": "https://github.com/luked99/libevdev.nim",
    "method": "git",
    "tags": [
      "wrapper",
      "os",
      "linux"
    ],
    "description": "Wrapper for libevdev, Linux input device processing library",
    "license": "MIT",
    "web": "https://github.com/luked99/libevdev.nim"
  },
  {
    "name": "nesm",
    "url": "https://gitlab.com/xomachine/NESM.git",
    "method": "git",
    "tags": [
      "metaprogramming",
      "parser",
      "pure",
      "serialization"
    ],
    "description": "A macro for generating [de]serializers for given objects",
    "license": "MIT",
    "web": "https://xomachine.gitlab.io/NESM/"
  },
  {
    "name": "sdnotify",
    "url": "https://github.com/FedericoCeratto/nim-sdnotify",
    "method": "git",
    "tags": [
      "os",
      "linux",
      "systemd",
      "sdnotify"
    ],
    "description": "Systemd service notification helper",
    "license": "MIT",
    "web": "https://github.com/FedericoCeratto/nim-sdnotify"
  },
  {
    "name": "cmd",
    "url": "https://github.com/samdmarshall/cmd.nim",
    "method": "git",
    "tags": [
      "cmd",
      "command-line",
      "prompt",
      "interactive"
    ],
    "description": "interactive command prompt",
    "license": "BSD 3-Clause",
    "web": "https://github.com/samdmarshall/cmd.nim"
  },
  {
    "name": "csvtable",
    "url": "https://github.com/apahl/csvtable",
    "method": "git",
    "tags": [
      "csv",
      "table"
    ],
    "description": "tools for handling CSV files (comma or tab-separated) with an API similar to Python's CSVDictReader and -Writer.",
    "license": "MIT",
    "web": "https://github.com/apahl/csvtable"
  },
  {
    "name": "plotly",
    "url": "https://github.com/brentp/nim-plotly",
    "method": "git",
    "tags": [
      "plot",
      "graphing",
      "chart",
      "data"
    ],
    "description": "Nim interface to plotly",
    "license": "MIT",
    "web": "https://github.com/brentp/nim-plotly"
  },
  {
    "name": "gnuplot",
    "url": "https://github.com/dvolk/gnuplot.nim",
    "method": "git",
    "tags": [
      "plot",
      "graphing",
      "data"
    ],
    "description": "Nim interface to gnuplot",
    "license": "MIT",
    "web": "https://github.com/dvolk/gnuplot.nim"
  },
  {
    "name": "ustring",
    "url": "https://github.com/rokups/nim-ustring",
    "method": "git",
    "tags": [
      "string",
      "text",
      "unicode",
      "uft8",
      "utf-8"
    ],
    "description": "utf-8 string",
    "license": "MIT",
    "web": "https://github.com/rokups/nim-ustring"
  },
  {
    "name": "imap",
    "url": "https://git.sr.ht/~ehmry/nim_imap",
    "method": "git",
    "tags": [
      "imap",
      "email"
    ],
    "description": "IMAP client library",
    "license": "GPL2",
    "web": "https://git.sr.ht/~ehmry/nim_imap"
  },
  {
    "name": "isa",
    "url": "https://github.com/nimscale/isa",
    "method": "git",
    "tags": [
      "erasure",
      "hash",
      "crypto",
      "compression"
    ],
    "description": "Binding for Intel Storage Acceleration library",
    "license": "Apache License 2.0",
    "web": "https://github.com/nimscale/isa"
  },
  {
    "name": "untar",
    "url": "https://github.com/dom96/untar",
    "method": "git",
    "tags": [
      "library",
      "tar",
      "gz",
      "compression",
      "archive",
      "decompression"
    ],
    "description": "Library for decompressing tar.gz files.",
    "license": "MIT",
    "web": "https://github.com/dom96/untar"
  },
  {
    "name": "nimcx",
    "url": "https://github.com/qqtop/nimcx",
    "method": "git",
    "tags": [
      "library",
      "linux"
    ],
    "description": "Color and utilities library for linux terminal.",
    "license": "MIT",
    "web": "https://github.com/qqtop/nimcx"
  },
  {
    "name": "dpdk",
    "url": "https://github.com/nimscale/dpdk",
    "method": "git",
    "tags": [
      "library",
      "dpdk",
      "packet",
      "processing"
    ],
    "description": "Library for fast packet processing",
    "license": "Apache License 2.0",
    "web": "http://dpdk.org/"
  },
  {
    "name": "libserialport",
    "alias": "serial"
  },
  {
    "name": "serial",
    "url": "https://github.com/euantorano/serial.nim",
    "method": "git",
    "tags": [
      "serial",
      "rs232",
      "io",
      "serialport"
    ],
    "description": "A library to operate serial ports using pure Nim.",
    "license": "BSD3",
    "web": "https://github.com/euantorano/serial.nim"
  },
  {
    "name": "spdk",
    "url": "https://github.com/nimscale/spdk.git",
    "method": "git",
    "tags": [
      "library",
      "SSD",
      "NVME",
      "io",
      "storage"
    ],
    "description": "The Storage Performance Development Kit(SPDK) provides a set of tools and libraries for writing high performance, scalable, user-mode storage applications.",
    "license": "MIT",
    "web": "https://github.com/nimscale/spdk.git"
  },
  {
    "name": "NimData",
    "url": "https://github.com/bluenote10/NimData",
    "method": "git",
    "tags": [
      "library",
      "dataframe"
    ],
    "description": "DataFrame API enabling fast out-of-core data analytics",
    "license": "MIT",
    "web": "https://github.com/bluenote10/NimData"
  },
  {
    "name": "testrunner",
    "url": "https://github.com/FedericoCeratto/nim-testrunner",
    "method": "git",
    "tags": [
      "test",
      "tests",
      "unittest",
      "utility",
      "tdd"
    ],
    "description": "Test runner with file monitoring and desktop notification capabilities",
    "license": "GPLv3",
    "web": "https://github.com/FedericoCeratto/nim-testrunner"
  },
  {
    "name": "reactorfuse",
    "url": "https://github.com/zielmicha/reactorfuse",
    "method": "git",
    "tags": [
      "filesystem",
      "fuse"
    ],
    "description": "Filesystem in userspace (FUSE) for Nim (for reactor.nim library)",
    "license": "MIT",
    "web": "https://github.com/zielmicha/reactorfuse"
  },
  {
    "name": "nimr",
    "url": "https://github.com/Jeff-Ciesielski/nimr",
    "method": "git",
    "tags": [
      "script",
      "utils"
    ],
    "description": "Helper to run nim code like a script",
    "license": "MIT",
    "web": "https://github.com/Jeff-Ciesielski/nimr"
  },
  {
    "name": "neverwinter",
    "url": "https://github.com/niv/neverwinter.nim",
    "method": "git",
    "tags": [
      "nwn",
      "neverwinternights",
      "neverwinter",
      "game",
      "bioware",
      "fileformats",
      "reader",
      "writer"
    ],
    "description": "Neverwinter Nights 1 data accessor library",
    "license": "MIT",
    "web": "https://github.com/niv/neverwinter.nim"
  },
  {
    "name": "snail",
    "url": "https://github.com/stisa/snail",
    "method": "git",
    "tags": [
      "js",
      "matrix",
      "linear algebra"
    ],
    "description": "Simple linear algebra for nim. Js too.",
    "license": "MIT",
    "web": "http://stisa.space/snail/"
  },
  {
    "name": "jswebsockets",
    "url": "https://github.com/stisa/jswebsockets",
    "method": "git",
    "tags": [
      "js",
      "javascripts",
      "ws",
      "websockets"
    ],
    "description": "Websockets wrapper for nim js backend.",
    "license": "MIT",
    "web": "http://stisa.space/jswebsockets/"
  },
  {
    "name": "morelogging",
    "url": "https://github.com/FedericoCeratto/nim-morelogging",
    "method": "git",
    "tags": [
      "log",
      "logging",
      "library",
      "systemd",
      "journald"
    ],
    "description": "Logging library with support for async IO, multithreading, Journald.",
    "license": "LGPLv3",
    "web": "https://github.com/FedericoCeratto/nim-morelogging"
  },
  {
    "name": "ajax",
    "url": "https://github.com/stisa/ajax",
    "method": "git",
    "tags": [
      "js",
      "javascripts",
      "ajax",
      "xmlhttprequest"
    ],
    "description": "AJAX wrapper for nim js backend.",
    "license": "MIT",
    "web": "http://stisa.space/ajax/"
  },
  {
    "name": "recaptcha",
    "url": "https://github.com/euantorano/recaptcha.nim",
    "method": "git",
    "tags": [
      "recaptcha",
      "captcha"
    ],
    "description": "reCAPTCHA support for Nim, supporting rendering a capctcha and verifying a user's response.",
    "license": "BSD3",
    "web": "https://github.com/euantorano/recaptcha.nim"
  },
  {
    "name": "influx",
    "url": "https://github.com/samdmarshall/influx.nim",
    "method": "git",
    "tags": [
      "influx",
      "influxdb"
    ],
    "description": "wrapper for communicating with InfluxDB over the REST interface",
    "license": "BSD 3-Clause",
    "web": "https://github.com/samdmarshall/influx.nim"
  },
  {
    "name": "gamelight",
    "url": "https://github.com/dom96/gamelight",
    "method": "git",
    "tags": [
      "js",
      "library",
      "graphics",
      "collision",
      "2d"
    ],
    "description": "A set of simple modules for writing a JavaScript 2D game.",
    "license": "MIT",
    "web": "https://github.com/dom96/gamelight"
  },
  {
    "name": "storage",
    "url": "https://bitbucket.org/moigagoo/storage/",
    "method": "hg",
    "tags": [
      "JavaScript",
      "Storage",
      "localStorage",
      "sessionStorage"
    ],
    "description": "Storage, localStorage, and sessionStorage bindigs for Nim's JavaScript backend.",
    "license": "MIT",
    "web": "https://bitbucket.org/moigagoo/storage/"
  },
  {
    "name": "fontconfig",
    "url": "https://github.com/Parashurama/fontconfig",
    "method": "git",
    "tags": [
      "fontconfig",
      "font"
    ],
    "description": "Low level wrapper for the fontconfig library.",
    "license": "Fontconfig",
    "web": "https://github.com/Parashurama/fontconfig"
  },
  {
    "name": "sysrandom",
    "url": "https://github.com/euantorano/sysrandom.nim",
    "method": "git",
    "tags": [
      "random",
      "RNG",
      "PRNG"
    ],
    "description": "A simple library to generate random data, using the system's PRNG.",
    "license": "BSD3",
    "web": "https://github.com/euantorano/sysrandom.nim"
  },
  {
    "name": "colorize",
    "url": "https://github.com/molnarmark/colorize",
    "method": "git",
    "tags": [
      "color",
      "colors",
      "colorize"
    ],
    "description": "A simple and lightweight terminal coloring library.",
    "license": "MIT",
    "web": "https://github.com/molnarmark/colorize"
  },
  {
    "name": "cello",
    "url": "https://github.com/unicredit/cello",
    "method": "git",
    "tags": [
      "string",
      "succinct-data-structure",
      "rank",
      "select",
      "Burrows-Wheeler",
      "FM-index",
      "wavelet-tree"
    ],
    "description": "String algorithms with succinct data structures",
    "license": "Apache2",
    "web": "https://unicredit.github.io/cello/"
  },
  {
    "name": "notmuch",
    "url": "https://github.com/samdmarshall/notmuch.nim",
    "method": "git",
    "tags": [
      "notmuch",
      "wrapper",
      "email",
      "tagging"
    ],
    "description": "wrapper for the notmuch mail library",
    "license": "BSD 3-Clause",
    "web": "https://github.com/samdmarshall/notmuch.nim"
  },
  {
    "name": "pluginmanager",
    "url": "https://github.com/samdmarshall/plugin-manager",
    "method": "git",
    "tags": [
      "plugin",
      "dylib",
      "manager"
    ],
    "description": "Simple plugin implementation",
    "license": "BSD 3-Clause",
    "web": "https://github.com/samdmarshall/plugin-manager"
  },
  {
    "name": "node",
    "url": "https://github.com/tulayang/nimnode",
    "method": "git",
    "tags": [
      "async",
      "io",
      "socket",
      "net",
      "tcp",
      "http",
      "libuv"
    ],
    "description": "Library for async programming and communication. This Library uses a future/promise, non-blocking I/O model based on libuv.",
    "license": "MIT",
    "web": "http://tulayang.github.io/node/"
  },
  {
    "name": "tempdir",
    "url": "https://github.com/euantorano/tempdir.nim",
    "method": "git",
    "tags": [
      "temp",
      "io",
      "tmp"
    ],
    "description": "A Nim library to create and manage temporary directories.",
    "license": "BSD3",
    "web": "https://github.com/euantorano/tempdir.nim"
  },
  {
    "name": "mathexpr",
    "url": "https://github.com/Yardanico/nim-mathexpr",
    "method": "git",
    "tags": [
      "math",
      "mathparser",
      "tinyexpr"
    ],
    "description": "MathExpr - pure-Nim mathematical expression evaluator library",
    "license": "MIT",
    "web": "https://github.com/Yardanico/nim-mathexpr"
  },
  {
    "name": "frag",
    "url": "https://github.com/fragworks/frag",
    "method": "git",
    "tags": [
      "game",
      "game-dev",
      "2d",
      "3d"
    ],
    "description": "A 2D|3D game engine",
    "license": "MIT",
    "web": "https://github.com/fragworks/frag"
  },
  {
    "name": "freetype",
    "url": "https://github.com/jangko/freetype",
    "method": "git",
    "tags": [
      "font",
      "renderint",
      "library"
    ],
    "description": "wrapper for FreeType2 library",
    "license": "MIT",
    "web": "https://github.com/jangko/freetype"
  },
  {
    "name": "polyBool",
    "url": "https://github.com/jangko/polyBool",
    "method": "git",
    "tags": [
      "polygon",
      "clipper",
      "library"
    ],
    "description": "Polygon Clipper Library (Martinez Algorithm)",
    "license": "MIT",
    "web": "https://github.com/jangko/polyBool"
  },
  {
    "name": "nimAGG",
    "url": "https://github.com/jangko/nimAGG",
    "method": "git",
    "tags": [
      "renderer",
      "rasterizer",
      "library",
      "2D",
      "graphics"
    ],
    "description": "Hi Fidelity Rendering Engine",
    "license": "MIT",
    "web": "https://github.com/jangko/nimAGG"
  },
  {
    "name": "primme",
    "url": "https://github.com/jxy/primme",
    "method": "git",
    "tags": [
      "library",
      "eigenvalues",
      "high-performance",
      "singular-value-decomposition"
    ],
    "description": "Nim interface for PRIMME: PReconditioned Iterative MultiMethod Eigensolver",
    "license": "MIT",
    "web": "https://github.com/jxy/primme"
  },
  {
    "name": "sitmo",
    "url": "https://github.com/jxy/sitmo",
    "method": "git",
    "tags": [
      "RNG",
      "Sitmo",
      "high-performance",
      "random"
    ],
    "description": "Sitmo parallel random number generator in Nim",
    "license": "MIT",
    "web": "https://github.com/jxy/sitmo"
  },
  {
    "name": "webaudio",
    "url": "https://github.com/ftsf/nim-webaudio",
    "method": "git",
    "tags": [
      "javascript",
      "js",
      "web",
      "audio",
      "sound",
      "music"
    ],
    "description": "API for Web Audio (JS)",
    "license": "MIT",
    "web": "https://github.com/ftsf/nim-webaudio"
  },
  {
    "name": "nimcuda",
    "url": "https://github.com/unicredit/nimcuda",
    "method": "git",
    "tags": [
      "CUDA",
      "GPU"
    ],
    "description": "CUDA bindings",
    "license": "Apache2",
    "web": "https://github.com/unicredit/nimcuda"
  },
  {
    "name": "gifwriter",
    "url": "https://github.com/rxi/gifwriter",
    "method": "git",
    "tags": [
      "gif",
      "image",
      "library"
    ],
    "description": "Animated GIF writing library based on jo_gif",
    "license": "MIT",
    "web": "https://github.com/rxi/gifwriter"
  },
  {
    "name": "libplist",
    "url": "https://github.com/samdmarshall/libplist.nim",
    "method": "git",
    "tags": [
      "libplist",
      "property",
      "list",
      "property-list",
      "parsing",
      "binary",
      "xml",
      "format"
    ],
    "description": "wrapper around libplist https://github.com/libimobiledevice/libplist",
    "license": "MIT",
    "web": "https://github.com/samdmarshall/libplist.nim"
  },
  {
    "name": "getch",
    "url": "https://github.com/6A/getch",
    "method": "git",
    "tags": [
      "getch",
      "char"
    ],
    "description": "getch() for Windows and Unix",
    "license": "MIT",
    "web": "https://github.com/6A/getch"
  },
  {
    "name": "gifenc",
    "url": "https://github.com/ftsf/gifenc",
    "method": "git",
    "tags": [
      "gif",
      "encoder"
    ],
    "description": "Gif Encoder",
    "license": "Public Domain",
    "web": "https://github.com/ftsf/gifenc"
  },
  {
    "name": "nimlapack",
    "url": "https://github.com/unicredit/nimlapack",
    "method": "git",
    "tags": [
      "LAPACK",
      "linear-algebra"
    ],
    "description": "LAPACK bindings",
    "license": "Apache2",
    "web": "https://github.com/unicredit/nimlapack"
  },
  {
    "name": "jack",
    "url": "https://github.com/Skrylar/nim-jack",
    "method": "git",
    "tags": [
      "jack",
      "audio",
      "binding",
      "wrapper"
    ],
    "description": "Shiny bindings to the JACK Audio Connection Kit.",
    "license": "MIT",
    "web": "https://github.com/Skrylar/nim-jack"
  },
  {
    "name": "serializetools",
    "url": "https://github.com/JeffersonLab/serializetools",
    "method": "git",
    "tags": [
      "serialization",
      "xml"
    ],
    "description": "Support for serialization of objects",
    "license": "MIT",
    "web": "https://github.com/JeffersonLab/serializetools"
  },
  {
    "name": "neo",
    "url": "https://github.com/unicredit/neo",
    "method": "git",
    "tags": [
      "vector",
      "matrix",
      "linear-algebra",
      "BLAS",
      "LAPACK",
      "CUDA"
    ],
    "description": "Linear algebra for Nim",
    "license": "Apache License 2.0",
    "web": "https://unicredit.github.io/neo/"
  },
  {
    "name": "httpkit",
    "url": "https://github.com/tulayang/httpkit",
    "method": "git",
    "tags": [
      "http",
      "request",
      "response",
      "stream",
      "bigfile",
      "async"
    ],
    "description": "An efficient HTTP tool suite written in pure nim. Help you to write HTTP services or clients via TCP, UDP, or even Unix Domain socket, etc.",
    "license": "MIT",
    "web": "https://github.com/tulayang/httpkit"
  },
  {
    "name": "ulid",
    "url": "https://github.com/adelq/ulid",
    "method": "git",
    "tags": [
      "library",
      "id",
      "ulid",
      "uuid",
      "guid"
    ],
    "description": "Universally Unique Lexicographically Sortable Identifier",
    "license": "MIT",
    "web": "https://github.com/adelq/ulid"
  },
  {
    "name": "osureplay",
    "url": "https://github.com/Yardanico/nim-osureplay",
    "method": "git",
    "tags": [
      "library",
      "osu!",
      "parser",
      "osugame",
      "replay"
    ],
    "description": "osu! replay parser",
    "license": "MIT",
    "web": "https://github.com/Yardanico/nim-osureplay"
  },
  {
    "name": "tiger",
    "url": "https://git.sr.ht/~ehmry/nim_tiger",
    "method": "git",
    "tags": [
      "hash"
    ],
    "description": "Tiger hash function",
    "license": "MIT",
    "web": "https://git.sr.ht/~ehmry/nim_tiger"
  },
  {
    "name": "pipe",
    "url": "https://github.com/CosmicToast/pipe",
    "method": "git",
    "tags": [
      "pipe",
      "macro",
      "operator",
      "functional"
    ],
    "description": "Pipe operator for nim.",
    "license": "Unlicense",
    "web": "https://github.com/CosmicToast/pipe"
  },
  {
    "name": "flatdb",
    "url": "https://github.com/enthus1ast/flatdb",
    "method": "git",
    "tags": [
      "database",
      "json",
      "pure"
    ],
    "description": "small/tiny, flatfile, jsonl based, inprogress database for nim",
    "license": "MIT",
    "web": "https://github.com/enthus1ast/flatdb"
  },
  {
    "name": "nwt",
    "url": "https://github.com/enthus1ast/nimWebTemplates",
    "method": "git",
    "tags": [
      "template",
      "html",
      "pure",
      "jinja"
    ],
    "description": "experiment to build a jinja like template parser",
    "license": "MIT",
    "web": "https://github.com/enthus1ast/nimWebTemplates"
  },
  {
    "name": "cmixer",
    "url": "https://github.com/rxi/cmixer-nim",
    "method": "git",
    "tags": [
      "library",
      "audio",
      "mixer",
      "sound",
      "wav",
      "ogg"
    ],
    "description": "Lightweight audio mixer for games",
    "license": "MIT",
    "web": "https://github.com/rxi/cmixer-nim"
  },
  {
    "name": "cmixer_sdl2",
    "url": "https://github.com/rxi/cmixer_sdl2-nim",
    "method": "git",
    "tags": [
      "library",
      "audio",
      "mixer",
      "sound",
      "wav",
      "ogg"
    ],
    "description": "Lightweight audio mixer for SDL2",
    "license": "MIT",
    "web": "https://github.com/rxi/cmixer_sdl2-nim"
  },
  {
    "name": "chebyshev",
    "url": "https://github.com/jxy/chebyshev",
    "method": "git",
    "tags": [
      "math",
      "approximation",
      "numerical"
    ],
    "description": "Chebyshev approximation.",
    "license": "MIT",
    "web": "https://github.com/jxy/chebyshev"
  },
  {
    "name": "scram",
    "url": "https://github.com/rgv151/scram",
    "method": "git",
    "tags": [
      "scram",
      "sasl",
      "authentication",
      "salted",
      "challenge",
      "response"
    ],
    "description": "Salted Challenge Response Authentication Mechanism (SCRAM) ",
    "license": "MIT",
    "web": "https://github.com/rgv151/scram"
  },
  {
    "name": "blake2",
    "url": "https://github.com/narimiran/blake2",
    "method": "git",
    "tags": [
      "crypto",
      "cryptography",
      "hash",
      "security"
    ],
    "description": "blake2 - cryptographic hash function",
    "license": "CC0",
    "web": "https://github.com/narimiran/blake2"
  },
  {
    "name": "spinny",
    "url": "https://github.com/Yardanico/spinny",
    "method": "git",
    "tags": [
      "terminal",
      "spinner",
      "spinny",
      "load"
    ],
    "description": "Spinny is a tiny terminal spinner package for the Nim Programming Language.",
    "license": "MIT",
    "web": "https://github.com/Yardanico/spinny"
  },
  {
    "name": "nigui",
    "url": "https://github.com/trustable-code/NiGui",
    "method": "git",
    "tags": [
      "gui",
      "windows",
      "gtk"
    ],
    "description": "NiGui is a cross-platform, desktop GUI toolkit using native widgets.",
    "license": "MIT",
    "web": "https://github.com/trustable-code/NiGui"
  },
  {
    "name": "currying",
    "url": "https://github.com/t8m8/currying",
    "method": "git",
    "tags": [
      "library",
      "functional",
      "currying"
    ],
    "description": "Currying library for Nim",
    "license": "MIT",
    "web": "https://github.com/t8m8/currying"
  },
  {
    "name": "rect_packer",
    "url": "https://github.com/yglukhov/rect_packer",
    "method": "git",
    "tags": [
      "library",
      "geometry",
      "packing"
    ],
    "description": "Pack rects into bigger rect",
    "license": "MIT",
    "web": "https://github.com/yglukhov/rect_packer"
  },
  {
    "name": "gintro",
    "url": "https://github.com/stefansalewski/gintro",
    "method": "git",
    "tags": [
      "library",
      "gtk",
      "wrapper",
      "gui"
    ],
    "description": "High level GObject-Introspection based GTK3 bindings",
    "license": "MIT",
    "web": "https://github.com/stefansalewski/gintro"
  },
  {
    "name": "arraymancer",
    "url": "https://github.com/mratsim/Arraymancer",
    "method": "git",
    "tags": [
      "vector",
      "matrix",
      "array",
      "ndarray",
      "multidimensional-array",
      "linear-algebra",
      "tensor"
    ],
    "description": "A tensor (multidimensional array) library for Nim",
    "license": "Apache License 2.0",
    "web": "https://mratsim.github.io/Arraymancer/"
  },
  {
    "name": "sha3",
    "url": "https://github.com/narimiran/sha3",
    "method": "git",
    "tags": [
      "crypto",
      "cryptography",
      "hash",
      "security"
    ],
    "description": "sha3 - cryptographic hash function",
    "license": "CC0",
    "web": "https://github.com/narimiran/sha3"
  },
  {
    "name": "coalesce",
    "url": "https://github.com/piedar/coalesce",
    "method": "git",
    "tags": [
      "nil",
      "null",
      "options",
      "operator"
    ],
    "description": "A nil coalescing operator ?? for Nim",
    "license": "MIT",
    "web": "https://github.com/piedar/coalesce"
  },
  {
    "name": "asyncmysql",
    "url": "https://github.com/tulayang/asyncmysql",
    "method": "git",
    "tags": [
      "mysql",
      "async",
      "asynchronous"
    ],
    "description": "Asynchronous MySQL connector written in pure Nim",
    "license": "MIT",
    "web": "https://github.com/tulayang/asyncmysql"
  },
  {
    "name": "cassandra",
    "url": "https://github.com/yglukhov/cassandra",
    "method": "git",
    "tags": [
      "cassandra",
      "database",
      "wrapper",
      "bindings",
      "driver"
    ],
    "description": "Bindings to Cassandra DB driver",
    "license": "MIT",
    "web": "https://github.com/yglukhov/cassandra"
  },
  {
    "name": "tf2plug",
    "url": "https://gitlab.com/waylon531/tf2plug",
    "method": "git",
    "tags": [
      "app",
      "binary",
      "tool",
      "tf2"
    ],
    "description": "A mod manager for TF2",
    "license": "GPLv3",
    "web": "https://gitlab.com/waylon531/tf2plug"
  },
  {
    "name": "oldgtk3",
    "url": "https://github.com/stefansalewski/oldgtk3",
    "method": "git",
    "tags": [
      "library",
      "gtk",
      "wrapper",
      "gui"
    ],
    "description": "Low level bindings for GTK3 related libraries",
    "license": "MIT",
    "web": "https://github.com/stefansalewski/oldgtk3"
  },
  {
    "name": "godot",
    "url": "https://github.com/pragmagic/godot-nim",
    "method": "git",
    "tags": [
      "game",
      "engine",
      "2d",
      "3d"
    ],
    "description": "Nim bindings for Godot Engine",
    "license": "MIT",
    "web": "https://github.com/pragmagic/godot-nim"
  },
  {
    "name": "vkapi",
    "url": "https://github.com/Yardanico/nimvkapi",
    "method": "git",
    "tags": [
      "wrapper",
      "vkontakte",
      "vk",
      "library",
      "api"
    ],
    "description": "A wrapper for the vk.com API (russian social network)",
    "license": "MIT",
    "web": "https://github.com/Yardanico/nimvkapi"
  },
  {
    "name": "slacklib",
    "url": "https://github.com/ThomasTJdev/nim_slacklib",
    "method": "git",
    "tags": [
      "library",
      "wrapper",
      "slack",
      "slackapp",
      "api"
    ],
    "description": "Library for working with a slack app or sending messages to a slack channel (slack.com)",
    "license": "MIT",
    "web": "https://github.com/ThomasTJdev/nim_slacklib"
  },
  {
    "name": "wiringPiNim",
    "url": "https://github.com/ThomasTJdev/nim_wiringPiNim",
    "method": "git",
    "tags": [
      "wrapper",
      "raspberry",
      "rpi",
      "wiringpi",
      "pi"
    ],
    "description": "Wrapper that implements some of wiringPi's function for controlling a Raspberry Pi",
    "license": "MIT",
    "web": "https://github.com/ThomasTJdev/nim_wiringPiNim"
  },
  {
    "name": "redux",
    "url": "https://github.com/pragmagic/redux.nim",
    "method": "git",
    "tags": [
      "redux"
    ],
    "description": "Predictable state container.",
    "license": "MIT",
    "web": "https://github.com/pragmagic/redux.nim"
  },
  {
    "name": "skEasing",
    "url": "https://github.com/Skrylar/skEasing",
    "method": "git",
    "tags": [
      "math",
      "curves",
      "animation"
    ],
    "description": "A collection of easing curves for animation purposes.",
    "license": "BSD",
    "web": "https://github.com/Skrylar/skEasing"
  },
  {
    "name": "nimquery",
    "url": "https://github.com/GULPF/nimquery",
    "method": "git",
    "tags": [
      "html",
      "scraping",
      "web"
    ],
    "description": "Library for querying HTML using CSS-selectors, like JavaScripts document.querySelector",
    "license": "MIT",
    "web": "https://github.com/GULPF/nimquery"
  },
  {
    "name": "usha",
    "url": "https://github.com/subsetpark/untitled-shell-history-application",
    "method": "git",
    "tags": [
      "shell",
      "utility"
    ],
    "description": "untitled shell history application",
    "license": "MIT",
    "web": "https://github.com/subsetpark/untitled-shell-history-application"
  },
  {
    "name": "libgit2",
    "url": "https://github.com/barcharcraz/libgit2-nim",
    "method": "git",
    "tags": [
      "git",
      "libgit",
      "libgit2",
      "vcs",
      "wrapper"
    ],
    "description": "Libgit2 low level wrapper",
    "license": "MIT",
    "web": "https://github.com/barcharcraz/libgit2-nim"
  },
  {
    "name": "multicast",
    "url": "https://github.com/enthus1ast/nimMulticast",
    "method": "git",
    "tags": [
      "multicast",
      "udp",
      "socket",
      "net"
    ],
    "description": "proc to join (and leave) a multicast group",
    "license": "MIT",
    "web": "https://github.com/enthus1ast/nimMulticast"
  },
  {
    "name": "mysqlparser",
    "url": "https://github.com/tulayang/mysqlparser.git",
    "method": "git",
    "tags": [
      "mysql",
      "protocol",
      "parser"
    ],
    "description": "An efficient packet parser for MySQL Client/Server Protocol. Help you to write Mysql communication in either BLOCKIONG-IO or NON-BLOCKING-IO.",
    "license": "MIT",
    "web": "https://github.com/tulayang/mysqlparser"
  },
  {
    "name": "fugitive",
    "url": "https://github.com/citycide/fugitive",
    "method": "git",
    "tags": [
      "git",
      "github",
      "cli",
      "extras",
      "utility",
      "tool"
    ],
    "description": "Simple command line tool to make git more intuitive, along with useful GitHub addons.",
    "license": "MIT",
    "web": "https://github.com/citycide/fugitive"
  },
  {
    "name": "dbg",
    "url": "https://github.com/enthus1ast/nimDbg",
    "method": "git",
    "tags": [
      "template",
      "echo",
      "dbg",
      "debug"
    ],
    "description": "dbg template; in debug echo",
    "license": "MIT",
    "web": "https://github.com/enthus1ast/nimDbg"
  },
  {
    "name": "pylib",
    "url": "https://github.com/Yardanico/nimpylib",
    "method": "git",
    "tags": [
      "python",
      "compatibility",
      "library",
      "pure"
    ],
    "description": "Nim library with python-like functions and operators",
    "license": "MIT",
    "web": "https://github.com/Yardanico/nimpylib"
  },
  {
    "name": "graphemes",
    "url": "https://github.com/nitely/nim-graphemes",
    "method": "git",
    "tags": [
      "graphemes",
      "grapheme-cluster",
      "unicode"
    ],
    "description": "Grapheme aware string handling (Unicode tr29)",
    "license": "MIT",
    "web": "https://github.com/nitely/nim-graphemes"
  },
  {
    "name": "rfc3339",
    "url": "https://github.com/Skrylar/rfc3339",
    "method": "git",
    "tags": [
      "rfc3339",
      "datetime"
    ],
    "description": "RFC3339 (dates and times) implementation for Nim.",
    "license": "BSD",
    "web": "https://github.com/Skrylar/rfc3339"
  },
  {
    "name": "db_presto",
    "url": "https://github.com/Bennyelg/nimPresto",
    "method": "git",
    "tags": [
      "prestodb",
      "connector",
      "database"
    ],
    "description": "prestodb simple connector",
    "license": "MIT",
    "web": "https://github.com/Bennyelg/nimPresto"
  },
  {
    "name": "nimbomb",
    "url": "https://github.com/Tyler-Yocolano/nimbomb",
    "method": "git",
    "tags": [
      "giant",
      "bomb",
      "wiki",
      "api"
    ],
    "description": "A GiantBomb-wiki wrapper for nim",
    "license": "MIT",
    "web": "https://github.com/Tyler-Yocolano/nimbomb"
  },
  {
    "name": "csvql",
    "url": "https://github.com/Bennyelg/csvql",
    "method": "git",
    "tags": [
      "csv",
      "read",
      "ansisql",
      "query",
      "database",
      "files"
    ],
    "description": "csvql.",
    "license": "MIT",
    "web": "https://github.com/Bennyelg/csvql"
  },
  {
    "name": "contracts",
    "url": "https://github.com/Udiknedormin/NimContracts",
    "method": "git",
    "tags": [
      "library",
      "pure",
      "contract",
      "contracts",
      "DbC",
      "utility",
      "automation",
      "documentation",
      "safety",
      "test",
      "tests",
      "unit-testing"
    ],
    "description": "Design by Contract (DbC) library with minimal runtime.",
    "license": "MIT",
    "web": "https://github.com/Udiknedormin/NimContracts"
  },
  {
    "name": "syphus",
    "url": "https://github.com/makingspace/syphus",
    "method": "git",
    "tags": [
      "optimization",
      "tabu"
    ],
    "description": "An implementation of the tabu search heuristic in Nim.",
    "license": "BSD-3",
    "web": "https://github.com/makingspace/syphus-nim"
  },
  {
    "name": "analytics",
    "url": "https://github.com/dom96/analytics",
    "method": "git",
    "tags": [
      "google",
      "telemetry",
      "statistics"
    ],
    "description": "Allows statistics to be sent to and recorded in Google Analytics.",
    "license": "MIT",
    "web": "https://github.com/dom96/analytics"
  },
  {
    "name": "arraymancer_vision",
    "url": "https://github.com/edubart/arraymancer-vision",
    "method": "git",
    "tags": [
      "arraymancer",
      "image",
      "vision"
    ],
    "description": "Image transformation and visualization utilities for arraymancer",
    "license": "Apache License 2.0",
    "web": "https://github.com/edubart/arraymancer-vision"
  },
  {
    "name": "variantkey",
    "url": "https://github.com/brentp/variantkey-nim",
    "method": "git",
    "tags": [
      "vcf",
      "variant",
      "genomics"
    ],
    "description": "encode/decode variants to/from uint64",
    "license": "MIT"
  },
  {
    "name": "genoiser",
    "url": "https://github.com/brentp/genoiser",
    "method": "git",
    "tags": [
      "bam",
      "cram",
      "vcf",
      "genomics"
    ],
    "description": "functions to tracks for genomics data files",
    "license": "MIT"
  },
  {
    "name": "hts",
    "url": "https://github.com/brentp/hts-nim",
    "method": "git",
    "tags": [
      "kmer",
      "dna",
      "sequence",
      "bam",
      "vcf",
      "genomics"
    ],
    "description": "htslib wrapper for nim",
    "license": "MIT",
    "web": "https://brentp.github.io/hts-nim/"
  },
  {
    "name": "falas",
    "url": "https://github.com/brentp/falas",
    "method": "git",
    "tags": [
      "assembly",
      "dna",
      "sequence",
      "genomics"
    ],
    "description": "fragment-aware assembler for short reads",
    "license": "MIT",
    "web": "https://brentp.github.io/falas/falas.html"
  },
  {
    "name": "kmer",
    "url": "https://github.com/brentp/nim-kmer",
    "method": "git",
    "tags": [
      "kmer",
      "dna",
      "sequence"
    ],
    "description": "encoded kmer library for fast operations on kmers up to 31",
    "license": "MIT",
    "web": "https://github.com/brentp/nim-kmer"
  },
  {
    "name": "kexpr",
    "url": "https://github.com/brentp/kexpr-nim",
    "method": "git",
    "tags": [
      "math",
      "expression",
      "evalute"
    ],
    "description": "wrapper for kexpr math expression evaluation library",
    "license": "MIT",
    "web": "https://github.com/brentp/kexpr-nim"
  },
  {
    "name": "lapper",
    "url": "https://github.com/brentp/nim-lapper",
    "method": "git",
    "tags": [
      "interval"
    ],
    "description": "fast interval overlaps",
    "license": "MIT",
    "web": "https://github.com/brentp/nim-lapper"
  },
  {
    "name": "gplay",
    "url": "https://github.com/yglukhov/gplay",
    "method": "git",
    "tags": [
      "google",
      "play",
      "apk",
      "publish",
      "upload"
    ],
    "description": "Google Play APK Uploader",
    "license": "MIT",
    "web": "https://github.com/yglukhov/gplay"
  },
  {
    "name": "huenim",
    "url": "https://github.com/IoTone/huenim",
    "method": "git",
    "tags": [
      "hue",
      "iot",
      "lighting",
      "philips",
      "library"
    ],
    "description": "Huenim",
    "license": "MIT",
    "web": "https://github.com/IoTone/huenim"
  },
  {
    "name": "drand48",
    "url": "https://github.com/JeffersonLab/drand48",
    "method": "git",
    "tags": [
      "random",
      "number",
      "generator"
    ],
    "description": "Nim implementation of the standard unix drand48 pseudo random number generator",
    "license": "BSD3",
    "web": "https://github.com/JeffersonLab/drand48"
  },
  {
    "name": "ensem",
    "url": "https://github.com/JeffersonLab/ensem",
    "method": "git",
    "tags": [
      "jackknife",
      "statistics"
    ],
    "description": "Support for ensemble file format and arithmetic using jackknife/bootstrap propagation of errors",
    "license": "BSD3",
    "web": "https://github.com/JeffersonLab/ensem"
  },
  {
    "name": "basic2d",
    "url": "https://github.com/nim-lang/basic2d",
    "method": "git",
    "tags": [
      "deprecated",
      "vector",
      "stdlib",
      "library"
    ],
    "description": "Deprecated module for vector/matrices operations.",
    "license": "MIT",
    "web": "https://github.com/nim-lang/basic2d"
  },
  {
    "name": "basic3d",
    "url": "https://github.com/nim-lang/basic3d",
    "method": "git",
    "tags": [
      "deprecated",
      "vector",
      "stdlib",
      "library"
    ],
    "description": "Deprecated module for vector/matrices operations.",
    "license": "MIT",
    "web": "https://github.com/nim-lang/basic3d"
  },
  {
    "name": "shiori",
    "url": "https://github.com/Narazaka/shiori-nim",
    "method": "git",
    "tags": [
      "ukagaka",
      "shiori",
      "protocol"
    ],
    "description": "SHIORI Protocol Parser/Builder",
    "license": "MIT",
    "web": "https://github.com/Narazaka/shiori-nim"
  },
  {
    "name": "shioridll",
    "url": "https://github.com/Narazaka/shioridll-nim",
    "method": "git",
    "tags": [
      "shiori",
      "ukagaka"
    ],
    "description": "The SHIORI DLL interface",
    "license": "MIT",
    "web": "https://github.com/Narazaka/shioridll-nim"
  },
  {
    "name": "httpauth",
    "url": "https://github.com/FedericoCeratto/nim-httpauth",
    "method": "git",
    "tags": [
      "http",
      "authentication",
      "authorization",
      "library",
      "security"
    ],
    "description": "HTTP Authentication and Authorization",
    "license": "LGPLv3",
    "web": "https://github.com/FedericoCeratto/nim-httpauth"
  },
  {
    "name": "cbor",
    "url": "https://git.sr.ht/~ehmry/nim_cbor",
    "method": "git",
    "tags": [
      "library",
      "cbor",
      "binary",
      "encoding"
    ],
    "description": "Concise Binary Object Representation decoder (RFC7049).",
    "license": "MIT",
    "web": "https://git.sr.ht/~ehmry/nim_cbor"
  },
  {
    "name": "base58",
    "url": "https://git.sr.ht/~ehmry/nim_base58",
    "method": "git",
    "tags": [
      "base58",
      "bitcoin",
      "cryptonote",
      "monero",
      "encoding",
      "library"
    ],
    "description": "Base58 encoders and decoders for Bitcoin and CryptoNote addresses.",
    "license": "MIT",
    "web": "https://git.sr.ht/~ehmry/nim_base58"
  },
  {
    "name": "webdriver",
    "url": "https://github.com/dom96/webdriver",
    "method": "git",
    "tags": [
      "webdriver",
      "selenium",
      "library",
      "firefox"
    ],
    "description": "Implementation of the WebDriver w3c spec.",
    "license": "MIT",
    "web": "https://github.com/dom96/webdriver"
  },
  {
    "name": "interfaced",
    "url": "https://github.com/andreaferretti/interfaced",
    "method": "git",
    "tags": [
      "interface"
    ],
    "description": "Go-like interfaces",
    "license": "Apache License 2.0",
    "web": "https://github.com/andreaferretti/interfaced"
  },
  {
    "name": "vla",
    "url": "https://github.com/bpr/vla",
    "method": "git",
    "tags": [
      "vla",
      "alloca"
    ],
    "description": "Variable length arrays for Nim",
    "license": "MIT",
    "web": "https://github.com/bpr/vla"
  },
  {
    "name": "metatools",
    "url": "https://github.com/jxy/metatools",
    "method": "git",
    "tags": [
      "macros",
      "metaprogramming"
    ],
    "description": "Metaprogramming tools for Nim",
    "license": "MIT",
    "web": "https://github.com/jxy/metatools"
  },
  {
    "name": "pdcurses",
    "url": "https://github.com/lcrees/pdcurses",
    "method": "git",
    "tags": [
      "pdcurses",
      "curses",
      "console",
      "gui"
    ],
    "description": "Nim wrapper for PDCurses",
    "license": "MIT",
    "web": "https://github.com/lcrees/pdcurses"
  },
  {
    "name": "libuv",
    "url": "https://github.com/lcrees/libuv",
    "method": "git",
    "tags": [
      "libuv",
      "wrapper",
      "node",
      "networking"
    ],
    "description": "libuv bindings for Nim",
    "license": "MIT",
    "web": "https://github.com/lcrees/libuv"
  },
  {
    "name": "romans",
    "url": "https://github.com/lcrees/romans",
    "method": "git",
    "tags": [
      "roman",
      "numerals"
    ],
    "description": "Conversion between integers and Roman numerals",
    "license": "MIT",
    "web": "https://github.com/lcrees/romans"
  },
  {
    "name": "simpleAST",
    "url": "https://github.com/lguzzon-NIM/simpleAST",
    "method": "git",
    "tags": [
      "ast"
    ],
    "description": "Simple AST in NIM",
    "license": "MIT",
    "web": "https://github.com/lguzzon-NIM/simpleAST"
  },
  {
    "name": "timerpool",
    "url": "https://github.com/mikra01/timerpool/",
    "method": "git",
    "tags": [
      "timer",
      "pool",
      "events",
      "thread"
    ],
    "description": "threadsafe timerpool implementation for event purpose",
    "license": "MIT",
    "web": "https://github.com/mikra01/timerpool"
  },
  {
    "name": "zero_functional",
    "url": "https://github.com/zero-functional/zero-functional",
    "method": "git",
    "tags": [
      "functional",
      "dsl",
      "chaining",
      "seq"
    ],
    "description": "A library providing zero-cost chaining for functional abstractions in Nim",
    "license": "MIT",
    "web": "https://github.com/zero-functional/zero-functional"
  },
  {
    "name": "ormin",
    "url": "https://github.com/Araq/ormin",
    "method": "git",
    "tags": [
      "ORM",
      "SQL",
      "db",
      "database"
    ],
    "description": "Prepared SQL statement generator. A lightweight ORM.",
    "license": "MIT",
    "web": "https://github.com/Araq/ormin"
  },
  {
    "name": "karax",
    "url": "https://github.com/pragmagic/karax",
    "method": "git",
    "tags": [
      "browser",
      "DOM",
      "virtual-DOM",
      "UI"
    ],
    "description": "Karax is a framework for developing single page applications in Nim.",
    "license": "MIT",
    "web": "https://github.com/pragmagic/karax"
  },
  {
    "name": "cascade",
    "url": "https://github.com/citycide/cascade",
    "method": "git",
    "tags": [
      "macro",
      "cascade",
      "operator",
      "dart",
      "with"
    ],
    "description": "Method & assignment cascades for Nim, inspired by Smalltalk & Dart.",
    "license": "MIT",
    "web": "https://github.com/citycide/cascade"
  },
  {
    "name": "chrono",
    "url": "https://github.com/treeform/chrono",
    "method": "git",
    "tags": [
      "library",
      "timestamp",
      "calendar",
      "timezone"
    ],
    "description": "Calendars, Timestamps and Timezones utilities.",
    "license": "MIT",
    "web": "https://github.com/treeform/chrono"
  },
  {
    "name": "dbschema",
    "url": "https://github.com/vegansk/dbschema",
    "method": "git",
    "tags": [
      "library",
      "database",
      "db"
    ],
    "description": "Database schema migration library for Nim language.",
    "license": "MIT",
    "web": "https://github.com/vegansk/dbschema"
  },
  {
    "name": "gentabs",
    "url": "https://github.com/lcrees/gentabs",
    "method": "git",
    "tags": [
      "table",
      "string",
      "key",
      "value"
    ],
    "description": "Efficient hash table that is a key-value mapping (removed from stdlib)",
    "license": "MIT",
    "web": "https://github.com/lcrees/gentabs"
  },
  {
    "name": "libgraph",
    "url": "https://github.com/Mnenmenth/libgraphnim",
    "method": "git",
    "tags": [
      "graph",
      "math",
      "conversion",
      "pixels",
      "coordinates"
    ],
    "description": "Converts 2D linear graph coordinates to pixels on screen",
    "license": "MIT",
    "web": "https://github.com/Mnenmenth/libgraphnim"
  },
  {
    "name": "polynumeric",
    "url": "https://github.com/Vindaar/polynumeric",
    "method": "git",
    "tags": [
      "polynomial",
      "numeric"
    ],
    "description": "Polynomial operations",
    "license": "MIT",
    "web": "https://github.com/Vindaar/polynumeric"
  },
  {
    "name": "unicodedb",
    "url": "https://github.com/nitely/nim-unicodedb",
    "method": "git",
    "tags": [
      "unicode",
      "UCD",
      "unicodedata"
    ],
    "description": "Unicode Character Database (UCD) access for Nim",
    "license": "MIT",
    "web": "https://github.com/nitely/nim-unicodedb"
  },
  {
    "name": "normalize",
    "url": "https://github.com/nitely/nim-normalize",
    "method": "git",
    "tags": [
      "unicode",
      "normalization",
      "nfc",
      "nfd"
    ],
    "description": "Unicode normalization forms (tr15)",
    "license": "MIT",
    "web": "https://github.com/nitely/nim-normalize"
  },
  {
    "name": "nico",
    "url": "https://github.com/ftsf/nico",
    "method": "git",
    "tags": [
      "pico-8",
      "game",
      "library",
      "ludum",
      "dare"
    ],
    "description": "Nico game engine",
    "license": "MIT",
    "web": "https://github.com/ftsf/nico"
  },
  {
    "name": "os_files",
    "url": "https://github.com/tormund/os_files",
    "method": "git",
    "tags": [
      "dialogs",
      "file",
      "icon"
    ],
    "description": "Crossplatform (x11, windows, osx) native file dialogs; sytem file/folder icons in any resolution; open file with default application",
    "license": "MIT",
    "web": "https://github.com/tormund/os_files"
  },
  {
    "name": "sprymicro",
    "url": "https://github.com/gokr/sprymicro",
    "method": "git",
    "tags": [
      "spry",
      "demo"
    ],
    "description": "Small demo Spry interpreters",
    "license": "MIT",
    "web": "https://github.com/gokr/sprymicro"
  },
  {
    "name": "spryvm",
    "url": "https://github.com/gokr/spryvm",
    "method": "git",
    "tags": [
      "interpreter",
      "language",
      "spry"
    ],
    "description": "Homoiconic dynamic language interpreter in Nim",
    "license": "MIT",
    "web": "https://github.com/gokr/spryvm"
  },
  {
    "name": "netpbm",
    "url": "https://github.com/barcharcraz/nim-netpbm",
    "method": "git",
    "tags": [
      "pbm",
      "image",
      "wrapper",
      "netpbm"
    ],
    "description": "Wrapper for libnetpbm",
    "license": "MIT",
    "web": "https://github.com/barcharcraz/nim-netpbm"
  },
  {
    "name": "nimgen",
    "url": "https://github.com/genotrance/nimgen",
    "method": "git",
    "tags": [
      "c2nim",
      "library",
      "wrapper",
      "c",
      "c++"
    ],
    "description": "C2nim helper to simplify and automate wrapping C libraries",
    "license": "MIT",
    "web": "https://github.com/genotrance/nimgen"
  },
  {
    "name": "sksbox",
    "url": "https://github.com/Skrylar/sksbox",
    "method": "git",
    "tags": [
      "sbox",
      "binary",
      "binaryformat",
      "nothings",
      "container"
    ],
    "description": "A native-nim implementaton of the sBOX generic container format.",
    "license": "MIT",
    "web": "https://github.com/Skrylar/sksbox"
  },
  {
    "name": "avbin",
    "url": "https://github.com/Vladar4/avbin",
    "method": "git",
    "tags": [
      "audio",
      "video",
      "media",
      "library",
      "wrapper"
    ],
    "description": "Wrapper of the AVbin library for the Nim language.",
    "license": "LGPL",
    "web": "https://github.com/Vladar4/avbin"
  },
  {
    "name": "fsm",
    "url": "https://github.com/ba0f3/fsm.nim",
    "method": "git",
    "tags": [
      "fsm",
      "finite",
      "state",
      "machine"
    ],
    "description": "A simple finite-state machine for @nim-lang",
    "license": "MIT",
    "web": "https://github.com/ba0f3/fsm.nim"
  },
  {
    "name": "timezones",
    "url": "https://github.com/GULPF/timezones",
    "method": "git",
    "tags": [
      "timezone",
      "time",
      "tzdata"
    ],
    "description": "Timezone library compatible with the standard library. ",
    "license": "MIT",
    "web": "https://github.com/GULPF/timezones"
  },
  {
    "name": "ndf",
    "url": "https://github.com/rustomax/ndf",
    "method": "git",
    "tags": [
      "app",
      "binary",
      "duplicates",
      "utility",
      "filesystem"
    ],
    "description": "Duplicate files finder",
    "license": "MIT",
    "web": "https://github.com/rustomax/ndf"
  },
  {
    "name": "unicodeplus",
    "url": "https://github.com/nitely/nim-unicodeplus",
    "method": "git",
    "tags": [
      "unicode",
      "isdigit",
      "isalpha"
    ],
    "description": "Common unicode operations",
    "license": "MIT",
    "web": "https://github.com/nitely/nim-unicodeplus"
  },
  {
    "name": "libsvm",
    "url": "https://github.com/genotrance/libsvm",
    "method": "git",
    "tags": [
      "scientific",
      "svm",
      "vector"
    ],
    "description": "libsvm wrapper for Nim",
    "license": "MIT",
    "web": "https://github.com/genotrance/libsvm"
  },
  {
    "name": "lilt",
    "url": "https://github.com/quelklef/lilt",
    "method": "git",
    "tags": [
      "language",
      "parser",
      "parsing"
    ],
    "description": "Parsing language",
    "license": "MIT",
    "web": "https://github.com/quelklef/lilt"
  },
  {
    "name": "shiori_charset_convert",
    "url": "https://github.com/Narazaka/shiori_charset_convert-nim",
    "method": "git",
    "tags": [
      "shiori",
      "ukagaka"
    ],
    "description": "The SHIORI Message charset convert utility",
    "license": "MIT",
    "web": "https://github.com/Narazaka/shiori_charset_convert-nim"
  },
  {
    "name": "grafanim",
    "url": "https://github.com/jamesalbert/grafanim",
    "method": "git",
    "tags": [
      "library",
      "grafana",
      "dashboards"
    ],
    "description": "Grafana module for Nim",
    "license": "GPL",
    "web": "https://github.com/jamesalbert/grafanim"
  },
  {
    "name": "nimpy",
    "url": "https://github.com/yglukhov/nimpy",
    "method": "git",
    "tags": [
      "python",
      "bridge"
    ],
    "description": "Nim - Python bridge",
    "license": "MIT",
    "web": "https://github.com/yglukhov/nimpy"
  },
  {
    "name": "simple_graph",
    "url": "https://github.com/erhlee-bird/simple_graph",
    "method": "git",
    "tags": [
      "datastructures",
      "library"
    ],
    "description": "Simple Graph Library",
    "license": "MIT",
    "web": "https://github.com/erhlee-bird/simple_graph"
  },
  {
    "name": "controlStructures",
    "url": "https://github.com/TakeYourFreedom/Additional-Control-Structures-for-Nim",
    "method": "git",
    "tags": [
      "library",
      "control",
      "structure"
    ],
    "description": "Additional control structures",
    "license": "MIT",
    "web": "http://htmlpreview.github.io/?https://github.com/TakeYourFreedom/Additional-Control-Structures-for-Nim/blob/master/controlStructures.html"
  },
  {
    "name": "notetxt",
    "url": "https://github.com/mrshu/nim-notetxt",
    "method": "git",
    "tags": [
      "notetxt,",
      "note",
      "taking"
    ],
    "description": "A library that implements the note.txt specification for note taking.",
    "license": "MIT",
    "web": "https://github.com/mrshu/nim-notetxt"
  },
  {
    "name": "breeze",
    "url": "https://github.com/alehander42/breeze",
    "method": "git",
    "tags": [
      "dsl",
      "macro",
      "metaprogramming"
    ],
    "description": "A dsl for writing macros in Nim",
    "license": "MIT",
    "web": "https://github.com/alehander42/breeze"
  },
  {
    "name": "joyent_http_parser",
    "url": "https://github.com/nim-lang/joyent_http_parser",
    "method": "git",
    "tags": [
      "wrapper",
      "library",
      "parsing"
    ],
    "description": "Wrapper for high performance HTTP parsing library.",
    "license": "MIT",
    "web": "https://github.com/nim-lang/joyent_http_parser"
  },
  {
    "name": "libsvm_legacy",
    "url": "https://github.com/nim-lang/libsvm_legacy",
    "method": "git",
    "tags": [
      "wrapper",
      "library",
      "scientific"
    ],
    "description": "Wrapper for libsvm.",
    "license": "MIT",
    "web": "https://github.com/nim-lang/libsvm_legacy"
  },
  {
    "name": "clblast",
    "url": "https://github.com/numforge/nim-clblast",
    "method": "git",
    "tags": [
      "BLAS",
      "linear",
      "algebra",
      "vector",
      "matrix",
      "opencl",
      "high",
      "performance",
      "computing",
      "GPU",
      "wrapper"
    ],
    "description": "Wrapper for CLBlast, an OpenCL BLAS library",
    "license": "Apache License 2.0",
    "web": "https://github.com/numforge/nim-clblast"
  },
  {
    "name": "nimp5",
    "url": "https://github.com/Foldover/nim-p5",
    "method": "git",
    "tags": [
      "p5",
      "javascript",
      "creative",
      "coding",
      "processing",
      "library"
    ],
    "description": "Nim bindings for p5.js.",
    "license": "MIT",
    "web": "https://github.com/Foldover/nim-p5"
  },
  {
    "name": "names",
    "url": "https://github.com/pragmagic/names",
    "method": "git",
    "tags": [
      "strings"
    ],
    "description": "String interning library",
    "license": "MIT",
    "web": "https://github.com/pragmagic/names"
  },
  {
    "name": "sha1ext",
    "url": "https://github.com/CORDEA/sha1ext",
    "method": "git",
    "tags": [
      "sha1",
      "extension"
    ],
    "description": "std / sha1 extension",
    "license": "Apache License 2.0",
    "web": "https://github.com/CORDEA/sha1ext"
  },
  {
    "name": "libsha",
    "url": "https://github.com/forlan-ua/nim-libsha",
    "method": "git",
    "tags": [
      "sha1",
      "sha224",
      "sha256",
      "sha384",
      "sha512"
    ],
    "description": "Sha1 and Sha2 implementations",
    "license": "MIT",
    "web": "https://github.com/forlan-ua/nim-libsha"
  },
  {
    "name": "pwned",
    "url": "https://github.com/dom96/pwned",
    "method": "git",
    "tags": [
      "application",
      "passwords",
      "security",
      "binary"
    ],
    "description": "A client for the Pwned passwords API.",
    "license": "MIT",
    "web": "https://github.com/dom96/pwned"
  },
  {
    "name": "suffer",
    "url": "https://github.com/emekoi/suffer",
    "method": "git",
    "tags": [
      "graphics",
      "font",
      "software"
    ],
    "description": "a nim library for drawing 2d shapes, text, and images to 32bit software pixel buffers",
    "license": "MIT",
    "web": "https://github.com/emekoi/suffer"
  },
  {
    "name": "metric",
    "url": "https://github.com/mjendrusch/metric",
    "method": "git",
    "tags": [
      "library",
      "units",
      "scientific",
      "dimensional-analysis"
    ],
    "description": "Dimensionful types and dimensional analysis.",
    "license": "MIT",
    "web": "https://github.com/mjendrusch/metric"
  },
  {
    "name": "useragents",
    "url": "https://github.com/treeform/useragents",
    "method": "git",
    "tags": [
      "library",
      "useragent"
    ],
    "description": "User Agent parser for nim.",
    "license": "MIT",
    "web": "https://github.com/treeform/useragents"
  },
  {
    "name": "nimna",
    "url": "https://github.com/mjendrusch/nimna",
    "method": "git",
    "tags": [
      "library",
      "nucleic-acid-folding",
      "scientific",
      "biology"
    ],
    "description": "Nucleic acid folding and design.",
    "license": "MIT",
    "web": "https://github.com/mjendrusch/nimna"
  },
  {
    "name": "bencode",
    "url": "https://github.com/FedericoCeratto/nim-bencode",
    "method": "git",
    "tags": [
      "library",
      "bencode"
    ],
    "description": "Bencode serialization/deserialization library",
    "license": "LGPLv3",
    "web": "https://github.com/FedericoCeratto/nim-bencode"
  },
  {
    "name": "i3ipc",
    "url": "https://github.com/FedericoCeratto/nim-i3ipc",
    "method": "git",
    "tags": [
      "library",
      "i3"
    ],
    "description": "i3 IPC client library",
    "license": "LGPLv3",
    "web": "https://github.com/FedericoCeratto/nim-i3ipc"
  },
  {
    "name": "chroma",
    "url": "https://github.com/treeform/chroma",
    "method": "git",
    "tags": [
      "colors",
      "cmyk",
      "hsl",
      "hsv"
    ],
    "description": "Everything you want to do with colors.",
    "license": "MIT",
    "web": "https://github.com/treeform/chroma"
  },
  {
    "name": "nimrax",
    "url": "https://github.com/genotrance/nimrax",
    "method": "git",
    "tags": [
      "rax",
      "radix",
      "tree",
      "data",
      "structure"
    ],
    "description": "Radix tree wrapper for Nim",
    "license": "MIT",
    "web": "https://github.com/genotrance/nimrax"
  },
  {
    "name": "nimbass",
    "url": "https://github.com/genotrance/nimbass",
    "method": "git",
    "tags": [
      "bass",
      "audio",
      "wrapper"
    ],
    "description": "Bass wrapper for Nim",
    "license": "MIT",
    "web": "https://github.com/genotrance/nimbass"
  },
  {
    "name": "nimkerberos",
    "url": "https://github.com/genotrance/nimkerberos",
    "method": "git",
    "tags": [
      "kerberos",
      "ntlm",
      "authentication",
      "auth",
      "sspi"
    ],
    "description": "WinKerberos wrapper for Nim",
    "license": "MIT",
    "web": "https://github.com/genotrance/nimkerberos"
  },
  {
    "name": "nimssh2",
    "url": "https://github.com/genotrance/nimssh2",
    "method": "git",
    "tags": [
      "ssh",
      "library",
      "wrapper"
    ],
    "description": "libssh2 wrapper for Nim",
    "license": "MIT",
    "web": "https://github.com/genotrance/nimssh2"
  },
  {
    "name": "nimssl",
    "url": "https://github.com/genotrance/nimssl",
    "method": "git",
    "tags": [
      "openssl",
      "sha",
      "sha1",
      "hash",
      "sha256",
      "sha512"
    ],
    "description": "OpenSSL wrapper for Nim",
    "license": "MIT",
    "web": "https://github.com/genotrance/nimssl"
  },
  {
    "name": "snip",
    "url": "https://github.com/genotrance/snip",
    "method": "git",
    "tags": [
      "console",
      "editor",
      "text",
      "cli"
    ],
    "description": "Text editor to speed up testing code snippets",
    "license": "MIT",
    "web": "https://github.com/genotrance/snip"
  },
  {
    "name": "moduleinit",
    "url": "https://github.com/skunkiferous/moduleinit",
    "method": "git",
    "tags": [
      "library",
      "parallelism",
      "threads"
    ],
    "description": "Nim module/thread initialisation ordering library",
    "license": "MIT",
    "web": "https://github.com/skunkiferous/moduleinit"
  },
  {
    "name": "mofuw",
    "url": "https://github.com/2vg/mofuw",
    "method": "git",
    "tags": [
      "web",
      "http",
      "framework",
      "abandoned"
    ],
    "description": "mofuw is *MO*re *F*aster, *U*ltra *W*ebserver",
    "license": "MIT",
    "web": "https://github.com/2vg/mofuw"
  },
  {
    "name": "scnim",
    "url": "https://github.com/capocasa/scnim",
    "method": "git",
    "tags": [
      "music",
      "synthesizer",
      "realtime",
      "supercollider",
      "ugen",
      "plugin",
      "binding",
      "audio"
    ],
    "description": "Develop SuperCollider UGens in Nim",
    "license": "MIT",
    "web": "https://github.com/capocasa/scnim"
  },
  {
    "name": "nimgl",
    "url": "https://github.com/nimgl/nimgl",
    "method": "git",
    "tags": [
      "glfw",
      "imgui",
      "opengl",
      "bindings",
      "gl",
      "graphics"
    ],
    "description": "Nim Game Library",
    "license": "MIT",
    "web": "https://github.com/lmariscal/nimgl"
  },
  {
    "name": "inim",
    "url": "https://github.com/inim-repl/INim",
    "method": "git",
    "tags": [
      "repl",
      "playground",
      "shell"
    ],
    "description": "Interactive Nim Shell",
    "license": "MIT",
    "web": "https://github.com/AndreiRegiani/INim"
  },
  {
    "name": "nimbigwig",
    "url": "https://github.com/genotrance/nimbigwig",
    "method": "git",
    "tags": [
      "bigwig",
      "bigbend",
      "genome"
    ],
    "description": "libBigWig wrapper for Nim",
    "license": "MIT",
    "web": "https://github.com/genotrance/nimbigwig"
  },
  {
    "name": "regex",
    "url": "https://github.com/nitely/nim-regex",
    "method": "git",
    "tags": [
      "regex"
    ],
    "description": "Linear time regex matching",
    "license": "MIT",
    "web": "https://github.com/nitely/nim-regex"
  },
  {
    "name": "tsundoku",
    "url": "https://github.com/FedericoCeratto/tsundoku",
    "method": "git",
    "tags": [
      "OPDS",
      "ebook",
      "server"
    ],
    "description": "Simple and lightweight OPDS ebook server",
    "license": "GPLv3",
    "web": "https://github.com/FedericoCeratto/tsundoku"
  },
  {
    "name": "nim_exodus",
    "url": "https://github.com/shinriyo/nim_exodus",
    "method": "git",
    "tags": [
      "web",
      "html",
      "template"
    ],
    "description": "Template generator for gester",
    "license": "MIT",
    "web": "https://github.com/shinriyo/nim_exodus"
  },
  {
    "name": "nimlibxlsxwriter",
    "url": "https://github.com/KeepCoolWithCoolidge/nimlibxlsxwriter",
    "method": "git",
    "tags": [
      "Excel",
      "wrapper",
      "xlsx"
    ],
    "description": "libxslxwriter wrapper for Nim",
    "license": "MIT",
    "web": "https://github.com/KeepCoolWithCoolidge/nimlibxlsxwriter"
  },
  {
    "name": "nimclutter",
    "url": "https://github.com/KeepCoolWithCoolidge/nimclutter",
    "method": "git",
    "tags": [
      "clutter",
      "gtk",
      "gui"
    ],
    "description": "Nim bindings for Clutter toolkit.",
    "license": "LGPLv2.1",
    "web": "https://github.com/KeepCoolWithCoolidge/nimclutter"
  },
  {
    "name": "nimhdf5",
    "url": "https://github.com/Vindaar/nimhdf5",
    "method": "git",
    "tags": [
      "library",
      "wrapper",
      "binding",
      "libhdf5",
      "hdf5",
      "ndarray",
      "storage"
    ],
    "description": "Bindings for the HDF5 data format C library",
    "license": "MIT",
    "web": "https://github.com/Vindaar/nimhdf5"
  },
  {
    "name": "mpfit",
    "url": "https://github.com/Vindaar/nim-mpfit",
    "method": "git",
    "tags": [
      "library",
      "wrapper",
      "binding",
      "nonlinear",
      "least-squares",
      "fitting",
      "levenberg-marquardt",
      "regression"
    ],
    "description": "A wrapper for the cMPFIT non-linear least squares fitting library",
    "license": "MIT",
    "web": "https://github.com/Vindaar/nim-mpfit"
  },
  {
    "name": "nlopt",
    "url": "https://github.com/Vindaar/nimnlopt",
    "method": "git",
    "tags": [
      "library",
      "wrapper",
      "binding",
      "nonlinear-optimization"
    ],
    "description": "A wrapper for the non-linear optimization C library Nlopt",
    "license": "MIT",
    "web": "https://github.com/Vindaar/nimnlopt"
  },
  {
    "name": "itertools",
    "url": "https://github.com/narimiran/itertools",
    "method": "git",
    "tags": [
      "itertools",
      "iterutils",
      "python",
      "iter",
      "iterator",
      "iterators"
    ],
    "description": "Itertools for Nim",
    "license": "MIT",
    "web": "https://narimiran.github.io/itertools/"
  },
  {
    "name": "sorta",
    "url": "https://github.com/narimiran/sorta",
    "method": "git",
    "tags": [
      "sort",
      "sorted",
      "table",
      "sorted-table",
      "b-tree",
      "btree",
      "ordered"
    ],
    "description": "Sorted Tables for Nim, based on B-Trees",
    "license": "MIT",
    "web": "https://narimiran.github.io/sorta/"
  },
  {
    "name": "typelists",
    "url": "https://github.com/yglukhov/typelists",
    "method": "git",
    "tags": [
      "metaprogramming"
    ],
    "description": "Typelists in Nim",
    "license": "MIT",
    "web": "https://github.com/yglukhov/typelists"
  },
  {
    "name": "sol",
    "url": "https://github.com/davidgarland/sol",
    "method": "git",
    "tags": [
      "c99",
      "c11",
      "c",
      "vector",
      "simd",
      "avx",
      "avx2",
      "neon"
    ],
    "description": "A SIMD-accelerated vector library written in C99 with Nim bindings.",
    "license": "MIT",
    "web": "https://github.com/davidgarland/sol"
  },
  {
    "name": "simdX86",
    "url": "https://github.com/nimlibs/simdX86",
    "method": "git",
    "tags": [
      "simd"
    ],
    "description": "Wrappers for X86 SIMD intrinsics",
    "license": "MIT",
    "web": "https://github.com/nimlibs/simdX86"
  },
  {
    "name": "loopfusion",
    "url": "https://github.com/numforge/loopfusion",
    "method": "git",
    "tags": [
      "loop",
      "iterator",
      "zip",
      "forEach",
      "variadic"
    ],
    "description": "Loop efficiently over a variadic number of containers",
    "license": "MIT or Apache 2.0",
    "web": "https://github.com/numforge/loopfusion"
  },
  {
    "name": "tinamou",
    "url": "https://github.com/Double-oxygeN/tinamou",
    "method": "git",
    "tags": [
      "game",
      "sdl2"
    ],
    "description": "Game Library in Nim with SDL2",
    "license": "MIT",
    "web": "https://github.com/Double-oxygeN/tinamou"
  },
  {
    "name": "cittadino",
    "url": "https://github.com/makingspace/cittadino",
    "method": "git",
    "tags": [
      "pubsub",
      "stomp",
      "rabbitmq",
      "amqp"
    ],
    "description": "A simple PubSub framework using STOMP.",
    "license": "BSD2",
    "web": "https://github.com/makingspace/cittadino"
  },
  {
    "name": "consul",
    "url": "https://github.com/makingspace/nim_consul",
    "method": "git",
    "tags": [
      "consul"
    ],
    "description": "A simple interface to a running Consul agent.",
    "license": "BSD2",
    "web": "https://github.com/makingspace/nim_consul"
  },
  {
    "name": "keystone",
    "url": "https://github.com/6A/Keystone.nim",
    "method": "git",
    "tags": [
      "binding",
      "keystone",
      "asm",
      "assembler",
      "x86",
      "arm"
    ],
    "description": "Bindings to the Keystone Assembler.",
    "license": "MIT",
    "web": "https://github.com/6A/Keystone.nim"
  },
  {
    "name": "units",
    "url": "https://github.com/Udiknedormin/NimUnits",
    "method": "git",
    "tags": [
      "library",
      "pure",
      "units",
      "physics",
      "science",
      "documentation",
      "safety"
    ],
    "description": " Statically-typed quantity units.",
    "license": "MIT",
    "web": "https://github.com/Udiknedormin/NimUnits"
  },
  {
    "name": "ast_pattern_matching",
    "url": "https://github.com/krux02/ast-pattern-matching",
    "method": "git",
    "tags": [
      "macros",
      "pattern-matching",
      "ast"
    ],
    "description": "a general ast pattern matching library with a focus on correctness and good error messages",
    "license": "MIT",
    "web": "https://github.com/krux02/ast-pattern-matching"
  },
  {
    "name": "tissue",
    "url": "https://github.com/genotrance/tissue",
    "method": "git",
    "tags": [
      "github",
      "issue",
      "debug",
      "test",
      "testament"
    ],
    "description": "Test failing snippets from Nim's issues",
    "license": "MIT",
    "web": "https://github.com/genotrance/tissue"
  },
  {
    "name": "sphincs",
    "url": "https://git.sr.ht/~ehmry/nim_sphincs",
    "method": "git",
    "tags": [
      "crypto",
      "pqcrypto",
      "signing"
    ],
    "description": "SPHINCS⁺ stateless hash-based signature scheme",
    "license": "MIT",
    "web": "https://git.sr.ht/~ehmry/nim_sphincs"
  },
  {
    "name": "nimpb",
    "url": "https://github.com/oswjk/nimpb",
    "method": "git",
    "tags": [
      "serialization",
      "protocol-buffers",
      "protobuf",
      "library"
    ],
    "description": "A Protocol Buffers library for Nim",
    "license": "MIT",
    "web": "https://github.com/oswjk/nimpb"
  },
  {
    "name": "nimpb_protoc",
    "url": "https://github.com/oswjk/nimpb_protoc",
    "method": "git",
    "tags": [
      "serialization",
      "protocol-buffers",
      "protobuf"
    ],
    "description": "Protocol Buffers compiler support package for nimpb",
    "license": "MIT",
    "web": "https://github.com/oswjk/nimpb_protoc"
  },
  {
    "name": "strunicode",
    "url": "https://github.com/nitely/nim-strunicode",
    "method": "git",
    "tags": [
      "string",
      "unicode",
      "grapheme"
    ],
    "description": "Swift-like unicode string handling",
    "license": "MIT",
    "web": "https://github.com/nitely/nim-strunicode"
  },
  {
    "name": "turn_based_game",
    "url": "https://github.com/JohnAD/turn_based_game",
    "method": "git",
    "tags": [
      "rules-engine",
      "game",
      "turn-based"
    ],
    "description": "Game rules engine for simulating or playing turn-based games",
    "license": "MIT",
    "web": "https://github.com/JohnAD/turn_based_game/wiki"
  },
  {
    "name": "negamax",
    "url": "https://github.com/JohnAD/negamax",
    "method": "git",
    "tags": [
      "negamax",
      "minimax",
      "game",
      "ai",
      "turn-based"
    ],
    "description": "Negamax AI search-tree algorithm for two player games",
    "license": "MIT",
    "web": "https://github.com/JohnAD/negamax"
  },
  {
    "name": "translation",
    "url": "https://github.com/juancarlospaco/nim-tinyslation",
    "method": "git",
    "tags": [
      "translation",
      "tinyslation",
      "api",
      "strings",
      "minimalism"
    ],
    "description": "Text string translation from free online crowdsourced API. Tinyslation a tiny translation.",
    "license": "LGPLv3",
    "web": "https://github.com/juancarlospaco/nim-tinyslation"
  },
  {
    "name": "magic",
    "url": "https://github.com/xmonader/nim-magic",
    "method": "git",
    "tags": [
      "libmagic",
      "magic",
      "guessfile"
    ],
    "description": "libmagic for nim",
    "license": "MIT",
    "web": "https://github.com/xmonader/nim-magic"
  },
  {
    "name": "configparser",
    "url": "https://github.com/xmonader/nim-configparser",
    "method": "git",
    "tags": [
      "configparser",
      "ini",
      "parser"
    ],
    "description": "pure Ini configurations parser",
    "license": "MIT",
    "web": "https://github.com/xmonader/nim-configparser"
  },
  {
    "name": "random_font_color",
    "url": "https://github.com/juancarlospaco/nim-random-font-color",
    "method": "git",
    "tags": [
      "fonts",
      "colors",
      "pastel",
      "design",
      "random"
    ],
    "description": "Random curated Fonts and pastel Colors for your UI/UX design, design for non-designers.",
    "license": "LGPLv3",
    "web": "https://github.com/juancarlospaco/nim-random-font-color"
  },
  {
    "name": "bytes2human",
    "url": "https://github.com/juancarlospaco/nim-bytes2human",
    "method": "git",
    "tags": [
      "bytes",
      "human",
      "minimalism",
      "size"
    ],
    "description": "Convert bytes to kilobytes, megabytes, gigabytes, etc.",
    "license": "LGPLv3",
    "web": "https://github.com/juancarlospaco/nim-bytes2human"
  },
  {
    "name": "nimhttpd",
    "url": "https://github.com/h3rald/nimhttpd",
    "method": "git",
    "tags": [
      "web-server",
      "static-file-server",
      "server",
      "http"
    ],
    "description": "A tiny static file web server.",
    "license": "MIT",
    "web": "https://github.com/h3rald/nimhttpd"
  },
  {
    "name": "crc32",
    "url": "https://github.com/juancarlospaco/nim-crc32",
    "method": "git",
    "tags": [
      "crc32",
      "checksum",
      "minimalism"
    ],
    "description": "CRC32, 2 proc, copied from RosettaCode.",
    "license": "MIT",
    "web": "https://github.com/juancarlospaco/nim-crc32"
  },
  {
    "name": "httpbeast",
    "url": "https://github.com/dom96/httpbeast",
    "method": "git",
    "tags": [
      "http",
      "server",
      "parallel",
      "linux",
      "unix"
    ],
    "description": "A performant and scalable HTTP server.",
    "license": "MIT",
    "web": "https://github.com/dom96/httpbeast"
  },
  {
    "name": "datetime2human",
    "url": "https://github.com/juancarlospaco/nim-datetime2human",
    "method": "git",
    "tags": [
      "date",
      "time",
      "datetime",
      "ISO-8601",
      "human",
      "minimalism"
    ],
    "description": "Human friendly DateTime string representations, seconds to millenniums.",
    "license": "LGPLv3",
    "web": "https://github.com/juancarlospaco/nim-datetime2human"
  },
  {
    "name": "sass",
    "url": "https://github.com/dom96/sass",
    "method": "git",
    "tags": [
      "css",
      "compiler",
      "wrapper",
      "library",
      "scss",
      "web"
    ],
    "description": "A wrapper for the libsass library.",
    "license": "MIT",
    "web": "https://github.com/dom96/sass"
  },
  {
    "name": "osutil",
    "url": "https://github.com/juancarlospaco/nim-osutil",
    "method": "git",
    "tags": [
      "utils",
      "helpers",
      "minimalism",
      "process",
      "mobile",
      "battery"
    ],
    "description": "OS Utils for Nim, simple tiny but useful procs for OS. Turn Display OFF and set Process Name.",
    "license": "LGPLv3",
    "web": "https://github.com/juancarlospaco/nim-osutil"
  },
  {
    "name": "binance",
    "url": "https://github.com/Imperator26/binance",
    "method": "git",
    "tags": [
      "library",
      "api",
      "binance"
    ],
    "description": "A Nim library to access the Binance API.",
    "license": "Apache License 2.0",
    "web": "https://github.com/Imperator26/binance"
  },
  {
    "name": "jdec",
    "tags": [
      "json",
      "marshal",
      "helper",
      "utils"
    ],
    "method": "git",
    "license": "MIT",
    "web": "https://github.com/diegogub/jdec",
    "url": "https://github.com/diegogub/jdec",
    "description": "Flexible JSON manshal/unmarshal library for nim"
  },
  {
    "name": "nimsnappyc",
    "url": "https://github.com/NimCompression/nimsnappyc",
    "method": "git",
    "tags": [
      "snappy",
      "compression",
      "wrapper",
      "library"
    ],
    "description": "Wrapper for the Snappy-C compression library",
    "license": "MIT",
    "web": "https://github.com/NimCompression/nimsnappyc"
  },
  {
    "name": "websitecreator",
    "alias": "nimwc"
  },
  {
    "name": "nimwc",
    "url": "https://github.com/ThomasTJdev/nim_websitecreator",
    "method": "git",
    "tags": [
      "website",
      "webpage",
      "blog",
      "binary"
    ],
    "description": "A website management tool. Run the file and access your webpage.",
    "license": "PPL",
    "web": "https://nimwc.org/"
  },
  {
    "name": "shaname",
    "url": "https://github.com/Torro/nimble-packages?subdir=shaname",
    "method": "git",
    "tags": [
      "sha1",
      "command-line",
      "utilities"
    ],
    "description": "Rename files to their sha1sums",
    "license": "BSD",
    "web": "https://github.com/Torro/nimble-packages/tree/master/shaname"
  },
  {
    "name": "about",
    "url": "https://github.com/aleandros/about",
    "method": "git",
    "tags": [
      "cli",
      "tool"
    ],
    "description": "Executable for finding information about programs in PATH",
    "license": "MIT",
    "web": "https://github.com/aleandros/about"
  },
  {
    "name": "findtests",
    "url": "https://github.com/jackvandrunen/findtests",
    "method": "git",
    "tags": [
      "test",
      "tests",
      "unit-testing"
    ],
    "description": "A helper module for writing unit tests in Nim with nake or similar build system.",
    "license": "ISC",
    "web": "https://github.com/jackvandrunen/findtests"
  },
  {
    "name": "packedjson",
    "url": "https://github.com/Araq/packedjson",
    "method": "git",
    "tags": [
      "json"
    ],
    "description": "packedjson is an alternative Nim implementation for JSON. The JSON is essentially kept as a single string in order to save memory over a more traditional tree representation.",
    "license": "MIT",
    "web": "https://github.com/Araq/packedjson"
  },
  {
    "name": "unicode_numbers",
    "url": "https://github.com/Aearnus/unicode_numbers",
    "method": "git",
    "tags": [
      "library",
      "string",
      "format",
      "unicode"
    ],
    "description": "Converts a number into a specially formatted Unicode string",
    "license": "MIT",
    "web": "https://github.com/Aearnus/unicode_numbers"
  },
  {
    "name": "glob",
    "url": "https://github.com/citycide/glob",
    "method": "git",
    "tags": [
      "glob",
      "pattern",
      "match",
      "walk",
      "filesystem",
      "pure"
    ],
    "description": "Pure library for matching file paths against Unix style glob patterns.",
    "license": "MIT",
    "web": "https://github.com/citycide/glob"
  },
  {
    "name": "lda",
    "url": "https://github.com/unicredit/lda",
    "method": "git",
    "tags": [
      "LDA",
      "topic-modeling",
      "text-clustering",
      "NLP"
    ],
    "description": "Latent Dirichlet Allocation",
    "license": "Apache License 2.0",
    "web": "https://github.com/unicredit/lda"
  },
  {
    "name": "mdevolve",
    "url": "https://github.com/jxy/MDevolve",
    "method": "git",
    "tags": [
      "MD",
      "integrator",
      "numerical",
      "evolution"
    ],
    "description": "Integrator framework for Molecular Dynamic evolutions",
    "license": "MIT",
    "web": "https://github.com/jxy/MDevolve"
  },
  {
    "name": "sctp",
    "url": "https://github.com/metacontainer/sctp.nim",
    "method": "git",
    "tags": [
      "sctp",
      "networking",
      "userspace"
    ],
    "description": "Userspace SCTP bindings",
    "license": "BSD",
    "web": "https://github.com/metacontainer/sctp.nim"
  },
  {
    "name": "sodium",
    "url": "https://github.com/zielmicha/libsodium.nim",
    "method": "git",
    "tags": [
      "crypto",
      "security",
      "sodium"
    ],
    "description": "High-level libsodium bindings",
    "license": "MIT",
    "web": "https://github.com/zielmicha/libsodium.nim"
  },
  {
    "name": "db_clickhouse",
    "url": "https://github.com/leonardoce/nim-clickhouse",
    "method": "git",
    "tags": [
      "wrapper",
      "database",
      "clickhouse"
    ],
    "description": "ClickHouse Nim interface",
    "license": "MIT",
    "web": "https://github.com/leonardoce/nim-clickhouse"
  },
  {
    "name": "webterminal",
    "url": "https://github.com/JohnAD/webterminal",
    "method": "git",
    "tags": [
      "javascript",
      "terminal",
      "tty"
    ],
    "description": "Very simple browser Javascript TTY web terminal",
    "license": "MIT",
    "web": "https://github.com/JohnAD/webterminal"
  },
  {
    "name": "hpack",
    "url": "https://github.com/nitely/nim-hpack",
    "method": "git",
    "tags": [
      "http2",
      "hpack"
    ],
    "description": "HPACK (Header Compression for HTTP/2)",
    "license": "MIT",
    "web": "https://github.com/nitely/nim-hpack"
  },
  {
    "name": "cobs",
    "url": "https://github.com/keyme/nim_cobs",
    "method": "git",
    "tags": [
      "serialization",
      "encoding",
      "wireline",
      "framing",
      "cobs"
    ],
    "description": "Consistent Overhead Byte Stuffing for Nim",
    "license": "MIT",
    "web": "https://github.com/keyme/nim_cobs"
  },
  {
    "name": "bitvec",
    "url": "https://github.com/keyme/nim_bitvec",
    "method": "git",
    "tags": [
      "serialization",
      "encoding",
      "wireline"
    ],
    "description": "Extensible bit vector integer encoding library",
    "license": "MIT",
    "web": "https://github.com/keyme/nim_bitvec"
  },
  {
    "name": "nimsvg",
    "url": "https://github.com/bluenote10/NimSvg",
    "method": "git",
    "tags": [
      "svg"
    ],
    "description": "Nim-based DSL allowing to generate SVG files and GIF animations.",
    "license": "MIT",
    "web": "https://github.com/bluenote10/NimSvg"
  },
  {
    "name": "validation",
    "url": "https://github.com/captainbland/nim-validation",
    "method": "git",
    "tags": [
      "validation",
      "library"
    ],
    "description": "Nim object validation using type field pragmas",
    "license": "GPLv3",
    "web": "https://github.com/captainbland/nim-validation"
  },
  {
    "name": "nimgraphviz",
    "url": "https://github.com/QuinnFreedman/nimgraphviz",
    "method": "git",
    "tags": [
      "graph",
      "viz",
      "graphviz",
      "dot",
      "pygraphviz"
    ],
    "description": "Nim bindings for the GraphViz tool and the DOT graph language",
    "license": "MIT",
    "web": "https://github.com/QuinnFreedman/nimgraphviz"
  },
  {
    "name": "fab",
    "url": "https://github.com/icyphox/fab",
    "method": "git",
    "tags": [
      "colors",
      "terminal",
      "formatting",
      "text",
      "fun"
    ],
    "description": "Print fabulously in your terminal",
    "license": "MIT",
    "web": "https://github.com/icyphox/fab"
  },
  {
    "name": "kdialog",
    "url": "https://github.com/juancarlospaco/nim-kdialog",
    "method": "git",
    "tags": [
      "kdialog",
      "qt5",
      "kde",
      "gui",
      "easy",
      "qt"
    ],
    "description": "KDialog Qt5 Wrapper, easy API, KISS design",
    "license": "LGPLv3",
    "web": "https://github.com/juancarlospaco/nim-kdialog"
  },
  {
    "name": "nim7z",
    "url": "https://github.com/genotrance/nim7z",
    "method": "git",
    "tags": [
      "7zip",
      "7z",
      "extract",
      "archive"
    ],
    "description": "7z extraction for Nim",
    "license": "MIT",
    "web": "https://github.com/genotrance/nim7z"
  },
  {
    "name": "nimarchive",
    "url": "https://github.com/genotrance/nimarchive",
    "method": "git",
    "tags": [
      "7z",
      "zip",
      "tar",
      "rar",
      "gz",
      "libarchive",
      "compress",
      "extract",
      "archive"
    ],
    "description": "libarchive wrapper for Nim",
    "license": "MIT",
    "web": "https://github.com/genotrance/nimarchive"
  },
  {
    "name": "nimpcre",
    "url": "https://github.com/genotrance/nimpcre",
    "method": "git",
    "tags": [
      "pcre",
      "regex"
    ],
    "description": "PCRE wrapper for Nim",
    "license": "MIT",
    "web": "https://github.com/genotrance/nimpcre"
  },
  {
    "name": "nimdeps",
    "url": "https://github.com/genotrance/nimdeps",
    "method": "git",
    "tags": [
      "dependency",
      "bundle",
      "installer",
      "package"
    ],
    "description": "Nim library to bundle dependency files into executable",
    "license": "MIT",
    "web": "https://github.com/genotrance/nimdeps"
  },
  {
    "name": "intel_hex",
    "url": "https://github.com/keyme/nim_intel_hex",
    "method": "git",
    "tags": [
      "utils",
      "parsing",
      "hex"
    ],
    "description": "Intel hex file utility library",
    "license": "MIT",
    "web": "https://github.com/keyme/nim_intel_hex"
  },
  {
    "name": "nimha",
    "url": "https://github.com/ThomasTJdev/nim_homeassistant",
    "method": "git",
    "tags": [
      "smarthome",
      "automation",
      "mqtt",
      "xiaomi"
    ],
    "description": "Nim Home Assistant (NimHA) is a hub for combining multiple home automation devices and automating jobs",
    "license": "GPLv3",
    "web": "https://github.com/ThomasTJdev/nim_homeassistant"
  },
  {
    "name": "fmod",
    "url": "https://github.com/johnnovak/nim-fmod",
    "method": "git",
    "tags": [
      "library",
      "fmod",
      "audio",
      "game",
      "sound"
    ],
    "description": "Nim wrapper for the FMOD Low Level C API",
    "license": "MIT",
    "web": "https://github.com/johnnovak/nim-fmod"
  },
  {
    "name": "figures",
    "url": "https://github.com/lmariscal/figures",
    "method": "git",
    "tags": [
      "unicode",
      "cli",
      "figures"
    ],
    "description": "unicode symbols",
    "license": "MIT",
    "web": "https://github.com/lmariscal/figures"
  },
  {
    "name": "ur",
    "url": "https://github.com/JohnAD/ur",
    "method": "git",
    "tags": [
      "library",
      "universal",
      "result",
      "return"
    ],
    "description": "A Universal Result macro/object that normalizes the information returned from a procedure",
    "license": "MIT",
    "web": "https://github.com/JohnAD/ur",
    "doc": "https://github.com/JohnAD/ur/blob/master/docs/ur.rst"
  },
  {
    "name": "blosc",
    "url": "https://github.com/Skrylar/nblosc",
    "method": "git",
    "tags": [
      "blosc",
      "wrapper",
      "compression"
    ],
    "description": "Bit Shuffling Block Compressor (C-Blosc)",
    "license": "BSD",
    "web": "https://github.com/Skrylar/nblosc"
  },
  {
    "name": "fltk",
    "url": "https://github.com/Skrylar/nfltk",
    "method": "git",
    "tags": [
      "gui",
      "fltk",
      "wrapper",
      "c++"
    ],
    "description": "The Fast-Light Tool Kit",
    "license": "LGPL",
    "web": "https://github.com/Skrylar/nfltk"
  },
  {
    "name": "nim_cexc",
    "url": "https://github.com/metasyn/nim-cexc-splunk",
    "method": "git",
    "tags": [
      "splunk",
      "command",
      "cexc",
      "chunked"
    ],
    "description": "A simple chunked external protocol interface for Splunk custom search commands.",
    "license": "Apache2",
    "web": "https://github.com/metasyn/nim-cexc-splunk"
  },
  {
    "name": "nimclipboard",
    "url": "https://github.com/genotrance/nimclipboard",
    "method": "git",
    "tags": [
      "clipboard",
      "wrapper",
      "clip",
      "copy",
      "paste",
      "nimgen"
    ],
    "description": "Nim wrapper for libclipboard",
    "license": "MIT",
    "web": "https://github.com/genotrance/nimclipboard"
  },
  {
    "name": "skinterpolate",
    "url": "https://github.com/Skrylar/skInterpolate",
    "method": "git",
    "tags": [
      "interpolation",
      "animation"
    ],
    "description": "Interpolation routines for data and animation.",
    "license": "MIT",
    "web": "https://github.com/Skrylar/skInterpolate"
  },
  {
    "name": "nimspice",
    "url": "https://github.com/CodeDoes/nimspice",
    "method": "git",
    "tags": [
      "macro",
      "template",
      "class",
      "collection"
    ],
    "description": "A bunch of macros. sugar if you would",
    "license": "MIT",
    "web": "https://github.com/CodeDoes/nimspice"
  },
  {
    "name": "BN",
    "url": "https://github.com/MerosCrypto/BN",
    "method": "git",
    "tags": [
      "bignumber",
      "multiprecision",
      "imath"
    ],
    "description": "A Nim Wrapper of the imath BigNumber library.",
    "license": "MIT"
  },
  {
    "name": "nimbioseq",
    "url": "https://github.com/jhbadger/nimbioseq",
    "method": "git",
    "tags": [
      "bioinformatics",
      "fasta",
      "fastq"
    ],
    "description": "Nim Library for sequence (protein/nucleotide) bioinformatics",
    "license": "BSD-3",
    "web": "https://github.com/jhbadger/nimbioseq"
  },
  {
    "name": "subhook",
    "url": "https://github.com/ba0f3/subhook.nim",
    "method": "git",
    "tags": [
      "hook",
      "hooking",
      "subhook",
      "x86",
      "windows",
      "linux",
      "unix"
    ],
    "description": "subhook wrapper",
    "license": "BSD2",
    "web": "https://github.com/ba0f3/subhook.nim"
  },
  {
    "name": "timecop",
    "url": "https://github.com/ba0f3/timecop.nim",
    "method": "git",
    "tags": [
      "time",
      "travel",
      "timecop"
    ],
    "description": "Time travelling for Nim",
    "license": "MIT",
    "web": "https://github.com/ba0f3/timecop.nim"
  },
  {
    "name": "openexchangerates",
    "url": "https://github.com/juancarlospaco/nim-openexchangerates",
    "method": "git",
    "tags": [
      "money",
      "exchange",
      "openexchangerates",
      "bitcoin",
      "gold",
      "dollar",
      "euro",
      "prices"
    ],
    "description": "OpenExchangeRates API Client for Nim. Works with/without SSL. Partially works with/without Free API Key.",
    "license": "MIT",
    "web": "https://github.com/juancarlospaco/nim-openexchangerates"
  },
  {
    "name": "clr",
    "url": "https://github.com/Calinou/clr",
    "method": "git",
    "tags": [
      "command-line",
      "color",
      "rgb",
      "hsl",
      "hsv"
    ],
    "description": "Get information about colors and convert them in the command line",
    "license": "MIT",
    "web": "https://github.com/Calinou/clr"
  },
  {
    "name": "duktape",
    "url": "https://github.com/manguluka/duktape-nim",
    "method": "git",
    "tags": [
      "js",
      "javascript",
      "scripting",
      "language",
      "interpreter"
    ],
    "description": "wrapper for the Duktape embeddable Javascript engine",
    "license": "MIT",
    "web": "https://github.com/manguluka/duktape-nim"
  },
  {
    "name": "polypbren",
    "url": "https://github.com/guibar64/polypbren",
    "method": "git",
    "tags": [
      "science",
      "equation"
    ],
    "description": "Renormalization of colloidal charges of polydipserse dispersions using the Poisson-Boltzmann equation",
    "license": "MIT",
    "web": "https://github.com/guibar64/polypbren"
  },
  {
    "name": "spdx_licenses",
    "url": "https://github.com/euantorano/spdx_licenses.nim",
    "method": "git",
    "tags": [
      "spdx",
      "license"
    ],
    "description": "A library to retrieve the list of commonly used licenses from the SPDX License List.",
    "license": "BSD3",
    "web": "https://github.com/euantorano/spdx_licenses.nim"
  },
  {
    "name": "texttospeech",
    "url": "https://github.com/dom96/texttospeech",
    "method": "git",
    "tags": [
      "tts",
      "text-to-speech",
      "google-cloud",
      "gcloud",
      "api"
    ],
    "description": "A client for the Google Cloud Text to Speech API.",
    "license": "MIT",
    "web": "https://github.com/dom96/texttospeech"
  },
  {
    "name": "nim_tiled",
    "url": "https://github.com/SkyVault/nim-tiled",
    "method": "git",
    "tags": [
      "tiled",
      "gamedev",
      "tmx",
      "indie"
    ],
    "description": "Tiled map loader for the Nim programming language",
    "license": "MIT",
    "web": "https://github.com/SkyVault/nim-tiled"
  },
  {
    "name": "fragments",
    "url": "https://github.com/fragcolor-xyz/fragments",
    "method": "git",
    "tags": [
      "ffi",
      "math",
      "threading",
      "dsl",
      "memory",
      "serialization",
      "cpp",
      "utilities"
    ],
    "description": "Our very personal collection of utilities",
    "license": "MIT",
    "web": "https://github.com/fragcolor-xyz/fragments"
  },
  {
    "name": "nimline",
    "url": "https://github.com/fragcolor-xyz/nimline",
    "method": "git",
    "tags": [
      "c",
      "c++",
      "interop",
      "ffi",
      "wrappers"
    ],
    "description": "Wrapper-less C/C++ interop for Nim",
    "license": "MIT",
    "web": "https://github.com/fragcolor-xyz/nimline"
  },
  {
    "name": "nim_telegram_bot",
    "url": "https://github.com/juancarlospaco/nim-telegram-bot",
    "method": "git",
    "tags": [
      "telegram",
      "bot",
      "telebot",
      "async",
      "multipurpose",
      "chat"
    ],
    "description": "Generic Configurable Telegram Bot for Nim, with builtin basic functionality and Plugins",
    "license": "MIT",
    "web": "https://github.com/juancarlospaco/nim-telegram-bot"
  },
  {
    "name": "xiaomi",
    "url": "https://github.com/ThomasTJdev/nim_xiaomi.git",
    "method": "git",
    "tags": [
      "xiaomi",
      "iot"
    ],
    "description": "Read and write to Xiaomi IOT devices.",
    "license": "MIT",
    "web": "https://github.com/ThomasTJdev/nim_xiaomi"
  },
  {
    "name": "vecio",
    "url": "https://github.com/emekoi/vecio.nim",
    "method": "git",
    "tags": [
      "writev",
      "readv",
      "scatter",
      "gather",
      "vectored",
      "vector",
      "io",
      "networking"
    ],
    "description": "vectored io for nim",
    "license": "MIT",
    "web": "https://github.com/emekoi/vecio.nim"
  },
  {
    "name": "nmiline",
    "url": "https://github.com/mzteruru52/NmiLine",
    "method": "git",
    "tags": [
      "graph"
    ],
    "description": "Plotting tool using NiGui",
    "license": "MIT",
    "web": "https://github.com/mzteruru52/NmiLine"
  },
  {
    "name": "c_alikes",
    "url": "https://github.com/ReneSac/c_alikes",
    "method": "git",
    "tags": [
      "library",
      "bitwise",
      "bitops",
      "pointers",
      "shallowCopy",
      "C"
    ],
    "description": "Operators, commands and functions more c-like, plus a few other utilities",
    "license": "MIT",
    "web": "https://github.com/ReneSac/c_alikes"
  },
  {
    "name": "memviews",
    "url": "https://github.com/ReneSac/memviews",
    "method": "git",
    "tags": [
      "library",
      "slice",
      "slicing",
      "shallow",
      "array",
      "vector"
    ],
    "description": "Unsafe in-place slicing",
    "license": "MIT",
    "web": "https://github.com/ReneSac/memviews"
  },
  {
    "name": "espeak",
    "url": "https://github.com/juancarlospaco/nim-espeak",
    "method": "git",
    "tags": [
      "espeak",
      "voice",
      "texttospeech"
    ],
    "description": "Nim Espeak NG wrapper, for super easy Voice and Text-To-Speech",
    "license": "MIT",
    "web": "https://github.com/juancarlospaco/nim-espeak"
  },
  {
    "name": "wstp",
    "url": "https://github.com/oskca/nim-wstp",
    "method": "git",
    "tags": [
      "wolfram",
      "mathematica",
      "bindings",
      "wstp"
    ],
    "description": "Nim bindings for WSTP",
    "license": "MIT",
    "web": "https://github.com/oskca/nim-wstp"
  },
  {
    "name": "uibuilder",
    "url": "https://github.com/ba0f3/uibuilder.nim",
    "method": "git",
    "tags": [
      "ui",
      "builder",
      "libui",
      "designer",
      "gtk",
      "gnome",
      "glade",
      "interface",
      "gui",
      "linux",
      "windows",
      "osx",
      "mac",
      "native",
      "generator"
    ],
    "description": "UI building with Gnome's Glade",
    "license": "MIT",
    "web": "https://github.com/ba0f3/uibuilder.nim"
  },
  {
    "name": "webp",
    "url": "https://github.com/juancarlospaco/nim-webp",
    "method": "git",
    "tags": [
      "webp"
    ],
    "description": "WebP Tools wrapper for Nim",
    "license": "MIT",
    "web": "https://github.com/juancarlospaco/nim-webp"
  },
  {
    "name": "print",
    "url": "https://github.com/treeform/print",
    "method": "git",
    "tags": [
      "pretty"
    ],
    "description": "Print is a set of pretty print macros, useful for print-debugging.",
    "license": "MIT",
    "web": "https://github.com/treeform/print"
  },
  {
    "name": "vmath",
    "url": "https://github.com/treeform/vmath",
    "method": "git",
    "tags": [
      "math",
      "graphics",
      "2d",
      "3d"
    ],
    "description": "Collection of math routines for 2d and 3d graphics.",
    "license": "MIT",
    "web": "https://github.com/treeform/vmath"
  },
  {
    "name": "flippy",
    "url": "https://github.com/treeform/flippy",
    "method": "git",
    "tags": [
      "image",
      "graphics",
      "2d"
    ],
    "description": "Flippy is a simple 2d image and drawing library.",
    "license": "MIT",
    "web": "https://github.com/treeform/flippy"
  },
  {
    "name": "typography",
    "url": "https://github.com/treeform/typography",
    "method": "git",
    "tags": [
      "font",
      "text",
      "2d"
    ],
    "description": "Fonts, Typesetting and Rasterization.",
    "license": "MIT",
    "web": "https://github.com/treeform/typography"
  },
  {
    "name": "xdo",
    "url": "https://github.com/juancarlospaco/nim-xdo",
    "method": "git",
    "tags": [
      "automation",
      "linux",
      "gui",
      "keyboard",
      "mouse",
      "typing",
      "clicker"
    ],
    "description": "Nim GUI Automation Linux, simulate user interaction, mouse and keyboard.",
    "license": "MIT",
    "web": "https://github.com/juancarlospaco/nim-xdo"
  },
  {
    "name": "nimblegui",
    "url": "https://github.com/ThomasTJdev/nim_nimble_gui",
    "method": "git",
    "tags": [
      "nimble",
      "gui",
      "packages"
    ],
    "description": "A simple GUI front for Nimble.",
    "license": "MIT",
    "web": "https://github.com/ThomasTJdev/nim_nimble_gui"
  },
  {
    "name": "xml",
    "url": "https://github.com/ba0f3/xml.nim",
    "method": "git",
    "tags": [
      "xml",
      "parser",
      "compile",
      "tokenizer",
      "html",
      "cdata"
    ],
    "description": "Pure Nim XML parser",
    "license": "MIT",
    "web": "https://github.com/ba0f3/xml.nim"
  },
  {
    "name": "soundio",
    "url": "https://github.com/ul/soundio",
    "method": "git",
    "tags": [
      "library",
      "wrapper",
      "binding",
      "audio",
      "sound",
      "media",
      "io"
    ],
    "description": "Bindings for libsoundio",
    "license": "MIT"
  },
  {
    "name": "miniz",
    "url": "https://github.com/treeform/miniz",
    "method": "git",
    "tags": [
      "zlib",
      "zip",
      "wrapper",
      "compression"
    ],
    "description": "Bindings for Miniz lib.",
    "license": "MIT"
  },
  {
    "name": "nim_cjson",
    "url": "https://github.com/muxueqz/nim_cjson",
    "method": "git",
    "tags": [
      "cjson",
      "json"
    ],
    "description": "cjson wrapper for Nim",
    "license": "MIT",
    "web": "https://github.com/muxueqz/nim_cjson"
  },
  {
    "name": "nimobserver",
    "url": "https://github.com/Tangdongle/nimobserver",
    "method": "git",
    "tags": [
      "observer",
      "patterns",
      "library"
    ],
    "description": "An implementation of the observer pattern",
    "license": "MIT",
    "web": "https://github.com/Tangdongle/nimobserver"
  },
  {
    "name": "nominatim",
    "url": "https://github.com/juancarlospaco/nim-nominatim",
    "method": "git",
    "tags": [
      "openstreetmap",
      "nominatim",
      "multisync",
      "async"
    ],
    "description": "OpenStreetMap Nominatim API Lib for Nim",
    "license": "MIT",
    "web": "https://github.com/juancarlospaco/nim-nominatim"
  },
  {
    "name": "systimes",
    "url": "https://github.com/GULPF/systimes",
    "method": "git",
    "tags": [
      "time",
      "timezone",
      "datetime"
    ],
    "description": "An alternative DateTime implementation",
    "license": "MIT",
    "web": "https://github.com/GULPF/systimes"
  },
  {
    "name": "overpass",
    "url": "https://github.com/juancarlospaco/nim-overpass",
    "method": "git",
    "tags": [
      "openstreetmap",
      "overpass",
      "multisync",
      "async"
    ],
    "description": "OpenStreetMap Overpass API Lib",
    "license": "MIT",
    "web": "https://github.com/juancarlospaco/nim-overpass"
  },
  {
    "name": "openstreetmap",
    "url": "https://github.com/juancarlospaco/nim-openstreetmap",
    "method": "git",
    "tags": [
      "openstreetmap",
      "multisync",
      "async",
      "geo",
      "map"
    ],
    "description": "OpenStreetMap API Lib for Nim",
    "license": "MIT",
    "web": "https://github.com/juancarlospaco/nim-openstreetmap"
  },
  {
    "name": "daemonim",
    "url": "https://github.com/bung87/daemon",
    "method": "git",
    "tags": [
      "unix",
      "library"
    ],
    "description": "daemonizer for Unix, Linux and OS X",
    "license": "MIT",
    "web": "https://github.com/bung87/daemon"
  },
  {
    "name": "nimtorch",
    "alias": "torch"
  },
  {
    "name": "torch",
    "url": "https://github.com/fragcolor-xyz/nimtorch",
    "method": "git",
    "tags": [
      "machine-learning",
      "nn",
      "neural",
      "networks",
      "cuda",
      "wasm",
      "pytorch",
      "torch"
    ],
    "description": "A nim flavor of pytorch",
    "license": "MIT",
    "web": "https://github.com/fragcolor-xyz/nimtorch"
  },
  {
    "name": "openweathermap",
    "url": "https://github.com/juancarlospaco/nim-openweathermap",
    "method": "git",
    "tags": [
      "OpenWeatherMap",
      "weather",
      "CreativeCommons",
      "OpenData",
      "multisync"
    ],
    "description": "OpenWeatherMap API Lib for Nim, Free world wide Creative Commons & Open Data Licensed Weather data",
    "license": "MIT",
    "web": "https://github.com/juancarlospaco/nim-openweathermap"
  },
  {
    "name": "finalseg",
    "url": "https://github.com/bung87/finalseg",
    "method": "git",
    "tags": [
      "library",
      "chinese",
      "words"
    ],
    "description": "jieba's finalseg port to nim",
    "license": "MIT",
    "web": "https://github.com/bung87/finalseg"
  },
  {
    "name": "openal",
    "url": "https://github.com/treeform/openal",
    "method": "git",
    "tags": [
      "sound",
      "OpenAL",
      "wrapper"
    ],
    "description": "An OpenAL wrapper.",
    "license": "MIT"
  },
  {
    "name": "ec_events",
    "alias": "mc_events"
  },
  {
    "name": "mc_events",
    "url": "https://github.com/MerosCrypto/mc_events",
    "method": "git",
    "tags": [
      "events",
      "emitter"
    ],
    "description": "Event Based Programming for Nim.",
    "license": "MIT"
  },
  {
    "name": "wNim",
    "url": "https://github.com/khchen/wNim",
    "method": "git",
    "tags": [
      "library",
      "windows",
      "gui",
      "ui"
    ],
    "description": "Nim's Windows GUI Framework.",
    "license": "MIT",
    "web": "https://github.com/khchen/wNim",
    "doc": "https://khchen.github.io/wNim/wNim.html"
  },
  {
    "name": "redisparser",
    "url": "https://github.com/xmonader/nim-redisparser",
    "method": "git",
    "tags": [
      "redis",
      "resp",
      "parser",
      "protocol"
    ],
    "description": "RESP(REdis Serialization Protocol) Serialization for Nim",
    "license": "Apache2",
    "web": "https://github.com/xmonader/nim-redisparser"
  },
  {
    "name": "redisclient",
    "url": "https://github.com/xmonader/nim-redisclient",
    "method": "git",
    "tags": [
      "redis",
      "client",
      "protocol",
      "resp"
    ],
    "description": "Redis client for Nim",
    "license": "Apache2",
    "web": "https://github.com/xmonader/nim-redisclient"
  },
  {
    "name": "hackpad",
    "url": "https://github.com/juancarlospaco/nim-hackpad",
    "method": "git",
    "tags": [
      "web",
      "jester",
      "lan",
      "wifi",
      "hackathon",
      "hackatton",
      "pastebin",
      "crosscompilation",
      "teaching",
      "zip"
    ],
    "description": "Hackathon Web Scratchpad for teaching Nim on events using Wifi with limited or no Internet",
    "license": "MIT",
    "web": "https://github.com/juancarlospaco/nim-hackpad"
  },
  {
    "name": "redux_nim",
    "url": "https://github.com/M4RC3L05/redux-nim",
    "method": "git",
    "tags": [
      "redux"
    ],
    "description": "Redux Implementation in nim",
    "license": "MIT",
    "web": "https://github.com/M4RC3L05/redux-nim"
  },
  {
    "name": "simpledecimal",
    "url": "https://github.com/pigmej/nim-simple-decimal",
    "method": "git",
    "tags": [
      "decimal",
      "library"
    ],
    "description": "A simple decimal library",
    "license": "MIT",
    "web": "https://github.com/pigmej/nim-simple-decimal"
  },
  {
    "name": "calibre",
    "url": "https://github.com/juancarlospaco/nim-calibre",
    "method": "git",
    "tags": [
      "calibre",
      "ebook",
      "database"
    ],
    "description": "Calibre Database Lib for Nim",
    "license": "MIT",
    "web": "https://github.com/juancarlospaco/nim-calibre"
  },
  {
    "name": "nimcb",
    "url": "https://github.com/AdrianV/nimcb",
    "method": "git",
    "tags": [
      "c++-builder",
      "msbuild"
    ],
    "description": "Integrate nim projects in the C++Builder build process",
    "license": "MIT",
    "web": "https://github.com/AdrianV/nimcb"
  },
  {
    "name": "finals",
    "url": "https://github.com/quelklef/nim-finals",
    "method": "git",
    "tags": [
      "types"
    ],
    "description": "Transparently declare single-set attributes on types.",
    "license": "MIT",
    "web": "https://github.com/Quelklef/nim-finals"
  },
  {
    "name": "printdebug",
    "url": "https://github.com/juancarlospaco/nim-printdebug",
    "method": "git",
    "tags": [
      "debug",
      "print",
      "helper",
      "util"
    ],
    "description": "Print Debug for Nim, tiny 3 lines Lib, C Target",
    "license": "MIT",
    "web": "https://github.com/juancarlospaco/nim-printdebug"
  },
  {
    "name": "tinyfiledialogs",
    "url": "https://github.com/juancarlospaco/nim-tinyfiledialogs",
    "method": "git",
    "tags": [
      "gui",
      "wrapper",
      "gtk",
      "qt",
      "linux",
      "windows",
      "mac",
      "osx"
    ],
    "description": "TinyFileDialogs for Nim.",
    "license": "MIT",
    "web": "https://github.com/juancarlospaco/nim-tinyfiledialogs"
  },
  {
    "name": "spotify",
    "url": "https://github.com/CORDEA/spotify",
    "method": "git",
    "tags": [
      "spotify"
    ],
    "description": "A Nim wrapper for the Spotify Web API",
    "license": "Apache License 2.0",
    "web": "https://github.com/CORDEA/spotify"
  },
  {
    "name": "noise",
    "url": "https://github.com/jangko/nim-noise",
    "method": "git",
    "tags": [
      "linenoise",
      "readline",
      "command-line",
      "repl"
    ],
    "description": "Nim implementation of linenoise command line editor",
    "license": "MIT",
    "web": "https://github.com/jangko/nim-noise"
  },
  {
    "name": "prompt",
    "url": "https://github.com/surf1nb1rd/nim-prompt",
    "method": "git",
    "tags": [
      "command-line",
      "readline",
      "repl"
    ],
    "description": "Feature-rich readline replacement",
    "license": "BSD2",
    "web": "https://github.com/surf1nb1rd/nim-prompt"
  },
  {
    "name": "proxyproto",
    "url": "https://github.com/ba0f3/libproxy.nim",
    "method": "git",
    "tags": [
      "proxy",
      "protocol",
      "proxy-protocol",
      "haproxy",
      "tcp",
      "ipv6",
      "ipv4",
      "linux",
      "unix",
      "hook",
      "load-balancer",
      "socket",
      "udp",
      "ipv6-support",
      "preload"
    ],
    "description": "PROXY Protocol enabler for aged programs",
    "license": "MIT",
    "web": "https://github.com/ba0f3/libproxy.nim"
  },
  {
    "name": "criterion",
    "url": "https://github.com/disruptek/criterion.nim",
    "method": "git",
    "tags": [
      "benchmark"
    ],
    "description": "Statistic-driven microbenchmark framework",
    "license": "MIT",
    "web": "https://github.com/disruptek/criterion.nim"
  },
  {
    "name": "nanoid",
    "url": "https://github.com/icyphox/nanoid.nim",
    "method": "git",
    "tags": [
      "nanoid",
      "random",
      "generator"
    ],
    "description": "The Nim implementation of NanoID",
    "license": "MIT",
    "web": "https://github.com/icyphox/nanoid.nim"
  },
  {
    "name": "ndb",
    "url": "https://github.com/xzfc/ndb.nim",
    "method": "git",
    "tags": [
      "binding",
      "database",
      "db",
      "library",
      "sqlite"
    ],
    "description": "A db_sqlite fork with a proper typing",
    "license": "MIT",
    "web": "https://github.com/xzfc/ndb.nim"
  },
  {
    "name": "github_release",
    "url": "https://github.com/kdheepak/github-release",
    "method": "git",
    "tags": [
      "github",
      "release",
      "upload",
      "create",
      "delete"
    ],
    "description": "github-release package",
    "license": "MIT",
    "web": "https://github.com/kdheepak/github-release"
  },
  {
    "name": "nimmonocypher",
    "url": "https://github.com/genotrance/nimmonocypher",
    "method": "git",
    "tags": [
      "monocypher",
      "crypto",
      "crypt",
      "hash",
      "sha512",
      "wrapper"
    ],
    "description": "monocypher wrapper for Nim",
    "license": "MIT",
    "web": "https://github.com/genotrance/nimmonocypher"
  },
  {
    "name": "dtoa",
    "url": "https://github.com/LemonBoy/dtoa.nim",
    "method": "git",
    "tags": [
      "algorithms",
      "serialization",
      "fast",
      "grisu",
      "dtoa",
      "double",
      "float",
      "string"
    ],
    "description": "Port of Milo Yip's fast dtoa() implementation",
    "license": "MIT",
    "web": "https://github.com/LemonBoy/dtoa.nim"
  },
  {
    "name": "ntangle",
    "url": "https://github.com/OrgTangle/ntangle",
    "method": "git",
    "tags": [
      "literate-programming",
      "org-mode",
      "org",
      "tangling",
      "emacs"
    ],
    "description": "Command-line utility for Tangling of Org mode documents",
    "license": "MIT",
    "web": "https://github.com/OrgTangle/ntangle"
  },
  {
    "name": "nimtess2",
    "url": "https://github.com/genotrance/nimtess2",
    "method": "git",
    "tags": [
      "glu",
      "tesselator",
      "libtess2",
      "opengl"
    ],
    "description": "Nim wrapper for libtess2",
    "license": "MIT",
    "web": "https://github.com/genotrance/nimtess2"
  },
  {
    "name": "sequoia",
    "url": "https://github.com/ba0f3/sequoia.nim",
    "method": "git",
    "tags": [
      "sequoia",
      "pgp",
      "openpgp",
      "wrapper"
    ],
    "description": "Sequoia PGP wrapper for Nim",
    "license": "GPLv3",
    "web": "https://github.com/ba0f3/sequoia.nim"
  },
  {
    "name": "pykot",
    "url": "https://github.com/jabbalaci/nimpykot",
    "method": "git",
    "tags": [
      "library",
      "python",
      "kotlin"
    ],
    "description": "Porting some Python / Kotlin features to Nim",
    "license": "MIT",
    "web": "https://github.com/jabbalaci/nimpykot"
  },
  {
    "name": "witai",
    "url": "https://github.com/xmonader/witai-nim",
    "method": "git",
    "tags": [
      "witai",
      "wit.ai",
      "client",
      "speech",
      "freetext",
      "voice"
    ],
    "description": "wit.ai client",
    "license": "MIT",
    "web": "https://github.com/xmonader/witai-nim"
  },
  {
    "name": "xmldom",
    "url": "https://github.com/nim-lang/graveyard?subdir=xmldom",
    "method": "git",
    "tags": [
      "graveyard",
      "xml",
      "dom"
    ],
    "description": "Implementation of XML DOM Level 2 Core specification (http://www.w3.org/TR/2000/REC-DOM-Level-2-Core-20001113/core.html)",
    "license": "MIT",
    "web": "https://github.com/nim-lang/graveyard/tree/master/xmldom"
  },
  {
    "name": "xmldomparser",
    "url": "https://github.com/nim-lang/graveyard?subdir=xmldomparser",
    "method": "git",
    "tags": [
      "graveyard",
      "xml",
      "dom",
      "parser"
    ],
    "description": "Parses an XML Document into a XML DOM Document representation.",
    "license": "MIT",
    "web": "https://github.com/nim-lang/graveyard/tree/master/xmldomparser"
  },
  {
    "name": "list_comprehension",
    "url": "https://github.com/nim-lang/graveyard?subdir=lc",
    "method": "git",
    "tags": [
      "graveyard",
      "lc",
      "list",
      "comprehension",
      "list_comp",
      "list_comprehension"
    ],
    "description": "List comprehension, for creating sequences.",
    "license": "MIT",
    "web": "https://github.com/nim-lang/graveyard/tree/master/lc"
  },
  {
    "name": "result",
    "url": "https://github.com/arnetheduck/nim-result",
    "method": "git",
    "tags": [
      "library",
      "result",
      "errors",
      "functional"
    ],
    "description": "Friendly, exception-free value-or-error returns, similar to Option[T]",
    "license": "MIT",
    "web": "https://github.com/arnetheduck/nim-result"
  },
  {
    "name": "asciigraph",
    "url": "https://github.com/KeepCoolWithCoolidge/asciigraph",
    "method": "git",
    "tags": [
      "graph",
      "plot",
      "terminal",
      "io"
    ],
    "description": "Console ascii line charts in pure nim",
    "license": "MIT",
    "web": "https://github.com/KeepCoolWithCoolidge/asciigraph"
  },
  {
    "name": "bearlibterminal",
    "url": "https://github.com/irskep/BearLibTerminal-Nim",
    "method": "git",
    "tags": [
      "roguelike",
      "terminal",
      "bearlibterminal",
      "tcod",
      "libtcod",
      "tdl"
    ],
    "description": "Wrapper for the C[++] library BearLibTerminal",
    "license": "MIT",
    "web": "https://github.com/irskep/BearLibTerminal-Nim"
  },
  {
    "name": "rexpaint",
    "url": "https://github.com/irskep/rexpaint_nim",
    "method": "git",
    "tags": [
      "rexpaint",
      "roguelike",
      "xp"
    ],
    "description": "REXPaint .xp parser",
    "license": "MIT",
    "web": "https://github.com/irskep/rexpaint_nim"
  },
  {
    "name": "crosscompile",
    "url": "https://github.com/juancarlospaco/nim-crosscompile",
    "method": "git",
    "tags": [
      "crosscompile",
      "compile"
    ],
    "description": "Crosscompile Nim source code into multiple targets on Linux with this proc.",
    "license": "MIT",
    "web": "https://github.com/juancarlospaco/nim-crosscompile"
  },
  {
    "name": "rodcli",
    "url": "https://github.com/jabbalaci/NimCliHelper",
    "method": "git",
    "tags": [
      "cli",
      "compile",
      "run",
      "command-line",
      "init",
      "project",
      "skeleton"
    ],
    "description": "making Nim development easier in the command-line",
    "license": "MIT",
    "web": "https://github.com/jabbalaci/NimCliHelper"
  },
  {
    "name": "ngxcmod",
    "url": "https://github.com/ba0f3/ngxcmod.nim",
    "method": "git",
    "tags": [
      "nginx",
      "module",
      "nginx-c-function",
      "wrapper"
    ],
    "description": "High level wrapper for build nginx module w/ nginx-c-function",
    "license": "MIT",
    "web": "https://github.com/ba0f3/ngxcmod.nim"
  },
  {
    "name": "usagov",
    "url": "https://github.com/juancarlospaco/nim-usagov",
    "method": "git",
    "tags": [
      "gov",
      "opendata"
    ],
    "description": "USA Code.Gov MultiSync API Client for Nim",
    "license": "MIT",
    "web": "https://github.com/juancarlospaco/nim-usagov"
  },
  {
    "name": "argparse",
    "url": "https://github.com/iffy/nim-argparse",
    "method": "git",
    "tags": [
      "cli",
      "argparse",
      "optparse"
    ],
    "description": "WIP strongly-typed argument parser with sub command support",
    "license": "MIT",
    "doc": "https://www.iffycan.com/nim-argparse/argparse.html"
  },
  {
    "name": "keyring",
    "url": "https://github.com/iffy/nim-keyring",
    "method": "git",
    "tags": [
      "keyring",
      "security"
    ],
    "description": "Cross-platform access to OS keychain",
    "license": "MIT",
    "web": "https://github.com/iffy/nim-keyring"
  },
  {
    "name": "markdown",
    "url": "https://github.com/soasme/nim-markdown",
    "method": "git",
    "tags": [
      "markdown",
      "md",
      "docs",
      "html"
    ],
    "description": "A Beautiful Markdown Parser in the Nim World.",
    "license": "MIT",
    "web": "https://github.com/soasme/nim-markdown"
  },
  {
    "name": "nimtomd",
    "url": "https://github.com/ThomasTJdev/nimtomd",
    "method": "git",
    "tags": [
      "markdown",
      "md"
    ],
    "description": "Convert a Nim file or string to Markdown",
    "license": "MIT",
    "web": "https://github.com/ThomasTJdev/nimtomd"
  },
  {
    "name": "nifty",
    "url": "https://github.com/h3rald/nifty",
    "method": "git",
    "tags": [
      "package-manager",
      "script-runner"
    ],
    "description": "A decentralized (pseudo) package manager and script runner.",
    "license": "MIT",
    "web": "https://github.com/h3rald/nifty"
  },
  {
    "name": "urlshortener",
    "url": "https://github.com/jabbalaci/UrlShortener",
    "method": "git",
    "tags": [
      "url",
      "shorten",
      "shortener",
      "bitly",
      "cli",
      "shrink",
      "shrinker"
    ],
    "description": "A URL shortener cli app. using bit.ly",
    "license": "MIT",
    "web": "https://github.com/jabbalaci/UrlShortener"
  },
  {
    "name": "seriesdetiempoar",
    "url": "https://github.com/juancarlospaco/nim-seriesdetiempoar",
    "method": "git",
    "tags": [
      "async",
      "multisync",
      "gov",
      "opendata"
    ],
    "description": "Series de Tiempo de Argentina Government MultiSync API Client for Nim",
    "license": "MIT",
    "web": "https://github.com/juancarlospaco/nim-seriesdetiempoar"
  },
  {
    "name": "usigar",
    "url": "https://github.com/juancarlospaco/nim-usigar",
    "method": "git",
    "tags": [
      "geo",
      "opendata",
      "openstreemap",
      "multisync",
      "async"
    ],
    "description": "USIG Argentina Government MultiSync API Client for Nim",
    "license": "MIT",
    "web": "https://github.com/juancarlospaco/nim-usigar"
  },
  {
    "name": "georefar",
    "url": "https://github.com/juancarlospaco/nim-georefar",
    "method": "git",
    "tags": [
      "geo",
      "openstreetmap",
      "async",
      "multisync",
      "opendata",
      "gov"
    ],
    "description": "GeoRef Argentina Government MultiSync API Client for Nim",
    "license": "MIT",
    "web": "https://github.com/juancarlospaco/nim-georefar"
  },
  {
    "name": "sugerror",
    "url": "https://github.com/quelklef/nim-sugerror",
    "method": "git",
    "tags": [
      "errors",
      "expr"
    ],
    "description": "Terse and composable error handling.",
    "license": "MIT",
    "web": "https://github.com/quelklef/nim-sugerror"
  },
  {
    "name": "sermon",
    "url": "https://github.com/ThomasTJdev/nim_sermon",
    "method": "git",
    "tags": [
      "monitor",
      "storage",
      "memory",
      "process"
    ],
    "description": "Monitor the state and memory of processes and URL response.",
    "license": "MIT",
    "web": "https://github.com/ThomasTJdev/nim_sermon"
  },
  {
    "name": "vmvc",
    "url": "https://github.com/kobi2187/vmvc",
    "method": "git",
    "tags": [
      "vmvc",
      "dci"
    ],
    "description": "a skeleton/structure for a variation on the mvc pattern, similar to dci. For command line and gui programs. it's a middle ground between rapid application development and handling software complexity.",
    "license": "MIT",
    "web": "https://github.com/kobi2187/vmvc"
  },
  {
    "name": "arksys",
    "url": "https://github.com/wolfadex/arksys",
    "method": "git",
    "tags": [
      "ECS",
      "library"
    ],
    "description": "An entity component system package",
    "license": "MIT",
    "web": "https://github.com/wolfadex/arksys"
  },
  {
    "name": "coco",
    "url": "https://github.com/samuelroy/coco",
    "method": "git",
    "tags": [
      "code",
      "coverage",
      "test"
    ],
    "description": "Code coverage CLI + library for Nim using LCOV",
    "license": "MIT",
    "web": "https://github.com/samuelroy/coco",
    "doc": "https://samuelroy.github.io/coco/"
  },
  {
    "name": "nimetry",
    "url": "https://github.com/ijneb/nimetry",
    "method": "git",
    "tags": [
      "plot",
      "graph",
      "chart"
    ],
    "description": "Plotting module in pure nim",
    "license": "CC0",
    "web": "https://github.com/ijneb/nimetry",
    "doc": "https://ijneb.github.io/nimetry"
  },
  {
    "name": "snappy",
    "url": "https://github.com/jangko/snappy",
    "method": "git",
    "tags": [
      "compression",
      "snappy",
      "lzw"
    ],
    "description": "Nim implementation of Snappy compression algorithm",
    "license": "MIT",
    "web": "https://github.com/jangko/snappy"
  },
  {
    "name": "loadenv",
    "url": "https://github.com/xmonader/nim-loadenv",
    "method": "git",
    "tags": [
      "environment",
      "variables",
      "env"
    ],
    "description": "load .env variables",
    "license": "MIT",
    "web": "https://github.com/xmonader/nim-loadenv"
  },
  {
    "name": "osrm",
    "url": "https://github.com/juancarlospaco/nim-osrm",
    "method": "git",
    "tags": [
      "openstreetmap",
      "geo",
      "gis",
      "opendata",
      "routing",
      "async",
      "multisync"
    ],
    "description": "Open Source Routing Machine for OpenStreetMap API Lib and App",
    "license": "MIT",
    "web": "https://github.com/juancarlospaco/nim-osrm"
  },
  {
    "name": "sharedmempool",
    "url": "https://github.com/mikra01/sharedmempool",
    "method": "git",
    "tags": [
      "pool",
      "memory",
      "thread"
    ],
    "description": "threadsafe memory pool ",
    "license": "MIT",
    "web": "https://github.com/mikra01/sharedmempool"
  },
  {
    "name": "css_html_minify",
    "url": "https://github.com/juancarlospaco/nim-css-html-minify",
    "method": "git",
    "tags": [
      "css",
      "html",
      "minify"
    ],
    "description": "HTML & CSS Minify Lib & App based on Regexes & parallel MultiReplaces",
    "license": "MIT",
    "web": "https://github.com/juancarlospaco/nim-css-html-minify"
  },
  {
    "name": "crap",
    "url": "https://github.com/icyphox/crap",
    "method": "git",
    "tags": [
      "rm",
      "delete",
      "trash",
      "files"
    ],
    "description": "`rm` files without fear",
    "license": "MIT",
    "web": "https://github.com/icyphox/crap"
  },
  {
    "name": "algebra",
    "url": "https://github.com/ijneb/nim-algebra",
    "method": "git",
    "tags": [
      "algebra",
      "parse",
      "evaluate",
      "mathematics"
    ],
    "description": "Algebraic expression parser and evaluator",
    "license": "CC0",
    "web": "https://github.com/ijneb/nim-algebra"
  },
  {
    "name": "biblioteca_guarrilla",
    "url": "https://github.com/juancarlospaco/biblioteca-guarrilla",
    "method": "git",
    "tags": [
      "books",
      "calibre",
      "jester"
    ],
    "description": "Simple web to share books, Calibre, Jester, Spectre CSS, No JavaScript, WebP & ZIP to reduce bandwidth",
    "license": "GPL",
    "web": "https://github.com/juancarlospaco/biblioteca-guarrilla"
  },
  {
    "name": "nimzbar",
    "url": "https://github.com/genotrance/nimzbar",
    "method": "git",
    "tags": [
      "zbar",
      "barcode",
      "bar",
      "code"
    ],
    "description": "zbar wrapper for Nim",
    "license": "MIT",
    "web": "https://github.com/genotrance/nimzbar"
  },
  {
    "name": "nicy",
    "url": "https://github.com/icyphox/nicy",
    "method": "git",
    "tags": [
      "zsh",
      "shell",
      "prompt",
      "git"
    ],
    "description": "A nice and icy ZSH prompt in Nim",
    "license": "MIT",
    "web": "https://github.com/icyphox/nicy"
  },
  {
    "name": "replim",
    "url": "https://github.com/gmshiba/replim",
    "method": "git",
    "tags": [
      "repl",
      "binary",
      "program"
    ],
    "description": "most quick REPL of nim",
    "license": "MIT",
    "web": "https://github.com/gmshiba/replim"
  },
  {
    "name": "nish",
    "url": "https://github.com/owlinux1000/nish",
    "method": "git",
    "tags": [
      "nish",
      "shell"
    ],
    "description": "A Toy Shell Application",
    "license": "MIT",
    "web": "https://github.com/owlinux1000/nish"
  },
  {
    "name": "backoff",
    "url": "https://github.com/CORDEA/backoff",
    "method": "git",
    "tags": [
      "exponential-backoff",
      "backoff"
    ],
    "description": "Implementation of exponential backoff for nim",
    "license": "Apache License 2.0",
    "web": "https://github.com/CORDEA/backoff"
  },
  {
    "name": "asciitables",
    "url": "https://github.com/xmonader/nim-asciitables",
    "method": "git",
    "tags": [
      "ascii",
      "terminal",
      "tables",
      "cli"
    ],
    "description": "terminal ascii tables for nim",
    "license": "BSD-3-Clause",
    "web": "https://github.com/xmonader/nim-asciitables"
  },
  {
    "name": "open_elevation",
    "url": "https://github.com/juancarlospaco/nim-open-elevation",
    "method": "git",
    "tags": [
      "openstreetmap",
      "geo",
      "elevation",
      "multisync",
      "async"
    ],
    "description": "OpenStreetMap Elevation API MultiSync Client for Nim",
    "license": "MIT",
    "web": "https://github.com/juancarlospaco/nim-open-elevation"
  },
  {
    "name": "gara",
    "url": "https://github.com/alehander42/gara",
    "method": "git",
    "tags": [
      "nim",
      "pattern"
    ],
    "description": "A pattern matching library",
    "license": "MIT",
    "web": "https://github.com/alehander42/gara"
  },
  {
    "name": "ws",
    "url": "https://github.com/treeform/ws",
    "method": "git",
    "tags": [
      "websocket"
    ],
    "description": "Simple WebSocket library for nim.",
    "license": "MIT",
    "web": "https://github.com/treeform/ws"
  },
  {
    "name": "pg",
    "url": "https://github.com/treeform/pg",
    "method": "git",
    "tags": [
      "postgresql",
      "db"
    ],
    "description": "Very simple PostgreSQL async api for nim.",
    "license": "MIT",
    "web": "https://github.com/treeform/pg"
  },
  {
    "name": "bgfxdotnim",
    "url": "https://github.com/zacharycarter/bgfx.nim",
    "method": "git",
    "tags": [
      "bgfx",
      "3d",
      "vulkan",
      "opengl",
      "metal",
      "directx"
    ],
    "description": "bindings to bgfx c99 api",
    "license": "MIT",
    "web": "https://github.com/zacharycarter/bgfx.nim"
  },
  {
    "name": "niledb",
    "url": "https://github.com/JeffersonLab/niledb.git",
    "method": "git",
    "tags": [
      "db"
    ],
    "description": "Key/Value storage into a fast file-hash",
    "license": "MIT",
    "web": "https://github.com/JeffersonLab/niledb.git"
  },
  {
    "name": "siphash",
    "url": "https://git.sr.ht/~ehmry/nim_siphash",
    "method": "git",
    "tags": [
      "hash",
      "siphash"
    ],
    "description": "SipHash, a pseudorandom function optimized for short messages.",
    "license": "GPLv3",
    "web": "https://git.sr.ht/~ehmry/nim_siphash"
  },
  {
    "name": "haraka",
    "url": "https://git.sr.ht/~ehmry/nim_haraka",
    "method": "git",
    "tags": [
      "hash",
      "haraka"
    ],
    "description": "Haraka v2 short-input hash function",
    "license": "MIT",
    "web": "https://git.sr.ht/~ehmry/nim_haraka"
  },
  {
    "name": "genode",
    "url": "https://git.sr.ht/~ehmry/nim_genode",
    "method": "git",
    "tags": [
      "genode",
      "system"
    ],
    "description": "System libraries for the Genode Operating System Framework",
    "license": "AGPLv3",
    "web": "https://git.sr.ht/~ehmry/nim_genode"
  },
  {
    "name": "moe",
    "url": "https://github.com/fox0430/moe",
    "method": "git",
    "tags": [
      "console",
      "command-line",
      "editor",
      "text",
      "cli"
    ],
    "description": "A command lined based text editor",
    "license": "GPLv3",
    "web": "https://github.com/fox0430/moe"
  },
  {
    "name": "gatabase",
    "url": "https://github.com/juancarlospaco/nim-gatabase",
    "method": "git",
    "tags": [
      "database",
      "orm",
      "postgres",
      "sql"
    ],
    "description": "Postgres Database ORM for Nim",
    "license": "MIT",
    "web": "https://github.com/juancarlospaco/nim-gatabase"
  },
  {
    "name": "timespec_get",
    "url": "https://github.com/Matceporial/nim-timespec_get",
    "method": "git",
    "tags": [
      "time",
      "timespec_get"
    ],
    "description": "Nanosecond-percision time using timespec_get",
    "license": "0BSD",
    "web": "https://github.com/Matceporial/nim-timespec_get"
  },
  {
    "name": "urand",
    "url": "https://github.com/Matceporial/nim-urand",
    "method": "git",
    "tags": [
      "random",
      "urandom",
      "crypto"
    ],
    "description": "Simple method of obtaining secure random numbers from the OS",
    "license": "MIT",
    "web": "https://github.com/Matceporial/nim-urand"
  },
  {
    "name": "awslambda",
    "url": "https://github.com/lambci/awslambda.nim",
    "method": "git",
    "tags": [
      "aws",
      "lambda"
    ],
    "description": "A package to compile nim functions for AWS Lambda",
    "license": "MIT",
    "web": "https://github.com/lambci/awslambda.nim"
  },
  {
    "name": "vec",
    "url": "https://github.com/dom96/vec",
    "method": "git",
    "tags": [
      "vector",
      "library",
      "simple"
    ],
    "description": "A very simple vector library",
    "license": "MIT",
    "web": "https://github.com/dom96/vec"
  },
  {
    "name": "nimgui",
    "url": "https://github.com/zacharycarter/nimgui",
    "method": "git",
    "tags": [
      "imgui",
      "gui",
      "game"
    ],
    "description": "bindings to cimgui - https://github.com/cimgui/cimgui",
    "license": "MIT",
    "web": "https://github.com/zacharycarter/nimgui"
  },
  {
    "name": "unpack",
    "url": "https://github.com/technicallyagd/unpack",
    "method": "git",
    "tags": [
      "unpack",
      "seq",
      "array",
      "object",
      "destructuring",
      "destructure",
      "unpacking"
    ],
    "description": "Array/Sequence/Object destructuring/unpacking macro",
    "license": "MIT",
    "web": "https://github.com/technicallyagd/unpack"
  },
  {
    "name": "nsh",
    "url": "https://github.com/gmshiba/nish",
    "method": "git",
    "tags": [
      "shell",
      "repl"
    ],
    "description": "nsh: Nim SHell(cross platform)",
    "license": "MIT",
    "web": "https://github.com/gmshiba/nish"
  },
  {
    "name": "nimfastText",
    "url": "https://github.com/genotrance/nimfastText",
    "method": "git",
    "tags": [
      "fasttext",
      "classification",
      "text",
      "wrapper"
    ],
    "description": "fastText wrapper for Nim",
    "license": "MIT",
    "web": "https://github.com/genotrance/nimfastText"
  },
  {
    "name": "treesitter",
    "url": "https://github.com/genotrance/nimtreesitter?subdir=treesitter",
    "method": "git",
    "tags": [
      "tree-sitter",
      "parser",
      "language",
      "code"
    ],
    "description": "Nim wrapper of the tree-sitter incremental parsing library",
    "license": "MIT",
    "web": "https://github.com/genotrance/nimtreesitter"
  },
  {
    "name": "treesitter_agda",
    "url": "https://github.com/genotrance/nimtreesitter?subdir=treesitter_agda",
    "method": "git",
    "tags": [
      "tree-sitter",
      "agda",
      "parser",
      "language",
      "code"
    ],
    "description": "Nim wrapper for Agda language support within tree-sitter",
    "license": "MIT",
    "web": "https://github.com/genotrance/nimtreesitter"
  },
  {
    "name": "treesitter_bash",
    "url": "https://github.com/genotrance/nimtreesitter?subdir=treesitter_bash",
    "method": "git",
    "tags": [
      "tree-sitter",
      "bash",
      "parser",
      "language",
      "code"
    ],
    "description": "Nim wrapper for Bash language support within tree-sitter",
    "license": "MIT",
    "web": "https://github.com/genotrance/nimtreesitter"
  },
  {
    "name": "treesitter_c",
    "url": "https://github.com/genotrance/nimtreesitter?subdir=treesitter_c",
    "method": "git",
    "tags": [
      "tree-sitter",
      "c",
      "parser",
      "language",
      "code"
    ],
    "description": "Nim wrapper for C language support within tree-sitter",
    "license": "MIT",
    "web": "https://github.com/genotrance/nimtreesitter"
  },
  {
    "name": "treesitter_c_sharp",
    "url": "https://github.com/genotrance/nimtreesitter?subdir=treesitter_c_sharp",
    "method": "git",
    "tags": [
      "tree-sitter",
      "C#",
      "parser",
      "language",
      "code"
    ],
    "description": "Nim wrapper for C# language support within tree-sitter",
    "license": "MIT",
    "web": "https://github.com/genotrance/nimtreesitter"
  },
  {
    "name": "treesitter_cpp",
    "url": "https://github.com/genotrance/nimtreesitter?subdir=treesitter_cpp",
    "method": "git",
    "tags": [
      "tree-sitter",
      "cpp",
      "parser",
      "language",
      "code"
    ],
    "description": "Nim wrapper for C++ language support within tree-sitter",
    "license": "MIT",
    "web": "https://github.com/genotrance/nimtreesitter"
  },
  {
    "name": "treesitter_css",
    "url": "https://github.com/genotrance/nimtreesitter?subdir=treesitter_css",
    "method": "git",
    "tags": [
      "tree-sitter",
      "css",
      "parser",
      "language",
      "code"
    ],
    "description": "Nim wrapper for CSS language support within tree-sitter",
    "license": "MIT",
    "web": "https://github.com/genotrance/nimtreesitter"
  },
  {
    "name": "treesitter_go",
    "url": "https://github.com/genotrance/nimtreesitter?subdir=treesitter_go",
    "method": "git",
    "tags": [
      "tree-sitter",
      "go",
      "parser",
      "language",
      "code"
    ],
    "description": "Nim wrapper for Go language support within tree-sitter",
    "license": "MIT",
    "web": "https://github.com/genotrance/nimtreesitter"
  },
  {
    "name": "treesitter_haskell",
    "url": "https://github.com/genotrance/nimtreesitter?subdir=treesitter_haskell",
    "method": "git",
    "tags": [
      "tree-sitter",
      "haskell",
      "parser",
      "language",
      "code"
    ],
    "description": "Nim wrapper for Haskell language support within tree-sitter",
    "license": "MIT",
    "web": "https://github.com/genotrance/nimtreesitter"
  },
  {
    "name": "treesitter_html",
    "url": "https://github.com/genotrance/nimtreesitter?subdir=treesitter_html",
    "method": "git",
    "tags": [
      "tree-sitter",
      "html",
      "parser",
      "language",
      "code"
    ],
    "description": "Nim wrapper for HTML language support within tree-sitter",
    "license": "MIT",
    "web": "https://github.com/genotrance/nimtreesitter"
  },
  {
    "name": "treesitter_java",
    "url": "https://github.com/genotrance/nimtreesitter?subdir=treesitter_java",
    "method": "git",
    "tags": [
      "tree-sitter",
      "java",
      "parser",
      "language",
      "code"
    ],
    "description": "Nim wrapper for Java language support within tree-sitter",
    "license": "MIT",
    "web": "https://github.com/genotrance/nimtreesitter"
  },
  {
    "name": "treesitter_javascript",
    "url": "https://github.com/genotrance/nimtreesitter?subdir=treesitter_javascript",
    "method": "git",
    "tags": [
      "tree-sitter",
      "javascript",
      "parser",
      "language",
      "code"
    ],
    "description": "Nim wrapper for Javascript language support within tree-sitter",
    "license": "MIT",
    "web": "https://github.com/genotrance/nimtreesitter"
  },
  {
    "name": "treesitter_ocaml",
    "url": "https://github.com/genotrance/nimtreesitter?subdir=treesitter_ocaml",
    "method": "git",
    "tags": [
      "tree-sitter",
      "ocaml",
      "parser",
      "language",
      "code"
    ],
    "description": "Nim wrapper for OCaml language support within tree-sitter",
    "license": "MIT",
    "web": "https://github.com/genotrance/nimtreesitter"
  },
  {
    "name": "treesitter_php",
    "url": "https://github.com/genotrance/nimtreesitter?subdir=treesitter_php",
    "method": "git",
    "tags": [
      "tree-sitter",
      "php",
      "parser",
      "language",
      "code"
    ],
    "description": "Nim wrapper for PHP language support within tree-sitter",
    "license": "MIT",
    "web": "https://github.com/genotrance/nimtreesitter"
  },
  {
    "name": "treesitter_python",
    "url": "https://github.com/genotrance/nimtreesitter?subdir=treesitter_python",
    "method": "git",
    "tags": [
      "tree-sitter",
      "python",
      "parser",
      "language",
      "code"
    ],
    "description": "Nim wrapper for Python language support within tree-sitter",
    "license": "MIT",
    "web": "https://github.com/genotrance/nimtreesitter"
  },
  {
    "name": "treesitter_ruby",
    "url": "https://github.com/genotrance/nimtreesitter?subdir=treesitter_ruby",
    "method": "git",
    "tags": [
      "tree-sitter",
      "ruby",
      "parser",
      "language",
      "code"
    ],
    "description": "Nim wrapper for Ruby language support within tree-sitter",
    "license": "MIT",
    "web": "https://github.com/genotrance/nimtreesitter"
  },
  {
    "name": "treesitter_rust",
    "url": "https://github.com/genotrance/nimtreesitter?subdir=treesitter_rust",
    "method": "git",
    "tags": [
      "tree-sitter",
      "rust",
      "parser",
      "language",
      "code"
    ],
    "description": "Nim wrapper for Rust language support within tree-sitter",
    "license": "MIT",
    "web": "https://github.com/genotrance/nimtreesitter"
  },
  {
    "name": "treesitter_scala",
    "url": "https://github.com/genotrance/nimtreesitter?subdir=treesitter_scala",
    "method": "git",
    "tags": [
      "tree-sitter",
      "scala",
      "parser",
      "language",
      "code"
    ],
    "description": "Nim wrapper for Scala language support within tree-sitter",
    "license": "MIT",
    "web": "https://github.com/genotrance/nimtreesitter"
  },
  {
    "name": "treesitter_typescript",
    "url": "https://github.com/genotrance/nimtreesitter?subdir=treesitter_typescript",
    "method": "git",
    "tags": [
      "tree-sitter",
      "typescript",
      "parser",
      "language",
      "code"
    ],
    "description": "Nim wrapper for Typescript language support within tree-sitter",
    "license": "MIT",
    "web": "https://github.com/genotrance/nimtreesitter"
  },
  {
    "name": "nimterop",
    "url": "https://github.com/genotrance/nimterop",
    "method": "git",
    "tags": [
      "c",
      "c++",
      "c2nim",
      "interop",
      "parser",
      "language",
      "code"
    ],
    "description": "Nimterop makes C/C++ interop within Nim seamless",
    "license": "MIT",
    "web": "https://github.com/genotrance/nimtreesitter"
  },
  {
    "name": "ringDeque",
    "url": "https://github.com/technicallyagd/ringDeque",
    "method": "git",
    "tags": [
      "deque",
      "DoublyLinkedRing",
      "utility",
      "python"
    ],
    "description": "deque implementatoin using DoublyLinkedRing",
    "license": "MIT",
    "web": "https://github.com/technicallyagd/ringDeque"
  },
  {
    "name": "nimfuzzy",
    "url": "https://github.com/genotrance/nimfuzzy",
    "method": "git",
    "tags": [
      "fuzzy",
      "search",
      "match",
      "fts"
    ],
    "description": "Fuzzy search wrapper for Nim",
    "license": "MIT",
    "web": "https://github.com/genotrance/nimfuzzy"
  },
  {
    "name": "nimassets",
    "url": "https://github.com/xmonader/nimassets",
    "method": "git",
    "tags": [
      "assets",
      "bundle",
      "go-bindata",
      "resources"
    ],
    "description": "bundle your assets to a nim",
    "license": "MIT",
    "web": "https://github.com/xmonader/nimassets"
  },
  {
    "name": "loco",
    "url": "https://github.com/moigagoo/loco",
    "method": "git",
    "tags": [
      "localization",
      "translation",
      "internationalization",
      "i18n"
    ],
    "description": "Localization package for Nim.",
    "license": "MIT",
    "web": "https://github.com/moigagoo/loco"
  },
  {
    "name": "nim_miniz",
    "url": "https://github.com/h3rald/nim-miniz",
    "method": "git",
    "tags": [
      "zip",
      "compression",
      "wrapper",
      "miniz"
    ],
    "description": "Nim wrapper for miniz",
    "license": "MIT",
    "web": "https://github.com/h3rald/nim-miniz"
  },
  {
    "name": "unsplash",
    "url": "https://github.com/juancarlospaco/nim-unsplash",
    "method": "git",
    "tags": [
      "unsplash",
      "photos",
      "images",
      "async",
      "multisync",
      "photography"
    ],
    "description": "Unsplash API Client for Nim",
    "license": "MIT",
    "web": "https://github.com/juancarlospaco/nim-unsplash"
  },
  {
    "name": "steam",
    "url": "https://github.com/juancarlospaco/nim-steam",
    "method": "git",
    "tags": [
      "steam",
      "game",
      "gaming",
      "async",
      "multisync"
    ],
    "description": "Steam API Client for Nim",
    "license": "MIT",
    "web": "https://github.com/juancarlospaco/nim-steam"
  },
  {
    "name": "itchio",
    "url": "https://github.com/juancarlospaco/nim-itchio",
    "method": "git",
    "tags": [
      "itchio",
      "game",
      "gaming",
      "async",
      "multisync"
    ],
    "description": "itch.io API Client for Nim",
    "license": "MIT",
    "web": "https://github.com/juancarlospaco/nim-itchio"
  },
  {
    "name": "suggest",
    "url": "https://github.com/c-blake/suggest.git",
    "method": "git",
    "tags": [
      "library",
      "spell-check",
      "edit-distance"
    ],
    "description": "mmap-persistent SymSpell spell checking algorithm",
    "license": "MIT",
    "web": "https://github.com/c-blake/suggest.git"
  },
  {
    "name": "gurl",
    "url": "https://github.com/MaxUNof/gurl",
    "method": "git",
    "tags": [
      "tags",
      "http",
      "generating",
      "url"
    ],
    "description": "A little lib for generating URL with args.",
    "license": "MIT",
    "web": "https://github.com/MaxUNof/gurl"
  },
  {
    "name": "wren",
    "url": "https://github.com/geotre/wren",
    "method": "git",
    "tags": [
      "wren",
      "scripting",
      "interpreter"
    ],
    "description": "A nim wrapper for Wren, an embedded scripting language",
    "license": "MIT",
    "web": "https://github.com/geotre/wren"
  },
  {
    "name": "tiny_sqlite",
    "url": "https://github.com/GULPF/tiny_sqlite",
    "method": "git",
    "tags": [
      "database",
      "sqlite"
    ],
    "description": "A thin SQLite wrapper with proper type safety",
    "license": "MIT",
    "web": "https://github.com/GULPF/tiny_sqlite"
  },
  {
    "name": "sqlbuilder",
    "url": "https://github.com/ThomasTJdev/nim_sqlbuilder",
    "method": "git",
    "tags": [
      "sql",
      "sqlbuilder"
    ],
    "description": "A SQLbuilder with support for NULL values",
    "license": "MIT",
    "web": "https://github.com/ThomasTJdev/nim_sqlbuilder"
  },
  {
    "name": "subexes",
    "url": "https://github.com/nim-lang/graveyard?subdir=subexes",
    "method": "git",
    "tags": [
      "graveyard",
      "subexes",
      "substitution expression"
    ],
    "description": "Nim support for substitution expressions",
    "license": "MIT",
    "web": "https://github.com/nim-lang/graveyard/tree/master/subexes"
  },
  {
    "name": "complex",
    "url": "https://github.com/nim-lang/graveyard?subdir=complex",
    "method": "git",
    "tags": [
      "graveyard",
      "complex",
      "math"
    ],
    "description": "The ex-stdlib module complex.",
    "license": "MIT",
    "web": "https://github.com/nim-lang/graveyard/tree/master/complex"
  },
  {
    "name": "fsmonitor",
    "url": "https://github.com/nim-lang/graveyard?subdir=fsmonitor",
    "method": "git",
    "tags": [
      "graveyard",
      "fsmonitor",
      "asyncio"
    ],
    "description": "The ex-stdlib module fsmonitor.",
    "license": "MIT",
    "web": "https://github.com/nim-lang/graveyard/tree/master/fsmonitor"
  },
  {
    "name": "scgi",
    "url": "https://github.com/nim-lang/graveyard?subdir=scgi",
    "method": "git",
    "tags": [
      "graveyard",
      "scgi",
      "cgi"
    ],
    "description": "Helper procs for SCGI applications",
    "license": "MIT",
    "web": "https://github.com/nim-lang/graveyard/tree/master/scgi"
  },
  {
    "name": "cppstl",
    "url": "https://github.com/BigEpsilon/nim-cppstl",
    "method": "git",
    "tags": [
      "c++",
      "stl",
      "bindings"
    ],
    "description": "Bindings for the C++ Standard Template Library (STL)",
    "license": "MIT",
    "web": "https://github.com/BigEpsilon/nim-cppstl"
  },
  {
    "name": "pipelines",
    "url": "https://github.com/calebwin/pipelines",
    "method": "git",
    "tags": [
      "python",
      "pipeline",
      "pipelines",
      "data",
      "parallel"
    ],
    "description": "A tiny framework & language for crafting massively parallel data pipelines",
    "license": "MIT",
    "web": "https://github.com/calebwin/pipelines",
    "doc": "https://github.com/calebwin/pipelines"
  },
  {
    "name": "nimhq",
    "url": "https://github.com/sillibird/nimhq",
    "method": "git",
    "tags": [
      "library",
      "api",
      "client"
    ],
    "description": "HQ Trivia API wrapper for Nim",
    "license": "MIT",
    "web": "https://github.com/sillibird/nimhq"
  },
  {
    "name": "binio",
    "url": "https://github.com/Riderfighter/binio",
    "method": "git",
    "tags": [
      "structured",
      "byte",
      "data"
    ],
    "description": "Package for packing and unpacking byte data",
    "license": "MIT",
    "web": "https://github.com/Riderfighter/binio"
  },
  {
    "name": "ladder",
    "url": "https://gitlab.com/ryukoposting/nim-ladder",
    "method": "git",
    "tags": [
      "ladder",
      "logic",
      "PLC",
      "state",
      "machine",
      "ryukoposting"
    ],
    "description": "Ladder logic macros for Nim",
    "license": "Apache-2.0",
    "web": "https://gitlab.com/ryukoposting/nim-ladder"
  },
  {
    "name": "cassette",
    "url": "https://github.com/LemonBoy/cassette",
    "method": "git",
    "tags": [
      "http",
      "network",
      "test",
      "mock",
      "requests"
    ],
    "description": "Record and replay your HTTP sessions!",
    "license": "MIT",
    "web": "https://github.com/LemonBoy/cassette"
  },
  {
    "name": "nimterlingua",
    "url": "https://github.com/juancarlospaco/nim-internimgua",
    "method": "git",
    "tags": [
      "internationalization",
      "i18n",
      "localization",
      "translation"
    ],
    "description": "Internationalization at Compile Time for Nim. Macro to translate unmodified code from 1 INI file. NimScript compatible.",
    "license": "MIT",
    "web": "https://github.com/juancarlospaco/nim-internimgua"
  },
  {
    "name": "with",
    "url": "https://github.com/zevv/with",
    "method": "git",
    "tags": [
      "with",
      "macro"
    ],
    "description": "Simple 'with' macro for Nim",
    "license": "MIT",
    "web": "https://github.com/zevv/with"
  },
  {
    "name": "lastfm",
    "url": "https://gitlab.com/ryukoposting/lastfm-nim",
    "method": "git",
    "tags": [
      "last.fm",
      "lastfm",
      "music",
      "metadata",
      "api",
      "async",
      "ryukoposting"
    ],
    "description": "Last.FM API breakouts (documentation: http://ryuk.ooo/nimdocs/lastfm/lastfm.html)",
    "license": "Apache-2.0",
    "web": "https://gitlab.com/ryukoposting/lastfm-nim"
  },
  {
    "name": "firejail",
    "url": "https://github.com/juancarlospaco/nim-firejail",
    "method": "git",
    "tags": [
      "firejail",
      "security",
      "linux",
      "isolation",
      "container",
      "infosec",
      "hardened",
      "sandbox",
      "docker"
    ],
    "description": "Firejail wrapper for Nim, Isolate your Production App before its too late!",
    "license": "MIT",
    "web": "https://github.com/juancarlospaco/nim-firejail"
  },
  {
    "name": "jstin",
    "url": "https://github.com/LemonBoy/jstin",
    "method": "git",
    "tags": [
      "json",
      "serialize",
      "deserialize",
      "easy",
      "simple"
    ],
    "description": "JS {de,}serialization as it says on the tin",
    "license": "MIT",
    "web": "https://github.com/LemonBoy/jstin"
  },
  {
    "name": "compactdict",
    "url": "https://github.com/LemonBoy/compactdict",
    "method": "git",
    "tags": [
      "dictionary",
      "hashtable",
      "data-structure",
      "hash",
      "compact"
    ],
    "description": "A compact dictionary implementation",
    "license": "MIT",
    "web": "https://github.com/LemonBoy/compactdict"
  },
  {
    "name": "z3",
    "url": "https://github.com/zevv/nimz3",
    "method": "git",
    "tags": [
      "Z3",
      "sat",
      "smt",
      "theorem",
      "prover",
      "solver",
      "optimization"
    ],
    "description": "Nim Z3 theorem prover bindings",
    "license": "MIT",
    "web": "https://github.com/zevv/nimz3"
  },
  {
    "name": "remarker_light",
    "url": "https://github.com/muxueqz/remarker_light",
    "method": "git",
    "tags": [
      "remark",
      "slideshow",
      "markdown"
    ],
    "description": "remarker_light is a command line tool for building a remark-based slideshow page very easily.",
    "license": "GPL-2.0",
    "web": "https://github.com/muxueqz/remarker_light"
  },
  {
    "name": "nim-nmap",
    "url": "https://github.com/blmvxer/nim-nmap",
    "method": "git",
    "tags": [
      "nmap",
      "networking",
      "network mapper",
      "blmvxer"
    ],
    "description": "A pure implementaion of nmap for nim.",
    "license": "MIT",
    "web": "https://github.com/blmvxer/nim-nmap"
  },
  {
    "name": "fancygl",
    "url": "https://github.com/krux02/opengl-sandbox",
    "method": "git",
    "tags": [
      "opengl",
      "rendering",
      "dsl"
    ],
    "description": "nice way of handling render code",
    "license": "MIT",
    "web": "https://github.com/krux02/opengl-sandbox"
  },
  {
    "name": "libravatar",
    "url": "https://github.com/juancarlospaco/nim-libravatar",
    "method": "git",
    "tags": [
      "libravatar",
      "gravatar",
      "avatar",
      "federated"
    ],
    "description": "Libravatar library for Nim, Gravatar alternative. Libravatar is an open source free federated avatar api & service.",
    "license": "PPL",
    "web": "https://github.com/juancarlospaco/nim-libravatar"
  },
  {
    "name": "norm",
    "url": "https://github.com/moigagoo/norm",
    "method": "git",
    "tags": [
      "orm",
      "db",
      "database"
    ],
    "description": "Nim ORM.",
    "license": "MIT",
    "web": "https://github.com/moigagoo/norm"
  },
  {
    "name": "simple_vector",
    "url": "https://github.com/Ephiiz/simple_vector",
    "method": "git",
    "tags": [
      "vector",
      "simple_vector"
    ],
    "description": "Simple vector library for nim-lang.",
    "license": "GNU Lesser General Public License v2.1",
    "web": "https://github.com/Ephiiz/simple_vector"
  },
  {
    "name": "netpipe",
    "alias": "netty"
  },
  {
    "name": "netty",
    "url": "https://github.com/treeform/netty/",
    "method": "git",
    "tags": [
      "networking",
      "udp"
    ],
    "description": "Netty is a reliable UDP connection for games.",
    "license": "MIT",
    "web": "https://github.com/treeform/netty/"
  },
  {
    "name": "bitty",
    "url": "https://github.com/treeform/bitty/",
    "method": "git",
    "tags": [
      "networking",
      "udp"
    ],
    "description": "Utilities with dealing with 1d and 2d bit arrays.",
    "license": "MIT",
    "web": "https://github.com/treeform/bitty/"
  },
  {
    "name": "fnv",
    "url": "https://gitlab.com/ryukoposting/nim-fnv",
    "method": "git",
    "tags": [
      "fnv",
      "fnv1a",
      "fnv1",
      "fnv-1a",
      "fnv-1",
      "fnv0",
      "fnv-0",
      "ryukoposting"
    ],
    "description": "FNV-1 and FNV-1a non-cryptographic hash functions (documentation hosted at: http://ryuk.ooo/nimdocs/fnv/fnv.html)",
    "license": "Apache-2.0",
    "web": "https://gitlab.com/ryukoposting/nim-fnv"
  },
  {
    "name": "notify",
    "url": "https://github.com/xbello/notify-nim",
    "method": "git",
    "tags": [
      "notify",
      "libnotify",
      "library"
    ],
    "description": "A wrapper to notification libraries",
    "license": "MIT",
    "web": "https://github.com/xbello/notify-nim"
  },
  {
    "name": "minmaxheap",
    "url": "https://github.com/stefansalewski/minmaxheap",
    "method": "git",
    "tags": [
      "minmaxheap",
      "heap",
      "priorityqueue"
    ],
    "description": "MinMaxHeap",
    "license": "MIT",
    "web": "https://github.com/stefansalewski/minmaxheap"
  },
  {
    "name": "dashing",
    "url": "https://github.com/FedericoCeratto/nim-dashing",
    "method": "git",
    "tags": [
      "library",
      "pure",
      "terminal"
    ],
    "description": "Terminal dashboards.",
    "license": "LGPLv3",
    "web": "https://github.com/FedericoCeratto/nim-dashing"
  },
  {
    "name": "html_tools",
    "url": "https://github.com/juancarlospaco/nim-html-tools",
    "method": "git",
    "tags": [
      "html",
      "validation",
      "frontend"
    ],
    "description": "HTML5 Tools for Nim, all Templates, No CSS, No Libs, No JS Framework",
    "license": "MIT",
    "web": "https://github.com/juancarlospaco/nim-html-tools"
  },
  {
    "name": "npeg",
    "url": "https://github.com/zevv/npeg",
    "method": "git",
    "tags": [
      "PEG",
      "parser",
      "parsing",
      "regexp",
      "regular",
      "grammar",
      "lexer",
      "lexing",
      "pattern",
      "matching"
    ],
    "description": "PEG (Parsing Expression Grammars) string matching library for Nim",
    "license": "MIT",
    "web": "https://github.com/zevv/npeg"
  },
  {
    "name": "pinggraph",
    "url": "https://github.com/SolitudeSF/pinggraph",
    "method": "git",
    "tags": [
      "ping",
      "terminal"
    ],
    "description": "Simple terminal ping graph",
    "license": "MIT",
    "web": "https://github.com/SolitudeSF/pinggraph"
  },
  {
    "name": "nimcdl",
    "url": "https://gitlab.com/endes123321/nimcdl",
    "method": "git",
    "tags": [
      "circuit",
      "HDL",
      "PCB",
      "DSL"
    ],
    "description": "Circuit Design language made in Nim",
    "license": "GPLv3",
    "web": "https://gitlab.com/endes123321/nimcdl"
  },
  {
    "name": "easymail",
    "url": "https://github.com/coocheenin/easymail",
    "method": "git",
    "tags": [
      "email",
      "sendmail",
      "net",
      "mail"
    ],
    "description": "wrapper for the sendmail command",
    "license": "MIT",
    "web": "https://github.com/coocheenin/easymail"
  },
  {
    "name": "luhncheck",
    "url": "https://github.com/sillibird/luhncheck",
    "method": "git",
    "tags": [
      "library",
      "algorithm"
    ],
    "description": "Implementation of Luhn algorithm in nim.",
    "license": "MIT",
    "web": "https://github.com/sillibird/luhncheck"
  },
  {
    "name": "nim-libgd",
    "url": "https://github.com/mrhdias/nim-libgd",
    "method": "git",
    "tags": [
      "image",
      "graphics",
      "wrapper",
      "libgd",
      "2d"
    ],
    "description": "Nim Wrapper for LibGD 2.x",
    "license": "MIT",
    "web": "https://github.com/mrhdias/nim-libgd"
  },
  {
    "name": "closure_methods",
    "alias": "oop_utils"
  },
  {
    "name": "oop_utils",
    "url": "https://github.com/bluenote10/oop_utils",
    "method": "git",
    "tags": [
      "macro",
      "class",
      "inheritance",
      "oop",
      "closure",
      "methods"
    ],
    "description": "Macro for building OOP class hierarchies based on closure methods.",
    "license": "MIT",
    "web": "https://github.com/bluenote10/closure_methods"
  },
  {
    "name": "nim_curry",
    "url": "https://github.com/zer0-star/nim-curry",
    "method": "git",
    "tags": [
      "library",
      "functional",
      "macro",
      "currying"
    ],
    "description": "Provides a macro to curry function",
    "license": "MIT",
    "web": "https://github.com/zer0-star/nim-curry"
  },
  {
    "name": "eastasianwidth",
    "url": "https://github.com/jiro4989/eastasianwidth",
    "method": "git",
    "tags": [
      "library",
      "text",
      "east_asian_width"
    ],
    "description": "eastasianwidth is library for EastAsianWidth.",
    "license": "MIT",
    "web": "https://github.com/jiro4989/eastasianwidth"
  },
  {
    "name": "colorcol",
    "url": "https://github.com/SolitudeSF/colorcol",
    "method": "git",
    "tags": [
      "kakoune",
      "plugin",
      "color",
      "preview"
    ],
    "description": "Kakoune plugin for color preview",
    "license": "MIT",
    "web": "https://github.com/SolitudeSF/colorcol"
  },
  {
    "name": "nimly",
    "url": "https://github.com/loloicci/nimly",
    "method": "git",
    "tags": [
      "lexer",
      "parser",
      "lexer-generator",
      "parser-generator",
      "lex",
      "yacc",
      "BNF",
      "EBNF"
    ],
    "description": "Lexer Generator and Parser Generator as a Macro Library in Nim.",
    "license": "MIT",
    "web": "https://github.com/loloicci/nimly"
  },
  {
    "name": "fswatch",
    "url": "https://github.com/FedericoCeratto/nim-fswatch",
    "method": "git",
    "tags": [
      "fswatch",
      "fsmonitor",
      "libfswatch",
      "filesystem"
    ],
    "description": "Wrapper for the fswatch library.",
    "license": "GPL-3.0",
    "web": "https://github.com/FedericoCeratto/nim-fswatch"
  },
  {
    "name": "parseini",
    "url": "https://github.com/lihf8515/parseini",
    "method": "git",
    "tags": [
      "parseini",
      "nim"
    ],
    "description": "A high-performance ini parse library for nim.",
    "license": "MIT",
    "web": "https://github.com/lihf8515/parseini"
  },
  {
    "name": "sonic",
    "url": "https://github.com/xmonader/nim-sonic-client",
    "method": "git",
    "tags": [
      "sonic",
      "search",
      "backend",
      "index",
      "client"
    ],
    "description": "client for sonic search backend",
    "license": "MIT",
    "web": "https://github.com/xmonader/nim-sonic-client"
  },
  {
    "name": "science",
    "url": "https://github.com/ruivieira/nim-science",
    "method": "git",
    "tags": [
      "science",
      "algebra",
      "statistics",
      "math"
    ],
    "description": "A library for scientific computations in pure Nim",
    "license": "Apache License 2.0",
    "web": "https://github.com/ruivieira/nim-science"
  },
  {
    "name": "gameoflife",
    "url": "https://github.com/jiro4989/gameoflife",
    "method": "git",
    "tags": [
      "gameoflife",
      "library"
    ],
    "description": "gameoflife is library for Game of Life.",
    "license": "MIT",
    "web": "https://github.com/jiro4989/gameoflife"
  },
  {
    "name": "conio",
    "url": "https://github.com/guevara-chan/conio",
    "method": "git",
    "tags": [
      "console",
      "terminal",
      "io"
    ],
    "description": ".NET-inspired lightweight terminal library",
    "license": "MIT",
    "web": "https://github.com/guevara-chan/conio"
  },
  {
    "name": "nat_traversal",
    "url": "https://github.com/status-im/nim-nat-traversal",
    "method": "git",
    "tags": [
      "library",
      "wrapper"
    ],
    "description": "miniupnpc and libnatpmp wrapper",
    "license": "Apache License 2.0 or MIT",
    "web": "https://github.com/status-im/nim-nat-traversal"
  },
  {
    "name": "jsutils",
    "url": "https://github.com/kidandcat/jsutils",
    "method": "git",
    "tags": [
      "library",
      "javascript"
    ],
    "description": "Utils to work with javascript",
    "license": "MIT",
    "web": "https://github.com/kidandcat/jsutils"
  },
  {
    "name": "getr",
    "url": "https://github.com/jrfondren/getr-nim",
    "method": "git",
    "tags": [
      "benchmark",
      "utility"
    ],
    "description": "Benchmarking wrapper around getrusage()",
    "license": "MIT",
    "web": "https://github.com/jrfondren/getr-nim"
  },
  {
    "name": "pnm",
    "url": "https://github.com/jiro4989/pnm",
    "method": "git",
    "tags": [
      "pnm",
      "image",
      "library"
    ],
    "description": "pnm is library for PNM (Portable AnyMap).",
    "license": "MIT",
    "web": "https://github.com/jiro4989/pnm"
  },
  {
    "name": "ski",
    "url": "https://github.com/jiro4989/ski",
    "method": "git",
    "tags": [
      "ski",
      "combinator",
      "library"
    ],
    "description": "ski is library for SKI combinator.",
    "license": "MIT",
    "web": "https://github.com/jiro4989/ski"
  },
  {
    "name": "imageman",
    "url": "https://github.com/SolitudeSF/imageman",
    "method": "git",
    "tags": [
      "image",
      "graphics",
      "processing",
      "manipulation"
    ],
    "description": "Image manipulation library",
    "license": "MIT",
    "web": "https://github.com/SolitudeSF/imageman"
  },
  {
    "name": "matplotnim",
    "url": "https://github.com/ruivieira/matplotnim",
    "method": "git",
    "tags": [
      "science",
      "plotting",
      "graphics",
      "wrapper",
      "library"
    ],
    "description": "A Nim wrapper for Python's matplotlib",
    "license": "Apache License 2.0",
    "web": "https://github.com/ruivieira/matplotnim"
  },
  {
    "name": "cliptomania",
    "url": "https://github.com/Guevara-chan/Cliptomania",
    "method": "git",
    "tags": [
      "clip",
      "clipboard"
    ],
    "description": ".NET-inspired lightweight clipboard library",
    "license": "MIT",
    "web": "https://github.com/Guevara-chan/Cliptomania"
  },
  {
    "name": "mpdclient",
    "url": "https://github.com/SolitudeSF/mpdclient",
    "method": "git",
    "tags": [
      "mpd",
      "music",
      "player",
      "client"
    ],
    "description": "MPD client library",
    "license": "MIT",
    "web": "https://github.com/SolitudeSF/mpdclient"
  },
  {
    "name": "mentat",
    "url": "https://github.com/ruivieira/nim-mentat",
    "method": "git",
    "tags": [
      "science",
      "machine-learning",
      "data-science",
      "statistics",
      "math",
      "library"
    ],
    "description": "A Nim library for data science and machine learning",
    "license": "Apache License 2.0",
    "web": "https://github.com/ruivieira/nim-mentat"
  },
  {
    "name": "svdpi",
    "url": "https://github.com/kaushalmodi/nim-svdpi",
    "method": "git",
    "tags": [
      "dpi-c",
      "systemverilog",
      "foreign-function",
      "interface"
    ],
    "description": "Small wrapper for SystemVerilog DPI-C header svdpi.h",
    "license": "MIT",
    "web": "https://github.com/kaushalmodi/nim-svdpi"
  },
  {
    "name": "shlex",
    "url": "https://github.com/SolitudeSF/shlex",
    "method": "git",
    "tags": [
      "shlex",
      "shell",
      "parse",
      "split"
    ],
    "description": "Library for splitting a string into shell words",
    "license": "MIT",
    "web": "https://github.com/SolitudeSF/shlex"
  },
  {
    "name": "prometheus",
    "url": "https://github.com/dom96/prometheus",
    "method": "git",
    "tags": [
      "metrics",
      "logging",
      "graphs"
    ],
    "description": "Library for exposing metrics to Prometheus",
    "license": "MIT",
    "web": "https://github.com/dom96/prometheus"
  },
  {
    "name": "feednim",
    "url": "https://github.com/johnconway/feed-nim",
    "method": "git",
    "tags": [
      "yes"
    ],
    "description": "An Atom, RSS, and JSONfeed parser",
    "license": "MIT",
    "web": "https://github.com/johnconway/feed-nim"
  },
  {
    "name": "simplepng",
    "url": "https://github.com/jrenner/nim-simplepng",
    "method": "git",
    "tags": [
      "png",
      "image"
    ],
    "description": "high level simple way to write PNGs",
    "license": "MIT",
    "web": "https://github.com/jrenner/nim-simplepng"
  },
  {
    "name": "dali",
    "url": "https://github.com/akavel/dali",
    "method": "git",
    "tags": [
      "android",
      "apk",
      "dalvik",
      "dex",
      "assembler"
    ],
    "description": "Indie assembler/linker for Android's Dalvik VM .dex & .apk files",
    "license": "AGPL-3.0",
    "web": "https://github.com/akavel/dali"
  },
  {
    "name": "rect",
    "url": "https://github.com/jiro4989/rect",
    "method": "git",
    "tags": [
      "cli",
      "tool",
      "text",
      "rectangle"
    ],
    "description": "rect is a command to crop/paste rectangle text.",
    "license": "MIT",
    "web": "https://github.com/jiro4989/rect"
  },
  {
    "name": "p4ztag_to_json",
    "url": "https://github.com/kaushalmodi/p4ztag_to_json",
    "method": "git",
    "tags": [
      "perforce",
      "p4",
      "ztag",
      "serialization-format",
      "json"
    ],
    "description": "Convert Helix Version Control / Perforce (p4) -ztag output to JSON",
    "license": "MIT",
    "web": "https://github.com/kaushalmodi/p4ztag_to_json"
  },
  {
    "name": "terminaltables",
    "url": "https://github.com/xmonader/nim-terminaltables",
    "method": "git",
    "tags": [
      "terminal",
      "tables",
      "ascii",
      "unicode"
    ],
    "description": "terminal tables",
    "license": "BSD-3-Clause",
    "web": "https://github.com/xmonader/nim-terminaltables"
  },
  {
    "name": "alignment",
    "url": "https://github.com/jiro4989/alignment",
    "method": "git",
    "tags": [
      "library",
      "text",
      "align",
      "string",
      "strutils"
    ],
    "description": "alignment is a library to align strings.",
    "license": "MIT",
    "web": "https://github.com/jiro4989/alignment"
  },
  {
    "name": "niup",
    "url": "https://github.com/dariolah/niup",
    "method": "git",
    "tags": [
      "iup",
      "gui",
      "nim"
    ],
    "description": "IUP FFI bindings",
    "license": "MIT",
    "web": "https://github.com/dariolah/niup"
  },
  {
    "name": "libgcrypt",
    "url": "https://github.com/FedericoCeratto/nim-libgcrypt",
    "method": "git",
    "tags": [
      "wrapper",
      "library",
      "security",
      "crypto"
    ],
    "description": "libgcrypt wrapper",
    "license": "LGPLv2.1",
    "web": "https://github.com/FedericoCeratto/nim-libgcrypt"
  },
  {
    "name": "masterpassword",
    "url": "https://github.com/SolitudeSF/masterpassword",
    "method": "git",
    "tags": [
      "masterpassword",
      "password",
      "stateless"
    ],
    "description": "Master Password algorith implementation",
    "license": "MIT",
    "web": "https://github.com/SolitudeSF/masterpassword"
  },
  {
    "name": "mpwc",
    "url": "https://github.com/SolitudeSF/mpwc",
    "method": "git",
    "tags": [
      "masterpassword",
      "password",
      "manager",
      "stateless"
    ],
    "description": "Master Password command line utility",
    "license": "MIT",
    "web": "https://github.com/SolitudeSF/mpwc"
  },
  {
    "name": "toxcore",
    "url": "https://git.sr.ht/~ehmry/nim_tox",
    "method": "git",
    "tags": [
      "tox",
      "chat",
      "wrapper"
    ],
    "description": "C Tox core wrapper",
    "license": "GPL-3.0",
    "web": "https://git.sr.ht/~ehmry/nim_tox"
  },
  {
    "name": "rapid",
    "url": "https://github.com/liquid600pgm/rapid",
    "method": "git",
    "tags": [
      "game",
      "engine",
      "2d",
      "graphics",
      "audio"
    ],
    "description": "A game engine for rapid development and easy prototyping",
    "license": "MIT",
    "web": "https://github.com/liquid600pgm/rapid"
  },
  {
    "name": "gnutls",
    "url": "https://github.com/FedericoCeratto/nim-gnutls",
    "method": "git",
    "tags": [
      "wrapper",
      "library",
      "security",
      "crypto"
    ],
    "description": "GnuTLS wrapper",
    "license": "LGPLv2.1",
    "web": "https://github.com/FedericoCeratto/nim-gnutls"
  },
  {
    "name": "news",
    "url": "https://github.com/tormund/news",
    "method": "git",
    "tags": [
      "websocket",
      "chronos"
    ],
    "description": "Easy websocket with chronos support",
    "license": "MIT",
    "web": "https://github.com/tormund/news"
  },
  {
    "name": "tor",
    "url": "https://github.com/FedericoCeratto/nim-tor",
    "method": "git",
    "tags": [
      "library",
      "security",
      "crypto",
      "tor",
      "onion"
    ],
    "description": "Tor helper library",
    "license": "LGPLv3",
    "web": "https://github.com/FedericoCeratto/nim-tor"
  },
  {
    "name": "nimjson",
    "url": "https://github.com/jiro4989/nimjson",
    "method": "git",
    "tags": [
      "lib",
      "cli",
      "command",
      "json",
      "library"
    ],
    "description": "nimjson generates nim object definitions from json documents.",
    "license": "MIT",
    "web": "https://github.com/jiro4989/nimjson"
  },
  {
    "name": "nerve",
    "url": "https://github.com/nepeckman/nerve-rpc",
    "method": "git",
    "tags": [
      "rpc",
      "framework",
      "web",
      "json",
      "api",
      "library"
    ],
    "description": "A RPC framework for building web APIs",
    "license": "MIT",
    "web": "https://github.com/nepeckman/nerve-rpc"
  },
  {
    "name": "lolcat",
    "url": "https://github.com/OHermesJunior/lolcat.nim",
    "method": "git",
    "tags": [
      "lolcat",
      "binary",
      "tool",
      "colors",
      "fun"
    ],
    "description": "lolcat implementation in Nim",
    "license": "MIT",
    "web": "https://github.com/OHermesJunior/lolcat.nim"
  },
  {
    "name": "dnsclient",
    "url": "https://github.com/ba0f3/dnsclient.nim",
    "method": "git",
    "tags": [
      "dns",
      "dnsclient"
    ],
    "description": "Simple DNS Client & Library",
    "license": "MIT",
    "web": "https://github.com/ba0f3/dnsclient.nim"
  },
  {
    "name": "rain",
    "url": "https://github.com/OHermesJunior/rain.nim",
    "method": "git",
    "tags": [
      "rain",
      "simulation",
      "terminal",
      "fun"
    ],
    "description": "Rain simulation in your terminal",
    "license": "MIT",
    "web": "https://github.com/OHermesJunior/rain.nim"
  },
  {
    "name": "kmod",
    "url": "https://github.com/alaviss/kmod",
    "method": "git",
    "tags": [
      "kmod",
      "wrapper"
    ],
    "description": "High-level wrapper for Linux's kmod library",
    "license": "ISC",
    "web": "https://github.com/alaviss/kmod"
  },
  {
    "name": "validateip",
    "url": "https://github.com/Akito13/nim-validateip",
    "method": "git",
    "tags": [
      "ip",
      "ipaddress",
      "ipv4",
      "ip4",
      "checker",
      "check"
    ],
    "description": "Checks if a provided string is actually a correct IP address. Supports detection of Class A to D of IPv4 addresses.",
    "license": "GPLv3+"
  },
  {
    "name": "RC4",
    "url": "https://github.com/OHermesJunior/nimRC4",
    "method": "git",
    "tags": [
      "RC4",
      "encryption",
      "library",
      "crypto",
      "simple"
    ],
    "description": "RC4 library implementation",
    "license": "MIT",
    "web": "https://github.com/OHermesJunior/nimRC4"
  },
  {
    "name": "contra",
    "url": "https://github.com/juancarlospaco/nim-contra",
    "method": "git",
    "tags": [
      "contract",
      "nimscript",
      "javascript",
      "compiletime"
    ],
    "description": "Lightweight Contract Programming, Design by Contract, on 9 LoC, NimScript, JavaScript, compile-time.",
    "license": "MIT",
    "web": "https://github.com/juancarlospaco/nim-contra"
  },
  {
    "name": "wings",
    "url": "https://github.com/binhonglee/wings",
    "method": "git",
    "tags": [
      "library",
      "binary",
      "codegen",
      "struct",
      "enum"
    ],
    "description": "A simple cross language struct and enum file generator.",
    "license": "MIT",
    "web": "https://github.com/binhonglee/wings"
  },
  {
    "name": "lc",
    "url": "https://github.com/c-blake/lc",
    "method": "git",
    "tags": [
      "terminal",
      "cli",
      "binary",
      "linux",
      "unix",
      "bsd"
    ],
    "description": "A post-modern, \"multi-dimensional\" configurable ls/file lister",
    "license": "MIT",
    "web": "https://github.com/c-blake/lc"
  },
  {
    "name": "nasher",
    "url": "https://github.com/squattingmonk/nasher.nim",
    "method": "git",
    "tags": [
      "nwn",
      "neverwinternights",
      "neverwinter",
      "game",
      "bioware",
      "build"
    ],
    "description": "A build tool for Neverwinter Nights projects",
    "license": "MIT",
    "web": "https://github.com/squattingmonk/nasher.nim"
  },
  {
    "name": "illwill",
    "url": "https://github.com/johnnovak/illwill",
    "method": "git",
    "tags": [
      "terminal",
      "console",
      "curses",
      "ui"
    ],
    "description": "A curses inspired simple cross-platform console library for Nim",
    "license": "WTFPL",
    "web": "https://github.com/johnnovak/illwill"
  },
  {
    "name": "shared",
    "url": "https://github.com/genotrance/shared",
    "method": "git",
    "tags": [
      "shared",
      "seq",
      "string",
      "threads"
    ],
    "description": "Nim library for shared types",
    "license": "MIT",
    "web": "https://github.com/genotrance/shared"
  },
  {
    "name": "nimmm",
    "url": "https://github.com/joachimschmidt557/nimmm",
    "method": "git",
    "tags": [
      "nimmm",
      "terminal",
      "nimbox",
      "tui"
    ],
    "description": "A terminal file manager written in nim",
    "license": "GPL-3.0",
    "web": "https://github.com/joachimschmidt557/nimmm"
  },
  {
    "name": "fastx_reader",
    "url": "https://github.com/ahcm/fastx_reader",
    "method": "git",
    "tags": [
      "bioinformatics,",
      "fasta,",
      "fastq"
    ],
    "description": "FastQ and Fasta readers for NIM",
    "license": "LGPL-3.0",
    "web": "https://github.com/ahcm/fastx_reader"
  },
  {
    "name": "d3",
    "url": "https://github.com/hiteshjasani/nim-d3",
    "method": "git",
    "tags": [
      "d3",
      "javascript",
      "library",
      "wrapper"
    ],
    "description": "A D3.js wrapper for Nim",
    "license": "MIT",
    "web": "https://github.com/hiteshjasani/nim-d3"
  },
  {
    "name": "baker",
    "url": "https://github.com/jasonrbriggs/baker",
    "method": "git",
    "tags": [
      "html",
      "template",
      "static",
      "blog"
    ],
    "description": "Static website generation",
    "license": "Apache-2.0",
    "web": "https://github.com/jasonrbriggs/baker"
  },
  {
    "name": "web3",
    "url": "https://github.com/status-im/nim-web3",
    "method": "git",
    "tags": [
      "web3",
      "ethereum",
      "rpc"
    ],
    "description": "Ethereum Web3 API",
    "license": "Apache License 2.0",
    "web": "https://github.com/status-im/nim-web3"
  },
  {
    "name": "skybook",
    "url": "https://github.com/muxueqz/skybook",
    "method": "git",
    "tags": [
      "bookmark-manager",
      "bookmark"
    ],
    "description": "Light weight bookmark manager(delicious alternative)",
    "license": "GPL-2.0",
    "web": "https://github.com/muxueqz/skybook"
  },
  {
    "name": "rbac",
    "url": "https://github.com/ba0f3/rbac.nim",
    "method": "git",
    "tags": [
      "rbac",
      "acl",
      "role-based-access-control",
      "role-based",
      "access-control"
    ],
    "description": "Simple Role-based Access Control Library",
    "license": "MIT",
    "web": "https://github.com/ba0f3/rbac.nim"
  },
  {
    "name": "simpleot",
    "url": "https://github.com/markspanbroek/simpleot.nim",
    "method": "git",
    "tags": [
      "ot",
      "mpc"
    ],
    "description": "Simple OT wrapper",
    "license": "MIT",
    "web": "https://github.com/markspanbroek/simpleot.nim"
  },
  {
    "name": "blurhash",
    "url": "https://github.com/SolitudeSF/blurhash",
    "method": "git",
    "tags": [
      "image",
      "blur",
      "hash",
      "blurhash"
    ],
    "description": "Encoder/decoder for blurhash algorithm",
    "license": "MIT",
    "web": "https://github.com/SolitudeSF/blurhash"
  },
  {
    "name": "samson",
    "url": "https://github.com/GULPF/samson",
    "method": "git",
    "tags": [
      "json",
      "json5"
    ],
    "description": "Implementation of JSON5.",
    "license": "MIT",
    "web": "https://github.com/GULPF/samson"
  },
  {
    "name": "proton",
    "url": "https://github.com/jasonrbriggs/proton-nim",
    "method": "git",
    "tags": [
      "xml",
      "xhtml",
      "template"
    ],
    "description": "Proton template engine for xml and xhtml files",
    "license": "MIT",
    "web": "https://github.com/jasonrbriggs/proton-nim"
  },
  {
    "name": "lscolors",
    "url": "https://github.com/joachimschmidt557/nim-lscolors",
    "method": "git",
    "tags": [
      "lscolors",
      "posix",
      "unix",
      "linux",
      "ls",
      "terminal"
    ],
    "description": "A library for colorizing paths according to LS_COLORS",
    "license": "MIT",
    "web": "https://github.com/joachimschmidt557/nim-lscolors"
  },
  {
    "name": "shell",
    "url": "https://github.com/Vindaar/shell",
    "method": "git",
    "tags": [
      "library",
      "macro",
      "dsl",
      "shell"
    ],
    "description": "A Nim mini DSL to execute shell commands",
    "license": "MIT",
    "web": "https://github.com/Vindaar/shell"
  },
  {
    "name": "mqtt",
    "url": "https://github.com/barnybug/nim-mqtt",
    "method": "git",
    "tags": [
      "MQTT"
    ],
    "description": "MQTT wrapper for nim",
    "license": "MIT",
    "web": "https://github.com/barnybug/nim-mqtt"
  },
  {
    "name": "cal",
    "url": "https://github.com/xflywind/cal",
    "method": "git",
    "tags": [
      "calculator"
    ],
    "description": "A simple interactive calculator",
    "license": "MIT",
    "web": "https://github.com/xflywind/cal"
  },
  {
    "name": "spurdify",
    "url": "https://github.com/paradox460/spurdify",
    "method": "git",
    "tags": [
      "funny",
      "meme",
      "spurdo",
      "text-manipulation",
      "mangle"
    ],
    "description": "Spurdification library and CLI",
    "license": "MIT",
    "web": "https://github.com/paradox460/spurdify"
  },
  {
    "name": "c4",
    "url": "https://github.com/c0ntribut0r/cat-400",
    "method": "git",
    "tags": [
      "game",
      "framework",
      "2d",
      "3d"
    ],
    "description": "Game framework, modular and extensible",
    "license": "MPL-2.0",
    "web": "https://github.com/c0ntribut0r/cat-400",
    "doc": "https://github.com/c0ntribut0r/cat-400/tree/master/docs/tutorials"
  },
  {
    "name": "numericalnim",
    "url": "https://github.com/HugoGranstrom/numericalnim/",
    "method": "git",
    "tags": [
      "numerical",
      "ode",
      "integration",
      "scientific"
    ],
    "description": "A collection of numerical methods written in Nim",
    "license": "MIT",
    "web": "https://github.com/HugoGranstrom/numericalnim/"
  },
  {
    "name": "murmurhash",
    "url": "https://github.com/cwpearson/nim-murmurhash",
    "method": "git",
    "tags": [
      "murmur",
      "hash",
      "MurmurHash3",
      "MurmurHash2"
    ],
    "description": "Pure nim implementation of MurmurHash",
    "license": "MIT",
    "web": "https://github.com/cwpearson/nim-murmurhash"
  },
  {
    "name": "redneck_translator",
    "url": "https://github.com/juancarlospaco/redneck-translator",
    "method": "git",
    "tags": [
      "redneck",
      "string",
      "slang"
    ],
    "description": "Redneck Translator for Y'all",
    "license": "MIT",
    "web": "https://github.com/juancarlospaco/redneck-translator"
  },
  {
    "name": "sweetanitify",
    "url": "https://github.com/juancarlospaco/sweetanitify",
    "method": "git",
    "tags": [
      "sweet_anita",
      "tourette",
      "string"
    ],
    "description": "Sweet_Anita Translator, help spread awareness about Tourettes",
    "license": "MIT",
    "web": "https://github.com/juancarlospaco/sweetanitify"
  },
  {
    "name": "cmake",
    "url": "https://github.com/genotrance/cmake",
    "method": "git",
    "tags": [
      "cmake",
      "build",
      "tool",
      "wrapper"
    ],
    "description": "CMake for Nimble",
    "license": "MIT",
    "web": "https://github.com/genotrance/cmake"
  },
  {
    "name": "plz",
    "url": "https://github.com/juancarlospaco/nim-pypi",
    "method": "git",
    "tags": [
      "python",
      "pip",
      "nimpy"
    ],
    "description": "PLZ Python PIP alternative",
    "license": "MIT",
    "web": "https://github.com/juancarlospaco/nim-pypi"
  },
  {
    "name": "NiMPC",
    "url": "https://github.com/markspanbroek/nimpc",
    "method": "git",
    "tags": [
      "multiparty",
      "computation",
      "mpc"
    ],
    "description": "Secure multi-party computation",
    "license": "MIT",
    "web": "https://github.com/markspanbroek/nimpc"
  },
  {
    "name": "qrcodegen",
    "url": "https://github.com/bunkford/qrcodegen",
    "method": "git",
    "tags": [
      "qr",
      "barcode"
    ],
    "description": "QR Code Generator",
    "license": "MIT",
    "web": "https://github.com/bunkford/qrcodegen"
  },
  {
    "name": "cirru-parser",
    "url": "https://github.com/Cirru/parser.nim",
    "method": "git",
    "tags": [
      "parser",
      "cirru"
    ],
    "description": "Parser for Cirru syntax",
    "license": "MIT",
    "web": "https://github.com/Cirru/parser.nim"
  },
  {
    "name": "reframe",
    "url": "https://github.com/rosado/reframe.nim",
    "method": "git",
    "tags": [
      "clojurescript",
      "re-frame"
    ],
    "description": "Tools for working with re-frame ClojureScript projects",
    "license": "EPL-2.0",
    "web": "https://github.com/rosado/reframe.nim"
  },
  {
    "name": "edn",
    "url": "https://github.com/rosado/edn.nim",
    "method": "git",
    "tags": [
      "edn",
      "clojure"
    ],
    "description": "EDN and Clojure parser",
    "license": "EPL-2.0",
    "web": "https://github.com/rosado/edn.nim"
  },
  {
    "name": "easings",
    "url": "https://github.com/juancarlospaco/nim-easings",
    "method": "git",
    "tags": [
      "easings",
      "math"
    ],
    "description": "Robert Penner Easing Functions for Nim",
    "license": "MIT",
    "web": "https://github.com/juancarlospaco/nim-easings"
  },
  {
    "name": "euclidean",
    "url": "https://github.com/juancarlospaco/nim-euclidean",
    "method": "git",
    "tags": [
      "euclidean",
      "modulo",
      "division",
      "math"
    ],
    "description": "Euclidean Division & Euclidean Modulo",
    "license": "MIT",
    "web": "https://github.com/juancarlospaco/nim-euclidean"
  },
  {
    "name": "fletcher",
    "url": "https://github.com/Akito13/nim-fletcher",
    "method": "git",
    "tags": [
      "algorithm",
      "checksum",
      "hash",
      "adler",
      "crc",
      "crc32",
      "embedded"
    ],
    "description": "Implementation of the Fletcher checksum algorithm.",
    "license": "GPLv3+",
    "web": "https://github.com/Akito13/nim-fletcher"
  },
  {
    "name": "Xors3D",
    "url": "https://github.com/Guevara-chan/Xors3D-for-Nim",
    "method": "git",
    "tags": [
      "3d",
      "game",
      "engine",
      "dx9",
      "graphics"
    ],
    "description": "Blitz3D-esque DX9 engine for Nim",
    "license": "MIT",
    "web": "https://github.com/Guevara-chan/Xors3D-for-Nim"
  },
  {
    "name": "constants",
    "url": "https://github.com/juancarlospaco/nim-constants",
    "method": "git",
    "tags": [
      "math",
      "physics",
      "chemistry",
      "biology",
      "engineering",
      "science"
    ],
    "description": "Mathematical numerical named static constants useful for different disciplines",
    "license": "MIT",
    "web": "https://github.com/juancarlospaco/nim-constants"
  },
  {
    "name": "pager",
    "url": "https://git.sr.ht/~reesmichael1/nim-pager",
    "method": "git",
    "tags": [
      "pager",
      "paging",
      "less",
      "more"
    ],
    "description": "A simple library for paging, similar to less",
    "license": "GPL-3.0",
    "web": "https://git.sr.ht/~reesmichael1/nim-pager"
  },
  {
    "name": "procs",
    "url": "https://github.com/c-blake/procs",
    "method": "git",
    "tags": [
      "library",
      "terminal",
      "cli",
      "binary",
      "linux",
      "unix",
      "bsd"
    ],
    "description": "Unix process&system query&formatting library&multi-command CLI in Nim",
    "license": "MIT",
    "web": "https://github.com/c-blake/procs"
  },
  {
    "name": "laser",
    "url": "https://github.com/numforge/laser",
    "method": "git",
    "tags": [
      "parallel",
      "simd"
    ],
    "description": "High Performance Computing and Image Toolbox: SIMD, JIT Assembler, OpenMP, runtime CPU feature detection, optimised machine learning primitives",
    "license": "Apache License 2.0",
    "web": "https://github.com/numforge/laser"
  },
  {
    "name": "libssh",
    "url": "https://github.com/dariolah/libssh-nim",
    "method": "git",
    "tags": [
      "ssh",
      "libssh"
    ],
    "description": "libssh FFI bindings",
    "license": "MIT",
    "web": "https://github.com/dariolah/libssh-nim"
  },
  {
    "name": "wZeeGrid",
    "url": "https://github.com/bunkford/wZeeGrid",
    "method": "git",
    "tags": [
      "library",
      "windows",
      "gui",
      "ui",
      "wnim"
    ],
    "description": "Grid plugin for wNim.",
    "license": "MIT",
    "web": "https://github.com/bunkford/wZeeGrid",
    "doc": "https://bunkford.github.io/wZeeGrid/wZeeGrid.html"
  },
  {
    "name": "wChart",
    "url": "https://github.com/bunkford/wChart",
    "method": "git",
    "tags": [
      "library",
      "windows",
      "gui",
      "ui",
      "wnim"
    ],
    "description": "Chart plugin for wNim.",
    "license": "MIT",
    "web": "https://github.com/bunkford/wChart",
    "doc": "https://bunkford.github.io/wChart/wChart.html"
  },
  {
    "name": "stacks",
    "url": "https://github.com/rustomax/nim-stacks",
    "method": "git",
    "tags": [
      "stack",
      "data-structure"
    ],
    "description": "Pure Nim stack implementation based on sequences.",
    "license": "MIT",
    "web": "https://github.com/rustomax/nim-stacks"
  },
  {
    "name": "mustache",
    "url": "https://github.com/soasme/nim-mustache",
    "method": "git",
    "tags": [
      "mustache",
      "template"
    ],
    "description": "Mustache in Nim",
    "license": "MIT",
    "web": "https://github.com/soasme/nim-mustache"
  },
  {
    "name": "sigv4",
    "url": "https://github.com/disruptek/sigv4",
    "method": "git",
    "tags": [
      "1.0.0"
    ],
    "description": "Amazon Web Services Signature Version 4",
    "license": "MIT",
    "web": "https://github.com/disruptek/sigv4"
  },
  {
    "name": "openapi",
    "url": "https://github.com/disruptek/openapi",
    "method": "git",
    "tags": [
      "api",
      "openapi",
      "rest",
      "cloud"
    ],
    "description": "OpenAPI Code Generator",
    "license": "MIT",
    "web": "https://github.com/disruptek/openapi"
  },
  {
    "name": "atoz",
    "url": "https://github.com/disruptek/atoz",
    "method": "git",
    "tags": [
      "aws",
      "api",
      "cloud",
      "amazon"
    ],
    "description": "Amazon Web Services (AWS) APIs",
    "license": "MIT",
    "web": "https://github.com/disruptek/atoz"
  },
  {
    "name": "nimga",
    "url": "https://github.com/toshikiohnogi/nimga",
    "method": "git",
    "tags": [
      "GeneticAlgorithm",
      "nimga"
    ],
    "description": "Genetic Algorithm Library for Nim.",
    "license": "MIT",
    "web": "https://github.com/toshikiohnogi/nimga"
  },
  {
    "name": "foreach",
    "url": "https://github.com/disruptek/foreach",
    "method": "git",
    "tags": [
      "macro",
      "syntax",
      "sugar"
    ],
    "description": "A sugary for loop with syntax for typechecking loop variables",
    "license": "MIT",
    "web": "https://github.com/disruptek/foreach"
  },
  {
    "name": "monit",
    "url": "https://github.com/jiro4989/monit",
    "method": "git",
    "tags": [
      "cli",
      "task-runner",
      "developer-tools",
      "automation"
    ],
    "description": "A simple task runner. Run tasks and watch file changes with custom paths.",
    "license": "MIT",
    "web": "https://github.com/jiro4989/monit"
  },
  {
    "name": "termnovel",
    "url": "https://github.com/jiro4989/termnovel",
    "method": "git",
    "tags": [
      "cli",
      "novel",
      "tui"
    ],
    "description": "A command that to read novel on terminal",
    "license": "MIT",
    "web": "https://github.com/jiro4989/termnovel"
  },
  {
    "name": "htmlview",
    "url": "https://github.com/yuchunzhou/htmlview",
    "method": "git",
    "tags": [
      "html",
      "browser"
    ],
    "description": "View the offline or online html page in browser",
    "license": "MIT",
    "web": "https://github.com/yuchunzhou/htmlview"
  },
  {
    "name": "tcping",
    "url": "https://github.com/pdrb/tcping",
    "method": "git",
    "tags": [
      "ping,",
      "tcp,",
      "tcping"
    ],
    "description": "Ping hosts using tcp packets",
    "license": "MIT",
    "web": "https://github.com/pdrb/tcping"
  },
  {
    "name": "pcgbasic",
    "url": "https://github.com/rockcavera/pcgbasic",
    "method": "git",
    "tags": [
      "pcg",
      "rng",
      "prng",
      "random"
    ],
    "description": "Permuted Congruential Generator (PCG) Random Number Generation (RNG) for Nim.",
    "license": "MIT",
    "web": "https://github.com/rockcavera/pcgbasic"
  },
  {
    "name": "funchook",
    "url": "https://github.com/ba0f3/funchook.nim",
    "method": "git",
    "tags": [
      "hook,",
      "hooking"
    ],
    "description": "funchook wrapper",
    "license": "GPLv2",
    "web": "https://github.com/ba0f3/funchook.nim"
  },
  {
    "name": "sunvox",
    "url": "https://github.com/exelotl/nim-sunvox",
    "method": "git",
    "tags": [
      "music",
      "audio",
      "sound",
      "synthesizer"
    ],
    "description": "Bindings for SunVox modular synthesizer",
    "license": "0BSD",
    "web": "https://github.com/exelotl/nim-sunvox"
  },
  {
    "name": "gcplat",
    "url": "https://github.com/disruptek/gcplat",
    "method": "git",
    "tags": [
      "google",
      "cloud",
      "platform",
      "api",
      "rest",
      "openapi",
      "web"
    ],
    "description": "Google Cloud Platform (GCP) APIs",
    "license": "MIT",
    "web": "https://github.com/disruptek/gcplat"
  },
  {
    "name": "bluu",
    "url": "https://github.com/disruptek/bluu",
    "method": "git",
    "tags": [
      "microsoft",
      "azure",
      "cloud",
      "api",
      "rest",
      "openapi",
      "web"
    ],
    "description": "Microsoft Azure Cloud Computing Platform and Services (MAC) APIs",
    "license": "MIT",
    "web": "https://github.com/disruptek/bluu"
  },
  {
    "name": "the_nim_alliance",
    "url": "https://github.com/tervay/the-nim-alliance",
    "method": "git",
    "tags": [
      "FRC",
      "FIRST",
      "the-blue-alliance",
      "TBA"
    ],
    "description": "A Nim wrapper for TheBlueAlliance",
    "license": "MIT",
    "web": "https://github.com/tervay/the-nim-alliance"
  },
  {
    "name": "passgen",
    "url": "https://github.com/rustomax/nim-passgen",
    "method": "git",
    "tags": [
      "password-generator"
    ],
    "description": "Password generation library in Nim",
    "license": "MIT",
    "web": "https://github.com/rustomax/nim-passgen"
  },
  {
    "name": "PPM",
    "url": "https://github.com/LemonHX/PPM-Nim",
    "method": "git",
    "tags": [
      "graphics",
      "image"
    ],
    "description": "lib for ppm image",
    "license": "LXXSDT-MIT",
    "web": "https://github.com/LemonHX/PPM-Nim"
  },
  {
    "name": "fwrite",
    "url": "https://github.com/pdrb/nim-fwrite",
    "method": "git",
    "tags": [
      "create,",
      "file,",
      "write,",
      "fwrite"
    ],
    "description": "Create files of the desired size",
    "license": "MIT",
    "web": "https://github.com/pdrb/nim-fwrite"
  },
  {
    "name": "simplediff",
    "url": "https://git.sr.ht/~reesmichael1/nim-simplediff",
    "method": "git",
    "tags": [
      "diff",
      "simplediff"
    ],
    "description": "A library for straightforward diff calculation",
    "license": "GPL-3.0",
    "web": "https://git.sr.ht/~reesmichael1/nim-simplediff"
  },
  {
    "name": "xcm",
    "url": "https://github.com/SolitudeSF/xcm",
    "method": "git",
    "tags": [
      "color",
      "x11"
    ],
    "description": "Color management utility for X",
    "license": "MIT",
    "web": "https://github.com/SolitudeSF/xcm"
  },
  {
    "name": "bearssl",
    "url": "https://github.com/status-im/nim-bearssl",
    "method": "git",
    "tags": [
      "crypto",
      "hashes",
      "ciphers",
      "ssl",
      "tls"
    ],
    "description": "Bindings to BearSSL library",
    "license": "Apache License 2.0",
    "web": "https://github.com/status-im/nim-bearssl"
  },
  {
    "name": "schedules",
    "url": "https://github.com/soasme/nim-schedules",
    "method": "git",
    "tags": [
      "scheduler",
      "schedules",
      "job",
      "task",
      "cron",
      "interval"
    ],
    "description": "A Nim scheduler library that lets you kick off jobs at regular intervals.",
    "license": "MIT",
    "web": "https://github.com/soasme/nim-schedules"
  },
  {
    "name": "nimlevenshtein",
    "url": "https://github.com/oswjk/nimlevenshtein",
    "method": "git",
    "tags": [
      "levenshtein",
      "similarity",
      "string"
    ],
    "description": "The Levenshtein Nim module contains functions for fast computation of Levenshtein distance and string similarity.",
    "license": "GPLv2"
  },
  {
    "name": "randpw",
    "url": "https://github.com/pdrb/nim-randpw",
    "method": "git",
    "tags": [
      "random",
      "password",
      "passphrase",
      "randpw"
    ],
    "description": "Random password and passphrase generator",
    "license": "MIT",
    "web": "https://github.com/pdrb/nim-randpw"
  },
  {
    "name": "timeit",
    "url": "https://github.com/xflywind/timeit",
    "method": "git",
    "tags": [
      "timeit",
      "bench"
    ],
    "description": "measuring execution times written in nim.",
    "license": "MIT",
    "web": "https://github.com/xflywind/timeit"
  },
  {
    "name": "manu",
    "url": "https://github.com/b3liever/manu",
    "method": "git",
    "tags": [
      "matrix",
      "linear-algebra",
      "scientific"
    ],
    "description": "Nim Matrix library",
    "license": "MIT",
    "web": "https://github.com/b3liever/manu"
  },
  {
    "name": "jscanvas",
    "url": "https://github.com/b3liever/jscanvas",
    "method": "git",
    "tags": [
      "html5",
      "canvas",
      "drawing",
      "graphics",
      "rendering",
      "browser",
      "javascript"
    ],
    "description": "A Nim wrapper for the Canvas API",
    "license": "MIT",
    "web": "https://github.com/b3liever/jscanvas"
  },
  {
    "name": "looper",
    "url": "https://github.com/b3liever/looper",
    "method": "git",
    "tags": [
      "loop",
      "iterator",
      "zip",
      "enumerate"
    ],
    "description": "For loop macros for Nim",
    "license": "MIT",
    "web": "https://github.com/b3liever/looper"
  },
  {
    "name": "protocoled",
    "url": "https://github.com/b3liever/protocoled",
    "method": "git",
    "tags": [
      "interface"
    ],
    "description": "An interface macro for Nim",
    "license": "MIT",
    "web": "https://github.com/b3liever/protocoled"
  },
  {
    "name": "eminim",
    "url": "https://github.com/b3liever/eminim",
    "method": "git",
    "tags": [
      "json",
      "marshal",
      "deserialize"
    ],
    "description": "JSON deserialization macro for Nim",
    "license": "MIT",
    "web": "https://github.com/b3liever/eminim"
  },
  {
    "name": "golden",
    "url": "https://github.com/disruptek/golden",
    "method": "git",
    "tags": [
      "benchmark",
      "profile",
      "golden",
      "runtime",
      "run",
      "profiling",
      "bench",
      "speed"
    ],
    "description": "a benchmark tool",
    "license": "MIT",
    "web": "https://github.com/disruptek/golden"
  },
  {
    "name": "nimgit2",
    "url": "https://github.com/genotrance/nimgit2",
    "method": "git",
    "tags": [
      "git",
      "wrapper",
      "libgit2",
      "binding"
    ],
    "description": "libgit2 wrapper for Nim",
    "license": "MIT",
    "web": "https://github.com/genotrance/nimgit2"
  },
  {
    "name": "rainbow",
    "url": "https://github.com/thebigbaron/rainbow",
    "method": "git",
    "tags": [
      "library",
      "256-colors",
      "cli"
    ],
    "description": "256 colors for shell",
    "license": "MIT",
    "web": "https://github.com/thebigbaron/rainbow"
  },
  {
    "name": "rtree",
    "url": "https://github.com/stefansalewski/RTree",
    "method": "git",
    "tags": [
      "library"
    ],
    "description": "R-Tree",
    "license": "MIT",
    "web": "https://github.com/stefansalewski/RTree"
  },
  {
    "name": "winversion",
    "url": "https://github.com/rockcavera/winversion",
    "method": "git",
    "tags": [
      "windows",
      "version"
    ],
    "description": "This package allows you to determine the running version of the Windows operating system.",
    "license": "MIT",
    "web": "https://github.com/rockcavera/winversion"
  },
  {
    "name": "npg",
    "url": "https://github.com/rustomax/npg",
    "method": "git",
    "tags": [
      "password-generator",
      "password",
      "cli"
    ],
    "description": "Password generator in Nim",
    "license": "MIT",
    "web": "https://github.com/rustomax/npg"
  },
  {
    "name": "nimodpi",
    "url": "https://github.com/mikra01/nimodpi",
    "method": "git",
    "tags": [
      "oracle",
      "odpi-c",
      "wrapper"
    ],
    "description": "oracle odpi-c wrapper for Nim",
    "license": "MIT",
    "web": "https://github.com/mikra01/nimodpi"
  },
  {
    "name": "bump",
    "url": "https://github.com/disruptek/bump",
    "method": "git",
    "tags": [
      "nimble",
      "bump",
      "release",
      "tag",
      "package",
      "tool"
    ],
    "description": "a tiny tool to bump nimble versions",
    "license": "MIT",
    "web": "https://github.com/disruptek/bump"
  },
  {
    "name": "swayipc",
    "url": "https://github.com/disruptek/swayipc",
    "method": "git",
    "tags": [
      "wayland",
      "sway",
      "i3",
      "ipc",
      "i3ipc",
      "swaymsg",
      "x11",
      "swaywm"
    ],
    "description": "IPC interface to sway (or i3) compositors",
    "license": "MIT",
    "web": "https://github.com/disruptek/swayipc"
  },
  {
    "name": "nimpmda",
    "url": "https://github.com/jasonk000/nimpmda",
    "method": "git",
    "tags": [
      "pcp",
      "pmda",
      "performance",
      "libpcp",
      "libpmda"
    ],
    "description": "PCP PMDA module bindings",
    "license": "MIT",
    "web": "https://github.com/jasonk000/nimpmda"
  },
  {
    "name": "nimbpf",
    "url": "https://github.com/jasonk000/nimbpf",
    "method": "git",
    "tags": [
      "libbpf",
      "ebpf",
      "bpf"
    ],
    "description": "libbpf for nim",
    "license": "MIT",
    "web": "https://github.com/jasonk000/nimbpf"
  },
  {
    "name": "pine",
    "url": "https://github.com/thebigbaron/pine",
    "method": "git",
    "tags": [
      "static",
      "site",
      "generator"
    ],
    "description": "Nim Static Blog & Site Generator",
    "license": "MIT",
    "web": "https://github.com/thebigbaron/pine"
  },
  {
    "name": "ginger",
    "url": "https://github.com/Vindaar/ginger",
    "method": "git",
    "tags": [
      "library",
      "cairo",
      "graphics",
      "plotting"
    ],
    "description": "A Grid (R) like package in Nim",
    "license": "MIT",
    "web": "https://github.com/Vindaar/ginger"
  },
  {
    "name": "ggplotnim",
    "url": "https://github.com/Vindaar/ggplotnim",
    "method": "git",
    "tags": [
      "library",
      "grammar of graphics",
      "gog",
      "ggplot2",
      "plotting",
      "graphics",
      "dataframe"
    ],
    "description": "A port of ggplot2 for Nim",
    "license": "MIT",
    "web": "https://github.com/Vindaar/ggplotnim"
  },
  {
    "name": "owo",
    "url": "https://github.com/lmariscal/owo",
    "method": "git",
    "tags": [
      "fun",
      "utility"
    ],
    "description": "OwO text convewtew fow Nim",
    "license": "MIT",
    "web": "https://github.com/lmariscal/owo"
  },
  {
    "name": "NimTacToe",
    "url": "https://github.com/JesterOrNot/Nim-Tac-Toe",
    "method": "git",
    "tags": [
      "no"
    ],
    "description": "A new awesome nimble package",
    "license": "MIT",
    "web": "https://github.com/JesterOrNot/Nim-Tac-Toe"
  },
  {
    "name": "nimagehide",
    "url": "https://github.com/MnlPhlp/nimagehide",
    "method": "git",
    "tags": [
      "library",
      "cli",
      "staganography",
      "image",
      "hide",
      "secret"
    ],
    "description": "A library to hide data in images. Usable as library or cli tool.",
    "license": "MIT",
    "web": "https://github.com/MnlPhlp/nimagehide"
  },
  {
    "name": "srv",
    "url": "https://github.com/me7/srv",
    "method": "git",
    "tags": [
      "web-server"
    ],
    "description": "A tiny static file web server.",
    "license": "MIT",
    "web": "https://github.com/me7/srv"
  },
  {
    "name": "autotyper",
    "url": "https://github.com/kijowski/autotyper",
    "method": "git",
    "tags": [
      "terminal",
      "cli",
      "typing-emulator"
    ],
    "description": "Keyboard typing emulator",
    "license": "MIT",
    "web": "https://github.com/kijowski/autotyper"
  },
  {
    "name": "dnsprotec",
    "url": "https://github.com/juancarlospaco/nim-dnsprotec",
    "method": "git",
    "tags": [
      "dns",
      "hosts"
    ],
    "description": "DNS /etc/hosts file manager, Block 1 Million malicious domains with 1 command",
    "license": "MIT",
    "web": "https://github.com/juancarlospaco/nim-dnsprotec"
  },
  {
    "name": "nimgraphql",
    "url": "https://github.com/genotrance/nimgraphql",
    "method": "git",
    "tags": [
      "graphql"
    ],
    "description": "libgraphqlparser wrapper for Nim",
    "license": "MIT",
    "web": "https://github.com/genotrance/nimgraphql"
  },
  {
    "name": "fastcgi",
    "url": "https://github.com/ba0f3/fastcgi.nim",
    "method": "git",
    "tags": [
      "fastcgi",
      "fcgi",
      "cgi"
    ],
    "description": "FastCGI library for Nim",
    "license": "MIT",
    "web": "https://github.com/ba0f3/fastcgi.nim"
  },
  {
    "name": "chonker",
    "url": "https://github.com/juancarlospaco/nim-chonker",
    "method": "git",
    "tags": [
      "arch",
      "linux",
      "pacman"
    ],
    "description": "Arch Linux Pacman Optimizer",
    "license": "MIT",
    "web": "https://github.com/juancarlospaco/nim-chonker"
  },
  {
    "name": "maze",
    "url": "https://github.com/jiro4989/maze",
    "method": "git",
    "tags": [
      "maze",
      "cli",
      "library",
      "algorithm"
    ],
    "description": "A command and library to generate mazes",
    "license": "MIT",
    "web": "https://github.com/jiro4989/maze"
  },
  {
    "name": "monocypher",
    "url": "https://github.com/markspanbroek/monocypher.nim",
    "method": "git",
    "tags": [
      "monocypher",
      "crypto"
    ],
    "description": "Monocypher",
    "license": "MIT",
    "web": "https://github.com/markspanbroek/monocypher.nim"
  },
  {
    "name": "cli_menu",
    "url": "https://github.com/MnlPhlp/cli_menu",
    "method": "git",
    "tags": [
      "menu",
      "library",
      "cli",
      "interactive",
      "userinput"
    ],
    "description": "A library to create interactive commandline menus without writing boilerplate code.",
    "license": "MIT",
    "web": "https://github.com/MnlPhlp/cli_menu"
  },
  {
    "name": "libu2f",
    "url": "https://github.com/FedericoCeratto/nim-libu2f",
    "method": "git",
    "tags": [
      "u2f",
      "library",
      "security",
      "authentication",
      "fido"
    ],
    "description": "A wrapper for libu2f, a library for FIDO/U2F",
    "license": "LGPLv3",
    "web": "https://github.com/FedericoCeratto/nim-libu2f"
  },
  {
    "name": "sim",
    "url": "https://github.com/ba0f3/sim.nim",
    "method": "git",
    "tags": [
      "config",
      "parser",
      "parsing"
    ],
    "description": "Parse config by defining an object",
    "license": "MIT",
    "web": "https://github.com/ba0f3/sim.nim"
  },
  {
    "name": "redpool",
    "url": "https://github.com/zedeus/redpool",
    "method": "git",
    "tags": [
      "redis",
      "pool"
    ],
    "description": "Redis connection pool",
    "license": "MIT",
    "web": "https://github.com/zedeus/redpool"
  },
  {
    "name": "bson",
    "url": "https://github.com/JohnAD/bson",
    "method": "git",
    "tags": [
      "bson",
      "serialize",
      "parser",
      "json"
    ],
    "description": "BSON Binary JSON Serialization",
    "license": "MIT",
    "web": "https://github.com/JohnAD/bson"
  },
  {
    "name": "mongopool",
    "url": "https://github.com/JohnAD/mongopool",
    "method": "git",
    "tags": [
      "mongodb",
      "mongo",
      "database",
      "driver",
      "client",
      "nosql"
    ],
    "description": "MongoDb pooled driver",
    "license": "MIT",
    "web": "https://github.com/JohnAD/mongopool"
  },
  {
    "name": "euwren",
    "url": "https://github.com/liquid600pgm/euwren",
    "method": "git",
    "tags": [
      "wren",
      "embedded",
      "scripting",
      "language",
      "wrapper"
    ],
    "description": "High-level Wren wrapper",
    "license": "MIT",
    "web": "https://github.com/liquid600pgm/euwren"
  },
  {
    "name": "leveldb",
    "url": "https://github.com/zielmicha/leveldb.nim",
    "method": "git",
    "tags": [
      "leveldb",
      "database"
    ],
    "description": "LevelDB bindings",
    "license": "MIT",
    "web": "https://github.com/zielmicha/leveldb.nim",
    "doc": "https://zielmicha.github.io/leveldb.nim/"
  },
  {
    "name": "requirementstxt",
    "url": "https://github.com/juancarlospaco/nim-requirementstxt",
    "method": "git",
    "tags": [
      "python",
      "pip",
      "requirements"
    ],
    "description": "Python requirements.txt generic parser for Nim",
    "license": "MIT",
    "web": "https://github.com/juancarlospaco/nim-requirementstxt"
  },
  {
    "name": "edens",
    "url": "https://github.com/jiro4989/edens",
    "method": "git",
    "tags": [
      "cli",
      "command",
      "encode",
      "decode",
      "joke"
    ],
    "description": "A command to encode / decode text with your dictionary",
    "license": "MIT",
    "web": "https://github.com/jiro4989/edens"
  },
  {
    "name": "argon2",
    "url": "https://github.com/Ahrotahn/argon2",
    "method": "git",
    "tags": [
      "argon2",
      "crypto",
      "hash",
      "library",
      "password",
      "wrapper"
    ],
    "description": "A nim wrapper for the Argon2 hashing library",
    "license": "MIT",
    "web": "https://github.com/Ahrotahn/argon2"
  },
  {
    "name": "nap",
    "url": "https://github.com/madprops/nap",
    "method": "git",
    "tags": [
      "arguments",
      "parser",
      "opts",
      "library"
    ],
    "description": "Argument parser",
    "license": "MIT",
    "web": "https://github.com/madprops/nap"
  },
  {
    "name": "illwill_unsafe",
    "url": "https://github.com/matthewjcavalier/illwill_unsafe",
    "method": "git",
    "tags": [
      "illWill_fork",
      "terminal",
      "ncurses"
    ],
    "description": "A fork of John Novak (john@johnnovak.net)'s illwill package that is less safe numbers wise",
    "license": "WTFPL",
    "web": "https://github.com/matthewjcavalier/illwill_unsafe"
  },
  {
    "name": "sparkline",
    "url": "https://github.com/aquilax/sparkline-nim",
    "method": "git",
    "tags": [
      "library",
      "sparkline",
      "console"
    ],
    "description": "Sparkline library",
    "license": "MIT",
    "web": "https://github.com/aquilax/sparkline-nim"
  },
  {
    "name": "readfq",
    "url": "https://github.com/andreas-wilm/nimreadfq",
    "method": "git",
    "tags": [
      "fasta",
      "fastq",
      "parser",
      "kseq",
      "readfq"
    ],
    "description": "Wrapper for Heng Li's kseq",
    "license": "MIT",
    "web": "https://github.com/andreas-wilm/nimreadfq"
  },
  {
    "name": "googlesearch",
    "url": "https://github.com/xyb/googlesearch.nim",
    "method": "git",
    "tags": [
      "google",
      "search"
    ],
    "description": "library for scraping google search results",
    "license": "MIT",
    "web": "https://github.com/xyb/googlesearch.nim",
    "doc": "https://xyb.github.io/googlesearch.nim/"
  },
  {
    "name": "rdgui",
    "url": "https://github.com/liquid600pgm/rdgui",
    "method": "git",
    "tags": [
      "modular",
      "retained",
      "gui",
      "toolkit"
    ],
    "description": "A modular GUI toolkit for rapid",
    "license": "MIT",
    "web": "https://github.com/liquid600pgm/rdgui"
  },
  {
    "name": "asciitype",
    "url": "https://github.com/chocobo333/asciitype",
    "method": "git",
    "tags": [
      "library"
    ],
    "description": "This module performs character tests.",
    "license": "MIT",
    "web": "https://github.com/chocobo333/asciitype"
  },
  {
    "name": "gen",
    "url": "https://github.com/Adeohluwa/gen",
    "method": "git",
    "tags": [
      "library",
      "jester",
      "boilerplate",
      "generator"
    ],
    "description": "Boilerplate generator for Jester web framework",
    "license": "MIT",
    "web": "https://github.com/Adeohluwa/gen"
  },
  {
    "name": "chronopipe",
    "url": "https://github.com/williamd1k0/chrono",
    "method": "git",
    "tags": [
      "cli",
      "timer",
      "pipe"
    ],
    "description": "Show start/end datetime and duration of a command-line process using pipe.",
    "license": "MIT",
    "web": "https://github.com/williamd1k0/chrono"
  },
  {
    "name": "simple_parseopt",
    "url": "https://github.com/onelivesleft/simple_parseopt",
    "method": "git",
    "tags": [
      "parseopt",
      "command",
      "line",
      "simple",
      "option",
      "argument",
      "parameter",
      "options",
      "arguments",
      "parameters",
      "library"
    ],
    "description": "Nim module which provides clean, zero-effort command line parsing.",
    "license": "MIT",
    "web": "https://github.com/onelivesleft/simple_parseopt"
  },
  {
    "name": "github",
    "url": "https://github.com/disruptek/github",
    "method": "git",
    "tags": [
      "github",
      "api",
      "rest",
      "openapi",
      "client",
      "http",
      "library"
    ],
    "description": "github api",
    "license": "MIT",
    "web": "https://github.com/disruptek/github"
  },
  {
    "name": "nimnoise",
    "url": "https://github.com/blakeanedved/nimnoise",
    "method": "git",
    "tags": [
      "nimnoise",
      "noise",
      "coherent",
      "libnoise",
      "library"
    ],
    "description": "A port of libnoise into pure nim, heavily inspired by Libnoise.Unity, but true to the original Libnoise",
    "license": "MIT",
    "web": "https://github.com/blakeanedved/nimnoise",
    "doc": "https://lib-nimnoise.web.app/"
  },
  {
    "name": "mcmurry",
    "url": "https://github.com/chocobo333/mcmurry",
    "method": "git",
    "tags": [
      "parser",
      "parsergenerator",
      "library",
      "lexer"
    ],
    "description": "A module for generating lexer/parser.",
    "license": "MIT",
    "web": "https://github.com/chocobo333/mcmurry"
  },
  {
    "name": "stones",
    "url": "https://github.com/binhonglee/stones",
    "method": "git",
    "tags": [
      "library",
      "tools",
      "string",
      "hashset",
      "table",
      "log"
    ],
    "description": "A library of useful functions and tools for nim.",
    "license": "MIT",
    "web": "https://github.com/binhonglee/stones"
  },
  {
    "name": "kaitai_struct_nim_runtime",
    "url": "https://github.com/kaitai-io/kaitai_struct_nim_runtime",
    "method": "git",
    "tags": [
      "library"
    ],
    "description": "Kaitai Struct runtime library for Nim",
    "license": "MIT",
    "web": "https://github.com/kaitai-io/kaitai_struct_nim_runtime"
  },
  {
    "name": "docx",
    "url": "https://github.com/xflywind/docx",
    "method": "git",
    "tags": [
      "docx",
      "reader"
    ],
    "description": "A simple docx reader.",
    "license": "MIT",
    "web": "https://github.com/xflywind/docx"
  },
  {
    "name": "word2vec",
    "url": "https://github.com/treeform/word2vec",
    "method": "git",
    "tags": [
      "nlp",
      "natural-language-processing"
    ],
    "description": "Word2vec implemented in nim.",
    "license": "MIT",
    "web": "https://github.com/treeform/word2vec"
  },
  {
    "name": "steganography",
    "url": "https://github.com/treeform/steganography",
    "method": "git",
    "tags": [
      "images",
      "cryptography"
    ],
    "description": "Steganography - hide data inside an image.",
    "license": "MIT",
    "web": "https://github.com/treeform/steganography"
  },
  {
    "name": "mpeg",
    "url": "https://github.com/treeform/mpeg",
    "method": "git",
    "tags": [
      "video",
      "formats",
      "file"
    ],
    "description": "Nim wrapper for pl_mpeg single header mpeg library.",
    "license": "MIT",
    "web": "https://github.com/treeform/mpeg"
  },
  {
    "name": "mddoc",
    "url": "https://github.com/treeform/mddoc",
    "method": "git",
    "tags": [
      "documentation",
      "markdown"
    ],
    "description": "Generated Nim's API docs in markdown for github's README.md files. Great for small libraries with simple APIs.",
    "license": "MIT",
    "web": "https://github.com/treeform/mddoc"
  },
  {
    "name": "digitalocean",
    "url": "https://github.com/treeform/digitalocean",
    "method": "git",
    "tags": [
      "digitalocean",
      "servers",
      "api"
    ],
    "description": "Wrapper for DigitalOcean HTTP API.",
    "license": "MIT",
    "web": "https://github.com/treeform/digitalocean"
  },
  {
    "name": "synthesis",
    "url": "https://github.com/mratsim/Synthesis",
    "method": "git",
    "tags": [
      "finite-state-machine",
      "state-machine",
      "fsm",
      "event-driven",
      "reactive-programming",
      "embedded",
      "actor"
    ],
    "description": "A compile-time, compact, fast, without allocation, state-machine generator.",
    "license": "MIT or Apache License 2.0",
    "web": "https://github.com/mratsim/Synthesis"
  },
  {
    "name": "weave",
    "url": "https://github.com/mratsim/weave",
    "method": "git",
    "tags": [
      "multithreading",
      "parallelism",
      "task-scheduler",
      "scheduler",
      "runtime",
      "task-parallelism",
      "data-parallelism",
      "threadpool"
    ],
    "description": "a state-of-the-art ùultithreading runtime",
    "license": "MIT or Apache License 2.0",
    "web": "https://github.com/mratsim/weave"
  },
  {
    "name": "anycase",
    "url": "https://github.com/lamartire/anycase",
    "method": "git",
    "tags": [
      "camelcase",
      "kebabcase",
      "snakecase",
      "case"
    ],
    "description": "Convert strings to any case",
    "license": "MIT",
    "web": "https://github.com/lamartire/anycase"
  },
  {
    "name": "libbacktrace",
    "url": "https://github.com/status-im/nim-libbacktrace",
    "method": "git",
    "tags": [
      "library",
      "wrapper"
    ],
    "description": "Nim wrapper for libbacktrace",
    "license": "Apache License 2.0 or MIT",
    "web": "https://github.com/status-im/nim-libbacktrace"
  },
  {
    "name": "gdbmc",
    "url": "https://github.com/vycb/gdbmc.nim",
    "method": "git",
    "tags": [
      "gdbm",
      "key-value",
      "nosql",
      "library",
      "wrapper"
    ],
    "description": "This library is a wrapper to C GDBM library",
    "license": "MIT",
    "web": "https://github.com/vycb/gdbmc.nim"
  },
  {
    "name": "diff",
    "url": "https://github.com/mark-summerfield/diff",
    "method": "git",
    "tags": [
      "diff",
      "sequencematcher"
    ],
    "description": "Library for finding the differences between two sequences",
    "license": "Apache-2.0",
    "web": "https://github.com/mark-summerfield/diff"
  },
  {
    "name": "diffoutput",
    "url": "https://github.com/JohnAD/diffoutput",
    "method": "git",
    "tags": [
      "diff",
      "stringification",
      "reversal"
    ],
    "description": "Collection of Diff stringifications (and reversals)",
    "license": "MIT",
    "web": "https://github.com/JohnAD/diffoutput"
  },
  {
    "name": "importc_helpers",
    "url": "https://github.com/fredrikhr/nim-importc-helpers.git",
    "method": "git",
    "tags": [
      "import",
      "c",
      "helper"
    ],
    "description": "Helpers for supporting and simplifying import of symbols from C into Nim",
    "license": "MIT",
    "web": "https://github.com/fredrikhr/nim-importc-helpers"
  },
  {
    "name": "taps",
    "url": "https://git.sr.ht/~ehmry/nim_taps",
    "method": "git",
    "tags": [
      "networking",
      "udp",
      "tcp",
      "sctp"
    ],
    "description": "Transport Services Interface",
    "license": "BSD-3-Clause",
    "web": "https://datatracker.ietf.org/wg/taps/about/"
  },
  {
    "name": "validator",
    "url": "https://github.com/Adeohluwa/validator",
    "method": "git",
    "tags": [
      "strings",
      "validation",
      "types"
    ],
    "description": "Functions for string validation",
    "license": "MIT",
    "web": "https://github.com/Adeohluwa/validator"
  },
  {
    "name": "simhash",
    "url": "https://github.com/bung87/simhash-nim",
    "method": "git",
    "tags": [
      "simhash",
      "algoritim"
    ],
    "description": "Nim implementation of simhash algoritim",
    "license": "MIT",
    "web": "https://github.com/bung87/simhash-nim"
  },
  {
    "name": "minhash",
    "url": "https://github.com/bung87/minhash",
    "method": "git",
    "tags": [
      "minhash",
      "algoritim"
    ],
    "description": "Nim implementation of minhash algoritim",
    "license": "MIT",
    "web": "https://github.com/bung87/minhash"
  },
  {
    "name": "fasttext",
    "url": "https://github.com/bung87/fastText",
    "method": "git",
    "tags": [
      "nlp,text",
      "process,text",
      "classification"
    ],
    "description": "fastText porting in Nim",
    "license": "MIT",
    "web": "https://github.com/bung87/fastText"
  },
  {
    "name": "woocommerce-api-nim",
    "url": "https://github.com/mrhdias/woocommerce-api-nim",
    "method": "git",
    "tags": [
      "e-commerce",
      "woocommerce",
      "rest-api",
      "wrapper"
    ],
    "description": "A Nim wrapper for the WooCommerce REST API",
    "license": "MIT",
    "web": "https://github.com/mrhdias/woocommerce-api-nim"
  },
  {
    "name": "lq",
    "url": "https://github.com/madprops/lq",
    "method": "git",
    "tags": [
      "directory",
      "file",
      "listing",
      "ls",
      "tree",
      "stats"
    ],
    "description": "Directory listing tool",
    "license": "GPL-2.0",
    "web": "https://github.com/madprops/lq"
  },
  {
    "name": "xlsx",
    "url": "https://github.com/xflywind/xlsx",
    "method": "git",
    "tags": [
      "xlsx",
      "excel",
      "reader"
    ],
    "description": "Read and parse Excel files",
    "license": "MIT",
    "web": "https://github.com/xflywind/xlsx"
  },
  {
    "name": "faker",
    "url": "https://github.com/jiro4989/faker",
    "method": "git",
    "tags": [
      "faker",
      "library",
      "cli",
      "generator",
      "fakedata"
    ],
    "description": "faker is a Nim package that generates fake data for you.",
    "license": "MIT",
    "web": "https://github.com/jiro4989/faker"
  },
  {
    "name": "gyaric",
    "url": "https://github.com/jiro4989/gyaric",
    "method": "git",
    "tags": [
      "joke",
      "library",
      "cli",
      "gyaru",
      "encoder",
      "text"
    ],
    "description": "gyaric is a module to encode/decode text to unreadable gyaru's text.",
    "license": "MIT",
    "web": "https://github.com/jiro4989/gyaric"
  },
  {
    "name": "patgraph",
    "url": "https://github.com/b3liever/patgraph",
    "method": "git",
    "tags": [
      "datastructures",
      "library"
    ],
    "description": "Graph data structure library",
    "license": "MIT",
    "web": "https://github.com/b3liever/patgraph"
  },
  {
    "name": "skbintext",
    "url": "https://github.com/skrylar/skbintext",
    "method": "git",
    "tags": [
      "hexdigest",
      "hexadecimal",
      "binary"
    ],
    "description": "Binary <-> text conversion.",
    "license": "MPL",
    "web": "https://github.com/Skrylar/skbintext"
  },
  {
    "name": "skyhash",
    "url": "https://github.com/Skrylar/skyhash",
    "method": "git",
    "tags": [
      "blake2b",
      "blake2s",
      "spookyhash"
    ],
    "description": "Collection of hash algorithms ported to Nim",
    "license": "CC0",
    "web": "https://github.com/Skrylar/skyhash"
  },
  {
    "name": "gimei",
    "url": "https://github.com/mkanenobu/nim-gimei",
    "method": "git",
    "tags": [
      "japanese",
      "library",
      "unit-testing"
    ],
    "description": "random Japanese name and address generator",
    "license": "MIT",
    "web": "https://github.com/mkanenobu/nim-gimei"
  },
  {
    "name": "envconfig",
    "url": "https://github.com/jiro4989/envconfig",
    "method": "git",
    "tags": [
      "library",
      "config",
      "environment-variables"
    ],
    "description": "envconfig provides a function to get config objects from environment variables.",
    "license": "MIT",
    "web": "https://github.com/jiro4989/envconfig"
  },
  {
    "name": "cache",
    "url": "https://github.com/planety/cached",
    "method": "git",
    "tags": [
      "cache"
    ],
    "description": "A cache library.",
    "license": "MIT",
    "web": "https://github.com/planety/cached"
  },
  {
    "name": "basedOn",
    "url": "https://github.com/KaceCottam/basedOn",
    "method": "git",
    "tags": [
      "nim",
      "object-oriented",
      "tuple",
      "object",
      "functional",
      "syntax",
      "macro",
      "nimble",
      "package"
    ],
    "description": "A library for cleanly creating an object or tuple based on another object or tuple",
    "license": "MIT",
    "web": "https://github.com/KaceCottam/basedOn"
  },
  {
    "name": "onedrive",
    "url": "https://github.com/ThomasTJdev/nim_onedrive",
    "method": "git",
    "tags": [
      "onedrive",
      "cloud"
    ],
    "description": "Get information on files and folders in OneDrive",
    "license": "MIT",
    "web": "https://github.com/ThomasTJdev/nim_onedrive"
  },
  {
    "name": "webdavclient",
    "url": "https://github.com/beshrkayali/webdavclient",
    "method": "git",
    "tags": [
      "webdav",
      "library",
      "async"
    ],
    "description": "WebDAV Client for Nim",
    "license": "MIT",
    "web": "https://github.com/beshrkayali/webdavclient"
  },
  {
    "name": "bcra",
    "url": "https://github.com/juancarlospaco/nim-bcra",
    "method": "git",
    "tags": [
      "argentina",
      "bank",
      "api"
    ],
    "description": "Central Bank of Argentina Gov API Client with debtor corporations info",
    "license": "MIT",
    "web": "https://github.com/juancarlospaco/nim-bcra"
  },
  {
    "name": "socks",
    "url": "https://github.com/FedericoCeratto/nim-socks5",
    "method": "git",
    "tags": [
      "socks",
      "library",
      "networking",
      "socks5"
    ],
    "description": "Socks5 client and server library",
    "license": "MPLv2",
    "web": "https://github.com/FedericoCeratto/nim-socks5"
  },
  {
    "name": "metar",
    "url": "https://github.com/flenniken/metar",
    "method": "git",
    "tags": [
      "metadata",
      "image",
      "python",
      "cli",
      "terminal",
      "library"
    ],
    "description": "Read metadata from jpeg and tiff images.",
    "license": "MIT",
    "web": "https://github.com/flenniken/metar"
  },
  {
    "name": "smnar",
    "url": "https://github.com/juancarlospaco/nim-smnar",
    "method": "git",
    "tags": [
      "argentina",
      "weather",
      "api"
    ],
    "description": "Servicio Meteorologico Nacional Argentina API Client",
    "license": "MIT",
    "web": "https://github.com/juancarlospaco/nim-smnar"
  },
  {
    "name": "saya",
    "alias": "shizuka",
    "url": "https://github.com/Ethosa/saya_nim",
    "method": "git",
    "tags": [
      "abandoned"
    ],
    "description": "Nim framework for VK",
    "license": "LGPLv3",
    "web": "https://github.com/Ethosa/saya_nim"
  },
  {
    "name": "phoon",
    "url": "https://github.com/ducdetronquito/phoon",
    "method": "git",
    "tags": [
      "web",
      "framework",
      "http"
    ],
    "description": "A web framework inspired by ExpressJS 🐇⚡",
    "license": "Public Domain",
    "web": "https://github.com/ducdetronquito/phoon"
  },
  {
    "name": "choosenim",
    "url": "https://github.com/dom96/choosenim",
    "method": "git",
    "tags": [
      "install",
      "multiple",
      "multiplexer",
      "pyenv",
      "rustup",
      "toolchain"
    ],
    "description": "The Nim toolchain installer.",
    "license": "MIT",
    "web": "https://github.com/dom96/choosenim"
  },
  {
    "name": "nimlist",
    "url": "https://github.com/flenniken/nimlist",
    "method": "git",
    "tags": [
      "cli",
      "terminal",
      "html"
    ],
    "description": "View nim packages in your browser.",
    "license": "MIT",
    "web": "https://github.com/flenniken/nimlist"
  },
  {
    "name": "grim",
    "url": "https://github.com/ebran/grim",
    "method": "git",
    "tags": [
      "graph",
      "data",
      "library"
    ],
    "description": "Graphs in nim!",
    "license": "MIT",
    "web": "https://github.com/ebran/grim"
  },
  {
    "name": "retranslator",
    "url": "https://github.com/linksplatform/RegularExpressions.Transformer",
    "method": "git",
    "tags": [
      "regular",
      "expressions",
      "transformer"
    ],
    "description": "Transformer",
    "license": "LGPLv3",
    "web": "https://github.com/linksplatform/RegularExpressions.Transformer"
  },
  {
    "name": "barcode",
    "url": "https://github.com/bunkford/barcode",
    "method": "git",
    "tags": [
      "barcode"
    ],
    "description": "Nim barcode library",
    "license": "MIT",
    "web": "https://github.com/bunkford/barcode",
    "doc": "https://bunkford.github.io/barcode/barcode.html"
  },
  {
    "name": "quickjwt",
    "url": "https://github.com/treeform/quickjwt",
    "method": "git",
    "tags": [
      "crypto",
      "hash"
    ],
    "description": "JSON Web Tokens for Nim",
    "license": "MIT",
    "web": "https://github.com/treeform/quickjwt"
  },
  {
    "name": "staticglfw",
    "url": "https://github.com/treeform/staticglfw",
    "method": "git",
    "tags": [
      "glfw",
      "opengl",
      "windowing",
      "game"
    ],
    "description": "Static GLFW for nim",
    "license": "MIT",
    "web": "https://github.com/treeform/staticglfw"
  },
  {
    "name": "pg_util",
    "url": "https://github.com/hiteshjasani/nim-pg-util.git",
    "method": "git",
    "tags": [
      "postgresql",
      "postgres",
      "pg"
    ],
    "description": "Postgres utility functions",
    "license": "MIT",
    "web": "https://github.com/hiteshjasani/nim-pg-util"
  },
  {
    "name": "googleapi",
    "url": "https://github.com/treeform/googleapi",
    "method": "git",
    "tags": [
      "jwt",
      "google"
    ],
    "description": "Google API for nim",
    "license": "MIT",
    "web": "https://github.com/treeform/googleapi"
  },
  {
    "name": "fidget",
    "url": "https://github.com/treeform/fidget",
    "method": "git",
    "tags": [
      "ui",
      "glfw",
      "opengl",
      "js",
      "android",
      "ios"
    ],
    "description": "Figma based UI library for nim, with HTML and OpenGL backends.",
    "license": "MIT",
    "web": "https://github.com/treeform/fidget"
  },
  {
    "name": "allographer",
    "url": "https://github.com/itsumura-h/nim-allographer",
    "method": "git",
    "tags": [
      "database",
      "sqlite",
      "mysql",
      "postgres",
      "rdb",
      "query_builder",
      "orm"
    ],
    "description": "A Nim query builder library inspired by Laravel/PHP and Orator/Python",
    "license": "MIT",
    "web": "https://github.com/itsumura-h/nim-allographer"
  },
  {
    "name": "euphony",
    "alias": "slappy"
  },
  {
    "name": "slappy",
    "url": "https://github.com/treeform/slappy",
    "method": "git",
    "tags": [
      "sound",
      "OpenAL"
    ],
    "description": "A 3d sound API for nim.",
    "license": "MIT",
    "web": "https://github.com/treeform/slappy"
  },
  {
    "name": "steamworks",
    "url": "https://github.com/treeform/steamworks",
    "method": "git",
    "tags": [
      "steamworks",
      "game"
    ],
    "description": "Steamworks SDK API for shipping games on Steam.",
    "license": "MIT",
    "web": "https://github.com/treeform/steamworks"
  },
  {
    "name": "sysinfo",
    "url": "https://github.com/treeform/sysinfo",
    "method": "git",
    "tags": [
      "system",
      "cpu",
      "gpu",
      "net"
    ],
    "description": "Cross platform system information.",
    "license": "MIT",
    "web": "https://github.com/treeform/sysinfo"
  },
  {
    "name": "ptest",
    "url": "https://github.com/treeform/ptest",
    "method": "git",
    "tags": [
      "tests",
      "unit-testing",
      "integration-testing"
    ],
    "description": "Print-testing for nim.",
    "license": "MIT",
    "web": "https://github.com/treeform/ptest"
  },
  {
    "name": "oaitools",
    "url": "https://github.com/markpbaggett/oaitools.nim",
    "method": "git",
    "tags": [
      "metadata",
      "harvester",
      "oai-pmh"
    ],
    "description": "A high-level OAI-PMH library.",
    "license": "GPL-3.0",
    "doc": "https://markpbaggett.github.io/oaitools.nim/",
    "web": "https://github.com/markpbaggett/oaitools.nim"
  },
  {
    "name": "pych",
    "url": "https://github.com/rburmorrison/pych",
    "method": "git",
    "tags": [
      "python",
      "monitor"
    ],
    "description": "A tool that watches Python files and re-runs them on change.",
    "license": "MIT",
    "web": "https://github.com/rburmorrison/pych"
  },
  {
    "name": "adb",
    "url": "https://github.com/Yardanico/nim-adb",
    "method": "git",
    "tags": [
      "adb",
      "protocol",
      "android"
    ],
    "description": "ADB protocol implementation in Nim",
    "license": "MIT",
    "web": "https://github.com/Yardanico/nim-adb"
  },
  {
    "name": "z3nim",
    "url": "https://github.com/Double-oxygeN/z3nim",
    "method": "git",
    "tags": [
      "z3",
      "smt",
      "wrapper",
      "library"
    ],
    "description": "Z3 binding for Nim",
    "license": "MIT",
    "web": "https://github.com/Double-oxygeN/z3nim"
  },
  {
    "name": "wave",
    "url": "https://github.com/jiro4989/wave",
    "method": "git",
    "tags": [
      "library",
      "sound",
      "media",
      "parser",
      "wave"
    ],
    "description": "wave is a tiny WAV sound module",
    "license": "MIT",
    "web": "https://github.com/jiro4989/wave"
  },
  {
    "name": "kslog",
    "url": "https://github.com/c-blake/kslog.git",
    "method": "git",
    "tags": [
      "command-line",
      "logging",
      "syslog",
      "syslogd",
      "klogd"
    ],
    "description": "Minimalistic Kernel-Syslogd For Linux in Nim",
    "license": "MIT",
    "web": "https://github.com/c-blake/kslog"
  },
  {
    "name": "nregex",
    "url": "https://github.com/nitely/nregex",
    "method": "git",
    "tags": [
      "regex"
    ],
    "description": "A DFA based regex engine",
    "license": "MIT",
    "web": "https://github.com/nitely/nregex"
  },
  {
    "name": "delight",
    "url": "https://github.com/liquid600pgm/delight",
    "method": "git",
    "tags": [
      "raycasting",
      "math",
      "light",
      "library"
    ],
    "description": "Engine-agnostic library for computing 2D raycasted lights",
    "license": "MIT",
    "web": "https://github.com/liquid600pgm/delight"
  },
  {
    "name": "nimsuite",
    "url": "https://github.com/c6h4clch3/NimSuite",
    "method": "git",
    "tags": [
      "unittest"
    ],
    "description": "a simple test framework for nim.",
    "license": "MIT",
    "web": "https://github.com/c6h4clch3/NimSuite"
  },
  {
    "name": "prologue",
    "url": "https://github.com/planety/Prologue",
    "method": "git",
    "tags": [
      "web",
      "prologue",
      "starlight",
      "jester"
    ],
    "description": "Another micro web framework.",
    "license": "MIT",
    "web": "https://github.com/planety/Prologue"
  },
  {
    "name": "mort",
    "url": "https://github.com/jyapayne/mort",
    "method": "git",
    "tags": [
      "macro",
      "library",
      "deadcode",
      "dead",
      "code"
    ],
    "description": "A dead code locator for Nim",
    "license": "MIT",
    "web": "https://github.com/jyapayne/mort"
  },
  {
    "name": "gungnir",
    "url": "https://github.com/planety/gungnir",
    "method": "git",
    "tags": [
      "web",
      "starlight",
      "prologue",
      "signing",
      "Cryptographic"
    ],
    "description": "Cryptographic signing for Nim.",
    "license": "BSD-3-Clause",
    "web": "https://github.com/planety/gungnir"
  },
  {
    "name": "segmentation",
    "url": "https://github.com/nitely/nim-segmentation",
    "method": "git",
    "tags": [
      "unicode",
      "text-segmentation"
    ],
    "description": "Unicode text segmentation tr29",
    "license": "MIT",
    "web": "https://github.com/nitely/nim-segmentation"
  },
  {
    "name": "anonimongo",
    "url": "https://github.com/mashingan/anonimongo",
    "method": "git",
    "tags": [
      "mongo",
      "mongodb",
      "driver",
      "pure",
      "library",
      "bson"
    ],
    "description": "ANOther pure NIm MONGO driver.",
    "license": "MIT",
    "web": "https://mashingan.github.io/anonimongo/src/htmldocs/anonimongo.html"
  },
  {
    "name": "paranim",
    "url": "https://github.com/paranim/paranim",
    "method": "git",
    "tags": [
      "games",
      "opengl"
    ],
    "description": "A game library",
    "license": "Public Domain"
  },
  {
    "name": "pararules",
    "url": "https://github.com/paranim/pararules",
    "method": "git",
    "tags": [
      "rules",
      "rete"
    ],
    "description": "A rules engine",
    "license": "Public Domain"
  },
  {
    "name": "paratext",
    "url": "https://github.com/paranim/paratext",
    "method": "git",
    "tags": [
      "text",
      "opengl"
    ],
    "description": "A library for rendering text with paranim",
    "license": "Public Domain"
  },
  {
    "name": "pvim",
    "url": "https://github.com/paranim/pvim",
    "method": "git",
    "tags": [
      "editor",
      "vim"
    ],
    "description": "A vim-based editor",
    "license": "Public Domain"
  },
  {
    "name": "sqlite3_abi",
    "url": "https://github.com/arnetheduck/nim-sqlite3-abi",
    "method": "git",
    "tags": [
      "sqlite",
      "sqlite3",
      "database"
    ],
    "description": "A wrapper for SQLite",
    "license": "Apache License 2.0 or MIT",
    "web": "https://github.com/arnetheduck/nim-sqlite3-abi"
  },
  {
    "name": "anime",
    "url": "https://github.com/ethosa/anime",
    "method": "git",
    "tags": [
      "tracemoe",
      "framework"
    ],
    "description": "The Nim wrapper for tracemoe.",
    "license": "AGPLv3",
    "web": "https://github.com/ethosa/anime"
  },
  {
    "name": "shizuka",
    "url": "https://github.com/ethosa/shizuka",
    "method": "git",
    "tags": [
      "vk",
      "api",
      "framework"
    ],
    "description": "The Nim framework for VK API.",
    "license": "AGPLv3",
    "web": "https://github.com/ethosa/shizuka"
  },
  {
    "name": "qr",
    "url": "https://github.com/ThomasTJdev/nim_qr",
    "method": "git",
    "tags": [
      "qr",
      "qrcode",
      "svg"
    ],
    "description": "Create SVG-files with QR-codes from strings.",
    "license": "MIT",
    "web": "https://github.com/ThomasTJdev/nim_qr"
  },
  {
    "name": "uri3",
    "url": "https://github.com/zendbit/nim.uri3",
    "method": "git",
    "tags": [
      "uri",
      "url",
      "library"
    ],
    "description": "nim.uri3 is a Nim module that provides improved way for working with URIs. It is based on the uri module in the Nim standard library and fork from nim-uri2",
    "license": "MIT",
    "web": "https://github.com/zendbit/nim.uri3"
  },
  {
    "name": "triplets",
    "url": "https://github.com/linksplatform/Data.Triplets",
    "method": "git",
    "tags": [
      "triplets",
      "database",
      "C",
      "bindings"
    ],
    "description": "The Nim bindings for linksplatform/Data.Triplets.Kernel.",
    "license": "AGPLv3",
    "web": "https://github.com/linksplatform/Data.Triplets"
  },
  {
    "name": "badgemaker",
    "url": "https://github.com/ethosa/badgemaker",
    "method": "git",
    "tags": [
      "badge",
      "badge-generator",
      "tool"
    ],
    "description": "The Nim badgemaker tool.",
    "license": "AGPLv3",
    "web": "https://github.com/ethosa/badgemaker"
  },
  {
    "name": "osdialog",
    "url": "https://github.com/johnnovak/nim-osdialog",
    "method": "git",
    "tags": [
      "ui,",
      "gui,",
      "dialog,",
      "wrapper,",
      "cross-platform,",
      "windows,",
      "mac,",
      "osx,",
      "linux,",
      "gtk,",
      "gtk2,",
      "gtk3,",
      "zenity,",
      "file"
    ],
    "description": "Nim wrapper for the osdialog library",
    "license": "WTFPL",
    "web": "https://github.com/johnnovak/nim-osdialog"
  },
  {
    "name": "kview",
    "url": "https://github.com/planety/kview",
    "method": "git",
    "tags": [
      "prologue",
      "starlight",
      "karax",
      "web"
    ],
    "description": "For karax html preview.",
    "license": "BSD-3-Clause",
    "web": "https://github.com/planety/kview"
  },
  {
    "name": "loki",
    "url": "https://github.com/beshrkayali/loki",
    "method": "git",
    "tags": [
      "cmd",
      "shell",
      "cli",
      "interpreter"
    ],
    "description": "A small library for writing cli programs in Nim.",
    "license": "Zlib",
    "web": "https://github.com/beshrkayali/loki"
  },
  {
    "name": "yukiko",
    "url": "https://github.com/ethosa/yukiko",
    "method": "git",
    "tags": [
      "gui",
      "async",
      "framework",
      "sdl2"
    ],
    "description": "The Nim GUI asynchronous framework based on SDL2.",
    "license": "AGPLv3",
    "web": "https://github.com/ethosa/yukiko"
  },
  {
    "name": "luhny",
    "url": "https://github.com/sigmapie8/luhny",
    "method": "git",
    "tags": [
      "library",
      "algorithm"
    ],
    "description": "Luhn's Algorithm implementation in Nim",
    "license": "MIT",
    "web": "https://github.com/sigmapie8/luhny"
  },
  {
    "name": "nimwebp",
    "url": "https://github.com/tormund/nimwebp",
    "method": "git",
    "tags": [
      "webp",
      "encoder",
      "decoder"
    ],
    "description": "Webp encoder and decoder bindings for Nim",
    "license": "MIT",
    "web": "https://github.com/tormund/nimwebp"
  },
  {
    "name": "svgo",
    "url": "https://github.com/jiro4989/svgo",
    "method": "git",
    "tags": [
      "svg",
      "cli",
      "awk",
      "jo",
      "shell"
    ],
    "description": "SVG output from a shell.",
    "license": "MIT",
    "web": "https://github.com/jiro4989/svgo"
  },
  {
    "name": "winserial",
    "url": "https://github.com/bunkford/winserial",
    "method": "git",
    "tags": [
      "windows",
      "serial"
    ],
    "description": "Serial library for Windows.",
    "license": "MIT",
    "web": "https://github.com/bunkford/winserial",
    "doc": "https://bunkford.github.io/winserial/winserial.html"
  },
  {
    "name": "nimbler",
    "url": "https://github.com/paul-nameless/nimbler",
    "method": "git",
    "tags": [
      "web",
      "http",
      "rest",
      "api",
      "library"
    ],
    "description": "A library to help you write rest APIs",
    "license": "MIT",
    "web": "https://github.com/paul-nameless/nimbler"
  },
  {
    "name": "plugins",
    "url": "https://github.com/genotrance/plugins",
    "method": "git",
    "tags": [
      "plugin",
      "shared"
    ],
    "description": "Plugin system for Nim",
    "license": "MIT",
    "web": "https://github.com/genotrance/plugins"
  },
  {
    "name": "libfswatch",
    "url": "https://github.com/paul-nameless/nim-fswatch",
    "method": "git",
    "tags": [
      "fswatch",
      "libfswatch",
      "inotify",
      "fs"
    ],
    "description": "Nim binding to libfswatch",
    "license": "MIT",
    "web": "https://github.com/paul-nameless/nim-fswatch"
  },
  {
    "name": "zfcore",
    "url": "https://github.com/zendbit/nim.zfcore",
    "method": "git",
    "tags": [
      "web",
      "http",
      "framework",
      "api",
      "asynchttpserver"
    ],
    "description": "zfcore is high performance asynchttpserver and web framework for nim lang",
    "license": "BSD",
    "web": "https://github.com/zendbit/nim.zfcore"
  },
  {
    "name": "nimpress",
    "url": "https://github.com/mpinese/nimpress",
    "method": "git",
    "tags": [
      "dna",
      "genetics",
      "genomics",
      "gwas",
      "polygenic",
      "risk",
      "vcf"
    ],
    "description": "Fast and simple calculation of polygenic scores",
    "license": "MIT",
    "web": "https://github.com/mpinese/nimpress/"
  },
  {
    "name": "weightedgraph",
    "url": "https://github.com/AzamShafiul/weighted_graph",
    "method": "git",
    "tags": [
      "graph",
      "weighted",
      "weighted_graph",
      "adjacency list"
    ],
    "description": "Graph With Weight Libary",
    "license": "MIT",
    "web": "https://github.com/AzamShafiul/weighted_graph"
  },
  {
    "name": "norman",
    "url": "https://github.com/moigagoo/norman",
    "method": "git",
    "tags": [
      "orm",
      "migration",
      "norm",
      "sqlite",
      "postgres"
    ],
    "description": "Migration manager for Norm.",
    "license": "MIT",
    "web": "https://github.com/moigagoo/norman"
  },
  {
    "name": "nimfm",
    "url": "https://github.com/neonnnnn/nimfm",
    "method": "git",
    "tags": [
      "machine-learning",
      "factorization-machine"
    ],
    "description": "A library for factorization machines in Nim.",
    "license": "MIT",
    "web": "https://github.com/neonnnnn/nimfm"
  },
  {
    "name": "zfblast",
    "url": "https://github.com/zendbit/nim.zfblast",
    "method": "git",
    "tags": [
      "web",
      "http",
      "server",
      "asynchttpserver"
    ],
    "description": "High performance http server (https://tools.ietf.org/html/rfc2616) with persistent connection for nim language.",
    "license": "BSD",
    "web": "https://github.com/zendbit/nim.zfblast"
  },
  {
    "name": "paravim",
    "url": "https://github.com/paranim/paravim",
    "method": "git",
    "tags": [
      "editor",
      "games"
    ],
    "description": "An embedded text editor for paranim games",
    "license": "Public Domain"
  },
  {
    "name": "akane",
    "url": "https://github.com/ethosa/akane",
    "method": "git",
    "tags": [
      "async",
      "web",
      "framework"
    ],
    "description": "The Nim asynchronous web framework.",
    "license": "MIT",
    "web": "https://github.com/ethosa/akane"
  },
  {
    "name": "roots",
    "url": "https://github.com/BarrOff/roots",
    "method": "git",
    "tags": [
      "math",
      "numerical",
      "scientific",
      "root"
    ],
    "description": "Root finding functions for Nim",
    "license": "MIT",
    "web": "https://github.com/BarrOff/roots"
  },
  {
    "name": "nmqtt",
    "url": "https://github.com/zevv/nmqtt",
    "method": "git",
    "tags": [
      "MQTT",
      "IoT",
      "MQTT3"
    ],
    "description": "Native MQTT client library",
    "license": "MIT",
    "web": "https://github.com/zevv/nmqtt"
  },
  {
    "name": "sss",
    "url": "https://github.com/markspanbroek/sss.nim",
    "method": "git",
    "tags": [
      "shamir",
      "secret",
      "sharing"
    ],
    "description": "Shamir secret sharing",
    "license": "MIT",
    "web": "https://github.com/markspanbroek/sss.nim"
  },
  {
    "name": "testify",
    "url": "https://github.com/sealmove/testify",
    "method": "git",
    "tags": [
      "testing"
    ],
    "description": "File-based unit testing system",
    "license": "MIT",
    "web": "https://github.com/sealmove/testify"
  },
  {
    "name": "libarchibi",
    "url": "https://github.com/juancarlospaco/libarchibi",
    "method": "git",
    "tags": [
      "zip",
      "libarchive"
    ],
    "description": "Libarchive at compile-time, Libarchive Chibi Edition",
    "license": "MIT",
    "web": "https://github.com/juancarlospaco/libarchibi"
  },
  {
    "name": "mnemonic",
    "url": "https://github.com/markspanbroek/mnemonic",
    "method": "git",
    "tags": [
      "mnemonic",
      "bip-39"
    ],
    "description": "Create memorable sentences from byte sequences.",
    "license": "MIT",
    "web": "https://github.com/markspanbroek/mnemonic"
  },
  {
    "name": "eloverblik",
    "url": "https://github.com/ThomasTJdev/nim_eloverblik_api",
    "method": "git",
    "tags": [
      "api",
      "elforbrug",
      "eloverblik"
    ],
    "description": "API for www.eloverblik.dk",
    "license": "MIT",
    "web": "https://github.com/ThomasTJdev/nim_eloverblik_api"
  },
  {
    "name": "nimbug",
    "url": "https://github.com/juancarlospaco/nimbug",
    "method": "git",
    "tags": [
      "bug"
    ],
    "description": "Nim Semi-Auto Bug Report Tool",
    "license": "MIT",
    "web": "https://github.com/juancarlospaco/nimbug"
  },
  {
    "name": "nordnet",
    "url": "https://github.com/ThomasTJdev/nim_nordnet_api",
    "method": "git",
    "tags": [
      "nordnet",
      "stocks",
      "scrape"
    ],
    "description": "Scraping API for www.nordnet.dk ready to integrate with Home Assistant (Hassio)",
    "license": "MIT",
    "web": "https://github.com/ThomasTJdev/nim_nordnet_api"
  },
  {
    "name": "pomTimer",
    "url": "https://github.com/MnlPhlp/pomTimer",
    "method": "git",
    "tags": [
      "timer",
      "pomodoro",
      "pomodoro-technique",
      "pomodoro-timer",
      "cli",
      "pomodoro-cli"
    ],
    "description": "A simple pomodoro timer for the comandline with cli-output and notifications.",
    "license": "MIT",
    "web": "https://github.com/MnlPhlp/pomTimer"
  },
  {
    "name": "alut",
    "url": "https://github.com/rmt/alut",
    "method": "git",
    "tags": [
      "alut",
      "openal",
      "audio",
      "sound"
    ],
    "description": "OpenAL Utility Toolkit (ALUT)",
    "license": "LGPL-2.1",
    "web": "https://github.com/rmt/alut"
  },
  {
    "name": "rena",
    "url": "https://github.com/jiro4989/rena",
    "method": "git",
    "tags": [
      "cli",
      "command",
      "rename"
    ],
    "description": "rena is a tiny fire/directory renaming command.",
    "license": "MIT",
    "web": "https://github.com/jiro4989/rena"
  },
  {
    "name": "libvlc",
    "url": "https://github.com/Yardanico/nim-libvlc",
    "method": "git",
    "tags": [
      "vlc",
      "libvlc",
      "music",
      "video",
      "audio",
      "media",
      "wrapper"
    ],
    "description": "libvlc bindings for Nim",
    "license": "MIT",
    "web": "https://github.com/Yardanico/nim-libvlc"
  },
  {
    "name": "nimcoon",
    "url": "https://njoseph.me/gitweb/nimcoon.git",
    "method": "git",
    "tags": [
      "cli",
      "youtube",
      "streaming",
      "downloader",
      "magnet"
    ],
    "description": "A command-line YouTube player and more",
    "license": "GPL-3.0",
    "web": "https://gitlab.com/njoseph/nimcoon"
  },
  {
    "name": "nimage",
    "url": "https://github.com/ethosa/nimage",
    "method": "git",
    "tags": [
      "image"
    ],
    "description": "The image management library written in Nim.",
    "license": "MIT",
    "web": "https://github.com/ethosa/nimage"
  },
  {
    "name": "adix",
    "url": "https://github.com/c-blake/adix",
    "method": "git",
    "tags": [
      "library",
      "dictionary",
      "hash tables",
      "data structures",
      "hash",
      "compact",
      "Fenwick tree",
      "BIST",
      "binary trees",
      "B-Tree"
    ],
    "description": "An Adaptive Index Library For Nim",
    "license": "MIT",
    "web": "https://github.com/c-blake/adix"
  },
  {
    "name": "nimoji",
    "url": "https://github.com/pietroppeter/nimoji",
    "method": "git",
    "tags": [
      "emoji",
      "library",
      "binary"
    ],
    "description": "🍕🍺 emoji support for Nim 👑 and the world 🌍",
    "license": "MIT",
    "web": "https://github.com/pietroppeter/nimoji"
  },
  {
    "name": "origin",
    "url": "https://github.com/mfiano/origin.nim",
    "method": "git",
    "tags": [
      "gamedev",
      "library",
      "math",
      "matrix",
      "vector"
    ],
    "description": "A graphics math library",
    "license": "MIT",
    "web": "https://github.com/mfiano/origin.nim"
  },
  {
    "name": "webgui",
    "url": "https://github.com/juancarlospaco/webgui",
    "method": "git",
    "tags": [
      "web",
      "webview",
      "css",
      "js",
      "gui"
    ],
    "description": "Web Technologies based Crossplatform GUI, modified wrapper for modified webview.h",
    "license": "MIT",
    "web": "https://github.com/juancarlospaco/webgui"
  },
  {
    "name": "xpm",
    "url": "https://github.com/juancarlospaco/xpm",
    "method": "git",
    "tags": [
      "netpbm",
      "xpm"
    ],
    "description": "X-Pixmap & NetPBM",
    "license": "MIT",
    "web": "https://github.com/juancarlospaco/xpm"
  },
  {
    "name": "omnimax",
    "url": "https://github.com/vitreo12/omnimax",
    "method": "git",
    "tags": [
      "dsl",
      "dsp",
      "audio",
      "sound",
      "maxmsp"
    ],
    "description": "Max wrapper for omni.",
    "license": "MIT",
    "web": "https://github.com/vitreo12/omnimax"
  },
  {
    "name": "omnicollider",
    "url": "https://github.com/vitreo12/omnicollider",
    "method": "git",
    "tags": [
      "dsl",
      "dsp",
      "audio",
      "sound",
      "supercollider"
    ],
    "description": "SuperCollider wrapper for omni.",
    "license": "MIT",
    "web": "https://github.com/vitreo12/omnicollider"
  },
  {
    "name": "omni",
    "url": "https://github.com/vitreo12/omni",
    "method": "git",
    "tags": [
      "dsl",
      "dsp",
      "audio",
      "sound"
    ],
    "description": "omni is a DSL for low-level audio programming.",
    "license": "MIT",
    "web": "https://github.com/vitreo12/omni"
  },
  {
    "name": "mui",
    "url": "https://github.com/angluca/mui",
    "method": "git",
    "tags": [
      "ui",
      "microui"
    ],
    "description": "A tiny immediate-mode UI library",
    "license": "MIT",
    "web": "https://github.com/angluca/mui"
  },
  {
    "name": "nimatic",
    "url": "https://github.com/DangerOnTheRanger/nimatic",
    "method": "git",
    "tags": [
      "static",
      "generator",
      "web",
      "markdown"
    ],
    "description": "A static site generator written in Nim",
    "license": "2-clause BSD",
    "web": "https://github.com/DangerOnTheRanger/nimatic"
  },
  {
    "name": "ballena_itcher",
    "url": "https://github.com/juancarlospaco/ballena-itcher",
    "method": "git",
    "tags": [
      "iso"
    ],
    "description": "Flash ISO images to SD cards & USB drives, safely and easily.",
    "license": "MIT",
    "web": "https://github.com/juancarlospaco/ballena-itcher"
  },
  {
    "name": "parselicense",
    "url": "https://github.com/juancarlospaco/parselicense",
    "method": "git",
    "tags": [
      "spdx",
      "license",
      "parser"
    ],
    "description": "Parse Standard SPDX Licenses from string to Enum",
    "license": "MIT",
    "web": "https://github.com/juancarlospaco/parselicense"
  },
  {
    "name": "darwin",
    "url": "https://github.com/yglukhov/darwin",
    "method": "git",
    "tags": [
      "macos",
      "ios",
      "binding"
    ],
    "description": "Bindings to MacOS and iOS frameworks",
    "license": "MIT",
    "web": "https://github.com/yglukhov/darwin"
  },
  {
    "name": "choosenimgui",
    "url": "https://github.com/ThomasTJdev/choosenim_gui",
    "method": "git",
    "tags": [
      "choosenim",
      "toolchain"
    ],
    "description": "A simple GUI for choosenim.",
    "license": "MIT",
    "web": "https://github.com/ThomasTJdev/choosenim_gui"
  },
  {
    "name": "hsluv",
    "url": "https://github.com/isthisnagee/hsluv-nim",
    "method": "git",
    "tags": [
      "color",
      "hsl",
      "hsluv",
      "hpluv"
    ],
    "description": "A port of HSLuv, a human friendly alternative to HSL.",
    "license": "MIT",
    "web": "https://github.com/isthisnagee/hsluv-nim"
  },
  {
    "name": "lrucache",
    "url": "https://github.com/jackhftang/lrucache",
    "method": "git",
    "tags": [
      "cache",
      "lru",
      "data structure"
    ],
    "description": "Least recently used (LRU) cache",
    "license": "MIT",
    "web": "https://github.com/jackhftang/lrucache"
  },
  {
    "name": "iputils",
    "url": "https://github.com/rockcavera/nim-iputils",
    "method": "git",
    "tags": [
      "ip",
      "ipv4",
      "ipv6",
      "cidr"
    ],
    "description": "Utilities for use with IP. It has functions for IPv4, IPv6 and CIDR.",
    "license": "MIT",
    "web": "https://github.com/rockcavera/nim-iputils"
  },
  {
    "name": "strenc",
    "url": "https://github.com/Yardanico/nim-strenc",
    "method": "git",
    "tags": [
      "encryption",
      "obfuscation"
    ],
    "description": "A library to automatically encrypt all string constants in your programs",
    "license": "MIT",
    "web": "https://github.com/Yardanico/nim-strenc"
  },
  {
    "name": "trick",
    "url": "https://github.com/exelotl/trick",
    "method": "git",
    "tags": [
      "gba",
      "nds",
      "nintendo",
      "image",
      "conversion"
    ],
    "description": "Game Boy Advance image conversion library and more",
    "license": "zlib",
    "web": "https://github.com/exelotl/trick",
    "doc": "https://exelotl.github.io/trick/trick.html"
  },
  {
    "name": "nimQBittorrent",
    "url": "https://github.com/faulander/nimQBittorrent",
    "method": "git",
    "tags": [
      "torrent",
      "qbittorrent",
      "api",
      "wrapper"
    ],
    "description": "a wrapper for the QBittorrent WebAPI for NIM.",
    "license": "MIT",
    "web": "https://github.com/faulander/nimQBittorrent"
  },
  {
    "name": "pdba",
    "url": "https://github.com/misebox/pdba",
    "method": "git",
    "tags": [
      "db",
      "library",
      "wrapper"
    ],
    "description": "A postgres DB adapter for nim.",
    "license": "MIT",
    "web": "https://github.com/misebox/pdba"
  },
  {
    "name": "wAuto",
    "url": "https://github.com/khchen/wAuto",
    "method": "git",
    "tags": [
      "automation",
      "windows",
      "keyboard",
      "mouse",
      "registry",
      "process"
    ],
    "description": "Windows automation module",
    "license": "MIT",
    "web": "https://github.com/khchen/wAuto",
    "doc": "https://khchen.github.io/wAuto"
  },
  {
    "name": "StashTable",
    "url": "https://github.com/olliNiinivaara/StashTable",
    "method": "git",
    "tags": [
      "hash table",
      "associative array",
      "map",
      "dictionary",
      "key-value store",
      "concurrent",
      "multi-threading",
      "parallel",
      "data structure",
      "benchmark"
    ],
    "description": "Concurrent hash table",
    "license": "MIT",
    "web": "https://github.com/olliNiinivaara/StashTable",
    "doc": "http://htmlpreview.github.io/?https://github.com/olliNiinivaara/StashTable/blob/master/src/stashtable.html"
  },
  {
    "name": "dimscord",
    "url": "https://github.com/krisppurg/dimscord",
    "method": "git",
    "tags": [
      "discord",
      "api",
      "library",
      "rest",
      "gateway",
      "client"
    ],
    "description": "A Discord Bot & REST Library.",
    "license": "MIT",
    "web": "https://github.com/krisppurg/dimscord"
  },
  {
    "name": "til",
    "url": "https://github.com/danielecook/til-tool",
    "method": "git",
    "tags": [
      "cli",
      "til"
    ],
    "description": "til-tool: Today I Learned tool",
    "license": "MIT",
    "web": "https://github.com/danielecook/til-tool"
  },
  {
    "name": "cpuwhat",
    "url": "https://github.com/awr1/cpuwhat",
    "method": "git",
    "tags": [
      "cpu",
      "cpuid",
      "hardware",
      "intrinsics",
      "simd",
      "sse",
      "avx",
      "avx2",
      "x86",
      "arm",
      "architecture",
      "arch",
      "nim"
    ],
    "description": "Nim utilities for advanced CPU operations: CPU identification, bindings to assorted intrinsics",
    "license": "ISC",
    "web": "https://github.com/awr1/cpuwhat"
  },
  {
    "name": "nimpari",
    "url": "https://github.com/BarrOff/nim-pari",
    "method": "git",
    "tags": [
      "library",
      "wrapper",
      "math",
      "cas",
      "scientific",
      "number-theory"
    ],
    "description": "Nim wrapper for the PARI library",
    "license": "MIT",
    "web": "https://github.com/BarrOff/nim-pari"
  },
  {
    "name": "nim_sdl2",
    "url": "https://github.com/jyapayne/nim-sdl2",
    "method": "git",
    "tags": [
      "sdl2",
      "sdl",
      "graphics",
      "game"
    ],
    "description": "SDL2 Autogenerated wrapper",
    "license": "MIT",
    "web": "https://github.com/jyapayne/nim-sdl2"
  },
  {
    "name": "cookies",
    "url": "https://github.com/planety/cookies",
    "method": "git",
    "tags": [
      "web",
      "cookie",
      "prologue"
    ],
    "description": "HTTP Cookies for Nim.",
    "license": "Apache-2.0",
    "web": "https://github.com/planety/cookies"
  },
  {
    "name": "matsuri",
    "url": "https://github.com/zer0-star/matsuri",
    "method": "git",
    "tags": [
      "library",
      "variant",
      "algebraic_data_type",
      "pattern_matching"
    ],
    "description": "Useful Variant Type and Powerful Pattern Matching for Nim",
    "license": "MIT",
    "web": "https://github.com/zer0-star/matsuri"
  },
  {
    "name": "clang",
    "url": "https://github.com/samdmarshall/libclang-nim",
    "method": "git",
    "tags": [
      "llvm",
      "clang",
      "libclang",
      "wrapper",
      "library"
    ],
    "description": "Wrapper for libclang C headers",
    "license": "BSD 3-Clause",
    "web": "https://github.com/samdmarshall/libclang-nim"
  },
  {
    "name": "NimMarc",
    "url": "https://github.com/rsirres/NimMarc",
    "method": "git",
    "tags": [
      "marc21",
      "library",
      "parser"
    ],
    "description": "Marc21 parser for Nimlang",
    "license": "MIT",
    "web": "https://github.com/rsirres/NimMarc"
  },
  {
    "name": "miniblink",
    "url": "https://github.com/lihf8515/miniblink",
    "method": "git",
    "tags": [
      "miniblink",
      "nim"
    ],
    "description": "A miniblink library for nim.",
    "license": "MIT",
    "web": "https://github.com/lihf8515/miniblink"
  },
  {
    "name": "pokereval",
    "url": "https://github.com/jasonlu7/pokereval",
    "method": "git",
    "tags": [
      "poker"
    ],
    "description": "A poker hand evaluator",
    "license": "MIT",
    "web": "https://github.com/jasonlu7/pokereval"
  },
  {
    "name": "glew",
    "url": "https://github.com/jyapayne/nim-glew",
    "method": "git",
    "tags": [
      "gl",
      "glew",
      "opengl",
      "wrapper"
    ],
    "description": "Autogenerated glew bindings for Nim",
    "license": "MIT",
    "web": "https://github.com/jyapayne/nim-glew"
  },
  {
    "name": "dotprov",
    "url": "https://github.com/minefuto/dotprov",
    "method": "git",
    "tags": [
      "tool",
      "binary",
      "dotfiles"
    ],
    "description": "dotfiles provisioning tool",
    "license": "MIT",
    "web": "https://github.com/minefuto/dotprov"
  },
  {
    "name": "sqliteral",
    "url": "https://github.com/olliNiinivaara/SQLiteral",
    "method": "git",
    "tags": [
      "multi-threading",
      "sqlite",
      "sql",
      "database",
      "wal",
      "api"
    ],
    "description": "A high level SQLite API for Nim",
    "license": "MIT",
    "web": "https://github.com/olliNiinivaara/SQLiteral"
  },
  {
    "name": "timestamp",
    "url": "https://github.com/jackhftang/timestamp.nim",
    "method": "git",
    "tags": [
      "time",
      "timestamp"
    ],
    "description": "An alternative time library",
    "license": "MIT",
    "web": "https://github.com/jackhftang/timestamp.nim",
    "doc": "https://jackhftang.github.io/timestamp.nim/"
  },
  {
    "name": "decimal128",
    "url": "https://github.com/JohnAD/decimal128",
    "method": "git",
    "tags": [
      "decimal",
      "ieee",
      "standard",
      "number"
    ],
    "description": "Decimal type support based on the IEEE 754 2008 specification.",
    "license": "MIT",
    "web": "https://github.com/JohnAD/decimal128"
  },
  {
    "name": "datetime_parse",
    "url": "https://github.com/bung87/datetime_parse",
    "method": "git",
    "tags": [
      "datetime",
      "parser"
    ],
    "description": "parse datetime from various resources",
    "license": "MIT",
    "web": "https://github.com/bung87/datetime_parse"
  },
  {
    "name": "halonium",
    "url": "https://github.com/halonium/halonium",
    "method": "git",
    "tags": [
      "selenium",
      "automation",
      "web",
      "testing",
      "test"
    ],
    "description": "A browser automation library written in Nim",
    "license": "MIT",
    "web": "https://github.com/halonium/halonium"
  },
  {
    "name": "lz77",
    "url": "https://github.com/sealmove/LZ77",
    "method": "git",
    "tags": [
      "library",
      "compress",
      "decompress",
      "encode",
      "decode",
      "huffman",
      "mam",
      "prefetch"
    ],
    "description": "Implementation of various LZ77 algorithms",
    "license": "MIT",
    "web": "https://github.com/sealmove/LZ77"
  },
  {
    "name": "stalinsort",
    "url": "https://github.com/Knaque/stalinsort",
    "method": "git",
    "tags": [
      "algorithm",
      "sort"
    ],
    "description": "A Nim implementation of the Stalin Sort algorithm.",
    "license": "CC0-1.0",
    "web": "https://github.com/Knaque/stalinsort"
  },
  {
    "name": "finder",
    "url": "https://github.com/bung87/finder",
    "method": "git",
    "tags": [
      "finder",
      "fs",
      "zip",
      "memory"
    ],
    "description": "fs memory zip finder implement in Nim",
    "license": "MIT",
    "web": "https://github.com/bung87/finder"
  },
  {
    "name": "huffman",
    "url": "https://github.com/xzeshen/huffman",
    "method": "git",
    "tags": [
      "huffman",
      "encode",
      "decode"
    ],
    "description": "Huffman encode/decode for Nim.",
    "license": "Apache-2.0",
    "web": "https://github.com/xzeshen/huffman"
  },
  {
    "name": "fusion",
    "url": "https://github.com/nim-lang/fusion",
    "method": "git",
    "tags": [
      "distribution"
    ],
    "description": "Nim's official stdlib extension",
    "license": "MIT",
    "web": "https://github.com/nim-lang/fusion"
  },
  {
    "name": "bio",
    "url": "https://github.com/xzeshen/bio",
    "method": "git",
    "tags": [
      "streams",
      "endians"
    ],
    "description": "Bytes utils for Nim.",
    "license": "Apache-2.0",
    "web": "https://github.com/xzeshen/bio"
  },
  {
    "name": "buffer",
    "url": "https://github.com/bung87/buffer",
    "method": "git",
    "tags": [
      "stream",
      "buffer"
    ],
    "description": "buffer",
    "license": "MIT",
    "web": "https://github.com/bung87/buffer"
  },
  {
    "name": "notification",
    "url": "https://github.com/SolitudeSF/notification",
    "method": "git",
    "tags": [
      "notifications",
      "desktop",
      "dbus"
    ],
    "description": "Desktop notifications",
    "license": "MIT",
    "web": "https://github.com/SolitudeSF/notification"
  },
  {
    "name": "eventemitter",
    "url": "https://github.com/al-bimani/eventemitter",
    "method": "git",
    "tags": [
      "eventemitter",
      "events",
      "on",
      "emit"
    ],
    "description": "event emitter for nim",
    "license": "MIT",
    "web": "https://github.com/al-bimani/eventemitter"
  },
  {
    "name": "camelize",
    "url": "https://github.com/kixixixixi/camelize",
    "method": "git",
    "tags": [
      "json",
      "camelcase"
    ],
    "description": "Convert json node to camelcase",
    "license": "MIT",
    "web": "https://github.com/kixixixixi/camelize"
  },
  {
    "name": "nmi",
    "url": "https://github.com/jiro4989/nmi",
    "method": "git",
    "tags": [
      "sl",
      "joke",
      "cli"
    ],
    "description": "nmi display animations aimed to correct users who accidentally enter nmi instead of nim.",
    "license": "MIT",
    "web": "https://github.com/jiro4989/nmi"
  },
  {
    "name": "markx",
    "url": "https://github.com/jiro4989/markx",
    "method": "git",
    "tags": [
      "exec",
      "command",
      "cli",
      "vi"
    ],
    "description": "markx selects execution targets with editor and executes commands.",
    "license": "MIT",
    "web": "https://github.com/jiro4989/markx"
  },
  {
    "name": "therapist",
    "url": "https://bitbucket.org/maxgrenderjones/therapist",
    "method": "git",
    "tags": [
      "argparse",
      "library"
    ],
    "description": "Type-safe commandline parsing with minimal magic",
    "license": "MIT",
    "web": "https://bitbucket.org/maxgrenderjones/therapist"
  },
  {
    "name": "nodesnim",
    "url": "https://github.com/Ethosa/nodesnim",
    "method": "git",
    "tags": [
      "GUI",
      "2D",
      "framework",
      "OpenGL",
      "SDL2"
    ],
    "description": "The Nim GUI/2D framework based on OpenGL and SDL2.",
    "license": "MIT",
    "web": "https://github.com/Ethosa/nodesnim"
  },
  {
    "name": "telenim",
    "url": "https://github.com/Yardanico/telenim",
    "method": "git",
    "tags": [
      "telegram",
      "tdlib",
      "bot",
      "api",
      "async",
      "client",
      "userbot",
      "telenim"
    ],
    "description": "A high-level async TDLib wrapper for Nim",
    "license": "MIT",
    "web": "https://github.com/Yardanico/telenim"
  },
  {
    "name": "taskqueue",
    "url": "https://github.com/jackhftang/taskqueue.nim",
    "method": "git",
    "tags": [
      "task",
      "scheduler",
      "timer"
    ],
    "description": "High precision and high performance task scheduler ",
    "license": "MIT",
    "web": "https://github.com/jackhftang/taskqueue.nim",
    "doc": "https://jackhftang.github.io/taskqueue.nim/"
  },
  {
    "name": "threadproxy",
    "url": "https://github.com/jackhftang/threadproxy.nim",
    "method": "git",
    "tags": [
      "thread",
      "ITC",
      "communication",
      "multithreading",
      "threading"
    ],
    "description": "Simplify Nim Inter-Thread Communication",
    "license": "MIT",
    "web": "https://github.com/jackhftang/threadproxy.nim",
    "doc": "https://jackhftang.github.io/threadproxy.nim/"
  },
  {
    "name": "jesterwithplugins",
    "url": "https://github.com/JohnAD/jesterwithplugins/",
    "method": "git",
    "tags": [
      "web",
      "http",
      "framework",
      "dsl",
      "plugins"
    ],
    "description": "A sinatra-like web framework for Nim with plugins.",
    "license": "MIT",
    "web": "https://github.com/JohnAD/jesterwithplugins/"
  },
  {
    "name": "jesterjson",
    "url": "https://github.com/JohnAD/jesterjson",
    "method": "git",
    "tags": [
      "web",
      "jester",
      "json",
      "plugin"
    ],
    "description": "A Jester web plugin that embeds key information into a JSON object.",
    "license": "MIT",
    "web": "https://github.com/JohnAD/jesterjson"
  },
  {
    "name": "jestercookiemsgs",
    "url": "https://github.com/JohnAD/jestercookiemsgs",
    "method": "git",
    "tags": [
      "web",
      "jester",
      "cookie",
      "message",
      "notify",
      "notification",
      "plugin"
    ],
    "description": "A Jester web plugin that allows easy message passing between pages using a browser cookie.",
    "license": "MIT",
    "web": "https://github.com/JohnAD/jestercookiemsgs"
  },
  {
    "name": "jestermongopool",
    "url": "https://github.com/JohnAD/jestermongopool",
    "method": "git",
    "tags": [
      "web",
      "jester",
      "mongodb",
      "pooled",
      "plugin"
    ],
    "description": "A Jester web plugin that gets a pooled MongoDB connection for each web query.",
    "license": "MIT",
    "web": "https://github.com/JohnAD/jestermongopool"
  },
  {
    "name": "jestergeoip",
    "url": "https://github.com/JohnAD/jestergeoip",
    "method": "git",
    "tags": [
      "web",
      "jester",
      "ip",
      "geo",
      "geographic",
      "tracker",
      "plugin"
    ],
    "description": "A Jester web plugin that determines geographic information for each web request via API. Uses sqlite3 for a cache.",
    "license": "MIT",
    "web": "https://github.com/JohnAD/jestergeoip"
  },
  {
    "name": "qeu",
    "url": "https://github.com/hyu1996/qeu",
    "method": "git",
    "tags": [
      "comparison",
      "3-way comparison",
      "three-way comparison"
    ],
    "description": "Functionality for compare two values",
    "license": "MIT",
    "web": "https://github.com/hyu1996/qeu"
  },
  {
    "name": "mccache",
    "url": "https://github.com/abbeymart/mccache",
    "method": "git",
    "tags": [
      "web",
      "library"
    ],
    "description": "mccache package: in-memory caching",
    "license": "MIT",
    "web": "https://github.com/abbeymart/mccache"
  },
  {
    "name": "mcresponse",
    "url": "https://github.com/abbeymart/mcresponse",
    "method": "git",
    "tags": [
      "web",
      "crud",
      "rest",
      "api",
      "response"
    ],
    "description": "mConnect Standardised Response Package",
    "license": "MIT",
    "web": "https://github.com/abbeymart/mcresponse"
  },
  {
    "name": "webrtcvad",
    "url": "https://gitlab.com/eagledot/nim-webrtcvad",
    "method": "git",
    "tags": [
      "wrapper",
      "vad",
      "voice",
      "binding"
    ],
    "description": "Nim bindings for the WEBRTC VAD(voice actitvity Detection)",
    "license": "MIT",
    "web": "https://gitlab.com/eagledot/nim-webrtcvad"
  },
  {
    "name": "gradient",
    "url": "https://github.com/luminosoda/gradient",
    "method": "git",
    "tags": [
      "gradient",
      "gradients",
      "color",
      "colors"
    ],
    "description": "Color gradients generation",
    "license": "MIT",
    "web": "https://github.com/luminosoda/gradient"
  },
  {
    "name": "tam",
    "url": "https://github.com/SolitudeSF/tam",
    "method": "git",
    "tags": [
      "tome",
      "addon",
      "manager"
    ],
    "description": "Tales of Maj'Eyal addon manager",
    "license": "MIT",
    "web": "https://github.com/SolitudeSF/tam"
  },
  {
    "name": "tim_sort",
    "url": "https://github.com/bung87/tim_sort",
    "method": "git",
    "tags": [
      "tim",
      "sort",
      "algorithm"
    ],
    "description": "A new awesome nimble package",
    "license": "MIT",
    "web": "https://github.com/bung87/tim_sort"
  },
  {
    "name": "inumon",
    "url": "https://github.com/dizzyliam/inumon",
    "method": "git",
    "tags": [
      "image",
      "images",
      "png",
      "image manipulation",
      "jpeg",
      "jpg"
    ],
    "description": "A high-level image I/O and manipulation library for Nim.",
    "license": "MPL 2.0",
    "web": "https://github.com/dizzyliam/inumon"
  },
  {
    "name": "gerbil",
    "url": "https://github.com/jasonprogrammer/gerbil",
    "method": "git",
    "tags": [
      "web",
      "dynamic",
      "generator"
    ],
    "description": "A dynamic website generator",
    "license": "MIT",
    "web": "https://getgerbil.com"
  },
  {
    "name": "vaultclient",
    "url": "https://github.com/jackhftang/vaultclient.nim",
    "method": "git",
    "tags": [
      "vault",
      "secret",
      "secret-management"
    ],
    "description": "Hashicorp Vault HTTP Client",
    "license": "MIT",
    "web": "https://github.com/jackhftang/vaultclient.nim"
  },
  {
    "name": "hashlib",
    "url": "https://github.com/khchen/hashlib",
    "method": "git",
    "tags": [
      "library",
      "hashes",
      "hmac"
    ],
    "description": "Hash Library for Nim",
    "license": "MIT",
    "web": "https://github.com/khchen/hashlib"
  },
  {
    "name": "alsa",
    "url": "https://gitlab.com/eagledot/nim-alsa",
    "method": "git",
    "tags": [
      "linux",
      "bindings",
      "audio",
      "alsa",
      "sound"
    ],
    "description": "NIM bindings for ALSA-LIB c library",
    "license": "MIT",
    "web": "https://gitlab.com/eagledot/nim-alsa"
  },
  {
    "name": "vmprotect",
    "url": "https://github.com/ba0f3/vmprotect.nim",
    "method": "git",
    "tags": [
      "vmprotect",
      "sdk",
      "wrapper"
    ],
    "description": "Wrapper for VMProtect SDK",
    "license": "MIT",
    "web": "https://github.com/ba0f3/vmprotect.nim"
  },
  {
    "name": "nimaterial",
    "url": "https://github.com/momeemt/nimaterial",
    "method": "git",
    "tags": [
      "web",
      "library",
      "css"
    ],
    "description": "nimaterial is a CSS output library based on material design.",
    "license": "MIT",
    "web": "https://github.com/momeemt/nimaterial"
  },
  {
    "name": "naw",
    "url": "https://github.com/capocasa/naw",
    "method": "git",
    "tags": [
      "awk",
      "csv",
      "report",
      "markdown"
    ],
    "description": "A glue wrapper to do awk-style text processing with Nim",
    "license": "MIT",
    "web": "https://github.com/capocasa/naw"
  },
  {
    "name": "nimviz",
    "url": "https://github.com/Rekihyt/nimviz",
    "method": "git",
    "tags": [
      "graphviz",
      "library",
      "wrapper"
    ],
    "description": "A wrapper for the graphviz c api.",
    "license": "MIT",
    "web": "https://github.com/Rekihyt/nimviz"
  },
  {
    "name": "deepspeech",
    "url": "https://gitlab.com/eagledot/nim-deepspeech",
    "method": "git",
    "tags": [
      "mozilla",
      "deepspeech",
      "speech to text",
      "bindings"
    ],
    "description": "Nim bindings for mozilla's DeepSpeech model.",
    "license": "MIT",
    "web": "https://gitlab.com/eagledot/nim-deepspeech"
  },
  {
    "name": "opusenc",
    "url": "https://git.sr.ht/~ehmry/nim_opusenc",
    "method": "git",
    "tags": [
      "opus",
      "audio",
      "encoder",
      "bindings"
    ],
    "description": "Bindings to libopusenc",
    "license": "BSD-3-Clause",
    "web": "https://git.sr.ht/~ehmry/nim_opusenc"
  },
  {
    "name": "nimtetris",
    "url": "https://github.com/jiro4989/nimtetris",
    "method": "git",
    "tags": [
      "tetris",
      "terminal",
      "game",
      "command"
    ],
    "description": "A simple terminal tetris in Nim",
    "license": "MIT",
    "web": "https://github.com/jiro4989/nimtetris"
  },
  {
    "name": "natu",
    "url": "https://github.com/exelotl/natu",
    "method": "git",
    "tags": [
      "gba",
      "nintendo",
      "homebrew",
      "game"
    ],
    "description": "Game Boy Advance development library",
    "license": "zlib",
    "web": "https://github.com/exelotl/natu"
  },
  {
    "name": "fision",
    "url": "https://github.com/juancarlospaco/fision",
    "method": "git",
    "tags": [
      "libraries"
    ],
    "description": "important_packages with 0 dependencies and all unittests passing",
    "license": "MIT",
    "web": "https://github.com/juancarlospaco/fision"
  },
  {
    "name": "iridium",
    "url": "https://github.com/KingDarBoja/Iridium",
    "method": "git",
    "tags": [
      "iso3166",
      "nim",
      "nim-lang",
      "countries"
    ],
    "description": "The International Standard for country codes and codes for their subdivisions on Nim (ISO-3166)",
    "license": "MIT",
    "web": "https://github.com/KingDarBoja/Iridium"
  },
  {
    "name": "nim_searches",
    "url": "https://github.com/nnahito/nim_searched",
    "method": "git",
    "tags": [
      "search"
    ],
    "description": "search algorithms",
    "license": "MIT",
    "web": "https://github.com/nnahito/nim_searched"
  },
  {
    "name": "stage",
    "url": "https://github.com/bung87/stage",
    "method": "git",
    "tags": [
      "git",
      "hook"
    ],
    "description": "nim tasks apply to git hooks",
    "license": "MIT",
    "web": "https://github.com/bung87/stage"
  },
  {
    "name": "flickr_image_bot",
    "url": "https://github.com/snus-kin/flickr-image-bot",
    "method": "git",
    "tags": [
      "twitter",
      "twitter-bot",
      "flickr"
    ],
    "description": "Twitter bot for fetching flickr images with tags",
    "license": "GPL-3.0",
    "web": "https://github.com/snus-kin/flickr-image-bot"
  },
  {
    "name": "libnetfilter_queue",
    "url": "https://github.com/ba0f3/libnetfilter_queue.nim",
    "method": "git",
    "tags": [
      "wrapper",
      "libnetfilter",
      "queue",
      "netfilter",
      "firewall",
      "iptables"
    ],
    "description": "libnetfilter_queue wrapper for Nim",
    "license": "MIT",
    "web": "https://github.com/ba0f3/libnetfilter_queue.nim"
  },
  {
    "name": "flatty",
    "url": "https://github.com/treeform/flatty",
    "method": "git",
    "tags": [
      "binary",
      "serialize",
      "marshal",
      "hash"
    ],
    "description": "Serializer and tools for flat binary files.",
    "license": "MIT",
    "web": "https://github.com/treeform/flatty"
  },
  {
    "name": "supersnappy",
    "url": "https://github.com/guzba/supersnappy",
    "method": "git",
    "tags": [
      "compression",
      "snappy"
    ],
    "description": "Dependency-free and performant Nim Snappy implementation.",
    "license": "MIT",
    "web": "https://github.com/guzba/supersnappy"
  },
  {
    "name": "aglet",
    "url": "https://github.com/liquid600pgm/aglet",
    "method": "git",
    "tags": [
      "graphics",
      "opengl",
      "wrapper",
      "safe"
    ],
    "description": "A safe, high-level, optimized OpenGL wrapper",
    "license": "MIT",
    "web": "https://github.com/liquid600pgm/aglet"
  },
  {
    "name": "nimcmaes",
    "url": "https://github.com/zevv/nimcmaes",
    "method": "git",
    "tags": [
      "cmaes",
      "optimization"
    ],
    "description": "Nim CMAES library",
    "license": "Apache-2.0",
    "web": "https://github.com/zevv/nimcmaes"
  },
  {
    "name": "soundex",
    "url": "https://github.com/Kashiwara0205/soundex",
    "method": "git",
    "tags": [
      "library",
      "algorithm"
    ],
    "description": "soundex algorithm",
    "license": "MIT",
    "web": "https://github.com/Kashiwara0205/soundex"
  },
  {
    "name": "nimish",
    "url": "https://github.com/xflywind/nimish",
    "method": "git",
    "tags": [
      "macro",
      "library",
      "c"
    ],
    "description": "C macro for Nim.",
    "license": "Apache-2.0",
    "web": "https://github.com/xflywind/nimish"
  },
  {
    "name": "vds",
    "alias": "vscds"
  },
  {
    "name": "vscds",
    "url": "https://github.com/doongjohn/vscds",
    "method": "git",
    "tags": [
      "vscode"
    ],
    "description": "<VS Code Data Swapper> Easily swap between multiple data folders.",
    "license": "MIT",
    "web": "https://github.com/doongjohn/vscds"
  },
  {
    "name": "kdb",
    "url": "https://github.com/inv2004/kdb_nim",
    "method": "git",
    "tags": [
      "kdb",
      "q",
      "k",
      "database",
      "bindings"
    ],
    "description": "Nim structs to work with Kdb in type-safe manner and low-level Nim to Kdb bindings",
    "license": "Apache-2.0",
    "web": "https://github.com/inv2004/kdb_nim"
  },
  {
    "name": "Unit",
    "url": "https://github.com/momeemt/Unit",
    "method": "git",
    "tags": [
      "unit",
      "type",
      "systemOfUnit",
      "library"
    ],
    "description": "A library that provides unit types in nim",
    "license": "MIT",
    "web": "https://github.com/momeemt/Unit"
  },
  {
    "name": "lockfreequeues",
    "url": "https://github.com/elijahr/lockfreequeues",
    "method": "git",
    "tags": [
      "spsc",
      "mpsc",
      "mpmc",
      "queue",
      "lockfree",
      "lock-free",
      "waitfree",
      "wait-free",
      "circularbuffer",
      "circular-buffer",
      "ring-buffer",
      "ringbuffer"
    ],
    "description": "Lock-free queue implementations for Nim.",
    "license": "MIT",
    "web": "https://github.com/elijahr/lockfreequeues",
    "doc": "https://elijahr.github.io/lockfreequeues/"
  },
  {
    "name": "shene",
    "url": "https://github.com/xflywind/shene",
    "method": "git",
    "tags": [
      "interface",
      "library",
      "prologue"
    ],
    "description": "Interface for Nim.",
    "license": "Apache-2.0",
    "web": "https://github.com/xflywind/shene"
  },
  {
    "name": "subnet",
    "url": "https://github.com/jiro4989/subnet",
    "method": "git",
    "tags": [
      "subnet",
      "ip",
      "cli",
      "command"
    ],
    "description": "subnet prints subnet mask in human readable.",
    "license": "MIT",
    "web": "https://github.com/jiro4989/subnet"
  },
  {
    "name": "norx",
    "url": "https://github.com/gokr/norx",
    "method": "git",
    "tags": [
      "game",
      "engine",
      "2d",
      "library",
      "wrapper"
    ],
    "description": "A wrapper of the ORX 2.5D game engine",
    "license": "Zlib",
    "web": "https://github.com/gokr/norx"
  },
  {
    "name": "jeknil",
    "url": "https://github.com/Knaque/jeknil",
    "method": "git",
    "tags": [
      "web",
      "binary",
      "blog",
      "markdown",
      "html"
    ],
    "description": "A blog post generator for people with priorities.",
    "license": "CC0-1.0",
    "web": "https://github.com/Knaque/jeknil"
  },
  {
    "name": "mime",
    "url": "https://github.com/enthus1ast/nimMime",
    "method": "git",
    "tags": [
      "mime",
      "email",
      "mail",
      "attachment"
    ],
    "description": "Library for attaching files to emails.",
    "license": "MIT",
    "web": "https://github.com/enthus1ast/nimMime"
  },
  {
    "name": "Echon",
    "url": "https://github.com/eXodiquas/Echon",
    "method": "git",
    "tags": [
      "generative",
      "l-system",
      "fractal",
      "art"
    ],
    "description": "A small package to create lindenmayer-systems or l-systems.",
    "license": "MIT",
    "web": "https://github.com/eXodiquas/Echon"
  },
  {
    "name": "nimrcon",
    "url": "https://github.com/mcilya/nimrcon",
    "method": "git",
    "tags": [
      "rcon",
      "client",
      "library"
    ],
    "description": "Simple RCON client in Nim lang.",
    "license": "MIT",
    "web": "https://github.com/mcilya/nimrcon"
  },
  {
    "name": "zfplugs",
    "url": "https://github.com/zendbit/nim.zfplugs",
    "method": "git",
    "tags": [
      "web",
      "http",
      "framework",
      "api",
      "asynchttpserver",
      "plugins"
    ],
    "description": "This is the plugins for the zfcore framework https://github.com/zendbit/nim.zfcore",
    "license": "BSD",
    "web": "https://github.com/zendbit/nim.zfplugs"
  },
  {
    "name": "hldiff",
    "url": "https://github.com/c-blake/hldiff",
    "method": "git",
    "tags": [
      "difflib",
      "diff",
      "terminal",
      "text",
      "color",
      "colors",
      "colorize",
      "highlight",
      "highlighting"
    ],
    "description": "A highlighter for diff -u-like output & port of Python difflib",
    "license": "MIT/ISC",
    "web": "https://github.com/c-blake/hldiff"
  },
  {
    "name": "mctranslog",
    "url": "https://github.com/abbeymart/mctranslog",
    "method": "git",
    "tags": [
      "transaction",
      "audit",
      "log"
    ],
    "description": "mctranslog - Transaction Log Package",
    "license": "MIT",
    "web": "https://github.com/abbeymart/mctranslog"
  },
  {
    "name": "base64_decoder",
    "url": "https://github.com/momeemt/base64_cui",
    "method": "git",
    "tags": [
      "base64",
      "cui",
      "tool"
    ],
    "description": "base64 cui",
    "license": "MIT",
    "web": "https://github.com/momeemt/base64_cui"
  },
  {
    "name": "nimnews",
    "url": "https://github.com/mildred/nimnews",
    "method": "git",
    "tags": [
      "nntp",
      "newsgroups"
    ],
    "description": "Immature Newsgroup NNTP server using SQLite as backend",
    "license": "GPL-3.0",
    "web": "https://github.com/mildred/nimnews"
  },
  {
    "name": "zopflipng",
    "url": "https://github.com/bung87/zopflipng",
    "method": "git",
    "tags": [
      "image",
      "processing",
      "png",
      "optimization"
    ],
    "description": "zopflipng-like png optimization",
    "license": "MIT",
    "web": "https://github.com/bung87/zopflipng"
  },
  {
    "name": "ms",
    "url": "https://github.com/fox-cat/ms",
    "method": "git",
    "tags": [
      "library",
      "time",
      "format",
      "ms"
    ],
    "description": "Convert various time formats to milliseconds",
    "license": "MIT",
    "web": "https://fox-cat.github.io/ms/",
    "doc": "https://fox-cat.github.io/ms/"
  },
  {
    "name": "calendar",
    "url": "https://github.com/adam-mcdaniel/calendar",
    "method": "git",
    "tags": [
      "time",
      "calendar",
      "library"
    ],
    "description": "A tiny calendar program",
    "license": "MIT",
    "web": "https://github.com/adam-mcdaniel/calendar"
  },
  {
    "name": "hayaa",
    "url": "https://github.com/angus-lherrou/hayaa",
    "method": "git",
    "tags": [
      "conway",
      "game",
      "life"
    ],
    "description": "Conway's Game of Life implemented in Nim",
    "license": "MIT",
    "web": "https://github.com/angus-lherrou/hayaa"
  },
  {
    "name": "wepoll",
    "url": "https://github.com/xflywind/wepoll",
    "method": "git",
    "tags": [
      "epoll",
      "windows",
      "wrapper"
    ],
    "description": "Windows epoll wrapper.",
    "license": "MIT",
    "web": "https://github.com/xflywind/wepoll"
  },
  {
    "name": "nim_midi",
    "url": "https://github.com/jerous86/nim_midi",
    "method": "git",
    "tags": [
      "midi",
      "library"
    ],
    "description": "Read and write midi files",
    "license": "MIT",
    "web": "https://github.com/jerous86/nim_midi"
  },
  {
    "name": "geometryutils",
    "url": "https://github.com/pseudo-random/geometryutils",
    "method": "git",
    "tags": [
      "library",
      "geometry",
      "math",
      "utilities",
      "graphics",
      "rendering",
      "3d",
      "2d"
    ],
    "description": "A collection of geometry utilities for nim",
    "license": "MIT",
    "web": "https://github.com/pseudo-random/geometryutils"
  },
  {
    "name": "desim",
    "url": "http://github.com/jayvanderwall/desim",
    "method": "git",
    "tags": [
      "library",
      "modeling",
      "discrete",
      "event",
      "simulation",
      "simulator"
    ],
    "description": "A lightweight discrete event simulator",
    "license": "MIT",
    "web": "http://github.com/jayvanderwall/desim"
  },
  {
    "name": "ioselectors",
    "url": "https://github.com/xflywind/ioselectors",
    "method": "git",
    "tags": [
      "selectors",
      "epoll",
      "io"
    ],
    "description": "Selectors extension.",
    "license": "Apache-2.0",
    "web": "https://github.com/xflywind/ioselectors"
  },
  {
    "name": "nwatchdog",
    "url": "https://github.com/zendbit/nim.nwatchdog",
    "method": "git",
    "tags": [
      "watchdog",
      "files",
      "io"
    ],
    "description": "Simple watchdog (watch file changes modified, deleted, created) in nim lang.",
    "license": "BSD",
    "web": "https://github.com/zendbit/nim.nwatchdog"
  },
  {
    "name": "logue",
    "url": "https://github.com/planety/logue",
    "method": "git",
    "tags": [
      "cli",
      "prologue",
      "web"
    ],
    "description": "Command line tools for Prologue.",
    "license": "Apache-2.0",
    "web": "https://github.com/planety/logue"
  },
  {
    "name": "httpx",
    "url": "https://github.com/xflywind/httpx",
    "method": "git",
    "tags": [
      "web",
      "server",
      "prologue"
    ],
    "description": "A super-fast epoll-backed and parallel HTTP server.",
    "license": "MIT",
    "web": "https://github.com/xflywind/httpx"
  },
  {
    "name": "meow",
    "url": "https://github.com/disruptek/meow",
    "method": "git",
    "tags": [
      "meow",
      "hash"
    ],
    "description": "meowhash wrapper for Nim",
    "license": "MIT",
    "web": "https://github.com/disruptek/meow"
  },
  {
    "name": "noisy",
    "url": "https://github.com/guzba/noisy",
    "method": "git",
    "tags": [
      "perlin",
      "simplex",
      "noise"
    ],
    "description": "Simple noise generation.",
    "license": "MIT",
    "web": "https://github.com/guzba/noisy"
  },
  {
    "name": "parasound",
    "url": "https://github.com/paranim/parasound",
    "method": "git",
    "tags": [
      "audio",
      "sound"
    ],
    "description": "A library for playing audio files",
    "license": "Public Domain"
  },
  {
    "name": "paramidi",
    "url": "https://github.com/paranim/paramidi",
    "method": "git",
    "tags": [
      "midi",
      "synthesizer"
    ],
    "description": "A library for making MIDI music",
    "license": "Public Domain"
  },
  {
    "name": "paramidi_soundfonts",
    "url": "https://github.com/paranim/paramidi_soundfonts",
    "method": "git",
    "tags": [
      "midi",
      "soundfonts"
    ],
    "description": "Soundfonts for paramidi",
    "license": "Public Domain"
  },
  {
<<<<<<< HEAD
    "name": "battery_widget",
    "url": "https://github.com/Cu7ious/nim-battery-widget",
    "method": "git",
    "tags": [
      "rompt-widget",
      "battery-widget"
    ],
    "description": "Battery widget for command prompt. Written in Nim",
    "license": "GPL-3.0",
    "web": "https://github.com/Cu7ious/nim-battery-widget"
=======
    "name": "opentrivadb",
    "url": "https://github.com/ire4ever1190/nim-opentmdb",
    "method": "git",
    "tags": [
      "wrapper",
      "library",
      "quiz",
      "api"
    ],
    "description": "Wrapper around the open trivia db api",
    "license": "MIT",
    "web": "https://github.com/ire4ever1190/nim-opentmdb"
>>>>>>> a5cb3e02
  }
]<|MERGE_RESOLUTION|>--- conflicted
+++ resolved
@@ -19047,40 +19047,6 @@
     "web": "https://github.com/guzba/noisy"
   },
   {
-    "name": "parasound",
-    "url": "https://github.com/paranim/parasound",
-    "method": "git",
-    "tags": [
-      "audio",
-      "sound"
-    ],
-    "description": "A library for playing audio files",
-    "license": "Public Domain"
-  },
-  {
-    "name": "paramidi",
-    "url": "https://github.com/paranim/paramidi",
-    "method": "git",
-    "tags": [
-      "midi",
-      "synthesizer"
-    ],
-    "description": "A library for making MIDI music",
-    "license": "Public Domain"
-  },
-  {
-    "name": "paramidi_soundfonts",
-    "url": "https://github.com/paranim/paramidi_soundfonts",
-    "method": "git",
-    "tags": [
-      "midi",
-      "soundfonts"
-    ],
-    "description": "Soundfonts for paramidi",
-    "license": "Public Domain"
-  },
-  {
-<<<<<<< HEAD
     "name": "battery_widget",
     "url": "https://github.com/Cu7ious/nim-battery-widget",
     "method": "git",
@@ -19091,7 +19057,41 @@
     "description": "Battery widget for command prompt. Written in Nim",
     "license": "GPL-3.0",
     "web": "https://github.com/Cu7ious/nim-battery-widget"
-=======
+  },
+  {
+    "name": "parasound",
+    "url": "https://github.com/paranim/parasound",
+    "method": "git",
+    "tags": [
+      "audio",
+      "sound"
+    ],
+    "description": "A library for playing audio files",
+    "license": "Public Domain"
+  },
+  {
+    "name": "paramidi",
+    "url": "https://github.com/paranim/paramidi",
+    "method": "git",
+    "tags": [
+      "midi",
+      "synthesizer"
+    ],
+    "description": "A library for making MIDI music",
+    "license": "Public Domain"
+  },
+  {
+    "name": "paramidi_soundfonts",
+    "url": "https://github.com/paranim/paramidi_soundfonts",
+    "method": "git",
+    "tags": [
+      "midi",
+      "soundfonts"
+    ],
+    "description": "Soundfonts for paramidi",
+    "license": "Public Domain"
+  },
+  {
     "name": "opentrivadb",
     "url": "https://github.com/ire4ever1190/nim-opentmdb",
     "method": "git",
@@ -19104,6 +19104,5 @@
     "description": "Wrapper around the open trivia db api",
     "license": "MIT",
     "web": "https://github.com/ire4ever1190/nim-opentmdb"
->>>>>>> a5cb3e02
   }
 ]