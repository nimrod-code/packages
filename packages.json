[
  {
    "name": "nimrun",
    "url": "https://github.com/lee-b/nimrun",
    "method": "git",
    "tags": [
      "shebang",
      "unix",
      "linux",
      "bsd",
      "mac",
      "shell",
      "script",
      "nimble",
      "nimcr",
      "compile",
      "run",
      "standalone"
    ],
    "description": "Shebang frontend for running nim code as scripts. Does not require .nim extensions.",
    "license": "MIT",
    "web": "https://github.com/lee-b/nimrun"
  },
  {
    "name": "sequtils2",
    "url": "https://github.com/Michedev/sequtils2",
    "method": "git",
    "tags": [
      "library",
      "sequence",
      "string",
      "openArray",
      "functional"
    ],
    "description": "Additional functions for sequences that are not present in sequtils",
    "license": "MIT",
    "web": "http://htmlpreview.github.io/?https://github.com/Michedev/sequtils2/blob/master/sequtils2.html"
  },
  {
    "name": "github_api",
    "url": "https://github.com/watzon/github-api-nim",
    "method": "git",
    "tags": [
      "library",
      "api",
      "github",
      "client"
    ],
    "description": "Nim wrapper for the GitHub API",
    "license": "WTFPL",
    "web": "https://github.com/watzon/github-api-nim"
  },
  {
    "name": "extensions",
    "url": "https://github.com/jyapayne/nim-extensions",
    "method": "git",
    "tags": [
      "library",
      "extensions",
      "addons"
    ],
    "description": "A library that will add useful tools to Nim's arsenal.",
    "license": "MIT",
    "web": "https://github.com/jyapayne/nim-extensions"
  },
  {
    "name": "nimates",
    "url": "https://github.com/jamesalbert/nimates",
    "method": "git",
    "tags": [
      "library",
      "postmates",
      "delivery"
    ],
    "description": "Client library for the Postmates API",
    "license": "Apache",
    "web": "https://github.com/jamesalbert/nimates"
  },
  {
    "name": "discordnim",
    "url": "https://github.com/Krognol/discordnim",
    "method": "git",
    "tags": [
      "library",
      "discord"
    ],
    "description": "Discord library for Nim",
    "license": "MIT",
    "web": "https://github.com/Krognol/discordnim"
  },
  {
    "name": "argument_parser",
    "url": "https://github.com/Xe/argument_parser/",
    "method": "git",
    "tags": [
      "library",
      "command-line",
      "arguments",
      "switches",
      "parsing"
    ],
    "description": "Provides a complex command-line parser",
    "license": "MIT",
    "web": "https://github.com/Xe/argument_parser"
  },
  {
    "name": "genieos",
    "url": "https://github.com/Araq/genieos/",
    "method": "git",
    "tags": [
      "library",
      "command-line",
      "sound",
      "recycle",
      "os"
    ],
    "description": "Too awesome procs to be included in nimrod.os module",
    "license": "MIT",
    "web": "https://github.com/Araq/genieos/"
  },
  {
    "name": "jester",
    "url": "https://github.com/dom96/jester/",
    "method": "git",
    "tags": [
      "web",
      "http",
      "framework",
      "dsl"
    ],
    "description": "A sinatra-like web framework for Nim.",
    "license": "MIT",
    "web": "https://github.com/dom96/jester"
  },
  {
    "name": "templates",
    "url": "https://github.com/onionhammer/nim-templates.git",
    "method": "git",
    "tags": [
      "web",
      "html",
      "template"
    ],
    "description": "A simple string templating library for Nim.",
    "license": "BSD",
    "web": "https://github.com/onionhammer/nim-templates"
  },
  {
    "name": "murmur",
    "url": "https://github.com/olahol/nimrod-murmur/",
    "method": "git",
    "tags": [
      "hash",
      "murmur"
    ],
    "description": "MurmurHash in pure Nim.",
    "license": "MIT",
    "web": "https://github.com/olahol/nimrod-murmur"
  },
  {
    "name": "libtcod_nim",
    "url": "https://github.com/Vladar4/libtcod_nim/",
    "method": "git",
    "tags": [
      "roguelike",
      "game",
      "library",
      "engine",
      "sdl",
      "opengl",
      "glsl"
    ],
    "description": "Wrapper of the libtcod library for the Nim language.",
    "license": "zlib",
    "web": "https://github.com/Vladar4/libtcod_nim"
  },
  {
    "name": "nimgame",
    "url": "https://github.com/Vladar4/nimgame/",
    "method": "git",
    "tags": [
      "deprecated",
      "game",
      "engine",
      "sdl"
    ],
    "description": "A simple 2D game engine for Nim language. Deprecated, use nimgame2 instead.",
    "license": "MIT",
    "web": "https://github.com/Vladar4/nimgame"
  },
  {
    "name": "nimgame2",
    "url": "https://github.com/Vladar4/nimgame2/",
    "method": "git",
    "tags": [
      "game",
      "engine",
      "sdl",
      "sdl2"
    ],
    "description": "A simple 2D game engine for Nim language.",
    "license": "MIT",
    "web": "https://github.com/Vladar4/nimgame2"
  },
  {
    "name": "sfml",
    "url": "https://github.com/fowlmouth/nimrod-sfml/",
    "method": "git",
    "tags": [
      "game",
      "library",
      "opengl"
    ],
    "description": "High level OpenGL-based Game Library",
    "license": "MIT",
    "web": "https://github.com/fowlmouth/nimrod-sfml"
  },
  {
    "name": "enet",
    "url": "https://github.com/fowlmouth/nimrod-enet/",
    "method": "git",
    "tags": [
      "game",
      "networking",
      "udp"
    ],
    "description": "Wrapper for ENet UDP networking library",
    "license": "MIT",
    "web": "https://github.com/fowlmouth/nimrod-enet"
  },
  {
    "name": "nim-locale",
    "url": "https://github.com/Amrykid/nim-locale/",
    "method": "git",
    "tags": [
      "library",
      "locale",
      "i18n",
      "localization",
      "localisation",
      "globalization"
    ],
    "description": "A simple library for localizing Nim applications.",
    "license": "MIT",
    "web": "https://github.com/Amrykid/nim-locale"
  },
  {
    "name": "fowltek",
    "url": "https://github.com/fowlmouth/nimlibs/",
    "method": "git",
    "tags": [
      "game",
      "opengl",
      "wrappers",
      "library",
      "assorted"
    ],
    "description": "A collection of reusable modules and wrappers.",
    "license": "MIT",
    "web": "https://github.com/fowlmouth/nimlibs"
  },
  {
    "name": "nake",
    "url": "https://github.com/fowlmouth/nake/",
    "method": "git",
    "tags": [
      "build",
      "automation",
      "sortof"
    ],
    "description": "make-like for Nim. Describe your builds as tasks!",
    "license": "MIT",
    "web": "https://github.com/fowlmouth/nake"
  },
  {
    "name": "nimrod-glfw",
    "url": "https://github.com/rafaelvasco/nimrod-glfw/",
    "method": "git",
    "tags": [
      "library",
      "glfw",
      "opengl",
      "windowing",
      "game"
    ],
    "description": "Nim bindings for GLFW library.",
    "license": "MIT",
    "web": "https://github.com/rafaelvasco/nimrod-glfw"
  },
  {
    "name": "chipmunk",
    "url": "https://github.com/fowlmouth/nimrod-chipmunk/",
    "method": "git",
    "tags": [
      "library",
      "physics",
      "game"
    ],
    "description": "Bindings for Chipmunk2D 6.x physics library (for backwards compatibility)",
    "license": "MIT",
    "web": "https://github.com/fowlmouth/nimrod-chipmunk"
  },
  {
    "name": "chipmunk6",
    "url": "https://github.com/fowlmouth/nimrod-chipmunk/",
    "method": "git",
    "tags": [
      "library",
      "physics",
      "game"
    ],
    "description": "Bindings for Chipmunk2D 6.x physics library",
    "license": "MIT",
    "web": "https://github.com/fowlmouth/nimrod-chipmunk"
  },
  {
    "name": "chipmunk7_demos",
    "url": "https://github.com/matkuki/chipmunk7_demos/",
    "method": "git",
    "tags": [
      "demos",
      "physics",
      "game"
    ],
    "description": "Chipmunk7 demos for Nim",
    "license": "MIT",
    "web": "https://github.com/matkuki/chipmunk7_demos"
  },
  {
    "name": "nim-glfw",
    "alias": "glfw"
  },
  {
    "name": "glfw",
    "url": "https://github.com/ephja/nim-glfw",
    "method": "git",
    "tags": [
      "library",
      "glfw",
      "opengl",
      "windowing",
      "game"
    ],
    "description": "A high-level GLFW 3 wrapper",
    "license": "MIT",
    "web": "https://github.com/ephja/nim-glfw"
  },
  {
    "name": "nim-ao",
    "url": "https://github.com/ephja/nim-ao",
    "method": "git",
    "tags": [
      "library",
      "audio"
    ],
    "description": "A high-level libao wrapper",
    "license": "MIT",
    "web": "https://github.com/ephja/nim-ao"
  },
  {
    "name": "termbox",
    "url": "https://github.com/fowlmouth/nim-termbox",
    "method": "git",
    "tags": [
      "library",
      "terminal",
      "io"
    ],
    "description": "Termbox wrapper.",
    "license": "MIT",
    "web": "https://github.com/fowlmouth/nim-termbox"
  },
  {
    "name": "linagl",
    "url": "https://bitbucket.org/BitPuffin/linagl",
    "method": "hg",
    "tags": [
      "library",
      "opengl",
      "math",
      "game"
    ],
    "description": "OpenGL math library",
    "license": "CC0",
    "web": "https://bitbucket.org/BitPuffin/linagl"
  },
  {
    "name": "kwin",
    "url": "https://github.com/reactormonk/nim-kwin",
    "method": "git",
    "tags": [
      "library",
      "javascript",
      "kde"
    ],
    "description": "KWin JavaScript API wrapper",
    "license": "MIT",
    "web": "https://github.com/reactormonk/nim-kwin"
  },
  {
    "name": "opencv",
    "url": "https://github.com/dom96/nim-opencv",
    "method": "git",
    "tags": [
      "library",
      "wrapper",
      "opencv",
      "image",
      "processing"
    ],
    "description": "OpenCV wrapper",
    "license": "MIT",
    "web": "https://github.com/dom96/nim-opencv"
  },
  {
    "name": "nimble",
    "url": "https://github.com/nim-lang/nimble",
    "method": "git",
    "tags": [
      "app",
      "binary",
      "package",
      "manager"
    ],
    "description": "Nimble package manager",
    "license": "BSD",
    "web": "https://github.com/nim-lang/nimble"
  },
  {
    "name": "libnx",
    "url": "https://github.com/jyapayne/nim-libnx",
    "method": "git",
    "tags": [
      "switch",
      "nintendo",
      "libnx",
      "nx"
    ],
    "description": "A port of libnx to Nim",
    "license": "Unlicense",
    "web": "https://github.com/jyapayne/nim-libnx"
  },
  {
    "name": "switch_build",
    "url": "https://github.com/jyapayne/switch-build",
    "method": "git",
    "tags": [
      "switch",
      "nintendo",
      "build",
      "builder"
    ],
    "description": "An easy way to build homebrew files for the Nintendo Switch",
    "license": "MIT",
    "web": "https://github.com/jyapayne/switch-build"
  },
  {
    "name": "aporia",
    "url": "https://github.com/nim-lang/Aporia",
    "method": "git",
    "tags": [
      "app",
      "binary",
      "ide",
      "gtk"
    ],
    "description": "A Nim IDE.",
    "license": "GPLv2",
    "web": "https://github.com/nim-lang/Aporia"
  },
  {
    "name": "c2nim",
    "url": "https://github.com/nim-lang/c2nim",
    "method": "git",
    "tags": [
      "app",
      "binary",
      "tool",
      "header",
      "C"
    ],
    "description": "c2nim is a tool to translate Ansi C code to Nim.",
    "license": "MIT",
    "web": "https://github.com/nim-lang/c2nim"
  },
  {
    "name": "pas2nim",
    "url": "https://github.com/nim-lang/pas2nim",
    "method": "git",
    "tags": [
      "app",
      "binary",
      "tool",
      "Pascal"
    ],
    "description": "pas2nim is a tool to translate Pascal code to Nim.",
    "license": "MIT",
    "web": "https://github.com/nim-lang/pas2nim"
  },
  {
    "name": "ipsumgenera",
    "url": "https://github.com/dom96/ipsumgenera",
    "method": "git",
    "tags": [
      "app",
      "binary",
      "blog",
      "static",
      "generator"
    ],
    "description": "Static blog generator ala Jekyll.",
    "license": "MIT",
    "web": "https://github.com/dom96/ipsumgenera"
  },
  {
    "name": "clibpp",
    "url": "https://github.com/onionhammer/clibpp.git",
    "method": "git",
    "tags": [
      "import",
      "C++",
      "library",
      "wrap"
    ],
    "description": "Easy way to 'Mock' C++ interface",
    "license": "MIT",
    "web": "https://github.com/onionhammer/clibpp"
  },
  {
    "name": "pastebin",
    "url": "https://github.com/achesak/nim-pastebin",
    "method": "git",
    "tags": [
      "library",
      "wrapper",
      "pastebin"
    ],
    "description": "Pastebin API wrapper",
    "license": "MIT",
    "web": "https://github.com/achesak/nim-pastebin"
  },
  {
    "name": "yahooweather",
    "url": "https://github.com/achesak/nim-yahooweather",
    "method": "git",
    "tags": [
      "library",
      "wrapper",
      "weather"
    ],
    "description": "Yahoo! Weather API wrapper",
    "license": "MIT",
    "web": "https://github.com/achesak/nim-yahooweather"
  },
  {
    "name": "noaa",
    "url": "https://github.com/achesak/nim-noaa",
    "method": "git",
    "tags": [
      "library",
      "wrapper",
      "weather"
    ],
    "description": "NOAA weather API wrapper",
    "license": "MIT",
    "web": "https://github.com/achesak/nim-noaa"
  },
  {
    "name": "rss",
    "url": "https://github.com/achesak/nim-rss",
    "method": "git",
    "tags": [
      "library",
      "rss",
      "xml",
      "syndication"
    ],
    "description": "RSS library",
    "license": "MIT",
    "web": "https://github.com/achesak/nim-rss"
  },
  {
    "name": "extmath",
    "url": "https://github.com/achesak/extmath.nim",
    "method": "git",
    "tags": [
      "library",
      "math",
      "trigonometry"
    ],
    "description": "Nim math library",
    "license": "MIT",
    "web": "https://github.com/achesak/extmath.nim"
  },
  {
    "name": "gtk2",
    "url": "https://github.com/nim-lang/gtk2",
    "method": "git",
    "tags": [
      "wrapper",
      "gui",
      "gtk"
    ],
    "description": "Wrapper for gtk2, a feature rich toolkit for creating graphical user interfaces",
    "license": "MIT",
    "web": "https://github.com/nim-lang/gtk2"
  },
  {
    "name": "cairo",
    "url": "https://github.com/nim-lang/cairo",
    "method": "git",
    "tags": [
      "wrapper"
    ],
    "description": "Wrapper for cairo, a vector graphics library with display and print output",
    "license": "MIT",
    "web": "https://github.com/nim-lang/cairo"
  },
  {
    "name": "x11",
    "url": "https://github.com/nim-lang/x11",
    "method": "git",
    "tags": [
      "wrapper"
    ],
    "description": "Wrapper for X11",
    "license": "MIT",
    "web": "https://github.com/nim-lang/x11"
  },
  {
    "name": "opengl",
    "url": "https://github.com/nim-lang/opengl",
    "method": "git",
    "tags": [
      "wrapper"
    ],
    "description": "High-level and low-level wrapper for OpenGL",
    "license": "MIT",
    "web": "https://github.com/nim-lang/opengl"
  },
  {
    "name": "lua",
    "url": "https://github.com/nim-lang/lua",
    "method": "git",
    "tags": [
      "wrapper"
    ],
    "description": "Wrapper to interface with the Lua interpreter",
    "license": "MIT",
    "web": "https://github.com/nim-lang/lua"
  },
  {
    "name": "tcl",
    "url": "https://github.com/nim-lang/tcl",
    "method": "git",
    "tags": [
      "wrapper"
    ],
    "description": "Wrapper for the TCL programming language",
    "license": "MIT",
    "web": "https://github.com/nim-lang/tcl"
  },
  {
    "name": "glm",
    "url": "https://github.com/stavenko/nim-glm",
    "method": "git",
    "tags": [
      "opengl",
      "math",
      "matrix",
      "vector",
      "glsl"
    ],
    "description": "Port of c++ glm library with shader-like syntax",
    "license": "MIT",
    "web": "https://github.com/stavenko/nim-glm"
  },
  {
    "name": "python",
    "url": "https://github.com/nim-lang/python",
    "method": "git",
    "tags": [
      "wrapper"
    ],
    "description": "Wrapper to interface with Python interpreter",
    "license": "MIT",
    "web": "https://github.com/nim-lang/python"
  },
  {
    "name": "NimBorg",
    "url": "https://github.com/micklat/NimBorg",
    "method": "git",
    "tags": [
      "wrapper"
    ],
    "description": "High-level and low-level interfaces to python and lua",
    "license": "MIT",
    "web": "https://github.com/micklat/NimBorg"
  },
  {
    "name": "sha1",
    "url": "https://github.com/onionhammer/sha1",
    "method": "git",
    "tags": [
      "port",
      "hash",
      "sha1"
    ],
    "description": "SHA-1 produces a 160-bit (20-byte) hash value from arbitrary input",
    "license": "BSD"
  },
  {
    "name": "dropbox_filename_sanitizer",
    "url": "https://github.com/Araq/dropbox_filename_sanitizer/",
    "method": "git",
    "tags": [
      "dropbox"
    ],
    "description": "Tool to clean up filenames shared on Dropbox",
    "license": "MIT",
    "web": "https://github.com/Araq/dropbox_filename_sanitizer/"
  },
  {
    "name": "csv",
    "url": "https://github.com/achesak/nim-csv",
    "method": "git",
    "tags": [
      "csv",
      "parsing",
      "stringify",
      "library"
    ],
    "description": "Library for parsing, stringifying, reading, and writing CSV (comma separated value) files",
    "license": "MIT",
    "web": "https://github.com/achesak/nim-csv"
  },
  {
    "name": "geonames",
    "url": "https://github.com/achesak/nim-geonames",
    "method": "git",
    "tags": [
      "library",
      "wrapper",
      "geography"
    ],
    "description": "GeoNames API wrapper",
    "license": "MIT",
    "web": "https://github.com/achesak/nim-geonames"
  },
  {
    "name": "gravatar",
    "url": "https://github.com/achesak/nim-gravatar",
    "method": "git",
    "tags": [
      "library",
      "wrapper",
      "gravatar"
    ],
    "description": "Gravatar API wrapper",
    "license": "MIT",
    "web": "https://github.com/achesak/nim-gravatar"
  },
  {
    "name": "coverartarchive",
    "url": "https://github.com/achesak/nim-coverartarchive",
    "method": "git",
    "tags": [
      "library",
      "wrapper",
      "cover art",
      "music",
      "metadata"
    ],
    "description": "Cover Art Archive API wrapper",
    "license": "MIT",
    "web": "https://github.com/achesak/nim-coverartarchive"
  },
  {
    "name": "nim-ogg",
    "url": "https://bitbucket.org/BitPuffin/nim-ogg",
    "method": "hg",
    "tags": [
      "library",
      "wrapper",
      "binding",
      "audio",
      "sound",
      "video",
      "metadata",
      "media"
    ],
    "description": "Binding to libogg",
    "license": "CC0"
  },
  {
    "name": "ogg",
    "url": "https://bitbucket.org/BitPuffin/nim-ogg",
    "method": "hg",
    "tags": [
      "library",
      "wrapper",
      "binding",
      "audio",
      "sound",
      "video",
      "metadata",
      "media"
    ],
    "description": "Binding to libogg",
    "license": "CC0"
  },
  {
    "name": "nim-vorbis",
    "url": "https://bitbucket.org/BitPuffin/nim-vorbis",
    "method": "hg",
    "tags": [
      "library",
      "wrapper",
      "binding",
      "audio",
      "sound",
      "metadata",
      "media"
    ],
    "description": "Binding to libvorbis",
    "license": "CC0"
  },
  {
    "name": "vorbis",
    "url": "https://bitbucket.org/BitPuffin/nim-vorbis",
    "method": "hg",
    "tags": [
      "library",
      "wrapper",
      "binding",
      "audio",
      "sound",
      "metadata",
      "media"
    ],
    "description": "Binding to libvorbis",
    "license": "CC0"
  },
  {
    "name": "nim-portaudio",
    "url": "https://bitbucket.org/BitPuffin/nim-portaudio",
    "method": "hg",
    "tags": [
      "library",
      "wrapper",
      "binding",
      "audio",
      "sound",
      "media",
      "io"
    ],
    "description": "Binding to portaudio",
    "license": "CC0"
  },
  {
    "name": "portaudio",
    "url": "https://bitbucket.org/BitPuffin/nim-portaudio",
    "method": "hg",
    "tags": [
      "library",
      "wrapper",
      "binding",
      "audio",
      "sound",
      "media",
      "io"
    ],
    "description": "Binding to portaudio",
    "license": "CC0"
  },
  {
    "name": "commandeer",
    "url": "https://github.com/fenekku/commandeer",
    "method": "git",
    "tags": [
      "library",
      "command-line",
      "arguments",
      "switches",
      "parsing",
      "options"
    ],
    "description": "Provides a small command line parsing DSL (domain specific language)",
    "license": "MIT",
    "web": "https://github.com/fenekku/commandeer"
  },
  {
    "name": "scrypt.nim",
    "url": "https://bitbucket.org/BitPuffin/scrypt.nim",
    "method": "hg",
    "tags": [
      "library",
      "wrapper",
      "binding",
      "crypto",
      "cryptography",
      "hash",
      "password",
      "security"
    ],
    "description": "Binding and utilities for scrypt",
    "license": "CC0"
  },
  {
    "name": "bloom",
    "url": "https://github.com/boydgreenfield/nimrod-bloom",
    "method": "git",
    "tags": [
      "bloom-filter",
      "bloom",
      "probabilistic",
      "data structure",
      "set membership",
      "MurmurHash",
      "MurmurHash3"
    ],
    "description": "Efficient Bloom filter implementation in Nim using MurmurHash3.",
    "license": "MIT",
    "web": "https://www.github.com/boydgreenfield/nimrod-bloom"
  },
  {
    "name": "awesome_rmdir",
    "url": "https://github.com/Araq/awesome_rmdir/",
    "method": "git",
    "tags": [
      "rmdir",
      "awesome",
      "command-line"
    ],
    "description": "Command to remove acceptably empty directories.",
    "license": "MIT",
    "web": "https://github.com/Araq/awesome_rmdir/"
  },
  {
    "name": "nimalpm",
    "url": "https://github.com/barcharcraz/nimalpm/",
    "method": "git",
    "tags": [
      "alpm",
      "wrapper",
      "binding",
      "library"
    ],
    "description": "A nimrod wrapper for libalpm",
    "license": "GPLv2",
    "web": "https://www.github.com/barcharcraz/nimalpm/"
  },
  {
    "name": "png",
    "url": "https://github.com/barcharcraz/nimlibpng",
    "method": "git",
    "tags": [
      "png",
      "wrapper",
      "library",
      "libpng",
      "image"
    ],
    "description": "Nim wrapper for the libpng library",
    "license": "libpng",
    "web": "https://github.com/barcharcraz/nimlibpng"
  },
  {
    "name": "nimlibpng",
    "alias": "png"
  },
  {
    "name": "sdl2",
    "url": "https://github.com/nim-lang/sdl2",
    "method": "git",
    "tags": [
      "wrapper",
      "media",
      "audio",
      "video"
    ],
    "description": "Wrapper for SDL 2.x",
    "license": "MIT",
    "web": "https://github.com/nim-lang/sdl2"
  },
  {
    "name": "gamelib",
    "url": "https://github.com/PMunch/SDLGamelib",
    "method": "git",
    "tags": [
      "sdl",
      "game",
      "library"
    ],
    "description": "A library of functions to make creating games using Nim and SDL2 easier. This does not intend to be a full blown engine and tries to keep all the components loosely coupled so that individual parts can be used separately.",
    "license": "MIT",
    "web": "https://github.com/PMunch/SDLGamelib"
  },
  {
    "name": "nimcr",
    "url": "https://github.com/PMunch/nimcr",
    "method": "git",
    "tags": [
      "shebang",
      "utility"
    ],
    "description": "A small program to make Nim shebang-able without the overhead of compiling each time",
    "license": "MIT",
    "web": "https://github.com/PMunch/nimcr"
  },
  {
    "name": "gtkgenui",
    "url": "https://github.com/PMunch/gtkgenui",
    "method": "git",
    "tags": [
      "gtk2",
      "utility"
    ],
    "description": "This module provides the genui macro for the Gtk2 toolkit. Genui is a way to specify graphical interfaces in a hierarchical way to more clearly show the structure of the interface as well as simplifying the code.",
    "license": "MIT",
    "web": "https://github.com/PMunch/gtkgenui"
  },
  {
    "name": "persvector",
    "url": "https://github.com/PMunch/nim-persistent-vector",
    "method": "git",
    "tags": [
      "datastructures",
      "immutable",
      "persistent"
    ],
    "description": "This is an implementation of Clojures persistent vectors in Nim.",
    "license": "MIT",
    "web": "https://github.com/PMunch/nim-persistent-vector"
  },
  {
    "name": "pcap",
    "url": "https://github.com/PMunch/nim-pcap",
    "method": "git",
    "tags": [
      "pcap",
      "fileformats"
    ],
    "description": "Tiny pure Nim library to read PCAP files used by TcpDump/WinDump/Wireshark.",
    "license": "MIT",
    "web": "https://github.com/PMunch/nim-pcap"
  },
  {
    "name": "drawille",
    "url": "https://github.com/PMunch/drawille-nim",
    "method": "git",
    "tags": [
      "drawile",
      "terminal",
      "graphics"
    ],
    "description": "Drawing in terminal with Unicode Braille characters.",
    "license": "MIT",
    "web": "https://github.com/PMunch/drawille-nim"
  },
  {
    "name": "binaryparse",
    "url": "https://github.com/PMunch/binaryparse",
    "method": "git",
    "tags": [
      "parsing",
      "binary"
    ],
    "description": "Binary parser (and writer) in pure Nim. Generates efficient parsing procedures that handle many commonly seen patterns seen in binary files and does sub-byte field reading.",
    "license": "MIT",
    "web": "https://github.com/PMunch/binaryparse"
  },
  {
    "name": "libkeepass",
    "url": "https://github.com/PMunch/libkeepass",
    "method": "git",
    "tags": [
      "keepass",
      "password",
      "library"
    ],
    "description": "Library for reading KeePass files and decrypt the passwords within it",
    "license": "MIT",
    "web": "https://github.com/PMunch/libkeepass"
  },
  {
    "name": "zhsh",
    "url": "https://github.com/PMunch/zhangshasha",
    "method": "git",
    "tags": [
      "algorithm",
      "edit-distance"
    ],
    "description": "This module is a port of the Java implementation of the Zhang-Shasha algorithm for tree edit distance",
    "license": "MIT",
    "web": "https://github.com/PMunch/zhangshasha"
  },
  {
    "name": "termstyle",
    "url": "https://github.com/PMunch/termstyle",
    "method": "git",
    "tags": [
      "terminal",
      "colour",
      "style"
    ],
    "description": "Easy to use styles for terminal output",
    "license": "MIT",
    "web": "https://github.com/PMunch/termstyle"
  },
  {
    "name": "combparser",
    "url": "https://github.com/PMunch/combparser",
    "method": "git",
    "tags": [
      "parser",
      "combinator"
    ],
    "description": "A parser combinator library for easy generation of complex parsers",
    "license": "MIT",
    "web": "https://github.com/PMunch/combparser"
  },
  {
    "name": "protobuf",
    "url": "https://github.com/PMunch/protobuf-nim",
    "method": "git",
    "tags": [
      "protobuf",
      "serialization"
    ],
    "description": "Protobuf implementation in pure Nim that leverages the power of the macro system to not depend on any external tools",
    "license": "MIT",
    "web": "https://github.com/PMunch/protobuf-nim"
  },
  {
    "name": "strslice",
    "url": "https://github.com/PMunch/strslice",
    "method": "git",
    "tags": [
      "optimization",
      "strings",
      "library"
    ],
    "description": "Simple implementation of string slices with some of the strutils ported or wrapped to work on them. String slices offer a performance enhancement when working with large amounts of slices from one base string",
    "license": "MIT",
    "web": "https://github.com/PMunch/strslice"
  },
  {
    "name": "jsonschema",
    "url": "https://github.com/PMunch/jsonschema",
    "method": "git",
    "tags": [
      "json",
      "schema",
      "library",
      "validation"
    ],
    "description": "JSON schema validation and creation.",
    "license": "MIT",
    "web": "https://github.com/PMunch/jsonschema"
  },
  {
    "name": "sdl2_nim",
    "url": "https://github.com/Vladar4/sdl2_nim",
    "method": "git",
    "tags": [
      "library",
      "wrapper",
      "sdl2",
      "game",
      "video",
      "image",
      "audio",
      "network",
      "ttf"
    ],
    "description": "Wrapper of the SDL 2 library for the Nim language.",
    "license": "zlib",
    "web": "https://github.com/Vladar4/sdl2_nim"
  },
  {
    "name": "assimp",
    "url": "https://github.com/barcharcraz/nim-assimp",
    "method": "git",
    "tags": [
      "wrapper",
      "media",
      "mesh",
      "import",
      "game"
    ],
    "description": "Wrapper for the assimp library",
    "license": "MIT",
    "web": "https://github.com/barcharcraz/nim-assimp"
  },
  {
    "name": "freeimage",
    "url": "https://github.com/barcharcraz/nim-freeimage",
    "method": "git",
    "tags": [
      "wrapper",
      "media",
      "image",
      "import",
      "game"
    ],
    "description": "Wrapper for the FreeImage library",
    "license": "MIT",
    "web": "https://github.com/barcharcraz/nim-freeimage"
  },
  {
    "name": "bcrypt",
    "url": "https://github.com/ithkuil/bcryptnim/",
    "method": "git",
    "tags": [
      "hash",
      "crypto",
      "password",
      "bcrypt",
      "library"
    ],
    "description": "Wraps the bcrypt (blowfish) library for creating encrypted hashes (useful for passwords)",
    "license": "BSD",
    "web": "https://www.github.com/ithkuil/bcryptnim/"
  },
  {
    "name": "opencl",
    "url": "https://github.com/nim-lang/opencl",
    "method": "git",
    "tags": [
      "library"
    ],
    "description": "Low-level wrapper for OpenCL",
    "license": "MIT",
    "web": "https://github.com/nim-lang/opencl"
  },
  {
    "name": "DevIL",
    "url": "https://github.com/Varriount/DevIL",
    "method": "git",
    "tags": [
      "image",
      "library",
      "graphics",
      "wrapper"
    ],
    "description": "Wrapper for the DevIL image library",
    "license": "MIT",
    "web": "https://github.com/Varriount/DevIL"
  },
  {
    "name": "signals",
    "url": "https://github.com/fowlmouth/signals.nim",
    "method": "git",
    "tags": [
      "event-based",
      "observer pattern",
      "library"
    ],
    "description": "Signals/slots library.",
    "license": "MIT",
    "web": "https://github.com/fowlmouth/signals.nim"
  },
  {
    "name": "sling",
    "url": "https://github.com/Druage/sling",
    "method": "git",
    "tags": [
      "signal",
      "slots",
      "eventloop",
      "callback"
    ],
    "description": "Signal and Slot library for Nim.",
    "license": "unlicense",
    "web": "https://github.com/Druage/sling"
  },
  {
    "name": "number_files",
    "url": "https://github.com/Araq/number_files/",
    "method": "git",
    "tags": [
      "rename",
      "filename",
      "finder"
    ],
    "description": "Command to add counter suffix/prefix to a list of files.",
    "license": "MIT",
    "web": "https://github.com/Araq/number_files/"
  },
  {
    "name": "redissessions",
    "url": "https://github.com/ithkuil/redissessions/",
    "method": "git",
    "tags": [
      "jester",
      "sessions",
      "redis"
    ],
    "description": "Redis-backed sessions for jester",
    "license": "MIT",
    "web": "https://github.com/ithkuil/redissessions/"
  },
  {
    "name": "horde3d",
    "url": "https://github.com/fowlmouth/horde3d",
    "method": "git",
    "tags": [
      "graphics",
      "3d",
      "rendering",
      "wrapper"
    ],
    "description": "Wrapper for Horde3D, a small open source 3D rendering engine.",
    "license": "WTFPL",
    "web": "https://github.com/fowlmouth/horde3d"
  },
  {
    "name": "mongo",
    "url": "https://github.com/nim-lang/mongo",
    "method": "git",
    "tags": [
      "library",
      "wrapper",
      "database"
    ],
    "description": "Bindings and a high-level interface for MongoDB",
    "license": "MIT",
    "web": "https://github.com/nim-lang/mongo"
  },
  {
    "name": "allegro5",
    "url": "https://github.com/fowlmouth/allegro5",
    "method": "git",
    "tags": [
      "wrapper",
      "graphics",
      "games",
      "opengl",
      "audio"
    ],
    "description": "Wrapper for Allegro version 5.X",
    "license": "MIT",
    "web": "https://github.com/fowlmouth/allegro5"
  },
  {
    "name": "physfs",
    "url": "https://github.com/fowlmouth/physfs",
    "method": "git",
    "tags": [
      "wrapper",
      "filesystem",
      "archives"
    ],
    "description": "A library to provide abstract access to various archives.",
    "license": "WTFPL",
    "web": "https://github.com/fowlmouth/physfs"
  },
  {
    "name": "shoco",
    "url": "https://github.com/onionhammer/shoconim.git",
    "method": "git",
    "tags": [
      "compression",
      "shoco"
    ],
    "description": "A fast compressor for short strings",
    "license": "MIT",
    "web": "https://github.com/onionhammer/shoconim"
  },
  {
    "name": "murmur3",
    "url": "https://github.com/boydgreenfield/nimrod-murmur",
    "method": "git",
    "tags": [
      "MurmurHash",
      "MurmurHash3",
      "murmur",
      "hash",
      "hashing"
    ],
    "description": "A simple MurmurHash3 wrapper for Nim",
    "license": "MIT",
    "web": "https://github.com/boydgreenfield/nimrod-murmur"
  },
  {
    "name": "hex",
    "url": "https://github.com/esbullington/nimrod-hex",
    "method": "git",
    "tags": [
      "hex",
      "encoding"
    ],
    "description": "A simple hex package for Nim",
    "license": "MIT",
    "web": "https://github.com/esbullington/nimrod-hex"
  },
  {
    "name": "strfmt",
    "url": "https://bitbucket.org/lyro/strfmt",
    "method": "hg",
    "tags": [
      "library"
    ],
    "description": "A string formatting library inspired by Python's `format`.",
    "license": "MIT",
    "web": "https://lyro.bitbucket.org/strfmt"
  },
  {
    "name": "jade-nim",
    "url": "https://github.com/idlewan/jade-nim",
    "method": "git",
    "tags": [
      "template",
      "jade",
      "web",
      "dsl",
      "html"
    ],
    "description": "Compiles jade templates to Nim procedures.",
    "license": "MIT",
    "web": "https://github.com/idlewan/jade-nim"
  },
  {
    "name": "gh_nimrod_doc_pages",
    "url": "https://github.com/Araq/gh_nimrod_doc_pages",
    "method": "git",
    "tags": [
      "command-line",
      "web",
      "automation",
      "documentation"
    ],
    "description": "Generates a GitHub documentation website for Nim projects.",
    "license": "MIT",
    "web": "https://github.com/Araq/gh_nimrod_doc_pages"
  },
  {
    "name": "midnight_dynamite",
    "url": "https://github.com/Araq/midnight_dynamite",
    "method": "git",
    "tags": [
      "wrapper",
      "library",
      "html",
      "markdown",
      "md"
    ],
    "description": "Wrapper for the markdown rendering hoedown library",
    "license": "MIT",
    "web": "https://github.com/Araq/midnight_dynamite"
  },
  {
    "name": "rsvg",
    "url": "https://github.com/def-/rsvg",
    "method": "git",
    "tags": [
      "wrapper",
      "library",
      "graphics"
    ],
    "description": "Wrapper for librsvg, a Scalable Vector Graphics (SVG) rendering library",
    "license": "MIT",
    "web": "https://github.com/def-/rsvg"
  },
  {
    "name": "emerald",
    "url": "https://github.com/flyx/emerald",
    "method": "git",
    "tags": [
      "dsl",
      "html",
      "template",
      "web"
    ],
    "description": "macro-based HTML templating engine",
    "license": "WTFPL",
    "web": "https://flyx.github.io/emerald/"
  },
  {
    "name": "niminst",
    "url": "https://github.com/nim-lang/niminst",
    "method": "git",
    "tags": [
      "app",
      "binary",
      "tool",
      "installation",
      "generator"
    ],
    "description": "tool to generate installers for Nim programs",
    "license": "MIT",
    "web": "https://github.com/nim-lang/niminst"
  },
  {
    "name": "redis",
    "url": "https://github.com/nim-lang/redis",
    "method": "git",
    "tags": [
      "redis",
      "client",
      "library"
    ],
    "description": "official redis client for Nim",
    "license": "MIT",
    "web": "https://github.com/nim-lang/redis"
  },
  {
    "name": "dialogs",
    "url": "https://github.com/nim-lang/dialogs",
    "method": "git",
    "tags": [
      "library",
      "ui",
      "gui",
      "dialog",
      "file"
    ],
    "description": "wraps GTK+ or Windows' open file dialogs",
    "license": "MIT",
    "web": "https://github.com/nim-lang/dialogs"
  },
  {
    "name": "vectors",
    "url": "https://github.com/blamestross/nimrod-vectors",
    "method": "git",
    "tags": [
      "math",
      "vectors",
      "library"
    ],
    "description": "Simple multidimensional vector math",
    "license": "MIT",
    "web": "https://github.com/blamestross/nimrod-vectors"
  },
  {
    "name": "bitarray",
    "url": "https://github.com/onecodex/nim-bitarray",
    "method": "git",
    "tags": [
      "Bit arrays",
      "Bit sets",
      "Bit vectors",
      "Data structures"
    ],
    "description": "mmap-backed bitarray implementation in Nim.",
    "license": "MIT",
    "web": "https://www.github.com/onecodex/nim-bitarray"
  },
  {
    "name": "appdirs",
    "url": "https://github.com/MrJohz/appdirs",
    "method": "git",
    "tags": [
      "utility",
      "filesystem"
    ],
    "description": "A utility library to find the directory you need to app in.",
    "license": "MIT",
    "web": "https://github.com/MrJohz/appdirs"
  },
  {
    "name": "sndfile",
    "url": "https://github.com/julienaubert/nim-sndfile",
    "method": "git",
    "tags": [
      "audio",
      "wav",
      "wrapper",
      "libsndfile"
    ],
    "description": "A wrapper of libsndfile",
    "license": "MIT",
    "web": "https://github.com/julienaubert/nim-sndfile"
  },
  {
    "name": "nim-sndfile",
    "alias": "sndfile"
  },
  {
    "name": "bigints",
    "url": "https://github.com/def-/bigints",
    "method": "git",
    "tags": [
      "math",
      "library",
      "numbers"
    ],
    "description": "Arbitrary-precision integers",
    "license": "MIT",
    "web": "https://github.com/def-/bigints"
  },
  {
    "name": "iterutils",
    "url": "https://github.com/def-/iterutils",
    "method": "git",
    "tags": [
      "library",
      "iterators"
    ],
    "description": "Functional operations for iterators and slices, similar to sequtils",
    "license": "MIT",
    "web": "https://github.com/def-/iterutils"
  },
  {
    "name": "hastyscribe",
    "url": "https://github.com/h3rald/hastyscribe",
    "method": "git",
    "tags": [
      "markdown",
      "html",
      "publishing"
    ],
    "description": "Self-contained markdown compiler generating self-contained HTML documents",
    "license": "MIT",
    "web": "https://h3rald.com/hastyscribe"
  },
  {
    "name": "nanomsg",
    "url": "https://github.com/def-/nim-nanomsg",
    "method": "git",
    "tags": [
      "library",
      "wrapper",
      "networking"
    ],
    "description": "Wrapper for the nanomsg socket library that provides several common communication patterns",
    "license": "MIT",
    "web": "https://github.com/def-/nim-nanomsg"
  },
  {
    "name": "directnimrod",
    "url": "https://bitbucket.org/barcharcraz/directnimrod",
    "method": "git",
    "tags": [
      "library",
      "wrapper",
      "graphics",
      "windows"
    ],
    "description": "Wrapper for microsoft's DirectX libraries",
    "license": "MS-PL",
    "web": "https://bitbucket.org/barcharcraz/directnimrod"
  },
  {
    "name": "imghdr",
    "url": "https://github.com/achesak/nim-imghdr",
    "method": "git",
    "tags": [
      "image",
      "formats",
      "files"
    ],
    "description": "Library for detecting the format of an image",
    "license": "MIT",
    "web": "https://github.com/achesak/nim-imghdr"
  },
  {
    "name": "csv2json",
    "url": "https://github.com/achesak/nim-csv2json",
    "method": "git",
    "tags": [
      "csv",
      "json"
    ],
    "description": "Convert CSV files to JSON",
    "license": "MIT",
    "web": "https://github.com/achesak/nim-csv2json"
  },
  {
    "name": "vecmath",
    "url": "https://github.com/barcharcraz/vecmath",
    "method": "git",
    "tags": [
      "library",
      "math",
      "vector"
    ],
    "description": "various vector maths utils for nimrod",
    "license": "MIT",
    "web": "https://github.com/barcharcraz/vecmath"
  },
  {
    "name": "lazy_rest",
    "url": "https://github.com/Araq/lazy_rest",
    "method": "git",
    "tags": [
      "library",
      "rst",
      "rest",
      "text",
      "html"
    ],
    "description": "Simple reST HTML generation with some extras.",
    "license": "MIT",
    "web": "https://github.com/Araq/lazy_rest"
  },
  {
    "name": "Phosphor",
    "url": "https://github.com/barcharcraz/Phosphor",
    "method": "git",
    "tags": [
      "library",
      "opengl",
      "graphics"
    ],
    "description": "eaiser use of OpenGL and GLSL shaders",
    "license": "MIT",
    "web": "https://github.com/barcharcraz/Phosphor"
  },
  {
    "name": "colorsys",
    "url": "https://github.com/achesak/nim-colorsys",
    "method": "git",
    "tags": [
      "library",
      "colors",
      "rgb",
      "yiq",
      "hls",
      "hsv"
    ],
    "description": "Convert between RGB, YIQ, HLS, and HSV color systems.",
    "license": "MIT",
    "web": "https://github.com/achesak/nim-colorsys"
  },
  {
    "name": "pythonfile",
    "url": "https://github.com/achesak/nim-pythonfile",
    "method": "git",
    "tags": [
      "library",
      "python",
      "files",
      "file"
    ],
    "description": "Wrapper of the file procedures to provide an interface as similar as possible to that of Python",
    "license": "MIT",
    "web": "https://github.com/achesak/nim-pythonfile"
  },
  {
    "name": "sndhdr",
    "url": "https://github.com/achesak/nim-sndhdr",
    "method": "git",
    "tags": [
      "library",
      "formats",
      "files",
      "sound",
      "audio"
    ],
    "description": "Library for detecting the format of a sound file",
    "license": "MIT",
    "web": "https://github.com/achesak/nim-sndhdr"
  },
  {
    "name": "irc",
    "url": "https://github.com/nim-lang/irc",
    "method": "git",
    "tags": [
      "library",
      "irc",
      "network"
    ],
    "description": "Implements a simple IRC client.",
    "license": "MIT",
    "web": "https://github.com/nim-lang/irc"
  },
  {
    "name": "random",
    "url": "https://github.com/oprypin/nim-random",
    "method": "git",
    "tags": [
      "library",
      "algorithms",
      "random"
    ],
    "description": "Pseudo-random number generation library inspired by Python",
    "license": "MIT",
    "web": "https://github.com/oprypin/nim-random"
  },
  {
    "name": "zmq",
    "url": "https://github.com/nim-lang/nim-zmq",
    "method": "git",
    "tags": [
      "library",
      "wrapper",
      "zeromq",
      "messaging",
      "queue"
    ],
    "description": "ZeroMQ 4 wrapper",
    "license": "MIT",
    "web": "https://github.com/nim-lang/nim-zmq"
  },
  {
    "name": "uuid",
    "url": "https://github.com/idlewan/nim-uuid",
    "method": "git",
    "tags": [
      "library",
      "wrapper",
      "uuid"
    ],
    "description": "UUID wrapper",
    "license": "MIT",
    "web": "https://github.com/idlewan/nim-uuid"
  },
  {
    "name": "robotparser",
    "url": "https://github.com/achesak/nim-robotparser",
    "method": "git",
    "tags": [
      "library",
      "useragent",
      "robots",
      "robot.txt"
    ],
    "description": "Determine if a useragent can access a URL using robots.txt",
    "license": "MIT",
    "web": "https://github.com/achesak/nim-robotparser"
  },
  {
    "name": "epub",
    "url": "https://github.com/achesak/nim-epub",
    "method": "git",
    "tags": [
      "library",
      "epub",
      "e-book"
    ],
    "description": "Module for working with EPUB e-book files",
    "license": "MIT",
    "web": "https://github.com/achesak/nim-epub"
  },
  {
    "name": "hashids",
    "url": "https://github.com/achesak/nim-hashids",
    "method": "git",
    "tags": [
      "library",
      "hashids"
    ],
    "description": "Nim implementation of Hashids",
    "license": "MIT",
    "web": "https://github.com/achesak/nim-hashids"
  },
  {
    "name": "openssl_evp",
    "url": "https://github.com/cowboy-coders/nim-openssl-evp",
    "method": "git",
    "tags": [
      "library",
      "crypto",
      "openssl"
    ],
    "description": "Wrapper for OpenSSL's EVP interface",
    "license": "OpenSSL and SSLeay",
    "web": "https://github.com/cowboy-coders/nim-openssl-evp"
  },
  {
    "name": "monad",
    "alias": "maybe"
  },
  {
    "name": "maybe",
    "url": "https://github.com/superfunc/maybe",
    "method": "git",
    "tags": [
      "library",
      "functional",
      "optional",
      "monad"
    ],
    "description": "basic monadic maybe type for Nim",
    "license": "BSD3",
    "web": "https://github.com/superfunc/maybe"
  },
  {
    "name": "eternity",
    "url": "https://github.com/hiteshjasani/nim-eternity",
    "method": "git",
    "tags": [
      "library",
      "time",
      "format"
    ],
    "description": "Humanize elapsed time",
    "license": "MIT",
    "web": "https://github.com/hiteshjasani/nim-eternity"
  },
  {
    "name": "gmp",
    "url": "https://github.com/subsetpark/nim-gmp",
    "method": "git",
    "tags": [
      "library",
      "bignum",
      "numbers",
      "math"
    ],
    "description": "wrapper for the GNU multiple precision arithmetic library (GMP)",
    "license": "LGPLv3 or GPLv2",
    "web": "https://github.com/subsetpark/nim-gmp"
  },
  {
    "name": "ludens",
    "url": "https://github.com/rnentjes/nim-ludens",
    "method": "git",
    "tags": [
      "library",
      "game",
      "opengl",
      "sfml"
    ],
    "description": "Little game library using opengl and sfml",
    "license": "MIT",
    "web": "https://github.com/rnentjes/nim-ludens"
  },
  {
    "name": "ffbookmarks",
    "url": "https://github.com/achesak/nim-ffbookmarks",
    "method": "git",
    "tags": [
      "firefox",
      "bookmarks",
      "library"
    ],
    "description": "Nim module for working with Firefox bookmarks",
    "license": "MIT",
    "web": "https://github.com/achesak/nim-ffbookmarks"
  },
  {
    "name": "moustachu",
    "url": "https://github.com/fenekku/moustachu.git",
    "method": "git",
    "tags": [
      "web",
      "html",
      "template",
      "mustache"
    ],
    "description": "Mustache templating for Nim.",
    "license": "MIT",
    "web": "https://github.com/fenekku/moustachu"
  },
  {
    "name": "easy-bcrypt",
    "url": "https://github.com/flaviut/easy-bcrypt.git",
    "method": "git",
    "tags": [
      "hash",
      "crypto",
      "password",
      "bcrypt"
    ],
    "description": "simple wrapper providing a convenient interface for the bcrypt password hashing algorithm",
    "license": "CC0",
    "web": "https://github.com/flaviut/easy-bcrypt/blob/master/easy-bcrypt.nimble"
  },
  {
    "name": "libclang",
    "url": "https://github.com/cowboy-coders/nim-libclang.git",
    "method": "git",
    "tags": [
      "wrapper",
      "bindings",
      "clang"
    ],
    "description": "wrapper for libclang (the C-interface of the clang LLVM frontend)",
    "license": "MIT",
    "web": "https://github.com/cowboy-coders/nim-libclang"
  },
  {
    "name": "nim-libclang",
    "url": "https://github.com/cowboy-coders/nim-libclang.git",
    "method": "git",
    "tags": [
      "wrapper",
      "bindings",
      "clang"
    ],
    "description": "Please use libclang instead.",
    "license": "MIT",
    "web": "https://github.com/cowboy-coders/nim-libclang"
  },
  {
    "name": "nimqml",
    "url": "https://github.com/filcuc/nimqml",
    "method": "git",
    "tags": [
      "Qt",
      "Qml",
      "UI",
      "GUI"
    ],
    "description": "Qt Qml bindings",
    "license": "GPLv3",
    "web": "https://github.com/filcuc/nimqml"
  },
  {
    "name": "XPLM-Nim",
    "url": "https://github.com/jpoirier/XPLM-Nim",
    "method": "git",
    "tags": [
      "X-Plane",
      "XPLM",
      "Plugin",
      "SDK"
    ],
    "description": "X-Plane XPLM SDK wrapper",
    "license": "BSD",
    "web": "https://github.com/jpoirier/XPLM-Nim"
  },
  {
    "name": "csfml",
    "url": "https://github.com/oprypin/nim-csfml",
    "method": "git",
    "tags": [
      "sfml",
      "binding",
      "game",
      "media",
      "library",
      "opengl"
    ],
    "description": "Bindings for Simple and Fast Multimedia Library (through CSFML)",
    "license": "zlib",
    "web": "https://github.com/oprypin/nim-csfml"
  },
  {
    "name": "optional_t",
    "url": "https://github.com/flaviut/optional_t",
    "method": "git",
    "tags": [
      "option",
      "functional"
    ],
    "description": "Basic Option[T] library",
    "license": "MIT",
    "web": "https://github.com/flaviut/optional_t"
  },
  {
    "name": "nimrtlsdr",
    "url": "https://github.com/jpoirier/nimrtlsdr",
    "method": "git",
    "tags": [
      "rtl-sdr",
      "wrapper",
      "bindings",
      "rtlsdr"
    ],
    "description": "A Nim wrapper for librtlsdr",
    "license": "BSD",
    "web": "https://github.com/jpoirier/nimrtlsdr"
  },
  {
    "name": "lapp",
    "url": "https://gitlab.3dicc.com/gokr/lapp.git",
    "method": "git",
    "tags": [
      "args",
      "cmd",
      "opt",
      "parse",
      "parsing"
    ],
    "description": "Opt parser using synopsis as specification, ported from Lua.",
    "license": "MIT",
    "web": "https://gitlab.3dicc.com/gokr/lapp"
  },
  {
    "name": "blimp",
    "url": "https://gitlab.3dicc.com/gokr/blimp.git",
    "method": "git",
    "tags": [
      "app",
      "binary",
      "utility",
      "git",
      "git-fat"
    ],
    "description": "Utility that helps with big files in git, very similar to git-fat, s3annnex etc.",
    "license": "MIT",
    "web": "https://gitlab.3dicc.com/gokr/blimp"
  },
  {
    "name": "parsetoml",
    "url": "https://github.com/NimParsers/parsetoml.git",
    "method": "git",
    "tags": [
      "library",
      "parse"
    ],
    "description": "Library for parsing TOML files.",
    "license": "MIT",
    "web": "https://github.com/NimParsers/parsetoml"
  },
  {
    "name": "compiler",
    "url": "https://github.com/nim-lang/Nim.git",
    "method": "git",
    "tags": [
      "library"
    ],
    "description": "Compiler package providing the compiler sources as a library.",
    "license": "MIT",
    "web": "https://github.com/nim-lang/Nim"
  },
  {
    "name": "nre",
    "url": "https://github.com/flaviut/nre.git",
    "method": "git",
    "tags": [
      "library",
      "pcre",
      "regex"
    ],
    "description": "A better regular expression library",
    "license": "MIT",
    "web": "https://github.com/flaviut/nre"
  },
  {
    "name": "docopt",
    "url": "https://github.com/docopt/docopt.nim",
    "method": "git",
    "tags": [
      "command-line",
      "arguments",
      "parsing",
      "library"
    ],
    "description": "Command-line args parser based on Usage message",
    "license": "MIT",
    "web": "https://github.com/docopt/docopt.nim"
  },
  {
    "name": "bpg",
    "url": "https://github.com/def-/nim-bpg.git",
    "method": "git",
    "tags": [
      "image",
      "library",
      "wrapper"
    ],
    "description": "BPG (Better Portable Graphics) for Nim",
    "license": "MIT",
    "web": "https://github.com/def-/nim-bpg"
  },
  {
    "name": "io-spacenav",
    "url": "https://github.com/nimious/io-spacenav.git",
    "method": "git",
    "tags": [
      "binding",
      "3dx",
      "3dconnexion",
      "libspnav",
      "spacenav",
      "spacemouse",
      "spacepilot",
      "spacenavigator"
    ],
    "description": "Obsolete - please use spacenav instead!",
    "license": "MIT",
    "web": "https://github.com/nimious/io-spacenav"
  },
  {
    "name": "optionals",
    "url": "https://github.com/MasonMcGill/optionals.git",
    "method": "git",
    "tags": [
      "library",
      "option",
      "optional",
      "maybe"
    ],
    "description": "Option types",
    "license": "MIT",
    "web": "https://github.com/MasonMcGill/optionals"
  },
  {
    "name": "tuples",
    "url": "https://github.com/MasonMcGill/tuples.git",
    "method": "git",
    "tags": [
      "library",
      "tuple",
      "metaprogramming"
    ],
    "description": "Tuple manipulation utilities",
    "license": "MIT",
    "web": "https://github.com/MasonMcGill/tuples"
  },
  {
    "name": "fuse",
    "url": "https://github.com/akiradeveloper/nim-fuse.git",
    "method": "git",
    "tags": [
      "fuse",
      "library",
      "wrapper"
    ],
    "description": "A FUSE binding for Nim",
    "license": "MIT",
    "web": "https://github.com/akiradeveloper/nim-fuse"
  },
  {
    "name": "brainfuck",
    "url": "https://github.com/def-/nim-brainfuck.git",
    "method": "git",
    "tags": [
      "library",
      "binary",
      "app",
      "interpreter",
      "compiler",
      "language"
    ],
    "description": "A brainfuck interpreter and compiler",
    "license": "MIT",
    "web": "https://github.com/def-/nim-brainfuck"
  },
  {
    "name": "nimsuggest",
    "url": "https://github.com/nim-lang/nimsuggest.git",
    "method": "git",
    "tags": [
      "binary",
      "app",
      "suggest",
      "compiler",
      "autocomplete"
    ],
    "description": "Tool for providing auto completion data for Nim source code.",
    "license": "MIT",
    "web": "https://github.com/nim-lang/nimsuggest"
  },
  {
    "name": "jwt",
    "url": "https://github.com/yglukhov/nim-jwt.git",
    "method": "git",
    "tags": [
      "library",
      "crypto",
      "hash"
    ],
    "description": "JSON Web Tokens for Nim",
    "license": "MIT",
    "web": "https://github.com/yglukhov/nim-jwt"
  },
  {
    "name": "pythonpathlib",
    "url": "https://github.com/achesak/nim-pythonpathlib.git",
    "method": "git",
    "tags": [
      "path",
      "directory",
      "python",
      "library"
    ],
    "description": "Module for working with paths that is as similar as possible to Python's pathlib",
    "license": "MIT",
    "web": "https://github.com/achesak/nim-pythonpathlib"
  },
  {
    "name": "RingBuffer",
    "url": "git@github.com:megawac/RingBuffer.nim.git",
    "method": "git",
    "tags": [
      "sequence",
      "seq",
      "circular",
      "ring",
      "buffer"
    ],
    "description": "Circular buffer implementation",
    "license": "MIT",
    "web": "https://github.com/megawac/RingBuffer.nim"
  },
  {
    "name": "nimrat",
    "url": "https://github.com/apense/nimrat",
    "method": "git",
    "tags": [
      "library",
      "math",
      "numbers"
    ],
    "description": "Module for working with rational numbers (fractions)",
    "license": "MIT",
    "web": "https://github.com/apense/nimrat"
  },
  {
    "name": "io-isense",
    "url": "https://github.com/nimious/io-isense.git",
    "method": "git",
    "tags": [
      "binding",
      "isense",
      "intersense",
      "inertiacube",
      "intertrax",
      "microtrax",
      "thales",
      "tracking",
      "sensor"
    ],
    "description": "Obsolete - please use isense instead!",
    "license": "MIT",
    "web": "https://github.com/nimious/io-isense"
  },
  {
    "name": "io-usb",
    "url": "https://github.com/nimious/io-usb.git",
    "method": "git",
    "tags": [
      "binding",
      "usb",
      "libusb"
    ],
    "description": "Obsolete - please use libusb instead!",
    "license": "MIT",
    "web": "https://github.com/nimious/io-usb"
  },
  {
    "name": "nimcfitsio",
    "url": "https://github.com/ziotom78/nimcfitsio.git",
    "method": "git",
    "tags": [
      "library",
      "binding",
      "cfitsio",
      "fits",
      "io"
    ],
    "description": "Bindings for CFITSIO, a library to read/write FITSIO images and tables.",
    "license": "MIT",
    "web": "https://github.com/ziotom78/nimcfitsio"
  },
  {
    "name": "glossolalia",
    "url": "https://github.com/fowlmouth/glossolalia",
    "method": "git",
    "tags": [
      "parser",
      "peg"
    ],
    "description": "A DSL for quickly writing parsers",
    "license": "CC0",
    "web": "https://github.com/fowlmouth/glossolalia"
  },
  {
    "name": "entoody",
    "url": "https://bitbucket.org/fowlmouth/entoody",
    "method": "git",
    "tags": [
      "component",
      "entity",
      "composition"
    ],
    "description": "A component/entity system",
    "license": "CC0",
    "web": "https://bitbucket.org/fowlmouth/entoody"
  },
  {
    "name": "msgpack",
    "url": "https://github.com/akiradeveloper/msgpack-nim.git",
    "method": "git",
    "tags": [
      "msgpack",
      "library",
      "serialization"
    ],
    "description": "A MessagePack binding for Nim",
    "license": "MIT",
    "web": "https://github.com/akiradeveloper/msgpack-nim"
  },
  {
    "name": "osinfo",
    "url": "https://github.com/nim-lang/osinfo.git",
    "method": "git",
    "tags": [
      "os",
      "library",
      "info"
    ],
    "description": "Modules providing information about the OS.",
    "license": "MIT",
    "web": "https://github.com/nim-lang/osinfo"
  },
  {
    "name": "io-myo",
    "url": "https://github.com/nimious/io-myo.git",
    "method": "git",
    "tags": [
      "binding",
      "myo",
      "thalmic",
      "armband",
      "gesture"
    ],
    "description": "Obsolete - please use myo instead!",
    "license": "MIT",
    "web": "https://github.com/nimious/io-myo"
  },
  {
    "name": "io-oculus",
    "url": "https://github.com/nimious/io-oculus.git",
    "method": "git",
    "tags": [
      "binding",
      "oculus",
      "rift",
      "vr",
      "libovr",
      "ovr",
      "dk1",
      "dk2",
      "gearvr"
    ],
    "description": "Obsolete - please use oculus instead!",
    "license": "MIT",
    "web": "https://github.com/nimious/io-oculus"
  },
  {
    "name": "closure_compiler",
    "url": "https://github.com/yglukhov/closure_compiler.git",
    "method": "git",
    "tags": [
      "binding",
      "closure",
      "compiler",
      "javascript"
    ],
    "description": "Bindings for Closure Compiler web API.",
    "license": "MIT",
    "web": "https://github.com/yglukhov/closure_compiler"
  },
  {
    "name": "io-serialport",
    "url": "https://github.com/nimious/io-serialport.git",
    "method": "git",
    "tags": [
      "binding",
      "libserialport",
      "serial",
      "communication"
    ],
    "description": "Obsolete - please use serialport instead!",
    "license": "MIT",
    "web": "https://github.com/nimious/io-serialport"
  },
  {
    "name": "beanstalkd",
    "url": "https://github.com/tormaroe/beanstalkd.nim.git",
    "method": "git",
    "tags": [
      "library",
      "queue",
      "messaging"
    ],
    "description": "A beanstalkd work queue client library.",
    "license": "MIT",
    "web": "https://github.com/tormaroe/beanstalkd.nim"
  },
  {
    "name": "wiki2text",
    "url": "https://github.com/rspeer/wiki2text.git",
    "method": "git",
    "tags": [
      "nlp",
      "wiki",
      "xml",
      "text"
    ],
    "description": "Quickly extracts natural-language text from a MediaWiki XML file.",
    "license": "MIT",
    "web": "https://github.com/rspeer/wiki2text"
  },
  {
    "name": "qt5_qtsql",
    "url": "https://github.com/philip-wernersbach/nim-qt5_qtsql.git",
    "method": "git",
    "tags": [
      "library",
      "wrapper",
      "database",
      "qt",
      "qt5",
      "qtsql",
      "sqlite",
      "postgres",
      "mysql"
    ],
    "description": "Binding for Qt 5's Qt SQL library that integrates with the features of the Nim language. Uses one API for multiple database engines.",
    "license": "MIT",
    "web": "https://github.com/philip-wernersbach/nim-qt5_qtsql"
  },
  {
    "name": "orient",
    "url": "https://github.com/philip-wernersbach/nim-orient",
    "method": "git",
    "tags": [
      "library",
      "wrapper",
      "database",
      "orientdb",
      "pure"
    ],
    "description": "OrientDB driver written in pure Nim, uses the OrientDB 2.0 Binary Protocol with Binary Serialization.",
    "license": "MPL",
    "web": "https://github.com/philip-wernersbach/nim-orient"
  },
  {
    "name": "syslog",
    "url": "https://github.com/FedericoCeratto/nim-syslog",
    "method": "git",
    "tags": [
      "library",
      "pure"
    ],
    "description": "Syslog module.",
    "license": "LGPLv3",
    "web": "https://github.com/FedericoCeratto/nim-syslog"
  },
  {
    "name": "nimes",
    "url": "https://github.com/def-/nimes",
    "method": "git",
    "tags": [
      "emulator",
      "nes",
      "game",
      "sdl",
      "javascript"
    ],
    "description": "NES emulator using SDL2, also compiles to JavaScript with emscripten.",
    "license": "MPL",
    "web": "https://github.com/def-/nimes"
  },
  {
    "name": "syscall",
    "url": "https://github.com/def-/nim-syscall",
    "method": "git",
    "tags": [
      "library"
    ],
    "description": "Raw system calls for Nim",
    "license": "MPL",
    "web": "https://github.com/def-/nim-syscall"
  },
  {
    "name": "jnim",
    "url": "https://github.com/yglukhov/jnim",
    "method": "git",
    "tags": [
      "library",
      "java",
      "jvm",
      "bridge",
      "bindings"
    ],
    "description": "Nim - Java bridge",
    "license": "MIT",
    "web": "https://github.com/yglukhov/jnim"
  },
  {
    "name": "nimPDF",
    "url": "https://github.com/jangko/nimpdf",
    "method": "git",
    "tags": [
      "library",
      "PDF",
      "document"
    ],
    "description": "library for generating PDF files",
    "license": "MIT",
    "web": "https://github.com/jangko/nimpdf"
  },
  {
    "name": "LLVM",
    "url": "https://github.com/FedeOmoto/llvm",
    "method": "git",
    "tags": [
      "LLVM",
      "bindings",
      "wrapper"
    ],
    "description": "LLVM bindings for the Nim language.",
    "license": "MIT",
    "web": "https://github.com/FedeOmoto/llvm"
  },
  {
    "name": "nshout",
    "url": "https://github.com/Senketsu/nshout",
    "method": "git",
    "tags": [
      "library",
      "shouter",
      "libshout",
      "wrapper",
      "bindings",
      "audio",
      "web"
    ],
    "description": "Nim bindings for libshout",
    "license": "MIT",
    "web": "https://github.com/Senketsu/nshout"
  },
  {
    "name": "nsu",
    "url": "https://github.com/Senketsu/nsu",
    "method": "git",
    "tags": [
      "library",
      "tool",
      "utility",
      "screenshot"
    ],
    "description": "Simple screenshot library & cli tool made in Nim",
    "license": "MIT",
    "web": "https://github.com/Senketsu/nsu"
  },
  {
    "name": "nuuid",
    "url": "https://github.com/yglukhov/nim-only-uuid",
    "method": "git",
    "tags": [
      "library",
      "uuid",
      "guid"
    ],
    "description": "A Nim source only UUID generator",
    "license": "MIT",
    "web": "https://github.com/yglukhov/nim-only-uuid"
  },
  {
    "name": "fftw3",
    "url": "https://github.com/ziotom78/nimfftw3",
    "method": "git",
    "tags": [
      "library",
      "math",
      "fft"
    ],
    "description": "Bindings to the FFTW library",
    "license": "MIT",
    "web": "https://github.com/ziotom78/nimfftw3"
  },
  {
    "name": "nrpl",
    "url": "https://github.com/vegansk/nrpl",
    "method": "git",
    "tags": [
      "REPL",
      "application"
    ],
    "description": "A rudimentary Nim REPL",
    "license": "MIT",
    "web": "https://github.com/vegansk/nrpl"
  },
  {
    "name": "nim-geocoding",
    "url": "https://github.com/saratchandra92/nim-geocoding",
    "method": "git",
    "tags": [
      "library",
      "geocoding",
      "maps"
    ],
    "description": "A simple library for Google Maps Geocoding API",
    "license": "MIT",
    "web": "https://github.com/saratchandra92/nim-geocoding"
  },
  {
    "name": "io-gles",
    "url": "https://github.com/nimious/io-gles.git",
    "method": "git",
    "tags": [
      "binding",
      "khronos",
      "gles",
      "opengl es"
    ],
    "description": "Obsolete - please use gles instead!",
    "license": "MIT",
    "web": "https://github.com/nimious/io-gles"
  },
  {
    "name": "io-egl",
    "url": "https://github.com/nimious/io-egl.git",
    "method": "git",
    "tags": [
      "binding",
      "khronos",
      "egl",
      "opengl",
      "opengl es",
      "openvg"
    ],
    "description": "Obsolete - please use egl instead!",
    "license": "MIT",
    "web": "https://github.com/nimious/io-egl"
  },
  {
    "name": "io-sixense",
    "url": "https://github.com/nimious/io-sixense.git",
    "method": "git",
    "tags": [
      "binding",
      "sixense",
      "razer hydra",
      "stem system",
      "vr"
    ],
    "description": "Obsolete - please use sixense instead!",
    "license": "MIT",
    "web": "https://github.com/nimious/io-sixense"
  },
  {
    "name": "tnetstring",
    "url": "https://mahlon@bitbucket.org/mahlon/nim-tnetstring",
    "method": "hg",
    "tags": [
      "tnetstring",
      "library",
      "serialization"
    ],
    "description": "Parsing and serializing for the TNetstring format.",
    "license": "MIT",
    "web": "http://bitbucket.org/mahlon/nim-tnetstring"
  },
  {
    "name": "msgpack4nim",
    "url": "https://github.com/jangko/msgpack4nim",
    "method": "git",
    "tags": [
      "msgpack",
      "library",
      "serialization",
      "deserialization"
    ],
    "description": "Another MessagePack implementation written in pure nim",
    "license": "MIT",
    "web": "https://github.com/jangko/msgpack4nim"
  },
  {
    "name": "binaryheap",
    "url": "https://github.com/bluenote10/nim-heap",
    "method": "git",
    "tags": [
      "heap",
      "priority queue"
    ],
    "description": "Simple binary heap implementation",
    "license": "MIT",
    "web": "https://github.com/bluenote10/nim-heap"
  },
  {
    "name": "stringinterpolation",
    "url": "https://github.com/bluenote10/nim-stringinterpolation",
    "method": "git",
    "tags": [
      "string formatting",
      "string interpolation"
    ],
    "description": "String interpolation with printf syntax",
    "license": "MIT",
    "web": "https://github.com/bluenote10/nim-stringinterpolation"
  },
  {
    "name": "libovr",
    "url": "https://github.com/bluenote10/nim-ovr",
    "method": "git",
    "tags": [
      "Oculus Rift",
      "virtual reality"
    ],
    "description": "Nim bindings for libOVR (Oculus Rift)",
    "license": "MIT",
    "web": "https://github.com/bluenote10/nim-ovr"
  },
  {
    "name": "delaunay",
    "url": "https://github.com/Nycto/DelaunayNim",
    "method": "git",
    "tags": [
      "delaunay",
      "library",
      "algorithms",
      "graph"
    ],
    "description": "2D Delaunay triangulations",
    "license": "MIT",
    "web": "https://github.com/Nycto/DelaunayNim"
  },
  {
    "name": "linenoise",
    "url": "https://github.com/fallingduck/linenoise-nim",
    "method": "git",
    "tags": [
      "linenoise",
      "readline",
      "library",
      "wrapper",
      "command-line"
    ],
    "description": "Wrapper for linenoise, a free, self-contained alternative to GNU readline.",
    "license": "BSD",
    "web": "https://github.com/fallingduck/linenoise-nim"
  },
  {
    "name": "struct",
    "url": "https://github.com/OpenSystemsLab/struct.nim",
    "method": "git",
    "tags": [
      "struct",
      "library",
      "python",
      "pack",
      "unpack"
    ],
    "description": "Python-like 'struct' for Nim",
    "license": "MIT",
    "web": "https://github.com/OpenSystemsLab/struct.nim"
  },
  {
    "name": "uri2",
    "url": "https://github.com/achesak/nim-uri2",
    "method": "git",
    "tags": [
      "uri",
      "url",
      "library"
    ],
    "description": "Nim module for better URI handling",
    "license": "MIT",
    "web": "https://github.com/achesak/nim-uri2"
  },
  {
    "name": "hmac",
    "url": "https://github.com/OpenSystemsLab/hmac.nim",
    "method": "git",
    "tags": [
      "hmac",
      "authentication",
      "hash",
      "sha1",
      "md5"
    ],
    "description": "HMAC-SHA1 and HMAC-MD5 hashing in Nim",
    "license": "MIT",
    "web": "https://github.com/OpenSystemsLab/hmac.nim"
  },
  {
    "name": "mongrel2",
    "url": "https://mahlon@bitbucket.org/mahlon/nim-mongrel2",
    "method": "hg",
    "tags": [
      "mongrel2",
      "library",
      "www"
    ],
    "description": "Handler framework for the Mongrel2 web server.",
    "license": "MIT",
    "web": "http://bitbucket.org/mahlon/nim-mongrel2"
  },
  {
    "name": "shimsham",
    "url": "https://github.com/apense/shimsham",
    "method": "git",
    "tags": [
      "crypto",
      "hash",
      "hashing",
      "digest"
    ],
    "description": "Hashing/Digest collection in pure Nim",
    "license": "MIT",
    "web": "https://github.com/apense/shimsham"
  },
  {
    "name": "base32",
    "url": "https://github.com/OpenSystemsLab/base32.nim",
    "method": "git",
    "tags": [
      "base32",
      "encode",
      "decode"
    ],
    "description": "Base32 library for Nim",
    "license": "MIT",
    "web": "https://github.com/OpenSystemsLab/base32.nim"
  },
  {
    "name": "otp",
    "url": "https://github.com/OpenSystemsLab/otp.nim",
    "method": "git",
    "tags": [
      "otp",
      "hotp",
      "totp",
      "time",
      "password",
      "one",
      "google",
      "authenticator"
    ],
    "description": "One Time Password library for Nim",
    "license": "MIT",
    "web": "https://github.com/OpenSystemsLab/otp.nim"
  },
  {
    "name": "q",
    "url": "https://github.com/OpenSystemsLab/q.nim",
    "method": "git",
    "tags": [
      "css",
      "selector",
      "query",
      "match",
      "find",
      "html",
      "xml",
      "jquery"
    ],
    "description": "Simple package for query HTML/XML elements using a CSS3 or jQuery-like selector syntax",
    "license": "MIT",
    "web": "https://github.com/OpenSystemsLab/q.nim"
  },
  {
    "name": "bignum",
    "url": "https://github.com/FedeOmoto/bignum",
    "method": "git",
    "tags": [
      "bignum",
      "gmp",
      "wrapper"
    ],
    "description": "Wrapper around the GMP bindings for the Nim language.",
    "license": "MIT",
    "web": "https://github.com/FedeOmoto/bignum"
  },
  {
    "name": "rbtree",
    "url": "https://github.com/Nycto/RBTreeNim",
    "method": "git",
    "tags": [
      "tree",
      "binary search tree",
      "rbtree",
      "red black tree"
    ],
    "description": "Red/Black Trees",
    "license": "MIT",
    "web": "https://github.com/Nycto/RBTreeNim"
  },
  {
    "name": "anybar",
    "url": "https://github.com/ba0f3/anybar.nim",
    "method": "git",
    "tags": [
      "anybar",
      "menubar",
      "status",
      "indicator"
    ],
    "description": "Control AnyBar instances with Nim",
    "license": "MIT",
    "web": "https://github.com/ba0f3/anybar.nim"
  },
  {
    "name": "astar",
    "url": "https://github.com/Nycto/AStarNim",
    "method": "git",
    "tags": [
      "astar",
      "A*",
      "pathfinding",
      "algorithm"
    ],
    "description": "A* Pathfinding",
    "license": "MIT",
    "web": "https://github.com/Nycto/AStarNim"
  },
  {
    "name": "lazy",
    "url": "https://github.com/petermora/nimLazy/",
    "method": "git",
    "tags": [
      "library",
      "iterator",
      "lazy list"
    ],
    "description": "Iterator library for Nim",
    "license": "MIT",
    "web": "https://github.com/petermora/nimLazy"
  },
  {
    "name": "asyncpythonfile",
    "url": "https://github.com/fallingduck/asyncpythonfile-nim",
    "method": "git",
    "tags": [
      "async",
      "asynchronous",
      "library",
      "python",
      "file",
      "files"
    ],
    "description": "High level, asynchronous file API mimicking Python's file interface.",
    "license": "ISC",
    "web": "https://github.com/fallingduck/asyncpythonfile-nim"
  },
  {
    "name": "nimfuzz",
    "url": "https://github.com/apense/nimfuzz",
    "method": "git",
    "tags": [
      "fuzzing",
      "testing",
      "hacking",
      "security"
    ],
    "description": "Simple and compact fuzzing",
    "license": "Apache License 2.0",
    "web": "https://apense.github.io/nimfuzz"
  },
  {
    "name": "linalg",
    "url": "https://github.com/unicredit/linear-algebra",
    "method": "git",
    "tags": [
      "vector",
      "matrix",
      "linear-algebra",
      "BLAS",
      "LAPACK"
    ],
    "description": "Linear algebra for Nim",
    "license": "Apache License 2.0",
    "web": "https://github.com/unicredit/linear-algebra"
  },
  {
    "name": "sequester",
    "url": "https://github.com/fallingduck/sequester",
    "method": "git",
    "tags": [
      "library",
      "seq",
      "sequence",
      "strings",
      "iterators",
      "php"
    ],
    "description": "Library for converting sequences to strings. Also has PHP-inspired explode and implode procs.",
    "license": "ISC",
    "web": "https://github.com/fallingduck/sequester"
  },
  {
    "name": "options",
    "url": "https://github.com/fallingduck/options-nim",
    "method": "git",
    "tags": [
      "library",
      "option",
      "optionals",
      "maybe"
    ],
    "description": "Temporary package to fix broken code in 0.11.2 stable.",
    "license": "MIT",
    "web": "https://github.com/fallingduck/options-nim"
  },
  {
    "name": "oldwinapi",
    "url": "https://github.com/nim-lang/oldwinapi",
    "method": "git",
    "tags": [
      "library",
      "windows",
      "api"
    ],
    "description": "Old Win API library for Nim",
    "license": "LGPL with static linking exception",
    "web": "https://github.com/nim-lang/oldwinapi"
  },
  {
    "name": "nimx",
    "url": "https://github.com/yglukhov/nimx",
    "method": "git",
    "tags": [
      "gui",
      "ui",
      "library"
    ],
    "description": "Cross-platform GUI framework",
    "license": "MIT",
    "web": "https://github.com/yglukhov/nimx"
  },
  {
    "name": "webview",
    "url": "https://github.com/oskca/webview",
    "method": "git",
    "tags": [
      "gui",
      "ui",
      "webview",
      "cross",
      "web",
      "library"
    ],
    "description": "Nim bindings for https://github.com/zserge/webview, a cross platform single header webview library",
    "license": "MIT",
    "web": "https://github.com/oskca/webview"
  },
  {
    "name": "memo",
    "url": "https://github.com/andreaferretti/memo",
    "method": "git",
    "tags": [
      "memo",
      "memoization",
      "memoize",
      "cache"
    ],
    "description": "Memoize Nim functions",
    "license": "Apache License 2.0",
    "web": "https://github.com/andreaferretti/memo"
  },
  {
    "name": "base62",
    "url": "https://github.com/singularperturbation/base62-encode",
    "method": "git",
    "tags": [
      "base62",
      "encode",
      "decode"
    ],
    "description": "Arbitrary base encoding-decoding functions, defaulting to Base-62.",
    "license": "MIT",
    "web": "https://github.com/singularperturbation/base62-encode"
  },
  {
    "name": "telebot",
    "url": "https://github.com/ba0f3/telebot.nim",
    "method": "git",
    "tags": [
      "telebot",
      "telegram",
      "bot",
      "api",
      "client",
      "async"
    ],
    "description": "Async Telegram Bot API Client",
    "license": "MIT",
    "web": "https://github.com/ba0f3/telebot.nim"
  },
  {
    "name": "tempfile",
    "url": "https://github.com/OpenSystemsLab/tempfile.nim",
    "method": "git",
    "tags": [
      "temp",
      "mktemp",
      "make",
      "mk",
      "mkstemp",
      "mkdtemp"
    ],
    "description": "Temporary files and directories",
    "license": "MIT",
    "web": "https://github.com/OpenSystemsLab/tempfile.nim"
  },
  {
    "name": "AstroNimy",
    "url": "https://github.com/super-massive-black-holes/AstroNimy",
    "method": "git",
    "tags": [
      "science",
      "astronomy",
      "library"
    ],
    "description": "Astronomical library for Nim",
    "license": "MIT",
    "web": "https://github.com/super-massive-black-holes/AstroNimy"
  },
  {
    "name": "patty",
    "url": "https://github.com/andreaferretti/patty",
    "method": "git",
    "tags": [
      "pattern",
      "adt",
      "variant",
      "pattern matching",
      "algebraic data type"
    ],
    "description": "Algebraic data types and pattern matching",
    "license": "Apache License 2.0",
    "web": "https://github.com/andreaferretti/patty"
  },
  {
    "name": "einheit",
    "url": "https://github.com/jyapayne/einheit",
    "method": "git",
    "tags": [
      "unit",
      "tests",
      "unittest",
      "unit tests",
      "unit test macro"
    ],
    "description": "Pretty looking, full featured, Python-inspired unit test library.",
    "license": "MIT",
    "web": "https://github.com/jyapayne/einheit"
  },
  {
    "name": "plists",
    "url": "https://github.com/yglukhov/plists",
    "method": "git",
    "tags": [
      "plist",
      "property",
      "list"
    ],
    "description": "Generate and parse Mac OS X .plist files in Nim.",
    "license": "MIT",
    "web": "https://github.com/yglukhov/plists"
  },
  {
    "name": "ncurses",
    "url": "https://github.com/rnowley/nim-ncurses/",
    "method": "git",
    "tags": [
      "library",
      "terminal",
      "graphics",
      "wrapper"
    ],
    "description": "A wrapper for NCurses",
    "license": "MIT",
    "web": "https://github.com/rnowley/nim-ncurses"
  },
  {
    "name": "nanovg.nim",
    "url": "https://github.com/fowlmouth/nanovg.nim",
    "method": "git",
    "tags": [
      "wrapper",
      "GUI",
      "vector graphics",
      "opengl"
    ],
    "description": "A wrapper for NanoVG vector graphics rendering",
    "license": "MIT",
    "web": "https://github.com/fowlmouth/nanovg.nim"
  },
  {
    "name": "pwd",
    "url": "https://github.com/achesak/nim-pwd",
    "method": "git",
    "tags": [
      "library",
      "unix",
      "pwd",
      "password"
    ],
    "description": "Nim port of Python's pwd module for working with the UNIX password file",
    "license": "MIT",
    "web": "https://github.com/achesak/nim-pwd"
  },
  {
    "name": "spwd",
    "url": "https://github.com/achesak/nim-spwd",
    "method": "git",
    "tags": [
      "library",
      "unix",
      "spwd",
      "password",
      "shadow"
    ],
    "description": "Nim port of Python's spwd module for working with the UNIX shadow password file",
    "license": "MIT",
    "web": "https://github.com/achesak/nim-spwd"
  },
  {
    "name": "grp",
    "url": "https://github.com/achesak/nim-grp",
    "method": "git",
    "tags": [
      "library",
      "unix",
      "grp",
      "group"
    ],
    "description": "Nim port of Python's grp module for working with the UNIX group database file",
    "license": "MIT",
    "web": "https://github.com/achesak/nim-grp"
  },
  {
    "name": "stopwatch",
    "url": "https://gitlab.com/define-private-public/stopwatch",
    "method": "git",
    "tags": [
      "timer",
      "timing",
      "benchmarking",
      "watch",
      "clock"
    ],
    "description": "A simple timing library for benchmarking code and other things.",
    "license": "MIT",
    "web": "https://gitlab.com/define-private-public/stopwatch"
  },
  {
    "name": "nimFinLib",
    "url": "https://github.com/qqtop/NimFinLib",
    "method": "git",
    "tags": [
      "financial"
    ],
    "description": "Financial Library for Nim",
    "license": "MIT",
    "web": "https://github.com/qqtop/NimFinLib"
  },
  {
    "name": "libssh2",
    "url": "https://github.com/ba0f3/libssh2.nim",
    "method": "git",
    "tags": [
      "lib",
      "ssh",
      "ssh2",
      "openssh",
      "client",
      "sftp",
      "scp"
    ],
    "description": "Nim wrapper for libssh2",
    "license": "MIT",
    "web": "https://github.com/ba0f3/libssh2.nim"
  },
  {
    "name": "rethinkdb",
    "url": "https://github.com/OpenSystemsLab/rethinkdb.nim",
    "method": "git",
    "tags": [
      "rethinkdb",
      "driver",
      "client",
      "json"
    ],
    "description": "RethinkDB driver for Nim",
    "license": "MIT",
    "web": "https://github.com/OpenSystemsLab/rethinkdb.nim"
  },
  {
    "name": "dbus",
    "url": "https://github.com/zielmicha/nim-dbus",
    "method": "git",
    "tags": [
      "dbus"
    ],
    "description": "dbus bindings for Nim",
    "license": "MIT",
    "web": "https://github.com/zielmicha/nim-dbus"
  },
  {
    "name": "lmdb",
    "url": "https://github.com/fowlmouth/lmdb.nim",
    "method": "git",
    "tags": [
      "wrapper",
      "lmdb"
    ],
    "description": "A wrapper for LMDB the Lightning Memory-Mapped Database",
    "license": "MIT",
    "web": "https://github.com/fowlmouth/lmdb.nim"
  },
  {
    "name": "zip",
    "url": "https://github.com/nim-lang/zip",
    "method": "git",
    "tags": [
      "wrapper",
      "zip"
    ],
    "description": "A wrapper for the zip library",
    "license": "MIT",
    "web": "https://github.com/nim-lang/zip"
  },
  {
    "name": "csvtools",
    "url": "https://github.com/unicredit/csvtools",
    "method": "git",
    "tags": [
      "CSV",
      "comma separated values",
      "TSV"
    ],
    "description": "Manage CSV files",
    "license": "Apache License 2.0",
    "web": "https://github.com/unicredit/csvtools"
  },
  {
    "name": "httpform",
    "url": "https://github.com/tulayang/httpform",
    "method": "git",
    "tags": [
      "request parser",
      "upload",
      "html5 file"
    ],
    "description": "Http request form parser",
    "license": "MIT",
    "web": "https://github.com/tulayang/httpform"
  },
  {
    "name": "quadtree",
    "url": "https://github.com/Nycto/QuadtreeNim",
    "method": "git",
    "tags": [
      "quadtree",
      "algorithm"
    ],
    "description": "A Quadtree implementation",
    "license": "MIT",
    "web": "https://github.com/Nycto/QuadtreeNim"
  },
  {
    "name": "expat",
    "url": "https://github.com/nim-lang/expat",
    "method": "git",
    "tags": [
      "expat",
      "xml",
      "parsing"
    ],
    "description": "Expat wrapper for Nim",
    "license": "MIT",
    "web": "https://github.com/nim-lang/expat"
  },
  {
    "name": "sphinx",
    "url": "https://github.com/Araq/sphinx",
    "method": "git",
    "tags": [
      "sphinx",
      "wrapper",
      "search",
      "engine"
    ],
    "description": "Sphinx wrapper for Nim",
    "license": "LGPL",
    "web": "https://github.com/Araq/sphinx"
  },
  {
    "name": "sdl1",
    "url": "https://github.com/nim-lang/sdl1",
    "method": "git",
    "tags": [
      "graphics",
      "library",
      "multi-media",
      "input",
      "sound",
      "joystick"
    ],
    "description": "SDL 1.2 wrapper for Nim.",
    "license": "LGPL",
    "web": "https://github.com/nim-lang/sdl1"
  },
  {
    "name": "graphics",
    "url": "https://github.com/nim-lang/graphics",
    "method": "git",
    "tags": [
      "library",
      "SDL"
    ],
    "description": "Graphics module for Nim.",
    "license": "MIT",
    "web": "https://github.com/nim-lang/graphics"
  },
  {
    "name": "libffi",
    "url": "https://github.com/Araq/libffi",
    "method": "git",
    "tags": [
      "ffi",
      "library",
      "C",
      "calling",
      "convention"
    ],
    "description": "libffi wrapper for Nim.",
    "license": "MIT",
    "web": "https://github.com/Araq/libffi"
  },
  {
    "name": "libcurl",
    "url": "https://github.com/Araq/libcurl",
    "method": "git",
    "tags": [
      "curl",
      "web",
      "http",
      "download"
    ],
    "description": "Nim wrapper for libcurl.",
    "license": "MIT",
    "web": "https://github.com/Araq/libcurl"
  },
  {
    "name": "perlin",
    "url": "https://github.com/Nycto/PerlinNim",
    "method": "git",
    "tags": [
      "perlin",
      "simplex",
      "noise"
    ],
    "description": "Perlin noise and Simplex noise generation",
    "license": "MIT",
    "web": "https://github.com/Nycto/PerlinNim"
  },
  {
    "name": "pfring",
    "url": "https://github.com/ba0f3/pfring.nim",
    "method": "git",
    "tags": [
      "pf_ring",
      "packet",
      "sniff",
      "pcap",
      "pfring",
      "network",
      "capture",
      "socket"
    ],
    "description": "PF_RING wrapper for Nim",
    "license": "MIT",
    "web": "https://github.com/ba0f3/pfring.nim"
  },
  {
    "name": "xxtea",
    "url": "https://github.com/xxtea/xxtea-nim",
    "method": "git",
    "tags": [
      "xxtea",
      "encrypt",
      "decrypt",
      "crypto"
    ],
    "description": "XXTEA encryption algorithm library written in pure Nim.",
    "license": "MIT",
    "web": "https://github.com/xxtea/xxtea-nim"
  },
  {
    "name": "xxhash",
    "url": "https://github.com/OpenSystemsLab/xxhash.nim",
    "method": "git",
    "tags": [
      "fast",
      "hash",
      "algorithm"
    ],
    "description": "xxhash wrapper for Nim",
    "license": "MIT",
    "web": "https://github.com/OpenSystemsLab/xxhash.nim"
  },
  {
    "name": "libipset",
    "url": "https://github.com/ba0f3/libipset.nim",
    "method": "git",
    "tags": [
      "ipset",
      "firewall",
      "netfilter",
      "mac",
      "ip",
      "network",
      "collection",
      "rule",
      "set"
    ],
    "description": "libipset wrapper for Nim",
    "license": "MIT",
    "web": "https://github.com/ba0f3/libipset.nim"
  },
  {
    "name": "pop3",
    "url": "https://github.com/FedericoCeratto/nim-pop3",
    "method": "git",
    "tags": [
      "network",
      "pop3",
      "email"
    ],
    "description": "POP3 client library",
    "license": "LGPLv3",
    "web": "https://github.com/FedericoCeratto/nim-pop3"
  },
  {
    "name": "nimrpc",
    "url": "https://github.com/rogercloud/nim-rpc",
    "method": "git",
    "tags": [
      "msgpack",
      "library",
      "rpc",
      "nimrpc"
    ],
    "description": "RPC implementation for Nim based on msgpack4nim",
    "license": "MIT",
    "web": "https://github.com/rogercloud/nim-rpc"
  },
  {
    "name": "nimrpc_milis",
    "url": "https://github.com/milisarge/nimrpc_milis",
    "method": "git",
    "tags": [
      "msgpack",
      "library",
      "rpc",
      "nimrpc"
    ],
    "description": "RPC implementation for Nim based on msgpack4nim",
    "license": "MIT",
    "web": "https://github.com/milisarge/nimrpc_milis"
  },
  {
    "name": "asyncevents",
    "url": "https://github.com/tulayang/asyncevents",
    "method": "git",
    "tags": [
      "event",
      "future",
      "asyncdispatch"
    ],
    "description": "Asynchronous event loop for progaming with MVC",
    "license": "MIT",
    "web": "https://github.com/tulayang/asyncevents"
  },
  {
    "name": "nimSHA2",
    "url": "https://github.com/jangko/nimSHA2",
    "method": "git",
    "tags": [
      "hash",
      "crypto",
      "library",
      "sha256",
      "sha224",
      "sha384",
      "sha512"
    ],
    "description": "Secure Hash Algorithm - 2, [224, 256, 384, and 512 bits]",
    "license": "MIT",
    "web": "https://github.com/jangko/nimSHA2"
  },
  {
    "name": "nimAES",
    "url": "https://github.com/jangko/nimAES",
    "method": "git",
    "tags": [
      "crypto",
      "library",
      "aes",
      "encryption",
      "rijndael"
    ],
    "description": "Advanced Encryption Standard, Rijndael Algorithm",
    "license": "MIT",
    "web": "https://github.com/jangko/nimAES"
  },
  {
    "name": "nimeverything",
    "url": "https://github.com/xland/nimeverything/",
    "method": "git",
    "tags": [
      "everything",
      "voidtools",
      "Everything Search Engine"
    ],
    "description": "everything  search engine wrapper",
    "license": "MIT",
    "web": "https://github.com/xland/nimeverything"
  },
  {
    "name": "vidhdr",
    "url": "https://github.com/achesak/nim-vidhdr",
    "method": "git",
    "tags": [
      "video",
      "formats",
      "file"
    ],
    "description": "Library for detecting the format of an video file",
    "license": "MIT",
    "web": "https://github.com/achesak/nim-vidhdr"
  },
  {
    "name": "gitapi",
    "url": "https://github.com/achesak/nim-gitapi",
    "method": "git",
    "tags": [
      "git",
      "version control",
      "library"
    ],
    "description": "Nim wrapper around the git version control software",
    "license": "MIT",
    "web": "https://github.com/achesak/nim-gitapi"
  },
  {
    "name": "ptrace",
    "url": "https://github.com/ba0f3/ptrace.nim",
    "method": "git",
    "tags": [
      "ptrace",
      "trace",
      "process",
      "syscal",
      "system",
      "call"
    ],
    "description": "ptrace wrapper for Nim",
    "license": "MIT",
    "web": "https://github.com/ba0f3/ptrace.nim"
  },
  {
    "name": "ndbex",
    "url": "https://github.com/Senketsu/nim-db-ex",
    "method": "git",
    "tags": [
      "extension",
      "database",
      "convenience",
      "db",
      "mysql",
      "postgres",
      "sqlite"
    ],
    "description": "extension modules for Nim's 'db_*' modules",
    "license": "MIT",
    "web": "https://github.com/Senketsu/nim-db-ex"
  },
  {
    "name": "spry",
    "url": "https://github.com/gokr/spry",
    "method": "git",
    "tags": [
      "language",
      "library",
      "scripting"
    ],
    "description": "A Smalltalk and Rebol inspired language implemented as an AST interpreter",
    "license": "MIT",
    "web": "https://github.com/gokr/spry"
  },
  {
    "name": "nimBMP",
    "url": "https://github.com/jangko/nimBMP",
    "method": "git",
    "tags": [
      "graphics",
      "library",
      "BMP"
    ],
    "description": "BMP encoder and decoder",
    "license": "MIT",
    "web": "https://github.com/jangko/nimBMP"
  },
  {
    "name": "nimPNG",
    "url": "https://github.com/jangko/nimPNG",
    "method": "git",
    "tags": [
      "graphics",
      "library",
      "PNG"
    ],
    "description": "PNG(Portable Network Graphics) encoder and decoder",
    "license": "MIT",
    "web": "https://github.com/jangko/nimPNG"
  },
  {
    "name": "litestore",
    "url": "https://github.com/h3rald/litestore",
    "method": "git",
    "tags": [
      "database",
      "rest",
      "sqlite"
    ],
    "description": "A lightweight, self-contained, RESTful, searchable, multi-format NoSQL document store",
    "license": "MIT",
    "web": "https://h3rald.com/litestore"
  },
  {
    "name": "parseFixed",
    "url": "https://github.com/jlp765/parsefixed",
    "method": "git",
    "tags": [
      "parse",
      "fixed",
      "width",
      "parser",
      "text"
    ],
    "description": "Parse fixed-width fields within lines of text (complementary to parsecsv)",
    "license": "MIT",
    "web": "https://github.com/jlp765/parsefixed"
  },
  {
    "name": "playlists",
    "url": "https://github.com/achesak/nim-playlists",
    "method": "git",
    "tags": [
      "library",
      "playlists",
      "M3U",
      "PLS",
      "XSPF"
    ],
    "description": "Nim library for parsing PLS, M3U, and XSPF playlist files",
    "license": "MIT",
    "web": "https://github.com/achesak/nim-playlists"
  },
  {
    "name": "seqmath",
    "url": "https://github.com/jlp765/seqmath",
    "method": "git",
    "tags": [
      "math",
      "seq",
      "sequence",
      "array",
      "nested",
      "algebra",
      "statistics",
      "lifted",
      "financial"
    ],
    "description": "Nim math library for sequences and nested sequences (extends math library)",
    "license": "MIT",
    "web": "https://github.com/jlp765/seqmath"
  },
  {
    "name": "daemonize",
    "url": "https://github.com/OpenSystemsLab/daemonize.nim",
    "method": "git",
    "tags": [
      "daemonize",
      "background",
      "fork",
      "unix",
      "linux",
      "process"
    ],
    "description": "This library makes your code run as a daemon process on Unix-like systems",
    "license": "MIT",
    "web": "https://github.com/OpenSystemsLab/daemonize.nim"
  },
  {
    "name": "tnim",
    "url": "https://github.com/jlp765/tnim",
    "method": "git",
    "tags": [
      "REPL",
      "sandbox",
      "interactive",
      "compiler",
      "code",
      "language"
    ],
    "description": "tnim is a Nim REPL - an interactive sandbox for testing Nim code",
    "license": "MIT",
    "web": "https://github.com/jlp765/tnim"
  },
  {
    "name": "ris",
    "url": "https://github.com/achesak/nim-ris",
    "method": "git",
    "tags": [
      "RIS",
      "citation",
      "library"
    ],
    "description": "Module for working with RIS citation files",
    "license": "MIT",
    "web": "https://github.com/achesak/nim-ris"
  },
  {
    "name": "geoip",
    "url": "https://github.com/achesak/nim-geoip",
    "method": "git",
    "tags": [
      "IP",
      "address",
      "location",
      "geolocation"
    ],
    "description": "Retrieve info about a location from an IP address",
    "license": "MIT",
    "web": "https://github.com/achesak/nim-geoip"
  },
  {
    "name": "freegeoip",
    "url": "https://github.com/achesak/nim-freegeoip",
    "method": "git",
    "tags": [
      "IP",
      "address",
      "location",
      "geolocation"
    ],
    "description": "Retrieve info about a location from an IP address",
    "license": "MIT",
    "web": "https://github.com/achesak/nim-freegeoip"
  },
  {
    "name": "nimroutine",
    "url": "https://github.com/rogercloud/nim-routine",
    "method": "git",
    "tags": [
      "goroutine",
      "routine",
      "lightweight",
      "thread"
    ],
    "description": "A go routine like nim implementation",
    "license": "MIT",
    "web": "https://github.com/rogercloud/nim-routine"
  },
  {
    "name": "coverage",
    "url": "https://github.com/yglukhov/coverage",
    "method": "git",
    "tags": [
      "code",
      "coverage"
    ],
    "description": "Code coverage library",
    "license": "MIT",
    "web": "https://github.com/yglukhov/coverage"
  },
  {
    "name": "golib",
    "url": "https://github.com/stefantalpalaru/golib-nim",
    "method": "git",
    "tags": [
      "library",
      "wrapper"
    ],
    "description": "Bindings for golib - a library that (ab)uses gccgo to bring Go's channels and goroutines to the rest of the world",
    "license": "BSD",
    "web": "https://github.com/stefantalpalaru/golib-nim"
  },
  {
    "name": "libnotify",
    "url": "https://github.com/FedericoCeratto/nim-libnotify.git",
    "method": "git",
    "tags": [
      "library",
      "wrapper",
      "desktop"
    ],
    "description": "Minimalistic libnotify wrapper for desktop notifications",
    "license": "LGPLv3",
    "web": "https://github.com/FedericoCeratto/nim-libnotify"
  },
  {
    "name": "nimcat",
    "url": "https://github.com/shakna-israel/nimcat",
    "method": "git",
    "tags": [
      "cat",
      "cli"
    ],
    "description": "An implementation of cat in Nim",
    "license": "MIT",
    "web": "https://github.com/shakna-israel/nimcat"
  },
  {
    "name": "sections",
    "url": "https://github.com/c0ffeeartc/nim-sections",
    "method": "git",
    "tags": [
      "BDD",
      "test"
    ],
    "description": "`Section` macro with BDD aliases for testing",
    "license": "MIT",
    "web": "https://github.com/c0ffeeartc/nim-sections"
  },
  {
    "name": "nimfp",
    "url": "https://github.com/vegansk/nimfp",
    "method": "git",
    "tags": [
      "functional",
      "library"
    ],
    "description": "Nim functional programming library",
    "license": "MIT",
    "web": "https://github.com/vegansk/nimfp"
  },
  {
    "name": "nhsl",
    "url": "https://github.com/twist-vector/nhsl.git",
    "method": "git",
    "tags": [
      "library",
      "serialization",
      "pure"
    ],
    "description": "Nim Hessian Serialization Library encodes/decodes data into the Hessian binary protocol",
    "license": "LGPL",
    "web": "https://github.com/twist-vector/nhsl"
  },
  {
    "name": "nimstopwatch",
    "url": "https://github.com/twist-vector/nim-stopwatch.git",
    "method": "git",
    "tags": [
      "app",
      "timer"
    ],
    "description": "A Nim-based, non-graphical application designed to measure the amount of time elapsed from its activation to deactivation, includes total elapsed time, lap, and split times.",
    "license": "LGPL",
    "web": "https://github.com/twist-vector/nim-stopwatch"
  },
  {
    "name": "playground",
    "url": "https://github.com/theduke/nim-playground",
    "method": "git",
    "tags": [
      "webapp",
      "execution",
      "code",
      "sandbox"
    ],
    "description": "Web-based playground for testing Nim code.",
    "license": "MIT",
    "web": "https://github.com/theduke/nim-playground"
  },
  {
    "name": "nimsl",
    "url": "https://github.com/yglukhov/nimsl",
    "method": "git",
    "tags": [
      "shader",
      "opengl",
      "glsl"
    ],
    "description": "Shaders in Nim.",
    "license": "MIT",
    "web": "https://github.com/yglukhov/nimsl"
  },
  {
    "name": "omnilog",
    "url": "https://github.com/nim-appkit/omnilog",
    "method": "git",
    "tags": [
      "library",
      "logging",
      "logs"
    ],
    "description": "Advanced logging library for Nim with structured logging, formatters, filters and writers.",
    "license": "MIT",
    "web": "https://github.com/nim-appkit/omnilog"
  },
  {
    "name": "values",
    "url": "https://github.com/nim-appkit/values",
    "method": "git",
    "tags": [
      "library",
      "values",
      "datastructures"
    ],
    "description": "Library for working with arbitrary values + a map data structure.",
    "license": "MIT",
    "web": "https://github.com/nim-appkit/values"
  },
  {
    "name": "geohash",
    "url": "https://github.com/twist-vector/nim-geohash.git",
    "method": "git",
    "tags": [
      "library",
      "geocoding",
      "pure"
    ],
    "description": "Nim implementation of the geohash latitude/longitude geocode system",
    "license": "Apache License 2.0",
    "web": "https://github.com/twist-vector/nim-geohash"
  },
  {
    "name": "bped",
    "url": "https://github.com/twist-vector/nim-bped.git",
    "method": "git",
    "tags": [
      "library",
      "serialization",
      "pure"
    ],
    "description": "Nim implementation of the Bittorrent ascii serialization protocol",
    "license": "Apache License 2.0",
    "web": "https://github.com/twist-vector/nim-bped"
  },
  {
    "name": "ctrulib",
    "url": "https://github.com/skyforce77/ctrulib-nim.git",
    "method": "git",
    "tags": [
      "library",
      "nintendo",
      "3ds"
    ],
    "description": "ctrulib wrapper",
    "license": "GPLv2",
    "web": "https://github.com/skyforce77/ctrulib-nim"
  },
  {
    "name": "nimrdkafka",
    "url": "https://github.com/dfdeshom/nimrdkafka.git",
    "method": "git",
    "tags": [
      "library",
      "wrapper",
      "kafka"
    ],
    "description": "Nim wrapper for librdkafka",
    "license": "Apache License 2.0",
    "web": "https://github.com/dfdeshom/nimrdkafka"
  },
  {
    "name": "utils",
    "url": "https://github.com/nim-appkit/utils",
    "method": "git",
    "tags": [
      "library",
      "utilities"
    ],
    "description": "Collection of string, parsing, pointer, ... utilities.",
    "license": "MIT",
    "web": "https://github.com/nim-appkit/utils"
  },
  {
    "name": "pymod",
    "url": "https://github.com/jboy/nim-pymod",
    "method": "git",
    "tags": [
      "wrapper",
      "python",
      "module",
      "numpy",
      "array",
      "matrix",
      "ndarray",
      "pyobject",
      "pyarrayobject",
      "iterator",
      "iterators",
      "docstring"
    ],
    "description": "Auto-generate a Python module that wraps a Nim module.",
    "license": "MIT",
    "web": "https://github.com/jboy/nim-pymod"
  },
  {
    "name": "db",
    "url": "https://github.com/jlp765/db",
    "method": "git",
    "tags": [
      "wrapper",
      "database",
      "module",
      "sqlite",
      "mysql",
      "postgres",
      "db_sqlite",
      "db_mysql",
      "db_postgres"
    ],
    "description": "Unified db access module, providing a single library module to access the db_sqlite, db_mysql and db_postgres modules.",
    "license": "MIT",
    "web": "https://github.com/jlp765/db"
  },
  {
    "name": "nimsnappy",
    "url": "https://github.com/dfdeshom/nimsnappy.git",
    "method": "git",
    "tags": [
      "wrapper",
      "compression"
    ],
    "description": "Nim wrapper for the snappy compression library. there is also a high-level API for easy use",
    "license": "BSD",
    "web": "https://github.com/dfdeshom/nimsnappy"
  },
  {
    "name": "nimLUA",
    "url": "https://github.com/jangko/nimLUA",
    "method": "git",
    "tags": [
      "lua",
      "library",
      "bind",
      "glue",
      "macros"
    ],
    "description": "glue code generator to bind Nim and Lua together using Nim's powerful macro",
    "license": "MIT",
    "web": "https://github.com/jangko/nimLUA"
  },
  {
    "name": "sound",
    "url": "https://github.com/yglukhov/sound.git",
    "method": "git",
    "tags": [
      "sound",
      "ogg"
    ],
    "description": "Cross-platform sound mixer library",
    "license": "MIT",
    "web": "https://github.com/yglukhov/sound"
  },
  {
    "name": "nimi3status",
    "url": "https://github.com/FedericoCeratto/nimi3status",
    "method": "git",
    "tags": [
      "i3",
      "i3status"
    ],
    "description": "Lightweight i3 status bar.",
    "license": "GPLv3",
    "web": "https://github.com/FedericoCeratto/nimi3status"
  },
  {
    "name": "native_dialogs",
    "url": "https://github.com/SSPkrolik/nim-native-dialogs.git",
    "method": "git",
    "tags": [
      "ui",
      "gui",
      "cross-platform",
      "library"
    ],
    "description": "Implements framework-agnostic native operating system dialogs calls",
    "license": "MIT",
    "web": "https://github.com/SSPkrolik/nim-native-dialogs"
  },
  {
    "name": "variant",
    "url": "https://github.com/yglukhov/variant.git",
    "method": "git",
    "tags": [
      "variant"
    ],
    "description": "Variant type and type matching",
    "license": "MIT",
    "web": "https://github.com/yglukhov/variant"
  },
  {
    "name": "pythonmath",
    "url": "https://github.com/achesak/nim-pythonmath",
    "method": "git",
    "tags": [
      "library",
      "python",
      "math"
    ],
    "description": "Module to provide an interface as similar as possible to Python's math libary",
    "license": "MIT",
    "web": "https://github.com/achesak/nim-pythonmath"
  },
  {
    "name": "nimlz4",
    "url": "https://github.com/dfdeshom/nimlz4.git",
    "method": "git",
    "tags": [
      "wrapper",
      "compression",
      "lzo",
      "lz4"
    ],
    "description": "Nim wrapper for the LZ4 library. There is also a high-level API for easy use",
    "license": "BSD",
    "web": "https://github.com/dfdeshom/nimlz4"
  },
  {
    "name": "pythonize",
    "url": "https://github.com/marcoapintoo/nim-pythonize.git",
    "method": "git",
    "tags": [
      "python",
      "wrapper"
    ],
    "description": "A higher-level wrapper for the Python Programing Language",
    "license": "MIT",
    "web": "https://github.com/marcoapintoo/nim-pythonize"
  },
  {
    "name": "cligen",
    "url": "https://github.com/c-blake/cligen.git",
    "method": "git",
    "tags": [
      "library",
      "command-line",
      "arguments",
      "switches",
      "parsing",
      "options"
    ],
    "description": "Infer & generate command-line interace/option/argument parsers",
    "license": "MIT",
    "web": "https://github.com/c-blake/cligen"
  },
  {
    "name": "fnmatch",
    "url": "https://github.com/achesak/nim-fnmatch",
    "method": "git",
    "tags": [
      "library",
      "unix",
      "files",
      "matching"
    ],
    "description": "Nim module for filename matching with UNIX shell patterns",
    "license": "MIT",
    "web": "https://github.com/achesak/nim-fnmatch"
  },
  {
    "name": "shorturl",
    "url": "https://github.com/achesak/nim-shorturl",
    "method": "git",
    "tags": [
      "library",
      "url",
      "uid"
    ],
    "description": "Nim module for generating URL identifiers for Tiny URL and bit.ly-like URLs",
    "license": "MIT",
    "web": "https://github.com/achesak/nim-shorturl"
  },
  {
    "name": "teafiles",
    "url": "git@github.com:unicredit/nim-teafiles.git",
    "method": "git",
    "tags": [
      "teafiles",
      "mmap",
      "timeseries"
    ],
    "description": "TeaFiles provide fast read/write access to time series data",
    "license": "Apache2",
    "web": "https://github.com/unicredit/nim-teafiles"
  },
  {
    "name": "emmy",
    "url": "git@github.com:unicredit/emmy.git",
    "method": "git",
    "tags": [
      "algebra",
      "polynomials",
      "primes",
      "ring",
      "quotients"
    ],
    "description": "Algebraic structures and related operations for Nim",
    "license": "Apache2",
    "web": "https://github.com/unicredit/emmy"
  },
  {
    "name": "impulse_engine",
    "url": "https://github.com/matkuki/Nim-Impulse-Engine",
    "method": "git",
    "tags": [
      "physics",
      "engine",
      "2D"
    ],
    "description": "Nim port of a simple 2D physics engine",
    "license": "zlib",
    "web": "https://github.com/matkuki/Nim-Impulse-Engine"
  },
  {
    "name": "notifications",
    "url": "https://github.com/dom96/notifications",
    "method": "git",
    "tags": [
      "notifications",
      "alerts",
      "gui",
      "toasts",
      "macosx",
      "cocoa"
    ],
    "description": "Library for displaying notifications on the desktop",
    "license": "MIT",
    "web": "https://github.com/dom96/notifications"
  },
  {
    "name": "reactor",
    "url": "https://github.com/zielmicha/reactor.nim",
    "method": "git",
    "tags": [
      "async",
      "libuv",
      "http",
      "tcp"
    ],
    "description": "Asynchronous networking engine for Nim",
    "license": "MIT",
    "web": "https://networkos.net/nim/reactor.nim"
  },
  {
    "name": "asynctools",
    "url": "https://github.com/cheatfate/asynctools",
    "method": "git",
    "tags": [
      "async",
      "pipes",
      "processes",
      "ipc",
      "synchronization",
      "dns",
      "pty"
    ],
    "description": "Various asynchronous tools for Nim",
    "license": "MIT",
    "web": "https://github.com/cheatfate/asynctools"
  },
  {
    "name": "nimcrypto",
    "url": "https://github.com/cheatfate/nimcrypto",
    "method": "git",
    "tags": [
      "crypto",
      "hashes",
      "ciphers",
      "keccak",
      "sha3",
      "blowfish",
      "twofish",
      "rijndael",
      "csprng",
      "hmac",
      "ripemd"
    ],
    "description": "Nim cryptographic library",
    "license": "MIT",
    "web": "https://github.com/cheatfate/nimcrypto"
  },
  {
    "name": "collections",
    "url": "https://github.com/zielmicha/collections.nim",
    "method": "git",
    "tags": [
      "iterator",
      "functional"
    ],
    "description": "Various collections and utilities",
    "license": "MIT",
    "web": "https://github.com/zielmicha/collections.nim"
  },
  {
    "name": "capnp",
    "url": "https://github.com/zielmicha/capnp.nim",
    "method": "git",
    "tags": [
      "capnp",
      "serialization",
      "protocol",
      "rpc"
    ],
    "description": "Cap'n Proto implementation for Nim",
    "license": "MIT",
    "web": "https://github.com/zielmicha/capnp.nim"
  },
  {
    "name": "biscuits",
    "url": "https://github.com/achesak/nim-biscuits",
    "method": "git",
    "tags": [
      "cookie",
      "persistence"
    ],
    "description": "better cookie handling",
    "license": "MIT",
    "web": "https://github.com/achesak/nim-biscuits"
  },
  {
    "name": "pari",
    "url": "https://github.com/lompik/pari.nim",
    "method": "git",
    "tags": [
      "number theory",
      "computer algebra system"
    ],
    "description": "Pari/GP C library wrapper",
    "license": "MIT",
    "web": "https://github.com/lompik/pari.nim"
  },
  {
    "name": "spacenav",
    "url": "https://github.com/nimious/spacenav.git",
    "method": "git",
    "tags": [
      "binding",
      "3dx",
      "3dconnexion",
      "libspnav",
      "spacenav",
      "spacemouse",
      "spacepilot",
      "spacenavigator"
    ],
    "description": "Bindings for libspnav, the free 3Dconnexion device driver",
    "license": "MIT",
    "web": "https://github.com/nimious/spacenav"
  },
  {
    "name": "isense",
    "url": "https://github.com/nimious/isense.git",
    "method": "git",
    "tags": [
      "binding",
      "isense",
      "intersense",
      "inertiacube",
      "intertrax",
      "microtrax",
      "thales",
      "tracking",
      "sensor"
    ],
    "description": "Bindings for the InterSense SDK",
    "license": "MIT",
    "web": "https://github.com/nimious/isense"
  },
  {
    "name": "libusb",
    "url": "https://github.com/nimious/libusb.git",
    "method": "git",
    "tags": [
      "binding",
      "usb",
      "libusb"
    ],
    "description": "Bindings for libusb, the cross-platform user library to access USB devices.",
    "license": "MIT",
    "web": "https://github.com/nimious/libusb"
  },
  {
    "name": "myo",
    "url": "https://github.com/nimious/myo.git",
    "method": "git",
    "tags": [
      "binding",
      "myo",
      "thalmic",
      "armband",
      "gesture"
    ],
    "description": "Bindings for the Thalmic Labs Myo gesture control armband SDK.",
    "license": "MIT",
    "web": "https://github.com/nimious/myo"
  },
  {
    "name": "oculus",
    "url": "https://github.com/nimious/oculus.git",
    "method": "git",
    "tags": [
      "binding",
      "oculus",
      "rift",
      "vr",
      "libovr",
      "ovr",
      "dk1",
      "dk2",
      "gearvr"
    ],
    "description": "Bindings for the Oculus VR SDK.",
    "license": "MIT",
    "web": "https://github.com/nimious/oculus"
  },
  {
    "name": "serialport",
    "url": "https://github.com/nimious/serialport.git",
    "method": "git",
    "tags": [
      "binding",
      "libserialport",
      "serial",
      "communication"
    ],
    "description": "Bindings for libserialport, the cross-platform serial communication library.",
    "license": "MIT",
    "web": "https://github.com/nimious/serialport"
  },
  {
    "name": "gles",
    "url": "https://github.com/nimious/gles.git",
    "method": "git",
    "tags": [
      "binding",
      "khronos",
      "gles",
      "opengl es"
    ],
    "description": "Bindings for OpenGL ES, the embedded 3D graphics library.",
    "license": "MIT",
    "web": "https://github.com/nimious/gles"
  },
  {
    "name": "egl",
    "url": "https://github.com/nimious/egl.git",
    "method": "git",
    "tags": [
      "binding",
      "khronos",
      "egl",
      "opengl",
      "opengl es",
      "openvg"
    ],
    "description": "Bindings for EGL, the native platform interface for rendering APIs.",
    "license": "MIT",
    "web": "https://github.com/nimious/egl"
  },
  {
    "name": "sixense",
    "url": "https://github.com/nimious/sixense.git",
    "method": "git",
    "tags": [
      "binding",
      "sixense",
      "razer hydra",
      "stem system",
      "vr"
    ],
    "description": "Bindings for the Sixense Core API.",
    "license": "MIT",
    "web": "https://github.com/nimious/sixense"
  },
  {
    "name": "listsv",
    "url": "https://github.com/srwiley/listsv.git",
    "method": "git",
    "tags": [
      "singly linked list",
      "doubly linked list"
    ],
    "description": "Basic operations on singly and doubly linked lists.",
    "license": "MIT",
    "web": "https://github.com/srwiley/listsv"
  },
  {
    "name": "kissfft",
    "url": "https://github.com/m13253/nim-kissfft",
    "method": "git",
    "tags": [
      "fft",
      "dsp",
      "signal"
    ],
    "description": "Nim binding for KissFFT Fast Fourier Transform library",
    "license": "BSD",
    "web": "https://github.com/m13253/nim-kissfft"
  },
  {
    "name": "nimbench",
    "url": "https://github.com/ivankoster/nimbench.git",
    "method": "git",
    "tags": [
      "benchmark",
      "micro benchmark",
      "timer"
    ],
    "description": "Micro benchmarking tool to measure speed of code, with the goal of optimizing it.",
    "license": "Apache Version 2.0",
    "web": "https://github.com/ivankoster/nimbench"
  },
  {
    "name": "nest",
    "url": "https://github.com/kedean/nest.git",
    "method": "git",
    "tags": [
      "library",
      "api",
      "router",
      "web"
    ],
    "description": "RESTful URI router",
    "license": "MIT",
    "web": "https://github.com/kedean/nest"
  },
  {
    "name": "nimbluez",
    "url": "https://github.com/Electric-Blue/NimBluez.git",
    "method": "git",
    "tags": [
      "bluetooth",
      "library",
      "wrapper",
      "sockets"
    ],
    "description": "Nim modules for access to system Bluetooth resources.",
    "license": "BSD",
    "web": "https://github.com/Electric-Blue/NimBluez"
  },
  {
    "name": "yaml",
    "url": "https://github.com/flyx/NimYAML",
    "method": "git",
    "tags": [
      "serialization",
      "parsing",
      "library",
      "yaml"
    ],
    "description": "YAML 1.2 implementation for Nim",
    "license": "MIT",
    "web": "http://flyx.github.io/NimYAML/"
  },
  {
    "name": "nimyaml",
    "url": "https://github.com/flyx/NimYAML",
    "method": "git",
    "tags": [
      "serialization",
      "parsing",
      "library",
      "yaml"
    ],
    "description": "YAML 1.2 implementation for Nim",
    "license": "MIT",
    "web": "http://flyx.github.io/NimYAML/"
  },
  {
    "name": "jsmn",
    "url": "https://github.com/OpenSystemsLab/jsmn.nim",
    "method": "git",
    "tags": [
      "json",
      "token",
      "tokenizer",
      "parser",
      "jsmn"
    ],
    "description": "Jsmn - a world fastest JSON parser - in pure Nim",
    "license": "MIT",
    "web": "https://github.com/OpenSystemsLab/jsmn.nim"
  },
  {
    "name": "mangle",
    "url": "https://github.com/baabelfish/mangle",
    "method": "git",
    "tags": [
      "functional",
      "iterators",
      "lazy",
      "library"
    ],
    "description": "Yet another iterator library",
    "license": "MIT",
    "web": "https://github.com/baabelfish/mangle"
  },
  {
    "name": "nimshell",
    "url": "https://github.com/vegansk/nimshell",
    "method": "git",
    "tags": [
      "shell",
      "utility"
    ],
    "description": "Library for shell scripting in nim",
    "license": "MIT",
    "web": "https://github.com/vegansk/nimshell"
  },
  {
    "name": "rosencrantz",
    "url": "https://github.com/andreaferretti/rosencrantz",
    "method": "git",
    "tags": [
      "web",
      "server",
      "DSL",
      "combinators"
    ],
    "description": "A web DSL for Nim",
    "license": "MIT",
    "web": "https://github.com/andreaferretti/rosencrantz"
  },
  {
    "name": "sam",
    "url": "https://github.com/OpenSystemsLab/sam.nim",
    "method": "git",
    "tags": [
      "json",
      "binding",
      "map",
      "dump",
      "load"
    ],
    "description": "Fast and just works JSON-Binding for Nim",
    "license": "MIT",
    "web": "https://github.com/OpenSystemsLab/sam.nim"
  },
  {
    "name": "twitter",
    "url": "https://github.com/kubo39/twitter",
    "method": "git",
    "tags": [
      "library",
      "wrapper",
      "twitter"
    ],
    "description": "Low-level twitter API wrapper library for Nim.",
    "license": "MIT",
    "web": "https://github.com/kubo39/twitter"
  },
  {
    "name": "stomp",
    "url": "https://bitbucket.org/mahlon/nim-stomp",
    "method": "hg",
    "tags": [
      "stomp",
      "library",
      "messaging",
      "events"
    ],
    "description": "A pure-nim implementation of the STOMP protocol for machine messaging.",
    "license": "MIT",
    "web": "http://bitbucket.org/mahlon/nim-stomp"
  },
  {
    "name": "srt",
    "url": "https://github.com/achesak/nim-srt",
    "method": "git",
    "tags": [
      "srt",
      "subrip",
      "subtitle"
    ],
    "description": "Nim module for parsing SRT (SubRip) subtitle files",
    "license": "MIT",
    "web": "https://github.com/achesak/nim-srt"
  },
  {
    "name": "subviewer",
    "url": "https://github.com/achesak/nim-subviewer",
    "method": "git",
    "tags": [
      "subviewer",
      "subtitle"
    ],
    "description": "Nim module for parsing SubViewer subtitle files",
    "license": "MIT",
    "web": "https://github.com/achesak/nim-subviewer"
  },
  {
    "name": "Kinto",
    "url": "https://github.com/OpenSystemsLab/kinto.nim",
    "method": "git",
    "tags": [
      "mozilla",
      "kinto",
      "json",
      "storage",
      "server",
      "client"
    ],
    "description": "Kinto Client for Nim",
    "license": "MIT",
    "web": "https://github.com/OpenSystemsLab/kinto.nim"
  },
  {
    "name": "xmltools",
    "url": "https://github.com/vegansk/xmltools",
    "method": "git",
    "tags": [
      "xml",
      "functional",
      "library",
      "parsing"
    ],
    "description": "High level xml library for Nim",
    "license": "MIT",
    "web": "https://github.com/vegansk/xmltools"
  },
  {
    "name": "nimongo",
    "url": "https://github.com/SSPkrolik/nimongo",
    "method": "git",
    "tags": [
      "mongo",
      "mongodb",
      "database",
      "server",
      "driver",
      "storage"
    ],
    "description": "MongoDB driver in pure Nim language with synchronous and asynchronous I/O support",
    "license": "MIT",
    "web": "https://github.com/SSPkrolik/nimongo"
  },
  {
    "name": "nimboost",
    "url": "https://github.com/vegansk/nimboost",
    "method": "git",
    "tags": [
      "stdlib",
      "library",
      "utility"
    ],
    "description": "Additions to the Nim's standard library, like boost for C++",
    "license": "MIT",
    "web": "http://vegansk.github.io/nimboost/"
  },
  {
    "name": "asyncdocker",
    "url": "https://github.com/tulayang/asyncdocker",
    "method": "git",
    "tags": [
      "async",
      "docker"
    ],
    "description": "Asynchronous docker client written by Nim-lang",
    "license": "MIT",
    "web": "http://tulayang.github.io/asyncdocker.html"
  },
  {
    "name": "python3",
    "url": "https://github.com/matkuki/python3",
    "method": "git",
    "tags": [
      "python",
      "wrapper"
    ],
    "description": "Wrapper to interface with the Python 3 interpreter",
    "license": "MIT",
    "web": "https://github.com/matkuki/python3"
  },
  {
    "name": "jser",
    "url": "https://github.com/niv/jser.nim",
    "method": "git",
    "tags": [
      "json",
      "serialize",
      "tuple"
    ],
    "description": "json de/serializer for tuples and more",
    "license": "MIT",
    "web": "https://github.com/niv/jser.nim"
  },
  {
    "name": "pledge",
    "url": "https://github.com/euantorano/pledge.nim",
    "method": "git",
    "tags": [
      "pledge",
      "openbsd"
    ],
    "description": "OpenBSDs pledge(2) for Nim.",
    "license": "BSD3",
    "web": "https://github.com/euantorano/pledge.nim"
  },
  {
    "name": "sophia",
    "url": "https://github.com/gokr/nim-sophia",
    "method": "git",
    "tags": [
      "library",
      "wrapper",
      "database"
    ],
    "description": "Nim wrapper of the Sophia key/value store",
    "license": "MIT",
    "web": "https://github.com/gokr/nim-sophia"
  },
  {
    "name": "progress",
    "url": "https://github.com/euantorano/progress.nim",
    "method": "git",
    "tags": [
      "progress",
      "bar",
      "terminal",
      "ui"
    ],
    "description": "A simple progress bar for Nim.",
    "license": "BSD3",
    "web": "https://github.com/euantorano/progress.nim"
  },
  {
    "name": "websocket",
    "url": "https://github.com/niv/websocket.nim",
    "method": "git",
    "tags": [
      "http",
      "websockets",
      "async",
      "client",
      "server"
    ],
    "description": "websockets for nim",
    "license": "MIT",
    "web": "https://github.com/niv/websocket.nim"
  },
  {
    "name": "cucumber",
    "url": "https://github.com/shaunc/cucumber_nim",
    "method": "git",
    "tags": [
      "testing",
      "cucumber",
      "bdd"
    ],
    "description": "implements the cucumber BDD framework in the nim language",
    "license": "MIT",
    "web": "https://github.com/shaunc/cucumber_nim"
  },
  {
    "name": "libmpdclient",
    "url": "https://github.com/lompik/libmpdclient.nim",
    "method": "git",
    "tags": [
      "MPD",
      "Music Player Daemon"
    ],
    "description": "Bindings for the Music Player Daemon C client library",
    "license": "BSD",
    "web": "https://github.com/lompik/libmpdclient.nim"
  },
  {
    "name": "awk",
    "url": "https://github.com/greencardamom/awk",
    "method": "git",
    "tags": [
      "awk"
    ],
    "description": "Nim for awk programmers",
    "license": "MIT",
    "web": "https://github.com/greencardamom/awk"
  },
  {
    "name": "dotenv",
    "url": "https://github.com/euantorano/dotenv.nim",
    "method": "git",
    "tags": [
      "env",
      "dotenv",
      "configuration",
      "environment"
    ],
    "description": "Loads environment variables from `.env`.",
    "license": "BSD3",
    "web": "https://github.com/euantorano/dotenv.nim"
  },
  {
    "name": "sph",
    "url": "https://github.com/aidansteele/sph",
    "method": "git",
    "tags": [
      "crypto",
      "hashes",
      "md5",
      "sha"
    ],
    "description": "Large number of cryptographic hashes for Nim",
    "license": "MIT",
    "web": "https://github.com/aidansteele/sph"
  },
  {
    "name": "libsodium",
    "url": "https://github.com/FedericoCeratto/nim-libsodium",
    "method": "git",
    "tags": [
      "wrapper",
      "library",
      "security",
      "crypto"
    ],
    "description": "libsodium wrapper",
    "license": "LGPLv3",
    "web": "https://github.com/FedericoCeratto/nim-libsodium"
  },
  {
    "name": "aws_sdk",
    "url": "https://github.com/aidansteele/aws_sdk.nim",
    "method": "git",
    "tags": [
      "aws",
      "amazon"
    ],
    "description": "Library for interacting with Amazon Web Services (AWS)",
    "license": "MIT",
    "web": "https://github.com/aidansteele/aws_sdk.nim"
  },
  {
    "name": "i18n",
    "url": "https://github.com/Parashurama/nim-i18n",
    "method": "git",
    "tags": [
      "gettext",
      "i18n",
      "internationalisation"
    ],
    "description": "Bring a gettext-like internationalisation module to Nim",
    "license": "MIT",
    "web": "https://github.com/Parashurama/nim-i18n"
  },
  {
    "name": "persistent_enums",
    "url": "https://github.com/yglukhov/persistent_enums",
    "method": "git",
    "tags": [
      "enum",
      "binary",
      "protocol"
    ],
    "description": "Define enums which values preserve their binary representation upon inserting or reordering",
    "license": "MIT",
    "web": "https://github.com/yglukhov/persistent_enums"
  },
  {
    "name": "nimcl",
    "url": "https://github.com/unicredit/nimcl",
    "method": "git",
    "tags": [
      "OpenCL",
      "GPU"
    ],
    "description": "High level wrapper over OpenCL",
    "license": "Apache License 2.0",
    "web": "https://github.com/unicredit/nimcl"
  },
  {
    "name": "nimblas",
    "url": "https://github.com/unicredit/nimblas",
    "method": "git",
    "tags": [
      "BLAS",
      "linear algebra",
      "vector",
      "matrix"
    ],
    "description": "BLAS for Nim",
    "license": "Apache License 2.0",
    "web": "https://github.com/unicredit/nimblas"
  },
  {
    "name": "fixmath",
    "url": "https://github.com/Jeff-Ciesielski/fixmath",
    "method": "git",
    "tags": [
      "math"
    ],
    "description": "LibFixMath 16:16 fixed point support for nim",
    "license": "MIT",
    "web": "https://github.com/Jeff-Ciesielski/fixmath"
  },
  {
    "name": "nimzend",
    "url": "https://github.com/metatexx/nimzend",
    "method": "git",
    "tags": [
      "zend",
      "php",
      "binding",
      "extension"
    ],
    "description": "Native Nim Zend API glue for easy PHP extension development.",
    "license": "MIT",
    "web": "https://github.com/metatexx/nimzend"
  },
  {
    "name": "spills",
    "url": "https://github.com/andreaferretti/spills",
    "method": "git",
    "tags": [
      "disk-based",
      "sequence",
      "memory-mapping"
    ],
    "description": "Disk-based sequences",
    "license": "Apache License 2.0",
    "web": "https://github.com/andreaferretti/spills"
  },
  {
    "name": "platformer",
    "url": "https://github.com/def-/nim-platformer",
    "method": "git",
    "tags": [
      "game",
      "sdl",
      "2d"
    ],
    "description": "Writing a 2D Platform Game in Nim with SDL2",
    "license": "MIT",
    "web": "https://github.com/def-/nim-platformer"
  },
  {
    "name": "nimCEF",
    "url": "https://github.com/jangko/nimCEF",
    "method": "git",
    "tags": [
      "chromium",
      "embedded",
      "framework",
      "cef",
      "wrapper"
    ],
    "description": "Nim wrapper for the Chromium Embedded Framework",
    "license": "MIT",
    "web": "https://github.com/jangko/nimCEF"
  },
  {
    "name": "migrate",
    "url": "https://github.com/euantorano/migrate.nim",
    "method": "git",
    "tags": [
      "migrate",
      "database",
      "db"
    ],
    "description": "A simple database migration utility for Nim.",
    "license": "BSD3",
    "web": "https://github.com/euantorano/migrate.nim"
  },
  {
    "name": "subfield",
    "url": "https://github.com/jyapayne/subfield",
    "method": "git",
    "tags": [
      "subfield",
      "macros"
    ],
    "description": "Override the dot operator to access nested subfields of a Nim object.",
    "license": "MIT",
    "web": "https://github.com/jyapayne/subfield"
  },
  {
    "name": "semver",
    "url": "https://github.com/euantorano/semver.nim",
    "method": "git",
    "tags": [
      "semver",
      "version",
      "parser"
    ],
    "description": "Semantic versioning parser for Nim. Allows the parsing of version strings into objects and the comparing of version objects.",
    "license": "BSD3",
    "web": "https://github.com/euantorano/semver.nim"
  },
  {
    "name": "ad",
    "tags": [
      "calculator",
      "rpn"
    ],
    "method": "git",
    "license": "MIT",
    "web": "https://github.com/subsetpark/ad",
    "url": "https://github.com/subsetpark/ad",
    "description": "A simple RPN calculator"
  },
  {
    "name": "asyncpg",
    "url": "https://github.com/cheatfate/asyncpg",
    "method": "git",
    "tags": [
      "async",
      "database",
      "postgres",
      "postgresql",
      "asyncdispatch",
      "asynchronous",
      "library"
    ],
    "description": "Asynchronous PostgreSQL driver for Nim Language.",
    "license": "MIT",
    "web": "https://github.com/cheatfate/asyncpg"
  },
  {
    "name": "winregistry",
    "description": "Deal with Windows Registry from Nim.",
    "tags": [
      "registry",
      "windows",
      "library"
    ],
    "url": "https://github.com/miere43/nim-registry",
    "web": "https://github.com/miere43/nim-registry",
    "license": "MIT",
    "method": "git"
  },
  {
    "name": "luna",
    "description": "Lua convenience library for nim",
    "tags": [
      "lua",
      "scripting"
    ],
    "url": "https://github.com/smallfx/luna.nim",
    "web": "https://github.com/smallfx/luna.nim",
    "license": "MIT",
    "method": "git"
  },
  {
    "name": "qrcode",
    "description": "module for creating and reading QR codes using http://goqr.me/",
    "tags": [
      "qr",
      "qrcode",
      "api"
    ],
    "url": "https://github.com/achesak/nim-qrcode",
    "web": "https://github.com/achesak/nim-qrcode",
    "license": "MIT",
    "method": "git"
  },
  {
    "name": "circleci_client",
    "tags": [
      "circleci",
      "client"
    ],
    "method": "git",
    "license": "LGPLv3",
    "web": "https://github.com/FedericoCeratto/nim-circleci",
    "url": "https://github.com/FedericoCeratto/nim-circleci",
    "description": "CircleCI API client"
  },
  {
    "name": "iup",
    "description": "Bindings for the IUP widget toolkit",
    "tags": [
      "GUI",
      "IUP"
    ],
    "url": "https://github.com/nim-lang/iup",
    "web": "https://github.com/nim-lang/iup",
    "license": "MIT",
    "method": "git"
  },
  {
    "name": "barbarus",
    "tags": [
      "i18n",
      "internationalization"
    ],
    "method": "git",
    "license": "MIT",
    "web": "https://github.com/cjxgm/barbarus",
    "url": "https://github.com/cjxgm/barbarus",
    "description": "A simple extensible i18n engine."
  },
  {
    "name": "jsonob",
    "tags": [
      "json",
      "object",
      "marshal"
    ],
    "method": "git",
    "license": "MIT",
    "web": "https://github.com/cjxgm/jsonob",
    "url": "https://github.com/cjxgm/jsonob",
    "description": "JSON / Object mapper"
  },
  {
    "name": "autome",
    "description": "Write GUI automation scripts with Nim",
    "tags": [
      "gui",
      "automation",
      "windows"
    ],
    "license": "MIT",
    "web": "https://github.com/miere43/autome",
    "url": "https://github.com/miere43/autome",
    "method": "git"
  },
  {
    "name": "wox",
    "description": "Helper library for writing Wox plugins in Nim",
    "tags": [
      "wox",
      "plugins"
    ],
    "license": "MIT",
    "web": "https://github.com/roose/nim-wox",
    "url": "https://github.com/roose/nim-wox",
    "method": "git"
  },
  {
    "name": "seccomp",
    "description": "Linux Seccomp sandbox library",
    "tags": [
      "linux",
      "security",
      "sandbox",
      "seccomp"
    ],
    "license": "LGPLv2.1",
    "web": "https://github.com/FedericoCeratto/nim-seccomp",
    "url": "https://github.com/FedericoCeratto/nim-seccomp",
    "method": "git"
  },
  {
    "name": "AntTweakBar",
    "tags": [
      "gui",
      "opengl",
      "rendering"
    ],
    "method": "git",
    "license": "MIT",
    "web": "https://github.com/krux02/nimAntTweakBar",
    "url": "https://github.com/krux02/nimAntTweakBar",
    "description": "nim wrapper around the AntTweakBar c library"
  },
  {
    "name": "slimdown",
    "tags": [
      "markdown",
      "parser",
      "library"
    ],
    "method": "git",
    "license": "MIT",
    "web": "https://github.com/ruivieira/nim-slimdown",
    "url": "https://github.com/ruivieira/nim-slimdown",
    "description": "Nim module that converts Markdown text to HTML using only regular expressions. Based on jbroadway's Slimdown."
  },
  {
    "name": "taglib",
    "description": "TagLib Audio Meta-Data Library wrapper",
    "license": "MIT",
    "tags": [
      "audio",
      "metadata",
      "tags",
      "library",
      "wrapper"
    ],
    "url": "https://github.com/alex-laskin/nim-taglib",
    "web": "https://github.com/alex-laskin/nim-taglib",
    "method": "git"
  },
  {
    "name": "des",
    "description": "3DES native library for Nim",
    "tags": [
      "library",
      "encryption",
      "crypto"
    ],
    "license": "MIT",
    "web": "https://github.com/LucaWolf/des.nim",
    "url": "https://github.com/LucaWolf/des.nim",
    "method": "git"
  },
  {
    "name": "bgfx",
    "url": "https://github.com/Halsys/nim-bgfx",
    "method": "git",
    "tags": [
      "wrapper",
      "media",
      "graphics",
      "3d",
      "rendering",
      "opengl"
    ],
    "description": "BGFX wrapper for the nim programming language.",
    "license": "BSD2",
    "web": "https://github.com/Halsys/nim-bgfx"
  },
  {
    "name": "json_builder",
    "tags": [
      "json",
      "generator",
      "builder"
    ],
    "method": "git",
    "license": "MIT",
    "web": "https://github.com/undecided/json_builder",
    "url": "https://github.com/undecided/json_builder",
    "description": "Easy and fast generator for valid json in nim"
  },
  {
    "name": "mapbits",
    "tags": [
      "map",
      "bits",
      "byte",
      "word",
      "binary"
    ],
    "method": "git",
    "license": "MIT",
    "description": "Access bit mapped portions of bytes in binary data as int variables",
    "web": "https://github.com/jlp765/mapbits",
    "url": "https://github.com/jlp765/mapbits"
  },
  {
    "name": "faststack",
    "tags": [
      "collection"
    ],
    "method": "git",
    "license": "MIT",
    "description": "Dynamically resizable data structure optimized for fast iteration.",
    "web": "https://github.com/Vladar4/FastStack",
    "url": "https://github.com/Vladar4/FastStack"
  },
  {
    "name": "gpx",
    "tags": [
      "GPX",
      "GPS",
      "waypoint",
      "route"
    ],
    "method": "git",
    "license": "MIT",
    "description": "Nim module for parsing GPX (GPS Exchange format) files",
    "web": "https://github.com/achesak/nim-gpx",
    "url": "https://github.com/achesak/nim-gpx"
  },
  {
    "name": "itn",
    "tags": [
      "GPS",
      "intinerary",
      "tomtom",
      "ITN"
    ],
    "method": "git",
    "license": "MIT",
    "description": "Nim module for parsing ITN (TomTom intinerary) files",
    "web": "https://github.com/achesak/nim-itn",
    "url": "https://github.com/achesak/nim-itn"
  },
  {
    "name": "foliant",
    "tags": [
      "foliant",
      "docs",
      "pdf",
      "docx",
      "word",
      "latex",
      "tex",
      "pandoc",
      "markdown",
      "md",
      "restream"
    ],
    "method": "git",
    "license": "MIT",
    "web": "https://github.com/foliant-docs/foliant-nim",
    "url": "https://github.com/foliant-docs/foliant-nim",
    "description": "Documentation generator that produces pdf and docx from Markdown. Uses Pandoc and LaTeX behind the scenes."
  },
  {
    "name": "gemf",
    "url": "https://bitbucket.org/abudden/gemf.nim",
    "method": "hg",
    "license": "MIT",
    "description": "Library for reading GEMF map tile stores",
    "web": "http://www.cgtk.co.uk/gemf",
    "tags": [
      "maps",
      "gemf",
      "parser"
    ]
  },
  {
    "name": "Remotery",
    "url": "https://github.com/Halsys/Nim-Remotery",
    "method": "git",
    "tags": [
      "wrapper",
      "opengl",
      "direct3d",
      "cuda",
      "profiler"
    ],
    "description": "Nim wrapper for (and with) Celtoys's Remotery",
    "license": "Apache License 2.0",
    "web": "https://github.com/Halsys/Nim-Remotery"
  },
  {
    "name": "picohttpparser",
    "tags": [
      "web",
      "http"
    ],
    "method": "git",
    "license": "MIT",
    "description": "Bindings for picohttpparser.",
    "web": "https://github.com/philip-wernersbach/nim-picohttpparser",
    "url": "https://github.com/philip-wernersbach/nim-picohttpparser"
  },
  {
    "name": "microasynchttpserver",
    "tags": [
      "web",
      "http",
      "async",
      "server"
    ],
    "method": "git",
    "license": "MIT",
    "description": "A thin asynchronous HTTP server library, API compatible with Nim's built-in asynchttpserver.",
    "web": "https://github.com/philip-wernersbach/microasynchttpserver",
    "url": "https://github.com/philip-wernersbach/microasynchttpserver"
  },
  {
    "name": "react",
    "url": "https://github.com/andreaferretti/react.nim",
    "method": "git",
    "tags": [
      "js",
      "react",
      "frontend",
      "ui",
      "single page application"
    ],
    "description": "React.js bindings for Nim",
    "license": "Apache License 2.0",
    "web": "https://github.com/andreaferretti/react.nim"
  },
  {
    "name": "oauth",
    "url": "https://github.com/CORDEA/oauth",
    "method": "git",
    "tags": [
      "library",
      "oauth",
      "oauth2",
      "authorization"
    ],
    "description": "OAuth library for nim",
    "license": "Apache License 2.0",
    "web": "http://cordea.github.io/oauth"
  },
  {
    "name": "jsbind",
    "url": "https://github.com/yglukhov/jsbind",
    "method": "git",
    "tags": [
      "bindings",
      "emscripten",
      "javascript"
    ],
    "description": "Define bindings to JavaScript and Emscripten",
    "license": "MIT",
    "web": "https://github.com/yglukhov/jsbind"
  },
  {
    "name": "uuids",
    "url": "https://github.com/pragmagic/uuids/",
    "method": "git",
    "tags": [
      "library",
      "uuid",
      "id"
    ],
    "description": "UUID library for Nim",
    "license": "MIT",
    "web": "https://github.com/pragmagic/uuids/"
  },
  {
    "name": "isaac",
    "url": "https://github.com/pragmagic/isaac/",
    "method": "git",
    "tags": [
      "library",
      "algorithms",
      "random",
      "crypto"
    ],
    "description": "ISAAC PRNG implementation on Nim",
    "license": "MIT",
    "web": "https://github.com/pragmagic/isaac/"
  },
  {
    "name": "SDF",
    "url": "https://github.com/Halsys/SDF.nim",
    "method": "git",
    "tags": [
      "sdf",
      "text",
      "contour",
      "texture",
      "signed",
      "distance",
      "transform"
    ],
    "description": "Signed Distance Field builder for contour texturing in Nim",
    "license": "MIT",
    "web": "https://github.com/Halsys/SDF.nim"
  },
  {
    "name": "WebGL",
    "url": "https://github.com/stisa/webgl",
    "method": "git",
    "tags": [
      "webgl",
      "graphic",
      "js",
      "javascript",
      "wrapper",
      "3D",
      "2D"
    ],
    "description": "Experimental wrapper to webgl for Nim",
    "license": "MIT",
    "web": "http://stisa.space/webgl/"
  },
  {
    "name": "fileinput",
    "url": "https://github.com/achesak/nim-fileinput",
    "method": "git",
    "tags": [
      "file",
      "io",
      "input"
    ],
    "description": "iterate through files and lines",
    "license": "MIT",
    "web": "https://github.com/achesak/nim-fileinput"
  },
  {
    "name": "classy",
    "url": "https://github.com/nigredo-tori/classy",
    "method": "git",
    "tags": [
      "library",
      "typeclasses",
      "macros"
    ],
    "description": "typeclasses for Nim",
    "license": "Unlicense",
    "web": "https://github.com/nigredo-tori/classy"
  },
  {
    "name": "MiNiM",
    "url": "https://github.com/h3rald/minim",
    "method": "git",
    "tags": [
      "concatenative",
      "language",
      "shell"
    ],
    "description": "A tiny concatenative programming language and shell.",
    "license": "MIT",
    "web": "https://h3rald.com/minim"
  },
  {
    "name": "boneIO",
    "url": "https://github.com/xyz32/boneIO",
    "method": "git",
    "tags": [
      "library",
      "GPIO",
      "BeagleBone"
    ],
    "description": "A low level GPIO library for the BeagleBone board family",
    "license": "MIT",
    "web": "https://github.com/xyz32/boneIO"
  },
  {
    "name": "ui",
    "url": "https://github.com/nim-lang/ui",
    "method": "git",
    "tags": [
      "library",
      "GUI",
      "libui",
      "toolkit"
    ],
    "description": "A wrapper for libui",
    "license": "MIT",
    "web": "https://github.com/nim-lang/ui"
  },
  {
    "name": "mmgeoip",
    "url": "https://github.com/FedericoCeratto/nim-mmgeoip",
    "method": "git",
    "tags": [
      "geoip"
    ],
    "description": "MaxMind GeoIP library",
    "license": "LGPLv2.1",
    "web": "https://github.com/FedericoCeratto/nim-mmgeoip"
  },
  {
    "name": "libjwt",
    "url": "https://github.com/nimscale/nim-libjwt",
    "method": "git",
    "tags": [
      "jwt",
      "libjwt"
    ],
    "description": "Bindings for libjwt",
    "license": "LGPLv2.1",
    "web": "https://github.com/nimscale/nim-libjwt"
  },
  {
    "name": "forestdb",
    "url": "https://github.com/nimscale/forestdb",
    "method": "git",
    "tags": [
      "library",
      "bTree",
      "HB+-Trie",
      "db",
      "forestdb"
    ],
    "description": "ForestDB is fast key-value storage engine that is based on a Hierarchical B+-Tree based Trie, or HB+-Trie.",
    "license": "Apache License 2.0",
    "web": "https://github.com/nimscale/forestdb"
  },
  {
    "name": "nimbox",
    "url": "https://github.com/dom96/nimbox",
    "method": "git",
    "tags": [
      "library",
      "wrapper",
      "termbox",
      "command-line",
      "ui",
      "tui",
      "gui"
    ],
    "description": "A Rustbox-inspired termbox wrapper",
    "license": "MIT",
    "web": "https://github.com/dom96/nimbox"
  },
  {
    "name": "psutil",
    "url": "https://github.com/juancarlospaco/psutil-nim",
    "method": "git",
    "tags": [
      "psutil",
      "process",
      "network",
      "system",
      "disk",
      "cpu"
    ],
    "description": "psutil is a cross-platform library for retrieving information on running processes and system utilization (CPU, memory, disks, network). Since 2018 maintained by Juan Carlos because was abandoned.",
    "license": "BSD",
    "web": "https://github.com/johnscillieri/psutil-nim"
  },
  {
    "name": "gapbuffer",
    "url": "https://notabug.org/vktec/nim-gapbuffer.git",
    "method": "git",
    "tags": [
      "buffer",
      "seq",
      "sequence",
      "string",
      "gapbuffer"
    ],
    "description": "A simple gap buffer implementation",
    "license": "MIT",
    "web": "https://notabug.org/vktec/nim-gapbuffer"
  },
  {
    "name": "pudge",
    "url": "https://github.com/recoilme/pudge.git",
    "method": "git",
    "tags": [
      "wrapper",
      "database",
      "sophia"
    ],
    "description": "Pudge Db - it's modern key/value storage with memcached protocol support. Pudge Db implements a high-level cross-platform sockets interface to sophia db.",
    "license": "MIT",
    "web": "https://github.com/recoilme/pudge"
  },
  {
    "name": "etcd_client",
    "url": "https://github.com/FedericoCeratto/nim-etcd-client",
    "method": "git",
    "tags": [
      "library",
      "etcd"
    ],
    "description": "etcd client library",
    "license": "LGPLv3",
    "web": "https://github.com/FedericoCeratto/nim-etcd-client"
  },
  {
    "name": "package_visible_types",
    "url": "https://github.com/zah/nim-package-visible-types",
    "method": "git",
    "tags": [
      "library",
      "packages",
      "visibility"
    ],
    "description": "A hacky helper lib for authoring Nim packages with package-level visiblity",
    "license": "MIT",
    "web": "https://github.com/zah/nim-package-visible-types"
  },
  {
    "name": "ranges",
    "url": "https://github.com/status-im/nim-ranges",
    "method": "git",
    "tags": [
      "library",
      "ranges"
    ],
    "description": "Exploration of various implementations of memory range types",
    "license": "Apache License 2.0",
    "web": "https://github.com/status-im/nim-ranges"
  },
  {
    "name": "json_rpc",
    "url": "https://github.com/status-im/nim-json-rpc",
    "method": "git",
    "tags": [
      "library",
      "json-rpc",
      "server",
      "client",
      "rpc",
      "json"
    ],
    "description": "Nim library for implementing JSON-RPC clients and servers",
    "license": "Apache License 2.0",
    "web": "https://github.com/status-im/nim-json-rpc"
  },
  {
    "name": "asyncdispatch2",
    "url": "https://github.com/status-im/nim-asyncdispatch2",
    "method": "git",
    "tags": [
      "library",
      "networking",
      "async",
      "asynchronous",
      "eventloop",
      "timers",
      "sendfile",
      "tcp",
      "udp"
    ],
    "description": "Experimental fork of Nim's asyncdispatch",
    "license": "Apache License 2.0",
    "web": "https://github.com/status-im/nim-asyncdispatch2"
  },
  {
    "name": "serialization",
    "url": "https://github.com/status-im/nim-serialization",
    "method": "git",
    "tags": [
      "library",
      "serialization"
    ],
    "description": "A modern and extensible serialization framework for Nim",
    "license": "Apache License 2.0",
    "web": "https://github.com/status-im/nim-serialization"
  },
  {
    "name": "json_serialization",
    "url": "https://github.com/status-im/nim-json-serialization",
    "method": "git",
    "tags": [
      "library",
      "json",
      "serialization"
    ],
    "description": "Flexible JSON serialization not relying on run-time type information",
    "license": "Apache License 2.0",
    "web": "https://github.com/status-im/nim-json-serialization"
  },
  {
    "name": "confutils",
    "url": "https://github.com/status-im/nim-confutils",
    "method": "git",
    "tags": [
      "library",
      "configuration"
    ],
    "description": "Simplified handling of command line options and config files",
    "license": "Apache License 2.0",
    "web": "https://github.com/status-im/nim-confutils"
  },
  {
    "name": "rlp",
    "url": "https://github.com/status-im/nim-rlp",
    "method": "git",
    "tags": [
      "library",
      "ethereum",
      "rlp",
      "serialization"
    ],
    "description": "RLP serialization library for Nim",
    "license": "Apache License 2.0",
    "web": "https://github.com/status-im/nim-rlp"
  },
  {
    "name": "eth_keys",
    "url": "https://github.com/status-im/nim-eth-keys",
    "method": "git",
    "tags": [
      "library",
      "ethereum",
      "cryptography"
    ],
    "description": "A reimplementation in pure Nim of eth-keys, the common API for Ethereum key operations.",
    "license": "Apache License 2.0",
    "web": "https://github.com/status-im/nim-eth-keys"
  },
  {
    "name": "eth_common",
    "url": "https://github.com/status-im/nim-eth-common",
    "method": "git",
    "tags": [
      "library",
      "ethereum"
    ],
    "description": "Definitions of various data structures used in the Ethereum eco-system",
    "license": "Apache License 2.0",
    "web": "https://github.com/status-im/nim-eth-common"
  },
  {
    "name": "ethash",
    "url": "https://github.com/status-im/nim-ethash",
    "method": "git",
    "tags": [
      "library",
      "ethereum",
      "ethash",
      "cryptography",
      "proof-of-work"
    ],
    "description": "A Nim implementation of Ethash, the ethereum proof-of-work hashing function",
    "license": "Apache License 2.0",
    "web": "https://github.com/status-im/nim-ethash"
  },
  {
    "name": "eth_bloom",
    "url": "https://github.com/status-im/nim-eth-bloom",
    "method": "git",
    "tags": [
      "library",
      "ethereum",
      "bloom",
      "bloom-filter"
    ],
    "description": "Ethereum bloom filter",
    "license": "Apache License 2.0",
    "web": "https://github.com/status-im/nim-eth-bloom"
  },
  {
    "name": "evmjit",
    "url": "https://github.com/status-im/nim-evmjit",
    "method": "git",
    "tags": [
      "library",
      "ethereum",
      "evm",
      "jit",
      "wrapper"
    ],
    "description": "A wrapper for the The Ethereum EVM JIT library",
    "license": "Apache License 2.0",
    "web": "https://github.com/status-im/nim-evmjit"
  },
  {
    "name": "keccak_tiny",
    "url": "https://github.com/status-im/nim-keccak-tiny",
    "method": "git",
    "tags": [
      "library",
      "sha3",
      "keccak",
      "cryptography"
    ],
    "description": "A wrapper for the keccak-tiny C library",
    "license": "Apache License 2.0",
    "web": "https://github.com/status-im/nim-keccak-tiny"
  },
  {
    "name": "httputils",
    "url": "https://github.com/status-im/nim-http-utils",
    "method": "git",
    "tags": [
      "http",
      "parsers",
      "protocols"
    ],
    "description": "Common utilities for implementing HTTP servers",
    "license": "Apache License 2.0",
    "web": "https://github.com/status-im/nim-http-utils"
  },
  {
    "name": "rocksdb",
    "url": "https://github.com/status-im/nim-rocksdb",
    "method": "git",
    "tags": [
      "library",
      "wrapper",
      "database"
    ],
    "description": "A wrapper for Facebook's RocksDB, an embeddable, persistent key-value store for fast storage",
    "license": "Apache 2.0 or GPLv2",
    "web": "https://github.com/status-im/nim-rocksdb"
  },
  {
    "name": "secp256k1",
    "url": "https://github.com/status-im/nim-secp256k1",
    "method": "git",
    "tags": [
      "library",
      "cryptography",
      "secp256k1"
    ],
    "description": "A wrapper for the libsecp256k1 C library",
    "license": "Apache License 2.0",
    "web": "https://github.com/status-im/nim-secp256k1"
  },
  {
    "name": "eth_trie",
    "url": "https://github.com/status-im/nim-eth-trie",
    "method": "git",
    "tags": [
      "library",
      "ethereum",
      "trie",
      "patricia-trie"
    ],
    "description": "Merkle Patricia Tries as specified by Ethereum",
    "license": "Apache License 2.0",
    "web": "https://github.com/status-im/nim-eth-trie"
  },
  {
    "name": "eth_p2p",
    "url": "https://github.com/status-im/nim-eth-p2p",
    "method": "git",
    "tags": [
      "library",
      "ethereum",
      "p2p",
      "devp2p",
      "rplx",
      "networking",
      "whisper",
      "swarm"
    ],
    "description": "Implementation of the Ethereum suite of P2P protocols",
    "license": "Apache License 2.0",
    "web": "https://github.com/status-im/nim-eth-p2p"
  },
  {
    "name": "eth_keyfile",
    "url": "https://github.com/status-im/nim-eth-keyfile",
    "method": "git",
    "tags": [
      "library",
      "ethereum",
      "keyfile",
      "wallet"
    ],
    "description": "Library for handling Ethereum private keys and wallets",
    "license": "Apache License 2.0",
    "web": "https://github.com/status-im/nim-eth-keyfile"
  },
  {
    "name": "byteutils",
    "url": "https://github.com/status-im/nim-byteutils",
    "method": "git",
    "tags": [
      "library",
      "blobs",
      "hex-dump"
    ],
    "description": "Useful utilities for manipulating and visualizing byte blobs",
    "license": "Apache License 2.0",
    "web": "https://github.com/status-im/nim-byteutils"
  },
  {
    "name": "ttmath",
    "url": "https://github.com/status-im/nim-ttmath",
    "method": "git",
    "tags": [
      "library",
      "math",
      "numbers"
    ],
    "description": "A Nim wrapper for ttmath: big numbers with fixed size",
    "license": "Apache License 2.0",
    "web": "https://github.com/status-im/nim-ttmath"
  },
  {
    "name": "nimbus",
    "url": "https://github.com/status-im/nimbus",
    "method": "git",
    "tags": [
      "ethereum"
    ],
    "description": "An Ethereum 2.0 Sharding Client for Resource-Restricted Devices",
    "license": "Apache License 2.0",
    "web": "https://github.com/status-im/nimbus"
  },
  {
    "name": "stint",
    "url": "https://github.com/status-im/nim-stint",
    "method": "git",
    "tags": [
      "library",
      "math",
      "numbers"
    ],
    "description": "Stack-based arbitrary-precision integers - Fast and portable with natural syntax for resource-restricted devices",
    "license": "Apache License 2.0",
    "web": "https://github.com/status-im/nim-stint"
  },
  {
    "name": "daemon",
    "url": "https://github.com/status-im/nim-daemon",
    "method": "git",
    "tags": [
      "servers",
      "daemonization"
    ],
    "description": "Cross-platform process daemonization library",
    "license": "Apache License 2.0",
    "web": "https://github.com/status-im/nim-daemon"
  },
  {
    "name": "chronicles",
    "url": "https://github.com/status-im/nim-chronicles",
    "method": "git",
    "tags": [
      "logging",
      "json"
    ],
    "description": "A crafty implementation of structured logging for Nim",
    "license": "Apache License 2.0",
    "web": "https://github.com/status-im/nim-chronicles"
  },
  {
    "name": "stb_image",
    "url": "https://gitlab.com/define-private-public/stb_image-Nim",
    "method": "git",
    "tags": [
      "stb",
      "image",
      "graphics",
      "io",
      "wrapper"
    ],
    "description": "A wrapper for stb_image and stb_image_write.",
    "license": "Unlicense",
    "web": "https://gitlab.com/define-private-public/stb_image-Nim"
  },
  {
    "name": "mutableseqs",
    "url": "https://github.com/iourinski/mutableseqs",
    "method": "git",
    "tags": [
      "sequences",
      "mapreduce"
    ],
    "description": "utilities for transforming sequences",
    "license": "MIT",
    "web": "https://github.com/iourinski/mutableseqs"
  },
  {
    "name": "stor",
    "url": "https://github.com/nimscale/stor",
    "method": "git",
    "tags": [
      "storage",
      "io"
    ],
    "description": "Efficient object storage system",
    "license": "MIT",
    "web": "https://github.com/nimscale/stor"
  },
  {
    "name": "linuxfb",
    "url": "https://github.com/luked99/linuxfb.nim",
    "method": "git",
    "tags": [
      "wrapper",
      "graphics",
      "linux"
    ],
    "description": "Wrapper around the Linux framebuffer driver ioctl API",
    "license": "MIT",
    "web": "https://github.com/luked99/linuxfb.nim"
  },
  {
    "name": "nimactors",
    "url": "https://github.com/vegansk/nimactors",
    "method": "git",
    "tags": [
      "actors",
      "library"
    ],
    "description": "Actors library for Nim inspired by akka-actors",
    "license": "MIT",
    "web": "https://github.com/vegansk/nimactors"
  },
  {
    "name": "porter",
    "url": "https://github.com/iourinski/porter",
    "method": "git",
    "tags": [
      "stemmer",
      "multilanguage",
      "snowball"
    ],
    "description": "Simple extensible implementation of Porter stemmer algorithm",
    "license": "MIT",
    "web": "https://github.com/iourinski/porter"
  },
  {
    "name": "kiwi",
    "url": "https://github.com/yglukhov/kiwi",
    "method": "git",
    "tags": [
      "cassowary",
      "constraint",
      "solving"
    ],
    "description": "Cassowary constraint solving",
    "license": "MIT",
    "web": "https://github.com/yglukhov/kiwi"
  },
  {
    "name": "ArrayFireNim",
    "url": "https://github.com/bitstormGER/ArrayFire-Nim",
    "method": "git",
    "tags": [
      "array",
      "linear",
      "algebra",
      "scientific",
      "computing"
    ],
    "description": "A nim wrapper for ArrayFire",
    "license": "BSD",
    "web": "https://github.com/bitstormGER/ArrayFire-Nim"
  },
  {
    "name": "statsd_client",
    "url": "https://github.com/FedericoCeratto/nim-statsd-client",
    "method": "git",
    "tags": [
      "library",
      "statsd",
      "client",
      "statistics",
      "metrics"
    ],
    "description": "A simple, stateless StatsD client library",
    "license": "LGPLv3",
    "web": "https://github.com/FedericoCeratto/nim-statsd-client"
  },
  {
    "name": "html5_canvas",
    "url": "https://gitlab.com/define-private-public/HTML5-Canvas-Nim",
    "method": "git",
    "tags": [
      "html5",
      "canvas",
      "drawing",
      "graphics",
      "rendering",
      "browser",
      "javascript"
    ],
    "description": "HTML5 Canvas and drawing for the JavaScript backend.",
    "license": "MIT",
    "web": "https://gitlab.com/define-private-public/HTML5-Canvas-Nim"
  },
  {
    "name": "alea",
    "url": "https://github.com/unicredit/alea",
    "method": "git",
    "tags": [
      "random variables",
      "distributions",
      "probability",
      "gaussian",
      "sampling"
    ],
    "description": "Define and compose random variables",
    "license": "Apache License 2.0",
    "web": "https://github.com/unicredit/alea"
  },
  {
    "name": "winim",
    "url": "https://github.com/khchen/winim",
    "method": "git",
    "tags": [
      "library",
      "windows",
      "api",
      "com"
    ],
    "description": "Nim's Windows API and COM Library",
    "license": "MIT",
    "web": "https://github.com/khchen/winim"
  },
  {
    "name": "ed25519",
    "url": "https://github.com/niv/ed25519.nim",
    "method": "git",
    "tags": [
      "ed25519",
      "cryptography",
      "crypto",
      "publickey",
      "privatekey",
      "signing",
      "keyexchange",
      "native"
    ],
    "description": "ed25519 key crypto bindings",
    "license": "MIT",
    "web": "https://github.com/niv/ed25519.nim"
  },
  {
    "name": "libevdev",
    "url": "https://github.com/luked99/libevdev.nim",
    "method": "git",
    "tags": [
      "wrapper",
      "os",
      "linux"
    ],
    "description": "Wrapper for libevdev, Linux input device processing library",
    "license": "MIT",
    "web": "https://github.com/luked99/libevdev.nim"
  },
  {
    "name": "nesm",
    "url": "https://gitlab.com/xomachine/NESM.git",
    "method": "git",
    "tags": [
      "metaprogramming",
      "parser",
      "pure",
      "serialization"
    ],
    "description": "A macro for generating [de]serializers for given objects",
    "license": "MIT",
    "web": "https://xomachine.gitlab.io/NESM/"
  },
  {
    "name": "sdnotify",
    "url": "https://github.com/FedericoCeratto/nim-sdnotify",
    "method": "git",
    "tags": [
      "os",
      "linux",
      "systemd",
      "sdnotify"
    ],
    "description": "Systemd service notification helper",
    "license": "MIT",
    "web": "https://github.com/FedericoCeratto/nim-sdnotify"
  },
  {
    "name": "cmd",
    "url": "https://github.com/samdmarshall/cmd.nim",
    "method": "git",
    "tags": [
      "cmd",
      "command-line",
      "prompt",
      "interactive"
    ],
    "description": "interactive command prompt",
    "license": "BSD 3-Clause",
    "web": "https://github.com/samdmarshall/cmd.nim"
  },
  {
    "name": "csvtable",
    "url": "https://github.com/apahl/csvtable",
    "method": "git",
    "tags": [
      "csv",
      "table"
    ],
    "description": "tools for handling CSV files (comma or tab-separated) with an API similar to Python's CSVDictReader and -Writer.",
    "license": "MIT",
    "web": "https://github.com/apahl/csvtable"
  },
  {
    "name": "plotly",
    "url": "https://github.com/brentp/nim-plotly",
    "method": "git",
    "tags": [
      "plot",
      "graphing",
      "chart",
      "data"
    ],
    "description": "Nim interface to plotly",
    "license": "MIT",
    "web": "https://github.com/brentp/nim-plotly"
  },
  {
    "name": "gnuplot",
    "url": "https://github.com/dvolk/gnuplot.nim",
    "method": "git",
    "tags": [
      "plot",
      "graphing",
      "data"
    ],
    "description": "Nim interface to gnuplot",
    "license": "MIT",
    "web": "https://github.com/dvolk/gnuplot.nim"
  },
  {
    "name": "ustring",
    "url": "https://github.com/rokups/nim-ustring",
    "method": "git",
    "tags": [
      "string",
      "text",
      "unicode",
      "uft8",
      "utf-8"
    ],
    "description": "utf-8 string",
    "license": "MIT",
    "web": "https://github.com/rokups/nim-ustring"
  },
  {
    "name": "imap",
    "url": "https://github.com/ehmry/imap",
    "method": "git",
    "tags": [
      "imap",
      "email"
    ],
    "description": "IMAP client library",
    "license": "GPL2",
    "web": "https://github.com/ehmry/imap"
  },
  {
    "name": "isa",
    "url": "https://github.com/nimscale/isa",
    "method": "git",
    "tags": [
      "erasure",
      "hash",
      "crypto",
      "compression"
    ],
    "description": "Binding for Intel Storage Acceleration library",
    "license": "Apache License 2.0",
    "web": "https://github.com/nimscale/isa"
  },
  {
    "name": "untar",
    "url": "https://github.com/dom96/untar",
    "method": "git",
    "tags": [
      "library",
      "tar",
      "gz",
      "compression",
      "archive",
      "decompression"
    ],
    "description": "Library for decompressing tar.gz files.",
    "license": "MIT",
    "web": "https://github.com/dom96/untar"
  },
  {
    "name": "nimcx",
    "url": "https://github.com/qqtop/nimcx",
    "method": "git",
    "tags": [
      "library",
      "linux"
    ],
    "description": "Color and utilities library for linux terminal.",
    "license": "MIT",
    "web": "https://github.com/qqtop/nimcx"
  },
  {
    "name": "dpdk",
    "url": "https://github.com/nimscale/dpdk",
    "method": "git",
    "tags": [
      "library",
      "dpdk",
      "packet",
      "processing"
    ],
    "description": "Library for fast packet processing",
    "license": "Apache License 2.0",
    "web": "http://dpdk.org/"
  },
  {
    "name": "libserialport",
    "alias": "serial"
  },
  {
    "name": "serial",
    "url": "https://github.com/euantorano/serial.nim",
    "method": "git",
    "tags": [
      "serial",
      "rs232",
      "io",
      "serialport"
    ],
    "description": "A library to operate serial ports using pure Nim.",
    "license": "BSD3",
    "web": "https://github.com/euantorano/serial.nim"
  },
  {
    "name": "spdk",
    "url": "https://github.com/nimscale/spdk.git",
    "method": "git",
    "tags": [
      "library",
      "SSD",
      "NVME",
      "io",
      "storage"
    ],
    "description": "The Storage Performance Development Kit(SPDK) provides a set of tools and libraries for writing high performance, scalable, user-mode storage applications.",
    "license": "MIT",
    "web": "https://github.com/nimscale/spdk.git"
  },
  {
    "name": "NimData",
    "url": "https://github.com/bluenote10/NimData",
    "method": "git",
    "tags": [
      "library",
      "dataframe"
    ],
    "description": "DataFrame API enabling fast out-of-core data analytics",
    "license": "MIT",
    "web": "https://github.com/bluenote10/NimData"
  },
  {
    "name": "testrunner",
    "url": "https://github.com/FedericoCeratto/nim-testrunner",
    "method": "git",
    "tags": [
      "test",
      "tests",
      "unittest",
      "utility",
      "tdd"
    ],
    "description": "Test runner with file monitoring and desktop notification capabilities",
    "license": "GPLv3",
    "web": "https://github.com/FedericoCeratto/nim-testrunner"
  },
  {
    "name": "reactorfuse",
    "url": "https://github.com/zielmicha/reactorfuse",
    "method": "git",
    "tags": [
      "filesystem",
      "fuse"
    ],
    "description": "Filesystem in userspace (FUSE) for Nim (for reactor.nim library)",
    "license": "MIT",
    "web": "https://github.com/zielmicha/reactorfuse"
  },
  {
    "name": "nimr",
    "url": "https://github.com/Jeff-Ciesielski/nimr",
    "method": "git",
    "tags": [
      "script",
      "utils"
    ],
    "description": "Helper to run nim code like a script",
    "license": "MIT",
    "web": "https://github.com/Jeff-Ciesielski/nimr"
  },
  {
    "name": "neverwinter",
    "url": "https://github.com/niv/neverwinter.nim",
    "method": "git",
    "tags": [
      "nwn",
      "neverwinternights",
      "neverwinter",
      "game",
      "bioware",
      "fileformats",
      "reader",
      "writer"
    ],
    "description": "Neverwinter Nights 1 data accessor library",
    "license": "MIT",
    "web": "https://github.com/niv/neverwinter.nim"
  },
  {
    "name": "snail",
    "url": "https://github.com/stisa/snail",
    "method": "git",
    "tags": [
      "js",
      "matrix",
      "linear algebra"
    ],
    "description": "Simple linear algebra for nim. Js too.",
    "license": "MIT",
    "web": "http://stisa.space/snail/"
  },
  {
    "name": "jswebsockets",
    "url": "https://github.com/stisa/jswebsockets",
    "method": "git",
    "tags": [
      "js",
      "javascripts",
      "ws",
      "websockets"
    ],
    "description": "Websockets wrapper for nim js backend.",
    "license": "MIT",
    "web": "http://stisa.space/jswebsockets/"
  },
  {
    "name": "morelogging",
    "url": "https://github.com/FedericoCeratto/nim-morelogging",
    "method": "git",
    "tags": [
      "log",
      "logging",
      "library",
      "systemd",
      "journald"
    ],
    "description": "Logging library with support for async IO, multithreading, Journald.",
    "license": "LGPLv3",
    "web": "https://github.com/FedericoCeratto/nim-morelogging"
  },
  {
    "name": "ajax",
    "url": "https://github.com/stisa/ajax",
    "method": "git",
    "tags": [
      "js",
      "javascripts",
      "ajax",
      "xmlhttprequest"
    ],
    "description": "AJAX wrapper for nim js backend.",
    "license": "MIT",
    "web": "http://stisa.space/ajax/"
  },
  {
    "name": "recaptcha",
    "url": "https://github.com/euantorano/recaptcha.nim",
    "method": "git",
    "tags": [
      "recaptcha",
      "captcha"
    ],
    "description": "reCAPTCHA support for Nim, supporting rendering a capctcha and verifying a user's response.",
    "license": "BSD3",
    "web": "https://github.com/euantorano/recaptcha.nim"
  },
  {
    "name": "influx",
    "url": "https://github.com/samdmarshall/influx.nim",
    "method": "git",
    "tags": [
      "influx",
      "influxdb"
    ],
    "description": "wrapper for communicating with InfluxDB over the REST interface",
    "license": "BSD 3-Clause",
    "web": "https://github.com/samdmarshall/influx.nim"
  },
  {
    "name": "gamelight",
    "url": "https://github.com/dom96/gamelight",
    "method": "git",
    "tags": [
      "js",
      "library",
      "graphics",
      "collision",
      "2d"
    ],
    "description": "A set of simple modules for writing a JavaScript 2D game.",
    "license": "MIT",
    "web": "https://github.com/dom96/gamelight"
  },
  {
    "name": "storage",
    "url": "https://bitbucket.org/moigagoo/storage/",
    "method": "hg",
    "tags": [
      "JavaScript",
      "Storage",
      "localStorage",
      "sessionStorage"
    ],
    "description": "Storage, localStorage, and sessionStorage bindigs for Nim's JavaScript backend.",
    "license": "MIT",
    "web": "https://bitbucket.org/moigagoo/storage/"
  },
  {
    "name": "fontconfig",
    "url": "https://github.com/Parashurama/fontconfig",
    "method": "git",
    "tags": [
      "fontconfig",
      "font"
    ],
    "description": "Low level wrapper for the fontconfig library.",
    "license": "Fontconfig",
    "web": "https://github.com/Parashurama/fontconfig"
  },
  {
    "name": "sysrandom",
    "url": "https://github.com/euantorano/sysrandom.nim",
    "method": "git",
    "tags": [
      "random",
      "RNG",
      "PRNG"
    ],
    "description": "A simple library to generate random data, using the system's PRNG.",
    "license": "BSD3",
    "web": "https://github.com/euantorano/sysrandom.nim"
  },
  {
    "name": "colorize",
    "url": "https://github.com/molnarmark/colorize",
    "method": "git",
    "tags": [
      "color",
      "colors",
      "colorize"
    ],
    "description": "A simple and lightweight terminal coloring library.",
    "license": "MIT",
    "web": "https://github.com/molnarmark/colorize"
  },
  {
    "name": "cello",
    "url": "https://github.com/unicredit/cello",
    "method": "git",
    "tags": [
      "string",
      "succinct-data-structure",
      "rank",
      "select",
      "Burrows-Wheeler",
      "FM-index",
      "wavelet-tree"
    ],
    "description": "String algorithms with succinct data structures",
    "license": "Apache2",
    "web": "https://unicredit.github.io/cello/"
  },
  {
    "name": "notmuch",
    "url": "https://github.com/samdmarshall/notmuch.nim",
    "method": "git",
    "tags": [
      "notmuch",
      "wrapper",
      "email",
      "tagging"
    ],
    "description": "wrapper for the notmuch mail library",
    "license": "BSD 3-Clause",
    "web": "https://github.com/samdmarshall/notmuch.nim"
  },
  {
    "name": "pluginmanager",
    "url": "https://github.com/samdmarshall/plugin-manager",
    "method": "git",
    "tags": [
      "plugin",
      "dylib",
      "manager"
    ],
    "description": "Simple plugin implementation",
    "license": "BSD 3-Clause",
    "web": "https://github.com/samdmarshall/plugin-manager"
  },
  {
    "name": "node",
    "url": "https://github.com/tulayang/nimnode",
    "method": "git",
    "tags": [
      "async",
      "io",
      "socket",
      "net",
      "tcp",
      "http",
      "libuv"
    ],
    "description": "Library for async programming and communication. This Library uses a future/promise, non-blocking I/O model based on libuv.",
    "license": "MIT",
    "web": "http://tulayang.github.io/node/"
  },
  {
    "name": "tempdir",
    "url": "https://github.com/euantorano/tempdir.nim",
    "method": "git",
    "tags": [
      "temp",
      "io",
      "tmp"
    ],
    "description": "A Nim library to create and manage temporary directories.",
    "license": "BSD3",
    "web": "https://github.com/euantorano/tempdir.nim"
  },
  {
    "name": "mathexpr",
    "url": "https://github.com/Yardanico/nim-mathexpr",
    "method": "git",
    "tags": [
      "math",
      "mathparser",
      "tinyexpr"
    ],
    "description": "MathExpr - pure-Nim mathematical expression evaluator library",
    "license": "MIT",
    "web": "https://github.com/Yardanico/nim-mathexpr"
  },
  {
    "name": "frag",
    "url": "https://github.com/fragworks/frag",
    "method": "git",
    "tags": [
      "game",
      "game-dev",
      "2d",
      "3d"
    ],
    "description": "A 2D|3D game engine",
    "license": "MIT",
    "web": "https://github.com/fragworks/frag"
  },
  {
    "name": "freetype",
    "url": "https://github.com/jangko/freetype",
    "method": "git",
    "tags": [
      "font",
      "renderint",
      "library"
    ],
    "description": "wrapper for FreeType2 library",
    "license": "MIT",
    "web": "https://github.com/jangko/freetype"
  },
  {
    "name": "polyBool",
    "url": "https://github.com/jangko/polyBool",
    "method": "git",
    "tags": [
      "polygon",
      "clipper",
      "library"
    ],
    "description": "Polygon Clipper Library (Martinez Algorithm)",
    "license": "MIT",
    "web": "https://github.com/jangko/polyBool"
  },
  {
    "name": "nimAGG",
    "url": "https://github.com/jangko/nimAGG",
    "method": "git",
    "tags": [
      "renderer",
      "rasterizer",
      "library",
      "2D",
      "graphics"
    ],
    "description": "Hi Fidelity Rendering Engine",
    "license": "MIT",
    "web": "https://github.com/jangko/nimAGG"
  },
  {
    "name": "primme",
    "url": "https://github.com/jxy/primme",
    "method": "git",
    "tags": [
      "library",
      "eigenvalues",
      "high-performance",
      "singular-value-decomposition"
    ],
    "description": "Nim interface for PRIMME: PReconditioned Iterative MultiMethod Eigensolver",
    "license": "MIT",
    "web": "https://github.com/jxy/primme"
  },
  {
    "name": "sitmo",
    "url": "https://github.com/jxy/sitmo",
    "method": "git",
    "tags": [
      "RNG",
      "Sitmo",
      "high-performance",
      "random"
    ],
    "description": "Sitmo parallel random number generator in Nim",
    "license": "MIT",
    "web": "https://github.com/jxy/sitmo"
  },
  {
    "name": "webaudio",
    "url": "https://github.com/ftsf/nim-webaudio",
    "method": "git",
    "tags": [
      "javascript",
      "js",
      "web",
      "audio",
      "sound",
      "music"
    ],
    "description": "API for Web Audio (JS)",
    "license": "MIT",
    "web": "https://github.com/ftsf/nim-webaudio"
  },
  {
    "name": "nimcuda",
    "url": "https://github.com/unicredit/nimcuda",
    "method": "git",
    "tags": [
      "CUDA",
      "GPU"
    ],
    "description": "CUDA bindings",
    "license": "Apache2",
    "web": "https://github.com/unicredit/nimcuda"
  },
  {
    "name": "gifwriter",
    "url": "https://github.com/rxi/gifwriter",
    "method": "git",
    "tags": [
      "gif",
      "image",
      "library"
    ],
    "description": "Animated GIF writing library based on jo_gif",
    "license": "MIT",
    "web": "https://github.com/rxi/gifwriter"
  },
  {
    "name": "libplist",
    "url": "https://github.com/samdmarshall/libplist.nim",
    "method": "git",
    "tags": [
      "libplist",
      "property",
      "list",
      "property-list",
      "parsing",
      "binary",
      "xml",
      "format"
    ],
    "description": "wrapper around libplist https://github.com/libimobiledevice/libplist",
    "license": "MIT",
    "web": "https://github.com/samdmarshall/libplist.nim"
  },
  {
    "name": "getch",
    "url": "https://github.com/6A/getch",
    "method": "git",
    "tags": [
      "getch",
      "char"
    ],
    "description": "getch() for Windows and Unix",
    "license": "MIT",
    "web": "https://github.com/6A/getch"
  },
  {
    "name": "gifenc",
    "url": "https://github.com/ftsf/gifenc",
    "method": "git",
    "tags": [
      "gif",
      "encoder"
    ],
    "description": "Gif Encoder",
    "license": "Public Domain",
    "web": "https://github.com/ftsf/gifenc"
  },
  {
    "name": "nimlapack",
    "url": "https://github.com/unicredit/nimlapack",
    "method": "git",
    "tags": [
      "LAPACK",
      "linear-algebra"
    ],
    "description": "LAPACK bindings",
    "license": "Apache2",
    "web": "https://github.com/unicredit/nimlapack"
  },
  {
    "name": "jack",
    "url": "https://github.com/Skrylar/nim-jack",
    "method": "git",
    "tags": [
      "jack",
      "audio",
      "binding",
      "wrapper"
    ],
    "description": "Shiny bindings to the JACK Audio Connection Kit.",
    "license": "MIT",
    "web": "https://github.com/Skrylar/nim-jack"
  },
  {
    "name": "serializetools",
    "url": "https://github.com/JeffersonLab/serializetools",
    "method": "git",
    "tags": [
      "serialization",
      "xml"
    ],
    "description": "Support for serialization of objects",
    "license": "MIT",
    "web": "https://github.com/JeffersonLab/serializetools"
  },
  {
    "name": "neo",
    "url": "https://github.com/unicredit/neo",
    "method": "git",
    "tags": [
      "vector",
      "matrix",
      "linear-algebra",
      "BLAS",
      "LAPACK",
      "CUDA"
    ],
    "description": "Linear algebra for Nim",
    "license": "Apache License 2.0",
    "web": "https://unicredit.github.io/neo/"
  },
  {
    "name": "httpkit",
    "url": "https://github.com/tulayang/httpkit",
    "method": "git",
    "tags": [
      "http",
      "request",
      "response",
      "stream",
      "bigfile",
      "async"
    ],
    "description": "An efficient HTTP tool suite written in pure nim. Help you to write HTTP services or clients via TCP, UDP, or even Unix Domain socket, etc.",
    "license": "MIT",
    "web": "https://github.com/tulayang/httpkit"
  },
  {
    "name": "ulid",
    "url": "https://github.com/adelq/ulid",
    "method": "git",
    "tags": [
      "library",
      "id",
      "ulid",
      "uuid",
      "guid"
    ],
    "description": "Universally Unique Lexicographically Sortable Identifier",
    "license": "MIT",
    "web": "https://github.com/adelq/ulid"
  },
  {
    "name": "osureplay",
    "url": "https://github.com/Yardanico/nim-osureplay",
    "method": "git",
    "tags": [
      "library",
      "osu!",
      "parser",
      "osugame",
      "replay"
    ],
    "description": "osu! replay parser",
    "license": "MIT",
    "web": "https://github.com/Yardanico/nim-osureplay"
  },
  {
    "name": "tiger",
    "url": "https://github.com/ehmry/tiger",
    "method": "git",
    "tags": [
      "hash"
    ],
    "description": "Tiger hash function",
    "license": "MIT",
    "web": "https://github.com/ehmry/tiger"
  },
  {
    "name": "pipe",
    "url": "https://github.com/5paceToast/pipe",
    "method": "git",
    "tags": [
      "pipe",
      "macro",
      "operator",
      "functional"
    ],
    "description": "Pipe operator for nim.",
    "license": "MIT",
    "web": "https://github.com/5paceToast/pipe"
  },
  {
    "name": "flatdb",
    "url": "https://github.com/enthus1ast/flatdb",
    "method": "git",
    "tags": [
      "database",
      "json",
      "pure"
    ],
    "description": "small/tiny, flatfile, jsonl based, inprogress database for nim",
    "license": "MIT",
    "web": "https://github.com/enthus1ast/flatdb"
  },
  {
    "name": "nwt",
    "url": "https://github.com/enthus1ast/nimWebTemplates",
    "method": "git",
    "tags": [
      "template",
      "html",
      "pure",
      "jinja"
    ],
    "description": "experiment to build a jinja like template parser",
    "license": "MIT",
    "web": "https://github.com/enthus1ast/nimWebTemplates"
  },
  {
    "name": "cmixer",
    "url": "https://github.com/rxi/cmixer-nim",
    "method": "git",
    "tags": [
      "library",
      "audio",
      "mixer",
      "sound",
      "wav",
      "ogg"
    ],
    "description": "Lightweight audio mixer for games",
    "license": "MIT",
    "web": "https://github.com/rxi/cmixer-nim"
  },
  {
    "name": "cmixer_sdl2",
    "url": "https://github.com/rxi/cmixer_sdl2-nim",
    "method": "git",
    "tags": [
      "library",
      "audio",
      "mixer",
      "sound",
      "wav",
      "ogg"
    ],
    "description": "Lightweight audio mixer for SDL2",
    "license": "MIT",
    "web": "https://github.com/rxi/cmixer_sdl2-nim"
  },
  {
    "name": "chebyshev",
    "url": "https://github.com/jxy/chebyshev",
    "method": "git",
    "tags": [
      "math",
      "approximation",
      "numerical"
    ],
    "description": "Chebyshev approximation.",
    "license": "MIT",
    "web": "https://github.com/jxy/chebyshev"
  },
  {
    "name": "scram",
    "url": "https://github.com/rgv151/scram",
    "method": "git",
    "tags": [
      "scram",
      "sasl",
      "authentication",
      "salted",
      "challenge",
      "response"
    ],
    "description": "Salted Challenge Response Authentication Mechanism (SCRAM) ",
    "license": "MIT",
    "web": "https://github.com/rgv151/scram"
  },
  {
    "name": "blake2",
    "url": "https://bitbucket.org/mihailp/blake2/",
    "method": "hg",
    "tags": [
      "crypto",
      "cryptography",
      "hash",
      "security"
    ],
    "description": "blake2 - cryptographic hash function",
    "license": "CC0",
    "web": "https://bitbucket.org/mihailp/blake2/"
  },
  {
    "name": "spinny",
    "url": "https://github.com/molnarmark/spinny",
    "method": "git",
    "tags": [
      "terminal",
      "spinner",
      "spinny",
      "load"
    ],
    "description": "Spinny is a tiny terminal spinner package for the Nim Programming Language.",
    "license": "MIT",
    "web": "https://github.com/molnarmark/spinny"
  },
  {
    "name": "nigui",
    "url": "https://github.com/trustable-code/NiGui",
    "method": "git",
    "tags": [
      "gui",
      "windows",
      "gtk"
    ],
    "description": "NiGui is a cross-platform, desktop GUI toolkit using native widgets.",
    "license": "MIT",
    "web": "https://github.com/trustable-code/NiGui"
  },
  {
    "name": "currying",
    "url": "https://github.com/t8m8/currying",
    "method": "git",
    "tags": [
      "library",
      "functional",
      "currying"
    ],
    "description": "Currying library for Nim",
    "license": "MIT",
    "web": "https://github.com/t8m8/currying"
  },
  {
    "name": "rect_packer",
    "url": "https://github.com/yglukhov/rect_packer",
    "method": "git",
    "tags": [
      "library",
      "geometry",
      "packing"
    ],
    "description": "Pack rects into bigger rect",
    "license": "MIT",
    "web": "https://github.com/yglukhov/rect_packer"
  },
  {
    "name": "gintro",
    "url": "https://github.com/stefansalewski/gintro",
    "method": "git",
    "tags": [
      "library",
      "gtk",
      "wrapper",
      "gui"
    ],
    "description": "High level GObject-Introspection based GTK3 bindings",
    "license": "MIT",
    "web": "https://github.com/stefansalewski/gintro"
  },
  {
    "name": "arraymancer",
    "url": "https://github.com/mratsim/Arraymancer",
    "method": "git",
    "tags": [
      "vector",
      "matrix",
      "array",
      "ndarray",
      "multidimensional-array",
      "linear-algebra",
      "tensor"
    ],
    "description": "A tensor (multidimensional array) library for Nim",
    "license": "Apache License 2.0",
    "web": "https://mratsim.github.io/Arraymancer/"
  },
  {
    "name": "sha3",
    "url": "https://bitbucket.org/mihailp/sha3/",
    "method": "hg",
    "tags": [
      "crypto",
      "cryptography",
      "hash",
      "security"
    ],
    "description": "sha3 - cryptographic hash function",
    "license": "CC0",
    "web": "https://bitbucket.org/mihailp/sha3/"
  },
  {
    "name": "coalesce",
    "url": "https://github.com/piedar/coalesce",
    "method": "git",
    "tags": [
      "nil",
      "null",
      "options",
      "operator"
    ],
    "description": "A nil coalescing operator ?? for Nim",
    "license": "MIT",
    "web": "https://github.com/piedar/coalesce"
  },
  {
    "name": "asyncmysql",
    "url": "https://github.com/tulayang/asyncmysql",
    "method": "git",
    "tags": [
      "mysql",
      "async",
      "asynchronous"
    ],
    "description": "Asynchronous MySQL connector written in pure Nim",
    "license": "MIT",
    "web": "https://github.com/tulayang/asyncmysql"
  },
  {
    "name": "cassandra",
    "url": "https://github.com/yglukhov/cassandra",
    "method": "git",
    "tags": [
      "cassandra",
      "database",
      "wrapper",
      "bindings",
      "driver"
    ],
    "description": "Bindings to Cassandra DB driver",
    "license": "MIT",
    "web": "https://github.com/yglukhov/cassandra"
  },
  {
    "name": "tf2plug",
    "url": "https://gitlab.com/waylon531/tf2plug",
    "method": "git",
    "tags": [
      "app",
      "binary",
      "tool",
      "tf2"
    ],
    "description": "A mod manager for TF2",
    "license": "GPLv3",
    "web": "https://gitlab.com/waylon531/tf2plug"
  },
  {
    "name": "oldgtk3",
    "url": "https://github.com/stefansalewski/oldgtk3",
    "method": "git",
    "tags": [
      "library",
      "gtk",
      "wrapper",
      "gui"
    ],
    "description": "Low level bindings for GTK3 related libraries",
    "license": "MIT",
    "web": "https://github.com/stefansalewski/oldgtk3"
  },
  {
    "name": "godot",
    "url": "https://github.com/pragmagic/godot-nim",
    "method": "git",
    "tags": [
      "game",
      "engine",
      "2d",
      "3d"
    ],
    "description": "Nim bindings for Godot Engine",
    "license": "MIT",
    "web": "https://github.com/pragmagic/godot-nim"
  },
  {
    "name": "vkapi",
    "url": "https://github.com/Yardanico/nimvkapi",
    "method": "git",
    "tags": [
      "wrapper",
      "vkontakte",
      "vk",
      "library",
      "api"
    ],
    "description": "A wrapper for the vk.com API (russian social network)",
    "license": "MIT",
    "web": "https://github.com/Yardanico/nimvkapi"
  },
  {
    "name": "slacklib",
    "url": "https://github.com/ThomasTJdev/nim_slacklib",
    "method": "git",
    "tags": [
      "library",
      "wrapper",
      "slack",
      "slackapp",
      "api"
    ],
    "description": "Library for working with a slack app or sending messages to a slack channel (slack.com)",
    "license": "MIT",
    "web": "https://github.com/ThomasTJdev/nim_slacklib"
  },
  {
    "name": "wiringPiNim",
    "url": "https://github.com/ThomasTJdev/nim_wiringPiNim",
    "method": "git",
    "tags": [
      "wrapper",
      "raspberry",
      "rpi",
      "wiringpi",
      "pi"
    ],
    "description": "Wrapper that implements some of wiringPi's function for controlling a Raspberry Pi",
    "license": "MIT",
    "web": "https://github.com/ThomasTJdev/nim_wiringPiNim"
  },
  {
    "name": "redux",
    "url": "https://github.com/pragmagic/redux.nim",
    "method": "git",
    "tags": [
      "redux"
    ],
    "description": "Predictable state container.",
    "license": "MIT",
    "web": "https://github.com/pragmagic/redux.nim"
  },
  {
    "name": "skEasing",
    "url": "https://github.com/Skrylar/skEasing",
    "method": "git",
    "tags": [
      "math",
      "curves",
      "animation"
    ],
    "description": "A collection of easing curves for animation purposes.",
    "license": "BSD",
    "web": "https://github.com/Skrylar/skEasing"
  },
  {
    "name": "nimquery",
    "url": "https://github.com/GULPF/nimquery",
    "method": "git",
    "tags": [
      "html",
      "scraping",
      "web"
    ],
    "description": "Library for querying HTML using CSS-selectors, like JavaScripts document.querySelector",
    "license": "MIT",
    "web": "https://github.com/GULPF/nimquery"
  },
  {
    "name": "usha",
    "url": "https://github.com/subsetpark/untitled-shell-history-application",
    "method": "git",
    "tags": [
      "shell",
      "utility"
    ],
    "description": "untitled shell history application",
    "license": "MIT",
    "web": "https://github.com/subsetpark/untitled-shell-history-application"
  },
  {
    "name": "libgit2",
    "url": "https://github.com/barcharcraz/libgit2-nim",
    "method": "git",
    "tags": [
      "git",
      "libgit",
      "libgit2",
      "vcs",
      "wrapper"
    ],
    "description": "Libgit2 low level wrapper",
    "license": "MIT",
    "web": "https://github.com/barcharcraz/libgit2-nim"
  },
  {
    "name": "multicast",
    "url": "https://github.com/enthus1ast/nimMulticast",
    "method": "git",
    "tags": [
      "multicast",
      "udp",
      "socket",
      "net"
    ],
    "description": "proc to join (and leave) a multicast group",
    "license": "MIT",
    "web": "https://github.com/enthus1ast/nimMulticast"
  },
  {
    "name": "mysqlparser",
    "url": "https://github.com/tulayang/mysqlparser.git",
    "method": "git",
    "tags": [
      "mysql",
      "protocol",
      "parser"
    ],
    "description": "An efficient packet parser for MySQL Client/Server Protocol. Help you to write Mysql communication in either BLOCKIONG-IO or NON-BLOCKING-IO.",
    "license": "MIT",
    "web": "https://github.com/tulayang/mysqlparser"
  },
  {
    "name": "fugitive",
    "url": "https://github.com/citycide/fugitive",
    "method": "git",
    "tags": [
      "git",
      "github",
      "cli",
      "extras",
      "utility",
      "tool"
    ],
    "description": "Simple command line tool to make git more intuitive, along with useful GitHub addons.",
    "license": "MIT",
    "web": "https://github.com/citycide/fugitive"
  },
  {
    "name": "dbg",
    "url": "https://github.com/enthus1ast/nimDbg",
    "method": "git",
    "tags": [
      "template",
      "echo",
      "dbg",
      "debug"
    ],
    "description": "dbg template; in debug echo",
    "license": "MIT",
    "web": "https://github.com/enthus1ast/nimDbg"
  },
  {
    "name": "pylib",
    "url": "https://github.com/Yardanico/nimpylib",
    "method": "git",
    "tags": [
      "python",
      "compatibility",
      "library",
      "pure"
    ],
    "description": "Nim library with python-like functions and operators",
    "license": "MIT",
    "web": "https://github.com/Yardanico/nimpylib"
  },
  {
    "name": "graphemes",
    "url": "https://github.com/nitely/nim-graphemes",
    "method": "git",
    "tags": [
      "graphemes",
      "grapheme-cluster",
      "unicode"
    ],
    "description": "Grapheme aware string handling (Unicode tr29)",
    "license": "MIT",
    "web": "https://github.com/nitely/nim-graphemes"
  },
  {
    "name": "rfc3339",
    "url": "https://github.com/Skrylar/rfc3339",
    "method": "git",
    "tags": [
      "rfc3339",
      "datetime"
    ],
    "description": "RFC3339 (dates and times) implementation for Nim.",
    "license": "BSD",
    "web": "https://github.com/Skrylar/rfc3339"
  },
  {
    "name": "db_presto",
    "url": "https://github.com/Bennyelg/nimPresto",
    "method": "git",
    "tags": [
      "prestodb",
      "connector",
      "database"
    ],
    "description": "prestodb simple connector",
    "license": "MIT",
    "web": "https://github.com/Bennyelg/nimPresto"
  },
  {
    "name": "nimbomb",
    "url": "https://github.com/Tyler-Yocolano/nimbomb",
    "method": "git",
    "tags": [
      "giant",
      "bomb",
      "wiki",
      "api"
    ],
    "description": "A GiantBomb-wiki wrapper for nim",
    "license": "MIT",
    "web": "https://github.com/Tyler-Yocolano/nimbomb"
  },
  {
    "name": "csvql",
    "url": "https://github.com/Bennyelg/csvql",
    "method": "git",
    "tags": [
      "csv",
      "read",
      "ansisql",
      "query",
      "database",
      "files"
    ],
    "description": "csvql.",
    "license": "MIT",
    "web": "https://github.com/Bennyelg/csvql"
  },
  {
    "name": "contracts",
    "url": "https://github.com/Udiknedormin/NimContracts",
    "method": "git",
    "tags": [
      "library",
      "pure",
      "contract",
      "contracts",
      "DbC",
      "utility",
      "automation",
      "documentation",
      "safety",
      "test",
      "tests",
      "testing",
      "unittest"
    ],
    "description": "Design by Contract (DbC) library with minimal runtime.",
    "license": "MIT",
    "web": "https://github.com/Udiknedormin/NimContracts"
  },
  {
    "name": "syphus",
    "url": "https://github.com/makingspace/syphus",
    "method": "git",
    "tags": [
      "optimization",
      "tabu"
    ],
    "description": "An implementation of the tabu search heuristic in Nim.",
    "license": "BSD-3",
    "web": "https://github.com/makingspace/syphus-nim"
  },
  {
    "name": "analytics",
    "url": "https://github.com/dom96/analytics",
    "method": "git",
    "tags": [
      "google",
      "telemetry",
      "statistics"
    ],
    "description": "Allows statistics to be sent to and recorded in Google Analytics.",
    "license": "MIT",
    "web": "https://github.com/dom96/analytics"
  },
  {
    "name": "arraymancer_vision",
    "url": "https://github.com/edubart/arraymancer-vision",
    "method": "git",
    "tags": [
      "arraymancer",
      "image",
      "vision"
    ],
    "description": "Image transformation and visualization utilities for arraymancer",
    "license": "Apache License 2.0",
    "web": "https://github.com/edubart/arraymancer-vision"
  },
  {
    "name": "genoiser",
    "url": "https://github.com/brentp/genoiser",
    "method": "git",
    "tags": [
      "bam",
      "cram",
      "vcf",
      "genomics"
    ],
    "description": "functions to tracks for genomics data files",
    "license": "MIT"
  },
  {
    "name": "hts",
    "url": "https://github.com/brentp/hts-nim",
    "method": "git",
    "tags": [
      "kmer",
      "dna",
      "sequence",
      "bam",
      "vcf",
      "genomics"
    ],
    "description": "htslib wrapper for nim",
    "license": "MIT",
    "web": "https://brentp.github.io/hts-nim/"
  },
  {
    "name": "falas",
    "url": "https://github.com/brentp/falas",
    "method": "git",
    "tags": [
      "assembly",
      "dna",
      "sequence",
      "genomics"
    ],
    "description": "fragment-aware assembler for short reads",
    "license": "MIT",
    "web": "https://brentp.github.io/falas/falas.html"
  },
  {
    "name": "kmer",
    "url": "https://github.com/brentp/nim-kmer",
    "method": "git",
    "tags": [
      "kmer",
      "dna",
      "sequence"
    ],
    "description": "encoded kmer library for fast operations on kmers up to 31",
    "license": "MIT",
    "web": "https://github.com/brentp/nim-kmer"
  },
  {
    "name": "kexpr",
    "url": "https://github.com/brentp/kexpr-nim",
    "method": "git",
    "tags": [
      "math",
      "expression",
      "evalute"
    ],
    "description": "wrapper for kexpr math expression evaluation library",
    "license": "MIT",
    "web": "https://github.com/brentp/kexpr-nim"
  },
  {
    "name": "lapper",
    "url": "https://github.com/brentp/nim-lapper",
    "method": "git",
    "tags": [
      "interval"
    ],
    "description": "fast interval overlaps",
    "license": "MIT",
    "web": "https://github.com/brentp/nim-lapper"
  },
  {
    "name": "gplay",
    "url": "https://github.com/yglukhov/gplay",
    "method": "git",
    "tags": [
      "google",
      "play",
      "apk",
      "publish",
      "upload"
    ],
    "description": "Google Play APK Uploader",
    "license": "MIT",
    "web": "https://github.com/yglukhov/gplay"
  },
  {
    "name": "huenim",
    "url": "https://github.com/IoTone/huenim",
    "method": "git",
    "tags": [
      "hue",
      "iot",
      "lighting",
      "philips",
      "library"
    ],
    "description": "Huenim",
    "license": "MIT",
    "web": "https://github.com/IoTone/huenim"
  },
  {
    "name": "drand48",
    "url": "https://github.com/JeffersonLab/drand48",
    "method": "git",
    "tags": [
      "random",
      "number",
      "generator"
    ],
    "description": "Nim implementation of the standard unix drand48 pseudo random number generator",
    "license": "BSD3",
    "web": "https://github.com/JeffersonLab/drand48"
  },
  {
    "name": "ensem",
    "url": "https://github.com/JeffersonLab/ensem",
    "method": "git",
    "tags": [
      "jackknife",
      "statistics"
    ],
    "description": "Support for ensemble file format and arithmetic using jackknife/bootstrap propagation of errors",
    "license": "BSD3",
    "web": "https://github.com/JeffersonLab/ensem"
  },
  {
    "name": "basic2d",
    "url": "https://github.com/nim-lang/basic2d",
    "method": "git",
    "tags": [
      "deprecated",
      "vector",
      "stdlib",
      "library"
    ],
    "description": "Deprecated module for vector/matrices operations.",
    "license": "MIT",
    "web": "https://github.com/nim-lang/basic2d"
  },
  {
    "name": "basic3d",
    "url": "https://github.com/nim-lang/basic3d",
    "method": "git",
    "tags": [
      "deprecated",
      "vector",
      "stdlib",
      "library"
    ],
    "description": "Deprecated module for vector/matrices operations.",
    "license": "MIT",
    "web": "https://github.com/nim-lang/basic3d"
  },
  {
    "name": "shiori",
    "url": "https://github.com/Narazaka/shiori-nim",
    "method": "git",
    "tags": [
      "ukagaka",
      "shiori",
      "protocol"
    ],
    "description": "SHIORI Protocol Parser/Builder",
    "license": "MIT",
    "web": "https://github.com/Narazaka/shiori-nim"
  },
  {
    "name": "shioridll",
    "url": "https://github.com/Narazaka/shioridll-nim",
    "method": "git",
    "tags": [
      "shiori",
      "ukagaka"
    ],
    "description": "The SHIORI DLL interface",
    "license": "MIT",
    "web": "https://github.com/Narazaka/shioridll-nim"
  },
  {
    "name": "httpauth",
    "url": "https://github.com/FedericoCeratto/nim-httpauth",
    "method": "git",
    "tags": [
      "http",
      "authentication",
      "authorization",
      "library",
      "security"
    ],
    "description": "HTTP Authentication and Authorization",
    "license": "LGPLv3",
    "web": "https://github.com/FedericoCeratto/nim-httpauth"
  },
  {
    "name": "cbor",
    "url": "https://github.com/ehmry/nim-cbor",
    "method": "git",
    "tags": [
      "library",
      "cbor",
      "binary",
      "encoding"
    ],
    "description": "Concise Binary Object Representation decoder (RFC7049).",
    "license": "MIT",
    "web": "https://github.com/ehmry/nim-cbor"
  },
  {
    "name": "base58",
    "url": "https://github.com/ehmry/nim-base58",
    "method": "git",
    "tags": [
      "base58",
      "bitcoin",
      "cryptonote",
      "monero",
      "encoding",
      "library"
    ],
    "description": "Base58 encoders and decoders for Bitcoin and CryptoNote addresses.",
    "license": "MIT",
    "web": "https://github.com/ehmry/nim-base58"
  },
  {
    "name": "webdriver",
    "url": "https://github.com/dom96/webdriver",
    "method": "git",
    "tags": [
      "webdriver",
      "selenium",
      "library",
      "firefox"
    ],
    "description": "Implementation of the WebDriver w3c spec.",
    "license": "MIT",
    "web": "https://github.com/dom96/webdriver"
  },
  {
    "name": "interfaced",
    "url": "https://github.com/andreaferretti/interfaced",
    "method": "git",
    "tags": [
      "interface"
    ],
    "description": "Go-like interfaces",
    "license": "Apache License 2.0",
    "web": "https://github.com/andreaferretti/interfaced"
  },
  {
    "name": "vla",
    "url": "https://github.com/bpr/vla",
    "method": "git",
    "tags": [
      "vla",
      "alloca"
    ],
    "description": "Variable length arrays for Nim",
    "license": "MIT",
    "web": "https://github.com/bpr/vla"
  },
  {
    "name": "metatools",
    "url": "https://github.com/jxy/metatools",
    "method": "git",
    "tags": [
      "macros",
      "metaprogramming"
    ],
    "description": "Metaprogramming tools for Nim",
    "license": "MIT",
    "web": "https://github.com/jxy/metatools"
  },
  {
    "name": "pdcurses",
    "url": "https://github.com/lcrees/pdcurses",
    "method": "git",
    "tags": [
      "pdcurses",
      "curses",
      "console",
      "gui"
    ],
    "description": "Nim wrapper for PDCurses",
    "license": "MIT",
    "web": "https://github.com/lcrees/pdcurses"
  },
  {
    "name": "libuv",
    "url": "https://github.com/lcrees/libuv",
    "method": "git",
    "tags": [
      "libuv",
      "wrapper",
      "node",
      "networking"
    ],
    "description": "libuv bindings for Nim",
    "license": "MIT",
    "web": "https://github.com/lcrees/libuv"
  },
  {
    "name": "romans",
    "url": "https://github.com/lcrees/romans",
    "method": "git",
    "tags": [
      "roman",
      "numerals"
    ],
    "description": "Conversion between integers and Roman numerals",
    "license": "MIT",
    "web": "https://github.com/lcrees/romans"
  },
  {
    "name": "simpleAST",
    "url": "https://github.com/lguzzon-NIM/simpleAST",
    "method": "git",
    "tags": [
      "ast"
    ],
    "description": "Simple AST in NIM",
    "license": "MIT",
    "web": "https://github.com/lguzzon-NIM/simpleAST"
  },
  {
    "name": "timerpool",
    "url": "https://github.com/mikra01/timerpool/",
    "method": "git",
    "tags": [
      "timer",
      "pool",
      "events",
      "thread"
    ],
    "description": "threadsafe timerpool implementation for event purpose",
    "license": "MIT",
    "web": "https://github.com/mikra01/timerpool"
  },
  {
    "name": "zero_functional",
    "url": "https://github.com/zero-functional/zero-functional",
    "method": "git",
    "tags": [
      "functional",
      "dsl",
      "chaining",
      "seq"
    ],
    "description": "A library providing zero-cost chaining for functional abstractions in Nim",
    "license": "MIT",
    "web": "https://github.com/zero-functional/zero-functional"
  },
  {
    "name": "ormin",
    "url": "https://github.com/Araq/ormin",
    "method": "git",
    "tags": [
      "ORM",
      "SQL",
      "db",
      "database"
    ],
    "description": "Prepared SQL statement generator. A lightweight ORM.",
    "license": "MIT",
    "web": "https://github.com/Araq/ormin"
  },
  {
    "name": "karax",
    "url": "https://github.com/pragmagic/karax",
    "method": "git",
    "tags": [
      "browser",
      "DOM",
      "virtual-DOM",
      "UI"
    ],
    "description": "Karax is a framework for developing single page applications in Nim.",
    "license": "MIT",
    "web": "https://github.com/pragmagic/karax"
  },
  {
    "name": "cascade",
    "url": "https://github.com/citycide/cascade",
    "method": "git",
    "tags": [
      "macro",
      "cascade",
      "operator",
      "dart",
      "with"
    ],
    "description": "Method & assignment cascades for Nim, inspired by Smalltalk & Dart.",
    "license": "MIT",
    "web": "https://github.com/citycide/cascade"
  },
  {
    "name": "chrono",
    "url": "https://github.com/treeform/chrono",
    "method": "git",
    "tags": [
      "library",
      "timestamp",
      "calendar",
      "timezone"
    ],
    "description": "Calendars, Timestamps and Timezones utilities.",
    "license": "MIT",
    "web": "https://github.com/treeform/chrono"
  },
  {
    "name": "dbschema",
    "url": "https://github.com/vegansk/dbschema",
    "method": "git",
    "tags": [
      "library",
      "database",
      "db"
    ],
    "description": "Database schema migration library for Nim language.",
    "license": "MIT",
    "web": "https://github.com/vegansk/dbschema"
  },
  {
    "name": "gentabs",
    "url": "https://github.com/lcrees/gentabs",
    "method": "git",
    "tags": [
      "table",
      "string",
      "key",
      "value"
    ],
    "description": "Efficient hash table that is a key-value mapping (removed from stdlib)",
    "license": "MIT",
    "web": "https://github.com/lcrees/gentabs"
  },
  {
    "name": "libgraph",
    "url": "https://github.com/Mnenmenth/libgraphnim",
    "method": "git",
    "tags": [
      "graph",
      "math",
      "conversion",
      "pixels",
      "coordinates"
    ],
    "description": "Converts 2D linear graph coordinates to pixels on screen",
    "license": "MIT",
    "web": "https://github.com/Mnenmenth/libgraphnim"
  },
  {
    "name": "polynumeric",
    "url": "https://github.com/lcrees/polynumeric",
    "method": "git",
    "tags": [
      "polynomial",
      "numeric"
    ],
    "description": "Polynomial operations",
    "license": "MIT",
    "web": "https://github.com/lcrees/polynumeric"
  },
  {
    "name": "unicodedb",
    "url": "https://github.com/nitely/nim-unicodedb",
    "method": "git",
    "tags": [
      "unicode",
      "UCD",
      "unicodedata"
    ],
    "description": "Unicode Character Database (UCD) access for Nim",
    "license": "MIT",
    "web": "https://github.com/nitely/nim-unicodedb"
  },
  {
    "name": "normalize",
    "url": "https://github.com/nitely/nim-normalize",
    "method": "git",
    "tags": [
      "unicode",
      "normalization",
      "nfc",
      "nfd"
    ],
    "description": "Unicode normalization forms (tr15)",
    "license": "MIT",
    "web": "https://github.com/nitely/nim-normalize"
  },
  {
    "name": "nico",
    "url": "https://github.com/ftsf/nico",
    "method": "git",
    "tags": [
      "pico-8",
      "game",
      "library",
      "ludum",
      "dare"
    ],
    "description": "Nico game engine",
    "license": "MIT",
    "web": "https://github.com/ftsf/nico"
  },
  {
    "name": "os_files",
    "url": "https://github.com/tormund/os_files",
    "method": "git",
    "tags": [
      "dialogs",
      "file",
      "icon"
    ],
    "description": "Crossplatform (x11, windows, osx) native file dialogs; sytem file/folder icons in any resolution; open file with default application",
    "license": "MIT",
    "web": "https://github.com/tormund/os_files"
  },
  {
    "name": "sprymicro",
    "url": "https://github.com/gokr/sprymicro",
    "method": "git",
    "tags": [
      "spry",
      "demo"
    ],
    "description": "Small demo Spry interpreters",
    "license": "MIT",
    "web": "https://github.com/gokr/sprymicro"
  },
  {
    "name": "spryvm",
    "url": "https://github.com/gokr/spryvm",
    "method": "git",
    "tags": [
      "interpreter",
      "language",
      "spry"
    ],
    "description": "Homoiconic dynamic language interpreter in Nim",
    "license": "MIT",
    "web": "https://github.com/gokr/spryvm"
  },
  {
    "name": "netpbm",
    "url": "https://github.com/barcharcraz/nim-netpbm",
    "method": "git",
    "tags": [
      "pbm",
      "image",
      "wrapper",
      "netpbm"
    ],
    "description": "Wrapper for libnetpbm",
    "license": "MIT",
    "web": "https://github.com/barcharcraz/nim-netpbm"
  },
  {
    "name": "nimgen",
    "url": "https://github.com/genotrance/nimgen",
    "method": "git",
    "tags": [
      "c2nim",
      "library",
      "wrapper",
      "c",
      "c++"
    ],
    "description": "C2nim helper to simplify and automate wrapping C libraries",
    "license": "MIT",
    "web": "https://github.com/genotrance/nimgen"
  },
  {
    "name": "sksbox",
    "url": "https://github.com/Skrylar/sksbox",
    "method": "git",
    "tags": [
      "sbox",
      "binary",
      "binaryformat",
      "nothings",
      "container"
    ],
    "description": "A native-nim implementaton of the sBOX generic container format.",
    "license": "MIT",
    "web": "https://github.com/Skrylar/sksbox"
  },
  {
    "name": "avbin",
    "url": "https://github.com/Vladar4/avbin",
    "method": "git",
    "tags": [
      "audio",
      "video",
      "media",
      "library",
      "wrapper"
    ],
    "description": "Wrapper of the AVbin library for the Nim language.",
    "license": "LGPL",
    "web": "https://github.com/Vladar4/avbin"
  },
  {
    "name": "fsm",
    "url": "https://github.com/ba0f3/fsm.nim",
    "method": "git",
    "tags": [
      "fsm",
      "finite",
      "state",
      "machine"
    ],
    "description": "A simple finite-state machine for @nim-lang",
    "license": "MIT",
    "web": "https://github.com/ba0f3/fsm.nim"
  },
  {
    "name": "timezones",
    "url": "https://github.com/GULPF/timezones",
    "method": "git",
    "tags": [
      "timezone",
      "time",
      "tzdata"
    ],
    "description": "Timezone library compatible with the standard library. ",
    "license": "MIT",
    "web": "https://github.com/GULPF/timezones"
  },
  {
    "name": "ndf",
    "url": "https://github.com/rustomax/ndf",
    "method": "git",
    "tags": [
      "app",
      "binary",
      "duplicates",
      "utility",
      "filesystem"
    ],
    "description": "Duplicate files finder",
    "license": "MIT",
    "web": "https://github.com/rustomax/ndf"
  },
  {
    "name": "unicodeplus",
    "url": "https://github.com/nitely/nim-unicodeplus",
    "method": "git",
    "tags": [
      "unicode",
      "isdigit",
      "isalpha"
    ],
    "description": "Common unicode operations",
    "license": "MIT",
    "web": "https://github.com/nitely/nim-unicodeplus"
  },
  {
    "name": "libsvm",
    "url": "https://github.com/genotrance/libsvm",
    "method": "git",
    "tags": [
      "scientific",
      "svm",
      "vector"
    ],
    "description": "libsvm wrapper for Nim",
    "license": "MIT",
    "web": "https://github.com/genotrance/libsvm"
  },
  {
    "name": "lilt",
    "url": "https://github.com/quelklef/lilt",
    "method": "git",
    "tags": [
      "language",
      "parser",
      "parsing"
    ],
    "description": "Parsing language",
    "license": "MIT",
    "web": "https://github.com/quelklef/lilt"
  },
  {
    "name": "shiori_charset_convert",
    "url": "https://github.com/Narazaka/shiori_charset_convert-nim",
    "method": "git",
    "tags": [
      "shiori",
      "ukagaka"
    ],
    "description": "The SHIORI Message charset convert utility",
    "license": "MIT",
    "web": "https://github.com/Narazaka/shiori_charset_convert-nim"
  },
  {
    "name": "grafanim",
    "url": "https://github.com/jamesalbert/grafanim",
    "method": "git",
    "tags": [
      "library",
      "grafana",
      "dashboards"
    ],
    "description": "Grafana module for Nim",
    "license": "GPL",
    "web": "https://github.com/jamesalbert/grafanim"
  },
  {
    "name": "nimpy",
    "url": "https://github.com/yglukhov/nimpy",
    "method": "git",
    "tags": [
      "python",
      "bridge"
    ],
    "description": "Nim - Python bridge",
    "license": "MIT",
    "web": "https://github.com/yglukhov/nimpy"
  },
  {
    "name": "simple_graph",
    "url": "https://github.com/erhlee-bird/simple_graph",
    "method": "git",
    "tags": [
      "datastructures",
      "library"
    ],
    "description": "Simple Graph Library",
    "license": "MIT",
    "web": "https://github.com/erhlee-bird/simple_graph"
  },
  {
    "name": "controlStructures",
    "url": "https://github.com/TakeYourFreedom/Additional-Control-Structures-for-Nim",
    "method": "git",
    "tags": [
      "library",
      "control",
      "structure"
    ],
    "description": "Additional control structures",
    "license": "MIT",
    "web": "http://htmlpreview.github.io/?https://github.com/TakeYourFreedom/Additional-Control-Structures-for-Nim/blob/master/controlStructures.html"
  },
  {
    "name": "notetxt",
    "url": "https://github.com/mrshu/nim-notetxt",
    "method": "git",
    "tags": [
      "notetxt,",
      "note",
      "taking"
    ],
    "description": "A library that implements the note.txt specification for note taking.",
    "license": "MIT",
    "web": "https://github.com/mrshu/nim-notetxt"
  },
  {
    "name": "breeze",
    "url": "https://github.com/alehander42/breeze",
    "method": "git",
    "tags": [
      "dsl",
      "macro",
      "metaprogramming"
    ],
    "description": "A dsl for writing macros in Nim",
    "license": "MIT",
    "web": "https://github.com/alehander42/breeze"
  },
  {
    "name": "joyent_http_parser",
    "url": "https://github.com/nim-lang/joyent_http_parser",
    "method": "git",
    "tags": [
      "wrapper",
      "library",
      "parsing"
    ],
    "description": "Wrapper for high performance HTTP parsing library.",
    "license": "MIT",
    "web": "https://github.com/nim-lang/joyent_http_parser"
  },
  {
    "name": "libsvm_legacy",
    "url": "https://github.com/nim-lang/libsvm_legacy",
    "method": "git",
    "tags": [
      "wrapper",
      "library",
      "scientific"
    ],
    "description": "Wrapper for libsvm.",
    "license": "MIT",
    "web": "https://github.com/nim-lang/libsvm_legacy"
  },
  {
    "name": "clblast",
    "url": "https://github.com/numforge/nim-clblast",
    "method": "git",
    "tags": [
      "BLAS",
      "linear",
      "algebra",
      "vector",
      "matrix",
      "opencl",
      "high",
      "performance",
      "computing",
      "GPU",
      "wrapper"
    ],
    "description": "Wrapper for CLBlast, an OpenCL BLAS library",
    "license": "Apache License 2.0",
    "web": "https://github.com/numforge/nim-clblast"
  },
  {
    "name": "nimp5",
    "url": "https://github.com/Foldover/nim-p5",
    "method": "git",
    "tags": [
      "p5",
      "javascript",
      "creative",
      "coding",
      "processing",
      "library"
    ],
    "description": "Nim bindings for p5.js.",
    "license": "MIT",
    "web": "https://github.com/Foldover/nim-p5"
  },
  {
    "name": "names",
    "url": "https://github.com/pragmagic/names",
    "method": "git",
    "tags": [
      "strings"
    ],
    "description": "String interning library",
    "license": "MIT",
    "web": "https://github.com/pragmagic/names"
  },
  {
    "name": "sha1ext",
    "url": "https://github.com/CORDEA/sha1ext",
    "method": "git",
    "tags": [
      "sha1",
      "extension"
    ],
    "description": "std / sha1 extension",
    "license": "Apache License 2.0",
    "web": "https://github.com/CORDEA/sha1ext"
  },
  {
    "name": "libsha",
    "url": "https://github.com/forlan-ua/nim-libsha",
    "method": "git",
    "tags": [
      "sha1",
      "sha224",
      "sha256",
      "sha384",
      "sha512"
    ],
    "description": "Sha1 and Sha2 implementations",
    "license": "MIT",
    "web": "https://github.com/forlan-ua/nim-libsha"
  },
  {
    "name": "pwned",
    "url": "https://github.com/dom96/pwned",
    "method": "git",
    "tags": [
      "application",
      "passwords",
      "security",
      "binary"
    ],
    "description": "A client for the Pwned passwords API.",
    "license": "MIT",
    "web": "https://github.com/dom96/pwned"
  },
  {
    "name": "suffer",
    "url": "https://github.com/emekoi/suffer",
    "method": "git",
    "tags": [
      "graphics",
      "font",
      "software"
    ],
    "description": "a nim library for drawing 2d shapes, text, and images to 32bit software pixel buffers",
    "license": "MIT",
    "web": "https://github.com/emekoi/suffer"
  },
  {
    "name": "metric",
    "url": "https://github.com/mjendrusch/metric",
    "method": "git",
    "tags": [
      "library",
      "units",
      "scientific",
      "dimensional-analysis"
    ],
    "description": "Dimensionful types and dimensional analysis.",
    "license": "MIT",
    "web": "https://github.com/mjendrusch/metric"
  },
  {
    "name": "useragents",
    "url": "https://github.com/treeform/useragents",
    "method": "git",
    "tags": [
      "library",
      "useragent"
    ],
    "description": "User Agent parser for nim.",
    "license": "MIT",
    "web": "https://github.com/treeform/useragents"
  },
  {
    "name": "nimna",
    "url": "https://github.com/mjendrusch/nimna",
    "method": "git",
    "tags": [
      "library",
      "nucleic-acid-folding",
      "scientific",
      "biology"
    ],
    "description": "Nucleic acid folding and design.",
    "license": "MIT",
    "web": "https://github.com/mjendrusch/nimna"
  },
  {
    "name": "bencode",
    "url": "https://github.com/FedericoCeratto/nim-bencode",
    "method": "git",
    "tags": [
      "library",
      "bencode"
    ],
    "description": "Bencode serialization/deserialization library",
    "license": "LGPLv3",
    "web": "https://github.com/FedericoCeratto/nim-bencode"
  },
  {
    "name": "i3ipc",
    "url": "https://github.com/FedericoCeratto/nim-i3ipc",
    "method": "git",
    "tags": [
      "library",
      "i3"
    ],
    "description": "i3 IPC client library",
    "license": "LGPLv3",
    "web": "https://github.com/FedericoCeratto/nim-i3ipc"
  },
  {
    "name": "chroma",
    "url": "https://github.com/treeform/chroma",
    "method": "git",
    "tags": [
      "colors",
      "cmyk",
      "hsl",
      "hsv"
    ],
    "description": "Everything you want to do with colors.",
    "license": "MIT",
    "web": "https://github.com/treeform/chroma"
  },
  {
    "name": "nimrax",
    "url": "https://github.com/genotrance/nimrax",
    "method": "git",
    "tags": [
      "rax",
      "radix",
      "tree",
      "data",
      "structure"
    ],
    "description": "Radix tree wrapper for Nim",
    "license": "MIT",
    "web": "https://github.com/genotrance/nimrax"
  },
  {
    "name": "nimbass",
    "url": "https://github.com/genotrance/nimbass",
    "method": "git",
    "tags": [
      "bass",
      "audio",
      "wrapper"
    ],
    "description": "Bass wrapper for Nim",
    "license": "MIT",
    "web": "https://github.com/genotrance/nimbass"
  },
  {
    "name": "nimkerberos",
    "url": "https://github.com/genotrance/nimkerberos",
    "method": "git",
    "tags": [
      "kerberos",
      "ntlm",
      "authentication",
      "auth",
      "sspi"
    ],
    "description": "WinKerberos wrapper for Nim",
    "license": "MIT",
    "web": "https://github.com/genotrance/nimkerberos"
  },
  {
    "name": "nimssh2",
    "url": "https://github.com/genotrance/nimssh2",
    "method": "git",
    "tags": [
      "ssh",
      "library",
      "wrapper"
    ],
    "description": "libssh2 wrapper for Nim",
    "license": "MIT",
    "web": "https://github.com/genotrance/nimssh2"
  },
  {
    "name": "nimssl",
    "url": "https://github.com/genotrance/nimssl",
    "method": "git",
    "tags": [
      "openssl",
      "sha",
      "sha1",
      "hash",
      "sha256",
      "sha512"
    ],
    "description": "OpenSSL wrapper for Nim",
    "license": "MIT",
    "web": "https://github.com/genotrance/nimssl"
  },
  {
    "name": "snip",
    "url": "https://github.com/genotrance/snip",
    "method": "git",
    "tags": [
      "console",
      "editor",
      "text",
      "cli"
    ],
    "description": "Text editor to speed up testing code snippets",
    "license": "MIT",
    "web": "https://github.com/genotrance/snip"
  },
  {
    "name": "moduleinit",
    "url": "https://github.com/skunkiferous/moduleinit",
    "method": "git",
    "tags": [
      "library",
      "parallelism",
      "threads"
    ],
    "description": "Nim module/thread initialisation ordering library",
    "license": "MIT",
    "web": "https://github.com/skunkiferous/moduleinit"
  },
  {
    "name": "mofuw",
    "url": "https://github.com/2vg/mofuw",
    "method": "git",
    "tags": [
      "web",
      "http",
      "framework"
    ],
    "description": "mofuw is *MO*re *F*aster, *U*ltra *W*ebserver",
    "license": "MIT",
    "web": "https://github.com/2vg/mofuw"
  },
  {
    "name": "scnim",
    "url": "https://github.com/capocasa/scnim",
    "method": "git",
    "tags": [
      "music",
      "synthesizer",
      "realtime",
      "supercollider",
      "ugen",
      "plugin",
      "binding",
      "audio"
    ],
    "description": "Develop SuperCollider UGens in Nim",
    "license": "MIT",
    "web": "https://github.com/capocasa/scnim"
  },
  {
    "name": "nimgl",
    "url": "https://github.com/lmariscal/nimgl",
    "method": "git",
    "tags": [
      "glfw",
      "imgui",
      "opengl",
      "bindings",
      "gl",
      "graphics"
    ],
    "description": "Nim Game Library",
    "license": "MIT",
    "web": "https://github.com/lmariscal/nimgl"
  },
  {
    "name": "inim",
    "url": "https://github.com/AndreiRegiani/INim",
    "method": "git",
    "tags": [
      "repl",
      "playground",
      "shell"
    ],
    "description": "Interactive Nim Shell",
    "license": "MIT",
    "web": "https://github.com/AndreiRegiani/INim"
  },
  {
    "name": "nimbigwig",
    "url": "https://github.com/genotrance/nimbigwig",
    "method": "git",
    "tags": [
      "bigwig",
      "bigbend",
      "genome"
    ],
    "description": "libBigWig wrapper for Nim",
    "license": "MIT",
    "web": "https://github.com/genotrance/nimbigwig"
  },
  {
    "name": "regex",
    "url": "https://github.com/nitely/nim-regex",
    "method": "git",
    "tags": [
      "regex"
    ],
    "description": "Linear time regex matching",
    "license": "MIT",
    "web": "https://github.com/nitely/nim-regex"
  },
  {
    "name": "tsundoku",
    "url": "https://github.com/FedericoCeratto/tsundoku",
    "method": "git",
    "tags": [
      "OPDS",
      "ebook",
      "server"
    ],
    "description": "Simple and lightweight OPDS ebook server",
    "license": "GPLv3",
    "web": "https://github.com/FedericoCeratto/tsundoku"
  },
  {
    "name": "nim_exodus",
    "url": "https://github.com/shinriyo/nim_exodus",
    "method": "git",
    "tags": [
      "web",
      "html",
      "template"
    ],
    "description": "Template generator for gester",
    "license": "MIT",
    "web": "https://github.com/shinriyo/nim_exodus"
  },
  {
    "name": "nimlibxlsxwriter",
    "url": "https://github.com/KeepCoolWithCoolidge/nimlibxlsxwriter",
    "method": "git",
    "tags": [
      "Excel",
      "wrapper",
      "xlsx"
    ],
    "description": "libxslxwriter wrapper for Nim",
    "license": "MIT",
    "web": "https://github.com/KeepCoolWithCoolidge/nimlibxlsxwriter"
  },
  {
    "name": "msqueue",
    "url": "https://github.com/2vg/MSQueue",
    "method": "git",
    "tags": [
      "algorithm",
      "queue",
      "MichaelScott",
      "fast",
      "concurrent"
    ],
    "description": "Michael-Scott queue implemented in Nim",
    "license": "MIT",
    "web": "https://github.com/2vg/MSQueue"
  },
  {
    "name": "nimclutter",
    "url": "https://github.com/KeepCoolWithCoolidge/nimclutter",
    "method": "git",
    "tags": [
      "clutter",
      "gtk",
      "gui"
    ],
    "description": "Nim bindings for Clutter toolkit.",
    "license": "LGPLv2.1",
    "web": "https://github.com/KeepCoolWithCoolidge/nimclutter"
  },
  {
    "name": "nimhdf5",
    "url": "https://github.com/Vindaar/nimhdf5",
    "method": "git",
    "tags": [
      "library",
      "wrapper",
      "binding",
      "libhdf5",
      "hdf5",
      "ndarray",
      "storage"
    ],
    "description": "Bindings for the HDF5 data format C library",
    "license": "MIT",
    "web": "https://github.com/Vindaar/nimhdf5"
  },
  {
    "name": "mpfit",
    "url": "https://github.com/Vindaar/nim-mpfit",
    "method": "git",
    "tags": [
      "library",
      "wrapper",
      "binding",
      "nonlinear",
      "least-squares",
      "fitting",
      "levenberg-marquardt",
      "regression"
    ],
    "description": "A wrapper for the cMPFIT non-linear least squares fitting library",
    "license": "MIT",
    "web": "https://github.com/Vindaar/nim-mpfit"
  },
  {
    "name": "nlopt",
    "url": "https://github.com/Vindaar/nimnlopt",
    "method": "git",
    "tags": [
      "library",
      "wrapper",
      "binding",
      "nonlinear-optimization"
    ],
    "description": "A wrapper for the non-linear optimization C library Nlopt",
    "license": "MIT",
    "web": "https://github.com/Vindaar/nimnlopt"
  },
  {
    "name": "itertools",
    "url": "https://github.com/narimiran/itertools",
    "method": "git",
    "tags": [
      "itertools",
      "python",
      "iterators"
    ],
    "description": "Itertools for Nim",
    "license": "MIT",
    "web": "https://github.com/narimiran/itertools"
  },
  {
    "name": "typelists",
    "url": "https://github.com/yglukhov/typelists",
    "method": "git",
    "tags": [
      "metaprogramming"
    ],
    "description": "Typelists in Nim",
    "license": "MIT",
    "web": "https://github.com/yglukhov/typelists"
  },
  {
    "name": "sol",
    "url": "https://github.com/davidgarland/sol",
    "method": "git",
    "tags": [
      "c99",
      "c11",
      "c",
      "vector",
      "simd",
      "avx",
      "avx2",
      "neon"
    ],
    "description": "A SIMD-accelerated vector library written in C99 with Nim bindings.",
    "license": "MIT",
    "web": "https://github.com/davidgarland/sol"
  },
  {
    "name": "simdX86",
    "url": "https://github.com/nimlibs/simdX86",
    "method": "git",
    "tags": [
      "simd"
    ],
    "description": "Wrappers for X86 SIMD intrinsics",
    "license": "MIT",
    "web": "https://github.com/nimlibs/simdX86"
  },
  {
    "name": "loopfusion",
    "url": "https://github.com/numforge/loopfusion",
    "method": "git",
    "tags": [
      "loop",
      "iterator",
      "zip",
      "forEach",
      "variadic"
    ],
    "description": "Loop efficiently over a variadic number of containers",
    "license": "MIT or Apache 2.0",
    "web": "https://github.com/numforge/loopfusion"
  },
  {
    "name": "tinamou",
    "url": "https://github.com/Double-oxygeN/tinamou",
    "method": "git",
    "tags": [
      "game",
      "sdl2"
    ],
    "description": "Game Library in Nim with SDL2",
    "license": "MIT",
    "web": "https://github.com/Double-oxygeN/tinamou"
  },
  {
    "name": "cittadino",
    "url": "https://github.com/makingspace/cittadino",
    "method": "git",
    "tags": [
      "pubsub",
      "stomp",
      "rabbitmq",
      "amqp"
    ],
    "description": "A simple PubSub framework using STOMP.",
    "license": "BSD2",
    "web": "https://github.com/makingspace/cittadino"
  },
  {
    "name": "consul",
    "url": "https://github.com/makingspace/nim_consul",
    "method": "git",
    "tags": [
      "consul"
    ],
    "description": "A simple interface to a running Consul agent.",
    "license": "BSD2",
    "web": "https://github.com/makingspace/nim_consul"
  },
  {
    "name": "keystone",
    "url": "https://github.com/6A/Keystone.nim",
    "method": "git",
    "tags": [
      "binding",
      "keystone",
      "asm",
      "assembler",
      "x86",
      "arm"
    ],
    "description": "Bindings to the Keystone Assembler.",
    "license": "MIT",
    "web": "https://github.com/6A/Keystone.nim"
  },
  {
    "name": "units",
    "url": "https://github.com/Udiknedormin/NimUnits",
    "method": "git",
    "tags": [
      "library",
      "pure",
      "units",
      "physics",
      "science",
      "documentation",
      "safety"
    ],
    "description": " Statically-typed quantity units.",
    "license": "MIT",
    "web": "https://github.com/Udiknedormin/NimUnits"
  },
  {
    "name": "ast_pattern_matching",
    "url": "https://github.com/krux02/ast-pattern-matching",
    "method": "git",
    "tags": [
      "macros",
      "pattern-matching",
      "ast"
    ],
    "description": "a general ast pattern matching library with a focus on correctness and good error messages",
    "license": "MIT",
    "web": "https://github.com/krux02/ast-pattern-matching"
  },
  {
    "name": "tissue",
    "url": "https://github.com/genotrance/tissue",
    "method": "git",
    "tags": [
      "github",
      "issue",
      "debug",
      "test",
      "testament"
    ],
    "description": "Test failing snippets from Nim's issues",
    "license": "MIT",
    "web": "https://github.com/genotrance/tissue"
  },
  {
    "name": "sphincs",
    "url": "https://github.com/ehmry/nim-sphincs",
    "method": "git",
    "tags": [
      "crypto",
      "pqcrypto",
      "signing"
    ],
    "description": "SPHINCS\u207A stateless hash-based signature scheme",
    "license": "MIT",
    "web": "https://github.com/ehmry/nim-sphincs"
  },
  {
    "name": "nimpb",
    "url": "https://github.com/oswjk/nimpb",
    "method": "git",
    "tags": [
      "serialization",
      "protocol-buffers",
      "protobuf",
      "library"
    ],
    "description": "A Protocol Buffers library for Nim",
    "license": "MIT",
    "web": "https://github.com/oswjk/nimpb"
  },
  {
    "name": "nimpb_protoc",
    "url": "https://github.com/oswjk/nimpb_protoc",
    "method": "git",
    "tags": [
      "serialization",
      "protocol-buffers",
      "protobuf"
    ],
    "description": "Protocol Buffers compiler support package for nimpb",
    "license": "MIT",
    "web": "https://github.com/oswjk/nimpb_protoc"
  },
  {
    "name": "strunicode",
    "url": "https://github.com/nitely/nim-strunicode",
    "method": "git",
    "tags": [
      "string",
      "unicode",
      "grapheme"
    ],
    "description": "Swift-like unicode string handling",
    "license": "MIT",
    "web": "https://github.com/nitely/nim-strunicode"
  },
  {
    "name": "turn_based_game",
    "url": "https://github.com/JohnAD/turn_based_game",
    "method": "git",
    "tags": [
      "rules-engine",
      "game",
      "turn-based"
    ],
    "description": "Game rules engine for simulating or playing turn-based games",
    "license": "MIT",
    "web": "https://github.com/JohnAD/turn_based_game/wiki"
  },
  {
    "name": "negamax",
    "url": "https://github.com/JohnAD/negamax",
    "method": "git",
    "tags": [
      "negamax",
      "minimax",
      "game",
      "ai",
      "turn-based"
    ],
    "description": "Negamax AI search-tree algorithm for two player games",
    "license": "MIT",
    "web": "https://github.com/JohnAD/negamax"
  },
  {
    "name": "translation",
    "url": "https://github.com/juancarlospaco/nim-tinyslation",
    "method": "git",
    "tags": [
      "translation",
      "tinyslation",
      "api",
      "strings",
      "minimalism"
    ],
    "description": "Text string translation from free online crowdsourced API. Tinyslation a tiny translation.",
    "license": "LGPLv3",
    "web": "https://github.com/juancarlospaco/nim-tinyslation"
  },
  {
    "name": "magic",
    "url": "https://github.com/xmonader/nim-magic",
    "method": "git",
    "tags": [
      "libmagic",
      "magic",
      "guessfile"
    ],
    "description": "libmagic for nim",
    "license": "MIT",
    "web": "https://github.com/xmonader/nim-magic"
  },
  {
    "name": "configparser",
    "url": "https://github.com/xmonader/nim-configparser",
    "method": "git",
    "tags": [
      "configparser",
      "ini",
      "parser"
    ],
    "description": "pure Ini configurations parser",
    "license": "MIT",
    "web": "https://github.com/xmonader/nim-configparser"
  },
  {
    "name": "random_font_color",
    "url": "https://github.com/juancarlospaco/nim-random-font-color",
    "method": "git",
    "tags": [
      "fonts",
      "colors",
      "pastel",
      "design",
      "random"
    ],
    "description": "Random curated Fonts and pastel Colors for your UI/UX design, design for non-designers.",
    "license": "LGPLv3",
    "web": "https://github.com/juancarlospaco/nim-random-font-color"
  },
  {
    "name": "bytes2human",
    "url": "https://github.com/juancarlospaco/nim-bytes2human",
    "method": "git",
    "tags": [
      "bytes",
      "human",
      "minimalism",
      "size"
    ],
    "description": "Convert bytes to kilobytes, megabytes, gigabytes, etc.",
    "license": "LGPLv3",
    "web": "https://github.com/juancarlospaco/nim-bytes2human"
  },
  {
    "name": "nimhttpd",
    "url": "https://github.com/h3rald/nimhttpd",
    "method": "git",
    "tags": [
      "web-server",
      "static-file-server",
      "server",
      "http"
    ],
    "description": "A tiny static file web server.",
    "license": "MIT",
    "web": "https://github.com/h3rald/nimhttpd"
  },
  {
    "name": "crc32",
    "url": "https://github.com/juancarlospaco/nim-crc32",
    "method": "git",
    "tags": [
      "crc32",
      "checksum",
      "minimalism"
    ],
    "description": "CRC32, 2 proc, copied from RosettaCode.",
    "license": "MIT",
    "web": "https://github.com/juancarlospaco/nim-crc32"
  },
  {
    "name": "httpbeast",
    "url": "https://github.com/dom96/httpbeast",
    "method": "git",
    "tags": [
      "http",
      "server",
      "parallel",
      "linux",
      "unix"
    ],
    "description": "A performant and scalable HTTP server.",
    "license": "MIT",
    "web": "https://github.com/dom96/httpbeast"
  },
  {
    "name": "datetime2human",
    "url": "https://github.com/juancarlospaco/nim-datetime2human",
    "method": "git",
    "tags": [
      "date",
      "time",
      "datetime",
      "ISO-8601",
      "human",
      "minimalism"
    ],
    "description": "Human friendly DateTime string representations, seconds to millenniums.",
    "license": "LGPLv3",
    "web": "https://github.com/juancarlospaco/nim-datetime2human"
  },
  {
    "name": "sass",
    "url": "https://github.com/dom96/sass",
    "method": "git",
    "tags": [
      "css",
      "compiler",
      "wrapper",
      "library",
      "scss",
      "web"
    ],
    "description": "A wrapper for the libsass library.",
    "license": "MIT",
    "web": "https://github.com/dom96/sass"
  },
  {
    "name": "osutil",
    "url": "https://github.com/juancarlospaco/nim-osutil",
    "method": "git",
    "tags": [
      "utils",
      "helpers",
      "minimalism",
      "process",
      "mobile",
      "battery"
    ],
    "description": "OS Utils for Nim, simple tiny but useful procs for OS. Turn Display OFF and set Process Name.",
    "license": "LGPLv3",
    "web": "https://github.com/juancarlospaco/nim-osutil"
  },
  {
    "name": "binance",
    "url": "https://github.com/Imperator26/binance",
    "method": "git",
    "tags": [
      "library",
      "api",
      "binance"
    ],
    "description": "A Nim library to access the Binance API.",
    "license": "Apache License 2.0",
    "web": "https://github.com/Imperator26/binance"
  },
  {
    "name": "jdec",
    "tags": [
      "json",
      "marshal",
      "helper",
      "utils"
    ],
    "method": "git",
    "license": "MIT",
    "web": "https://github.com/diegogub/jdec",
    "url": "https://github.com/diegogub/jdec",
    "description": "Flexible JSON manshal/unmarshal library for nim"
  },
  {
    "name": "nimsnappyc",
    "url": "https://github.com/NimCompression/nimsnappyc",
    "method": "git",
    "tags": [
      "snappy",
      "compression",
      "wrapper",
      "library"
    ],
    "description": "Wrapper for the Snappy-C compression library",
    "license": "MIT",
    "web": "https://github.com/NimCompression/nimsnappyc"
  },
  {
    "name": "websitecreator",
    "alias": "nimwc"
  },
  {
    "name": "nimwc",
    "url": "https://github.com/ThomasTJdev/nim_websitecreator",
    "method": "git",
    "tags": [
      "website",
      "webpage",
      "blog",
      "binary"
    ],
    "description": "A website management tool. Run the file and access your webpage.",
    "license": "GPLv3",
    "web": "https://nimwc.org/"
  },
  {
    "name": "shaname",
    "url": "https://github.com/Torro/nimble-packages?subdir=shaname",
    "method": "git",
    "tags": [
      "sha1",
      "command-line",
      "utilities"
    ],
    "description": "Rename files to their sha1sums",
    "license": "BSD",
    "web": "https://github.com/Torro/nimble-packages/tree/master/shaname"
  },
  {
    "name": "about",
    "url": "https://github.com/aleandros/about",
    "method": "git",
    "tags": [
      "cli",
      "tool"
    ],
    "description": "Executable for finding information about programs in PATH",
    "license": "MIT",
    "web": "https://github.com/aleandros/about"
  },
  {
    "name": "findtests",
    "url": "https://github.com/jackvandrunen/findtests",
    "method": "git",
    "tags": [
      "test",
      "tests",
      "testing",
      "unit"
    ],
    "description": "A helper module for writing unit tests in Nim with nake or similar build system.",
    "license": "ISC",
    "web": "https://github.com/jackvandrunen/findtests"
  },
  {
    "name": "packedjson",
    "url": "https://github.com/Araq/packedjson",
    "method": "git",
    "tags": [
      "json"
    ],
    "description": "packedjson is an alternative Nim implementation for JSON. The JSON is essentially kept as a single string in order to save memory over a more traditional tree representation.",
    "license": "MIT",
    "web": "https://github.com/Araq/packedjson"
  },
  {
    "name": "unicode_numbers",
    "url": "https://github.com/Aearnus/unicode_numbers",
    "method": "git",
    "tags": [
      "library",
      "string",
      "format",
      "unicode"
    ],
    "description": "Converts a number into a specially formatted Unicode string",
    "license": "MIT",
    "web": "https://github.com/Aearnus/unicode_numbers"
  },
  {
    "name": "glob",
    "url": "https://github.com/citycide/glob",
    "method": "git",
    "tags": [
      "glob",
      "pattern",
      "match",
      "walk",
      "filesystem",
      "pure"
    ],
    "description": "Pure library for matching file paths against Unix style glob patterns.",
    "license": "MIT",
    "web": "https://github.com/citycide/glob"
  },
  {
    "name": "lda",
    "url": "https://github.com/unicredit/lda",
    "method": "git",
    "tags": [
      "LDA",
      "topic-modeling",
      "text-clustering",
      "NLP"
    ],
    "description": "Latent Dirichlet Allocation",
    "license": "Apache License 2.0",
    "web": "https://github.com/unicredit/lda"
  },
  {
    "name": "mdevolve",
    "url": "https://github.com/jxy/MDevolve",
    "method": "git",
    "tags": [
      "MD",
      "integrator",
      "numerical",
      "evolution"
    ],
    "description": "Integrator framework for Molecular Dynamic evolutions",
    "license": "MIT",
    "web": "https://github.com/jxy/MDevolve"
  },
  {
    "name": "sctp",
    "url": "https://github.com/metacontainer/sctp.nim",
    "method": "git",
    "tags": [
      "sctp",
      "networking",
      "userspace"
    ],
    "description": "Userspace SCTP bindings",
    "license": "BSD",
    "web": "https://github.com/metacontainer/sctp.nim"
  },
  {
    "name": "sodium",
    "url": "https://github.com/zielmicha/libsodium.nim",
    "method": "git",
    "tags": [
      "crypto",
      "security",
      "sodium"
    ],
    "description": "High-level libsodium bindings",
    "license": "MIT",
    "web": "https://github.com/zielmicha/libsodium.nim"
  },
  {
    "name": "db_clickhouse",
    "url": "https://github.com/leonardoce/nim-clickhouse",
    "method": "git",
    "tags": [
      "wrapper",
      "database",
      "clickhouse"
    ],
    "description": "ClickHouse Nim interface",
    "license": "MIT",
    "web": "https://github.com/leonardoce/nim-clickhouse"
  },
  {
    "name": "webterminal",
    "url": "https://github.com/JohnAD/webterminal",
    "method": "git",
    "tags": [
      "javascript",
      "terminal",
      "tty"
    ],
    "description": "Very simple browser Javascript TTY web terminal",
    "license": "MIT",
    "web": "https://github.com/JohnAD/webterminal"
  },
  {
    "name": "hpack",
    "url": "https://github.com/nitely/nim-hpack",
    "method": "git",
    "tags": [
      "http2",
      "hpack"
    ],
    "description": "HPACK (Header Compression for HTTP/2)",
    "license": "MIT",
    "web": "https://github.com/nitely/nim-hpack"
  },
  {
    "name": "cobs",
    "url": "https://github.com/keyme/nim_cobs",
    "method": "git",
    "tags": [
      "serialization",
      "encoding",
      "wireline",
      "framing",
      "cobs"
    ],
    "description": "Consistent Overhead Byte Stuffing for Nim",
    "license": "MIT",
    "web": "https://github.com/keyme/nim_cobs"
  },
  {
    "name": "bitvec",
    "url": "https://github.com/keyme/nim_bitvec",
    "method": "git",
    "tags": [
      "serialization",
      "encoding",
      "wireline"
    ],
    "description": "Extensible bit vector integer encoding library",
    "license": "MIT",
    "web": "https://github.com/keyme/nim_bitvec"
  },
  {
    "name": "nimsvg",
    "url": "https://github.com/bluenote10/NimSvg",
    "method": "git",
    "tags": [
      "svg"
    ],
    "description": "Nim-based DSL allowing to generate SVG files and GIF animations.",
    "license": "MIT",
    "web": "https://github.com/bluenote10/NimSvg"
  },
  {
    "name": "validation",
    "url": "https://github.com/captainbland/nim-validation",
    "method": "git",
    "tags": [
      "validation",
      "library"
    ],
    "description": "Nim object validation using type field pragmas",
    "license": "GPLv3",
    "web": "https://github.com/captainbland/nim-validation"
  },
  {
    "name": "nimgraphviz",
    "url": "https://github.com/QuinnFreedman/nimgraphviz",
    "method": "git",
    "tags": [
      "graph",
      "viz",
      "graphviz",
      "dot",
      "pygraphviz"
    ],
    "description": "Nim bindings for the GraphViz tool and the DOT graph language",
    "license": "MIT",
    "web": "https://github.com/QuinnFreedman/nimgraphviz"
  },
  {
    "name": "fab",
    "url": "https://github.com/icyphox/fab",
    "method": "git",
    "tags": [
      "colors",
      "terminal",
      "formatting",
      "text",
      "fun"
    ],
    "description": "Print fabulously in your terminal",
    "license": "MIT",
    "web": "https://github.com/icyphox/fab"
  },
  {
    "name": "kdialog",
    "url": "https://github.com/juancarlospaco/nim-kdialog",
    "method": "git",
    "tags": [
      "kdialog",
      "qt5",
      "kde",
      "gui",
      "easy",
      "qt"
    ],
    "description": "KDialog Qt5 Wrapper, easy API, KISS design",
    "license": "LGPLv3",
    "web": "https://github.com/juancarlospaco/nim-kdialog"
  },
  {
    "name": "nim7z",
    "url": "https://github.com/genotrance/nim7z",
    "method": "git",
    "tags": [
      "7zip",
      "7z",
      "extract",
      "archive"
    ],
    "description": "7z extraction for Nim",
    "license": "MIT",
    "web": "https://github.com/genotrance/nim7z"
  },
  {
    "name": "nimarchive",
    "url": "https://github.com/genotrance/nimarchive",
    "method": "git",
    "tags": [
      "7z",
      "zip",
      "tar",
      "rar",
      "gz",
      "libarchive",
      "compress",
      "extract",
      "archive"
    ],
    "description": "libarchive wrapper for Nim",
    "license": "MIT",
    "web": "https://github.com/genotrance/nimarchive"
  },
  {
    "name": "nimpcre",
    "url": "https://github.com/genotrance/nimpcre",
    "method": "git",
    "tags": [
      "pcre",
      "regex"
    ],
    "description": "PCRE wrapper for Nim",
    "license": "MIT",
    "web": "https://github.com/genotrance/nimpcre"
  },
  {
    "name": "nimdeps",
    "url": "https://github.com/genotrance/nimdeps",
    "method": "git",
    "tags": [
      "dependency",
      "bundle",
      "installer",
      "package"
    ],
    "description": "Nim library to bundle dependency files into executable",
    "license": "MIT",
    "web": "https://github.com/genotrance/nimdeps"
  },
  {
    "name": "intel_hex",
    "url": "https://github.com/keyme/nim_intel_hex",
    "method": "git",
    "tags": [
      "utils",
      "parsing",
      "hex"
    ],
    "description": "Intel hex file utility library",
    "license": "MIT",
    "web": "https://github.com/keyme/nim_intel_hex"
  },
  {
    "name": "nimha",
    "url": "https://github.com/ThomasTJdev/nim_homeassistant",
    "method": "git",
    "tags": [
      "smarthome",
      "automation",
      "mqtt",
      "xiaomi"
    ],
    "description": "Nim Home Assistant (NimHA) is a hub for combining multiple home automation devices and automating jobs",
    "license": "GPLv3",
    "web": "https://github.com/ThomasTJdev/nim_homeassistant"
  },
  {
    "name": "fmod",
    "url": "https://github.com/johnnovak/nim-fmod",
    "method": "git",
    "tags": [
      "library",
      "fmod",
      "audio",
      "game",
      "sound"
    ],
    "description": "Nim wrapper for the FMOD Low Level C API",
    "license": "MIT",
    "web": "https://github.com/johnnovak/nim-fmod"
  },
  {
    "name": "figures",
    "url": "https://github.com/lmariscal/figures",
    "method": "git",
    "tags": [
      "unicode",
      "cli",
      "figures"
    ],
    "description": "unicode symbols",
    "license": "MIT",
    "web": "https://github.com/lmariscal/figures"
  },
  {
    "name": "ur",
    "url": "https://github.com/JohnAD/ur",
    "method": "git",
    "tags": [
      "library",
      "universal",
      "result",
      "return"
    ],
    "description": "A Universal Result macro/object that normalizes the information returned from a procedure",
    "license": "MIT",
    "web": "https://github.com/JohnAD/ur",
    "doc": "https://github.com/JohnAD/ur/blob/master/docs/ur.rst"
  },
  {
    "name": "blosc",
    "url": "https://github.com/Skrylar/nblosc",
    "method": "git",
    "tags": [
      "blosc",
      "wrapper",
      "compression"
    ],
    "description": "Bit Shuffling Block Compressor (C-Blosc)",
    "license": "BSD",
    "web": "https://github.com/Skrylar/nblosc"
  },
  {
    "name": "fltk",
    "url": "https://github.com/Skrylar/nfltk",
    "method": "git",
    "tags": [
      "gui",
      "fltk",
      "wrapper",
      "c++"
    ],
    "description": "The Fast-Light Tool Kit",
    "license": "LGPL",
    "web": "https://github.com/Skrylar/nfltk"
  },
  {
    "name": "nim_cexc",
    "url": "https://github.com/metasyn/nim-cexc-splunk",
    "method": "git",
    "tags": [
      "splunk",
      "command",
      "cexc",
      "chunked"
    ],
    "description": "A simple chunked external protocol interface for Splunk custom search commands.",
    "license": "Apache2",
    "web": "https://github.com/metasyn/nim-cexc-splunk"
  },
  {
    "name": "nimclipboard",
    "url": "https://github.com/genotrance/nimclipboard",
    "method": "git",
    "tags": [
      "clipboard",
      "wrapper",
      "clip",
      "copy",
      "paste",
      "nimgen"
    ],
    "description": "Nim wrapper for libclipboard",
    "license": "MIT",
    "web": "https://github.com/genotrance/nimclipboard"
  },
  {
    "name": "skinterpolate",
    "url": "https://github.com/Skrylar/skInterpolate",
    "method": "git",
    "tags": [
      "interpolation",
      "animation"
    ],
    "description": "Interpolation routines for data and animation.",
    "license": "MIT",
    "web": "https://github.com/Skrylar/skInterpolate"
  },
  {
    "name": "nimspice",
    "url": "https://github.com/CodeDoes/nimspice",
    "method": "git",
    "tags": [
      "macro",
      "template",
      "class",
      "collection"
    ],
    "description": "A bunch of macros. sugar if you would",
    "license": "MIT",
    "web": "https://github.com/CodeDoes/nimspice"
  },
  {
    "name": "BN",
    "url": "https://github.com/EmberCrypto/BN",
    "method": "git",
    "tags": [
      "bignumber",
      "multiprecision",
      "imath"
    ],
    "description": "A Nim Wrapper of the imath BigNumber library.",
    "license": "MIT"
  },
  {
    "name": "nimbioseq",
    "url": "https://github.com/jhbadger/nimbioseq",
    "method": "git",
    "tags": [
      "bioinformatics",
      "fasta",
      "fastq"
    ],
    "description": "Nim Library for sequence (protein/nucleotide) bioinformatics",
    "license": "BSD-3",
    "web": "https://github.com/jhbadger/nimbioseq"
  },
  {
    "name": "subhook",
    "url": "https://github.com/ba0f3/subhook.nim",
    "method": "git",
    "tags": [
      "hook",
      "hooking",
      "subhook",
      "x86",
      "windows",
      "linux",
      "unix"
    ],
    "description": "subhook wrapper",
    "license": "BSD2",
    "web": "https://github.com/ba0f3/subhook.nim"
  },
  {
    "name": "timecop",
    "url": "https://github.com/ba0f3/timecop.nim",
    "method": "git",
    "tags": [
      "time",
      "travel",
      "timecop"
    ],
    "description": "Time travelling for Nim",
    "license": "MIT",
    "web": "https://github.com/ba0f3/timecop.nim"
  },
  {
    "name": "openexchangerates",
    "url": "https://github.com/juancarlospaco/nim-openexchangerates",
    "method": "git",
    "tags": [
      "money",
      "exchange",
      "openexchangerates",
      "bitcoin",
      "gold",
      "dollar",
      "euro",
      "prices"
    ],
    "description": "OpenExchangeRates API Client for Nim. Works with/without SSL. Partially works with/without Free API Key.",
    "license": "MIT",
    "web": "https://github.com/juancarlospaco/nim-openexchangerates"
  },
  {
    "name": "clr",
    "url": "https://github.com/Calinou/clr",
    "method": "git",
    "tags": [
      "command-line",
      "color",
      "rgb",
      "hsl",
      "hsv"
    ],
    "description": "Get information about colors and convert them in the command line",
    "license": "MIT",
    "web": "https://github.com/Calinou/clr"
  },
  {
    "name": "duktape",
    "url": "https://github.com/manguluka/duktape-nim",
    "method": "git",
    "tags": [
      "js",
      "javascript",
      "scripting",
      "language",
      "interpreter"
    ],
    "description": "wrapper for the Duktape embeddable Javascript engine",
    "license": "MIT",
    "web": "https://github.com/manguluka/duktape-nim"
  },
  {
    "name": "polypbren",
    "url": "https://github.com/guibar64/polypbren",
    "method": "git",
    "tags": [
      "science",
      "equation"
    ],
    "description": "Renormalization of colloidal charges of polydipserse dispersions using the Poisson-Boltzmann equation",
    "license": "MIT",
    "web": "https://github.com/guibar64/polypbren"
  },
  {
    "name": "spdx_licenses",
    "url": "https://github.com/euantorano/spdx_licenses.nim",
    "method": "git",
    "tags": [
      "spdx",
      "license"
    ],
    "description": "A library to retrieve the list of commonly used licenses from the SPDX License List.",
    "license": "BSD3",
    "web": "https://github.com/euantorano/spdx_licenses.nim"
  },
  {
    "name": "texttospeech",
    "url": "https://github.com/dom96/texttospeech",
    "method": "git",
    "tags": [
      "tts",
      "text-to-speech",
      "google-cloud",
      "gcloud",
      "api"
    ],
    "description": "A client for the Google Cloud Text to Speech API.",
    "license": "MIT",
    "web": "https://github.com/dom96/texttospeech"
  },
  {
    "name": "nim_tiled",
    "url": "https://github.com/SkyVault/nim-tiled",
    "method": "git",
    "tags": [
      "tiled",
      "gamedev",
      "tmx",
      "indie"
    ],
    "description": "Tiled map loader for the Nim programming language",
    "license": "MIT",
    "web": "https://github.com/SkyVault/nim-tiled"
  },
  {
    "name": "fragments",
    "url": "https://github.com/fragcolor-xyz/fragments",
    "method": "git",
    "tags": [
      "ffi",
      "math",
      "threading",
      "dsl",
      "memory",
      "serialization",
      "cpp",
      "utilities"
    ],
    "description": "Our very personal collection of utilities",
    "license": "MIT",
    "web": "https://github.com/fragcolor-xyz/fragments"
  },
  {
    "name": "nim_telegram_bot",
    "url": "https://github.com/juancarlospaco/nim-telegram-bot",
    "method": "git",
    "tags": [
      "telegram",
      "bot",
      "telebot",
      "async",
      "multipurpose",
      "chat"
    ],
    "description": "Generic Configurable Telegram Bot for Nim, with builtin basic functionality and Plugins",
    "license": "MIT",
    "web": "https://github.com/juancarlospaco/nim-telegram-bot"
  },
  {
    "name": "xiaomi",
    "url": "https://github.com/ThomasTJdev/nim_xiaomi.git",
    "method": "git",
    "tags": [
      "xiaomi",
      "iot"
    ],
    "description": "Read and write to Xiaomi IOT devices.",
    "license": "MIT",
    "web": "https://github.com/ThomasTJdev/nim_xiaomi"
  },
  {
    "name": "vecio",
    "url": "https://github.com/emekoi/vecio.nim",
    "method": "git",
    "tags": [
      "writev",
      "readv",
      "scatter",
      "gather",
      "vectored",
      "vector",
      "io",
      "networking"
    ],
    "description": "vectored io for nim",
    "license": "MIT",
    "web": "https://github.com/emekoi/vecio.nim"
  },
  {
    "name": "nmiline",
    "url": "https://github.com/mzteruru52/NmiLine",
    "method": "git",
    "tags": [
      "graph"
    ],
    "description": "Plotting tool using NiGui",
    "license": "MIT",
    "web": "https://github.com/mzteruru52/NmiLine"
  },
  {
    "name": "c_alikes",
    "url": "https://github.com/ReneSac/c_alikes",
    "method": "git",
    "tags": [
      "library",
      "bitwise",
      "bitops",
      "pointers",
      "shallowCopy",
      "C"
    ],
    "description": "Operators, commands and functions more c-like, plus a few other utilities",
    "license": "MIT",
    "web": "https://github.com/ReneSac/c_alikes"
  },
  {
    "name": "memviews",
    "url": "https://github.com/ReneSac/memviews",
    "method": "git",
    "tags": [
      "library",
      "slice",
      "slicing",
      "shallow",
      "array",
      "vector"
    ],
    "description": "Unsafe in-place slicing",
    "license": "MIT",
    "web": "https://github.com/ReneSac/memviews"
  },
  {
    "name": "espeak",
    "url": "https://github.com/juancarlospaco/nim-espeak",
    "method": "git",
    "tags": [
      "espeak",
      "voice",
      "texttospeech"
    ],
    "description": "Nim Espeak NG wrapper, for super easy Voice and Text-To-Speech",
    "license": "MIT",
    "web": "https://github.com/juancarlospaco/nim-espeak"
  },
  {
    "name": "wstp",
    "url": "https://github.com/oskca/nim-wstp",
    "method": "git",
    "tags": [
      "wolfram",
      "mathematica",
      "bindings",
      "wstp"
    ],
    "description": "Nim bindings for WSTP",
    "license": "MIT",
    "web": "https://github.com/oskca/nim-wstp"
  },
  {
    "name": "uibuilder",
    "url": "https://github.com/ba0f3/uibuilder.nim",
    "method": "git",
    "tags": [
      "ui",
      "builder",
      "libui",
      "designer",
      "gtk",
      "gnome",
      "glade",
      "interface",
      "gui",
      "linux",
      "windows",
      "osx",
      "mac",
      "native",
      "generator"
    ],
    "description": "UI building with Gnome's Glade",
    "license": "MIT",
    "web": "https://github.com/ba0f3/uibuilder.nim"
  },
  {
    "name": "webp",
    "url": "https://github.com/juancarlospaco/nim-webp",
    "method": "git",
    "tags": [
      "webp"
    ],
    "description": "WebP Tools wrapper for Nim",
    "license": "MIT",
    "web": "https://github.com/juancarlospaco/nim-webp"
  },
  {
    "name": "print",
    "url": "https://github.com/treeform/print.git",
    "method": "git",
    "tags": [
      "pretty"
    ],
    "description": "Print is a set of pretty print macros, useful for print-debugging.",
    "license": "MIT",
    "web": "https://github.com/treeform/print"
  },
  {
    "name": "vmath",
    "url": "https://github.com/treeform/vmath.git",
    "method": "git",
    "tags": [
      "math",
      "graphics",
      "2d",
      "3d"
    ],
    "description": "Collection of math routines for 2d and 3d graphics.",
    "license": "MIT",
    "web": "https://github.com/treeform/vmath"
  },
  {
    "name": "flippy",
    "url": "https://github.com/treeform/flippy.git",
    "method": "git",
    "tags": [
      "image",
      "graphics",
      "2d"
    ],
    "description": "Flippy is a simple 2d image and drawing library.",
    "license": "MIT",
    "web": "https://github.com/treeform/flippy"
  },
  {
    "name": "typography",
    "url": "https://github.com/treeform/typography.git",
    "method": "git",
    "tags": [
      "font",
      "text",
      "2d"
    ],
    "description": "Fonts, Typesetting and Rasterization.",
    "license": "MIT",
    "web": "https://github.com/treeform/typography"
  },
  {
    "name": "xdo",
    "url": "https://github.com/juancarlospaco/nim-xdo",
    "method": "git",
    "tags": [
      "automation",
      "linux",
      "gui",
      "keyboard",
      "mouse",
      "typing",
      "clicker"
    ],
    "description": "Nim GUI Automation Linux, simulate user interaction, mouse and keyboard.",
    "license": "MIT",
    "web": "https://github.com/juancarlospaco/nim-xdo"
  },
  {
    "name": "nimblegui",
    "url": "https://github.com/ThomasTJdev/nim_nimble_gui",
    "method": "git",
    "tags": [
      "nimble",
      "gui",
      "packages"
    ],
    "description": "A simple GUI front for Nimble.",
    "license": "MIT",
    "web": "https://github.com/ThomasTJdev/nim_nimble_gui"
  },
  {
    "name": "xml",
    "url": "https://github.com/ba0f3/xml.nim",
    "method": "git",
    "tags": [
      "xml",
      "parser",
      "compile",
      "tokenizer",
      "html",
      "cdata"
    ],
    "description": "Pure Nim XML parser",
    "license": "MIT",
    "web": "https://github.com/ba0f3/xml.nim"
  },
  {
    "name": "soundio",
    "url": "https://github.com/ul/soundio",
    "method": "git",
    "tags": [
      "library",
      "wrapper",
      "binding",
      "audio",
      "sound",
      "media",
      "io"
    ],
    "description": "Bindings for libsoundio",
    "license": "MIT"
  },
  {
    "name": "miniz",
    "url": "https://github.com/treeform/miniz",
    "method": "git",
    "tags": [
      "zlib",
      "zip",
      "wrapper",
      "compression"
    ],
    "description": "Bindings for Miniz lib.",
    "license": "MIT"
  },
  {
    "name": "nim_cjson",
    "url": "https://github.com/muxueqz/nim_cjson",
    "method": "git",
    "tags": [
      "cjson",
      "json"
    ],
    "description": "cjson wrapper for Nim",
    "license": "MIT",
    "web": "https://github.com/muxueqz/nim_cjson"
  },
  {
    "name": "nimobserver",
    "url": "https://github.com/Tangdongle/nimobserver",
    "method": "git",
    "tags": [
      "observer",
      "patterns",
      "library"
    ],
    "description": "An implementation of the observer pattern",
    "license": "MIT",
    "web": "https://github.com/Tangdongle/nimobserver"
  },
  {
    "name": "nominatim",
    "url": "https://github.com/juancarlospaco/nim-nominatim",
    "method": "git",
    "tags": [
      "openstreetmap",
      "nominatim",
      "multisync",
      "async"
    ],
    "description": "OpenStreetMap Nominatim API Lib for Nim",
    "license": "MIT",
    "web": "https://github.com/juancarlospaco/nim-nominatim"
  },
  {
    "name": "systimes",
    "url": "https://github.com/GULPF/systimes",
    "method": "git",
    "tags": [
      "time",
      "timezone",
      "datetime"
    ],
    "description": "An alternative DateTime implementation",
    "license": "MIT",
    "web": "https://github.com/GULPF/systimes"
  },
  {
    "name": "overpass",
    "url": "https://github.com/juancarlospaco/nim-overpass",
    "method": "git",
    "tags": [
      "openstreetmap",
      "overpass",
      "multisync",
      "async"
    ],
    "description": "OpenStreetMap Overpass API Lib",
    "license": "MIT",
    "web": "https://github.com/juancarlospaco/nim-overpass"
  },
  {
    "name": "openstreetmap",
    "url": "https://github.com/juancarlospaco/nim-openstreetmap",
    "method": "git",
    "tags": [
      "openstreetmap",
      "multisync",
      "async",
      "geo",
      "map"
    ],
    "description": "OpenStreetMap API Lib for Nim",
    "license": "MIT",
    "web": "https://github.com/juancarlospaco/nim-openstreetmap"
  },
  {
    "name": "daemonim",
    "url": "https://github.com/bung87/daemon",
    "method": "git",
    "tags": [
      "unix",
      "library"
    ],
    "description": "daemonizer for Unix, Linux and OS X",
    "license": "MIT",
    "web": "https://github.com/bung87/daemon"
  },
  {
    "name": "nimtorch",
    "alias": "torch"
  },
  {
    "name": "torch",
    "url": "https://github.com/fragcolor-xyz/nimtorch",
    "method": "git",
    "tags": [
      "machine-learning",
      "nn",
      "neural",
      "networks",
      "cuda",
      "wasm",
      "pytorch",
      "torch"
    ],
    "description": "A nim flavor of pytorch",
    "license": "MIT",
    "web": "https://github.com/fragcolor-xyz/nimtorch"
  },
  {
    "name": "openweathermap",
    "url": "https://github.com/juancarlospaco/nim-openweathermap",
    "method": "git",
    "tags": [
      "OpenWeatherMap",
      "weather",
      "CreativeCommons",
      "OpenData",
      "multisync"
    ],
    "description": "OpenWeatherMap API Lib for Nim, Free world wide Creative Commons & Open Data Licensed Weather data",
    "license": "MIT",
    "web": "https://github.com/juancarlospaco/nim-openweathermap"
  },
  {
    "name": "finalseg",
    "url": "https://github.com/bung87/finalseg",
    "method": "git",
    "tags": [
      "library",
      "chinese",
      "words"
    ],
    "description": "jieba's finalseg port to nim",
    "license": "MIT",
    "web": "https://github.com/bung87/finalseg"
  },
  {
    "name": "openal",
    "url": "https://github.com/treeform/openal",
    "method": "git",
    "tags": [
      "sound",
      "OpenAL",
      "wrapper"
    ],
    "description": "An OpenAL wrapper.",
    "license": "MIT"
  },
  {
    "name": "ec_events",
    "url": "https://github.com/EmberCrypto/ec_events",
    "method": "git",
    "tags": [
      "events",
      "emitter"
    ],
    "description": "Event Based Programming for Nim.",
    "license": "MIT"
  },
  {
    "name": "wNim",
    "url": "https://github.com/khchen/wNim",
    "method": "git",
    "tags": [
      "library",
      "windows",
      "gui",
      "ui"
    ],
    "description": "Nim's Windows GUI Framework.",
    "license": "MIT",
    "web": "https://github.com/khchen/wNim",
    "doc": "https://khchen.github.io/wNim/wNim.html"
  },
  {
    "name": "redisparser",
    "url": "https://github.com/xmonader/nim-redisparser",
    "method": "git",
    "tags": [
      "redis",
      "resp",
      "parser",
      "protocol"
    ],
    "description": "RESP(REdis Serialization Protocol) Serialization for Nim",
    "license": "Apache2",
    "web": "https://github.com/xmonader/nim-redisparser"
  },
  {
    "name": "redisclient",
    "url": "https://github.com/xmonader/nim-redisclient",
    "method": "git",
    "tags": [
      "redis",
      "client",
      "protocol",
      "resp"
    ],
    "description": "Redis client for Nim",
    "license": "Apache2",
    "web": "https://github.com/xmonader/nim-redisclient"
  },
  {
    "name": "hackpad",
    "url": "https://github.com/juancarlospaco/nim-hackpad",
    "method": "git",
    "tags": [
      "web",
      "jester",
      "lan",
      "wifi",
      "hackathon",
      "hackatton",
      "pastebin",
      "crosscompilation",
      "teaching",
      "zip"
    ],
    "description": "Hackathon Web Scratchpad for teaching Nim on events using Wifi with limited or no Internet",
    "license": "MIT",
    "web": "https://github.com/juancarlospaco/nim-hackpad"
  },
  {
    "name": "redux_nim",
    "url": "https://github.com/M4RC3L05/redux-nim",
    "method": "git",
    "tags": [
      "redux"
    ],
    "description": "Redux Implementation in nim",
    "license": "MIT",
    "web": "https://github.com/M4RC3L05/redux-nim"
  },
  {
    "name": "simpledecimal",
    "url": "https://github.com/pigmej/nim-simple-decimal",
    "method": "git",
    "tags": [
      "decimal",
      "library"
    ],
    "description": "A simple decimal library",
    "license": "MIT",
    "web": "https://github.com/pigmej/nim-simple-decimal"
  },
  {
    "name": "calibre",
    "url": "https://github.com/juancarlospaco/nim-calibre",
    "method": "git",
    "tags": [
      "calibre",
      "ebook",
      "database"
    ],
    "description": "Calibre Database Lib for Nim",
    "license": "MIT",
    "web": "https://github.com/juancarlospaco/nim-calibre"
  },
  {
    "name": "nimcb",
    "url": "https://github.com/AdrianV/nimcb",
    "method": "git",
    "tags": [
      "c++-builder",
      "msbuild"
    ],
    "description": "Integrate nim projects in the C++Builder build process",
    "license": "MIT",
    "web": "https://github.com/AdrianV/nimcb"
  },
  {
    "name": "finals",
    "url": "https://github.com/quelklef/nim-finals",
    "method": "git",
    "tags": [
      "types"
    ],
    "description": "Transparently declare single-set attributes on types.",
    "license": "MIT",
    "web": "https://github.com/Quelklef/nim-finals"
  },
  {
    "name": "printdebug",
    "url": "https://github.com/juancarlospaco/nim-printdebug",
    "method": "git",
    "tags": [
      "debug",
      "print",
      "helper",
      "util"
    ],
    "description": "Print Debug for Nim, tiny 3 lines Lib, C Target",
    "license": "MIT",
    "web": "https://github.com/juancarlospaco/nim-printdebug"
  },
  {
    "name": "tinyfiledialogs",
    "url": "https://github.com/juancarlospaco/nim-tinyfiledialogs",
    "method": "git",
    "tags": [
      "gui",
      "wrapper",
      "gtk",
      "qt",
      "linux",
      "windows",
      "mac",
      "osx"
    ],
    "description": "TinyFileDialogs for Nim.",
    "license": "MIT",
    "web": "https://github.com/juancarlospaco/nim-tinyfiledialogs"
  },
  {
    "name": "spotify",
    "url": "https://github.com/CORDEA/spotify",
    "method": "git",
    "tags": [
      "spotify"
    ],
    "description": "A Nim wrapper for the Spotify Web API",
    "license": "Apache License 2.0",
    "web": "https://github.com/CORDEA/spotify"
  },
  {
    "name": "noise",
    "url": "https://github.com/jangko/nim-noise",
    "method": "git",
    "tags": [
      "linenoise",
      "readline",
      "command-line",
      "repl"
    ],
    "description": "Nim implementation of linenoise command line editor",
    "license": "MIT",
    "web": "https://github.com/jangko/nim-noise"
  },
  {
    "name": "prompt",
    "url": "https://github.com/surf1nb1rd/nim-prompt",
    "method": "git",
    "tags": [
      "command-line",
      "readline",
      "repl"
    ],
    "description": "Feature-rich readline replacement",
    "license": "BSD2",
    "web": "https://github.com/surf1nb1rd/nim-prompt"
  },
  {
    "name": "proxyproto",
    "url": "https://github.com/ba0f3/libproxy.nim",
    "method": "git",
    "tags": [
      "proxy",
      "protocol",
      "proxy-protocol",
      "haproxy",
      "tcp",
      "ipv6",
      "ipv4",
      "linux",
      "unix",
      "hook",
      "load-balancer",
      "socket",
      "udp",
      "ipv6-support",
      "preload"
    ],
    "description": "PROXY Protocol enabler for aged programs",
    "license": "MIT",
    "web": "https://github.com/ba0f3/libproxy.nim"
  },
  {
    "name": "criterion",
    "url": "https://github.com/LemonBoy/criterion.nim",
    "method": "git",
    "tags": [
      "benchmark"
    ],
    "description": "Statistic-driven microbenchmark framework",
    "license": "MIT",
    "web": "https://github.com/LemonBoy/criterion.nim"
  },
  {
    "name": "nanoid",
    "url": "https://github.com/icyphox/nanoid.nim",
    "method": "git",
    "tags": [
      "nanoid",
      "random",
      "generator"
    ],
    "description": "The Nim implementation of NanoID",
    "license": "MIT",
    "web": "https://github.com/icyphox/nanoid.nim"
  },
  {
    "name": "ndb",
    "url": "https://github.com/xzfc/ndb.nim",
    "method": "git",
    "tags": [
      "binding",
      "database",
      "db",
      "library",
      "sqlite"
    ],
    "description": "A db_sqlite fork with a proper typing",
    "license": "MIT",
    "web": "https://github.com/xzfc/ndb.nim"
  },
  {
    "name": "github_release",
    "url": "https://github.com/kdheepak/github-release",
    "method": "git",
    "tags": [
      "github",
      "release",
      "upload",
      "create",
      "delete"
    ],
    "description": "github-release package",
    "license": "MIT",
    "web": "https://github.com/kdheepak/github-release"
  },
  {
    "name": "nimmonocypher",
    "url": "https://github.com/genotrance/nimmonocypher",
    "method": "git",
    "tags": [
      "monocypher",
      "crypto",
      "crypt",
      "hash",
      "sha512",
      "wrapper"
    ],
    "description": "monocypher wrapper for Nim",
    "license": "MIT",
    "web": "https://github.com/genotrance/nimmonocypher"
  },
  {
    "name": "dtoa",
    "url": "https://github.com/LemonBoy/dtoa.nim",
    "method": "git",
    "tags": [
      "algorithms",
      "serialization",
      "fast",
      "grisu",
      "dtoa",
      "double",
      "float",
      "string"
    ],
    "description": "Port of Milo Yip's fast dtoa() implementation",
    "license": "MIT",
    "web": "https://github.com/LemonBoy/dtoa.nim"
  },
  {
    "name": "ntangle",
    "url": "https://github.com/OrgTangle/ntangle",
    "method": "git",
    "tags": [
      "literate-programming",
      "org-mode",
      "org",
      "tangling",
      "emacs"
    ],
    "description": "Command-line utility for Tangling of Org mode documents",
    "license": "MIT",
    "web": "https://github.com/OrgTangle/ntangle"
  },
  {
    "name": "nimtess2",
    "url": "https://github.com/genotrance/nimtess2",
    "method": "git",
    "tags": [
      "glu",
      "tesselator",
      "libtess2",
      "opengl"
    ],
    "description": "Nim wrapper for libtess2",
    "license": "MIT",
    "web": "https://github.com/genotrance/nimtess2"
  },
  {
    "name": "sequoia",
    "url": "https://github.com/ba0f3/sequoia.nim",
    "method": "git",
    "tags": [
      "sequoia",
      "pgp",
      "openpgp",
      "wrapper"
    ],
    "description": "Sequoia PGP wrapper for Nim",
    "license": "GPLv3",
    "web": "https://github.com/ba0f3/sequoia.nim"
  },
  {
    "name": "pykot",
    "url": "https://github.com/jabbalaci/nimpykot",
    "method": "git",
    "tags": [
      "library",
      "python",
      "kotlin"
    ],
    "description": "Porting some Python / Kotlin features to Nim",
    "license": "MIT",
    "web": "https://github.com/jabbalaci/nimpykot"
  },
  {
    "name": "witai",
    "url": "https://github.com/xmonader/witai-nim",
    "method": "git",
    "tags": [
      "witai",
      "wit.ai",
      "client",
      "speech",
      "freetext",
      "voice"
    ],
    "description": "wit.ai client",
    "license": "MIT",
    "web": "https://github.com/xmonader/witai-nim"
  },
  {
    "name": "xmldom",
    "url": "https://github.com/nim-lang/graveyard?subdir=xmldom",
    "method": "git",
    "tags": [
      "graveyard",
      "xml",
      "dom"
    ],
    "description": "Implementation of XML DOM Level 2 Core specification (http://www.w3.org/TR/2000/REC-DOM-Level-2-Core-20001113/core.html)",
    "license": "MIT",
    "web": "https://github.com/nim-lang/graveyard/tree/master/xmldom"
  },
  {
    "name": "xmldomparser",
    "url": "https://github.com/nim-lang/graveyard?subdir=xmldomparser",
    "method": "git",
    "tags": [
      "graveyard",
      "xml",
      "dom",
      "parser"
    ],
    "description": "Parses an XML Document into a XML DOM Document representation.",
    "license": "MIT",
    "web": "https://github.com/nim-lang/graveyard/tree/master/xmldomparser"
  },
  {
    "name": "result",
    "url": "https://github.com/arnetheduck/nim-result",
    "method": "git",
    "tags": [
      "library",
      "result",
      "errors",
      "functional"
    ],
    "description": "Friendly, exception-free value-or-error returns, similar to Option[T]",
    "license": "MIT",
    "web": "https://github.com/arnetheduck/nim-result"
  },
  {
    "name": "asciigraph",
    "url": "https://github.com/KeepCoolWithCoolidge/asciigraph",
    "method": "git",
    "tags": [
      "graph",
      "plot",
      "terminal",
      "io"
    ],
    "description": "Console ascii line charts in pure nim",
    "license": "MIT",
    "web": "https://github.com/KeepCoolWithCoolidge/asciigraph"
  },
  {
    "name": "bearlibterminal",
    "url": "https://github.com/irskep/BearLibTerminal-Nim",
    "method": "git",
    "tags": [
      "roguelike",
      "terminal",
      "bearlibterminal",
      "tcod",
      "libtcod",
      "tdl"
    ],
    "description": "Wrapper for the C[++] library BearLibTerminal",
    "license": "MIT",
    "web": "https://github.com/irskep/BearLibTerminal-Nim"
  },
  {
    "name": "rexpaint",
    "url": "https://github.com/irskep/rexpaint_nim",
    "method": "git",
    "tags": [
      "rexpaint",
      "roguelike",
      "xp"
    ],
    "description": "REXPaint .xp parser",
    "license": "MIT",
    "web": "https://github.com/irskep/rexpaint_nim"
  },
  {
    "name": "crosscompile",
    "url": "https://github.com/juancarlospaco/nim-crosscompile",
    "method": "git",
    "tags": [
      "crosscompile",
      "compile"
    ],
    "description": "Crosscompile Nim source code into multiple targets on Linux with this proc.",
    "license": "MIT",
    "web": "https://github.com/juancarlospaco/nim-crosscompile"
  },
  {
    "name": "rodcli",
    "url": "https://github.com/jabbalaci/NimCliHelper",
    "method": "git",
    "tags": [
      "cli",
      "compile",
      "run",
      "command-line",
      "init",
      "project",
      "skeleton"
    ],
    "description": "making Nim development easier in the command-line",
    "license": "MIT",
    "web": "https://github.com/jabbalaci/NimCliHelper"
  },
  {
    "name": "ngxcmod",
    "url": "https://github.com/ba0f3/ngxcmod.nim",
    "method": "git",
    "tags": [
      "nginx",
      "module",
      "nginx-c-function",
      "wrapper"
    ],
    "description": "High level wrapper for build nginx module w/ nginx-c-function",
    "license": "MIT",
    "web": "https://github.com/ba0f3/ngxcmod.nim"
  },
  {
    "name": "usagov",
    "url": "https://github.com/juancarlospaco/nim-usagov",
    "method": "git",
    "tags": [
      "gov",
      "opendata"
    ],
    "description": "USA Code.Gov MultiSync API Client for Nim",
    "license": "MIT",
    "web": "https://github.com/juancarlospaco/nim-usagov"
  },
  {
    "name": "argparse",
    "url": "https://github.com/iffy/nim-argparse",
    "method": "git",
    "tags": [
      "cli",
      "argparse",
      "optparse"
    ],
    "description": "WIP strongly-typed argument parser with sub command support",
    "license": "MIT",
    "doc": "https://www.iffycan.com/nim-argparse/argparse.html"
  },
  {
    "name": "markdown",
    "url": "https://github.com/soasme/nim-markdown",
    "method": "git",
    "tags": [
      "markdown",
      "md",
      "docs",
      "html"
    ],
    "description": "A Beautiful Markdown Parser in the Nim World.",
    "license": "MIT",
    "web": "https://github.com/soasme/nim-markdown"
  },
  {
    "name": "nimtomd",
    "url": "https://github.com/ThomasTJdev/nimtomd",
    "method": "git",
    "tags": [
      "markdown",
      "md"
    ],
    "description": "Convert a Nim file or string to Markdown",
    "license": "MIT",
    "web": "https://github.com/ThomasTJdev/nimtomd"
  },
  {
    "name": "nifty",
    "url": "https://github.com/h3rald/nifty",
    "method": "git",
    "tags": [
      "package-manager",
      "script-runner"
    ],
    "description": "A decentralized (pseudo) package manager and script runner.",
    "license": "MIT",
    "web": "https://github.com/h3rald/nifty"
  },
  {
    "name": "urlshortener",
    "url": "https://github.com/jabbalaci/UrlShortener",
    "method": "git",
    "tags": [
      "url",
      "shorten",
      "shortener",
      "bitly",
      "cli",
      "shrink",
      "shrinker"
    ],
    "description": "A URL shortener cli app. using bit.ly",
    "license": "MIT",
    "web": "https://github.com/jabbalaci/UrlShortener"
  },
  {
    "name": "seriesdetiempoar",
    "url": "https://github.com/juancarlospaco/nim-seriesdetiempoar",
    "method": "git",
    "tags": [
      "async",
      "multisync",
      "gov",
      "opendata"
    ],
    "description": "Series de Tiempo de Argentina Government MultiSync API Client for Nim",
    "license": "MIT",
    "web": "https://github.com/juancarlospaco/nim-seriesdetiempoar"
  },
  {
    "name": "usigar",
    "url": "https://github.com/juancarlospaco/nim-usigar",
    "method": "git",
    "tags": [
      "geo",
      "opendata",
      "openstreemap",
      "multisync",
      "async"
    ],
    "description": "USIG Argentina Government MultiSync API Client for Nim",
    "license": "MIT",
    "web": "https://github.com/juancarlospaco/nim-usigar"
  },
  {
    "name": "georefar",
    "url": "https://github.com/juancarlospaco/nim-georefar",
    "method": "git",
    "tags": [
      "geo",
      "openstreetmap",
      "async",
      "multisync",
      "opendata",
      "gov"
    ],
    "description": "GeoRef Argentina Government MultiSync API Client for Nim",
    "license": "MIT",
    "web": "https://github.com/juancarlospaco/nim-georefar"
  },
  {
    "name": "sugerror",
    "url": "https://github.com/quelklef/nim-sugerror",
    "method": "git",
    "tags": [
      "errors",
      "expr"
    ],
    "description": "Terse and composable error handling.",
    "license": "MIT",
    "web": "https://github.com/quelklef/nim-sugerror"
  },
  {
    "name": "sermon",
    "url": "https://github.com/ThomasTJdev/nim_sermon",
    "method": "git",
    "tags": [
      "monitor",
      "storage",
      "memory",
      "process"
    ],
    "description": "Monitor the state and memory of processes and URL response.",
    "license": "MIT",
    "web": "https://github.com/ThomasTJdev/nim_sermon"
  },
  {
    "name": "vmvc",
    "url": "https://github.com/kobi2187/vmvc",
    "method": "git",
    "tags": [
      "vmvc",
      "dci"
    ],
    "description": "a skeleton/structure for a variation on the mvc pattern, similar to dci. For command line and gui programs. it's a middle ground between rapid application development and handling software complexity.",
    "license": "MIT",
    "web": "https://github.com/kobi2187/vmvc"
  },
  {
    "name": "arksys",
    "url": "https://github.com/wolfadex/arksys",
    "method": "git",
    "tags": [
      "ECS",
      "library"
    ],
    "description": "An entity component system package",
    "license": "MIT",
    "web": "https://github.com/wolfadex/arksys"
  },
  {
    "name": "coco",
    "url": "https://github.com/samuelroy/coco",
    "method": "git",
    "tags": [
      "code",
      "coverage",
      "test"
    ],
    "description": "Code coverage CLI + library for Nim using LCOV",
    "license": "MIT",
    "web": "https://github.com/samuelroy/coco",
    "doc": "https://samuelroy.github.io/coco/"
  },
  {
    "name": "nimetry",
    "url": "https://github.com/ijneb/nimetry",
    "method": "git",
    "tags": [
      "plot",
      "graph",
      "chart"
    ],
    "description": "Plotting module in pure nim",
    "license": "CC0",
    "web": "https://github.com/ijneb/nimetry",
    "doc": "https://ijneb.github.io/nimetry"
  },
  {
    "name": "snappy",
    "url": "https://github.com/jangko/snappy",
    "method": "git",
    "tags": [
      "compression",
      "snappy",
      "lzw"
    ],
    "description": "Nim implementation of Snappy compression algorithm",
    "license": "MIT",
    "web": "https://github.com/jangko/snappy"
  },
  {
    "name": "loadenv",
    "url": "https://github.com/xmonader/nim-loadenv",
    "method": "git",
    "tags": [
      "environment",
      "variables",
      "env"
    ],
    "description": "load .env variables",
    "license": "MIT",
    "web": "https://github.com/xmonader/nim-loadenv"
  },
  {
    "name": "osrm",
    "url": "https://github.com/juancarlospaco/nim-osrm",
    "method": "git",
    "tags": [
      "openstreetmap",
      "geo",
      "gis",
      "opendata",
      "routing",
      "async",
      "multisync"
    ],
    "description": "Open Source Routing Machine for OpenStreetMap API Lib and App",
    "license": "MIT",
    "web": "https://github.com/juancarlospaco/nim-osrm"
  },
  {
    "name": "sharedmempool",
    "url": "https://github.com/mikra01/sharedmempool",
    "method": "git",
    "tags": [
      "pool",
      "memory",
      "thread"
    ],
    "description": "threadsafe memory pool ",
    "license": "MIT",
    "web": "https://github.com/mikra01/sharedmempool"
  },
  {
    "name": "css_html_minify",
    "url": "https://github.com/juancarlospaco/nim-css-html-minify",
    "method": "git",
    "tags": [
      "css",
      "html",
      "minify"
    ],
    "description": "HTML & CSS Minify Lib & App based on Regexes & parallel MultiReplaces",
    "license": "MIT",
    "web": "https://github.com/juancarlospaco/nim-css-html-minify"
  },
  {
    "name": "crap",
    "url": "https://github.com/icyphox/crap",
    "method": "git",
    "tags": [
      "rm",
      "delete",
      "trash",
      "files"
    ],
    "description": "`rm` files without fear",
    "license": "MIT",
    "web": "https://github.com/icyphox/crap"
  },
  {
    "name": "algebra",
    "url": "https://github.com/ijneb/nim-algebra",
    "method": "git",
    "tags": [
      "algebra",
      "parse",
      "evaluate",
      "mathematics"
    ],
    "description": "Algebraic expression parser and evaluator",
    "license": "CC0",
    "web": "https://github.com/ijneb/nim-algebra"
  },
  {
    "name": "nicy",
    "url": "https://github.com/icyphox/nicy",
    "method": "git",
    "tags": [
      "zsh",
      "shell",
      "prompt",
      "git"
    ],
    "description": "A nice and icy ZSH prompt in Nim",
    "license": "MIT",
    "web": "https://github.com/icyphox/nicy"
  },
  {
    "name": "replim",
    "url": "https://github.com/gmshiba/replim",
    "method": "git",
    "tags": [
      "repl",
      "binary",
      "program"
    ],
    "description": "most quick REPL of nim",
    "license": "MIT",
    "web": "https://github.com/gmshiba/replim"
  },
  {
    "name": "nish",
    "url": "https://github.com/owlinux1000/nish",
    "method": "git",
    "tags": [
      "nish",
      "shell"
    ],
    "description": "A Toy Shell Application",
    "license": "MIT",
    "web": "https://github.com/owlinux1000/nish"
  },
  {
    "name": "backoff",
    "url": "https://github.com/CORDEA/backoff",
    "method": "git",
    "tags": [
      "exponential-backoff",
      "backoff"
    ],
    "description": "Implementation of exponential backoff for nim",
    "license": "Apache License 2.0",
    "web": "https://github.com/CORDEA/backoff"
  },
  {
    "name": "asciitables",
    "url": "https://github.com/xmonader/nim-asciitables",
    "method": "git",
    "tags": [
      "ascii",
      "terminal",
      "tables",
      "cli"
    ],
    "description": "terminal ascii tables for nim",
    "license": "BSD-3-Clause",
    "web": "https://github.com/xmonader/nim-asciitables"
  },
  {
<<<<<<< HEAD
    "name": "haraka",
    "url": "https://github.com/ehmry/nim-haraka",
    "method": "git",
    "tags": [
      "hash",
      "haraka"
    ],
    "description": "Haraka v2 short-input hash function",
    "license": "MIT",
    "web": "https://github.com/ehmry/nim-haraka"
=======
    "name": "open_elevation",
    "url": "https://github.com/juancarlospaco/nim-open-elevation",
    "method": "git",
    "tags": [
      "openstreetmap",
      "geo",
      "elevation",
      "multisync",
      "async"
    ],
    "description": "OpenStreetMap Elevation API MultiSync Client for Nim",
    "license": "MIT",
    "web": "https://github.com/juancarlospaco/nim-open-elevation"
  },
  {
    "name": "gara",
    "url": "https://github.com/alehander42/gara",
    "method": "git",
    "tags": [
      "nim",
      "pattern"
    ],
    "description": "A pattern matching library",
    "license": "MIT",
    "web": "https://github.com/alehander42/gara"
  },
  {
    "name": "ws",
    "url": "https://github.com/treeform/ws",
    "method": "git",
    "tags": [
      "websocket"
    ],
    "description": "Simple WebSocket library for nim.",
    "license": "MIT",
    "web": "https://github.com/treeform/ws"
  },
  {
    "name": "pg",
    "url": "https://github.com/treeform/pg",
    "method": "git",
    "tags": [
      "postgresql",
      "db"
    ],
    "description": "Very simple PostgreSQL async api for nim.",
    "license": "MIT",
    "web": "https://github.com/treeform/pg"
  },
  {
    "name": "niledb",
    "url": "https://github.com/JeffersonLab/niledb.git",
    "method": "git",
    "tags": [
      "db"
    ],
    "description": "Key/Value storage into a fast file-hash",
    "license": "MIT",
    "web": "https://github.com/JeffersonLab/niledb.git"
>>>>>>> 3fc64400
  }
]<|MERGE_RESOLUTION|>--- conflicted
+++ resolved
@@ -11567,18 +11567,6 @@
     "web": "https://github.com/xmonader/nim-asciitables"
   },
   {
-<<<<<<< HEAD
-    "name": "haraka",
-    "url": "https://github.com/ehmry/nim-haraka",
-    "method": "git",
-    "tags": [
-      "hash",
-      "haraka"
-    ],
-    "description": "Haraka v2 short-input hash function",
-    "license": "MIT",
-    "web": "https://github.com/ehmry/nim-haraka"
-=======
     "name": "open_elevation",
     "url": "https://github.com/juancarlospaco/nim-open-elevation",
     "method": "git",
@@ -11638,6 +11626,17 @@
     "description": "Key/Value storage into a fast file-hash",
     "license": "MIT",
     "web": "https://github.com/JeffersonLab/niledb.git"
->>>>>>> 3fc64400
+  },
+  {
+    "name": "haraka",
+    "url": "https://github.com/ehmry/nim-haraka",
+    "method": "git",
+    "tags": [
+      "hash",
+      "haraka"
+    ],
+    "description": "Haraka v2 short-input hash function",
+    "license": "MIT",
+    "web": "https://github.com/ehmry/nim-haraka"
   }
 ]