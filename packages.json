--- conflicted
+++ resolved
@@ -11393,7 +11393,6 @@
     "web": "https://github.com/jangko/snappy"
   },
   {
-<<<<<<< HEAD
     "name": "loadenv",
     "url": "https://github.com/xmonader/nim-loadenv",
     "method": "git",
@@ -11405,7 +11404,8 @@
     "description": "load .env variables",
     "license": "MIT",
     "web": "https://github.com/xmonader/nim-loadenv"
-=======
+  },
+  {
     "name": "osrm",
     "url": "https://github.com/juancarlospaco/nim-osrm",
     "method": "git",
@@ -11476,6 +11476,5 @@
     "description": "A nice and icy ZSH prompt in Nim",
     "license": "MIT",
     "web": "https://github.com/icyphox/nicy"
->>>>>>> 809db032
   }
 ]