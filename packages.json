[
  {
    "name": "sequtils2",
    "url": "https://github.com/Michedev/sequtils2",
    "method": "git",
    "tags": [
      "library",
      "sequence",
      "string",
      "openArray",
      "functional"
    ],
    "description": "Additional functions for sequences that are not present in sequtils",
    "license": "MIT",
    "web": "http://htmlpreview.github.io/?https://github.com/Michedev/sequtils2/blob/master/sequtils2.html"
  },
  {
    "name": "github_api",
    "url": "https://github.com/watzon/github-api-nim",
    "method": "git",
    "tags": [
      "library",
      "api",
      "github",
      "client"
    ],
    "description": "Nim wrapper for the GitHub API",
    "license": "WTFPL",
    "web": "https://github.com/watzon/github-api-nim"
  },
  {
    "name": "extensions",
    "url": "https://github.com/jyapayne/nim-extensions",
    "method": "git",
    "tags": [
      "library",
      "extensions",
      "addons"
    ],
    "description": "A library that will add useful tools to Nim's arsenal.",
    "license": "MIT",
    "web": "https://github.com/jyapayne/nim-extensions"
  },
  {
    "name": "nimates",
    "url": "https://github.com/jamesalbert/nimates",
    "method": "git",
    "tags": [
      "library",
      "postmates",
      "delivery"
    ],
    "description": "Client library for the Postmates API",
    "license": "Apache",
    "web": "https://github.com/jamesalbert/nimates"
  },
  {
    "name": "discordnim",
    "url": "https://github.com/Krognol/discordnim",
    "method": "git",
    "tags": [
      "library",
      "discord"
    ],
    "description": "Discord library for Nim",
    "license": "MIT",
    "web": "https://github.com/Krognol/discordnim"
  },
  {
    "name": "argument_parser",
    "url": "https://github.com/Xe/argument_parser/",
    "method": "git",
    "tags": [
      "library",
      "commandline",
      "arguments",
      "switches",
      "parsing"
    ],
    "description": "Provides a complex commandline parser",
    "license": "MIT",
    "web": "https://github.com/Xe/argument_parser"
  },
  {
    "name": "genieos",
    "url": "https://github.com/Araq/genieos/",
    "method": "git",
    "tags": [
      "library",
      "commandline",
      "sound",
      "recycle",
      "os"
    ],
    "description": "Too awesome procs to be included in nimrod.os module",
    "license": "MIT",
    "web": "http://github.com/Araq/genieos/"
  },
  {
    "name": "jester",
    "url": "https://github.com/dom96/jester/",
    "method": "git",
    "tags": [
      "web",
      "http",
      "framework",
      "dsl"
    ],
    "description": "A sinatra-like web framework for Nim.",
    "license": "MIT",
    "web": "https://github.com/dom96/jester"
  },
  {
    "name": "templates",
    "url": "https://github.com/onionhammer/nim-templates.git",
    "method": "git",
    "tags": [
      "web",
      "html",
      "template"
    ],
    "description": "A simple string templating library for Nim.",
    "license": "BSD",
    "web": "https://github.com/onionhammer/nim-templates"
  },
  {
    "name": "murmur",
    "url": "https://github.com/olahol/nimrod-murmur/",
    "method": "git",
    "tags": [
      "hash",
      "murmur"
    ],
    "description": "MurmurHash in pure Nim.",
    "license": "MIT",
    "web": "https://github.com/olahol/nimrod-murmur"
  },
  {
    "name": "libtcod_nim",
    "url": "https://github.com/Vladar4/libtcod_nim/",
    "method": "git",
    "tags": [
      "roguelike",
      "game",
      "library",
      "engine",
      "sdl",
      "opengl",
      "glsl"
    ],
    "description": "Wrapper of the libtcod library for the Nim language.",
    "license": "zlib",
    "web": "https://github.com/Vladar4/libtcod_nim"
  },
  {
    "name": "nimgame",
    "url": "https://github.com/Vladar4/nimgame/",
    "method": "git",
    "tags": [
      "deprecated",
      "game",
      "engine",
      "sdl"
    ],
    "description": "A simple 2D game engine for Nim language. Deprecated, use nimgame2 instead.",
    "license": "MIT",
    "web": "https://github.com/Vladar4/nimgame"
  },
  {
    "name": "nimgame2",
    "url": "https://github.com/Vladar4/nimgame2/",
    "method": "git",
    "tags": [
      "game",
      "engine",
      "sdl",
      "sdl2"
    ],
    "description": "A simple 2D game engine for Nim language.",
    "license": "MIT",
    "web": "https://github.com/Vladar4/nimgame2"
  },
  {
    "name": "sfml",
    "url": "https://github.com/fowlmouth/nimrod-sfml/",
    "method": "git",
    "tags": [
      "game",
      "library",
      "opengl"
    ],
    "description": "High level OpenGL-based Game Library",
    "license": "MIT",
    "web": "https://github.com/fowlmouth/nimrod-sfml"
  },
  {
    "name": "enet",
    "url": "https://github.com/fowlmouth/nimrod-enet/",
    "method": "git",
    "tags": [
      "game",
      "networking",
      "udp"
    ],
    "description": "Wrapper for ENet UDP networking library",
    "license": "MIT",
    "web": "https://github.com/fowlmouth/nimrod-enet"
  },
  {
    "name": "nim-locale",
    "url": "https://github.com/Amrykid/nim-locale/",
    "method": "git",
    "tags": [
      "library",
      "locale",
      "i18n",
      "localization",
      "localisation",
      "globalization"
    ],
    "description": "A simple library for localizing Nim applications.",
    "license": "MIT",
    "web": "https://github.com/Amrykid/nim-locale"
  },
  {
    "name": "fowltek",
    "url": "https://github.com/fowlmouth/nimlibs/",
    "method": "git",
    "tags": [
      "game",
      "opengl",
      "wrappers",
      "library",
      "assorted"
    ],
    "description": "A collection of reusable modules and wrappers.",
    "license": "MIT",
    "web": "https://github.com/fowlmouth/nimlibs"
  },
  {
    "name": "nake",
    "url": "https://github.com/fowlmouth/nake/",
    "method": "git",
    "tags": [
      "build",
      "automation",
      "sortof"
    ],
    "description": "make-like for Nim. Describe your builds as tasks!",
    "license": "MIT",
    "web": "https://github.com/fowlmouth/nake"
  },
  {
    "name": "nimrod-glfw",
    "url": "https://github.com/rafaelvasco/nimrod-glfw/",
    "method": "git",
    "tags": [
      "library",
      "glfw",
      "opengl",
      "windowing",
      "game"
    ],
    "description": "Nim bindings for GLFW library.",
    "license": "MIT",
    "web": "https://github.com/rafaelvasco/nimrod-glfw"
  },
  {
    "name": "chipmunk",
    "url": "https://github.com/fowlmouth/nimrod-chipmunk/",
    "method": "git",
    "tags": [
      "library",
      "physics",
      "game"
    ],
    "description": "Bindings for Chipmunk2D 6.x physics library (for backwards compatibility)",
    "license": "MIT",
    "web": "https://github.com/fowlmouth/nimrod-chipmunk"
  },
  {
    "name": "chipmunk6",
    "url": "https://github.com/fowlmouth/nimrod-chipmunk/",
    "method": "git",
    "tags": [
      "library",
      "physics",
      "game"
    ],
    "description": "Bindings for Chipmunk2D 6.x physics library",
    "license": "MIT",
    "web": "https://github.com/fowlmouth/nimrod-chipmunk"
  },
  {
    "name": "chipmunk7_demos",
    "url": "https://github.com/matkuki/chipmunk7_demos/",
    "method": "git",
    "tags": [
      "demos",
      "physics",
      "game"
    ],
    "description": "Chipmunk7 demos for Nim",
    "license": "MIT",
    "web": "https://github.com/matkuki/chipmunk7_demos"
  },
  {
    "name": "nim-glfw",
    "alias": "glfw"
  },
  {
    "name": "glfw",
    "url": "https://github.com/ephja/nim-glfw",
    "method": "git",
    "tags": [
      "library",
      "glfw",
      "opengl",
      "windowing",
      "game"
    ],
    "description": "A high-level GLFW 3 wrapper",
    "license": "MIT",
    "web": "https://github.com/ephja/nim-glfw"
  },
  {
    "name": "nim-ao",
    "url": "https://github.com/ephja/nim-ao",
    "method": "git",
    "tags": [
      "library",
      "audio"
    ],
    "description": "A high-level libao wrapper",
    "license": "MIT",
    "web": "https://github.com/ephja/nim-ao"
  },
  {
    "name": "termbox",
    "url": "https://github.com/fowlmouth/nim-termbox",
    "method": "git",
    "tags": [
      "library",
      "terminal",
      "io"
    ],
    "description": "Termbox wrapper.",
    "license": "MIT",
    "web": "https://github.com/fowlmouth/nim-termbox"
  },
  {
    "name": "linagl",
    "url": "https://bitbucket.org/BitPuffin/linagl",
    "method": "hg",
    "tags": [
      "library",
      "opengl",
      "math",
      "game"
    ],
    "description": "OpenGL math library",
    "license": "CC0",
    "web": "https://bitbucket.org/BitPuffin/linagl"
  },
  {
    "name": "kwin",
    "url": "https://github.com/reactormonk/nim-kwin",
    "method": "git",
    "tags": [
      "library",
      "javascript",
      "kde"
    ],
    "description": "KWin JavaScript API wrapper",
    "license": "MIT",
    "web": "https://github.com/reactormonk/nim-kwin"
  },
  {
    "name": "opencv",
    "url": "https://github.com/dom96/nim-opencv",
    "method": "git",
    "tags": [
      "library",
      "wrapper",
      "opencv",
      "image",
      "processing"
    ],
    "description": "OpenCV wrapper",
    "license": "MIT",
    "web": "https://github.com/dom96/nim-opencv"
  },
  {
    "name": "nimble",
    "url": "https://github.com/nim-lang/nimble",
    "method": "git",
    "tags": [
      "app",
      "binary",
      "package",
      "manager"
    ],
    "description": "Nimble package manager",
    "license": "BSD",
    "web": "https://github.com/nim-lang/nimble"
  },
  {
    "name": "libnx",
    "url": "https://github.com/jyapayne/nim-libnx",
    "method": "git",
    "tags": [
      "switch",
      "nintendo",
      "libnx",
      "nx"
    ],
    "description": "A port of libnx to Nim",
    "license": "The Unlicense",
    "web": "https://github.com/jyapayne/nim-libnx"
  },
  {
    "name": "switch_build",
    "url": "https://github.com/jyapayne/switch-build",
    "method": "git",
    "tags": [
      "switch",
      "nintendo",
      "build",
      "builder"
    ],
    "description": "An easy way to build homebrew files for the Nintendo Switch",
    "license": "MIT",
    "web": "https://github.com/jyapayne/switch-build"
  },
  {
    "name": "aporia",
    "url": "https://github.com/nim-lang/Aporia",
    "method": "git",
    "tags": [
      "app",
      "binary",
      "ide",
      "gtk"
    ],
    "description": "A Nim IDE.",
    "license": "GPLv2",
    "web": "https://github.com/nim-lang/Aporia"
  },
  {
    "name": "c2nim",
    "url": "https://github.com/nim-lang/c2nim",
    "method": "git",
    "tags": [
      "app",
      "binary",
      "tool",
      "header",
      "C"
    ],
    "description": "c2nim is a tool to translate Ansi C code to Nim.",
    "license": "MIT",
    "web": "https://github.com/nim-lang/c2nim"
  },
  {
    "name": "pas2nim",
    "url": "https://github.com/nim-lang/pas2nim",
    "method": "git",
    "tags": [
      "app",
      "binary",
      "tool",
      "Pascal"
    ],
    "description": "pas2nim is a tool to translate Pascal code to Nim.",
    "license": "MIT",
    "web": "https://github.com/nim-lang/pas2nim"
  },
  {
    "name": "ipsumgenera",
    "url": "https://github.com/dom96/ipsumgenera",
    "method": "git",
    "tags": [
      "app",
      "binary",
      "blog",
      "static",
      "generator"
    ],
    "description": "Static blog generator ala Jekyll.",
    "license": "MIT",
    "web": "https://github.com/dom96/ipsumgenera"
  },
  {
    "name": "clibpp",
    "url": "https://github.com/onionhammer/clibpp.git",
    "method": "git",
    "tags": [
      "import",
      "C++",
      "library",
      "wrap"
    ],
    "description": "Easy way to 'Mock' C++ interface",
    "license": "MIT",
    "web": "https://github.com/onionhammer/clibpp"
  },
  {
    "name": "pastebin",
    "url": "https://github.com/achesak/nim-pastebin",
    "method": "git",
    "tags": [
      "library",
      "wrapper",
      "pastebin"
    ],
    "description": "Pastebin API wrapper",
    "license": "MIT",
    "web": "https://github.com/achesak/nim-pastebin"
  },
  {
    "name": "yahooweather",
    "url": "https://github.com/achesak/nim-yahooweather",
    "method": "git",
    "tags": [
      "library",
      "wrapper",
      "weather"
    ],
    "description": "Yahoo! Weather API wrapper",
    "license": "MIT",
    "web": "https://github.com/achesak/nim-yahooweather"
  },
  {
    "name": "noaa",
    "url": "https://github.com/achesak/nim-noaa",
    "method": "git",
    "tags": [
      "library",
      "wrapper",
      "weather"
    ],
    "description": "NOAA weather API wrapper",
    "license": "MIT",
    "web": "https://github.com/achesak/nim-noaa"
  },
  {
    "name": "rss",
    "url": "https://github.com/achesak/nim-rss",
    "method": "git",
    "tags": [
      "library",
      "rss",
      "xml",
      "syndication"
    ],
    "description": "RSS library",
    "license": "MIT",
    "web": "https://github.com/achesak/nim-rss"
  },
  {
    "name": "extmath",
    "url": "https://github.com/achesak/extmath.nim",
    "method": "git",
    "tags": [
      "library",
      "math",
      "trigonometry"
    ],
    "description": "Nim math library",
    "license": "MIT",
    "web": "https://github.com/achesak/extmath.nim"
  },
  {
    "name": "gtk2",
    "url": "https://github.com/nim-lang/gtk2",
    "method": "git",
    "tags": [
      "wrapper",
      "gui",
      "gtk"
    ],
    "description": "Wrapper for gtk2, a feature rich toolkit for creating graphical user interfaces",
    "license": "MIT",
    "web": "https://github.com/nim-lang/gtk2"
  },
  {
    "name": "cairo",
    "url": "https://github.com/nim-lang/cairo",
    "method": "git",
    "tags": [
      "wrapper"
    ],
    "description": "Wrapper for cairo, a vector graphics library with display and print output",
    "license": "MIT",
    "web": "https://github.com/nim-lang/cairo"
  },
  {
    "name": "x11",
    "url": "https://github.com/nim-lang/x11",
    "method": "git",
    "tags": [
      "wrapper"
    ],
    "description": "Wrapper for X11",
    "license": "MIT",
    "web": "https://github.com/nim-lang/x11"
  },
  {
    "name": "opengl",
    "url": "https://github.com/nim-lang/opengl",
    "method": "git",
    "tags": [
      "wrapper"
    ],
    "description": "High-level and low-level wrapper for OpenGL",
    "license": "MIT",
    "web": "https://github.com/nim-lang/opengl"
  },
  {
    "name": "lua",
    "url": "https://github.com/nim-lang/lua",
    "method": "git",
    "tags": [
      "wrapper"
    ],
    "description": "Wrapper to interface with the Lua interpreter",
    "license": "MIT",
    "web": "https://github.com/nim-lang/lua"
  },
  {
    "name": "tcl",
    "url": "https://github.com/nim-lang/tcl",
    "method": "git",
    "tags": [
      "wrapper"
    ],
    "description": "Wrapper for the TCL programming language",
    "license": "MIT",
    "web": "https://github.com/nim-lang/tcl"
  },
  {
    "name": "glm",
    "url": "https://github.com/stavenko/nim-glm",
    "method": "git",
    "tags": [
      "opengl",
      "math",
      "matrix",
      "vector",
      "glsl"
    ],
    "description": "Port of c++ glm library with shader-like syntax",
    "license": "MIT",
    "web": "https://github.com/stavenko/nim-glm"
  },
  {
    "name": "python",
    "url": "https://github.com/nim-lang/python",
    "method": "git",
    "tags": [
      "wrapper"
    ],
    "description": "Wrapper to interface with Python interpreter",
    "license": "MIT",
    "web": "https://github.com/nim-lang/python"
  },
  {
    "name": "NimBorg",
    "url": "https://github.com/micklat/NimBorg",
    "method": "git",
    "tags": [
      "wrapper"
    ],
    "description": "High-level and low-level interfaces to python and lua",
    "license": "MIT",
    "web": "https://github.com/micklat/NimBorg"
  },
  {
    "name": "sha1",
    "url": "https://github.com/onionhammer/sha1",
    "method": "git",
    "tags": [
      "port",
      "hash",
      "sha1"
    ],
    "description": "SHA-1 produces a 160-bit (20-byte) hash value from arbitrary input",
    "license": "BSD"
  },
  {
    "name": "dropbox_filename_sanitizer",
    "url": "https://github.com/Araq/dropbox_filename_sanitizer/",
    "method": "git",
    "tags": [
      "dropbox"
    ],
    "description": "Tool to clean up filenames shared on Dropbox",
    "license": "MIT",
    "web": "https://github.com/Araq/dropbox_filename_sanitizer/"
  },
  {
    "name": "csv",
    "url": "https://github.com/achesak/nim-csv",
    "method": "git",
    "tags": [
      "csv",
      "parsing",
      "stringify",
      "library"
    ],
    "description": "Library for parsing, stringifying, reading, and writing CSV (comma separated value) files",
    "license": "MIT",
    "web": "https://github.com/achesak/nim-csv"
  },
  {
    "name": "geonames",
    "url": "https://github.com/achesak/nim-geonames",
    "method": "git",
    "tags": [
      "library",
      "wrapper",
      "geography"
    ],
    "description": "GeoNames API wrapper",
    "license": "MIT",
    "web": "https://github.com/achesak/nim-geonames"
  },
  {
    "name": "gravatar",
    "url": "https://github.com/achesak/nim-gravatar",
    "method": "git",
    "tags": [
      "library",
      "wrapper",
      "gravatar"
    ],
    "description": "Gravatar API wrapper",
    "license": "MIT",
    "web": "https://github.com/achesak/nim-gravatar"
  },
  {
    "name": "coverartarchive",
    "url": "https://github.com/achesak/nim-coverartarchive",
    "method": "git",
    "tags": [
      "library",
      "wrapper",
      "cover art",
      "music",
      "metadata"
    ],
    "description": "Cover Art Archive API wrapper",
    "license": "MIT",
    "web": "http://github.com/achesak/nim-coverartarchive"
  },
  {
    "name": "nim-ogg",
    "url": "https://bitbucket.org/BitPuffin/nim-ogg",
    "method": "hg",
    "tags": [
      "library",
      "wrapper",
      "binding",
      "audio",
      "sound",
      "video",
      "metadata",
      "media"
    ],
    "description": "Binding to libogg",
    "license": "CC0"
  },
  {
    "name": "ogg",
    "url": "https://bitbucket.org/BitPuffin/nim-ogg",
    "method": "hg",
    "tags": [
      "library",
      "wrapper",
      "binding",
      "audio",
      "sound",
      "video",
      "metadata",
      "media"
    ],
    "description": "Binding to libogg",
    "license": "CC0"
  },
  {
    "name": "nim-vorbis",
    "url": "https://bitbucket.org/BitPuffin/nim-vorbis",
    "method": "hg",
    "tags": [
      "library",
      "wrapper",
      "binding",
      "audio",
      "sound",
      "metadata",
      "media"
    ],
    "description": "Binding to libvorbis",
    "license": "CC0"
  },
  {
    "name": "vorbis",
    "url": "https://bitbucket.org/BitPuffin/nim-vorbis",
    "method": "hg",
    "tags": [
      "library",
      "wrapper",
      "binding",
      "audio",
      "sound",
      "metadata",
      "media"
    ],
    "description": "Binding to libvorbis",
    "license": "CC0"
  },
  {
    "name": "nim-portaudio",
    "url": "https://bitbucket.org/BitPuffin/nim-portaudio",
    "method": "hg",
    "tags": [
      "library",
      "wrapper",
      "binding",
      "audio",
      "sound",
      "media",
      "io"
    ],
    "description": "Binding to portaudio",
    "license": "CC0"
  },
  {
    "name": "portaudio",
    "url": "https://bitbucket.org/BitPuffin/nim-portaudio",
    "method": "hg",
    "tags": [
      "library",
      "wrapper",
      "binding",
      "audio",
      "sound",
      "media",
      "io"
    ],
    "description": "Binding to portaudio",
    "license": "CC0"
  },
  {
    "name": "commandeer",
    "url": "https://github.com/fenekku/commandeer",
    "method": "git",
    "tags": [
      "library",
      "commandline",
      "arguments",
      "switches",
      "parsing",
      "options"
    ],
    "description": "Provides a small command line parsing DSL (domain specific language)",
    "license": "MIT",
    "web": "https://github.com/fenekku/commandeer"
  },
  {
    "name": "scrypt.nim",
    "url": "https://bitbucket.org/BitPuffin/scrypt.nim",
    "method": "hg",
    "tags": [
      "library",
      "wrapper",
      "binding",
      "crypto",
      "cryptography",
      "hash",
      "password",
      "security"
    ],
    "description": "Binding and utilities for scrypt",
    "license": "CC0"
  },
  {
    "name": "bloom",
    "url": "https://github.com/boydgreenfield/nimrod-bloom",
    "method": "git",
    "tags": [
      "bloom-filter",
      "bloom",
      "probabilistic",
      "data structure",
      "set membership",
      "MurmurHash",
      "MurmurHash3"
    ],
    "description": "Efficient Bloom filter implementation in Nim using MurmurHash3.",
    "license": "MIT",
    "web": "https://www.github.com/boydgreenfield/nimrod-bloom"
  },
  {
    "name": "awesome_rmdir",
    "url": "https://github.com/Araq/awesome_rmdir/",
    "method": "git",
    "tags": [
      "rmdir",
      "awesome",
      "commandline"
    ],
    "description": "Command to remove acceptably empty directories.",
    "license": "MIT",
    "web": "https://github.com/Araq/awesome_rmdir/"
  },
  {
    "name": "nimalpm",
    "url": "https://github.com/barcharcraz/nimalpm/",
    "method": "git",
    "tags": [
      "alpm",
      "wrapper",
      "binding",
      "library"
    ],
    "description": "A nimrod wrapper for libalpm",
    "license": "GPLv2",
    "web": "https://www.github.com/barcharcraz/nimalpm/"
  },
  {
    "name": "png",
    "url": "https://github.com/barcharcraz/nimlibpng",
    "method": "git",
    "tags": [
      "png",
      "wrapper",
      "library",
      "libpng",
      "image"
    ],
    "description": "Nim wrapper for the libpng library",
    "license": "libpng",
    "web": "https://github.com/barcharcraz/nimlibpng"
  },
  {
    "name": "nimlibpng",
    "alias": "png"
  },
  {
    "name": "sdl2",
    "url": "https://github.com/nim-lang/sdl2",
    "method": "git",
    "tags": [
      "wrapper",
      "media",
      "audio",
      "video"
    ],
    "description": "Wrapper for SDL 2.x",
    "license": "MIT",
    "web": "https://github.com/nim-lang/sdl2"
  },
  {
    "name": "gamelib",
    "url": "https://github.com/PMunch/SDLGamelib",
    "method": "git",
    "tags": [
      "sdl",
      "game",
      "library"
    ],
    "description": "A library of functions to make creating games using Nim and SDL2 easier. This does not intend to be a full blown engine and tries to keep all the components loosely coupled so that individual parts can be used separately.",
    "license": "MIT",
    "web": "https://github.com/PMunch/SDLGamelib"
  },
  {
    "name": "nimcr",
    "url": "https://github.com/PMunch/nimcr",
    "method": "git",
    "tags": [
      "shebang",
      "utility"
    ],
    "description": "A small program to make Nim shebang-able without the overhead of compiling each time",
    "license": "MIT",
    "web": "https://github.com/PMunch/nimcr"
  },
  {
    "name": "gtkgenui",
    "url": "https://github.com/PMunch/gtkgenui",
    "method": "git",
    "tags": [
      "gtk2",
      "utility"
    ],
    "description": "This module provides the genui macro for the Gtk2 toolkit. Genui is a way to specify graphical interfaces in a hierarchical way to more clearly show the structure of the interface as well as simplifying the code.",
    "license": "MIT",
    "web": "https://github.com/PMunch/gtkgenui"
  },
  {
    "name": "persvector",
    "url": "https://github.com/PMunch/nim-persistent-vector",
    "method": "git",
    "tags": [
      "datastructures",
      "immutable",
      "persistent"
    ],
    "description": "This is an implementation of Clojures persistent vectors in Nim.",
    "license": "MIT",
    "web": "https://github.com/PMunch/nim-persistent-vector"
  },
  {
    "name": "pcap",
    "url": "https://github.com/PMunch/nim-pcap",
    "method": "git",
    "tags": [
      "pcap",
      "fileformats"
    ],
    "description": "Tiny pure Nim library to read PCAP files used by TcpDump/WinDump/Wireshark.",
    "license": "MIT",
    "web": "https://github.com/PMunch/nim-pcap"
  },
  {
    "name": "drawille",
    "url": "https://github.com/PMunch/drawille-nim",
    "method": "git",
    "tags": [
      "drawile",
      "terminal",
      "graphics"
    ],
    "description": "Drawing in terminal with Unicode Braille characters.",
    "license": "MIT",
    "web": "https://github.com/PMunch/drawille-nim"
  },
  {
    "name": "binaryparse",
    "url": "https://github.com/PMunch/binaryparse",
    "method": "git",
    "tags": [
      "parsing",
      "binary"
    ],
    "description": "Binary parser (and writer) in pure Nim. Generates efficient parsing procedures that handle many commonly seen patterns seen in binary files and does sub-byte field reading.",
    "license": "MIT",
    "web": "https://github.com/PMunch/binaryparse"
  },
  {
    "name": "libkeepass",
    "url": "https://github.com/PMunch/libkeepass",
    "method": "git",
    "tags": [
      "keepass",
      "password",
      "library"
    ],
    "description": "Library for reading KeePass files and decrypt the passwords within it",
    "license": "MIT",
    "web": "https://github.com/PMunch/libkeepass"
  },
  {
    "name": "zhsh",
    "url": "https://github.com/PMunch/zhangshasha",
    "method": "git",
    "tags": [
      "algorithm",
      "edit-distance"
    ],
    "description": "This module is a port of the Java implementation of the Zhang-Shasha algorithm for tree edit distance",
    "license": "MIT",
    "web": "https://github.com/PMunch/zhangshasha"
  },
  {
    "name": "termstyle",
    "url": "https://github.com/PMunch/termstyle",
    "method": "git",
    "tags": [
      "terminal",
      "colour",
      "style"
    ],
    "description": "Easy to use styles for terminal output",
    "license": "MIT",
    "web": "https://github.com/PMunch/termstyle"
  },
  {
    "name": "combparser",
    "url": "https://github.com/PMunch/combparser",
    "method": "git",
    "tags": [
      "parser",
      "combinator"
    ],
    "description": "A parser combinator library for easy generation of complex parsers",
    "license": "MIT",
    "web": "https://github.com/PMunch/combparser"
  },
  {
    "name": "protobuf",
    "url": "https://github.com/PMunch/protobuf-nim",
    "method": "git",
    "tags": [
      "protobuf",
      "serialization"
    ],
    "description": "Protobuf implementation in pure Nim that leverages the power of the macro system to not depend on any external tools",
    "license": "MIT",
    "web": "https://github.com/PMunch/protobuf-nim"
  },
  {
    "name": "strslice",
    "url": "https://github.com/PMunch/strslice",
    "method": "git",
    "tags": [
      "optimization",
      "strings",
      "library"
    ],
    "description": "Simple implementation of string slices with some of the strutils ported or wrapped to work on them. String slices offer a performance enhancement when working with large amounts of slices from one base string",
    "license": "MIT",
    "web": "https://github.com/PMunch/strslice"
  },
  {
    "name": "jsonschema",
    "url": "https://github.com/PMunch/jsonschema",
    "method": "git",
    "tags": [
      "json",
      "schema",
      "library",
      "validation"
    ],
    "description": "JSON schema validation and creation.",
    "license": "MIT",
    "web": "https://github.com/PMunch/jsonschema"
  },
  {
    "name": "sdl2_nim",
    "url": "https://github.com/Vladar4/sdl2_nim",
    "method": "git",
    "tags": [
      "library",
      "wrapper",
      "sdl2",
      "game",
      "video",
      "image",
      "audio",
      "network",
      "ttf"
    ],
    "description": "Wrapper of the SDL 2 library for the Nim language.",
    "license": "zlib",
    "web": "https://github.com/Vladar4/sdl2_nim"
  },
  {
    "name": "assimp",
    "url": "https://github.com/barcharcraz/nim-assimp",
    "method": "git",
    "tags": [
      "wrapper",
      "media",
      "mesh",
      "import",
      "game"
    ],
    "description": "Wrapper for the assimp library",
    "license": "MIT",
    "web": "https://github.com/barcharcraz/nim-assimp"
  },
  {
    "name": "freeimage",
    "url": "https://github.com/barcharcraz/nim-freeimage",
    "method": "git",
    "tags": [
      "wrapper",
      "media",
      "image",
      "import",
      "game"
    ],
    "description": "Wrapper for the FreeImage library",
    "license": "MIT",
    "web": "https://github.com/barcharcraz/nim-freeimage"
  },
  {
    "name": "bcrypt",
    "url": "https://github.com/ithkuil/bcryptnim/",
    "method": "git",
    "tags": [
      "hash",
      "crypto",
      "password",
      "bcrypt",
      "library"
    ],
    "description": "Wraps the bcrypt (blowfish) library for creating encrypted hashes (useful for passwords)",
    "license": "BSD",
    "web": "https://www.github.com/ithkuil/bcryptnim/"
  },
  {
    "name": "opencl",
    "url": "https://github.com/nim-lang/opencl",
    "method": "git",
    "tags": [
      "library"
    ],
    "description": "Low-level wrapper for OpenCL",
    "license": "MIT",
    "web": "https://github.com/nim-lang/opencl"
  },
  {
    "name": "DevIL",
    "url": "https://github.com/Varriount/DevIL",
    "method": "git",
    "tags": [
      "image",
      "library",
      "graphics",
      "wrapper"
    ],
    "description": "Wrapper for the DevIL image library",
    "license": "MIT",
    "web": "https://github.com/Varriount/DevIL"
  },
  {
    "name": "signals",
    "url": "https://github.com/fowlmouth/signals.nim",
    "method": "git",
    "tags": [
      "event-based",
      "observer pattern",
      "library"
    ],
    "description": "Signals/slots library.",
    "license": "MIT",
    "web": "https://github.com/fowlmouth/signals.nim"
  },
  {
    "name": "sling",
    "url": "https://github.com/Druage/sling",
    "method": "git",
    "tags": [
      "signal",
      "slots",
      "eventloop",
      "callback"
    ],
    "description": "Signal and Slot library for Nim.",
    "license": "unlicense",
    "web": "https://github.com/Druage/sling"
  },
  {
    "name": "number_files",
    "url": "https://github.com/Araq/number_files/",
    "method": "git",
    "tags": [
      "rename",
      "filename",
      "finder"
    ],
    "description": "Command to add counter suffix/prefix to a list of files.",
    "license": "MIT",
    "web": "https://github.com/Araq/number_files/"
  },
  {
    "name": "redissessions",
    "url": "https://github.com/ithkuil/redissessions/",
    "method": "git",
    "tags": [
      "jester",
      "sessions",
      "redis"
    ],
    "description": "Redis-backed sessions for jester",
    "license": "MIT",
    "web": "https://github.com/ithkuil/redissessions/"
  },
  {
    "name": "horde3d",
    "url": "https://github.com/fowlmouth/horde3d",
    "method": "git",
    "tags": [
      "graphics",
      "3d",
      "rendering",
      "wrapper"
    ],
    "description": "Wrapper for Horde3D, a small open source 3D rendering engine.",
    "license": "WTFPL",
    "web": "https://github.com/fowlmouth/horde3d"
  },
  {
    "name": "mongo",
    "url": "https://github.com/nim-lang/mongo",
    "method": "git",
    "tags": [
      "library",
      "wrapper",
      "database"
    ],
    "description": "Bindings and a high-level interface for MongoDB",
    "license": "MIT",
    "web": "https://github.com/nim-lang/mongo"
  },
  {
    "name": "allegro5",
    "url": "https://github.com/fowlmouth/allegro5",
    "method": "git",
    "tags": [
      "wrapper",
      "graphics",
      "games",
      "opengl",
      "audio"
    ],
    "description": "Wrapper for Allegro version 5.X",
    "license": "MIT",
    "web": "https://github.com/fowlmouth/allegro5"
  },
  {
    "name": "physfs",
    "url": "https://github.com/fowlmouth/physfs",
    "method": "git",
    "tags": [
      "wrapper",
      "filesystem",
      "archives"
    ],
    "description": "A library to provide abstract access to various archives.",
    "license": "WTFPL",
    "web": "https://github.com/fowlmouth/physfs"
  },
  {
    "name": "shoco",
    "url": "https://github.com/onionhammer/shoconim.git",
    "method": "git",
    "tags": [
      "compression",
      "shoco"
    ],
    "description": "A fast compressor for short strings",
    "license": "MIT",
    "web": "https://github.com/onionhammer/shoconim"
  },
  {
    "name": "murmur3",
    "url": "https://github.com/boydgreenfield/nimrod-murmur",
    "method": "git",
    "tags": [
      "MurmurHash",
      "MurmurHash3",
      "murmur",
      "hash",
      "hashing"
    ],
    "description": "A simple MurmurHash3 wrapper for Nim",
    "license": "MIT",
    "web": "https://github.com/boydgreenfield/nimrod-murmur"
  },
  {
    "name": "hex",
    "url": "https://github.com/esbullington/nimrod-hex",
    "method": "git",
    "tags": [
      "hex",
      "encoding"
    ],
    "description": "A simple hex package for Nim",
    "license": "MIT",
    "web": "https://github.com/esbullington/nimrod-hex"
  },
  {
    "name": "strfmt",
    "url": "https://bitbucket.org/lyro/strfmt",
    "method": "hg",
    "tags": [
      "library"
    ],
    "description": "A string formatting library inspired by Python's `format`.",
    "license": "MIT",
    "web": "https://lyro.bitbucket.org/strfmt"
  },
  {
    "name": "jade-nim",
    "url": "https://github.com/idlewan/jade-nim",
    "method": "git",
    "tags": [
      "template",
      "jade",
      "web",
      "dsl",
      "html"
    ],
    "description": "Compiles jade templates to Nim procedures.",
    "license": "MIT",
    "web": "https://github.com/idlewan/jade-nim"
  },
  {
    "name": "gh_nimrod_doc_pages",
    "url": "https://github.com/Araq/gh_nimrod_doc_pages",
    "method": "git",
    "tags": [
      "commandline",
      "web",
      "automation",
      "documentation"
    ],
    "description": "Generates a GitHub documentation website for Nim projects.",
    "license": "MIT",
    "web": "https://github.com/Araq/gh_nimrod_doc_pages"
  },
  {
    "name": "midnight_dynamite",
    "url": "https://github.com/Araq/midnight_dynamite",
    "method": "git",
    "tags": [
      "wrapper",
      "library",
      "html",
      "markdown",
      "md"
    ],
    "description": "Wrapper for the markdown rendering hoedown library",
    "license": "MIT",
    "web": "https://github.com/Araq/midnight_dynamite"
  },
  {
    "name": "rsvg",
    "url": "https://github.com/def-/rsvg",
    "method": "git",
    "tags": [
      "wrapper",
      "library",
      "graphics"
    ],
    "description": "Wrapper for librsvg, a Scalable Vector Graphics (SVG) rendering library",
    "license": "MIT",
    "web": "https://github.com/def-/rsvg"
  },
  {
    "name": "emerald",
    "url": "https://github.com/flyx/emerald",
    "method": "git",
    "tags": [
      "dsl",
      "html",
      "template",
      "web"
    ],
    "description": "macro-based HTML templating engine",
    "license": "WTFPL",
    "web": "https://flyx.github.io/emerald/"
  },
  {
    "name": "niminst",
    "url": "https://github.com/nim-lang/niminst",
    "method": "git",
    "tags": [
      "app",
      "binary",
      "tool",
      "installation",
      "generator"
    ],
    "description": "tool to generate installers for Nim programs",
    "license": "MIT",
    "web": "https://github.com/nim-lang/niminst"
  },
  {
    "name": "redis",
    "url": "https://github.com/nim-lang/redis",
    "method": "git",
    "tags": [
      "redis",
      "client",
      "library"
    ],
    "description": "official redis client for Nim",
    "license": "MIT",
    "web": "https://github.com/nim-lang/redis"
  },
  {
    "name": "dialogs",
    "url": "https://github.com/nim-lang/dialogs",
    "method": "git",
    "tags": [
      "library",
      "ui",
      "gui",
      "dialog",
      "file"
    ],
    "description": "wraps GTK+ or Windows' open file dialogs",
    "license": "MIT",
    "web": "https://github.com/nim-lang/dialogs"
  },
  {
    "name": "vectors",
    "url": "https://github.com/blamestross/nimrod-vectors",
    "method": "git",
    "tags": [
      "math",
      "vectors",
      "library"
    ],
    "description": "Simple multidimensional vector math",
    "license": "MIT",
    "web": "https://github.com/blamestross/nimrod-vectors"
  },
  {
    "name": "bitarray",
    "url": "https://github.com/onecodex/nim-bitarray",
    "method": "git",
    "tags": [
      "Bit arrays",
      "Bit sets",
      "Bit vectors",
      "Data structures"
    ],
    "description": "mmap-backed bitarray implementation in Nim.",
    "license": "MIT",
    "web": "https://www.github.com/onecodex/nim-bitarray"
  },
  {
    "name": "appdirs",
    "url": "https://github.com/MrJohz/appdirs",
    "method": "git",
    "tags": [
      "utility",
      "filesystem"
    ],
    "description": "A utility library to find the directory you need to app in.",
    "license": "MIT",
    "web": "https://github.com/MrJohz/appdirs"
  },
  {
    "name": "sndfile",
    "url": "https://github.com/julienaubert/nim-sndfile",
    "method": "git",
    "tags": [
      "audio",
      "wav",
      "wrapper",
      "libsndfile"
    ],
    "description": "A wrapper of libsndfile",
    "license": "MIT",
    "web": "https://github.com/julienaubert/nim-sndfile"
  },
  {
    "name": "nim-sndfile",
    "alias": "sndfile"
  },
  {
    "name": "bigints",
    "url": "https://github.com/def-/bigints",
    "method": "git",
    "tags": [
      "math",
      "library",
      "numbers"
    ],
    "description": "Arbitrary-precision integers",
    "license": "MIT",
    "web": "https://github.com/def-/bigints"
  },
  {
    "name": "iterutils",
    "url": "https://github.com/def-/iterutils",
    "method": "git",
    "tags": [
      "library",
      "iterators"
    ],
    "description": "Functional operations for iterators and slices, similar to sequtils",
    "license": "MIT",
    "web": "https://github.com/def-/iterutils"
  },
  {
    "name": "hastyscribe",
    "url": "https://github.com/h3rald/hastyscribe",
    "method": "git",
    "tags": [
      "markdown",
      "html",
      "publishing"
    ],
    "description": "Self-contained markdown compiler generating self-contained HTML documents",
    "license": "MIT",
    "web": "https://h3rald.com/hastyscribe"
  },
  {
    "name": "nanomsg",
    "url": "https://github.com/def-/nim-nanomsg",
    "method": "git",
    "tags": [
      "library",
      "wrapper",
      "networking"
    ],
    "description": "Wrapper for the nanomsg socket library that provides several common communication patterns",
    "license": "MIT",
    "web": "https://github.com/def-/nim-nanomsg"
  },
  {
    "name": "directnimrod",
    "url": "https://bitbucket.org/barcharcraz/directnimrod",
    "method": "git",
    "tags": [
      "library",
      "wrapper",
      "graphics",
      "windows"
    ],
    "description": "Wrapper for microsoft's DirectX libraries",
    "license": "MS-PL",
    "web": "https://bitbucket.org/barcharcraz/directnimrod"
  },
  {
    "name": "imghdr",
    "url": "https://github.com/achesak/nim-imghdr",
    "method": "git",
    "tags": [
      "image",
      "formats",
      "files"
    ],
    "description": "Library for detecting the format of an image",
    "license": "MIT",
    "web": "https://github.com/achesak/nim-imghdr"
  },
  {
    "name": "csv2json",
    "url": "https://github.com/achesak/nim-csv2json",
    "method": "git",
    "tags": [
      "csv",
      "json"
    ],
    "description": "Convert CSV files to JSON",
    "license": "MIT",
    "web": "https://github.com/achesak/nim-csv2json"
  },
  {
    "name": "vecmath",
    "url": "https://github.com/barcharcraz/vecmath",
    "method": "git",
    "tags": [
      "library",
      "math",
      "vector"
    ],
    "description": "various vector maths utils for nimrod",
    "license": "MIT",
    "web": "https://github.com/barcharcraz/vecmath"
  },
  {
    "name": "lazy_rest",
    "url": "https://github.com/Araq/lazy_rest",
    "method": "git",
    "tags": [
      "library",
      "rst",
      "rest",
      "text",
      "html"
    ],
    "description": "Simple reST HTML generation with some extras.",
    "license": "MIT",
    "web": "https://github.com/Araq/lazy_rest"
  },
  {
    "name": "Phosphor",
    "url": "https://github.com/barcharcraz/Phosphor",
    "method": "git",
    "tags": [
      "library",
      "opengl",
      "graphics"
    ],
    "description": "eaiser use of OpenGL and GLSL shaders",
    "license": "MIT",
    "web": "https://github.com/barcharcraz/Phosphor"
  },
  {
    "name": "colorsys",
    "url": "https://github.com/achesak/nim-colorsys",
    "method": "git",
    "tags": [
      "library",
      "colors",
      "rgb",
      "yiq",
      "hls",
      "hsv"
    ],
    "description": "Convert between RGB, YIQ, HLS, and HSV color systems.",
    "license": "MIT",
    "web": "https://github.com/achesak/nim-colorsys"
  },
  {
    "name": "pythonfile",
    "url": "https://github.com/achesak/nim-pythonfile",
    "method": "git",
    "tags": [
      "library",
      "python",
      "files",
      "file"
    ],
    "description": "Wrapper of the file procedures to provide an interface as similar as possible to that of Python",
    "license": "MIT",
    "web": "https://github.com/achesak/nim-pythonfile"
  },
  {
    "name": "sndhdr",
    "url": "https://github.com/achesak/nim-sndhdr",
    "method": "git",
    "tags": [
      "library",
      "formats",
      "files",
      "sound",
      "audio"
    ],
    "description": "Library for detecting the format of a sound file",
    "license": "MIT",
    "web": "https://github.com/achesak/nim-sndhdr"
  },
  {
    "name": "irc",
    "url": "https://github.com/nim-lang/irc",
    "method": "git",
    "tags": [
      "library",
      "irc",
      "network"
    ],
    "description": "Implements a simple IRC client.",
    "license": "MIT",
    "web": "https://github.com/nim-lang/irc"
  },
  {
    "name": "random",
    "url": "https://github.com/oprypin/nim-random",
    "method": "git",
    "tags": [
      "library",
      "algorithms",
      "random"
    ],
    "description": "Pseudo-random number generation library inspired by Python",
    "license": "MIT",
    "web": "https://github.com/oprypin/nim-random"
  },
  {
    "name": "zmq",
    "url": "https://github.com/nim-lang/nim-zmq",
    "method": "git",
    "tags": [
      "library",
      "wrapper",
      "zeromq",
      "messaging",
      "queue"
    ],
    "description": "ZeroMQ 4 wrapper",
    "license": "MIT",
    "web": "https://github.com/nim-lang/nim-zmq"
  },
  {
    "name": "uuid",
    "url": "https://github.com/idlewan/nim-uuid",
    "method": "git",
    "tags": [
      "library",
      "wrapper",
      "uuid"
    ],
    "description": "UUID wrapper",
    "license": "MIT",
    "web": "https://github.com/idlewan/nim-uuid"
  },
  {
    "name": "robotparser",
    "url": "https://github.com/achesak/nim-robotparser",
    "method": "git",
    "tags": [
      "library",
      "useragent",
      "robots",
      "robot.txt"
    ],
    "description": "Determine if a useragent can access a URL using robots.txt",
    "license": "MIT",
    "web": "https://github.com/achesak/nim-robotparser"
  },
  {
    "name": "epub",
    "url": "https://github.com/achesak/nim-epub",
    "method": "git",
    "tags": [
      "library",
      "epub",
      "e-book"
    ],
    "description": "Module for working with EPUB e-book files",
    "license": "MIT",
    "web": "https://github.com/achesak/nim-epub"
  },
  {
    "name": "hashids",
    "url": "https://github.com/achesak/nim-hashids",
    "method": "git",
    "tags": [
      "library",
      "hashids"
    ],
    "description": "Nim implementation of Hashids",
    "license": "MIT",
    "web": "https://github.com/achesak/nim-hashids"
  },
  {
    "name": "openssl_evp",
    "url": "https://github.com/cowboy-coders/nim-openssl-evp",
    "method": "git",
    "tags": [
      "library",
      "crypto",
      "openssl"
    ],
    "description": "Wrapper for OpenSSL's EVP interface",
    "license": "OpenSSL License and SSLeay License",
    "web": "https://github.com/cowboy-coders/nim-openssl-evp"
  },
  {
    "name": "monad",
    "alias": "maybe"
  },
  {
    "name": "maybe",
    "url": "https://github.com/superfunc/maybe",
    "method": "git",
    "tags": [
      "library",
      "functional",
      "optional",
      "monad"
    ],
    "description": "basic monadic maybe type for Nim",
    "license": "BSD3",
    "web": "https://github.com/superfunc/maybe"
  },
  {
    "name": "eternity",
    "url": "https://github.com/hiteshjasani/nim-eternity",
    "method": "git",
    "tags": [
      "library",
      "time",
      "format"
    ],
    "description": "Humanize elapsed time",
    "license": "MIT",
    "web": "https://github.com/hiteshjasani/nim-eternity"
  },
  {
    "name": "gmp",
    "url": "https://github.com/subsetpark/nim-gmp",
    "method": "git",
    "tags": [
      "library",
      "bignum",
      "numbers",
      "math"
    ],
    "description": "wrapper for the GNU multiple precision arithmetic library (GMP)",
    "license": "LGPLv3 or GPLv2",
    "web": "https://github.com/subsetpark/nim-gmp"
  },
  {
    "name": "ludens",
    "url": "https://github.com/rnentjes/nim-ludens",
    "method": "git",
    "tags": [
      "library",
      "game",
      "opengl",
      "sfml"
    ],
    "description": "Little game library using opengl and sfml",
    "license": "MIT",
    "web": "https://github.com/rnentjes/nim-ludens"
  },
  {
    "name": "ffbookmarks",
    "url": "https://github.com/achesak/nim-ffbookmarks",
    "method": "git",
    "tags": [
      "firefox",
      "bookmarks",
      "library"
    ],
    "description": "Nim module for working with Firefox bookmarks",
    "license": "MIT",
    "web": "https://github.com/achesak/nim-ffbookmarks"
  },
  {
    "name": "moustachu",
    "url": "https://github.com/fenekku/moustachu.git",
    "method": "git",
    "tags": [
      "web",
      "html",
      "template",
      "mustache"
    ],
    "description": "Mustache templating for Nim.",
    "license": "MIT",
    "web": "https://github.com/fenekku/moustachu"
  },
  {
    "name": "easy-bcrypt",
    "url": "https://github.com/flaviut/easy-bcrypt.git",
    "method": "git",
    "tags": [
      "hash",
      "crypto",
      "password",
      "bcrypt"
    ],
    "description": "simple wrapper providing a convenient interface for the bcrypt password hashing algorithm",
    "license": "CC0",
    "web": "https://github.com/flaviut/easy-bcrypt/blob/master/easy-bcrypt.nimble"
  },
  {
    "name": "libclang",
    "url": "https://github.com/cowboy-coders/nim-libclang.git",
    "method": "git",
    "tags": [
      "wrapper",
      "bindings",
      "clang"
    ],
    "description": "wrapper for libclang (the C-interface of the clang LLVM frontend)",
    "license": "MIT",
    "web": "https://github.com/cowboy-coders/nim-libclang"
  },
  {
    "name": "nim-libclang",
    "url": "https://github.com/cowboy-coders/nim-libclang.git",
    "method": "git",
    "tags": [
      "wrapper",
      "bindings",
      "clang"
    ],
    "description": "Please use libclang instead.",
    "license": "MIT",
    "web": "https://github.com/cowboy-coders/nim-libclang"
  },
  {
    "name": "nimqml",
    "url": "https://github.com/filcuc/nimqml",
    "method": "git",
    "tags": [
      "Qt",
      "Qml",
      "UI",
      "GUI"
    ],
    "description": "Qt Qml bindings",
    "license": "GPLv3",
    "web": "https://github.com/filcuc/nimqml"
  },
  {
    "name": "XPLM-Nim",
    "url": "https://github.com/jpoirier/XPLM-Nim",
    "method": "git",
    "tags": [
      "X-Plane",
      "XPLM",
      "Plugin",
      "SDK"
    ],
    "description": "X-Plane XPLM SDK wrapper",
    "license": "BSD",
    "web": "https://github.com/jpoirier/XPLM-Nim"
  },
  {
    "name": "csfml",
    "url": "https://github.com/oprypin/nim-csfml",
    "method": "git",
    "tags": [
      "sfml",
      "binding",
      "game",
      "media",
      "library",
      "opengl"
    ],
    "description": "Bindings for Simple and Fast Multimedia Library (through CSFML)",
    "license": "zlib",
    "web": "https://github.com/oprypin/nim-csfml"
  },
  {
    "name": "optional_t",
    "url": "https://github.com/flaviut/optional_t",
    "method": "git",
    "tags": [
      "option",
      "functional"
    ],
    "description": "Basic Option[T] library",
    "license": "MIT",
    "web": "https://github.com/flaviut/optional_t"
  },
  {
    "name": "nimrtlsdr",
    "url": "https://github.com/jpoirier/nimrtlsdr",
    "method": "git",
    "tags": [
      "rtl-sdr",
      "wrapper",
      "bindings",
      "rtlsdr"
    ],
    "description": "A Nim wrapper for librtlsdr",
    "license": "BSD",
    "web": "https://github.com/jpoirier/nimrtlsdr"
  },
  {
    "name": "lapp",
    "url": "https://gitlab.3dicc.com/gokr/lapp.git",
    "method": "git",
    "tags": [
      "args",
      "cmd",
      "opt",
      "parse",
      "parsing"
    ],
    "description": "Opt parser using synopsis as specification, ported from Lua.",
    "license": "MIT",
    "web": "https://gitlab.3dicc.com/gokr/lapp"
  },
  {
    "name": "blimp",
    "url": "https://gitlab.3dicc.com/gokr/blimp.git",
    "method": "git",
    "tags": [
      "app",
      "binary",
      "utility",
      "git",
      "git-fat"
    ],
    "description": "Utility that helps with big files in git, very similar to git-fat, s3annnex etc.",
    "license": "MIT",
    "web": "https://gitlab.3dicc.com/gokr/blimp"
  },
  {
    "name": "parsetoml",
    "url": "https://github.com/NimParsers/parsetoml.git",
    "method": "git",
    "tags": [
      "library",
      "parse"
    ],
    "description": "Library for parsing TOML files.",
    "license": "MIT",
    "web": "https://github.com/NimParsers/parsetoml"
  },
  {
    "name": "compiler",
    "url": "https://github.com/nim-lang/Nim.git",
    "method": "git",
    "tags": [
      "library"
    ],
    "description": "Compiler package providing the compiler sources as a library.",
    "license": "MIT",
    "web": "https://github.com/nim-lang/Nim"
  },
  {
    "name": "nre",
    "url": "https://github.com/flaviut/nre.git",
    "method": "git",
    "tags": [
      "library",
      "pcre",
      "regex"
    ],
    "description": "A better regular expression library",
    "license": "MIT",
    "web": "https://github.com/flaviut/nre"
  },
  {
    "name": "docopt",
    "url": "https://github.com/docopt/docopt.nim",
    "method": "git",
    "tags": [
      "commandline",
      "arguments",
      "parsing",
      "library"
    ],
    "description": "Command-line args parser based on Usage message",
    "license": "MIT",
    "web": "https://github.com/docopt/docopt.nim"
  },
  {
    "name": "bpg",
    "url": "https://github.com/def-/nim-bpg.git",
    "method": "git",
    "tags": [
      "image",
      "library",
      "wrapper"
    ],
    "description": "BPG (Better Portable Graphics) for Nim",
    "license": "MIT",
    "web": "https://github.com/def-/nim-bpg"
  },
  {
    "name": "io-spacenav",
    "url": "https://github.com/nimious/io-spacenav.git",
    "method": "git",
    "tags": [
      "binding",
      "3dx",
      "3dconnexion",
      "libspnav",
      "spacenav",
      "spacemouse",
      "spacepilot",
      "spacenavigator"
    ],
    "description": "Obsolete - please use spacenav instead!",
    "license": "MIT",
    "web": "https://github.com/nimious/io-spacenav"
  },
  {
    "name": "optionals",
    "url": "https://github.com/MasonMcGill/optionals.git",
    "method": "git",
    "tags": [
      "library",
      "option",
      "optional",
      "maybe"
    ],
    "description": "Option types",
    "license": "MIT",
    "web": "https://github.com/MasonMcGill/optionals"
  },
  {
    "name": "tuples",
    "url": "https://github.com/MasonMcGill/tuples.git",
    "method": "git",
    "tags": [
      "library",
      "tuple",
      "metaprogramming"
    ],
    "description": "Tuple manipulation utilities",
    "license": "MIT",
    "web": "https://github.com/MasonMcGill/tuples"
  },
  {
    "name": "fuse",
    "url": "https://github.com/akiradeveloper/nim-fuse.git",
    "method": "git",
    "tags": [
      "fuse",
      "library",
      "wrapper"
    ],
    "description": "A FUSE binding for Nim",
    "license": "MIT",
    "web": "https://github.com/akiradeveloper/nim-fuse"
  },
  {
    "name": "brainfuck",
    "url": "https://github.com/def-/nim-brainfuck.git",
    "method": "git",
    "tags": [
      "library",
      "binary",
      "app",
      "interpreter",
      "compiler",
      "language"
    ],
    "description": "A brainfuck interpreter and compiler",
    "license": "MIT",
    "web": "https://github.com/def-/nim-brainfuck"
  },
  {
    "name": "nimsuggest",
    "url": "https://github.com/nim-lang/nimsuggest.git",
    "method": "git",
    "tags": [
      "binary",
      "app",
      "suggest",
      "compiler",
      "autocomplete"
    ],
    "description": "Tool for providing auto completion data for Nim source code.",
    "license": "MIT",
    "web": "https://github.com/nim-lang/nimsuggest"
  },
  {
    "name": "jwt",
    "url": "https://github.com/yglukhov/nim-jwt.git",
    "method": "git",
    "tags": [
      "library",
      "crypto",
      "hash"
    ],
    "description": "JSON Web Tokens for Nim",
    "license": "MIT",
    "web": "https://github.com/yglukhov/nim-jwt"
  },
  {
    "name": "pythonpathlib",
    "url": "https://github.com/achesak/nim-pythonpathlib.git",
    "method": "git",
    "tags": [
      "path",
      "directory",
      "python",
      "library"
    ],
    "description": "Module for working with paths that is as similar as possible to Python's pathlib",
    "license": "MIT",
    "web": "https://github.com/achesak/nim-pythonpathlib"
  },
  {
    "name": "RingBuffer",
    "url": "git@github.com:megawac/RingBuffer.nim.git",
    "method": "git",
    "tags": [
      "sequence",
      "seq",
      "circular",
      "ring",
      "buffer"
    ],
    "description": "Circular buffer implementation",
    "license": "MIT",
    "web": "https://github.com/megawac/RingBuffer.nim"
  },
  {
    "name": "nimrat",
    "url": "https://github.com/apense/nimrat",
    "method": "git",
    "tags": [
      "library",
      "math",
      "numbers"
    ],
    "description": "Module for working with rational numbers (fractions)",
    "license": "MIT",
    "web": "https://github.com/apense/nimrat"
  },
  {
    "name": "io-isense",
    "url": "https://github.com/nimious/io-isense.git",
    "method": "git",
    "tags": [
      "binding",
      "isense",
      "intersense",
      "inertiacube",
      "intertrax",
      "microtrax",
      "thales",
      "tracking",
      "sensor"
    ],
    "description": "Obsolete - please use isense instead!",
    "license": "MIT",
    "web": "https://github.com/nimious/io-isense"
  },
  {
    "name": "io-usb",
    "url": "https://github.com/nimious/io-usb.git",
    "method": "git",
    "tags": [
      "binding",
      "usb",
      "libusb"
    ],
    "description": "Obsolete - please use libusb instead!",
    "license": "MIT",
    "web": "https://github.com/nimious/io-usb"
  },
  {
    "name": "nimcfitsio",
    "url": "https://github.com/ziotom78/nimcfitsio.git",
    "method": "git",
    "tags": [
      "library",
      "binding",
      "cfitsio",
      "fits",
      "io"
    ],
    "description": "Bindings for CFITSIO, a library to read/write FITSIO images and tables.",
    "license": "MIT",
    "web": "https://github.com/ziotom78/nimcfitsio"
  },
  {
    "name": "glossolalia",
    "url": "https://github.com/fowlmouth/glossolalia",
    "method": "git",
    "tags": [
      "parser",
      "peg"
    ],
    "description": "A DSL for quickly writing parsers",
    "license": "CC0",
    "web": "https://github.com/fowlmouth/glossolalia"
  },
  {
    "name": "entoody",
    "url": "https://bitbucket.org/fowlmouth/entoody",
    "method": "git",
    "tags": [
      "component",
      "entity",
      "composition"
    ],
    "description": "A component/entity system",
    "license": "CC0",
    "web": "https://bitbucket.org/fowlmouth/entoody"
  },
  {
    "name": "msgpack",
    "url": "https://github.com/akiradeveloper/msgpack-nim.git",
    "method": "git",
    "tags": [
      "msgpack",
      "library",
      "serialization"
    ],
    "description": "A MessagePack binding for Nim",
    "license": "MIT",
    "web": "https://github.com/akiradeveloper/msgpack-nim"
  },
  {
    "name": "osinfo",
    "url": "https://github.com/nim-lang/osinfo.git",
    "method": "git",
    "tags": [
      "os",
      "library",
      "info"
    ],
    "description": "Modules providing information about the OS.",
    "license": "MIT",
    "web": "https://github.com/nim-lang/osinfo"
  },
  {
    "name": "io-myo",
    "url": "https://github.com/nimious/io-myo.git",
    "method": "git",
    "tags": [
      "binding",
      "myo",
      "thalmic",
      "armband",
      "gesture"
    ],
    "description": "Obsolete - please use myo instead!",
    "license": "MIT",
    "web": "https://github.com/nimious/io-myo"
  },
  {
    "name": "io-oculus",
    "url": "https://github.com/nimious/io-oculus.git",
    "method": "git",
    "tags": [
      "binding",
      "oculus",
      "rift",
      "vr",
      "libovr",
      "ovr",
      "dk1",
      "dk2",
      "gearvr"
    ],
    "description": "Obsolete - please use oculus instead!",
    "license": "MIT",
    "web": "https://github.com/nimious/io-oculus"
  },
  {
    "name": "closure_compiler",
    "url": "https://github.com/yglukhov/closure_compiler.git",
    "method": "git",
    "tags": [
      "binding",
      "closure",
      "compiler",
      "javascript"
    ],
    "description": "Bindings for Closure Compiler web API.",
    "license": "MIT",
    "web": "https://github.com/yglukhov/closure_compiler"
  },
  {
    "name": "io-serialport",
    "url": "https://github.com/nimious/io-serialport.git",
    "method": "git",
    "tags": [
      "binding",
      "libserialport",
      "serial",
      "communication"
    ],
    "description": "Obsolete - please use serialport instead!",
    "license": "MIT",
    "web": "https://github.com/nimious/io-serialport"
  },
  {
    "name": "beanstalkd",
    "url": "https://github.com/tormaroe/beanstalkd.nim.git",
    "method": "git",
    "tags": [
      "library",
      "queue",
      "messaging"
    ],
    "description": "A beanstalkd work queue client library.",
    "license": "MIT",
    "web": "https://github.com/tormaroe/beanstalkd.nim"
  },
  {
    "name": "wiki2text",
    "url": "https://github.com/rspeer/wiki2text.git",
    "method": "git",
    "tags": [
      "nlp",
      "wiki",
      "xml",
      "text"
    ],
    "description": "Quickly extracts natural-language text from a MediaWiki XML file.",
    "license": "MIT",
    "web": "https://github.com/rspeer/wiki2text"
  },
  {
    "name": "qt5_qtsql",
    "url": "https://github.com/philip-wernersbach/nim-qt5_qtsql.git",
    "method": "git",
    "tags": [
      "library",
      "wrapper",
      "database",
      "qt",
      "qt5",
      "qtsql",
      "sqlite",
      "postgres",
      "mysql"
    ],
    "description": "Binding for Qt 5's Qt SQL library that integrates with the features of the Nim language. Uses one API for multiple database engines.",
    "license": "MIT",
    "web": "https://github.com/philip-wernersbach/nim-qt5_qtsql"
  },
  {
    "name": "orient",
    "url": "https://github.com/philip-wernersbach/nim-orient",
    "method": "git",
    "tags": [
      "library",
      "wrapper",
      "database",
      "orientdb",
      "pure"
    ],
    "description": "OrientDB driver written in pure Nim, uses the OrientDB 2.0 Binary Protocol with Binary Serialization.",
    "license": "MPL",
    "web": "https://github.com/philip-wernersbach/nim-orient"
  },
  {
    "name": "syslog",
    "url": "https://github.com/FedericoCeratto/nim-syslog",
    "method": "git",
    "tags": [
      "library",
      "pure"
    ],
    "description": "Syslog module.",
    "license": "LGPLv3",
    "web": "https://github.com/FedericoCeratto/nim-syslog"
  },
  {
    "name": "nimes",
    "url": "https://github.com/def-/nimes",
    "method": "git",
    "tags": [
      "emulator",
      "nes",
      "game",
      "sdl",
      "javascript"
    ],
    "description": "NES emulator using SDL2, also compiles to JavaScript with emscripten.",
    "license": "MPL",
    "web": "https://github.com/def-/nimes"
  },
  {
    "name": "syscall",
    "url": "https://github.com/def-/nim-syscall",
    "method": "git",
    "tags": [
      "library"
    ],
    "description": "Raw system calls for Nim",
    "license": "MPL",
    "web": "https://github.com/def-/nim-syscall"
  },
  {
    "name": "jnim",
    "url": "https://github.com/yglukhov/jnim",
    "method": "git",
    "tags": [
      "library",
      "java",
      "jvm",
      "bridge",
      "bindings"
    ],
    "description": "Nim - Java bridge",
    "license": "MIT",
    "web": "https://github.com/yglukhov/jnim"
  },
  {
    "name": "nimPDF",
    "url": "https://github.com/jangko/nimpdf",
    "method": "git",
    "tags": [
      "library",
      "PDF",
      "document"
    ],
    "description": "library for generating PDF files",
    "license": "MIT",
    "web": "https://github.com/jangko/nimpdf"
  },
  {
    "name": "LLVM",
    "url": "https://github.com/FedeOmoto/llvm",
    "method": "git",
    "tags": [
      "LLVM",
      "bindings",
      "wrapper"
    ],
    "description": "LLVM bindings for the Nim language.",
    "license": "MIT",
    "web": "https://github.com/FedeOmoto/llvm"
  },
  {
    "name": "nshout",
    "url": "https://github.com/Senketsu/nshout",
    "method": "git",
    "tags": [
      "library",
      "shouter",
      "libshout",
      "wrapper",
      "bindings",
      "audio",
      "web"
    ],
    "description": "Nim bindings for libshout",
    "license": "MIT",
    "web": "https://github.com/Senketsu/nshout"
  },
  {
    "name": "nsu",
    "url": "https://github.com/Senketsu/nsu",
    "method": "git",
    "tags": [
      "library",
      "tool",
      "utility",
      "screenshot"
    ],
    "description": "Simple screenshot library & cli tool made in Nim",
    "license": "MIT",
    "web": "https://github.com/Senketsu/nsu"
  },
  {
    "name": "nuuid",
    "url": "https://github.com/yglukhov/nim-only-uuid",
    "method": "git",
    "tags": [
      "library",
      "uuid",
      "guid"
    ],
    "description": "A Nim source only UUID generator",
    "license": "MIT",
    "web": "https://github.com/yglukhov/nim-only-uuid"
  },
  {
    "name": "fftw3",
    "url": "https://github.com/ziotom78/nimfftw3",
    "method": "git",
    "tags": [
      "library",
      "math",
      "fft"
    ],
    "description": "Bindings to the FFTW library",
    "license": "MIT",
    "web": "https://github.com/ziotom78/nimfftw3"
  },
  {
    "name": "nrpl",
    "url": "https://github.com/vegansk/nrpl",
    "method": "git",
    "tags": [
      "REPL",
      "application"
    ],
    "description": "A rudimentary Nim REPL",
    "license": "MIT",
    "web": "https://github.com/vegansk/nrpl"
  },
  {
    "name": "nim-geocoding",
    "url": "https://github.com/saratchandra92/nim-geocoding",
    "method": "git",
    "tags": [
      "library",
      "geocoding",
      "maps"
    ],
    "description": "A simple library for Google Maps Geocoding API",
    "license": "MIT",
    "web": "https://github.com/saratchandra92/nim-geocoding"
  },
  {
    "name": "io-gles",
    "url": "https://github.com/nimious/io-gles.git",
    "method": "git",
    "tags": [
      "binding",
      "khronos",
      "gles",
      "opengl es"
    ],
    "description": "Obsolete - please use gles instead!",
    "license": "MIT",
    "web": "https://github.com/nimious/io-gles"
  },
  {
    "name": "io-egl",
    "url": "https://github.com/nimious/io-egl.git",
    "method": "git",
    "tags": [
      "binding",
      "khronos",
      "egl",
      "opengl",
      "opengl es",
      "openvg"
    ],
    "description": "Obsolete - please use egl instead!",
    "license": "MIT",
    "web": "https://github.com/nimious/io-egl"
  },
  {
    "name": "io-sixense",
    "url": "https://github.com/nimious/io-sixense.git",
    "method": "git",
    "tags": [
      "binding",
      "sixense",
      "razer hydra",
      "stem system",
      "vr"
    ],
    "description": "Obsolete - please use sixense instead!",
    "license": "MIT",
    "web": "https://github.com/nimious/io-sixense"
  },
  {
    "name": "tnetstring",
    "url": "https://mahlon@bitbucket.org/mahlon/nim-tnetstring",
    "method": "hg",
    "tags": [
      "tnetstring",
      "library",
      "serialization"
    ],
    "description": "Parsing and serializing for the TNetstring format.",
    "license": "MIT",
    "web": "http://bitbucket.org/mahlon/nim-tnetstring"
  },
  {
    "name": "msgpack4nim",
    "url": "https://github.com/jangko/msgpack4nim",
    "method": "git",
    "tags": [
      "msgpack",
      "library",
      "serialization",
      "deserialization"
    ],
    "description": "Another MessagePack implementation written in pure nim",
    "license": "MIT",
    "web": "https://github.com/jangko/msgpack4nim"
  },
  {
    "name": "binaryheap",
    "url": "https://github.com/bluenote10/nim-heap",
    "method": "git",
    "tags": [
      "heap",
      "priority queue"
    ],
    "description": "Simple binary heap implementation",
    "license": "MIT",
    "web": "https://github.com/bluenote10/nim-heap"
  },
  {
    "name": "stringinterpolation",
    "url": "https://github.com/bluenote10/nim-stringinterpolation",
    "method": "git",
    "tags": [
      "string formatting",
      "string interpolation"
    ],
    "description": "String interpolation with printf syntax",
    "license": "MIT",
    "web": "https://github.com/bluenote10/nim-stringinterpolation"
  },
  {
    "name": "libovr",
    "url": "https://github.com/bluenote10/nim-ovr",
    "method": "git",
    "tags": [
      "Oculus Rift",
      "virtual reality"
    ],
    "description": "Nim bindings for libOVR (Oculus Rift)",
    "license": "MIT",
    "web": "https://github.com/bluenote10/nim-ovr"
  },
  {
    "name": "delaunay",
    "url": "https://github.com/Nycto/DelaunayNim",
    "method": "git",
    "tags": [
      "delaunay",
      "library",
      "algorithms",
      "graph"
    ],
    "description": "2D Delaunay triangulations",
    "license": "MIT",
    "web": "https://github.com/Nycto/DelaunayNim"
  },
  {
    "name": "linenoise",
    "url": "https://github.com/fallingduck/linenoise-nim",
    "method": "git",
    "tags": [
      "linenoise",
      "library",
      "wrapper",
      "commandline"
    ],
    "description": "Wrapper for linenoise, a free, self-contained alternative to GNU readline.",
    "license": "BSD",
    "web": "https://github.com/fallingduck/linenoise-nim"
  },
  {
    "name": "struct",
    "url": "https://github.com/OpenSystemsLab/struct.nim",
    "method": "git",
    "tags": [
      "struct",
      "library",
      "python",
      "pack",
      "unpack"
    ],
    "description": "Python-like 'struct' for Nim",
    "license": "MIT",
    "web": "https://github.com/OpenSystemsLab/struct.nim"
  },
  {
    "name": "uri2",
    "url": "https://github.com/achesak/nim-uri2",
    "method": "git",
    "tags": [
      "uri",
      "url",
      "library"
    ],
    "description": "Nim module for better URI handling",
    "license": "MIT",
    "web": "https://github.com/achesak/nim-uri2"
  },
  {
    "name": "hmac",
    "url": "https://github.com/OpenSystemsLab/hmac.nim",
    "method": "git",
    "tags": [
      "hmac",
      "authentication",
      "hash",
      "sha1",
      "md5"
    ],
    "description": "HMAC-SHA1 and HMAC-MD5 hashing in Nim",
    "license": "MIT",
    "web": "https://github.com/OpenSystemsLab/hmac.nim"
  },
  {
    "name": "mongrel2",
    "url": "https://mahlon@bitbucket.org/mahlon/nim-mongrel2",
    "method": "hg",
    "tags": [
      "mongrel2",
      "library",
      "www"
    ],
    "description": "Handler framework for the Mongrel2 web server.",
    "license": "MIT",
    "web": "http://bitbucket.org/mahlon/nim-mongrel2"
  },
  {
    "name": "shimsham",
    "url": "https://github.com/apense/shimsham",
    "method": "git",
    "tags": [
      "crypto",
      "hash",
      "hashing",
      "digest"
    ],
    "description": "Hashing/Digest collection in pure Nim",
    "license": "MIT",
    "web": "https://github.com/apense/shimsham"
  },
  {
    "name": "base32",
    "url": "https://github.com/OpenSystemsLab/base32.nim",
    "method": "git",
    "tags": [
      "base32",
      "encode",
      "decode"
    ],
    "description": "Base32 library for Nim",
    "license": "MIT",
    "web": "https://github.com/OpenSystemsLab/base32.nim"
  },
  {
    "name": "otp",
    "url": "https://github.com/OpenSystemsLab/otp.nim",
    "method": "git",
    "tags": [
      "otp",
      "hotp",
      "totp",
      "time",
      "password",
      "one",
      "google",
      "authenticator"
    ],
    "description": "One Time Password library for Nim",
    "license": "MIT",
    "web": "https://github.com/OpenSystemsLab/otp.nim"
  },
  {
    "name": "q",
    "url": "https://github.com/OpenSystemsLab/q.nim",
    "method": "git",
    "tags": [
      "css",
      "selector",
      "query",
      "match",
      "find",
      "html",
      "xml",
      "jquery"
    ],
    "description": "Simple package for query HTML/XML elements using a CSS3 or jQuery-like selector syntax",
    "license": "MIT",
    "web": "https://github.com/OpenSystemsLab/q.nim"
  },
  {
    "name": "bignum",
    "url": "https://github.com/FedeOmoto/bignum",
    "method": "git",
    "tags": [
      "bignum",
      "gmp",
      "wrapper"
    ],
    "description": "Wrapper around the GMP bindings for the Nim language.",
    "license": "MIT",
    "web": "https://github.com/FedeOmoto/bignum"
  },
  {
    "name": "rbtree",
    "url": "https://github.com/Nycto/RBTreeNim",
    "method": "git",
    "tags": [
      "tree",
      "binary search tree",
      "rbtree",
      "red black tree"
    ],
    "description": "Red/Black Trees",
    "license": "MIT",
    "web": "https://github.com/Nycto/RBTreeNim"
  },
  {
    "name": "anybar",
    "url": "https://github.com/ba0f3/anybar.nim",
    "method": "git",
    "tags": [
      "anybar",
      "menubar",
      "status",
      "indicator"
    ],
    "description": "Control AnyBar instances with Nim",
    "license": "MIT",
    "web": "https://github.com/ba0f3/anybar.nim"
  },
  {
    "name": "astar",
    "url": "https://github.com/Nycto/AStarNim",
    "method": "git",
    "tags": [
      "astar",
      "A*",
      "pathfinding",
      "algorithm"
    ],
    "description": "A* Pathfinding",
    "license": "MIT",
    "web": "https://github.com/Nycto/AStarNim"
  },
  {
    "name": "lazy",
    "url": "https://github.com/petermora/nimLazy/",
    "method": "git",
    "tags": [
      "library",
      "iterator",
      "lazy list"
    ],
    "description": "Iterator library for Nim",
    "license": "MIT",
    "web": "https://github.com/petermora/nimLazy"
  },
  {
    "name": "asyncpythonfile",
    "url": "https://github.com/fallingduck/asyncpythonfile-nim",
    "method": "git",
    "tags": [
      "async",
      "asynchronous",
      "library",
      "python",
      "file",
      "files"
    ],
    "description": "High level, asynchronous file API mimicking Python's file interface.",
    "license": "ISC",
    "web": "https://github.com/fallingduck/asyncpythonfile-nim"
  },
  {
    "name": "nimfuzz",
    "url": "https://github.com/apense/nimfuzz",
    "method": "git",
    "tags": [
      "fuzzing",
      "testing",
      "hacking",
      "security"
    ],
    "description": "Simple and compact fuzzing",
    "license": "Apache License 2.0",
    "web": "https://apense.github.io/nimfuzz"
  },
  {
    "name": "linalg",
    "url": "https://github.com/unicredit/linear-algebra",
    "method": "git",
    "tags": [
      "vector",
      "matrix",
      "linear-algebra",
      "BLAS",
      "LAPACK"
    ],
    "description": "Linear algebra for Nim",
    "license": "Apache License 2.0",
    "web": "https://github.com/unicredit/linear-algebra"
  },
  {
    "name": "sequester",
    "url": "https://github.com/fallingduck/sequester",
    "method": "git",
    "tags": [
      "library",
      "seq",
      "sequence",
      "strings",
      "iterators",
      "php"
    ],
    "description": "Library for converting sequences to strings. Also has PHP-inspired explode and implode procs.",
    "license": "ISC",
    "web": "https://github.com/fallingduck/sequester"
  },
  {
    "name": "options",
    "url": "https://github.com/fallingduck/options-nim",
    "method": "git",
    "tags": [
      "library",
      "option",
      "optionals",
      "maybe"
    ],
    "description": "Temporary package to fix broken code in 0.11.2 stable.",
    "license": "MIT",
    "web": "https://github.com/fallingduck/options-nim"
  },
  {
    "name": "oldwinapi",
    "url": "https://github.com/nim-lang/oldwinapi",
    "method": "git",
    "tags": [
      "library",
      "windows",
      "api"
    ],
    "description": "Old Win API library for Nim",
    "license": "LGPL with static linking exception",
    "web": "https://github.com/nim-lang/oldwinapi"
  },
  {
    "name": "nimx",
    "url": "https://github.com/yglukhov/nimx",
    "method": "git",
    "tags": [
      "gui",
      "ui",
      "library"
    ],
    "description": "Cross-platform GUI framework",
    "license": "MIT",
    "web": "https://github.com/yglukhov/nimx"
  },
  {
    "name": "webview",
    "url": "https://github.com/oskca/webview",
    "method": "git",
    "tags": [
      "gui",
      "ui",
      "webview",
      "cross",
      "web",
      "library"
    ],
    "description": "Nim bindings for https://github.com/zserge/webview, a cross platform single header webview library",
    "license": "MIT",
    "web": "https://github.com/oskca/webview"
  },
  {
    "name": "memo",
    "url": "https://github.com/andreaferretti/memo",
    "method": "git",
    "tags": [
      "memo",
      "memoization",
      "memoize",
      "cache"
    ],
    "description": "Memoize Nim functions",
    "license": "Apache License 2.0",
    "web": "https://github.com/andreaferretti/memo"
  },
  {
    "name": "base62",
    "url": "https://github.com/singularperturbation/base62-encode",
    "method": "git",
    "tags": [
      "base62",
      "encode",
      "decode"
    ],
    "description": "Arbitrary base encoding-decoding functions, defaulting to Base-62.",
    "license": "MIT",
    "web": "https://github.com/singularperturbation/base62-encode"
  },
  {
    "name": "telebot",
    "url": "https://github.com/ba0f3/telebot.nim",
    "method": "git",
    "tags": [
      "telebot",
      "telegram",
      "bot",
      "api",
      "client",
      "async"
    ],
    "description": "Async Telegram Bot API Client",
    "license": "MIT",
    "web": "https://github.com/ba0f3/telebot.nim"
  },
  {
    "name": "tempfile",
    "url": "https://github.com/OpenSystemsLab/tempfile.nim",
    "method": "git",
    "tags": [
      "temp",
      "mktemp",
      "make",
      "mk",
      "mkstemp",
      "mkdtemp"
    ],
    "description": "Temporary files and directories",
    "license": "MIT",
    "web": "https://github.com/OpenSystemsLab/tempfile.nim"
  },
  {
    "name": "AstroNimy",
    "url": "https://github.com/super-massive-black-holes/AstroNimy",
    "method": "git",
    "tags": [
      "science",
      "astronomy",
      "library"
    ],
    "description": "Astronomical library for Nim",
    "license": "MIT",
    "web": "https://github.com/super-massive-black-holes/AstroNimy"
  },
  {
    "name": "patty",
    "url": "https://github.com/andreaferretti/patty",
    "method": "git",
    "tags": [
      "pattern",
      "adt",
      "variant",
      "pattern matching",
      "algebraic data type"
    ],
    "description": "Algebraic data types and pattern matching",
    "license": "Apache License 2.0",
    "web": "https://github.com/andreaferretti/patty"
  },
  {
    "name": "einheit",
    "url": "https://github.com/jyapayne/einheit",
    "method": "git",
    "tags": [
      "unit",
      "tests",
      "unittest",
      "unit tests",
      "unit test macro"
    ],
    "description": "Pretty looking, full featured, Python-inspired unit test library.",
    "license": "MIT",
    "web": "https://github.com/jyapayne/einheit"
  },
  {
    "name": "plists",
    "url": "https://github.com/yglukhov/plists",
    "method": "git",
    "tags": [
      "plist",
      "property",
      "list"
    ],
    "description": "Generate and parse Mac OS X .plist files in Nim.",
    "license": "MIT",
    "web": "https://github.com/yglukhov/plists"
  },
  {
    "name": "ncurses",
    "url": "https://github.com/rnowley/nim-ncurses/",
    "method": "git",
    "tags": [
      "library",
      "terminal",
      "graphics",
      "wrapper"
    ],
    "description": "A wrapper for NCurses",
    "license": "MIT",
    "web": "https://github.com/rnowley/nim-ncurses"
  },
  {
    "name": "nanovg.nim",
    "url": "https://github.com/fowlmouth/nanovg.nim",
    "method": "git",
    "tags": [
      "wrapper",
      "GUI",
      "vector graphics",
      "opengl"
    ],
    "description": "A wrapper for NanoVG vector graphics rendering",
    "license": "MIT",
    "web": "https://github.com/fowlmouth/nanovg.nim"
  },
  {
    "name": "pwd",
    "url": "https://github.com/achesak/nim-pwd",
    "method": "git",
    "tags": [
      "library",
      "unix",
      "pwd",
      "password"
    ],
    "description": "Nim port of Python's pwd module for working with the UNIX password file",
    "license": "MIT",
    "web": "https://github.com/achesak/nim-pwd"
  },
  {
    "name": "spwd",
    "url": "https://github.com/achesak/nim-spwd",
    "method": "git",
    "tags": [
      "library",
      "unix",
      "spwd",
      "password",
      "shadow"
    ],
    "description": "Nim port of Python's spwd module for working with the UNIX shadow password file",
    "license": "MIT",
    "web": "https://github.com/achesak/nim-spwd"
  },
  {
    "name": "grp",
    "url": "https://github.com/achesak/nim-grp",
    "method": "git",
    "tags": [
      "library",
      "unix",
      "grp",
      "group"
    ],
    "description": "Nim port of Python's grp module for working with the UNIX group database file",
    "license": "MIT",
    "web": "https://github.com/achesak/nim-grp"
  },
  {
    "name": "stopwatch",
    "url": "https://gitlab.com/define-private-public/stopwatch",
    "method": "git",
    "tags": [
      "timer",
      "timing",
      "benchmarking",
      "watch",
      "clock"
    ],
    "description": "A simple timing library for benchmarking code and other things.",
    "license": "MIT",
    "web": "https://gitlab.com/define-private-public/stopwatch"
  },
  {
    "name": "nimFinLib",
    "url": "https://github.com/qqtop/NimFinLib",
    "method": "git",
    "tags": [
      "financial"
    ],
    "description": "Financial Library for Nim",
    "license": "MIT",
    "web": "https://github.com/qqtop/NimFinLib"
  },
  {
    "name": "libssh2",
    "url": "https://github.com/ba0f3/libssh2.nim",
    "method": "git",
    "tags": [
      "lib",
      "ssh",
      "ssh2",
      "openssh",
      "client",
      "sftp",
      "scp"
    ],
    "description": "Nim wrapper for libssh2",
    "license": "MIT",
    "web": "https://github.com/ba0f3/libssh2.nim"
  },
  {
    "name": "rethinkdb",
    "url": "https://github.com/OpenSystemsLab/rethinkdb.nim",
    "method": "git",
    "tags": [
      "rethinkdb",
      "driver",
      "client",
      "json"
    ],
    "description": "RethinkDB driver for Nim",
    "license": "MIT",
    "web": "https://github.com/OpenSystemsLab/rethinkdb.nim"
  },
  {
    "name": "dbus",
    "url": "https://github.com/zielmicha/nim-dbus",
    "method": "git",
    "tags": [
      "dbus"
    ],
    "description": "dbus bindings for Nim",
    "license": "MIT",
    "web": "https://github.com/zielmicha/nim-dbus"
  },
  {
    "name": "lmdb",
    "url": "https://github.com/fowlmouth/lmdb.nim",
    "method": "git",
    "tags": [
      "wrapper",
      "lmdb"
    ],
    "description": "A wrapper for LMDB the Lightning Memory-Mapped Database",
    "license": "MIT",
    "web": "https://github.com/fowlmouth/lmdb.nim"
  },
  {
    "name": "zip",
    "url": "https://github.com/nim-lang/zip",
    "method": "git",
    "tags": [
      "wrapper",
      "zip"
    ],
    "description": "A wrapper for the zip library",
    "license": "MIT",
    "web": "https://github.com/nim-lang/zip"
  },
  {
    "name": "csvtools",
    "url": "https://github.com/unicredit/csvtools",
    "method": "git",
    "tags": [
      "CSV",
      "comma separated values",
      "TSV"
    ],
    "description": "Manage CSV files",
    "license": "Apache License 2.0",
    "web": "https://github.com/unicredit/csvtools"
  },
  {
    "name": "httpform",
    "url": "https://github.com/tulayang/httpform",
    "method": "git",
    "tags": [
      "request parser",
      "upload",
      "html5 file"
    ],
    "description": "Http request form parser",
    "license": "MIT",
    "web": "https://github.com/tulayang/httpform"
  },
  {
    "name": "vardene",
    "url": "https://github.com/Xe/vardene",
    "method": "git",
    "tags": [
      "command line",
      "tool",
      "compiler"
    ],
    "description": "A simple tool to manage multiple installs of Nim.",
    "license": "MIT",
    "web": "https://christine.website/projects/Vardene"
  },
  {
    "name": "quadtree",
    "url": "https://github.com/Nycto/QuadtreeNim",
    "method": "git",
    "tags": [
      "quadtree",
      "algorithm"
    ],
    "description": "A Quadtree implementation",
    "license": "MIT",
    "web": "https://github.com/Nycto/QuadtreeNim"
  },
  {
    "name": "expat",
    "url": "https://github.com/nim-lang/expat",
    "method": "git",
    "tags": [
      "expat",
      "xml",
      "parsing"
    ],
    "description": "Expat wrapper for Nim",
    "license": "MIT",
    "web": "https://github.com/nim-lang/expat"
  },
  {
    "name": "sphinx",
    "url": "https://github.com/Araq/sphinx",
    "method": "git",
    "tags": [
      "sphinx",
      "wrapper",
      "search",
      "engine"
    ],
    "description": "Sphinx wrapper for Nim",
    "license": "LGPL",
    "web": "https://github.com/Araq/sphinx"
  },
  {
    "name": "sdl1",
    "url": "https://github.com/nim-lang/sdl1",
    "method": "git",
    "tags": [
      "graphics",
      "library",
      "multi-media",
      "input",
      "sound",
      "joystick"
    ],
    "description": "SDL 1.2 wrapper for Nim.",
    "license": "LGPL",
    "web": "https://github.com/nim-lang/sdl1"
  },
  {
    "name": "graphics",
    "url": "https://github.com/nim-lang/graphics",
    "method": "git",
    "tags": [
      "library",
      "SDL"
    ],
    "description": "Graphics module for Nim.",
    "license": "MIT",
    "web": "https://github.com/nim-lang/graphics"
  },
  {
    "name": "libffi",
    "url": "https://github.com/Araq/libffi",
    "method": "git",
    "tags": [
      "ffi",
      "library",
      "C",
      "calling",
      "convention"
    ],
    "description": "libffi wrapper for Nim.",
    "license": "MIT",
    "web": "https://github.com/Araq/libffi"
  },
  {
    "name": "libcurl",
    "url": "https://github.com/Araq/libcurl",
    "method": "git",
    "tags": [
      "curl",
      "web",
      "http",
      "download"
    ],
    "description": "Nim wrapper for libcurl.",
    "license": "MIT",
    "web": "https://github.com/Araq/libcurl"
  },
  {
    "name": "perlin",
    "url": "https://github.com/Nycto/PerlinNim",
    "method": "git",
    "tags": [
      "perlin",
      "simplex",
      "noise"
    ],
    "description": "Perlin noise and Simplex noise generation",
    "license": "MIT",
    "web": "https://github.com/Nycto/PerlinNim"
  },
  {
    "name": "pfring",
    "url": "https://github.com/ba0f3/pfring.nim",
    "method": "git",
    "tags": [
      "pf_ring",
      "packet",
      "sniff",
      "pcap",
      "pfring",
      "network",
      "capture",
      "socket"
    ],
    "description": "PF_RING wrapper for Nim",
    "license": "MIT",
    "web": "https://github.com/ba0f3/pfring.nim"
  },
  {
    "name": "xxtea",
    "url": "https://github.com/xxtea/xxtea-nim",
    "method": "git",
    "tags": [
      "xxtea",
      "encrypt",
      "decrypt",
      "crypto"
    ],
    "description": "XXTEA encryption algorithm library written in pure Nim.",
    "license": "MIT",
    "web": "https://github.com/xxtea/xxtea-nim"
  },
  {
    "name": "xxhash",
    "url": "https://github.com/OpenSystemsLab/xxhash.nim",
    "method": "git",
    "tags": [
      "fast",
      "hash",
      "algorithm"
    ],
    "description": "xxhash wrapper for Nim",
    "license": "MIT",
    "web": "https://github.com/OpenSystemsLab/xxhash.nim"
  },
  {
    "name": "libipset",
    "url": "https://github.com/ba0f3/libipset.nim",
    "method": "git",
    "tags": [
      "ipset",
      "firewall",
      "netfilter",
      "mac",
      "ip",
      "network",
      "collection",
      "rule",
      "set"
    ],
    "description": "libipset wrapper for Nim",
    "license": "MIT",
    "web": "https://github.com/ba0f3/libipset.nim"
  },
  {
    "name": "pop3",
    "url": "https://github.com/FedericoCeratto/nim-pop3",
    "method": "git",
    "tags": [
      "network",
      "pop3",
      "email"
    ],
    "description": "POP3 client library",
    "license": "LGPLv3",
    "web": "https://github.com/FedericoCeratto/nim-pop3"
  },
  {
    "name": "nimrpc",
    "url": "https://github.com/rogercloud/nim-rpc",
    "method": "git",
    "tags": [
      "msgpack",
      "library",
      "rpc",
      "nimrpc"
    ],
    "description": "RPC implementation for Nim based on msgpack4nim",
    "license": "MIT",
    "web": "https://github.com/rogercloud/nim-rpc"
  },
  {
    "name": "nimrpc_milis",
    "url": "https://github.com/milisarge/nimrpc_milis",
    "method": "git",
    "tags": [
      "msgpack",
      "library",
      "rpc",
      "nimrpc"
    ],
    "description": "RPC implementation for Nim based on msgpack4nim",
    "license": "MIT",
    "web": "https://github.com/milisarge/nimrpc_milis"
  },
  {
    "name": "asyncevents",
    "url": "https://github.com/tulayang/asyncevents",
    "method": "git",
    "tags": [
      "event",
      "future",
      "asyncdispatch"
    ],
    "description": "Asynchronous event loop for progaming with MVC",
    "license": "MIT",
    "web": "https://github.com/tulayang/asyncevents"
  },
  {
    "name": "nimSHA2",
    "url": "https://github.com/jangko/nimSHA2",
    "method": "git",
    "tags": [
      "hash",
      "crypto",
      "library",
      "sha256",
      "sha224",
      "sha384",
      "sha512"
    ],
    "description": "Secure Hash Algorithm - 2, [224, 256, 384, and 512 bits]",
    "license": "MIT",
    "web": "https://github.com/jangko/nimSHA2"
  },
  {
    "name": "nimAES",
    "url": "https://github.com/jangko/nimAES",
    "method": "git",
    "tags": [
      "crypto",
      "library",
      "aes",
      "encryption",
      "rijndael"
    ],
    "description": "Advanced Encryption Standard, Rijndael Algorithm",
    "license": "MIT",
    "web": "https://github.com/jangko/nimAES"
  },
  {
    "name": "nimeverything",
    "url": "https://github.com/xland/nimeverything/",
    "method": "git",
    "tags": [
      "everything",
      "voidtools",
      "Everything Search Engine"
    ],
    "description": "everything  search engine wrapper",
    "license": "MIT",
    "web": "https://github.com/xland/nimeverything"
  },
  {
    "name": "vidhdr",
    "url": "https://github.com/achesak/nim-vidhdr",
    "method": "git",
    "tags": [
      "video",
      "formats",
      "file"
    ],
    "description": "Library for detecting the format of an video file",
    "license": "MIT",
    "web": "https://github.com/achesak/nim-vidhdr"
  },
  {
    "name": "gitapi",
    "url": "https://github.com/achesak/nim-gitapi",
    "method": "git",
    "tags": [
      "git",
      "version control",
      "library"
    ],
    "description": "Nim wrapper around the git version control software",
    "license": "MIT",
    "web": "https://github.com/achesak/nim-gitapi"
  },
  {
    "name": "ptrace",
    "url": "https://github.com/ba0f3/ptrace.nim",
    "method": "git",
    "tags": [
      "ptrace",
      "trace",
      "process",
      "syscal",
      "system",
      "call"
    ],
    "description": "ptrace wrapper for Nim",
    "license": "MIT",
    "web": "https://github.com/ba0f3/ptrace.nim"
  },
  {
    "name": "ndbex",
    "url": "https://github.com/Senketsu/nim-db-ex",
    "method": "git",
    "tags": [
      "extension",
      "database",
      "convenience",
      "db",
      "mysql",
      "postgres",
      "sqlite"
    ],
    "description": "extension modules for Nim's 'db_*' modules",
    "license": "MIT",
    "web": "https://github.com/Senketsu/nim-db-ex"
  },
  {
    "name": "spry",
    "url": "https://github.com/gokr/spry",
    "method": "git",
    "tags": [
      "language",
      "library",
      "scripting"
    ],
    "description": "A Smalltalk and Rebol inspired language implemented as an AST interpreter",
    "license": "MIT",
    "web": "https://github.com/gokr/spry"
  },
  {
    "name": "nimBMP",
    "url": "https://github.com/jangko/nimBMP",
    "method": "git",
    "tags": [
      "graphics",
      "library",
      "BMP"
    ],
    "description": "BMP encoder and decoder",
    "license": "MIT",
    "web": "https://github.com/jangko/nimBMP"
  },
  {
    "name": "nimPNG",
    "url": "https://github.com/jangko/nimPNG",
    "method": "git",
    "tags": [
      "graphics",
      "library",
      "PNG"
    ],
    "description": "PNG(Portable Network Graphics) encoder and decoder",
    "license": "MIT",
    "web": "https://github.com/jangko/nimPNG"
  },
  {
    "name": "litestore",
    "url": "https://github.com/h3rald/litestore",
    "method": "git",
    "tags": [
      "database",
      "rest",
      "sqlite"
    ],
    "description": "A lightweight, self-contained, RESTful, searchable, multi-format NoSQL document store",
    "license": "MIT",
    "web": "https://h3rald.com/litestore"
  },
  {
    "name": "parseFixed",
    "url": "https://github.com/jlp765/parsefixed",
    "method": "git",
    "tags": [
      "parse",
      "fixed",
      "width",
      "parser",
      "text"
    ],
    "description": "Parse fixed-width fields within lines of text (complementary to parsecsv)",
    "license": "MIT",
    "web": "https://github.com/jlp765/parsefixed"
  },
  {
    "name": "playlists",
    "url": "https://github.com/achesak/nim-playlists",
    "method": "git",
    "tags": [
      "library",
      "playlists",
      "M3U",
      "PLS",
      "XSPF"
    ],
    "description": "Nim library for parsing PLS, M3U, and XSPF playlist files",
    "license": "MIT",
    "web": "https://github.com/achesak/nim-playlists"
  },
  {
    "name": "seqmath",
    "url": "https://github.com/jlp765/seqmath",
    "method": "git",
    "tags": [
      "math",
      "seq",
      "sequence",
      "array",
      "nested",
      "algebra",
      "statistics",
      "lifted",
      "financial"
    ],
    "description": "Nim math library for sequences and nested sequences (extends math library)",
    "license": "MIT",
    "web": "https://github.com/jlp765/seqmath"
  },
  {
    "name": "daemonize",
    "url": "https://github.com/OpenSystemsLab/daemonize.nim",
    "method": "git",
    "tags": [
      "daemonize",
      "background",
      "fork",
      "unix",
      "linux",
      "process"
    ],
    "description": "This library makes your code run as a daemon process on Unix-like systems",
    "license": "MIT",
    "web": "https://github.com/OpenSystemsLab/daemonize.nim"
  },
  {
    "name": "tnim",
    "url": "https://github.com/jlp765/tnim",
    "method": "git",
    "tags": [
      "REPL",
      "sandbox",
      "interactive",
      "compiler",
      "code",
      "language"
    ],
    "description": "tnim is a Nim REPL - an interactive sandbox for testing Nim code",
    "license": "MIT",
    "web": "https://github.com/jlp765/tnim"
  },
  {
    "name": "ris",
    "url": "https://github.com/achesak/nim-ris",
    "method": "git",
    "tags": [
      "RIS",
      "citation",
      "library"
    ],
    "description": "Module for working with RIS citation files",
    "license": "MIT",
    "web": "https://github.com/achesak/nim-ris"
  },
  {
    "name": "geoip",
    "url": "https://github.com/achesak/nim-geoip",
    "method": "git",
    "tags": [
      "IP",
      "address",
      "location",
      "geolocation"
    ],
    "description": "Retrieve info about a location from an IP address",
    "license": "MIT",
    "web": "https://github.com/achesak/nim-geoip"
  },
  {
    "name": "freegeoip",
    "url": "https://github.com/achesak/nim-freegeoip",
    "method": "git",
    "tags": [
      "IP",
      "address",
      "location",
      "geolocation"
    ],
    "description": "Retrieve info about a location from an IP address",
    "license": "MIT",
    "web": "https://github.com/achesak/nim-freegeoip"
  },
  {
    "name": "nimroutine",
    "url": "https://github.com/rogercloud/nim-routine",
    "method": "git",
    "tags": [
      "goroutine",
      "routine",
      "lightweight",
      "thread"
    ],
    "description": "A go routine like nim implementation",
    "license": "MIT",
    "web": "https://github.com/rogercloud/nim-routine"
  },
  {
    "name": "coverage",
    "url": "https://github.com/yglukhov/coverage",
    "method": "git",
    "tags": [
      "code",
      "coverage"
    ],
    "description": "Code coverage library",
    "license": "MIT",
    "web": "https://github.com/yglukhov/coverage"
  },
  {
    "name": "golib",
    "url": "https://github.com/stefantalpalaru/golib-nim",
    "method": "git",
    "tags": [
      "library",
      "wrapper"
    ],
    "description": "Bindings for golib - a library that (ab)uses gccgo to bring Go's channels and goroutines to the rest of the world",
    "license": "BSD",
    "web": "https://github.com/stefantalpalaru/golib-nim"
  },
  {
    "name": "libnotify",
    "url": "https://github.com/FedericoCeratto/nim-libnotify.git",
    "method": "git",
    "tags": [
      "library",
      "wrapper",
      "desktop"
    ],
    "description": "Minimalistic libnotify wrapper for desktop notifications",
    "license": "LGPLv3",
    "web": "https://github.com/FedericoCeratto/nim-libnotify"
  },
  {
    "name": "nimcat",
    "url": "https://github.com/shakna-israel/nimcat",
    "method": "git",
    "tags": [
      "cat",
      "cli"
    ],
    "description": "An implementation of cat in Nim",
    "license": "MIT",
    "web": "https://github.com/shakna-israel/nimcat"
  },
  {
    "name": "sections",
    "url": "https://github.com/c0ffeeartc/nim-sections",
    "method": "git",
    "tags": [
      "BDD",
      "test"
    ],
    "description": "`Section` macro with BDD aliases for testing",
    "license": "MIT",
    "web": "https://github.com/c0ffeeartc/nim-sections"
  },
  {
    "name": "nimfp",
    "url": "https://github.com/vegansk/nimfp",
    "method": "git",
    "tags": [
      "functional",
      "library"
    ],
    "description": "Nim functional programming library",
    "license": "MIT",
    "web": "https://github.com/vegansk/nimfp"
  },
  {
    "name": "nhsl",
    "url": "https://github.com/twist-vector/nhsl.git",
    "method": "git",
    "tags": [
      "library",
      "serialization",
      "pure"
    ],
    "description": "Nim Hessian Serialization Library encodes/decodes data into the Hessian binary protocol",
    "license": "LGPL",
    "web": "https://github.com/twist-vector/nhsl"
  },
  {
    "name": "nimstopwatch",
    "url": "https://github.com/twist-vector/nim-stopwatch.git",
    "method": "git",
    "tags": [
      "app",
      "timer"
    ],
    "description": "A Nim-based, non-graphical application designed to measure the amount of time elapsed from its activation to deactivation, includes total elapsed time, lap, and split times.",
    "license": "LGPL",
    "web": "https://github.com/twist-vector/nim-stopwatch"
  },
  {
    "name": "playground",
    "url": "https://github.com/theduke/nim-playground",
    "method": "git",
    "tags": [
      "webapp",
      "execution",
      "code",
      "sandbox"
    ],
    "description": "Web-based playground for testing Nim code.",
    "license": "MIT",
    "web": "https://github.com/theduke/nim-playground"
  },
  {
    "name": "nimsl",
    "url": "https://github.com/yglukhov/nimsl",
    "method": "git",
    "tags": [
      "shader",
      "opengl",
      "glsl"
    ],
    "description": "Shaders in Nim.",
    "license": "MIT",
    "web": "https://github.com/yglukhov/nimsl"
  },
  {
    "name": "omnilog",
    "url": "https://github.com/nim-appkit/omnilog",
    "method": "git",
    "tags": [
      "library",
      "logging",
      "logs"
    ],
    "description": "Advanced logging library for Nim with structured logging, formatters, filters and writers.",
    "license": "MIT",
    "web": "https://github.com/nim-appkit/omnilog"
  },
  {
    "name": "values",
    "url": "https://github.com/nim-appkit/values",
    "method": "git",
    "tags": [
      "library",
      "values",
      "datastructures"
    ],
    "description": "Library for working with arbitrary values + a map data structure.",
    "license": "MIT",
    "web": "https://github.com/nim-appkit/values"
  },
  {
    "name": "geohash",
    "url": "https://github.com/twist-vector/nim-geohash.git",
    "method": "git",
    "tags": [
      "library",
      "geocoding",
      "pure"
    ],
    "description": "Nim implementation of the geohash latitude/longitude geocode system",
    "license": "Apache License 2.0",
    "web": "https://github.com/twist-vector/nim-geohash"
  },
  {
    "name": "bped",
    "url": "https://github.com/twist-vector/nim-bped.git",
    "method": "git",
    "tags": [
      "library",
      "serialization",
      "pure"
    ],
    "description": "Nim implementation of the Bittorrent ascii serialization protocol",
    "license": "Apache License 2.0",
    "web": "https://github.com/twist-vector/nim-bped"
  },
  {
    "name": "ctrulib",
    "url": "https://github.com/skyforce77/ctrulib-nim.git",
    "method": "git",
    "tags": [
      "library",
      "nintendo",
      "3ds"
    ],
    "description": "ctrulib wrapper",
    "license": "GPLv2",
    "web": "https://github.com/skyforce77/ctrulib-nim"
  },
  {
    "name": "nimrdkafka",
    "url": "https://github.com/dfdeshom/nimrdkafka.git",
    "method": "git",
    "tags": [
      "library",
      "wrapper",
      "kafka"
    ],
    "description": "Nim wrapper for librdkafka",
    "license": "Apache License 2.0",
    "web": "https://github.com/dfdeshom/nimrdkafka"
  },
  {
    "name": "utils",
    "url": "https://github.com/nim-appkit/utils",
    "method": "git",
    "tags": [
      "library",
      "utilities"
    ],
    "description": "Collection of string, parsing, pointer, ... utilities.",
    "license": "MIT",
    "web": "https://github.com/nim-appkit/utils"
  },
  {
    "name": "pymod",
    "url": "https://github.com/jboy/nim-pymod",
    "method": "git",
    "tags": [
      "wrapper",
      "python",
      "module",
      "numpy",
      "array",
      "matrix",
      "ndarray",
      "pyobject",
      "pyarrayobject",
      "iterator",
      "iterators",
      "docstring"
    ],
    "description": "Auto-generate a Python module that wraps a Nim module.",
    "license": "MIT",
    "web": "https://github.com/jboy/nim-pymod"
  },
  {
    "name": "db",
    "url": "https://github.com/jlp765/db",
    "method": "git",
    "tags": [
      "wrapper",
      "database",
      "module",
      "sqlite",
      "mysql",
      "postgres",
      "db_sqlite",
      "db_mysql",
      "db_postgres"
    ],
    "description": "Unified db access module, providing a single library module to access the db_sqlite, db_mysql and db_postgres modules.",
    "license": "MIT",
    "web": "https://github.com/jlp765/db"
  },
  {
    "name": "nimsnappy",
    "url": "https://github.com/dfdeshom/nimsnappy.git",
    "method": "git",
    "tags": [
      "wrapper",
      "compression"
    ],
    "description": "Nim wrapper for the snappy compression library. there is also a high-level API for easy use",
    "license": "BSD",
    "web": "https://github.com/dfdeshom/nimsnappy"
  },
  {
    "name": "nimLUA",
    "url": "https://github.com/jangko/nimLUA",
    "method": "git",
    "tags": [
      "lua",
      "library",
      "bind",
      "glue",
      "macros"
    ],
    "description": "glue code generator to bind Nim and Lua together using Nim's powerful macro",
    "license": "MIT",
    "web": "https://github.com/jangko/nimLUA"
  },
  {
    "name": "sound",
    "url": "https://github.com/yglukhov/sound.git",
    "method": "git",
    "tags": [
      "sound",
      "ogg"
    ],
    "description": "Cross-platform sound mixer library",
    "license": "MIT",
    "web": "https://github.com/yglukhov/sound"
  },
  {
    "name": "nimi3status",
    "url": "https://github.com/FedericoCeratto/nimi3status",
    "method": "git",
    "tags": [
      "i3",
      "i3status"
    ],
    "description": "Lightweight i3 status bar.",
    "license": "GPLv3",
    "web": "https://github.com/FedericoCeratto/nimi3status"
  },
  {
    "name": "native_dialogs",
    "url": "https://github.com/SSPkrolik/nim-native-dialogs.git",
    "method": "git",
    "tags": [
      "ui",
      "gui",
      "cross-platform",
      "library"
    ],
    "description": "Implements framework-agnostic native operating system dialogs calls",
    "license": "MIT",
    "web": "https://github.com/SSPkrolik/nim-native-dialogs"
  },
  {
    "name": "variant",
    "url": "https://github.com/yglukhov/variant.git",
    "method": "git",
    "tags": [
      "variant"
    ],
    "description": "Variant type and type matching",
    "license": "MIT",
    "web": "https://github.com/yglukhov/variant"
  },
  {
    "name": "pythonmath",
    "url": "https://github.com/achesak/nim-pythonmath",
    "method": "git",
    "tags": [
      "library",
      "python",
      "math"
    ],
    "description": "Module to provide an interface as similar as possible to Python's math libary",
    "license": "MIT",
    "web": "https://github.com/achesak/nim-pythonmath"
  },
  {
    "name": "nimlz4",
    "url": "https://github.com/dfdeshom/nimlz4.git",
    "method": "git",
    "tags": [
      "wrapper",
      "compression",
      "lzo",
      "lz4"
    ],
    "description": "Nim wrapper for the LZ4 library. There is also a high-level API for easy use",
    "license": "BSD",
    "web": "https://github.com/dfdeshom/nimlz4"
  },
  {
    "name": "pythonize",
    "url": "https://github.com/marcoapintoo/nim-pythonize.git",
    "method": "git",
    "tags": [
      "python",
      "wrapper"
    ],
    "description": "A higher-level wrapper for the Python Programing Language",
    "license": "MIT",
    "web": "https://github.com/marcoapintoo/nim-pythonize"
  },
  {
    "name": "cligen",
    "url": "https://github.com/c-blake/cligen.git",
    "method": "git",
    "tags": [
      "library",
      "commandline",
      "arguments",
      "switches",
      "parsing",
      "options"
    ],
    "description": "Infer & generate command-line interace/option/argument parsers",
    "license": "MIT",
    "web": "https://github.com/c-blake/cligen"
  },
  {
    "name": "fnmatch",
    "url": "https://github.com/achesak/nim-fnmatch",
    "method": "git",
    "tags": [
      "library",
      "unix",
      "files",
      "matching"
    ],
    "description": "Nim module for filename matching with UNIX shell patterns",
    "license": "MIT",
    "web": "https://github.com/achesak/nim-fnmatch"
  },
  {
    "name": "shorturl",
    "url": "https://github.com/achesak/nim-shorturl",
    "method": "git",
    "tags": [
      "library",
      "url",
      "uid"
    ],
    "description": "Nim module for generating URL identifiers for Tiny URL and bit.ly-like URLs",
    "license": "MIT",
    "web": "https://github.com/achesak/nim-shorturl"
  },
  {
    "name": "teafiles",
    "url": "git@github.com:unicredit/nim-teafiles.git",
    "method": "git",
    "tags": [
      "teafiles",
      "mmap",
      "timeseries"
    ],
    "description": "TeaFiles provide fast read/write access to time series data",
    "license": "Apache2",
    "web": "https://github.com/unicredit/nim-teafiles"
  },
  {
    "name": "emmy",
    "url": "git@github.com:unicredit/emmy.git",
    "method": "git",
    "tags": [
      "algebra",
      "polynomials",
      "primes",
      "ring",
      "quotients"
    ],
    "description": "Algebraic structures and related operations for Nim",
    "license": "Apache2",
    "web": "https://github.com/unicredit/emmy"
  },
  {
    "name": "impulse_engine",
    "url": "https://github.com/matkuki/Nim-Impulse-Engine",
    "method": "git",
    "tags": [
      "physics",
      "engine",
      "2D"
    ],
    "description": "Nim port of a simple 2D physics engine",
    "license": "zlib",
    "web": "https://github.com/matkuki/Nim-Impulse-Engine"
  },
  {
    "name": "notifications",
    "url": "https://github.com/dom96/notifications",
    "method": "git",
    "tags": [
      "notifications",
      "alerts",
      "gui",
      "toasts",
      "macosx",
      "cocoa"
    ],
    "description": "Library for displaying notifications on the desktop",
    "license": "MIT",
    "web": "https://github.com/dom96/notifications"
  },
  {
    "name": "reactor",
    "url": "https://github.com/zielmicha/reactor.nim",
    "method": "git",
    "tags": [
      "async",
      "libuv",
      "http",
      "tcp"
    ],
    "description": "Asynchronous networking engine for Nim",
    "license": "MIT",
    "web": "https://networkos.net/nim/reactor.nim"
  },
  {
    "name": "asynctools",
    "url": "https://github.com/cheatfate/asynctools",
    "method": "git",
    "tags": [
      "async",
      "pipes",
      "processes",
      "ipc",
      "synchronization",
      "dns",
      "pty"
    ],
    "description": "Various asynchronous tools for Nim",
    "license": "MIT",
    "web": "https://github.com/cheatfate/asynctools"
  },
  {
    "name": "nimcrypto",
    "url": "https://github.com/cheatfate/nimcrypto",
    "method": "git",
    "tags": [
      "crypto",
      "hashes",
      "ciphers",
      "keccak",
      "sha3",
      "blowfish",
      "twofish",
      "rijndael",
      "csprng",
      "hmac",
      "ripemd"
    ],
    "description": "Nim cryptographic library",
    "license": "MIT",
    "web": "https://github.com/cheatfate/nimcrypto"
  },
  {
    "name": "collections",
    "url": "https://github.com/zielmicha/collections.nim",
    "method": "git",
    "tags": [
      "iterator",
      "functional"
    ],
    "description": "Various collections and utilities",
    "license": "MIT",
    "web": "https://github.com/zielmicha/collections.nim"
  },
  {
    "name": "capnp",
    "url": "https://github.com/zielmicha/capnp.nim",
    "method": "git",
    "tags": [
      "capnp",
      "serialization",
      "protocol",
      "rpc"
    ],
    "description": "Cap'n Proto implementation for Nim",
    "license": "MIT",
    "web": "https://github.com/zielmicha/capnp.nim"
  },
  {
    "name": "biscuits",
    "url": "https://github.com/achesak/nim-biscuits",
    "method": "git",
    "tags": [
      "cookie",
      "persistence"
    ],
    "description": "better cookie handling",
    "license": "MIT",
    "web": "https://github.com/achesak/nim-biscuits"
  },
  {
    "name": "pari",
    "url": "https://github.com/lompik/pari.nim",
    "method": "git",
    "tags": [
      "number theory",
      "computer algebra system"
    ],
    "description": "Pari/GP C library wrapper",
    "license": "MIT",
    "web": "https://github.com/lompik/pari.nim"
  },
  {
    "name": "spacenav",
    "url": "https://github.com/nimious/spacenav.git",
    "method": "git",
    "tags": [
      "binding",
      "3dx",
      "3dconnexion",
      "libspnav",
      "spacenav",
      "spacemouse",
      "spacepilot",
      "spacenavigator"
    ],
    "description": "Bindings for libspnav, the free 3Dconnexion device driver",
    "license": "MIT",
    "web": "https://github.com/nimious/spacenav"
  },
  {
    "name": "isense",
    "url": "https://github.com/nimious/isense.git",
    "method": "git",
    "tags": [
      "binding",
      "isense",
      "intersense",
      "inertiacube",
      "intertrax",
      "microtrax",
      "thales",
      "tracking",
      "sensor"
    ],
    "description": "Bindings for the InterSense SDK",
    "license": "MIT",
    "web": "https://github.com/nimious/isense"
  },
  {
    "name": "libusb",
    "url": "https://github.com/nimious/libusb.git",
    "method": "git",
    "tags": [
      "binding",
      "usb",
      "libusb"
    ],
    "description": "Bindings for libusb, the cross-platform user library to access USB devices.",
    "license": "MIT",
    "web": "https://github.com/nimious/libusb"
  },
  {
    "name": "myo",
    "url": "https://github.com/nimious/myo.git",
    "method": "git",
    "tags": [
      "binding",
      "myo",
      "thalmic",
      "armband",
      "gesture"
    ],
    "description": "Bindings for the Thalmic Labs Myo gesture control armband SDK.",
    "license": "MIT",
    "web": "https://github.com/nimious/myo"
  },
  {
    "name": "oculus",
    "url": "https://github.com/nimious/oculus.git",
    "method": "git",
    "tags": [
      "binding",
      "oculus",
      "rift",
      "vr",
      "libovr",
      "ovr",
      "dk1",
      "dk2",
      "gearvr"
    ],
    "description": "Bindings for the Oculus VR SDK.",
    "license": "MIT",
    "web": "https://github.com/nimious/oculus"
  },
  {
    "name": "serialport",
    "url": "https://github.com/nimious/serialport.git",
    "method": "git",
    "tags": [
      "binding",
      "libserialport",
      "serial",
      "communication"
    ],
    "description": "Bindings for libserialport, the cross-platform serial communication library.",
    "license": "MIT",
    "web": "https://github.com/nimious/serialport"
  },
  {
    "name": "gles",
    "url": "https://github.com/nimious/gles.git",
    "method": "git",
    "tags": [
      "binding",
      "khronos",
      "gles",
      "opengl es"
    ],
    "description": "Bindings for OpenGL ES, the embedded 3D graphics library.",
    "license": "MIT",
    "web": "https://github.com/nimious/gles"
  },
  {
    "name": "egl",
    "url": "https://github.com/nimious/egl.git",
    "method": "git",
    "tags": [
      "binding",
      "khronos",
      "egl",
      "opengl",
      "opengl es",
      "openvg"
    ],
    "description": "Bindings for EGL, the native platform interface for rendering APIs.",
    "license": "MIT",
    "web": "https://github.com/nimious/egl"
  },
  {
    "name": "sixense",
    "url": "https://github.com/nimious/sixense.git",
    "method": "git",
    "tags": [
      "binding",
      "sixense",
      "razer hydra",
      "stem system",
      "vr"
    ],
    "description": "Bindings for the Sixense Core API.",
    "license": "MIT",
    "web": "https://github.com/nimious/sixense"
  },
  {
    "name": "listsv",
    "url": "https://github.com/srwiley/listsv.git",
    "method": "git",
    "tags": [
      "singly linked list",
      "doubly linked list"
    ],
    "description": "Basic operations on singly and doubly linked lists.",
    "license": "MIT",
    "web": "https://github.com/srwiley/listsv"
  },
  {
    "name": "kissfft",
    "url": "https://github.com/m13253/nim-kissfft",
    "method": "git",
    "tags": [
      "fft",
      "dsp",
      "signal"
    ],
    "description": "Nim binding for KissFFT Fast Fourier Transform library",
    "license": "BSD",
    "web": "https://github.com/m13253/nim-kissfft"
  },
  {
    "name": "nimbench",
    "url": "https://github.com/ivankoster/nimbench.git",
    "method": "git",
    "tags": [
      "benchmark",
      "micro benchmark",
      "timer"
    ],
    "description": "Micro benchmarking tool to measure speed of code, with the goal of optimizing it.",
    "license": "Apache License, Version 2.0",
    "web": "https://github.com/ivankoster/nimbench"
  },
  {
    "name": "nest",
    "url": "https://github.com/kedean/nest.git",
    "method": "git",
    "tags": [
      "library",
      "api",
      "router",
      "web"
    ],
    "description": "RESTful URI router",
    "license": "MIT",
    "web": "https://github.com/kedean/nest"
  },
  {
    "name": "nimbluez",
    "url": "https://github.com/Electric-Blue/NimBluez.git",
    "method": "git",
    "tags": [
      "bluetooth",
      "library",
      "wrapper",
      "sockets"
    ],
    "description": "Nim modules for access to system Bluetooth resources.",
    "license": "BSD",
    "web": "https://github.com/Electric-Blue/NimBluez"
  },
  {
    "name": "yaml",
    "url": "https://github.com/flyx/NimYAML",
    "method": "git",
    "tags": [
      "serialization",
      "parsing",
      "library",
      "yaml"
    ],
    "description": "YAML 1.2 implementation for Nim",
    "license": "MIT",
    "web": "http://flyx.github.io/NimYAML/"
  },
  {
    "name": "nimyaml",
    "url": "https://github.com/flyx/NimYAML",
    "method": "git",
    "tags": [
      "serialization",
      "parsing",
      "library",
      "yaml"
    ],
    "description": "YAML 1.2 implementation for Nim",
    "license": "MIT",
    "web": "http://flyx.github.io/NimYAML/"
  },
  {
    "name": "jsmn",
    "url": "https://github.com/OpenSystemsLab/jsmn.nim",
    "method": "git",
    "tags": [
      "json",
      "token",
      "tokenizer",
      "parser",
      "jsmn"
    ],
    "description": "Jsmn - a world fastest JSON parser - in pure Nim",
    "license": "MIT",
    "web": "https://github.com/OpenSystemsLab/jsmn.nim"
  },
  {
    "name": "mangle",
    "url": "https://github.com/baabelfish/mangle",
    "method": "git",
    "tags": [
      "functional",
      "iterators",
      "lazy",
      "library"
    ],
    "description": "Yet another iterator library",
    "license": "MIT",
    "web": "https://github.com/baabelfish/mangle"
  },
  {
    "name": "nimshell",
    "url": "https://github.com/vegansk/nimshell",
    "method": "git",
    "tags": [
      "shell",
      "utility"
    ],
    "description": "Library for shell scripting in nim",
    "license": "MIT",
    "web": "https://github.com/vegansk/nimshell"
  },
  {
    "name": "rosencrantz",
    "url": "https://github.com/andreaferretti/rosencrantz",
    "method": "git",
    "tags": [
      "web",
      "server",
      "DSL",
      "combinators"
    ],
    "description": "A web DSL for Nim",
    "license": "MIT",
    "web": "https://github.com/andreaferretti/rosencrantz"
  },
  {
    "name": "sam",
    "url": "https://github.com/OpenSystemsLab/sam.nim",
    "method": "git",
    "tags": [
      "json",
      "binding",
      "map",
      "dump",
      "load"
    ],
    "description": "Fast and just works JSON-Binding for Nim",
    "license": "MIT",
    "web": "https://github.com/OpenSystemsLab/sam.nim"
  },
  {
    "name": "twitter",
    "url": "https://github.com/kubo39/twitter",
    "method": "git",
    "tags": [
      "library",
      "wrapper",
      "twitter"
    ],
    "description": "Low-level twitter API wrapper library for Nim.",
    "license": "MIT",
    "web": "https://github.com/kubo39/twitter"
  },
  {
    "name": "stomp",
    "url": "https://bitbucket.org/mahlon/nim-stomp",
    "method": "hg",
    "tags": [
      "stomp",
      "library",
      "messaging",
      "events"
    ],
    "description": "A pure-nim implementation of the STOMP protocol for machine messaging.",
    "license": "MIT",
    "web": "http://bitbucket.org/mahlon/nim-stomp"
  },
  {
    "name": "srt",
    "url": "https://github.com/achesak/nim-srt",
    "method": "git",
    "tags": [
      "srt",
      "subrip",
      "subtitle"
    ],
    "description": "Nim module for parsing SRT (SubRip) subtitle files",
    "license": "MIT",
    "web": "https://github.com/achesak/nim-srt"
  },
  {
    "name": "subviewer",
    "url": "https://github.com/achesak/nim-subviewer",
    "method": "git",
    "tags": [
      "subviewer",
      "subtitle"
    ],
    "description": "Nim module for parsing SubViewer subtitle files",
    "license": "MIT",
    "web": "https://github.com/achesak/nim-subviewer"
  },
  {
    "name": "Kinto",
    "url": "https://github.com/OpenSystemsLab/kinto.nim",
    "method": "git",
    "tags": [
      "mozilla",
      "kinto",
      "json",
      "storage",
      "server",
      "client"
    ],
    "description": "Kinto Client for Nim",
    "license": "MIT",
    "web": "https://github.com/OpenSystemsLab/kinto.nim"
  },
  {
    "name": "xmltools",
    "url": "https://github.com/vegansk/xmltools",
    "method": "git",
    "tags": [
      "xml",
      "functional",
      "library",
      "parsing"
    ],
    "description": "High level xml library for Nim",
    "license": "MIT",
    "web": "https://github.com/vegansk/xmltools"
  },
  {
    "name": "nimongo",
    "url": "https://github.com/SSPkrolik/nimongo",
    "method": "git",
    "tags": [
      "mongo",
      "mongodb",
      "database",
      "server",
      "driver",
      "storage"
    ],
    "description": "MongoDB driver in pure Nim language with synchronous and asynchronous I/O support",
    "license": "MIT",
    "web": "https://github.com/SSPkrolik/nimongo"
  },
  {
    "name": "nimboost",
    "url": "https://github.com/vegansk/nimboost",
    "method": "git",
    "tags": [
      "stdlib",
      "library",
      "utility"
    ],
    "description": "Additions to the Nim's standard library, like boost for C++",
    "license": "MIT",
    "web": "http://vegansk.github.io/nimboost/"
  },
  {
    "name": "asyncdocker",
    "url": "https://github.com/tulayang/asyncdocker",
    "method": "git",
    "tags": [
      "async",
      "docker"
    ],
    "description": "Asynchronous docker client written by Nim-lang",
    "license": "MIT",
    "web": "http://tulayang.github.io/asyncdocker.html"
  },
  {
    "name": "python3",
    "url": "https://github.com/matkuki/python3",
    "method": "git",
    "tags": [
      "python",
      "wrapper"
    ],
    "description": "Wrapper to interface with the Python 3 interpreter",
    "license": "MIT",
    "web": "https://github.com/matkuki/python3"
  },
  {
    "name": "jser",
    "url": "https://github.com/niv/jser.nim",
    "method": "git",
    "tags": [
      "json",
      "serialize",
      "tuple"
    ],
    "description": "json de/serializer for tuples and more",
    "license": "MIT",
    "web": "https://github.com/niv/jser.nim"
  },
  {
    "name": "pledge",
    "url": "https://github.com/euantorano/pledge.nim",
    "method": "git",
    "tags": [
      "pledge",
      "openbsd"
    ],
    "description": "OpenBSDs pledge(2) for Nim.",
    "license": "BSD3",
    "web": "https://github.com/euantorano/pledge.nim"
  },
  {
    "name": "sophia",
    "url": "https://github.com/gokr/nim-sophia",
    "method": "git",
    "tags": [
      "library",
      "wrapper",
      "database"
    ],
    "description": "Nim wrapper of the Sophia key/value store",
    "license": "MIT",
    "web": "https://github.com/gokr/nim-sophia"
  },
  {
    "name": "progress",
    "url": "https://github.com/euantorano/progress.nim",
    "method": "git",
    "tags": [
      "progress",
      "bar",
      "terminal",
      "ui"
    ],
    "description": "A simple progress bar for Nim.",
    "license": "BSD3",
    "web": "https://github.com/euantorano/progress.nim"
  },
  {
    "name": "websocket",
    "url": "https://github.com/niv/websocket.nim",
    "method": "git",
    "tags": [
      "http",
      "websockets",
      "async",
      "client",
      "server"
    ],
    "description": "websockets for nim",
    "license": "MIT",
    "web": "https://github.com/niv/websocket.nim"
  },
  {
    "name": "cucumber",
    "url": "https://github.com/shaunc/cucumber_nim",
    "method": "git",
    "tags": [
      "testing",
      "cucumber",
      "bdd"
    ],
    "description": "implements the cucumber BDD framework in the nim language",
    "license": "MIT",
    "web": "https://github.com/shaunc/cucumber_nim"
  },
  {
    "name": "libmpdclient",
    "url": "https://github.com/lompik/libmpdclient.nim",
    "method": "git",
    "tags": [
      "MPD",
      "Music Player Daemon"
    ],
    "description": "Bindings for the Music Player Daemon C client library",
    "license": "BSD",
    "web": "https://github.com/lompik/libmpdclient.nim"
  },
  {
    "name": "awk",
    "url": "https://github.com/greencardamom/awk",
    "method": "git",
    "tags": [
      "awk"
    ],
    "description": "Nim for awk programmers",
    "license": "MIT",
    "web": "https://github.com/greencardamom/awk"
  },
  {
    "name": "dotenv",
    "url": "https://github.com/euantorano/dotenv.nim",
    "method": "git",
    "tags": [
      "env",
      "dotenv",
      "configuration",
      "environment"
    ],
    "description": "Loads environment variables from `.env`.",
    "license": "BSD3",
    "web": "https://github.com/euantorano/dotenv.nim"
  },
  {
    "name": "sph",
    "url": "https://github.com/aidansteele/sph",
    "method": "git",
    "tags": [
      "crypto",
      "hashes",
      "md5",
      "sha"
    ],
    "description": "Large number of cryptographic hashes for Nim",
    "license": "MIT",
    "web": "https://github.com/aidansteele/sph"
  },
  {
    "name": "libsodium",
    "url": "https://github.com/FedericoCeratto/nim-libsodium",
    "method": "git",
    "tags": [
      "wrapper",
      "library",
      "security",
      "crypto"
    ],
    "description": "libsodium wrapper",
    "license": "LGPLv3",
    "web": "https://github.com/FedericoCeratto/nim-libsodium"
  },
  {
    "name": "aws_sdk",
    "url": "https://github.com/aidansteele/aws_sdk.nim",
    "method": "git",
    "tags": [
      "aws",
      "amazon"
    ],
    "description": "Library for interacting with Amazon Web Services (AWS)",
    "license": "MIT",
    "web": "https://github.com/aidansteele/aws_sdk.nim"
  },
  {
    "name": "i18n",
    "url": "https://github.com/Parashurama/nim-i18n",
    "method": "git",
    "tags": [
      "gettext",
      "i18n",
      "internationalisation"
    ],
    "description": "Bring a gettext-like internationalisation module to Nim",
    "license": "MIT",
    "web": "https://github.com/Parashurama/nim-i18n"
  },
  {
    "name": "persistent_enums",
    "url": "https://github.com/yglukhov/persistent_enums",
    "method": "git",
    "tags": [
      "enum",
      "binary",
      "protocol"
    ],
    "description": "Define enums which values preserve their binary representation upon inserting or reordering",
    "license": "MIT",
    "web": "https://github.com/yglukhov/persistent_enums"
  },
  {
    "name": "nimcl",
    "url": "https://github.com/unicredit/nimcl",
    "method": "git",
    "tags": [
      "OpenCL",
      "GPU"
    ],
    "description": "High level wrapper over OpenCL",
    "license": "Apache License 2.0",
    "web": "https://github.com/unicredit/nimcl"
  },
  {
    "name": "nimblas",
    "url": "https://github.com/unicredit/nimblas",
    "method": "git",
    "tags": [
      "BLAS",
      "linear algebra",
      "vector",
      "matrix"
    ],
    "description": "BLAS for Nim",
    "license": "Apache License 2.0",
    "web": "https://github.com/unicredit/nimblas"
  },
  {
    "name": "fixmath",
    "url": "https://github.com/Jeff-Ciesielski/fixmath",
    "method": "git",
    "tags": [
      "math"
    ],
    "description": "LibFixMath 16:16 fixed point support for nim",
    "license": "MIT",
    "web": "https://github.com/Jeff-Ciesielski/fixmath"
  },
  {
    "name": "nimzend",
    "url": "https://github.com/metatexx/nimzend",
    "method": "git",
    "tags": [
      "zend",
      "php",
      "binding",
      "extension"
    ],
    "description": "Native Nim Zend API glue for easy PHP extension development.",
    "license": "MIT",
    "web": "https://github.com/metatexx/nimzend"
  },
  {
    "name": "spills",
    "url": "https://github.com/andreaferretti/spills",
    "method": "git",
    "tags": [
      "disk-based",
      "sequence",
      "memory-mapping"
    ],
    "description": "Disk-based sequences",
    "license": "Apache License 2.0",
    "web": "https://github.com/andreaferretti/spills"
  },
  {
    "name": "platformer",
    "url": "https://github.com/def-/nim-platformer",
    "method": "git",
    "tags": [
      "game",
      "sdl",
      "2d"
    ],
    "description": "Writing a 2D Platform Game in Nim with SDL2",
    "license": "MIT",
    "web": "https://github.com/def-/nim-platformer"
  },
  {
    "name": "nimCEF",
    "url": "https://github.com/jangko/nimCEF",
    "method": "git",
    "tags": [
      "chromium",
      "embedded",
      "framework",
      "cef",
      "wrapper"
    ],
    "description": "Nim wrapper for the Chromium Embedded Framework",
    "license": "MIT",
    "web": "https://github.com/jangko/nimCEF"
  },
  {
    "name": "migrate",
    "url": "https://github.com/euantorano/migrate.nim",
    "method": "git",
    "tags": [
      "migrate",
      "database",
      "db"
    ],
    "description": "A simple database migration utility for Nim.",
    "license": "BSD3",
    "web": "https://github.com/euantorano/migrate.nim"
  },
  {
    "name": "subfield",
    "url": "https://github.com/jyapayne/subfield",
    "method": "git",
    "tags": [
      "subfield",
      "macros"
    ],
    "description": "Override the dot operator to access nested subfields of a Nim object.",
    "license": "MIT",
    "web": "https://github.com/jyapayne/subfield"
  },
  {
    "name": "semver",
    "url": "https://github.com/euantorano/semver.nim",
    "method": "git",
    "tags": [
      "semver",
      "version",
      "parser"
    ],
    "description": "Semantic versioning parser for Nim. Allows the parsing of version strings into objects and the comparing of version objects.",
    "license": "BSD3",
    "web": "https://github.com/euantorano/semver.nim"
  },
  {
    "name": "ad",
    "tags": [
      "calculator",
      "rpn"
    ],
    "method": "git",
    "license": "MIT",
    "web": "https://github.com/subsetpark/ad",
    "url": "https://github.com/subsetpark/ad",
    "description": "A simple RPN calculator"
  },
  {
    "name": "asyncpg",
    "url": "https://github.com/cheatfate/asyncpg",
    "method": "git",
    "tags": [
      "async",
      "database",
      "postgres",
      "postgresql",
      "asyncdispatch",
      "asynchronous",
      "library"
    ],
    "description": "Asynchronous PostgreSQL driver for Nim Language.",
    "license": "MIT",
    "web": "https://github.com/cheatfate/asyncpg"
  },
  {
    "name": "winregistry",
    "description": "Deal with Windows Registry from Nim.",
    "tags": [
      "registry",
      "windows",
      "library"
    ],
    "url": "https://github.com/miere43/nim-registry",
    "web": "https://github.com/miere43/nim-registry",
    "license": "MIT",
    "method": "git"
  },
  {
    "name": "luna",
    "description": "Lua convenience library for nim",
    "tags": [
      "lua",
      "scripting"
    ],
    "url": "https://github.com/smallfx/luna.nim",
    "web": "https://github.com/smallfx/luna.nim",
    "license": "MIT",
    "method": "git"
  },
  {
    "name": "qrcode",
    "description": "module for creating and reading QR codes using http://goqr.me/",
    "tags": [
      "qr",
      "qrcode",
      "api"
    ],
    "url": "https://github.com/achesak/nim-qrcode",
    "web": "https://github.com/achesak/nim-qrcode",
    "license": "MIT",
    "method": "git"
  },
  {
    "name": "circleci_client",
    "tags": [
      "circleci",
      "client"
    ],
    "method": "git",
    "license": "LGPLv3",
    "web": "https://github.com/FedericoCeratto/nim-circleci",
    "url": "https://github.com/FedericoCeratto/nim-circleci",
    "description": "CircleCI API client"
  },
  {
    "name": "iup",
    "description": "Bindings for the IUP widget toolkit",
    "tags": [
      "GUI",
      "IUP"
    ],
    "url": "https://github.com/nim-lang/iup",
    "web": "https://github.com/nim-lang/iup",
    "license": "MIT",
    "method": "git"
  },
  {
    "name": "barbarus",
    "tags": [
      "i18n",
      "internationalization"
    ],
    "method": "git",
    "license": "MIT",
    "web": "https://github.com/cjxgm/barbarus",
    "url": "https://github.com/cjxgm/barbarus",
    "description": "A simple extensible i18n engine."
  },
  {
    "name": "jsonob",
    "tags": [
      "json",
      "object",
      "marshal"
    ],
    "method": "git",
    "license": "MIT",
    "web": "https://github.com/cjxgm/jsonob",
    "url": "https://github.com/cjxgm/jsonob",
    "description": "JSON / Object mapper"
  },
  {
    "name": "autome",
    "description": "Write GUI automation scripts with Nim",
    "tags": [
      "gui",
      "automation",
      "windows"
    ],
    "license": "MIT",
    "web": "https://github.com/miere43/autome",
    "url": "https://github.com/miere43/autome",
    "method": "git"
  },
  {
    "name": "wox",
    "description": "Helper library for writing Wox plugins in Nim",
    "tags": [
      "wox",
      "plugins"
    ],
    "license": "MIT",
    "web": "https://github.com/roose/nim-wox",
    "url": "https://github.com/roose/nim-wox",
    "method": "git"
  },
  {
    "name": "seccomp",
    "description": "Linux Seccomp sandbox library",
    "tags": [
      "linux",
      "security",
      "sandbox",
      "seccomp"
    ],
    "license": "LGPLv2.1",
    "web": "https://github.com/FedericoCeratto/nim-seccomp",
    "url": "https://github.com/FedericoCeratto/nim-seccomp",
    "method": "git"
  },
  {
    "name": "AntTweakBar",
    "tags": [
      "gui",
      "opengl",
      "rendering"
    ],
    "method": "git",
    "license": "MIT",
    "web": "https://github.com/krux02/nimAntTweakBar",
    "url": "https://github.com/krux02/nimAntTweakBar",
    "description": "nim wrapper around the AntTweakBar c library"
  },
  {
    "name": "slimdown",
    "tags": [
      "markdown",
      "parser",
      "library"
    ],
    "method": "git",
    "license": "MIT",
    "web": "https://github.com/ruivieira/nim-slimdown",
    "url": "https://github.com/ruivieira/nim-slimdown",
    "description": "Nim module that converts Markdown text to HTML using only regular expressions. Based on jbroadway's Slimdown."
  },
  {
    "name": "taglib",
    "description": "TagLib Audio Meta-Data Library wrapper",
    "license": "MIT",
    "tags": [
      "audio",
      "metadata",
      "tags",
      "library",
      "wrapper"
    ],
    "url": "https://github.com/alex-laskin/nim-taglib",
    "web": "https://github.com/alex-laskin/nim-taglib",
    "method": "git"
  },
  {
    "name": "des",
    "description": "3DES native library for Nim",
    "tags": [
      "library",
      "encryption",
      "crypto"
    ],
    "license": "MIT",
    "web": "https://github.com/LucaWolf/des.nim",
    "url": "https://github.com/LucaWolf/des.nim",
    "method": "git"
  },
  {
    "name": "bgfx",
    "url": "https://github.com/Halsys/nim-bgfx",
    "method": "git",
    "tags": [
      "wrapper",
      "media",
      "graphics",
      "3d",
      "rendering",
      "opengl"
    ],
    "description": "BGFX wrapper for the nim programming language.",
    "license": "BSD2",
    "web": "https://github.com/Halsys/nim-bgfx"
  },
  {
    "name": "json_builder",
    "tags": [
      "json",
      "generator",
      "builder"
    ],
    "method": "git",
    "license": "MIT",
    "web": "https://github.com/undecided/json_builder",
    "url": "https://github.com/undecided/json_builder",
    "description": "Easy and fast generator for valid json in nim"
  },
  {
    "name": "mapbits",
    "tags": [
      "map",
      "bits",
      "byte",
      "word",
      "binary"
    ],
    "method": "git",
    "license": "MIT",
    "description": "Access bit mapped portions of bytes in binary data as int variables",
    "web": "https://github.com/jlp765/mapbits",
    "url": "https://github.com/jlp765/mapbits"
  },
  {
    "name": "faststack",
    "tags": [
      "collection"
    ],
    "method": "git",
    "license": "MIT",
    "description": "Dynamically resizable data structure optimized for fast iteration.",
    "web": "https://github.com/Vladar4/FastStack",
    "url": "https://github.com/Vladar4/FastStack"
  },
  {
    "name": "gpx",
    "tags": [
      "GPX",
      "GPS",
      "waypoint",
      "route"
    ],
    "method": "git",
    "license": "MIT",
    "description": "Nim module for parsing GPX (GPS Exchange format) files",
    "web": "https://github.com/achesak/nim-gpx",
    "url": "https://github.com/achesak/nim-gpx"
  },
  {
    "name": "itn",
    "tags": [
      "GPS",
      "intinerary",
      "tomtom",
      "ITN"
    ],
    "method": "git",
    "license": "MIT",
    "description": "Nim module for parsing ITN (TomTom intinerary) files",
    "web": "https://github.com/achesak/nim-itn",
    "url": "https://github.com/achesak/nim-itn"
  },
  {
    "name": "foliant",
    "tags": [
      "foliant",
      "docs",
      "pdf",
      "docx",
      "word",
      "latex",
      "tex",
      "pandoc",
      "markdown",
      "md",
      "restream"
    ],
    "method": "git",
    "license": "MIT",
    "web": "https://github.com/foliant-docs/foliant-nim",
    "url": "https://github.com/foliant-docs/foliant-nim",
    "description": "Documentation generator that produces pdf and docx from Markdown. Uses Pandoc and LaTeX behind the scenes."
  },
  {
    "name": "gemf",
    "url": "https://bitbucket.org/abudden/gemf.nim",
    "method": "hg",
    "license": "MIT",
    "description": "Library for reading GEMF map tile stores",
    "web": "http://www.cgtk.co.uk/gemf",
    "tags": [
      "maps",
      "gemf",
      "parser"
    ]
  },
  {
    "name": "Remotery",
    "url": "https://github.com/Halsys/Nim-Remotery",
    "method": "git",
    "tags": [
      "wrapper",
      "opengl",
      "direct3d",
      "cuda",
      "profiler"
    ],
    "description": "Nim wrapper for (and with) Celtoys's Remotery",
    "license": "Apache License 2.0",
    "web": "https://github.com/Halsys/Nim-Remotery"
  },
  {
    "name": "picohttpparser",
    "tags": [
      "web",
      "http"
    ],
    "method": "git",
    "license": "MIT",
    "description": "Bindings for picohttpparser.",
    "web": "https://github.com/philip-wernersbach/nim-picohttpparser",
    "url": "https://github.com/philip-wernersbach/nim-picohttpparser"
  },
  {
    "name": "microasynchttpserver",
    "tags": [
      "web",
      "http",
      "async",
      "server"
    ],
    "method": "git",
    "license": "MIT",
    "description": "A thin asynchronous HTTP server library, API compatible with Nim's built-in asynchttpserver.",
    "web": "https://github.com/philip-wernersbach/microasynchttpserver",
    "url": "https://github.com/philip-wernersbach/microasynchttpserver"
  },
  {
    "name": "react",
    "url": "https://github.com/andreaferretti/react.nim",
    "method": "git",
    "tags": [
      "js",
      "react",
      "frontend",
      "ui",
      "single page application"
    ],
    "description": "React.js bindings for Nim",
    "license": "Apache License 2.0",
    "web": "https://github.com/andreaferretti/react.nim"
  },
  {
    "name": "oauth",
    "url": "https://github.com/CORDEA/oauth",
    "method": "git",
    "tags": [
      "library",
      "oauth",
      "oauth2",
      "authorization"
    ],
    "description": "OAuth library for nim",
    "license": "Apache License 2.0",
    "web": "http://cordea.github.io/oauth"
  },
  {
    "name": "jsbind",
    "url": "https://github.com/yglukhov/jsbind",
    "method": "git",
    "tags": [
      "bindings",
      "emscripten",
      "javascript"
    ],
    "description": "Define bindings to JavaScript and Emscripten",
    "license": "MIT",
    "web": "https://github.com/yglukhov/jsbind"
  },
  {
    "name": "uuids",
    "url": "https://github.com/pragmagic/uuids/",
    "method": "git",
    "tags": [
      "library",
      "uuid",
      "id"
    ],
    "description": "UUID library for Nim",
    "license": "MIT",
    "web": "https://github.com/pragmagic/uuids/"
  },
  {
    "name": "isaac",
    "url": "https://github.com/pragmagic/isaac/",
    "method": "git",
    "tags": [
      "library",
      "algorithms",
      "random",
      "crypto"
    ],
    "description": "ISAAC PRNG implementation on Nim",
    "license": "MIT",
    "web": "https://github.com/pragmagic/isaac/"
  },
  {
    "name": "SDF",
    "url": "https://github.com/Halsys/SDF.nim",
    "method": "git",
    "tags": [
      "sdf",
      "text",
      "contour",
      "texture",
      "signed",
      "distance",
      "transform"
    ],
    "description": "Signed Distance Field builder for contour texturing in Nim",
    "license": "MIT",
    "web": "https://github.com/Halsys/SDF.nim"
  },
  {
    "name": "WebGL",
    "url": "https://github.com/stisa/webgl",
    "method": "git",
    "tags": [
      "webgl",
      "graphic",
      "js",
      "javascript",
      "wrapper",
      "3D",
      "2D"
    ],
    "description": "Experimental wrapper to webgl for Nim",
    "license": "MIT",
    "web": "http://stisa.space/webgl/"
  },
  {
    "name": "fileinput",
    "url": "https://github.com/achesak/nim-fileinput",
    "method": "git",
    "tags": [
      "file",
      "io",
      "input"
    ],
    "description": "iterate through files and lines",
    "license": "MIT",
    "web": "https://github.com/achesak/nim-fileinput"
  },
  {
    "name": "classy",
    "url": "https://github.com/nigredo-tori/classy",
    "method": "git",
    "tags": [
      "library",
      "typeclasses",
      "macros"
    ],
    "description": "typeclasses for Nim",
    "license": "Unlicense",
    "web": "https://github.com/nigredo-tori/classy"
  },
  {
    "name": "MiNiM",
    "url": "https://github.com/h3rald/minim",
    "method": "git",
    "tags": [
      "concatenative",
      "language",
      "shell"
    ],
    "description": "A tiny concatenative programming language and shell.",
    "license": "MIT",
    "web": "https://h3rald.com/minim"
  },
  {
    "name": "boneIO",
    "url": "https://github.com/xyz32/boneIO",
    "method": "git",
    "tags": [
      "library",
      "GPIO",
      "BeagleBone"
    ],
    "description": "A low level GPIO library for the BeagleBone board family",
    "license": "MIT",
    "web": "https://github.com/xyz32/boneIO"
  },
  {
    "name": "ui",
    "url": "https://github.com/nim-lang/ui",
    "method": "git",
    "tags": [
      "library",
      "GUI",
      "libui",
      "toolkit"
    ],
    "description": "A wrapper for libui",
    "license": "MIT",
    "web": "https://github.com/nim-lang/ui"
  },
  {
    "name": "mmgeoip",
    "url": "https://github.com/FedericoCeratto/nim-mmgeoip",
    "method": "git",
    "tags": [
      "geoip"
    ],
    "description": "MaxMind GeoIP library",
    "license": "LGPLv2.1",
    "web": "https://github.com/FedericoCeratto/nim-mmgeoip"
  },
  {
    "name": "libjwt",
    "url": "https://github.com/nimscale/nim-libjwt",
    "method": "git",
    "tags": [
      "jwt",
      "libjwt"
    ],
    "description": "Bindings for libjwt",
    "license": "LGPLv2.1",
    "web": "https://github.com/nimscale/nim-libjwt"
  },
  {
    "name": "forestdb",
    "url": "https://github.com/nimscale/forestdb",
    "method": "git",
    "tags": [
      "library",
      "bTree",
      "HB+-Trie",
      "db",
      "forestdb"
    ],
    "description": "ForestDB is fast key-value storage engine that is based on a Hierarchical B+-Tree based Trie, or HB+-Trie.",
    "license": "Apache License 2.0",
    "web": "https://github.com/nimscale/forestdb"
  },
  {
    "name": "nimbox",
    "url": "https://github.com/dom96/nimbox",
    "method": "git",
    "tags": [
      "library",
      "wrapper",
      "termbox",
      "commandline",
      "ui",
      "tui",
      "gui"
    ],
    "description": "A Rustbox-inspired termbox wrapper",
    "license": "MIT",
    "web": "https://github.com/dom96/nimbox"
  },
  {
    "name": "psutil",
    "url": "https://github.com/johnscillieri/psutil-nim",
    "method": "git",
    "tags": [
      "psutil",
      "process",
      "network",
      "system",
      "disk",
      "cpu"
    ],
    "description": "psutil is a cross-platform library for retrieving information on running processes and system utilization (CPU, memory, disks, network)",
    "license": "BSD",
    "web": "https://github.com/johnscillieri/psutil-nim"
  },
  {
    "name": "gapbuffer",
    "url": "https://notabug.org/vktec/nim-gapbuffer.git",
    "method": "git",
    "tags": [
      "buffer",
      "seq",
      "sequence",
      "string",
      "gapbuffer"
    ],
    "description": "A simple gap buffer implementation",
    "license": "MIT",
    "web": "https://notabug.org/vktec/nim-gapbuffer"
  },
  {
    "name": "pudge",
    "url": "https://github.com/recoilme/pudge.git",
    "method": "git",
    "tags": [
      "wrapper",
      "database",
      "sophia"
    ],
    "description": "Pudge Db - it's modern key/value storage with memcached protocol support. Pudge Db implements a high-level cross-platform sockets interface to sophia db.",
    "license": "MIT",
    "web": "https://github.com/recoilme/pudge"
  },
  {
    "name": "etcd_client",
    "url": "https://github.com/FedericoCeratto/nim-etcd-client",
    "method": "git",
    "tags": [
      "library",
      "etcd"
    ],
    "description": "etcd client library",
    "license": "LGPLv3",
    "web": "https://github.com/FedericoCeratto/nim-etcd-client"
  },
  {
    "name": "ranges",
    "url": "https://github.com/status-im/nim-ranges",
    "method": "git",
    "tags": [
      "library",
      "ranges"
    ],
    "description": "Exploration of various implementations of memory range types",
    "license": "Apache License 2.0",
    "web": "https://github.com/status-im/nim-ranges"
  },
  {
    "name": "json_rpc",
    "url": "https://github.com/status-im/nim-json-rpc",
    "method": "git",
    "tags": [
      "library",
      "json-rpc",
      "server",
      "client",
      "rpc",
      "json"
    ],
    "description": "Nim library for implementing JSON-RPC clients and servers",
    "license": "Apache License 2.0",
    "web": "https://github.com/status-im/nim-json-rpc"
  },
  {
    "name": "asyncdispatch2",
    "url": "https://github.com/status-im/nim-asyncdispatch2",
    "method": "git",
    "tags": [
      "library",
      "networking",
      "async",
      "asynchronous",
      "eventloop",
      "timers",
      "sendfile",
      "tcp",
      "udp"
    ],
    "description": "Experimental fork of Nim's asyncdispatch",
    "license": "Apache License 2.0",
    "web": "https://github.com/status-im/nim-asyncdispatch2"
  },
  {
    "name": "rlp",
    "url": "https://github.com/status-im/nim-rlp",
    "method": "git",
    "tags": [
      "library",
      "ethereum",
      "rlp"
    ],
    "description": "RLP serialization library for Nim",
    "license": "Apache License 2.0",
    "web": "https://github.com/status-im/nim-rlp"
  },
  {
    "name": "eth_keys",
    "url": "https://github.com/status-im/nim-eth-keys",
    "method": "git",
    "tags": [
      "library",
      "ethereum",
      "cryptography"
    ],
    "description": "A reimplementation in pure Nim of eth-keys, the common API for Ethereum key operations.",
    "license": "Apache License 2.0",
    "web": "https://github.com/status-im/nim-eth-keys"
  },
  {
    "name": "eth_common",
    "url": "https://github.com/status-im/nim-eth-common",
    "method": "git",
    "tags": [
      "library",
      "ethereum"
    ],
    "description": "Definitions of various data structures used in the Ethereum eco-system",
    "license": "Apache License 2.0",
    "web": "https://github.com/status-im/nim-eth-common"
  },
  {
    "name": "ethash",
    "url": "https://github.com/status-im/nim-ethash",
    "method": "git",
    "tags": [
      "library",
      "ethereum",
      "ethash",
      "cryptography",
      "proof-of-work"
    ],
    "description": "A Nim implementation of Ethash, the ethereum proof-of-work hashing function",
    "license": "Apache License 2.0",
    "web": "https://github.com/status-im/nim-ethash"
  },
  {
    "name": "eth_bloom",
    "url": "https://github.com/status-im/nim-eth-bloom",
    "method": "git",
    "tags": [
      "library",
      "ethereum",
      "bloom",
      "bloom-filter"
    ],
    "description": "Ethereum bloom filter",
    "license": "Apache License 2.0",
    "web": "https://github.com/status-im/nim-eth-bloom"
  },
  {
    "name": "evmjit",
    "url": "https://github.com/status-im/nim-evmjit",
    "method": "git",
    "tags": [
      "library",
      "ethereum",
      "evm",
      "jit",
      "wrapper"
    ],
    "description": "A wrapper for the The Ethereum EVM JIT library",
    "license": "Apache License 2.0",
    "web": "https://github.com/status-im/nim-evmjit"
  },
  {
    "name": "keccak_tiny",
    "url": "https://github.com/status-im/nim-keccak-tiny",
    "method": "git",
    "tags": [
      "library",
      "sha3",
      "keccak",
      "cryptography"
    ],
    "description": "A wrapper for the keccak-tiny C library",
    "license": "Apache License 2.0",
    "web": "https://github.com/status-im/nim-keccak-tiny"
  },
  {
    "name": "httputils",
    "url": "https://github.com/status-im/nim-http-utils",
    "method": "git",
    "tags": [
      "http",
      "parsers",
      "protocols"
    ],
    "description": "Common utilities for implementing HTTP servers",
    "license": "Apache License 2.0",
    "web": "https://github.com/status-im/nim-http-utils"
  },
  {
    "name": "rocksdb",
    "url": "https://github.com/status-im/nim-rocksdb",
    "method": "git",
    "tags": [
      "library",
      "wrapper",
      "database"
    ],
    "description": "A wrapper for Facebook's RocksDB, an embeddable, persistent key-value store for fast storage",
    "license": "Apache License 2.0 or GPLv2",
    "web": "https://github.com/status-im/nim-rocksdb"
  },
  {
    "name": "secp256k1",
    "url": "https://github.com/status-im/nim-secp256k1",
    "method": "git",
    "tags": [
      "library",
      "cryptography",
      "secp256k1"
    ],
    "description": "A wrapper for the libsecp256k1 C library",
    "license": "Apache License 2.0",
    "web": "https://github.com/status-im/nim-secp256k1"
  },
  {
    "name": "eth_trie",
    "url": "https://github.com/status-im/nim-eth-trie",
    "method": "git",
    "tags": [
      "library",
      "ethereum",
      "trie",
      "patricia-trie"
    ],
    "description": "Merkle Patricia Tries as specified by Ethereum",
    "license": "Apache License 2.0",
    "web": "https://github.com/status-im/nim-eth-trie"
  },
  {
    "name": "eth_p2p",
    "url": "https://github.com/status-im/nim-eth-p2p",
    "method": "git",
    "tags": [
      "library",
      "ethereum",
      "p2p",
      "devp2p",
      "rplx",
      "networking",
      "whisper",
      "swarm"
    ],
    "description": "Implementation of the Ethereum suite of P2P protocols",
    "license": "Apache License 2.0",
    "web": "https://github.com/status-im/nim-eth-p2p"
  },
  {
    "name": "eth_keyfile",
    "url": "https://github.com/status-im/nim-eth-keyfile",
    "method": "git",
    "tags": [
      "library",
      "ethereum",
      "keyfile",
      "wallet"
    ],
    "description": "Library for handling Ethereum private keys and wallets",
    "license": "Apache License 2.0",
    "web": "https://github.com/status-im/nim-eth-keyfile"
  },
  {
    "name": "byteutils",
    "url": "https://github.com/status-im/nim-byteutils",
    "method": "git",
    "tags": [
      "library",
      "blobs",
      "hex-dump"
    ],
    "description": "Useful utilities for manipulating and visualizing byte blobs",
    "license": "Apache License 2.0",
    "web": "https://github.com/status-im/nim-byteutils"
  },
  {
    "name": "ttmath",
    "url": "https://github.com/status-im/nim-ttmath",
    "method": "git",
    "tags": [
      "library",
      "math",
      "numbers"
    ],
    "description": "A Nim wrapper for ttmath: big numbers with fixed size",
    "license": "Apache License 2.0",
    "web": "https://github.com/status-im/nim-ttmath"
  },
  {
    "name": "nimbus",
    "url": "https://github.com/status-im/nimbus",
    "method": "git",
    "tags": [
      "ethereum"
    ],
    "description": "An Ethereum 2.0 Sharding Client for Resource-Restricted Devices",
    "license": "Apache License 2.0",
    "web": "https://github.com/status-im/nimbus"
  },
  {
    "name": "stint",
    "url": "https://github.com/status-im/nim-stint",
    "method": "git",
    "tags": [
      "library",
      "math",
      "numbers"
    ],
    "description": "Stack-based arbitrary-precision integers - Fast and portable with natural syntax for resource-restricted devices",
    "license": "Apache License 2.0",
    "web": "https://github.com/status-im/nim-stint"
  },
  {
    "name": "daemon",
    "url": "https://github.com/status-im/nim-daemon",
    "method": "git",
    "tags": [
      "servers",
      "daemonization"
    ],
    "description": "Cross-platform process daemonization library",
    "license": "Apache License 2.0",
    "web": "https://github.com/status-im/nim-daemon"
  },
  {
    "name": "chronicles",
    "url": "https://github.com/status-im/nim-chronicles",
    "method": "git",
    "tags": [
      "logging",
      "json"
    ],
    "description": "A crafty implementation of structured logging for Nim",
    "license": "Apache License 2.0",
    "web": "https://github.com/status-im/nim-chronicles"
  },
  {
    "name": "stb_image",
    "url": "https://gitlab.com/define-private-public/stb_image-Nim",
    "method": "git",
    "tags": [
      "stb",
      "image",
      "graphics",
      "io",
      "wrapper"
    ],
    "description": "A wrapper for stb_image and stb_image_write.",
    "license": "Unlicense (Public Domain)",
    "web": "https://gitlab.com/define-private-public/stb_image-Nim"
  },
  {
    "name": "mutableseqs",
    "url": "https://github.com/iourinski/mutableseqs",
    "method": "git",
    "tags": [
      "sequences",
      "mapreduce"
    ],
    "description": "utilities for transforming sequences",
    "license": "MIT",
    "web": "https://github.com/iourinski/mutableseqs"
  },
  {
    "name": "stor",
    "url": "https://github.com/nimscale/stor",
    "method": "git",
    "tags": [
      "storage",
      "io"
    ],
    "description": "Efficient object storage system",
    "license": "MIT",
    "web": "https://github.com/nimscale/stor"
  },
  {
    "name": "linuxfb",
    "url": "https://github.com/luked99/linuxfb.nim",
    "method": "git",
    "tags": [
      "wrapper",
      "graphics",
      "linux"
    ],
    "description": "Wrapper around the Linux framebuffer driver ioctl API",
    "license": "MIT",
    "web": "https://github.com/luked99/linuxfb.nim"
  },
  {
    "name": "nimactors",
    "url": "https://github.com/vegansk/nimactors",
    "method": "git",
    "tags": [
      "actors",
      "library"
    ],
    "description": "Actors library for Nim inspired by akka-actors",
    "license": "MIT",
    "web": "https://github.com/vegansk/nimactors"
  },
  {
    "name": "porter",
    "url": "https://github.com/iourinski/porter",
    "method": "git",
    "tags": [
      "stemmer",
      "multilanguage",
      "snowball"
    ],
    "description": "Simple extensible implementation of Porter stemmer algorithm",
    "license": "MIT",
    "web": "https://github.com/iourinski/porter"
  },
  {
    "name": "kiwi",
    "url": "https://github.com/yglukhov/kiwi",
    "method": "git",
    "tags": [
      "cassowary",
      "constraint",
      "solving"
    ],
    "description": "Cassowary constraint solving",
    "license": "MIT",
    "web": "https://github.com/yglukhov/kiwi"
  },
  {
    "name": "ArrayFireNim",
    "url": "https://github.com/bitstormGER/ArrayFire-Nim",
    "method": "git",
    "tags": [
      "array",
      "linear",
      "algebra",
      "scientific",
      "computing"
    ],
    "description": "A nim wrapper for ArrayFire",
    "license": "BSD",
    "web": "https://github.com/bitstormGER/ArrayFire-Nim"
  },
  {
    "name": "statsd_client",
    "url": "https://github.com/FedericoCeratto/nim-statsd-client",
    "method": "git",
    "tags": [
      "library",
      "statsd",
      "client",
      "statistics",
      "metrics"
    ],
    "description": "A simple, stateless StatsD client library",
    "license": "LGPLv3",
    "web": "https://github.com/FedericoCeratto/nim-statsd-client"
  },
  {
    "name": "html5_canvas",
    "url": "https://gitlab.com/define-private-public/HTML5-Canvas-Nim",
    "method": "git",
    "tags": [
      "html5",
      "canvas",
      "drawing",
      "graphics",
      "rendering",
      "browser",
      "javascript"
    ],
    "description": "HTML5 Canvas and drawing for the JavaScript backend.",
    "license": "MIT",
    "web": "https://gitlab.com/define-private-public/HTML5-Canvas-Nim"
  },
  {
    "name": "alea",
    "url": "https://github.com/unicredit/alea",
    "method": "git",
    "tags": [
      "random variables",
      "distributions",
      "probability",
      "gaussian",
      "sampling"
    ],
    "description": "Define and compose random variables",
    "license": "Apache License 2.0",
    "web": "https://github.com/unicredit/alea"
  },
  {
    "name": "winim",
    "url": "https://github.com/khchen/winim",
    "method": "git",
    "tags": [
      "library",
      "windows",
      "api",
      "com"
    ],
    "description": "Nim's Windows API and COM Library",
    "license": "MIT",
    "web": "https://github.com/khchen/winim"
  },
  {
    "name": "ed25519",
    "url": "https://github.com/niv/ed25519.nim",
    "method": "git",
    "tags": [
      "ed25519",
      "cryptography",
      "crypto",
      "publickey",
      "privatekey",
      "signing",
      "keyexchange",
      "native"
    ],
    "description": "ed25519 key crypto bindings",
    "license": "MIT",
    "web": "https://github.com/niv/ed25519.nim"
  },
  {
    "name": "libevdev",
    "url": "https://github.com/luked99/libevdev.nim",
    "method": "git",
    "tags": [
      "wrapper",
      "os",
      "linux"
    ],
    "description": "Wrapper for libevdev, Linux input device processing library",
    "license": "MIT",
    "web": "https://github.com/luked99/libevdev.nim"
  },
  {
    "name": "nesm",
    "url": "https://gitlab.com/xomachine/NESM.git",
    "method": "git",
    "tags": [
      "metaprogramming",
      "parser",
      "pure",
      "serialization"
    ],
    "description": "A macro for generating [de]serializers for given objects",
    "license": "MIT",
    "web": "https://xomachine.gitlab.io/NESM/"
  },
  {
    "name": "sdnotify",
    "url": "https://github.com/FedericoCeratto/nim-sdnotify",
    "method": "git",
    "tags": [
      "os",
      "linux",
      "systemd",
      "sdnotify"
    ],
    "description": "Systemd service notification helper",
    "license": "MIT",
    "web": "https://github.com/FedericoCeratto/nim-sdnotify"
  },
  {
    "name": "cmd",
    "url": "https://github.com/samdmarshall/cmd.nim",
    "method": "git",
    "tags": [
      "cmd",
      "command",
      "prompt",
      "interactive"
    ],
    "description": "interactive command prompt",
    "license": "BSD 3-Clause",
    "web": "https://github.com/samdmarshall/cmd.nim"
  },
  {
    "name": "csvtable",
    "url": "https://github.com/apahl/csvtable",
    "method": "git",
    "tags": [
      "csv",
      "table"
    ],
    "description": "tools for handling CSV files (comma or tab-separated) with an API similar to Python's CSVDictReader and -Writer.",
    "license": "MIT",
    "web": "https://github.com/apahl/csvtable"
  },
  {
    "name": "plotly",
    "url": "https://github.com/brentp/nim-plotly",
    "method": "git",
    "tags": [
      "plot",
      "graphing",
      "chart",
      "data"
    ],
    "description": "Nim interface to plotly",
    "license": "MIT",
    "web": "https://github.com/brentp/nim-plotly"
  },
  {
    "name": "gnuplot",
    "url": "https://github.com/dvolk/gnuplot.nim",
    "method": "git",
    "tags": [
      "plot",
      "graphing",
      "data"
    ],
    "description": "Nim interface to gnuplot",
    "license": "MIT",
    "web": "https://github.com/dvolk/gnuplot.nim"
  },
  {
    "name": "ustring",
    "url": "https://github.com/rokups/nim-ustring",
    "method": "git",
    "tags": [
      "string",
      "text",
      "unicode",
      "uft8",
      "utf-8"
    ],
    "description": "utf-8 string",
    "license": "MIT",
    "web": "https://github.com/rokups/nim-ustring"
  },
  {
    "name": "imap",
    "url": "https://github.com/ehmry/imap",
    "method": "git",
    "tags": [
      "imap",
      "email"
    ],
    "description": "IMAP client library",
    "license": "GPL2",
    "web": "https://github.com/ehmry/imap"
  },
  {
    "name": "isa",
    "url": "https://github.com/nimscale/isa",
    "method": "git",
    "tags": [
      "erasure",
      "hash",
      "crypto",
      "compression"
    ],
    "description": "Binding for Intel Storage Acceleration library",
    "license": "Apache License 2.0",
    "web": "https://github.com/nimscale/isa"
  },
  {
    "name": "untar",
    "url": "https://github.com/dom96/untar",
    "method": "git",
    "tags": [
      "library",
      "tar",
      "gz",
      "compression",
      "archive",
      "decompression"
    ],
    "description": "Library for decompressing tar.gz files.",
    "license": "MIT",
    "web": "https://github.com/dom96/untar"
  },
  {
    "name": "nimcx",
    "url": "https://github.com/qqtop/nimcx",
    "method": "git",
    "tags": [
      "library",
      "linux"
    ],
    "description": "Color and utilities library for linux terminal.",
    "license": "MIT",
    "web": "https://github.com/qqtop/nimcx"
  },
  {
    "name": "dpdk",
    "url": "https://github.com/nimscale/dpdk",
    "method": "git",
    "tags": [
      "library",
      "dpdk",
      "packet",
      "processing"
    ],
    "description": "Library for fast packet processing",
    "license": "Apache License 2.0",
    "web": "http://dpdk.org/"
  },
  {
    "name": "libserialport",
    "alias": "serial"
  },
  {
    "name": "serial",
    "url": "https://github.com/euantorano/serial.nim",
    "method": "git",
    "tags": [
      "serial",
      "rs232",
      "io",
      "serialport"
    ],
    "description": "A library to operate serial ports using pure Nim.",
    "license": "BSD3",
    "web": "https://github.com/euantorano/serial.nim"
  },
  {
    "name": "spdk",
    "url": "https://github.com/nimscale/spdk.git",
    "method": "git",
    "tags": [
      "library",
      "SSD",
      "NVME",
      "io",
      "storage"
    ],
    "description": "The Storage Performance Development Kit(SPDK) provides a set of tools and libraries for writing high performance, scalable, user-mode storage applications.",
    "license": "MIT",
    "web": "https://github.com/nimscale/spdk.git"
  },
  {
    "name": "NimData",
    "url": "https://github.com/bluenote10/NimData",
    "method": "git",
    "tags": [
      "library",
      "dataframe"
    ],
    "description": "DataFrame API enabling fast out-of-core data analytics",
    "license": "MIT",
    "web": "https://github.com/bluenote10/NimData"
  },
  {
    "name": "testrunner",
    "url": "https://github.com/FedericoCeratto/nim-testrunner",
    "method": "git",
    "tags": [
      "test",
      "tests",
      "unittest",
      "utility",
      "tdd"
    ],
    "description": "Test runner with file monitoring and desktop notification capabilities",
    "license": "GPLv3",
    "web": "https://github.com/FedericoCeratto/nim-testrunner"
  },
  {
    "name": "reactorfuse",
    "url": "https://github.com/zielmicha/reactorfuse",
    "method": "git",
    "tags": [
      "filesystem",
      "fuse"
    ],
    "description": "Filesystem in userspace (FUSE) for Nim (for reactor.nim library)",
    "license": "MIT",
    "web": "https://github.com/zielmicha/reactorfuse"
  },
  {
    "name": "nimr",
    "url": "https://github.com/Jeff-Ciesielski/nimr",
    "method": "git",
    "tags": [
      "script",
      "utils"
    ],
    "description": "Helper to run nim code like a script",
    "license": "MIT",
    "web": "https://github.com/Jeff-Ciesielski/nimr"
  },
  {
    "name": "neverwinter",
    "url": "https://github.com/niv/neverwinter.nim",
    "method": "git",
    "tags": [
      "nwn",
      "neverwinternights",
      "neverwinter",
      "game",
      "bioware",
      "fileformats",
      "reader",
      "writer"
    ],
    "description": "Neverwinter Nights 1 data accessor library",
    "license": "MIT",
    "web": "https://github.com/niv/neverwinter.nim"
  },
  {
    "name": "snail",
    "url": "https://github.com/stisa/snail",
    "method": "git",
    "tags": [
      "js",
      "matrix",
      "linear algebra"
    ],
    "description": "Simple linear algebra for nim. Js too.",
    "license": "MIT",
    "web": "http://stisa.space/snail/"
  },
  {
    "name": "jswebsockets",
    "url": "https://github.com/stisa/jswebsockets",
    "method": "git",
    "tags": [
      "js",
      "javascripts",
      "ws",
      "websockets"
    ],
    "description": "Websockets wrapper for nim js backend.",
    "license": "MIT",
    "web": "http://stisa.space/jswebsockets/"
  },
  {
    "name": "morelogging",
    "url": "https://github.com/FedericoCeratto/nim-morelogging",
    "method": "git",
    "tags": [
      "log",
      "logging",
      "library",
      "systemd",
      "journald"
    ],
    "description": "Logging library with support for async IO, multithreading, Journald.",
    "license": "LGPLv3",
    "web": "https://github.com/FedericoCeratto/nim-morelogging"
  },
  {
    "name": "ajax",
    "url": "https://github.com/stisa/ajax",
    "method": "git",
    "tags": [
      "js",
      "javascripts",
      "ajax",
      "xmlhttprequest"
    ],
    "description": "AJAX wrapper for nim js backend.",
    "license": "MIT",
    "web": "http://stisa.space/ajax/"
  },
  {
    "name": "recaptcha",
    "url": "https://github.com/euantorano/recaptcha.nim",
    "method": "git",
    "tags": [
      "recaptcha",
      "captcha"
    ],
    "description": "reCAPTCHA support for Nim, supporting rendering a capctcha and verifying a user's response.",
    "license": "BSD3",
    "web": "https://github.com/euantorano/recaptcha.nim"
  },
  {
    "name": "influx",
    "url": "https://github.com/samdmarshall/influx.nim",
    "method": "git",
    "tags": [
      "influx",
      "influxdb"
    ],
    "description": "wrapper for communicating with InfluxDB over the REST interface",
    "license": "BSD 3-Clause",
    "web": "https://github.com/samdmarshall/influx.nim"
  },
  {
    "name": "gamelight",
    "url": "https://github.com/dom96/gamelight",
    "method": "git",
    "tags": [
      "js",
      "library",
      "graphics",
      "collision",
      "2d"
    ],
    "description": "A set of simple modules for writing a JavaScript 2D game.",
    "license": "MIT",
    "web": "https://github.com/dom96/gamelight"
  },
  {
    "name": "storage",
    "url": "https://bitbucket.org/moigagoo/storage/",
    "method": "hg",
    "tags": [
      "JavaScript",
      "Storage",
      "localStorage",
      "sessionStorage"
    ],
    "description": "Storage, localStorage, and sessionStorage bindigs for Nim's JavaScript backend.",
    "license": "MIT",
    "web": "https://bitbucket.org/moigagoo/storage/"
  },
  {
    "name": "fontconfig",
    "url": "https://github.com/Parashurama/fontconfig",
    "method": "git",
    "tags": [
      "fontconfig",
      "font"
    ],
    "description": "Low level wrapper for the fontconfig library.",
    "license": "Fontconfig License",
    "web": "https://github.com/Parashurama/fontconfig"
  },
  {
    "name": "sysrandom",
    "url": "https://github.com/euantorano/sysrandom.nim",
    "method": "git",
    "tags": [
      "random",
      "RNG",
      "PRNG"
    ],
    "description": "A simple library to generate random data, using the system's PRNG.",
    "license": "BSD3",
    "web": "https://github.com/euantorano/sysrandom.nim"
  },
  {
    "name": "colorize",
    "url": "https://github.com/molnarmark/colorize",
    "method": "git",
    "tags": [
      "color",
      "colors",
      "colorize"
    ],
    "description": "A simple and lightweight terminal coloring library.",
    "license": "MIT",
    "web": "https://github.com/molnarmark/colorize"
  },
  {
    "name": "cello",
    "url": "https://github.com/unicredit/cello",
    "method": "git",
    "tags": [
      "string",
      "succinct-data-structure",
      "rank",
      "select",
      "Burrows-Wheeler",
      "FM-index",
      "wavelet-tree"
    ],
    "description": "String algorithms with succinct data structures",
    "license": "Apache2",
    "web": "https://unicredit.github.io/cello/"
  },
  {
    "name": "notmuch",
    "url": "https://github.com/samdmarshall/notmuch.nim",
    "method": "git",
    "tags": [
      "notmuch",
      "wrapper",
      "email",
      "tagging"
    ],
    "description": "wrapper for the notmuch mail library",
    "license": "BSD 3-Clause",
    "web": "https://github.com/samdmarshall/notmuch.nim"
  },
  {
    "name": "pluginmanager",
    "url": "https://github.com/samdmarshall/plugin-manager",
    "method": "git",
    "tags": [
      "plugin",
      "dylib",
      "manager"
    ],
    "description": "Simple plugin implementation",
    "license": "BSD 3-Clause",
    "web": "https://github.com/samdmarshall/plugin-manager"
  },
  {
    "name": "node",
    "url": "https://github.com/tulayang/nimnode",
    "method": "git",
    "tags": [
      "async",
      "io",
      "socket",
      "net",
      "tcp",
      "http",
      "libuv"
    ],
    "description": "Library for async programming and communication. This Library uses a future/promise, non-blocking I/O model based on libuv.",
    "license": "MIT",
    "web": "http://tulayang.github.io/node/"
  },
  {
    "name": "tempdir",
    "url": "https://github.com/euantorano/tempdir.nim",
    "method": "git",
    "tags": [
      "temp",
      "io",
      "tmp"
    ],
    "description": "A Nim library to create and manage temporary directories.",
    "license": "BSD3",
    "web": "https://github.com/euantorano/tempdir.nim"
  },
  {
    "name": "mathexpr",
    "url": "https://github.com/Yardanico/nim-mathexpr",
    "method": "git",
    "tags": [
      "math",
      "mathparser",
      "tinyexpr"
    ],
    "description": "MathExpr - pure-Nim mathematical expression evaluator library",
    "license": "MIT",
    "web": "https://github.com/Yardanico/nim-mathexpr"
  },
  {
    "name": "frag",
    "url": "https://github.com/fragworks/frag",
    "method": "git",
    "tags": [
      "game",
      "game-dev",
      "2d",
      "3d"
    ],
    "description": "A 2D|3D game engine",
    "license": "MIT",
    "web": "https://github.com/fragworks/frag"
  },
  {
    "name": "freetype",
    "url": "https://github.com/jangko/freetype",
    "method": "git",
    "tags": [
      "font",
      "renderint",
      "library"
    ],
    "description": "wrapper for FreeType2 library",
    "license": "MIT",
    "web": "https://github.com/jangko/freetype"
  },
  {
    "name": "polyBool",
    "url": "https://github.com/jangko/polyBool",
    "method": "git",
    "tags": [
      "polygon",
      "clipper",
      "library"
    ],
    "description": "Polygon Clipper Library (Martinez Algorithm)",
    "license": "MIT",
    "web": "https://github.com/jangko/polyBool"
  },
  {
    "name": "nimAGG",
    "url": "https://github.com/jangko/nimAGG",
    "method": "git",
    "tags": [
      "renderer",
      "rasterizer",
      "library",
      "2D",
      "graphics"
    ],
    "description": "Hi Fidelity Rendering Engine",
    "license": "MIT",
    "web": "https://github.com/jangko/nimAGG"
  },
  {
    "name": "primme",
    "url": "https://github.com/jxy/primme",
    "method": "git",
    "tags": [
      "library",
      "eigenvalues",
      "high-performance",
      "singular-value-decomposition"
    ],
    "description": "Nim interface for PRIMME: PReconditioned Iterative MultiMethod Eigensolver",
    "license": "MIT",
    "web": "https://github.com/jxy/primme"
  },
  {
    "name": "sitmo",
    "url": "https://github.com/jxy/sitmo",
    "method": "git",
    "tags": [
      "RNG",
      "Sitmo",
      "high-performance",
      "random"
    ],
    "description": "Sitmo parallel random number generator in Nim",
    "license": "MIT",
    "web": "https://github.com/jxy/sitmo"
  },
  {
    "name": "webaudio",
    "url": "https://github.com/ftsf/nim-webaudio",
    "method": "git",
    "tags": [
      "javascript",
      "js",
      "web",
      "audio",
      "sound",
      "music"
    ],
    "description": "API for Web Audio (JS)",
    "license": "MIT",
    "web": "https://github.com/ftsf/nim-webaudio"
  },
  {
    "name": "nimcuda",
    "url": "https://github.com/unicredit/nimcuda",
    "method": "git",
    "tags": [
      "CUDA",
      "GPU"
    ],
    "description": "CUDA bindings",
    "license": "Apache2",
    "web": "https://github.com/unicredit/nimcuda"
  },
  {
    "name": "gifwriter",
    "url": "https://github.com/rxi/gifwriter",
    "method": "git",
    "tags": [
      "gif",
      "image",
      "library"
    ],
    "description": "Animated GIF writing library based on jo_gif",
    "license": "MIT",
    "web": "https://github.com/rxi/gifwriter"
  },
  {
    "name": "libplist",
    "url": "https://github.com/samdmarshall/libplist.nim",
    "method": "git",
    "tags": [
      "libplist",
      "property",
      "list",
      "property-list",
      "parsing",
      "binary",
      "xml",
      "format"
    ],
    "description": "wrapper around libplist https://github.com/libimobiledevice/libplist",
    "license": "MIT",
    "web": "https://github.com/samdmarshall/libplist.nim"
  },
  {
    "name": "getch",
    "url": "https://github.com/6A/getch",
    "method": "git",
    "tags": [
      "getch",
      "char"
    ],
    "description": "getch() for Windows and Unix",
    "license": "MIT",
    "web": "https://github.com/6A/getch"
  },
  {
    "name": "gifenc",
    "url": "https://github.com/ftsf/gifenc",
    "method": "git",
    "tags": [
      "gif",
      "encoder"
    ],
    "description": "Gif Encoder",
    "license": "Public Domain",
    "web": "https://github.com/ftsf/gifenc"
  },
  {
    "name": "nimlapack",
    "url": "https://github.com/unicredit/nimlapack",
    "method": "git",
    "tags": [
      "LAPACK",
      "linear-algebra"
    ],
    "description": "LAPACK bindings",
    "license": "Apache2",
    "web": "https://github.com/unicredit/nimlapack"
  },
  {
    "name": "jack",
    "url": "https://github.com/Skrylar/nim-jack",
    "method": "git",
    "tags": [
      "jack",
      "audio",
      "binding",
      "wrapper"
    ],
    "description": "Shiny bindings to the JACK Audio Connection Kit.",
    "license": "MIT",
    "web": "https://github.com/Skrylar/nim-jack"
  },
  {
    "name": "serializetools",
    "url": "https://github.com/JeffersonLab/serializetools",
    "method": "git",
    "tags": [
      "serialization",
      "xml"
    ],
    "description": "Support for serialization of objects",
    "license": "MIT",
    "web": "https://github.com/JeffersonLab/serializetools"
  },
  {
    "name": "neo",
    "url": "https://github.com/unicredit/neo",
    "method": "git",
    "tags": [
      "vector",
      "matrix",
      "linear-algebra",
      "BLAS",
      "LAPACK",
      "CUDA"
    ],
    "description": "Linear algebra for Nim",
    "license": "Apache License 2.0",
    "web": "https://unicredit.github.io/neo/"
  },
  {
    "name": "httpkit",
    "url": "https://github.com/tulayang/httpkit",
    "method": "git",
    "tags": [
      "http",
      "request",
      "response",
      "stream",
      "bigfile",
      "async"
    ],
    "description": "An efficient HTTP tool suite written in pure nim. Help you to write HTTP services or clients via TCP, UDP, or even Unix Domain socket, etc.",
    "license": "MIT",
    "web": "https://github.com/tulayang/httpkit"
  },
  {
    "name": "ulid",
    "url": "https://github.com/adelq/ulid",
    "method": "git",
    "tags": [
      "library",
      "id",
      "ulid",
      "uuid",
      "guid"
    ],
    "description": "Universally Unique Lexicographically Sortable Identifier",
    "license": "MIT",
    "web": "https://github.com/adelq/ulid"
  },
  {
    "name": "osureplay",
    "url": "https://github.com/Yardanico/nim-osureplay",
    "method": "git",
    "tags": [
      "library",
      "osu!",
      "parser",
      "osugame",
      "replay"
    ],
    "description": "osu! replay parser",
    "license": "MIT",
    "web": "https://github.com/Yardanico/nim-osureplay"
  },
  {
    "name": "tiger",
    "url": "https://github.com/ehmry/tiger",
    "method": "git",
    "tags": [
      "hash"
    ],
    "description": "Tiger hash function",
    "license": "MIT",
    "web": "https://github.com/ehmry/tiger"
  },
  {
    "name": "pipe",
    "url": "https://github.com/5paceToast/pipe",
    "method": "git",
    "tags": [
      "pipe",
      "macro",
      "operator",
      "functional"
    ],
    "description": "Pipe operator for nim.",
    "license": "MIT",
    "web": "https://github.com/5paceToast/pipe"
  },
  {
    "name": "flatdb",
    "url": "https://github.com/enthus1ast/flatdb",
    "method": "git",
    "tags": [
      "database",
      "json",
      "pure"
    ],
    "description": "small/tiny, flatfile, jsonl based, inprogress database for nim",
    "license": "MIT",
    "web": "https://github.com/enthus1ast/flatdb"
  },
  {
    "name": "nwt",
    "url": "https://github.com/enthus1ast/nimWebTemplates",
    "method": "git",
    "tags": [
      "template",
      "html",
      "pure",
      "jinja"
    ],
    "description": "experiment to build a jinja like template parser",
    "license": "MIT",
    "web": "https://github.com/enthus1ast/nimWebTemplates"
  },
  {
    "name": "cmixer",
    "url": "https://github.com/rxi/cmixer-nim",
    "method": "git",
    "tags": [
      "library",
      "audio",
      "mixer",
      "sound",
      "wav",
      "ogg"
    ],
    "description": "Lightweight audio mixer for games",
    "license": "MIT",
    "web": "https://github.com/rxi/cmixer-nim"
  },
  {
    "name": "cmixer_sdl2",
    "url": "https://github.com/rxi/cmixer_sdl2-nim",
    "method": "git",
    "tags": [
      "library",
      "audio",
      "mixer",
      "sound",
      "wav",
      "ogg"
    ],
    "description": "Lightweight audio mixer for SDL2",
    "license": "MIT",
    "web": "https://github.com/rxi/cmixer_sdl2-nim"
  },
  {
    "name": "chebyshev",
    "url": "https://github.com/jxy/chebyshev",
    "method": "git",
    "tags": [
      "math",
      "approximation",
      "numerical"
    ],
    "description": "Chebyshev approximation.",
    "license": "MIT",
    "web": "https://github.com/jxy/chebyshev"
  },
  {
    "name": "scram",
    "url": "https://github.com/rgv151/scram",
    "method": "git",
    "tags": [
      "scram",
      "sasl",
      "authentication",
      "salted",
      "challenge",
      "response"
    ],
    "description": "Salted Challenge Response Authentication Mechanism (SCRAM) ",
    "license": "MIT",
    "web": "https://github.com/rgv151/scram"
  },
  {
    "name": "blake2",
    "url": "https://bitbucket.org/mihailp/blake2/",
    "method": "hg",
    "tags": [
      "crypto",
      "cryptography",
      "hash",
      "security"
    ],
    "description": "blake2 - cryptographic hash function",
    "license": "CC0",
    "web": "https://bitbucket.org/mihailp/blake2/"
  },
  {
    "name": "spinny",
    "url": "https://github.com/molnarmark/spinny",
    "method": "git",
    "tags": [
      "terminal",
      "spinner",
      "spinny",
      "load"
    ],
    "description": "Spinny is a tiny terminal spinner package for the Nim Programming Language.",
    "license": "MIT",
    "web": "https://github.com/molnarmark/spinny"
  },
  {
    "name": "nigui",
    "url": "https://github.com/trustable-code/NiGui",
    "method": "git",
    "tags": [
      "gui",
      "windows",
      "gtk"
    ],
    "description": "NiGui is a cross-platform, desktop GUI toolkit using native widgets.",
    "license": "MIT",
    "web": "https://github.com/trustable-code/NiGui"
  },
  {
    "name": "nimcalcal",
    "url": "https://github.com/skilchen/nimcalcal",
    "method": "git",
    "tags": [
      "calendar",
      "library"
    ],
    "description": "nimcalcal - PyCalCal translated to Nim, Calendrical Calculations from Reingold/Dershowitz",
    "license": "MIT",
    "web": "http://www3.cs.stonybrook.edu/~algorith/implement/reingold/implement.shtml"
  },
  {
    "name": "currying",
    "url": "https://github.com/t8m8/currying",
    "method": "git",
    "tags": [
      "library",
      "functional",
      "currying"
    ],
    "description": "Currying library for Nim",
    "license": "MIT",
    "web": "https://github.com/t8m8/currying"
  },
  {
    "name": "rect_packer",
    "url": "https://github.com/yglukhov/rect_packer",
    "method": "git",
    "tags": [
      "library",
      "geometry",
      "packing"
    ],
    "description": "Pack rects into bigger rect",
    "license": "MIT",
    "web": "https://github.com/yglukhov/rect_packer"
  },
  {
    "name": "gintro",
    "url": "https://github.com/stefansalewski/gintro",
    "method": "git",
    "tags": [
      "library",
      "gtk",
      "wrapper",
      "gui"
    ],
    "description": "High level GObject-Introspection based GTK3 bindings",
    "license": "MIT",
    "web": "https://github.com/stefansalewski/gintro"
  },
  {
    "name": "arraymancer",
    "url": "https://github.com/mratsim/Arraymancer",
    "method": "git",
    "tags": [
      "vector",
      "matrix",
      "array",
      "ndarray",
      "multidimensional-array",
      "linear-algebra",
      "tensor"
    ],
    "description": "A tensor (multidimensional array) library for Nim",
    "license": "Apache License 2.0",
    "web": "https://mratsim.github.io/Arraymancer/"
  },
  {
    "name": "sha3",
    "url": "https://bitbucket.org/mihailp/sha3/",
    "method": "hg",
    "tags": [
      "crypto",
      "cryptography",
      "hash",
      "security"
    ],
    "description": "sha3 - cryptographic hash function",
    "license": "CC0",
    "web": "https://bitbucket.org/mihailp/sha3/"
  },
  {
    "name": "coalesce",
    "url": "https://github.com/piedar/coalesce",
    "method": "git",
    "tags": [
      "nil",
      "null",
      "options",
      "operator"
    ],
    "description": "A nil coalescing operator ?? for Nim",
    "license": "MIT",
    "web": "https://github.com/piedar/coalesce"
  },
  {
    "name": "asyncmysql",
    "url": "https://github.com/tulayang/asyncmysql",
    "method": "git",
    "tags": [
      "mysql",
      "async",
      "asynchronous"
    ],
    "description": "Asynchronous MySQL connector written in pure Nim",
    "license": "MIT",
    "web": "https://github.com/tulayang/asyncmysql"
  },
  {
    "name": "cassandra",
    "url": "https://github.com/yglukhov/cassandra",
    "method": "git",
    "tags": [
      "cassandra",
      "database",
      "wrapper",
      "bindings",
      "driver"
    ],
    "description": "Bindings to Cassandra DB driver",
    "license": "MIT",
    "web": "https://github.com/yglukhov/cassandra"
  },
  {
    "name": "tf2plug",
    "url": "https://gitlab.com/waylon531/tf2plug",
    "method": "git",
    "tags": [
      "app",
      "binary",
      "tool",
      "tf2"
    ],
    "description": "A mod manager for TF2",
    "license": "GPLv3",
    "web": "https://gitlab.com/waylon531/tf2plug"
  },
  {
    "name": "oldgtk3",
    "url": "https://github.com/stefansalewski/oldgtk3",
    "method": "git",
    "tags": [
      "library",
      "gtk",
      "wrapper",
      "gui"
    ],
    "description": "Low level bindings for GTK3 related libraries",
    "license": "MIT",
    "web": "https://github.com/stefansalewski/oldgtk3"
  },
  {
    "name": "godot",
    "url": "https://github.com/pragmagic/godot-nim",
    "method": "git",
    "tags": [
      "game",
      "engine",
      "2d",
      "3d"
    ],
    "description": "Nim bindings for Godot Engine",
    "license": "MIT",
    "web": "https://github.com/pragmagic/godot-nim"
  },
  {
    "name": "vkapi",
    "url": "https://github.com/Yardanico/nimvkapi",
    "method": "git",
    "tags": [
      "wrapper",
      "vkontakte",
      "vk",
      "library",
      "api"
    ],
    "description": "A wrapper for the vk.com API (russian social network)",
    "license": "MIT",
    "web": "https://github.com/Yardanico/nimvkapi"
  },
  {
    "name": "slacklib",
    "url": "https://github.com/ThomasTJdev/nim_slacklib",
    "method": "git",
    "tags": [
      "library",
      "wrapper",
      "slack",
      "slackapp",
      "api"
    ],
    "description": "Library for working with a slack app or sending messages to a slack channel (slack.com)",
    "license": "MIT",
    "web": "https://github.com/ThomasTJdev/nim_slacklib"
  },
  {
    "name": "calendar",
    "url": "https://github.com/skilchen/calendar",
    "method": "git",
    "tags": [
      "calendar",
      "dates",
      "library"
    ],
    "description": "calendar.py from Pythons stdlib translated to Nim",
    "license": "MIT",
    "web": "https://docs.python.org/2/library/calendar.html"
  },
  {
    "name": "wiringPiNim",
    "url": "https://github.com/ThomasTJdev/nim_wiringPiNim",
    "method": "git",
    "tags": [
      "wrapper",
      "raspberry",
      "rpi",
      "wiringpi",
      "pi"
    ],
    "description": "Wrapper that implements some of wiringPi's function for controlling a Raspberry Pi",
    "license": "MIT",
    "web": "https://github.com/ThomasTJdev/nim_wiringPiNim"
  },
  {
    "name": "redux",
    "url": "https://github.com/pragmagic/redux.nim",
    "method": "git",
    "tags": [
      "redux"
    ],
    "description": "Predictable state container.",
    "license": "MIT",
    "web": "https://github.com/pragmagic/redux.nim"
  },
  {
    "name": "skEasing",
    "url": "https://github.com/Skrylar/skEasing",
    "method": "git",
    "tags": [
      "math",
      "curves",
      "animation"
    ],
    "description": "A collection of easing curves for animation purposes.",
    "license": "BSD",
    "web": "https://github.com/Skrylar/skEasing"
  },
  {
    "name": "nimquery",
    "url": "https://github.com/GULPF/nimquery",
    "method": "git",
    "tags": [
      "html",
      "scraping",
      "web"
    ],
    "description": "Library for querying HTML using CSS-selectors, like JavaScripts document.querySelector",
    "license": "MIT",
    "web": "https://github.com/GULPF/nimquery"
  },
  {
    "name": "usha",
    "url": "https://github.com/subsetpark/untitled-shell-history-application",
    "method": "git",
    "tags": [
      "shell",
      "utility"
    ],
    "description": "untitled shell history application",
    "license": "MIT",
    "web": "https://github.com/subsetpark/untitled-shell-history-application"
  },
  {
    "name": "libgit2",
    "url": "https://github.com/barcharcraz/libgit2-nim",
    "method": "git",
    "tags": [
      "git",
      "libgit",
      "libgit2",
      "vcs",
      "wrapper"
    ],
    "description": "Libgit2 low level wrapper",
    "license": "MIT",
    "web": "https://github.com/barcharcraz/libgit2-nim"
  },
  {
    "name": "multicast",
    "url": "https://github.com/enthus1ast/nimMulticast",
    "method": "git",
    "tags": [
      "multicast",
      "udp",
      "socket",
      "net"
    ],
    "description": "proc to join (and leave) a multicast group",
    "license": "MIT",
    "web": "https://github.com/enthus1ast/nimMulticast"
  },
  {
    "name": "mysqlparser",
    "url": "https://github.com/tulayang/mysqlparser.git",
    "method": "git",
    "tags": [
      "mysql",
      "protocol",
      "parser"
    ],
    "description": "An efficient packet parser for MySQL Client/Server Protocol. Help you to write Mysql communication in either BLOCKIONG-IO or NON-BLOCKING-IO.",
    "license": "MIT",
    "web": "https://github.com/tulayang/mysqlparser"
  },
  {
    "name": "fugitive",
    "url": "https://github.com/citycide/fugitive",
    "method": "git",
    "tags": [
      "git",
      "github",
      "cli",
      "extras",
      "utility",
      "tool"
    ],
    "description": "Simple command line tool to make git more intuitive, along with useful GitHub addons.",
    "license": "MIT",
    "web": "https://github.com/citycide/fugitive"
  },
  {
    "name": "dbg",
    "url": "https://github.com/enthus1ast/nimDbg",
    "method": "git",
    "tags": [
      "template",
      "echo",
      "dbg",
      "debug"
    ],
    "description": "dbg template; in debug echo",
    "license": "MIT",
    "web": "https://github.com/enthus1ast/nimDbg"
  },
  {
    "name": "pylib",
    "url": "https://github.com/Yardanico/nimpylib",
    "method": "git",
    "tags": [
      "python",
      "compatibility",
      "library",
      "pure"
    ],
    "description": "Nim library with python-like functions and operators",
    "license": "MIT",
    "web": "https://github.com/Yardanico/nimpylib"
  },
  {
    "name": "graphemes",
    "url": "https://github.com/nitely/nim-graphemes",
    "method": "git",
    "tags": [
      "graphemes",
      "grapheme-cluster",
      "unicode"
    ],
    "description": "Grapheme aware string handling (Unicode tr29)",
    "license": "MIT",
    "web": "https://github.com/nitely/nim-graphemes"
  },
  {
    "name": "rfc3339",
    "url": "https://github.com/Skrylar/rfc3339",
    "method": "git",
    "tags": [
      "rfc3339",
      "datetime"
    ],
    "description": "RFC3339 (dates and times) implementation for Nim.",
    "license": "BSD",
    "web": "https://github.com/Skrylar/rfc3339"
  },
  {
    "name": "db_presto",
    "url": "https://github.com/Bennyelg/nimPresto",
    "method": "git",
    "tags": [
      "prestodb",
      "connector",
      "database"
    ],
    "description": "prestodb simple connector",
    "license": "MIT",
    "web": "https://github.com/Bennyelg/nimPresto"
  },
  {
    "name": "nimbomb",
    "url": "https://github.com/Tyler-Yocolano/nimbomb",
    "method": "git",
    "tags": [
      "giant",
      "bomb",
      "wiki",
      "api"
    ],
    "description": "A GiantBomb-wiki wrapper for nim",
    "license": "MIT",
    "web": "https://github.com/Tyler-Yocolano/nimbomb"
  },
  {
    "name": "csvql",
    "url": "https://github.com/Bennyelg/csvql",
    "method": "git",
    "tags": [
      "csv",
      "read",
      "ansisql",
      "query",
      "database",
      "files"
    ],
    "description": "csvql.",
    "license": "MIT",
    "web": "https://github.com/Bennyelg/csvql"
  },
  {
    "name": "contracts",
    "url": "https://github.com/Udiknedormin/NimContracts",
    "method": "git",
    "tags": [
      "library",
      "pure",
      "contract",
      "contracts",
      "DbC",
      "utility",
      "automation",
      "documentation",
      "safety",
      "test",
      "tests",
      "testing",
      "unittest"
    ],
    "description": "Design by Contract (DbC) library with minimal runtime.",
    "license": "MIT",
    "web": "https://github.com/Udiknedormin/NimContracts"
  },
  {
    "name": "syphus",
    "url": "https://github.com/makingspace/syphus",
    "method": "git",
    "tags": [
      "optimization",
      "tabu"
    ],
    "description": "An implementation of the tabu search heuristic in Nim.",
    "license": "BSD-3",
    "web": "https://github.com/makingspace/syphus-nim"
  },
  {
    "name": "analytics",
    "url": "https://github.com/dom96/analytics",
    "method": "git",
    "tags": [
      "google",
      "telemetry",
      "statistics"
    ],
    "description": "Allows statistics to be sent to and recorded in Google Analytics.",
    "license": "MIT",
    "web": "https://github.com/dom96/analytics"
  },
  {
    "name": "arraymancer_vision",
    "url": "https://github.com/edubart/arraymancer-vision",
    "method": "git",
    "tags": [
      "arraymancer",
      "image",
      "vision"
    ],
    "description": "Image transformation and visualization utilities for arraymancer",
    "license": "Apache License 2.0",
    "web": "https://github.com/edubart/arraymancer-vision"
  },
  {
    "name": "genoiser",
    "url": "https://github.com/brentp/genoiser",
    "method": "git",
    "tags": [
      "bam",
      "cram",
      "vcf",
      "genomics"
    ],
    "description": "functions to tracks for genomics data files",
    "license": "MIT"
  },
  {
    "name": "hts",
    "url": "https://github.com/brentp/hts-nim",
    "method": "git",
    "tags": [
      "kmer",
      "dna",
      "sequence",
      "bam",
      "vcf",
      "genomics"
    ],
    "description": "htslib wrapper for nim",
    "license": "MIT",
    "web": "https://brentp.github.io/hts-nim/"
  },
  {
    "name": "kmer",
    "url": "https://github.com/brentp/nim-kmer",
    "method": "git",
    "tags": [
      "kmer",
      "dna",
      "sequence"
    ],
    "description": "encoded kmer library for fast operations on kmers up to 31",
    "license": "MIT",
    "web": "https://github.com/brentp/nim-kmer"
  },
  {
    "name": "kexpr",
    "url": "https://github.com/brentp/kexpr-nim",
    "method": "git",
    "tags": [
      "math",
      "expression",
      "evalute"
    ],
    "description": "wrapper for kexpr math expression evaluation library",
    "license": "MIT",
    "web": "https://github.com/brentp/kexpr-nim"
  },
  {
    "name": "lapper",
    "url": "https://github.com/brentp/nim-lapper",
    "method": "git",
    "tags": [
      "interval"
    ],
    "description": "fast interval overlaps",
    "license": "MIT",
    "web": "https://github.com/brentp/nim-lapper"
  },
  {
    "name": "gplay",
    "url": "https://github.com/yglukhov/gplay",
    "method": "git",
    "tags": [
      "google",
      "play",
      "apk",
      "publish",
      "upload"
    ],
    "description": "Google Play APK Uploader",
    "license": "MIT",
    "web": "https://github.com/yglukhov/gplay"
  },
  {
    "name": "huenim",
    "url": "https://github.com/IoTone/huenim",
    "method": "git",
    "tags": [
      "hue",
      "iot",
      "lighting",
      "philips",
      "library"
    ],
    "description": "Huenim",
    "license": "MIT",
    "web": "https://github.com/IoTone/huenim"
  },
  {
    "name": "drand48",
    "url": "https://github.com/JeffersonLab/drand48",
    "method": "git",
    "tags": [
      "random",
      "number",
      "generator"
    ],
    "description": "Nim implementation of the standard unix drand48 pseudo random number generator",
    "license": "BSD3",
    "web": "https://github.com/JeffersonLab/drand48"
  },
  {
    "name": "ensem",
    "url": "https://github.com/JeffersonLab/ensem",
    "method": "git",
    "tags": [
      "jackknife",
      "statistics"
    ],
    "description": "Support for ensemble file format and arithmetic using jackknife/bootstrap propagation of errors",
    "license": "BSD3",
    "web": "https://github.com/JeffersonLab/ensem"
  },
  {
    "name": "basic2d",
    "url": "https://github.com/nim-lang/basic2d",
    "method": "git",
    "tags": [
      "deprecated",
      "vector",
      "stdlib",
      "library"
    ],
    "description": "Deprecated module for vector/matrices operations.",
    "license": "MIT",
    "web": "https://github.com/nim-lang/basic2d"
  },
  {
    "name": "basic3d",
    "url": "https://github.com/nim-lang/basic3d",
    "method": "git",
    "tags": [
      "deprecated",
      "vector",
      "stdlib",
      "library"
    ],
    "description": "Deprecated module for vector/matrices operations.",
    "license": "MIT",
    "web": "https://github.com/nim-lang/basic3d"
  },
  {
    "name": "shiori",
    "url": "https://github.com/Narazaka/shiori-nim",
    "method": "git",
    "tags": [
      "ukagaka",
      "shiori",
      "protocol"
    ],
    "description": "SHIORI Protocol Parser/Builder",
    "license": "MIT",
    "web": "https://github.com/Narazaka/shiori-nim"
  },
  {
    "name": "shioridll",
    "url": "https://github.com/Narazaka/shioridll-nim",
    "method": "git",
    "tags": [
      "shiori",
      "ukagaka"
    ],
    "description": "The SHIORI DLL interface",
    "license": "MIT",
    "web": "https://github.com/Narazaka/shioridll-nim"
  },
  {
    "name": "httpauth",
    "url": "https://github.com/FedericoCeratto/nim-httpauth",
    "method": "git",
    "tags": [
      "http",
      "authentication",
      "authorization",
      "library",
      "security"
    ],
    "description": "HTTP Authentication and Authorization",
    "license": "LGPLv3",
    "web": "https://github.com/FedericoCeratto/nim-httpauth"
  },
  {
    "name": "cbor",
    "url": "https://github.com/ehmry/nim-cbor",
    "method": "git",
    "tags": [
      "library",
      "cbor",
      "binary",
      "encoding"
    ],
    "description": "Concise Binary Object Representation decoder (RFC7049).",
    "license": "MIT",
    "web": "https://github.com/ehmry/nim-cbor"
  },
  {
    "name": "base58",
    "url": "https://github.com/ehmry/nim-base58",
    "method": "git",
    "tags": [
      "base58",
      "bitcoin",
      "cryptonote",
      "monero",
      "encoding",
      "library"
    ],
    "description": "Base58 encoders and decoders for Bitcoin and CryptoNote addresses.",
    "license": "MIT",
    "web": "https://github.com/ehmry/nim-base58"
  },
  {
    "name": "webdriver",
    "url": "https://github.com/dom96/webdriver",
    "method": "git",
    "tags": [
      "webdriver",
      "selenium",
      "library",
      "firefox"
    ],
    "description": "Implementation of the WebDriver w3c spec.",
    "license": "MIT",
    "web": "https://github.com/dom96/webdriver"
  },
  {
    "name": "interfaced",
    "url": "https://github.com/andreaferretti/interfaced",
    "method": "git",
    "tags": [
      "interface"
    ],
    "description": "Go-like interfaces",
    "license": "Apache License 2.0",
    "web": "https://github.com/andreaferretti/interfaced"
  },
  {
    "name": "vla",
    "url": "https://github.com/bpr/vla",
    "method": "git",
    "tags": [
      "vla",
      "alloca"
    ],
    "description": "Variable length arrays for Nim",
    "license": "MIT",
    "web": "https://github.com/bpr/vla"
  },
  {
    "name": "metatools",
    "url": "https://github.com/jxy/metatools",
    "method": "git",
    "tags": [
      "macros",
      "metaprogramming"
    ],
    "description": "Metaprogramming tools for Nim",
    "license": "MIT",
    "web": "https://github.com/jxy/metatools"
  },
  {
    "name": "pdcurses",
    "url": "https://github.com/lcrees/pdcurses",
    "method": "git",
    "tags": [
      "pdcurses",
      "curses",
      "console",
      "gui"
    ],
    "description": "Nim wrapper for PDCurses",
    "license": "MIT",
    "web": "https://github.com/lcrees/pdcurses"
  },
  {
    "name": "libuv",
    "url": "https://github.com/lcrees/libuv",
    "method": "git",
    "tags": [
      "libuv",
      "wrapper",
      "node",
      "networking"
    ],
    "description": "libuv bindings for Nim",
    "license": "MIT",
    "web": "https://github.com/lcrees/libuv"
  },
  {
    "name": "romans",
    "url": "https://github.com/lcrees/romans",
    "method": "git",
    "tags": [
      "roman",
      "numerals"
    ],
    "description": "Conversion between integers and Roman numerals",
    "license": "MIT",
    "web": "https://github.com/lcrees/romans"
  },
  {
    "name": "simpleAST",
    "url": "https://github.com/lguzzon/simpleAST",
    "method": "git",
    "tags": [
      "ast"
    ],
    "description": "Simple AST in NIM",
    "license": "MIT",
    "web": "https://github.com/lguzzon/simpleAST"
  },
  {
    "name": "timerpool",
    "url": "https://github.com/mikra01/timerpool/",
    "method": "git",
    "tags": [
      "timer",
      "pool",
      "events",
      "thread"
    ],
    "description": "threadsafe timerpool implementation for event purpose",
    "license": "MIT",
    "web": "https://github.com/mikra01/timerpool"
  },
  {
    "name": "zero_functional",
    "url": "https://github.com/zero-functional/zero-functional",
    "method": "git",
    "tags": [
      "functional",
      "dsl",
      "chaining",
      "seq"
    ],
    "description": "A library providing zero-cost chaining for functional abstractions in Nim",
    "license": "MIT",
    "web": "https://github.com/zero-functional/zero-functional"
  },
  {
    "name": "ormin",
    "url": "https://github.com/Araq/ormin",
    "method": "git",
    "tags": [
      "ORM",
      "SQL",
      "db",
      "database"
    ],
    "description": "Prepared SQL statement generator. A lightweight ORM.",
    "license": "MIT",
    "web": "https://github.com/Araq/ormin"
  },
  {
    "name": "karax",
    "url": "https://github.com/pragmagic/karax",
    "method": "git",
    "tags": [
      "browser",
      "DOM",
      "virtual-DOM",
      "UI"
    ],
    "description": "Karax is a framework for developing single page applications in Nim.",
    "license": "MIT",
    "web": "https://github.com/pragmagic/karax"
  },
  {
    "name": "cascade",
    "url": "https://github.com/citycide/cascade",
    "method": "git",
    "tags": [
      "macro",
      "cascade",
      "operator",
      "dart",
      "with"
    ],
    "description": "Method & assignment cascades for Nim, inspired by Smalltalk & Dart.",
    "license": "MIT",
    "web": "https://github.com/citycide/cascade"
  },
  {
    "name": "chrono",
    "url": "https://github.com/treeform/chrono",
    "method": "git",
    "tags": [
      "library",
      "timestamp",
      "calendar",
      "timezone"
    ],
    "description": "Calendars, Timestamps and Timezones utilities.",
    "license": "MIT",
    "web": "https://github.com/treeform/chrono"
  },
  {
    "name": "dbschema",
    "url": "https://github.com/vegansk/dbschema",
    "method": "git",
    "tags": [
      "library",
      "database",
      "db"
    ],
    "description": "Database schema migration library for Nim language.",
    "license": "MIT",
    "web": "https://github.com/vegansk/dbschema"
  },
  {
    "name": "gentabs",
    "url": "https://github.com/lcrees/gentabs",
    "method": "git",
    "tags": [
      "table",
      "string",
      "key",
      "value"
    ],
    "description": "Efficient hash table that is a key-value mapping (removed from stdlib)",
    "license": "MIT",
    "web": "https://github.com/lcrees/gentabs"
  },
  {
    "name": "libgraph",
    "url": "https://github.com/Mnenmenth/libgraphnim",
    "method": "git",
    "tags": [
      "graph",
      "math",
      "conversion",
      "pixels",
      "coordinates"
    ],
    "description": "Converts 2D linear graph coordinates to pixels on screen",
    "license": "MIT",
    "web": "https://github.com/Mnenmenth/libgraphnim"
  },
  {
    "name": "polynumeric",
    "url": "https://github.com/lcrees/polynumeric",
    "method": "git",
    "tags": [
      "polynomial",
      "numeric"
    ],
    "description": "Polynomial operations",
    "license": "MIT",
    "web": "https://github.com/lcrees/polynumeric"
  },
  {
    "name": "unicodedb",
    "url": "https://github.com/nitely/nim-unicodedb",
    "method": "git",
    "tags": [
      "unicode",
      "UCD",
      "unicodedata"
    ],
    "description": "Unicode Character Database (UCD) access for Nim",
    "license": "MIT",
    "web": "https://github.com/nitely/nim-unicodedb"
  },
  {
    "name": "normalize",
    "url": "https://github.com/nitely/nim-normalize",
    "method": "git",
    "tags": [
      "unicode",
      "normalization",
      "nfc",
      "nfd"
    ],
    "description": "Unicode normalization forms (tr15)",
    "license": "MIT",
    "web": "https://github.com/nitely/nim-normalize"
  },
  {
    "name": "nico",
    "url": "https://github.com/ftsf/nico",
    "method": "git",
    "tags": [
      "pico-8",
      "game",
      "library",
      "ludum",
      "dare"
    ],
    "description": "Nico game engine",
    "license": "MIT",
    "web": "https://github.com/ftsf/nico"
  },
  {
    "name": "os_files",
    "url": "https://github.com/tormund/os_files",
    "method": "git",
    "tags": [
      "dialogs",
      "file",
      "icon"
    ],
    "description": "Crossplatform (x11, windows, osx) native file dialogs; sytem file/folder icons in any resolution; open file with default application",
    "license": "MIT",
    "web": "https://github.com/tormund/os_files"
  },
  {
    "name": "sprymicro",
    "url": "https://github.com/gokr/sprymicro",
    "method": "git",
    "tags": [
      "spry",
      "demo"
    ],
    "description": "Small demo Spry interpreters",
    "license": "MIT",
    "web": "https://github.com/gokr/sprymicro"
  },
  {
    "name": "spryvm",
    "url": "https://github.com/gokr/spryvm",
    "method": "git",
    "tags": [
      "interpreter",
      "language",
      "spry"
    ],
    "description": "Homoiconic dynamic language interpreter in Nim",
    "license": "MIT",
    "web": "https://github.com/gokr/spryvm"
  },
  {
    "name": "netpbm",
    "url": "https://github.com/barcharcraz/nim-netpbm",
    "method": "git",
    "tags": [
      "pbm",
      "image",
      "wrapper",
      "netpbm"
    ],
    "description": "Wrapper for libnetpbm",
    "license": "MIT",
    "web": "https://github.com/barcharcraz/nim-netpbm"
  },
  {
    "name": "nimgen",
    "url": "https://github.com/genotrance/nimgen",
    "method": "git",
    "tags": [
      "c2nim",
      "library",
      "wrapper",
      "c",
      "c++"
    ],
    "description": "C2nim helper to simplify and automate wrapping C libraries",
    "license": "MIT",
    "web": "https://github.com/genotrance/nimgen"
  },
  {
    "name": "sksbox",
    "url": "https://github.com/Skrylar/sksbox",
    "method": "git",
    "tags": [
      "sbox",
      "binary",
      "binaryformat",
      "nothings",
      "container"
    ],
    "description": "A native-nim implementaton of the sBOX generic container format.",
    "license": "MIT",
    "web": "https://github.com/Skrylar/sksbox"
  },
  {
    "name": "avbin",
    "url": "https://github.com/Vladar4/avbin",
    "method": "git",
    "tags": [
      "audio",
      "video",
      "media",
      "library",
      "wrapper"
    ],
    "description": "Wrapper of the AVbin library for the Nim language.",
    "license": "LGPL",
    "web": "https://github.com/Vladar4/avbin"
  },
  {
    "name": "fsm",
    "url": "https://github.com/ba0f3/fsm.nim",
    "method": "git",
    "tags": [
      "fsm",
      "finite",
      "state",
      "machine"
    ],
    "description": "A simple finite-state machine for @nim-lang",
    "license": "MIT",
    "web": "https://github.com/ba0f3/fsm.nim"
  },
  {
    "name": "timezones",
    "url": "https://github.com/GULPF/timezones",
    "method": "git",
    "tags": [
      "timezone",
      "time",
      "tzdata"
    ],
    "description": "Timezone library compatible with the standard library. ",
    "license": "MIT",
    "web": "https://github.com/GULPF/timezones"
  },
  {
    "name": "ndf",
    "url": "https://github.com/rustomax/ndf",
    "method": "git",
    "tags": [
      "app",
      "binary",
      "duplicates",
      "utility",
      "filesystem"
    ],
    "description": "Duplicate files finder",
    "license": "MIT",
    "web": "https://github.com/rustomax/ndf"
  },
  {
    "name": "unicodeplus",
    "url": "https://github.com/nitely/nim-unicodeplus",
    "method": "git",
    "tags": [
      "unicode",
      "isdigit",
      "isalpha"
    ],
    "description": "Common unicode operations",
    "license": "MIT",
    "web": "https://github.com/nitely/nim-unicodeplus"
  },
  {
    "name": "libsvm",
    "url": "https://github.com/genotrance/libsvm",
    "method": "git",
    "tags": [
      "scientific",
      "svm",
      "vector"
    ],
    "description": "libsvm wrapper for Nim",
    "license": "MIT",
    "web": "https://github.com/genotrance/libsvm"
  },
  {
    "name": "lilt",
    "url": "https://github.com/quelklef/lilt",
    "method": "git",
    "tags": [
      "language",
      "parser",
      "parsing"
    ],
    "description": "Parsing language",
    "license": "MIT",
    "web": "https://github.com/quelklef/lilt"
  },
  {
    "name": "shiori_charset_convert",
    "url": "https://github.com/Narazaka/shiori_charset_convert-nim",
    "method": "git",
    "tags": [
      "shiori",
      "ukagaka"
    ],
    "description": "The SHIORI Message charset convert utility",
    "license": "MIT",
    "web": "https://github.com/Narazaka/shiori_charset_convert-nim"
  },
  {
    "name": "grafanim",
    "url": "https://github.com/jamesalbert/grafanim",
    "method": "git",
    "tags": [
      "library",
      "grafana",
      "dashboards"
    ],
    "description": "Grafana module for Nim",
    "license": "GPL",
    "web": "https://github.com/jamesalbert/grafanim"
  },
  {
    "name": "nimpy",
    "url": "https://github.com/yglukhov/nimpy",
    "method": "git",
    "tags": [
      "python",
      "bridge"
    ],
    "description": "Nim - Python bridge",
    "license": "MIT",
    "web": "https://github.com/yglukhov/nimpy"
  },
  {
    "name": "simple_graph",
    "url": "https://github.com/erhlee-bird/simple_graph",
    "method": "git",
    "tags": [
      "datastructures",
      "library"
    ],
    "description": "Simple Graph Library",
    "license": "MIT",
    "web": "https://github.com/erhlee-bird/simple_graph"
  },
  {
    "name": "controlStructures",
    "url": "https://github.com/TakeYourFreedom/Additional-Control-Structures-for-Nim",
    "method": "git",
    "tags": [
      "library",
      "control",
      "structure"
    ],
    "description": "Additional control structures",
    "license": "MIT",
    "web": "http://htmlpreview.github.io/?https://github.com/TakeYourFreedom/Additional-Control-Structures-for-Nim/blob/master/controlStructures.html"
  },
  {
    "name": "notetxt",
    "url": "https://github.com/mrshu/nim-notetxt",
    "method": "git",
    "tags": [
      "notetxt,",
      "note",
      "taking"
    ],
    "description": "A library that implements the note.txt specification for note taking.",
    "license": "MIT",
    "web": "https://github.com/mrshu/nim-notetxt"
  },
  {
    "name": "breeze",
    "url": "https://github.com/alehander42/breeze",
    "method": "git",
    "tags": [
      "dsl",
      "macro",
      "metaprogramming"
    ],
    "description": "A dsl for writing macros in Nim",
    "license": "MIT",
    "web": "https://github.com/alehander42/breeze"
  },
  {
    "name": "joyent_http_parser",
    "url": "https://github.com/nim-lang/joyent_http_parser",
    "method": "git",
    "tags": [
      "wrapper",
      "library",
      "parsing"
    ],
    "description": "Wrapper for high performance HTTP parsing library.",
    "license": "MIT",
    "web": "https://github.com/nim-lang/joyent_http_parser"
  },
  {
    "name": "libsvm_legacy",
    "url": "https://github.com/nim-lang/libsvm_legacy",
    "method": "git",
    "tags": [
      "wrapper",
      "library",
      "scientific"
    ],
    "description": "Wrapper for libsvm.",
    "license": "MIT",
    "web": "https://github.com/nim-lang/libsvm_legacy"
  },
  {
    "name": "clblast",
    "url": "https://github.com/numforge/nim-clblast",
    "method": "git",
    "tags": [
      "BLAS",
      "linear",
      "algebra",
      "vector",
      "matrix",
      "opencl",
      "high",
      "performance",
      "computing",
      "GPU",
      "wrapper"
    ],
    "description": "Wrapper for CLBlast, an OpenCL BLAS library",
    "license": "Apache License 2.0",
    "web": "https://github.com/numforge/nim-clblast"
  },
  {
    "name": "nimp5",
    "url": "https://github.com/Foldover/nim-p5",
    "method": "git",
    "tags": [
      "p5",
      "javascript",
      "creative",
      "coding",
      "processing",
      "library"
    ],
    "description": "Nim bindings for p5.js.",
    "license": "MIT",
    "web": "https://github.com/Foldover/nim-p5"
  },
  {
    "name": "names",
    "url": "https://github.com/pragmagic/names",
    "method": "git",
    "tags": [
      "strings"
    ],
    "description": "String interning library",
    "license": "MIT",
    "web": "https://github.com/pragmagic/names"
  },
  {
    "name": "sha1ext",
    "url": "https://github.com/CORDEA/sha1ext",
    "method": "git",
    "tags": [
      "sha1",
      "extension"
    ],
    "description": "std / sha1 extension",
    "license": "Apache License 2.0",
    "web": "https://github.com/CORDEA/sha1ext"
  },
  {
    "name": "libsha",
    "url": "https://github.com/forlan-ua/nim-libsha",
    "method": "git",
    "tags": [
      "sha1",
      "sha224",
      "sha256",
      "sha384",
      "sha512"
    ],
    "description": "Sha1 and Sha2 implementations",
    "license": "MIT",
    "web": "https://github.com/forlan-ua/nim-libsha"
  },
  {
    "name": "pwned",
    "url": "https://github.com/dom96/pwned",
    "method": "git",
    "tags": [
      "application",
      "passwords",
      "security",
      "binary"
    ],
    "description": "A client for the Pwned passwords API.",
    "license": "MIT",
    "web": "https://github.com/dom96/pwned"
  },
  {
    "name": "suffer",
    "url": "https://github.com/emekoi/suffer",
    "method": "git",
    "tags": [
      "graphics",
      "font",
      "software"
    ],
    "description": "a nim library for drawing 2d shapes, text, and images to 32bit software pixel buffers",
    "license": "MIT",
    "web": "https://github.com/emekoi/suffer"
  },
  {
    "name": "metric",
    "url": "https://github.com/mjendrusch/metric",
    "method": "git",
    "tags": [
      "library",
      "units",
      "scientific",
      "dimensional-analysis"
    ],
    "description": "Dimensionful types and dimensional analysis.",
    "license": "MIT",
    "web": "https://github.com/mjendrusch/metric"
  },
  {
    "name": "useragents",
    "url": "https://github.com/treeform/useragents",
    "method": "git",
    "tags": [
      "library",
      "useragent"
    ],
    "description": "User Agent parser for nim.",
    "license": "MIT",
    "web": "https://github.com/treeform/useragents"
  },
  {
    "name": "nimna",
    "url": "https://github.com/mjendrusch/nimna",
    "method": "git",
    "tags": [
      "library",
      "nucleic-acid-folding",
      "scientific",
      "biology"
    ],
    "description": "Nucleic acid folding and design.",
    "license": "MIT",
    "web": "https://github.com/mjendrusch/nimna"
  },
  {
    "name": "bencode",
    "url": "https://github.com/FedericoCeratto/nim-bencode",
    "method": "git",
    "tags": [
      "library",
      "bencode"
    ],
    "description": "Bencode serialization/deserialization library",
    "license": "LGPLv3",
    "web": "https://github.com/FedericoCeratto/nim-bencode"
  },
  {
    "name": "i3ipc",
    "url": "https://github.com/FedericoCeratto/nim-i3ipc",
    "method": "git",
    "tags": [
      "library",
      "i3"
    ],
    "description": "i3 IPC client library",
    "license": "LGPLv3",
    "web": "https://github.com/FedericoCeratto/nim-i3ipc"
  },
  {
    "name": "chroma",
    "url": "https://github.com/treeform/chroma",
    "method": "git",
    "tags": [
      "colors",
      "cmyk",
      "hsl",
      "hsv"
    ],
    "description": "Everything you want to do with colors.",
    "license": "MIT",
    "web": "https://github.com/treeform/chroma"
  },
  {
    "name": "nimrax",
    "url": "https://github.com/genotrance/nimrax",
    "method": "git",
    "tags": [
      "rax",
      "radix",
      "tree",
      "data",
      "structure"
    ],
    "description": "Radix tree wrapper for Nim",
    "license": "MIT",
    "web": "https://github.com/genotrance/nimrax"
  },
  {
    "name": "nimbass",
    "url": "https://github.com/genotrance/nimbass",
    "method": "git",
    "tags": [
      "bass",
      "audio",
      "wrapper"
    ],
    "description": "Bass wrapper for Nim",
    "license": "MIT",
    "web": "https://github.com/genotrance/nimbass"
  },
  {
    "name": "nimkerberos",
    "url": "https://github.com/genotrance/nimkerberos",
    "method": "git",
    "tags": [
      "kerberos",
      "ntlm",
      "authentication",
      "auth",
      "sspi"
    ],
    "description": "WinKerberos wrapper for Nim",
    "license": "MIT",
    "web": "https://github.com/genotrance/nimkerberos"
  },
  {
    "name": "nimssh2",
    "url": "https://github.com/genotrance/nimssh2",
    "method": "git",
    "tags": [
      "ssh",
      "library",
      "wrapper"
    ],
    "description": "libssh2 wrapper for Nim",
    "license": "MIT",
    "web": "https://github.com/genotrance/nimssh2"
  },
  {
    "name": "nimssl",
    "url": "https://github.com/genotrance/nimssl",
    "method": "git",
    "tags": [
      "openssl",
      "sha",
      "sha1",
      "hash",
      "sha256",
      "sha512"
    ],
    "description": "OpenSSL wrapper for Nim",
    "license": "MIT",
    "web": "https://github.com/genotrance/nimssl"
  },
  {
    "name": "snip",
    "url": "https://github.com/genotrance/snip",
    "method": "git",
    "tags": [
      "console",
      "editor",
      "text",
      "cli"
    ],
    "description": "Text editor to speed up testing code snippets",
    "license": "MIT",
    "web": "https://github.com/genotrance/snip"
  },
  {
    "name": "moduleinit",
    "url": "https://github.com/skunkiferous/moduleinit",
    "method": "git",
    "tags": [
      "library",
      "parallelism",
      "threads"
    ],
    "description": "Nim module/thread initialisation ordering library",
    "license": "MIT",
    "web": "https://github.com/skunkiferous/moduleinit"
  },
  {
    "name": "mofuw",
    "url": "https://github.com/2vg/mofuw",
    "method": "git",
    "tags": [
      "web",
      "http",
      "framework"
    ],
    "description": "mofuw is *MO*re *F*aster, *U*ltra *W*ebserver",
    "license": "MIT",
    "web": "https://github.com/2vg/mofuw"
  },
  {
    "name": "scnim",
    "url": "https://github.com/capocasa/scnim",
    "method": "git",
    "tags": [
      "music",
      "synthesizer",
      "realtime",
      "supercollider",
      "ugen",
      "plugin",
      "binding",
      "audio"
    ],
    "description": "Develop SuperCollider UGens in Nim",
    "license": "MIT",
    "web": "https://github.com/capocasa/scnim"
  },
  {
    "name": "nimgl",
    "url": "https://github.com/cavariux/nimgl",
    "method": "git",
    "tags": [
      "glfw",
      "glew",
      "math",
      "opengl",
      "bindings",
      "gl"
    ],
    "description": "Nim Game Library",
    "license": "MIT",
    "web": "https://github.com/cavariux/nimgl"
  },
  {
    "name": "inim",
    "url": "https://github.com/AndreiRegiani/INim",
    "method": "git",
    "tags": [
      "repl",
      "playground",
      "shell"
    ],
    "description": "Interactive Nim Shell",
    "license": "MIT",
    "web": "https://github.com/AndreiRegiani/INim"
  },
  {
    "name": "nimbigwig",
    "url": "https://github.com/genotrance/nimbigwig",
    "method": "git",
    "tags": [
      "bigwig",
      "bigbend",
      "genome"
    ],
    "description": "libBigWig wrapper for Nim",
    "license": "MIT",
    "web": "https://github.com/genotrance/nimbigwig"
  },
  {
    "name": "regex",
    "url": "https://github.com/nitely/nim-regex",
    "method": "git",
    "tags": [
      "regex"
    ],
    "description": "Linear time regex matching",
    "license": "MIT",
    "web": "https://github.com/nitely/nim-regex"
  },
  {
    "name": "tsundoku",
    "url": "https://github.com/FedericoCeratto/tsundoku",
    "method": "git",
    "tags": [
      "OPDS",
      "ebook",
      "server"
    ],
    "description": "Simple and lightweight OPDS ebook server",
    "license": "GPLv3",
    "web": "https://github.com/FedericoCeratto/tsundoku"
  },
  {
    "name": "nim_exodus",
    "url": "https://github.com/shinriyo/nim_exodus",
    "method": "git",
    "tags": [
      "web",
      "html",
      "template"
    ],
    "description": "Template generator for gester",
    "license": "MIT",
    "web": "https://github.com/shinriyo/nim_exodus"
  },
  {
    "name": "nimlibxlsxwriter",
    "url": "https://github.com/KeepCoolWithCoolidge/nimlibxlsxwriter",
    "method": "git",
    "tags": [
      "Excel",
      "wrapper",
      "nim",
      "xlsx"
    ],
    "description": "libxslxwriter wrapper for Nim",
    "license": "MIT",
    "web": "https://github.com/KeepCoolWithCoolidge/nimlibxlsxwriter"
  },
  {
    "name": "msqueue",
    "url": "https://github.com/2vg/MSQueue",
    "method": "git",
    "tags": [
      "algorithm",
      "queue",
      "MichaelScott",
      "fast",
      "concurrent"
    ],
    "description": "Michael-Scott queue implemented in Nim",
    "license": "MIT",
    "web": "https://github.com/2vg/MSQueue"
  },
  {
    "name": "nimclutter",
    "url": "https://github.com/KeepCoolWithCoolidge/nimclutter",
    "method": "git",
    "tags": [
      "clutter",
      "gtk",
      "gui"
    ],
    "description": "Nim bindings for Clutter toolkit.",
    "license": "LGPLv2.1",
    "web": "https://github.com/KeepCoolWithCoolidge/nimclutter"
  },
  {
    "name": "nimhdf5",
    "url": "https://github.com/Vindaar/nimhdf5",
    "method": "git",
    "tags": [
      "library",
      "wrapper",
      "binding",
      "libhdf5",
      "hdf5",
      "ndarray",
      "storage"
    ],
    "description": "Bindings for the HDF5 data format C library",
    "license": "MIT",
    "web": "https://github.com/Vindaar/nimhdf5"
  },
  {
    "name": "mpfit",
    "url": "https://github.com/Vindaar/nim-mpfit",
    "method": "git",
    "tags": [
      "library",
      "wrapper",
      "binding",
      "nonlinear",
      "least-squares",
      "fitting",
      "levenberg-marquardt",
      "regression"
    ],
    "description": "A wrapper for the cMPFIT non-linear least squares fitting library",
    "license": "MIT",
    "web": "https://github.com/Vindaar/nim-mpfit"
  },
  {
    "name": "nlopt",
    "url": "https://github.com/Vindaar/nimnlopt",
    "method": "git",
    "tags": [
      "library",
      "wrapper",
      "binding",
      "nonlinear-optimization"
    ],
    "description": "A wrapper for the non-linear optimization C library Nlopt",
    "license": "MIT",
    "web": "https://github.com/Vindaar/nimnlopt"
  },
  {
    "name": "itertools",
    "url": "https://github.com/narimiran/itertools",
    "method": "git",
    "tags": [
      "itertools",
      "python",
      "iterators"
    ],
    "description": "Itertools for Nim",
    "license": "MIT",
    "web": "https://github.com/narimiran/itertools"
  },
  {
    "name": "typelists",
    "url": "https://github.com/yglukhov/typelists",
    "method": "git",
    "tags": [
      "metaprogramming"
    ],
    "description": "Typelists in Nim",
    "license": "MIT",
    "web": "https://github.com/yglukhov/typelists"
  },
  {
    "name": "sol",
    "url": "https://github.com/davidgarland/sol",
    "method": "git",
    "tags": [
      "c99",
      "c11",
      "c",
      "vector",
      "simd",
      "avx",
      "avx2",
      "neon"
    ],
    "description": "A SIMD-accelerated vector library written in C99 with Nim bindings.",
    "license": "MIT",
    "web": "https://github.com/davidgarland/sol"
  },
  {
    "name": "simdX86",
    "url": "https://github.com/nimlibs/simdX86",
    "method": "git",
    "tags": [
      "simd"
    ],
    "description": "Wrappers for X86 SIMD intrinsics",
    "license": "MIT",
    "web": "https://github.com/nimlibs/simdX86"
  },
  {
    "name": "loopfusion",
    "url": "https://github.com/numforge/loopfusion",
    "method": "git",
    "tags": [
      "loop",
      "iterator",
      "zip",
      "forEach",
      "variadic"
    ],
    "description": "Loop efficiently over a variadic number of containers",
    "license": "MIT or Apache License 2.0",
    "web": "https://github.com/numforge/loopfusion"
  },
  {
    "name": "tinamou",
    "url": "https://github.com/Double-oxygeN/tinamou",
    "method": "git",
    "tags": [
      "game",
      "sdl2"
    ],
    "description": "Game Library in Nim with SDL2",
    "license": "MIT",
    "web": "https://github.com/Double-oxygeN/tinamou"
  },
  {
    "name": "cittadino",
    "url": "https://github.com/makingspace/cittadino",
    "method": "git",
    "tags": [
      "pubsub",
      "stomp",
      "rabbitmq",
      "amqp"
    ],
    "description": "A simple PubSub framework using STOMP.",
    "license": "BSD2",
    "web": "https://github.com/makingspace/cittadino"
  },
  {
    "name": "consul",
    "url": "https://github.com/makingspace/nim_consul",
    "method": "git",
    "tags": [
      "consul"
    ],
    "description": "A simple interface to a running Consul agent.",
    "license": "BSD2",
    "web": "https://github.com/makingspace/nim_consul"
  },
  {
    "name": "keystone",
    "url": "https://github.com/6A/Keystone.nim",
    "method": "git",
    "tags": [
      "binding",
      "keystone",
      "asm",
      "assembler",
      "x86",
      "arm"
    ],
    "description": "Bindings to the Keystone Assembler.",
    "license": "MIT",
    "web": "https://github.com/6A/Keystone.nim"
  },
  {
    "name": "units",
    "url": "https://github.com/Udiknedormin/NimUnits",
    "method": "git",
    "tags": [
      "library",
      "pure",
      "units",
      "physics",
      "science",
      "documentation",
      "safety"
    ],
    "description": " Statically-typed quantity units.",
    "license": "MIT",
    "web": "https://github.com/Udiknedormin/NimUnits"
  },
  {
    "name": "ast_pattern_matching",
    "url": "https://github.com/krux02/ast-pattern-matching",
    "method": "git",
    "tags": [
      "macros",
      "pattern-matching",
      "ast"
    ],
    "description": "a general ast pattern matching library with a focus on correctness and good error messages",
    "license": "MIT",
    "web": "https://github.com/krux02/ast-pattern-matching"
  },
  {
    "name": "tissue",
    "url": "https://github.com/genotrance/tissue",
    "method": "git",
    "tags": [
      "github",
      "issue",
      "debug",
      "test",
      "testament"
    ],
    "description": "Test failing snippets from Nim's issues",
    "license": "MIT",
    "web": "https://github.com/genotrance/tissue"
  },
  {
    "name": "sphincs",
    "url": "https://github.com/ehmry/nim-sphincs",
    "method": "git",
    "tags": [
      "crypto",
      "pqcrypto",
      "signing"
    ],
    "description": "SPHINCS⁺ stateless hash-based signature scheme",
    "license": "MIT",
    "web": "https://github.com/ehmry/nim-sphincs"
  },
  {
    "name": "nimpb",
    "url": "https://github.com/oswjk/nimpb",
    "method": "git",
    "tags": [
      "serialization",
      "protocol-buffers",
      "protobuf",
      "library"
    ],
    "description": "A Protocol Buffers library for Nim",
    "license": "MIT",
    "web": "https://github.com/oswjk/nimpb"
  },
  {
    "name": "nimpb_protoc",
    "url": "https://github.com/oswjk/nimpb_protoc",
    "method": "git",
    "tags": [
      "serialization",
      "protocol-buffers",
      "protobuf"
    ],
    "description": "Protocol Buffers compiler support package for nimpb",
    "license": "MIT",
    "web": "https://github.com/oswjk/nimpb_protoc"
  },
  {
    "name": "strunicode",
    "url": "https://github.com/nitely/nim-strunicode",
    "method": "git",
    "tags": [
      "string",
      "unicode",
      "grapheme"
    ],
    "description": "Swift-like unicode string handling",
    "license": "MIT",
    "web": "https://github.com/nitely/nim-strunicode"
  },
  {
    "name": "turn_based_game",
    "url": "https://github.com/JohnAD/turn_based_game",
    "method": "git",
    "tags": [
      "rules-engine",
      "game",
      "turn-based"
    ],
    "description": "Game rules engine for simulating or playing turn-based games",
    "license": "MIT",
    "web": "https://github.com/JohnAD/turn_based_game/wiki"
  },
  {
    "name": "negamax",
    "url": "https://github.com/JohnAD/negamax",
    "method": "git",
    "tags": [
      "negamax",
      "minimax",
      "game",
      "ai",
      "turn-based"
    ],
    "description": "Negamax AI search-tree algorithm for two player games",
    "license": "MIT",
    "web": "https://github.com/JohnAD/negamax"
  },
  {
    "name": "translation",
    "url": "https://github.com/juancarlospaco/nim-tinyslation",
    "method": "git",
    "tags": [
      "translation",
      "tinyslation",
      "api",
      "strings",
      "minimalism"
    ],
    "description": "Text string translation from free online crowdsourced API. Tinyslation a tiny translation.",
    "license": "LGPLv3",
    "web": "https://github.com/juancarlospaco/nim-tinyslation"
  },
  {
    "name": "magic",
    "url": "https://github.com/xmonader/nim-magic",
    "method": "git",
    "tags": [
      "libmagic",
      "magic",
      "guessfile"
    ],
    "description": "libmagic for nim",
    "license": "MIT",
    "web": "https://github.com/xmonader/nim-magic"
  },
  {
    "name": "configparser",
    "url": "https://github.com/xmonader/nim-configparser",
    "method": "git",
    "tags": [
      "configparser",
      "ini",
      "parser"
    ],
    "description": "pure Ini configurations parser",
    "license": "MIT",
    "web": "https://github.com/xmonader/nim-configparser"
  },
  {
    "name": "random_font_color",
    "url": "https://github.com/juancarlospaco/nim-random-font-color",
    "method": "git",
    "tags": [
      "fonts",
      "colors",
      "pastel",
      "design",
      "random"
    ],
    "description": "Random curated Fonts and pastel Colors for your UI/UX design, design for non-designers.",
    "license": "LGPLv3",
    "web": "https://github.com/juancarlospaco/nim-random-font-color"
  },
  {
    "name": "bytes2human",
    "url": "https://github.com/juancarlospaco/nim-bytes2human",
    "method": "git",
    "tags": [
      "bytes",
      "human",
      "minimalism",
      "size"
    ],
    "description": "Convert bytes to kilobytes, megabytes, gigabytes, etc.",
    "license": "LGPLv3",
    "web": "https://github.com/juancarlospaco/nim-bytes2human"
  },
  {
    "name": "nimhttpd",
    "url": "https://github.com/h3rald/nimhttpd",
    "method": "git",
    "tags": [
      "web-server",
      "static-file-server",
      "server",
      "http"
    ],
    "description": "A tiny static file web server.",
    "license": "MIT",
    "web": "https://github.com/h3rald/nimhttpd"
  },
  {
    "name": "crc32",
    "url": "https://github.com/juancarlospaco/nim-crc32",
    "method": "git",
    "tags": [
      "crc32",
      "checksum",
      "minimalism"
    ],
    "description": "CRC32, 2 proc, copied from RosettaCode.",
    "license": "MIT",
    "web": "https://github.com/juancarlospaco/nim-crc32"
  },
  {
    "name": "httpbeast",
    "url": "https://github.com/dom96/httpbeast",
    "method": "git",
    "tags": [
      "http",
      "server",
      "parallel",
      "linux",
      "unix"
    ],
    "description": "A performant and scalable HTTP server.",
    "license": "MIT",
    "web": "https://github.com/dom96/httpbeast"
  },
  {
    "name": "datetime2human",
    "url": "https://github.com/juancarlospaco/nim-datetime2human",
    "method": "git",
    "tags": [
      "date",
      "time",
      "datetime",
      "ISO-8601",
      "human",
      "minimalism"
    ],
    "description": "Human friendly DateTime string representations, seconds to millenniums.",
    "license": "LGPLv3",
    "web": "https://github.com/juancarlospaco/nim-datetime2human"
  },
  {
    "name": "sass",
    "url": "https://github.com/dom96/sass",
    "method": "git",
    "tags": [
      "css",
      "compiler",
      "wrapper",
      "library",
      "scss",
      "web"
    ],
    "description": "A wrapper for the libsass library.",
    "license": "MIT",
    "web": "https://github.com/dom96/sass"
  },
  {
    "name": "osutil",
    "url": "https://github.com/juancarlospaco/nim-osutil",
    "method": "git",
    "tags": [
      "utils",
      "helpers",
      "minimalism",
      "process",
      "mobile",
      "battery"
    ],
    "description": "OS Utils for Nim, simple tiny but useful procs for OS. Turn Display OFF and set Process Name.",
    "license": "LGPLv3",
    "web": "https://github.com/juancarlospaco/nim-osutil"
  },
  {
    "name": "binance",
    "url": "https://github.com/Imperator26/binance",
    "method": "git",
    "tags": [
      "library",
      "api",
      "binance"
    ],
    "description": "A Nim library to access the Binance API.",
    "license": "Apache License 2.0",
    "web": "https://github.com/Imperator26/binance"
  },
  {
    "name": "jdec",
    "tags": [
      "json",
      "marshal",
      "helper",
      "utils"
    ],
    "method": "git",
    "license": "MIT",
    "web": "https://github.com/diegogub/jdec",
    "url": "https://github.com/diegogub/jdec",
    "description": "Flexible JSON manshal/unmarshal library for nim"
  },
  {
    "name": "nimsnappyc",
    "url": "https://github.com/NimCompression/nimsnappyc",
    "method": "git",
    "tags": [
      "snappy",
      "compression",
      "wrapper",
      "library"
    ],
    "description": "Wrapper for the Snappy-C compression library",
    "license": "MIT",
    "web": "https://github.com/NimCompression/nimsnappyc"
  },
  {
    "name": "websitecreator",
    "alias": "nimwc"
  },
  {
    "name": "nimwc",
    "url": "https://github.com/ThomasTJdev/nim_websitecreator",
    "method": "git",
    "tags": [
      "website",
      "webpage",
      "blog",
      "binary"
    ],
    "description": "A website management tool. Run the file and access your webpage.",
    "license": "GPLv3",
    "web": "https://nimwc.org/"
  },
  {
    "name": "shaname",
    "url": "https://github.com/Torro/nimble-packages?subdir=shaname",
    "method": "git",
    "tags": [
      "sha1",
      "commandline",
      "utilities"
    ],
    "description": "Rename files to their sha1sums",
    "license": "BSD",
    "web": "https://github.com/Torro/nimble-packages/tree/master/shaname"
  },
  {
    "name": "about",
    "url": "https://github.com/aleandros/about",
    "method": "git",
    "tags": [
      "cli",
      "tool"
    ],
    "description": "Executable for finding information about programs in PATH",
    "license": "MIT",
    "web": "https://github.com/aleandros/about"
  },
  {
    "name": "findtests",
    "url": "https://github.com/jackvandrunen/findtests",
    "method": "git",
    "tags": [
      "test",
      "tests",
      "testing",
      "unit"
    ],
    "description": "A helper module for writing unit tests in Nim with nake or similar build system.",
    "license": "ISC",
    "web": "https://github.com/jackvandrunen/findtests"
  },
  {
    "name": "packedjson",
    "url": "https://github.com/Araq/packedjson",
    "method": "git",
    "tags": [
      "json"
    ],
    "description": "packedjson is an alternative Nim implementation for JSON. The JSON is essentially kept as a single string in order to save memory over a more traditional tree representation.",
    "license": "MIT",
    "web": "https://github.com/Araq/packedjson"
  },
  {
    "name": "unicode_numbers",
    "url": "https://github.com/Aearnus/unicode_numbers",
    "method": "git",
    "tags": [
      "library",
      "string",
      "format",
      "unicode"
    ],
    "description": "Converts a number into a specially formatted Unicode string",
    "license": "MIT",
    "web": "https://github.com/Aearnus/unicode_numbers"
  },
  {
    "name": "glob",
    "url": "https://github.com/citycide/glob",
    "method": "git",
    "tags": [
      "glob",
      "pattern",
      "match",
      "walk",
      "filesystem",
      "pure"
    ],
    "description": "Pure library for matching file paths against Unix style glob patterns.",
    "license": "MIT",
    "web": "https://github.com/citycide/glob"
  },
  {
    "name": "lda",
    "url": "https://github.com/unicredit/lda",
    "method": "git",
    "tags": [
      "LDA",
      "topic-modeling",
      "text-clustering",
      "NLP"
    ],
    "description": "Latent Dirichlet Allocation",
    "license": "Apache License 2.0",
    "web": "https://github.com/unicredit/lda"
  },
  {
    "name": "mdevolve",
    "url": "https://github.com/jxy/MDevolve",
    "method": "git",
    "tags": [
      "MD",
      "integrator",
      "numerical",
      "evolution"
    ],
    "description": "Integrator framework for Molecular Dynamic evolutions",
    "license": "MIT",
    "web": "https://github.com/jxy/MDevolve"
  },
  {
    "name": "sctp",
    "url": "https://github.com/metacontainer/sctp.nim",
    "method": "git",
    "tags": [
      "sctp",
      "networking",
      "userspace"
    ],
    "description": "Userspace SCTP bindings",
    "license": "BSD",
    "web": "https://github.com/metacontainer/sctp.nim"
  },
  {
    "name": "sodium",
    "url": "https://github.com/zielmicha/libsodium.nim",
    "method": "git",
    "tags": [
      "crypto",
      "security",
      "sodium"
    ],
    "description": "High-level libsodium bindings",
    "license": "MIT",
    "web": "https://github.com/zielmicha/libsodium.nim"
  },
  {
    "name": "db_clickhouse",
    "url": "https://github.com/leonardoce/nim-clickhouse",
    "method": "git",
    "tags": [
      "wrapper",
      "database",
      "clickhouse"
    ],
    "description": "ClickHouse Nim interface",
    "license": "MIT",
    "web": "https://github.com/leonardoce/nim-clickhouse"
  },
  {
    "name": "webterminal",
    "url": "https://github.com/JohnAD/webterminal",
    "method": "git",
    "tags": [
      "javascript",
      "terminal",
      "tty"
    ],
    "description": "Very simple browser Javascript TTY web terminal",
    "license": "MIT",
    "web": "https://github.com/JohnAD/webterminal"
  },
  {
    "name": "hpack",
    "url": "https://github.com/nitely/nim-hpack",
    "method": "git",
    "tags": [
      "http2",
      "hpack"
    ],
    "description": "HPACK (Header Compression for HTTP/2)",
    "license": "MIT",
    "web": "https://github.com/nitely/nim-hpack"
  },
  {
    "name": "cobs",
    "url": "https://github.com/keyme/nim_cobs",
    "method": "git",
    "tags": [
      "serialization",
      "encoding",
      "wireline",
      "framing",
      "cobs"
    ],
    "description": "Consistent Overhead Byte Stuffing for Nim",
    "license": "MIT",
    "web": "https://github.com/keyme/nim_cobs"
  },
  {
    "name": "bitvec",
    "url": "https://github.com/keyme/nim_bitvec",
    "method": "git",
    "tags": [
      "serialization",
      "encoding",
      "wireline"
    ],
    "description": "Extensible bit vector integer encoding library",
    "license": "MIT",
    "web": "https://github.com/keyme/nim_bitvec"
  },
  {
    "name": "nimsvg",
    "url": "https://github.com/bluenote10/NimSvg",
    "method": "git",
    "tags": [
      "svg"
    ],
    "description": "Nim-based DSL allowing to generate SVG files and GIF animations.",
    "license": "MIT",
    "web": "https://github.com/bluenote10/NimSvg"
  },
  {
    "name": "validation",
    "url": "https://github.com/captainbland/nim-validation",
    "method": "git",
    "tags": [
      "validation",
      "library"
    ],
    "description": "Nim object validation using type field pragmas",
    "license": "GPLv3",
    "web": "https://github.com/captainbland/nim-validation"
  },
  {
    "name": "nimgraphviz",
    "url": "https://github.com/QuinnFreedman/nimgraphviz",
    "method": "git",
    "tags": [
      "graph",
      "viz",
      "graphviz",
      "dot",
      "pygraphviz"
    ],
    "description": "Nim bindings for the GraphViz tool and the DOT graph language",
    "license": "MIT",
    "web": "https://github.com/QuinnFreedman/nimgraphviz"
  },
  {
    "name": "fab",
    "url": "https://github.com/icyphox/fab",
    "method": "git",
    "tags": [
      "colors",
      "terminal",
      "formatting",
      "text",
      "fun"
    ],
    "description": "Print fabulously in your terminal",
    "license": "MIT",
    "web": "https://github.com/icyphox/fab"
  },
  {
    "name": "kdialog",
    "url": "https://github.com/juancarlospaco/nim-kdialog",
    "method": "git",
    "tags": [
      "kdialog",
      "qt5",
      "kde",
      "gui",
      "easy",
      "qt"
    ],
    "description": "KDialog Qt5 Wrapper, easy API, KISS design",
    "license": "LGPLv3",
    "web": "https://github.com/juancarlospaco/nim-kdialog"
  },
  {
    "name": "nim7z",
    "url": "https://github.com/genotrance/nim7z",
    "method": "git",
    "tags": [
      "7zip",
      "7z",
      "extract",
      "archive"
    ],
    "description": "7z extraction for Nim",
    "license": "MIT",
    "web": "https://github.com/genotrance/nim7z"
  },
  {
    "name": "nimarchive",
    "url": "https://github.com/genotrance/nimarchive",
    "method": "git",
    "tags": [
      "7z",
      "zip",
      "tar",
      "rar",
      "gz",
      "libarchive",
      "compress",
      "extract",
      "archive"
    ],
    "description": "libarchive wrapper for Nim",
    "license": "MIT",
    "web": "https://github.com/genotrance/nimarchive"
  },
  {
    "name": "nimpcre",
    "url": "https://github.com/genotrance/nimpcre",
    "method": "git",
    "tags": [
      "pcre",
      "regex"
    ],
    "description": "PCRE wrapper for Nim",
    "license": "MIT",
    "web": "https://github.com/genotrance/nimpcre"
  },
  {
    "name": "nimdeps",
    "url": "https://github.com/genotrance/nimdeps",
    "method": "git",
    "tags": [
      "dependency",
      "bundle",
      "installer",
      "package"
    ],
    "description": "Nim library to bundle dependency files into executable",
    "license": "MIT",
    "web": "https://github.com/genotrance/nimdeps"
  },
  {
    "name": "intel_hex",
    "url": "https://github.com/keyme/nim_intel_hex",
    "method": "git",
    "tags": [
      "utils",
      "parsing",
      "hex"
    ],
    "description": "Intel hex file utility library",
    "license": "MIT",
    "web": "https://github.com/keyme/nim_intel_hex"
  },
  {
    "name": "nimha",
    "url": "https://github.com/ThomasTJdev/nim_homeassistant",
    "method": "git",
    "tags": [
      "smarthome",
      "automation",
      "mqtt",
      "xiaomi"
    ],
    "description": "Nim Home Assistant (NimHA) is a hub for combining multiple home automation devices and automating jobs",
    "license": "GPLv3",
    "web": "https://github.com/ThomasTJdev/nim_homeassistant"
  },
  {
    "name": "fmod",
    "url": "https://github.com/johnnovak/nim-fmod",
    "method": "git",
    "tags": [
      "library",
      "fmod",
      "audio",
      "game",
      "sound"
    ],
    "description": "Nim wrapper for the FMOD Low Level C API",
    "license": "MIT",
    "web": "https://github.com/johnnovak/nim-fmod"
  },
  {
    "name": "figures",
    "url": "https://github.com/cavariux/figures",
    "method": "git",
    "tags": [
      "unicode",
      "cli",
      "figures"
    ],
    "description": "unicode symbols",
    "license": "MIT",
    "web": "https://github.com/cavariux/figures"
  },
  {
    "name": "ur",
    "url": "https://github.com/JohnAD/ur",
    "method": "git",
    "tags": [
      "library",
      "universal",
      "result",
      "return"
    ],
    "description": "A Universal Result macro/object that normalizes the information returned from a procedure",
    "license": "MIT",
    "web": "https://github.com/JohnAD/ur",
    "doc": "https://github.com/JohnAD/ur/blob/master/docs/ur.rst"
  },
  {
    "name": "blosc",
    "url": "https://github.com/Skrylar/nblosc",
    "method": "git",
    "tags": [
      "blosc",
      "wrapper",
      "compression"
    ],
    "description": "Bit Shuffling Block Compressor (C-Blosc)",
    "license": "BSD",
    "web": "https://github.com/Skrylar/nblosc"
  },
  {
    "name": "fltk",
    "url": "https://github.com/Skrylar/nfltk",
    "method": "git",
    "tags": [
      "gui",
      "fltk",
      "wrapper",
      "c++"
    ],
    "description": "The Fast-Light Tool Kit",
    "license": "LGPL",
    "web": "https://github.com/Skrylar/nfltk"
  },
  {
    "name": "nim_cexc",
    "url": "https://github.com/metasyn/nim-cexc-splunk",
    "method": "git",
    "tags": [
      "splunk",
      "command",
      "cexc",
      "chunked"
    ],
    "description": "A simple chunked external protocol interface for Splunk custom search commands.",
    "license": "Apache2",
    "web": "https://github.com/metasyn/nim-cexc-splunk"
  },
  {
    "name": "nimclipboard",
    "url": "https://github.com/genotrance/nimclipboard",
    "method": "git",
    "tags": [
      "clipboard",
      "wrapper",
      "clip",
      "copy",
      "paste",
      "nimgen"
    ],
    "description": "Nim wrapper for libclipboard",
    "license": "MIT",
    "web": "https://github.com/genotrance/nimclipboard"
  },
  {
    "name": "skinterpolate",
    "url": "https://github.com/Skrylar/skInterpolate",
    "method": "git",
    "tags": [
      "interpolation",
      "animation"
    ],
    "description": "Interpolation routines for data and animation.",
    "license": "MIT",
    "web": "https://github.com/Skrylar/skInterpolate"
  },
  {
    "name": "nimspice",
    "url": "https://github.com/CodeDoes/nimspice",
    "method": "git",
    "tags": [
      "macro",
      "template",
      "class",
      "collection"
    ],
    "description": "A bunch of macros. sugar if you would",
    "license": "MIT",
    "web": "https://github.com/CodeDoes/nimspice"
  },
  {
    "name": "BN",
    "url": "https://github.com/EmberCrypto/BN",
    "method": "git",
    "tags": [
      "bignumber",
      "multiprecision",
      "imath"
    ],
    "description": "A Nim Wrapper of the imath BigNumber library.",
    "license": "MIT"
  },
  {
    "name": "nimbioseq",
    "url": "https://github.com/jhbadger/nimbioseq",
    "method": "git",
    "tags": [
      "bioinformatics",
      "fasta",
      "fastq"
    ],
    "description": "Nim Library for sequence (protein/nucleotide) bioinformatics",
    "license": "BSD-3",
    "web": "https://github.com/jhbadger/nimbioseq"
  },
  {
    "name": "subhook",
    "url": "https://github.com/ba0f3/subhook.nim",
    "method": "git",
    "tags": [
      "hook",
      "hooking",
      "subhook",
      "x86",
      "windows",
      "linux",
      "unix",
      ""
    ],
    "description": "subhook wrapper",
    "license": "BSD2",
    "web": "https://github.com/ba0f3/subhook.nim"
  },
  {
    "name": "timecop",
    "url": "https://github.com/ba0f3/timecop.nim",
    "method": "git",
    "tags": [
      "time",
      "travel",
      "timecop"
    ],
    "description": "Time travelling for Nim",
    "license": "MIT",
    "web": "https://github.com/ba0f3/timecop.nim"
  },
  {
    "name": "openexchangerates",
    "url": "https://github.com/juancarlospaco/nim-openexchangerates",
    "method": "git",
    "tags": [
      "money",
      "exchange",
      "openexchangerates",
      "bitcoin",
      "gold",
      "dollar",
      "euro",
      "prices"
    ],
    "description": "OpenExchangeRates API Client for Nim. Works with/without SSL. Partially works with/without Free API Key.",
    "license": "MIT",
    "web": "https://github.com/juancarlospaco/nim-openexchangerates"
  },
  {
    "name": "clr",
    "url": "https://github.com/Calinou/clr",
    "method": "git",
    "tags": [
      "commandline",
      "color",
      "rgb",
      "hsl",
      "hsv"
    ],
    "description": "Get information about colors and convert them in the command line",
    "license": "MIT",
    "web": "https://github.com/Calinou/clr"
  },
  {
    "name": "duktape",
    "url": "https://github.com/manguluka/duktape-nim",
    "method": "git",
    "tags": [
      "js",
      "javascript",
      "scripting",
      "language",
      "interpreter"
    ],
    "description": "wrapper for the Duktape embeddable Javascript engine",
    "license": "MIT",
    "web": "https://github.com/manguluka/duktape-nim"
  },
  {
    "name": "polypbren",
    "url": "https://github.com/guibar64/polypbren",
    "method": "git",
    "tags": [
      "science",
      "equation"
    ],
    "description": "Renormalization of colloidal charges of polydipserse dispersions using the Poisson-Boltzmann equation",
    "license": "MIT",
    "web": "https://github.com/guibar64/polypbren"
  },
  {
    "name": "spdx_licenses",
    "url": "https://github.com/euantorano/spdx_licenses.nim",
    "method": "git",
    "tags": [
      "spdx",
      "license"
    ],
    "description": "A library to retrieve the list of commonly used licenses from the SPDX License List.",
    "license": "BSD3",
    "web": "https://github.com/euantorano/spdx_licenses.nim"
  },
  {
    "name": "texttospeech",
    "url": "https://github.com/dom96/texttospeech",
    "method": "git",
    "tags": [
      "tts",
      "text-to-speech",
      "google-cloud",
      "gcloud",
      "api"
    ],
    "description": "A client for the Google Cloud Text to Speech API.",
    "license": "MIT",
    "web": "https://github.com/dom96/texttospeech"
  },
  {
    "name": "nim_tiled",
    "url": "https://github.com/SkyVault/nim-tiled",
    "method": "git",
    "tags": [
      "tiled",
      "gamedev",
      "tmx",
      "indie"
    ],
    "description": "Tiled map loader for the Nim programming language",
    "license": "MIT",
    "web": "https://github.com/SkyVault/nim-tiled"
  },
  {
    "name": "fragments",
    "url": "https://github.com/fragcolor-xyz/fragments",
    "method": "git",
    "tags": [
      "ffi",
      "math",
      "threading",
      "dsl",
      "memory",
      "serialization",
      "cpp",
      "utilities"
    ],
    "description": "Our very personal collection of utilities",
    "license": "MIT",
    "web": "https://github.com/fragcolor-xyz/fragments"
  },
  {
    "name": "nim_telegram_bot",
    "url": "https://github.com/juancarlospaco/nim-telegram-bot",
    "method": "git",
    "tags": [
      "telegram",
      "bot",
      "telebot",
      "async",
      "multipurpose",
      "chat"
    ],
    "description": "Generic Configurable Telegram Bot for Nim, with builtin basic functionality and Plugins",
    "license": "MIT",
    "web": "https://github.com/juancarlospaco/nim-telegram-bot"
  },
  {
    "name": "xiaomi",
    "url": "https://github.com/ThomasTJdev/nim_xiaomi.git",
    "method": "git",
    "tags": [
      "xiaomi",
      "iot"
    ],
    "description": "Read and write to Xiaomi IOT devices.",
    "license": "MIT",
    "web": "https://github.com/ThomasTJdev/nim_xiaomi"
  },
  {
    "name": "vecio",
    "url": "https://github.com/emekoi/vecio.nim",
    "method": "git",
    "tags": [
      "writev",
      "readv",
      "scatter",
      "gather",
      "vectored",
      "vector",
      "io",
      "networking"
    ],
    "description": "vectored io for nim",
    "license": "MIT",
    "web": "https://github.com/emekoi/vecio.nim"
  },
  {
    "name": "nmiline",
    "url": "https://github.com/mzteruru52/NmiLine",
    "method": "git",
    "tags": [
      "graph"
    ],
    "description": "Plotting tool using NiGui",
    "license": "MIT",
    "web": "https://github.com/mzteruru52/NmiLine"
  },
  {
    "name": "c_alikes",
    "url": "https://github.com/ReneSac/c_alikes",
    "method": "git",
    "tags": [
      "library",
      "bitwise",
      "bitops",
      "pointers",
      "shallowCopy",
      "C"
    ],
    "description": "Operators, commands and functions more c-like, plus a few other utilities",
    "license": "MIT",
    "web": "https://github.com/ReneSac/c_alikes"
  },
  {
    "name": "memviews",
    "url": "https://github.com/ReneSac/memviews",
    "method": "git",
    "tags": [
      "library",
      "slice",
      "slicing",
      "shallow",
      "array",
      "vector"
    ],
    "description": "Unsafe in-place slicing",
    "license": "MIT",
    "web": "https://github.com/ReneSac/memviews"
  },
  {
    "name": "espeak",
    "url": "https://github.com/juancarlospaco/nim-espeak",
    "method": "git",
    "tags": [
      "espeak",
      "voice",
      "texttospeech"
    ],
    "description": "Nim Espeak NG wrapper, for super easy Voice and Text-To-Speech",
    "license": "MIT",
    "web": "https://github.com/juancarlospaco/nim-espeak"
  },
  {
    "name": "wstp",
    "url": "https://github.com/oskca/nim-wstp",
    "method": "git",
    "tags": [
      "wolfram",
      "mathematica",
      "bindings",
      "wstp"
    ],
    "description": "Nim bindings for WSTP",
    "license": "MIT",
    "web": "https://github.com/oskca/nim-wstp"
  },
  {
    "name": "uibuilder",
    "url": "https://github.com/ba0f3/uibuilder.nim",
    "method": "git",
    "tags": [
      "ui",
      "builder",
      "libui",
      "designer",
      "gtk",
      "gnome",
      "glade",
      "interface",
      "gui",
      "linux",
      "windows",
      "osx",
      "mac",
      "native",
      "generator"
    ],
    "description": "UI building with Gnome's Glade",
    "license": "MIT",
    "web": "https://github.com/ba0f3/uibuilder.nim"
  },
  {
    "name": "webp",
    "url": "https://github.com/juancarlospaco/nim-webp",
    "method": "git",
    "tags": [
      "webp"
    ],
    "description": "WebP Tools wrapper for Nim",
    "license": "MIT",
    "web": "https://github.com/juancarlospaco/nim-webp"
  },
  {
    "name": "print",
    "url": "https://github.com/treeform/print.git",
    "method": "git",
    "tags": [
      "pretty"
    ],
    "description": "Print is a set of pretty print macros, useful for print-debugging.",
    "license": "MIT",
    "web": "https://github.com/treeform/print"
  },
  {
    "name": "vmath",
    "url": "https://github.com/treeform/vmath.git",
    "method": "git",
    "tags": [
      "math",
      "graphics",
      "2d",
      "3d"
    ],
    "description": "Collection of math routines for 2d and 3d graphics.",
    "license": "MIT",
    "web": "https://github.com/treeform/vmath"
  },
  {
    "name": "flippy",
    "url": "https://github.com/treeform/flippy.git",
    "method": "git",
    "tags": [
      "image",
      "graphics",
      "2d"
    ],
    "description": "Flippy is a simple 2d image and drawing library.",
    "license": "MIT",
    "web": "https://github.com/treeform/flippy"
  },
  {
    "name": "typography",
    "url": "https://github.com/treeform/typography.git",
    "method": "git",
    "tags": [
      "font",
      "text",
      "2d"
    ],
    "description": "Fonts, Typesetting and Rasterization.",
    "license": "MIT",
    "web": "https://github.com/treeform/typography"
  },
  {
    "name": "xdo",
    "url": "https://github.com/juancarlospaco/nim-xdo",
    "method": "git",
    "tags": [
      "automation",
      "linux",
      "gui",
      "keyboard",
      "mouse",
      "typing",
      "clicker"
    ],
    "description": "Nim GUI Automation Linux, simulate user interaction, mouse and keyboard.",
    "license": "MIT",
    "web": "https://github.com/juancarlospaco/nim-xdo"
  },
  {
    "name": "nimblegui",
    "url": "https://github.com/ThomasTJdev/nim_nimble_gui",
    "method": "git",
    "tags": [
      "nimble",
      "gui",
      "packages"
    ],
    "description": "A simple GUI front for Nimble.",
    "license": "MIT",
    "web": "https://github.com/ThomasTJdev/nim_nimble_gui"
  },
  {
    "name": "xml",
    "url": "https://github.com/ba0f3/xml.nim",
    "method": "git",
    "tags": [
      "xml",
      "parser",
      "compile",
      "tokenizer",
      "nim",
      "html",
      "cdata"
    ],
    "description": "Pure Nim XML parser",
    "license": "MIT",
    "web": "https://github.com/ba0f3/xml.nim"
  },
  {
    "name": "soundio",
    "url": "https://github.com/ul/soundio",
    "method": "git",
    "tags": [
      "library",
      "wrapper",
      "binding",
      "audio",
      "sound",
      "media",
      "io"
    ],
    "description": "Bindings for libsoundio",
    "license": "MIT"
  },
  {
    "name": "miniz",
    "url": "https://github.com/treeform/miniz",
    "method": "git",
    "tags": [
      "zlib",
      "zip",
      "wrapper",
      "compression"
    ],
    "description": "Bindings for Miniz lib.",
    "license": "MIT"
  },
  {
    "name": "nim_cjson",
    "url": "https://github.com/muxueqz/nim_cjson",
    "method": "git",
    "tags": [
      "cjson",
      "json"
    ],
    "description": "cjson wrapper for Nim",
    "license": "MIT",
    "web": "https://github.com/muxueqz/nim_cjson"
  },
  {
    "name": "nimobserver",
    "url": "https://github.com/Tangdongle/nimobserver",
    "method": "git",
    "tags": [
      "observer",
      "patterns",
      "library"
    ],
    "description": "An implementation of the observer pattern",
    "license": "MIT",
    "web": "https://github.com/Tangdongle/nimobserver"
  },
  {
    "name": "nominatim",
    "url": "https://github.com/juancarlospaco/nim-nominatim",
    "method": "git",
    "tags": [
      "openstreetmap",
      "nominatim",
      "multisync",
      "async"
    ],
    "description": "OpenStreetMap Nominatim API Lib for Nim",
    "license": "MIT",
    "web": "https://github.com/juancarlospaco/nim-nominatim"
  },
  {
    "name": "systimes",
    "url": "https://github.com/GULPF/systimes",
    "method": "git",
    "tags": [
      "time",
      "timezone",
      "datetime"
    ],
    "description": "An alternative DateTime implementation",
    "license": "MIT",
    "web": "https://github.com/GULPF/systimes"
  },
  {
    "name": "overpass",
    "url": "https://github.com/juancarlospaco/nim-overpass",
    "method": "git",
    "tags": [
      "openstreetmap",
      "overpass",
      "multisync",
      "async"
    ],
    "description": "OpenStreetMap Overpass API Lib",
    "license": "MIT",
    "web": "https://github.com/juancarlospaco/nim-overpass"
  },
  {
    "name": "openstreetmap",
    "url": "https://github.com/juancarlospaco/nim-openstreetmap",
    "method": "git",
    "tags": [
      "openstreetmap",
      "multisync",
      "async",
      "geo",
      "map"
    ],
    "description": "OpenStreetMap API Lib for Nim",
    "license": "MIT",
    "web": "https://github.com/juancarlospaco/nim-openstreetmap"
  },
  {
    "name": "daemonim",
    "url": "https://github.com/bung87/daemon",
    "method": "git",
    "tags": [
      "unix",
      "library"
    ],
    "description": "daemonizer for Unix, Linux and OS X",
    "license": "MIT",
    "web": "https://github.com/bung87/daemon"
  },
  {
    "name": "nimtorch",
    "url": "https://github.com/fragcolor-xyz/nimtorch",
    "method": "git",
    "tags": [
      "machine-learning",
      "nn",
      "neural",
      "networks",
      "cuda",
      "wasm",
      "pytorch",
      "torch"
    ],
    "description": "A nim flavor of pytorch",
    "license": "MIT",
    "web": "https://github.com/fragcolor-xyz/nimtorch"
  },
  {
    "name": "openweathermap",
    "url": "https://github.com/juancarlospaco/nim-openweathermap",
    "method": "git",
    "tags": [
      "OpenWeatherMap",
      "weather",
      "CreativeCommons",
      "OpenData",
      "multisync"
    ],
    "description": "OpenWeatherMap API Lib for Nim, Free world wide Creative Commons & Open Data Licensed Weather data",
    "license": "MIT",
    "web": "https://github.com/juancarlospaco/nim-openweathermap"
  },
  {
    "name": "finalseg",
    "url": "https://github.com/bung87/finalseg",
    "method": "git",
    "tags": [
      "library",
      "chinese",
      "words"
    ],
    "description": "jieba's finalseg port to nim",
    "license": "MIT",
    "web": "https://github.com/bung87/finalseg"
  },
  {
    "name": "openal",
    "url": "https://github.com/treeform/openal",
    "method": "git",
    "tags": [
      "sound",
      "OpenAL",
      "wrapper"
    ],
    "description": "An OpenAL wrapper.",
    "license": "MIT"
  },
  {
    "name": "ec_events",
    "url": "https://github.com/EmberCrypto/ec_events",
    "method": "git",
    "tags": [
      "events",
      "emitter"
    ],
    "description": "Event Based Programming for Nim.",
    "license": "MIT"
  },
  {
    "name": "wNim",
    "url": "https://github.com/khchen/wNim",
    "method": "git",
    "tags": [
      "library",
      "windows",
      "gui",
      "ui"
    ],
    "description": "Nim's Windows GUI Framework.",
    "license": "MIT",
    "web": "https://github.com/khchen/wNim",
    "doc": "https://khchen.github.io/wNim/wNim.html"
  },
  {
    "name": "redisparser",
    "url": "https://github.com/xmonader/nim-redisparser",
    "method": "git",
    "tags": [
      "redis",
      "resp",
      "parser",
      "protocol"
    ],
    "description": "RESP(REdis Serialization Protocol) Serialization for Nim",
    "license": "Apache2",
    "web": "https://github.com/xmonader/nim-redisparser"
  },
  {
    "name": "redisclient",
    "url": "https://github.com/xmonader/nim-redisclient",
    "method": "git",
    "tags": [
      "redis",
      "client",
      "protocol",
      "resp"
    ],
    "description": "Redis client for Nim",
    "license": "Apache2",
    "web": "https://github.com/xmonader/nim-redisclient"
  },
  {
    "name": "hackpad",
    "url": "https://github.com/juancarlospaco/nim-hackpad",
    "method": "git",
    "tags": [
      "web",
      "jester",
      "lan",
      "wifi",
      "hackathon",
      "hackatton",
      "pastebin",
      "crosscompilation",
      "teaching",
      "zip"
    ],
    "description": "Hackathon Web Scratchpad for teaching Nim on events using Wifi with limited or no Internet",
    "license": "MIT",
    "web": "https://github.com/juancarlospaco/nim-hackpad"
  },
  {
    "name": "redux_nim",
    "url": "https://github.com/M4RC3L05/redux-nim",
    "method": "git",
    "tags": [
      "",
      ""
    ],
    "description": "Redux Implementation in nim",
    "license": "MIT",
    "web": "https://github.com/M4RC3L05/redux-nim"
  },
  {
<<<<<<< HEAD
    "name": "simpledecimal",
    "url": "https://github.com/pigmej/nim-simple-decimal",
    "method": "git",
    "tags": [
      "decimal",
      "library"
    ],
    "description": "A simple decimal library",
    "license": "MIT",
    "web": "https://github.com/pigmej/nim-simple-decimal"
=======
    "name": "calibre",
    "url": "https://github.com/juancarlospaco/nim-calibre",
    "method": "git",
    "tags": [
      "calibre",
      "ebook",
      "database"
    ],
    "description": "Calibre Database Lib for Nim",
    "license": "MIT",
    "web": "https://github.com/juancarlospaco/nim-calibre"
>>>>>>> d8f72c07
  }
]<|MERGE_RESOLUTION|>--- conflicted
+++ resolved
@@ -10722,7 +10722,6 @@
     "web": "https://github.com/M4RC3L05/redux-nim"
   },
   {
-<<<<<<< HEAD
     "name": "simpledecimal",
     "url": "https://github.com/pigmej/nim-simple-decimal",
     "method": "git",
@@ -10733,7 +10732,8 @@
     "description": "A simple decimal library",
     "license": "MIT",
     "web": "https://github.com/pigmej/nim-simple-decimal"
-=======
+  },
+  {
     "name": "calibre",
     "url": "https://github.com/juancarlospaco/nim-calibre",
     "method": "git",
@@ -10745,6 +10745,5 @@
     "description": "Calibre Database Lib for Nim",
     "license": "MIT",
     "web": "https://github.com/juancarlospaco/nim-calibre"
->>>>>>> d8f72c07
   }
 ]