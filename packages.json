[
  {
    "name": "nimrun",
    "url": "https://github.com/lee-b/nimrun",
    "method": "git",
    "tags": [
      "shebang",
      "unix",
      "linux",
      "bsd",
      "mac",
      "shell",
      "script",
      "nimble",
      "nimcr",
      "compile",
      "run",
      "standalone"
    ],
    "description": "Shebang frontend for running nim code as scripts. Does not require .nim extensions.",
    "license": "MIT",
    "web": "https://github.com/lee-b/nimrun"
  },
  {
    "name": "sequtils2",
    "url": "https://github.com/Michedev/sequtils2",
    "method": "git",
    "tags": [
      "library",
      "sequence",
      "string",
      "openArray",
      "functional"
    ],
    "description": "Additional functions for sequences that are not present in sequtils",
    "license": "MIT",
    "web": "http://htmlpreview.github.io/?https://github.com/Michedev/sequtils2/blob/master/sequtils2.html"
  },
  {
    "name": "github_api",
    "url": "https://github.com/watzon/github-api-nim",
    "method": "git",
    "tags": [
      "library",
      "api",
      "github",
      "client"
    ],
    "description": "Nim wrapper for the GitHub API",
    "license": "WTFPL",
    "web": "https://github.com/watzon/github-api-nim"
  },
  {
    "name": "extensions",
    "url": "https://github.com/jyapayne/nim-extensions",
    "method": "git",
    "tags": [
      "library",
      "extensions",
      "addons"
    ],
    "description": "A library that will add useful tools to Nim's arsenal.",
    "license": "MIT",
    "web": "https://github.com/jyapayne/nim-extensions"
  },
  {
    "name": "nimates",
    "url": "https://github.com/jamesalbert/nimates",
    "method": "git",
    "tags": [
      "library",
      "postmates",
      "delivery"
    ],
    "description": "Client library for the Postmates API",
    "license": "Apache",
    "web": "https://github.com/jamesalbert/nimates"
  },
  {
    "name": "discordnim",
    "url": "https://github.com/Krognol/discordnim",
    "method": "git",
    "tags": [
      "library",
      "discord"
    ],
    "description": "Discord library for Nim",
    "license": "MIT",
    "web": "https://github.com/Krognol/discordnim"
  },
  {
    "name": "argument_parser",
    "url": "https://github.com/Xe/argument_parser/",
    "method": "git",
    "tags": [
      "library",
      "command-line",
      "arguments",
      "switches",
      "parsing"
    ],
    "description": "Provides a complex command-line parser",
    "license": "MIT",
    "web": "https://github.com/Xe/argument_parser"
  },
  {
    "name": "genieos",
    "url": "https://github.com/Araq/genieos/",
    "method": "git",
    "tags": [
      "library",
      "command-line",
      "sound",
      "recycle",
      "os"
    ],
    "description": "Too awesome procs to be included in nimrod.os module",
    "license": "MIT",
    "web": "https://github.com/Araq/genieos/"
  },
  {
    "name": "jester",
    "url": "https://github.com/dom96/jester/",
    "method": "git",
    "tags": [
      "web",
      "http",
      "framework",
      "dsl"
    ],
    "description": "A sinatra-like web framework for Nim.",
    "license": "MIT",
    "web": "https://github.com/dom96/jester"
  },
  {
    "name": "templates",
    "url": "https://github.com/onionhammer/nim-templates.git",
    "method": "git",
    "tags": [
      "web",
      "html",
      "template"
    ],
    "description": "A simple string templating library for Nim.",
    "license": "BSD",
    "web": "https://github.com/onionhammer/nim-templates"
  },
  {
    "name": "murmur",
    "url": "https://github.com/olahol/nimrod-murmur/",
    "method": "git",
    "tags": [
      "hash",
      "murmur"
    ],
    "description": "MurmurHash in pure Nim.",
    "license": "MIT",
    "web": "https://github.com/olahol/nimrod-murmur"
  },
  {
    "name": "libtcod_nim",
    "url": "https://github.com/Vladar4/libtcod_nim/",
    "method": "git",
    "tags": [
      "roguelike",
      "game",
      "library",
      "engine",
      "sdl",
      "opengl",
      "glsl"
    ],
    "description": "Wrapper of the libtcod library for the Nim language.",
    "license": "zlib",
    "web": "https://github.com/Vladar4/libtcod_nim"
  },
  {
    "name": "nimgame",
    "url": "https://github.com/Vladar4/nimgame/",
    "method": "git",
    "tags": [
      "deprecated",
      "game",
      "engine",
      "sdl"
    ],
    "description": "A simple 2D game engine for Nim language. Deprecated, use nimgame2 instead.",
    "license": "MIT",
    "web": "https://github.com/Vladar4/nimgame"
  },
  {
    "name": "nimgame2",
    "url": "https://github.com/Vladar4/nimgame2/",
    "method": "git",
    "tags": [
      "game",
      "engine",
      "sdl",
      "sdl2"
    ],
    "description": "A simple 2D game engine for Nim language.",
    "license": "MIT",
    "web": "https://github.com/Vladar4/nimgame2"
  },
  {
    "name": "sfml",
    "url": "https://github.com/fowlmouth/nimrod-sfml/",
    "method": "git",
    "tags": [
      "game",
      "library",
      "opengl"
    ],
    "description": "High level OpenGL-based Game Library",
    "license": "MIT",
    "web": "https://github.com/fowlmouth/nimrod-sfml"
  },
  {
    "name": "enet",
    "url": "https://github.com/fowlmouth/nimrod-enet/",
    "method": "git",
    "tags": [
      "game",
      "networking",
      "udp"
    ],
    "description": "Wrapper for ENet UDP networking library",
    "license": "MIT",
    "web": "https://github.com/fowlmouth/nimrod-enet"
  },
  {
    "name": "nim-locale",
    "url": "https://github.com/Amrykid/nim-locale/",
    "method": "git",
    "tags": [
      "library",
      "locale",
      "i18n",
      "localization",
      "localisation",
      "globalization"
    ],
    "description": "A simple library for localizing Nim applications.",
    "license": "MIT",
    "web": "https://github.com/Amrykid/nim-locale"
  },
  {
    "name": "fowltek",
    "url": "https://github.com/fowlmouth/nimlibs/",
    "method": "git",
    "tags": [
      "game",
      "opengl",
      "wrappers",
      "library",
      "assorted"
    ],
    "description": "A collection of reusable modules and wrappers.",
    "license": "MIT",
    "web": "https://github.com/fowlmouth/nimlibs"
  },
  {
    "name": "nake",
    "url": "https://github.com/fowlmouth/nake/",
    "method": "git",
    "tags": [
      "build",
      "automation",
      "sortof"
    ],
    "description": "make-like for Nim. Describe your builds as tasks!",
    "license": "MIT",
    "web": "https://github.com/fowlmouth/nake"
  },
  {
    "name": "nimrod-glfw",
    "url": "https://github.com/rafaelvasco/nimrod-glfw/",
    "method": "git",
    "tags": [
      "library",
      "glfw",
      "opengl",
      "windowing",
      "game"
    ],
    "description": "Nim bindings for GLFW library.",
    "license": "MIT",
    "web": "https://github.com/rafaelvasco/nimrod-glfw"
  },
  {
    "name": "chipmunk",
    "url": "https://github.com/fowlmouth/nimrod-chipmunk/",
    "method": "git",
    "tags": [
      "library",
      "physics",
      "game"
    ],
    "description": "Bindings for Chipmunk2D 6.x physics library (for backwards compatibility)",
    "license": "MIT",
    "web": "https://github.com/fowlmouth/nimrod-chipmunk"
  },
  {
    "name": "chipmunk6",
    "url": "https://github.com/fowlmouth/nimrod-chipmunk/",
    "method": "git",
    "tags": [
      "library",
      "physics",
      "game"
    ],
    "description": "Bindings for Chipmunk2D 6.x physics library",
    "license": "MIT",
    "web": "https://github.com/fowlmouth/nimrod-chipmunk"
  },
  {
    "name": "chipmunk7_demos",
    "url": "https://github.com/matkuki/chipmunk7_demos/",
    "method": "git",
    "tags": [
      "demos",
      "physics",
      "game"
    ],
    "description": "Chipmunk7 demos for Nim",
    "license": "MIT",
    "web": "https://github.com/matkuki/chipmunk7_demos"
  },
  {
    "name": "nim-glfw",
    "alias": "glfw"
  },
  {
    "name": "glfw",
    "url": "https://github.com/ephja/nim-glfw",
    "method": "git",
    "tags": [
      "library",
      "glfw",
      "opengl",
      "windowing",
      "game"
    ],
    "description": "A high-level GLFW 3 wrapper",
    "license": "MIT",
    "web": "https://github.com/ephja/nim-glfw"
  },
  {
    "name": "nim-ao",
    "url": "https://github.com/ephja/nim-ao",
    "method": "git",
    "tags": [
      "library",
      "audio"
    ],
    "description": "A high-level libao wrapper",
    "license": "MIT",
    "web": "https://github.com/ephja/nim-ao"
  },
  {
    "name": "termbox",
    "url": "https://github.com/fowlmouth/nim-termbox",
    "method": "git",
    "tags": [
      "library",
      "terminal",
      "io"
    ],
    "description": "Termbox wrapper.",
    "license": "MIT",
    "web": "https://github.com/fowlmouth/nim-termbox"
  },
  {
    "name": "linagl",
    "url": "https://bitbucket.org/BitPuffin/linagl",
    "method": "hg",
    "tags": [
      "library",
      "opengl",
      "math",
      "game"
    ],
    "description": "OpenGL math library",
    "license": "CC0",
    "web": "https://bitbucket.org/BitPuffin/linagl"
  },
  {
    "name": "kwin",
    "url": "https://github.com/reactormonk/nim-kwin",
    "method": "git",
    "tags": [
      "library",
      "javascript",
      "kde"
    ],
    "description": "KWin JavaScript API wrapper",
    "license": "MIT",
    "web": "https://github.com/reactormonk/nim-kwin"
  },
  {
    "name": "opencv",
    "url": "https://github.com/dom96/nim-opencv",
    "method": "git",
    "tags": [
      "library",
      "wrapper",
      "opencv",
      "image",
      "processing"
    ],
    "description": "OpenCV wrapper",
    "license": "MIT",
    "web": "https://github.com/dom96/nim-opencv"
  },
  {
    "name": "nimble",
    "url": "https://github.com/nim-lang/nimble",
    "method": "git",
    "tags": [
      "app",
      "binary",
      "package",
      "manager"
    ],
    "description": "Nimble package manager",
    "license": "BSD",
    "web": "https://github.com/nim-lang/nimble"
  },
  {
    "name": "libnx",
    "url": "https://github.com/jyapayne/nim-libnx",
    "method": "git",
    "tags": [
      "switch",
      "nintendo",
      "libnx",
      "nx"
    ],
    "description": "A port of libnx to Nim",
    "license": "Unlicense",
    "web": "https://github.com/jyapayne/nim-libnx"
  },
  {
    "name": "switch_build",
    "url": "https://github.com/jyapayne/switch-build",
    "method": "git",
    "tags": [
      "switch",
      "nintendo",
      "build",
      "builder"
    ],
    "description": "An easy way to build homebrew files for the Nintendo Switch",
    "license": "MIT",
    "web": "https://github.com/jyapayne/switch-build"
  },
  {
    "name": "aporia",
    "url": "https://github.com/nim-lang/Aporia",
    "method": "git",
    "tags": [
      "app",
      "binary",
      "ide",
      "gtk"
    ],
    "description": "A Nim IDE.",
    "license": "GPLv2",
    "web": "https://github.com/nim-lang/Aporia"
  },
  {
    "name": "c2nim",
    "url": "https://github.com/nim-lang/c2nim",
    "method": "git",
    "tags": [
      "app",
      "binary",
      "tool",
      "header",
      "C"
    ],
    "description": "c2nim is a tool to translate Ansi C code to Nim.",
    "license": "MIT",
    "web": "https://github.com/nim-lang/c2nim"
  },
  {
    "name": "pas2nim",
    "url": "https://github.com/nim-lang/pas2nim",
    "method": "git",
    "tags": [
      "app",
      "binary",
      "tool",
      "Pascal"
    ],
    "description": "pas2nim is a tool to translate Pascal code to Nim.",
    "license": "MIT",
    "web": "https://github.com/nim-lang/pas2nim"
  },
  {
    "name": "ipsumgenera",
    "url": "https://github.com/dom96/ipsumgenera",
    "method": "git",
    "tags": [
      "app",
      "binary",
      "blog",
      "static",
      "generator"
    ],
    "description": "Static blog generator ala Jekyll.",
    "license": "MIT",
    "web": "https://github.com/dom96/ipsumgenera"
  },
  {
    "name": "clibpp",
    "url": "https://github.com/onionhammer/clibpp.git",
    "method": "git",
    "tags": [
      "import",
      "C++",
      "library",
      "wrap"
    ],
    "description": "Easy way to 'Mock' C++ interface",
    "license": "MIT",
    "web": "https://github.com/onionhammer/clibpp"
  },
  {
    "name": "pastebin",
    "url": "https://github.com/achesak/nim-pastebin",
    "method": "git",
    "tags": [
      "library",
      "wrapper",
      "pastebin"
    ],
    "description": "Pastebin API wrapper",
    "license": "MIT",
    "web": "https://github.com/achesak/nim-pastebin"
  },
  {
    "name": "yahooweather",
    "url": "https://github.com/achesak/nim-yahooweather",
    "method": "git",
    "tags": [
      "library",
      "wrapper",
      "weather"
    ],
    "description": "Yahoo! Weather API wrapper",
    "license": "MIT",
    "web": "https://github.com/achesak/nim-yahooweather"
  },
  {
    "name": "noaa",
    "url": "https://github.com/achesak/nim-noaa",
    "method": "git",
    "tags": [
      "library",
      "wrapper",
      "weather"
    ],
    "description": "NOAA weather API wrapper",
    "license": "MIT",
    "web": "https://github.com/achesak/nim-noaa"
  },
  {
    "name": "rss",
    "url": "https://github.com/achesak/nim-rss",
    "method": "git",
    "tags": [
      "library",
      "rss",
      "xml",
      "syndication"
    ],
    "description": "RSS library",
    "license": "MIT",
    "web": "https://github.com/achesak/nim-rss"
  },
  {
    "name": "extmath",
    "url": "https://github.com/achesak/extmath.nim",
    "method": "git",
    "tags": [
      "library",
      "math",
      "trigonometry"
    ],
    "description": "Nim math library",
    "license": "MIT",
    "web": "https://github.com/achesak/extmath.nim"
  },
  {
    "name": "gtk2",
    "url": "https://github.com/nim-lang/gtk2",
    "method": "git",
    "tags": [
      "wrapper",
      "gui",
      "gtk"
    ],
    "description": "Wrapper for gtk2, a feature rich toolkit for creating graphical user interfaces",
    "license": "MIT",
    "web": "https://github.com/nim-lang/gtk2"
  },
  {
    "name": "cairo",
    "url": "https://github.com/nim-lang/cairo",
    "method": "git",
    "tags": [
      "wrapper"
    ],
    "description": "Wrapper for cairo, a vector graphics library with display and print output",
    "license": "MIT",
    "web": "https://github.com/nim-lang/cairo"
  },
  {
    "name": "x11",
    "url": "https://github.com/nim-lang/x11",
    "method": "git",
    "tags": [
      "wrapper"
    ],
    "description": "Wrapper for X11",
    "license": "MIT",
    "web": "https://github.com/nim-lang/x11"
  },
  {
    "name": "opengl",
    "url": "https://github.com/nim-lang/opengl",
    "method": "git",
    "tags": [
      "wrapper"
    ],
    "description": "High-level and low-level wrapper for OpenGL",
    "license": "MIT",
    "web": "https://github.com/nim-lang/opengl"
  },
  {
    "name": "lua",
    "url": "https://github.com/nim-lang/lua",
    "method": "git",
    "tags": [
      "wrapper"
    ],
    "description": "Wrapper to interface with the Lua interpreter",
    "license": "MIT",
    "web": "https://github.com/nim-lang/lua"
  },
  {
    "name": "tcl",
    "url": "https://github.com/nim-lang/tcl",
    "method": "git",
    "tags": [
      "wrapper"
    ],
    "description": "Wrapper for the TCL programming language",
    "license": "MIT",
    "web": "https://github.com/nim-lang/tcl"
  },
  {
    "name": "glm",
    "url": "https://github.com/stavenko/nim-glm",
    "method": "git",
    "tags": [
      "opengl",
      "math",
      "matrix",
      "vector",
      "glsl"
    ],
    "description": "Port of c++ glm library with shader-like syntax",
    "license": "MIT",
    "web": "https://github.com/stavenko/nim-glm"
  },
  {
    "name": "python",
    "url": "https://github.com/nim-lang/python",
    "method": "git",
    "tags": [
      "wrapper"
    ],
    "description": "Wrapper to interface with Python interpreter",
    "license": "MIT",
    "web": "https://github.com/nim-lang/python"
  },
  {
    "name": "NimBorg",
    "url": "https://github.com/micklat/NimBorg",
    "method": "git",
    "tags": [
      "wrapper"
    ],
    "description": "High-level and low-level interfaces to python and lua",
    "license": "MIT",
    "web": "https://github.com/micklat/NimBorg"
  },
  {
    "name": "sha1",
    "url": "https://github.com/onionhammer/sha1",
    "method": "git",
    "tags": [
      "port",
      "hash",
      "sha1"
    ],
    "description": "SHA-1 produces a 160-bit (20-byte) hash value from arbitrary input",
    "license": "BSD"
  },
  {
    "name": "dropbox_filename_sanitizer",
    "url": "https://github.com/Araq/dropbox_filename_sanitizer/",
    "method": "git",
    "tags": [
      "dropbox"
    ],
    "description": "Tool to clean up filenames shared on Dropbox",
    "license": "MIT",
    "web": "https://github.com/Araq/dropbox_filename_sanitizer/"
  },
  {
    "name": "csv",
    "url": "https://github.com/achesak/nim-csv",
    "method": "git",
    "tags": [
      "csv",
      "parsing",
      "stringify",
      "library"
    ],
    "description": "Library for parsing, stringifying, reading, and writing CSV (comma separated value) files",
    "license": "MIT",
    "web": "https://github.com/achesak/nim-csv"
  },
  {
    "name": "geonames",
    "url": "https://github.com/achesak/nim-geonames",
    "method": "git",
    "tags": [
      "library",
      "wrapper",
      "geography"
    ],
    "description": "GeoNames API wrapper",
    "license": "MIT",
    "web": "https://github.com/achesak/nim-geonames"
  },
  {
    "name": "gravatar",
    "url": "https://github.com/achesak/nim-gravatar",
    "method": "git",
    "tags": [
      "library",
      "wrapper",
      "gravatar"
    ],
    "description": "Gravatar API wrapper",
    "license": "MIT",
    "web": "https://github.com/achesak/nim-gravatar"
  },
  {
    "name": "coverartarchive",
    "url": "https://github.com/achesak/nim-coverartarchive",
    "method": "git",
    "tags": [
      "library",
      "wrapper",
      "cover art",
      "music",
      "metadata"
    ],
    "description": "Cover Art Archive API wrapper",
    "license": "MIT",
    "web": "https://github.com/achesak/nim-coverartarchive"
  },
  {
    "name": "nim-ogg",
    "url": "https://bitbucket.org/BitPuffin/nim-ogg",
    "method": "hg",
    "tags": [
      "library",
      "wrapper",
      "binding",
      "audio",
      "sound",
      "video",
      "metadata",
      "media"
    ],
    "description": "Binding to libogg",
    "license": "CC0"
  },
  {
    "name": "ogg",
    "url": "https://bitbucket.org/BitPuffin/nim-ogg",
    "method": "hg",
    "tags": [
      "library",
      "wrapper",
      "binding",
      "audio",
      "sound",
      "video",
      "metadata",
      "media"
    ],
    "description": "Binding to libogg",
    "license": "CC0"
  },
  {
    "name": "nim-vorbis",
    "url": "https://bitbucket.org/BitPuffin/nim-vorbis",
    "method": "hg",
    "tags": [
      "library",
      "wrapper",
      "binding",
      "audio",
      "sound",
      "metadata",
      "media"
    ],
    "description": "Binding to libvorbis",
    "license": "CC0"
  },
  {
    "name": "vorbis",
    "url": "https://bitbucket.org/BitPuffin/nim-vorbis",
    "method": "hg",
    "tags": [
      "library",
      "wrapper",
      "binding",
      "audio",
      "sound",
      "metadata",
      "media"
    ],
    "description": "Binding to libvorbis",
    "license": "CC0"
  },
  {
    "name": "nim-portaudio",
    "url": "https://bitbucket.org/BitPuffin/nim-portaudio",
    "method": "hg",
    "tags": [
      "library",
      "wrapper",
      "binding",
      "audio",
      "sound",
      "media",
      "io"
    ],
    "description": "Binding to portaudio",
    "license": "CC0"
  },
  {
    "name": "portaudio",
    "url": "https://bitbucket.org/BitPuffin/nim-portaudio",
    "method": "hg",
    "tags": [
      "library",
      "wrapper",
      "binding",
      "audio",
      "sound",
      "media",
      "io"
    ],
    "description": "Binding to portaudio",
    "license": "CC0"
  },
  {
    "name": "commandeer",
    "url": "https://github.com/fenekku/commandeer",
    "method": "git",
    "tags": [
      "library",
      "command-line",
      "arguments",
      "switches",
      "parsing",
      "options"
    ],
    "description": "Provides a small command line parsing DSL (domain specific language)",
    "license": "MIT",
    "web": "https://github.com/fenekku/commandeer"
  },
  {
    "name": "scrypt.nim",
    "url": "https://bitbucket.org/BitPuffin/scrypt.nim",
    "method": "hg",
    "tags": [
      "library",
      "wrapper",
      "binding",
      "crypto",
      "cryptography",
      "hash",
      "password",
      "security"
    ],
    "description": "Binding and utilities for scrypt",
    "license": "CC0"
  },
  {
    "name": "bloom",
    "url": "https://github.com/boydgreenfield/nimrod-bloom",
    "method": "git",
    "tags": [
      "bloom-filter",
      "bloom",
      "probabilistic",
      "data structure",
      "set membership",
      "MurmurHash",
      "MurmurHash3"
    ],
    "description": "Efficient Bloom filter implementation in Nim using MurmurHash3.",
    "license": "MIT",
    "web": "https://www.github.com/boydgreenfield/nimrod-bloom"
  },
  {
    "name": "awesome_rmdir",
    "url": "https://github.com/Araq/awesome_rmdir/",
    "method": "git",
    "tags": [
      "rmdir",
      "awesome",
      "command-line"
    ],
    "description": "Command to remove acceptably empty directories.",
    "license": "MIT",
    "web": "https://github.com/Araq/awesome_rmdir/"
  },
  {
    "name": "nimalpm",
    "url": "https://github.com/barcharcraz/nimalpm/",
    "method": "git",
    "tags": [
      "alpm",
      "wrapper",
      "binding",
      "library"
    ],
    "description": "A nimrod wrapper for libalpm",
    "license": "GPLv2",
    "web": "https://www.github.com/barcharcraz/nimalpm/"
  },
  {
    "name": "png",
    "url": "https://github.com/barcharcraz/nimlibpng",
    "method": "git",
    "tags": [
      "png",
      "wrapper",
      "library",
      "libpng",
      "image"
    ],
    "description": "Nim wrapper for the libpng library",
    "license": "libpng",
    "web": "https://github.com/barcharcraz/nimlibpng"
  },
  {
    "name": "nimlibpng",
    "alias": "png"
  },
  {
    "name": "sdl2",
    "url": "https://github.com/nim-lang/sdl2",
    "method": "git",
    "tags": [
      "wrapper",
      "media",
      "audio",
      "video"
    ],
    "description": "Wrapper for SDL 2.x",
    "license": "MIT",
    "web": "https://github.com/nim-lang/sdl2"
  },
  {
    "name": "gamelib",
    "url": "https://github.com/PMunch/SDLGamelib",
    "method": "git",
    "tags": [
      "sdl",
      "game",
      "library"
    ],
    "description": "A library of functions to make creating games using Nim and SDL2 easier. This does not intend to be a full blown engine and tries to keep all the components loosely coupled so that individual parts can be used separately.",
    "license": "MIT",
    "web": "https://github.com/PMunch/SDLGamelib"
  },
  {
    "name": "nimcr",
    "url": "https://github.com/PMunch/nimcr",
    "method": "git",
    "tags": [
      "shebang",
      "utility"
    ],
    "description": "A small program to make Nim shebang-able without the overhead of compiling each time",
    "license": "MIT",
    "web": "https://github.com/PMunch/nimcr"
  },
  {
    "name": "gtkgenui",
    "url": "https://github.com/PMunch/gtkgenui",
    "method": "git",
    "tags": [
      "gtk2",
      "utility"
    ],
    "description": "This module provides the genui macro for the Gtk2 toolkit. Genui is a way to specify graphical interfaces in a hierarchical way to more clearly show the structure of the interface as well as simplifying the code.",
    "license": "MIT",
    "web": "https://github.com/PMunch/gtkgenui"
  },
  {
    "name": "persvector",
    "url": "https://github.com/PMunch/nim-persistent-vector",
    "method": "git",
    "tags": [
      "datastructures",
      "immutable",
      "persistent"
    ],
    "description": "This is an implementation of Clojures persistent vectors in Nim.",
    "license": "MIT",
    "web": "https://github.com/PMunch/nim-persistent-vector"
  },
  {
    "name": "pcap",
    "url": "https://github.com/PMunch/nim-pcap",
    "method": "git",
    "tags": [
      "pcap",
      "fileformats"
    ],
    "description": "Tiny pure Nim library to read PCAP files used by TcpDump/WinDump/Wireshark.",
    "license": "MIT",
    "web": "https://github.com/PMunch/nim-pcap"
  },
  {
    "name": "drawille",
    "url": "https://github.com/PMunch/drawille-nim",
    "method": "git",
    "tags": [
      "drawile",
      "terminal",
      "graphics"
    ],
    "description": "Drawing in terminal with Unicode Braille characters.",
    "license": "MIT",
    "web": "https://github.com/PMunch/drawille-nim"
  },
  {
    "name": "binaryparse",
    "url": "https://github.com/PMunch/binaryparse",
    "method": "git",
    "tags": [
      "parsing",
      "binary"
    ],
    "description": "Binary parser (and writer) in pure Nim. Generates efficient parsing procedures that handle many commonly seen patterns seen in binary files and does sub-byte field reading.",
    "license": "MIT",
    "web": "https://github.com/PMunch/binaryparse"
  },
  {
    "name": "libkeepass",
    "url": "https://github.com/PMunch/libkeepass",
    "method": "git",
    "tags": [
      "keepass",
      "password",
      "library"
    ],
    "description": "Library for reading KeePass files and decrypt the passwords within it",
    "license": "MIT",
    "web": "https://github.com/PMunch/libkeepass"
  },
  {
    "name": "zhsh",
    "url": "https://github.com/PMunch/zhangshasha",
    "method": "git",
    "tags": [
      "algorithm",
      "edit-distance"
    ],
    "description": "This module is a port of the Java implementation of the Zhang-Shasha algorithm for tree edit distance",
    "license": "MIT",
    "web": "https://github.com/PMunch/zhangshasha"
  },
  {
    "name": "termstyle",
    "url": "https://github.com/PMunch/termstyle",
    "method": "git",
    "tags": [
      "terminal",
      "colour",
      "style"
    ],
    "description": "Easy to use styles for terminal output",
    "license": "MIT",
    "web": "https://github.com/PMunch/termstyle"
  },
  {
    "name": "combparser",
    "url": "https://github.com/PMunch/combparser",
    "method": "git",
    "tags": [
      "parser",
      "combinator"
    ],
    "description": "A parser combinator library for easy generation of complex parsers",
    "license": "MIT",
    "web": "https://github.com/PMunch/combparser"
  },
  {
    "name": "protobuf",
    "url": "https://github.com/PMunch/protobuf-nim",
    "method": "git",
    "tags": [
      "protobuf",
      "serialization"
    ],
    "description": "Protobuf implementation in pure Nim that leverages the power of the macro system to not depend on any external tools",
    "license": "MIT",
    "web": "https://github.com/PMunch/protobuf-nim"
  },
  {
    "name": "strslice",
    "url": "https://github.com/PMunch/strslice",
    "method": "git",
    "tags": [
      "optimization",
      "strings",
      "library"
    ],
    "description": "Simple implementation of string slices with some of the strutils ported or wrapped to work on them. String slices offer a performance enhancement when working with large amounts of slices from one base string",
    "license": "MIT",
    "web": "https://github.com/PMunch/strslice"
  },
  {
    "name": "jsonschema",
    "url": "https://github.com/PMunch/jsonschema",
    "method": "git",
    "tags": [
      "json",
      "schema",
      "library",
      "validation"
    ],
    "description": "JSON schema validation and creation.",
    "license": "MIT",
    "web": "https://github.com/PMunch/jsonschema"
  },
  {
    "name": "sdl2_nim",
    "url": "https://github.com/Vladar4/sdl2_nim",
    "method": "git",
    "tags": [
      "library",
      "wrapper",
      "sdl2",
      "game",
      "video",
      "image",
      "audio",
      "network",
      "ttf"
    ],
    "description": "Wrapper of the SDL 2 library for the Nim language.",
    "license": "zlib",
    "web": "https://github.com/Vladar4/sdl2_nim"
  },
  {
    "name": "assimp",
    "url": "https://github.com/barcharcraz/nim-assimp",
    "method": "git",
    "tags": [
      "wrapper",
      "media",
      "mesh",
      "import",
      "game"
    ],
    "description": "Wrapper for the assimp library",
    "license": "MIT",
    "web": "https://github.com/barcharcraz/nim-assimp"
  },
  {
    "name": "freeimage",
    "url": "https://github.com/barcharcraz/nim-freeimage",
    "method": "git",
    "tags": [
      "wrapper",
      "media",
      "image",
      "import",
      "game"
    ],
    "description": "Wrapper for the FreeImage library",
    "license": "MIT",
    "web": "https://github.com/barcharcraz/nim-freeimage"
  },
  {
    "name": "bcrypt",
    "url": "https://github.com/ithkuil/bcryptnim/",
    "method": "git",
    "tags": [
      "hash",
      "crypto",
      "password",
      "bcrypt",
      "library"
    ],
    "description": "Wraps the bcrypt (blowfish) library for creating encrypted hashes (useful for passwords)",
    "license": "BSD",
    "web": "https://www.github.com/ithkuil/bcryptnim/"
  },
  {
    "name": "opencl",
    "url": "https://github.com/nim-lang/opencl",
    "method": "git",
    "tags": [
      "library"
    ],
    "description": "Low-level wrapper for OpenCL",
    "license": "MIT",
    "web": "https://github.com/nim-lang/opencl"
  },
  {
    "name": "DevIL",
    "url": "https://github.com/Varriount/DevIL",
    "method": "git",
    "tags": [
      "image",
      "library",
      "graphics",
      "wrapper"
    ],
    "description": "Wrapper for the DevIL image library",
    "license": "MIT",
    "web": "https://github.com/Varriount/DevIL"
  },
  {
    "name": "signals",
    "url": "https://github.com/fowlmouth/signals.nim",
    "method": "git",
    "tags": [
      "event-based",
      "observer pattern",
      "library"
    ],
    "description": "Signals/slots library.",
    "license": "MIT",
    "web": "https://github.com/fowlmouth/signals.nim"
  },
  {
    "name": "sling",
    "url": "https://github.com/Druage/sling",
    "method": "git",
    "tags": [
      "signal",
      "slots",
      "eventloop",
      "callback"
    ],
    "description": "Signal and Slot library for Nim.",
    "license": "unlicense",
    "web": "https://github.com/Druage/sling"
  },
  {
    "name": "number_files",
    "url": "https://github.com/Araq/number_files/",
    "method": "git",
    "tags": [
      "rename",
      "filename",
      "finder"
    ],
    "description": "Command to add counter suffix/prefix to a list of files.",
    "license": "MIT",
    "web": "https://github.com/Araq/number_files/"
  },
  {
    "name": "redissessions",
    "url": "https://github.com/ithkuil/redissessions/",
    "method": "git",
    "tags": [
      "jester",
      "sessions",
      "redis"
    ],
    "description": "Redis-backed sessions for jester",
    "license": "MIT",
    "web": "https://github.com/ithkuil/redissessions/"
  },
  {
    "name": "horde3d",
    "url": "https://github.com/fowlmouth/horde3d",
    "method": "git",
    "tags": [
      "graphics",
      "3d",
      "rendering",
      "wrapper"
    ],
    "description": "Wrapper for Horde3D, a small open source 3D rendering engine.",
    "license": "WTFPL",
    "web": "https://github.com/fowlmouth/horde3d"
  },
  {
    "name": "mongo",
    "url": "https://github.com/nim-lang/mongo",
    "method": "git",
    "tags": [
      "library",
      "wrapper",
      "database"
    ],
    "description": "Bindings and a high-level interface for MongoDB",
    "license": "MIT",
    "web": "https://github.com/nim-lang/mongo"
  },
  {
    "name": "allegro5",
    "url": "https://github.com/fowlmouth/allegro5",
    "method": "git",
    "tags": [
      "wrapper",
      "graphics",
      "games",
      "opengl",
      "audio"
    ],
    "description": "Wrapper for Allegro version 5.X",
    "license": "MIT",
    "web": "https://github.com/fowlmouth/allegro5"
  },
  {
    "name": "physfs",
    "url": "https://github.com/fowlmouth/physfs",
    "method": "git",
    "tags": [
      "wrapper",
      "filesystem",
      "archives"
    ],
    "description": "A library to provide abstract access to various archives.",
    "license": "WTFPL",
    "web": "https://github.com/fowlmouth/physfs"
  },
  {
    "name": "shoco",
    "url": "https://github.com/onionhammer/shoconim.git",
    "method": "git",
    "tags": [
      "compression",
      "shoco"
    ],
    "description": "A fast compressor for short strings",
    "license": "MIT",
    "web": "https://github.com/onionhammer/shoconim"
  },
  {
    "name": "murmur3",
    "url": "https://github.com/boydgreenfield/nimrod-murmur",
    "method": "git",
    "tags": [
      "MurmurHash",
      "MurmurHash3",
      "murmur",
      "hash",
      "hashing"
    ],
    "description": "A simple MurmurHash3 wrapper for Nim",
    "license": "MIT",
    "web": "https://github.com/boydgreenfield/nimrod-murmur"
  },
  {
    "name": "hex",
    "url": "https://github.com/esbullington/nimrod-hex",
    "method": "git",
    "tags": [
      "hex",
      "encoding"
    ],
    "description": "A simple hex package for Nim",
    "license": "MIT",
    "web": "https://github.com/esbullington/nimrod-hex"
  },
  {
    "name": "strfmt",
    "url": "https://bitbucket.org/lyro/strfmt",
    "method": "hg",
    "tags": [
      "library"
    ],
    "description": "A string formatting library inspired by Python's `format`.",
    "license": "MIT",
    "web": "https://lyro.bitbucket.org/strfmt"
  },
  {
    "name": "jade-nim",
    "url": "https://github.com/idlewan/jade-nim",
    "method": "git",
    "tags": [
      "template",
      "jade",
      "web",
      "dsl",
      "html"
    ],
    "description": "Compiles jade templates to Nim procedures.",
    "license": "MIT",
    "web": "https://github.com/idlewan/jade-nim"
  },
  {
    "name": "gh_nimrod_doc_pages",
    "url": "https://github.com/Araq/gh_nimrod_doc_pages",
    "method": "git",
    "tags": [
      "command-line",
      "web",
      "automation",
      "documentation"
    ],
    "description": "Generates a GitHub documentation website for Nim projects.",
    "license": "MIT",
    "web": "https://github.com/Araq/gh_nimrod_doc_pages"
  },
  {
    "name": "midnight_dynamite",
    "url": "https://github.com/Araq/midnight_dynamite",
    "method": "git",
    "tags": [
      "wrapper",
      "library",
      "html",
      "markdown",
      "md"
    ],
    "description": "Wrapper for the markdown rendering hoedown library",
    "license": "MIT",
    "web": "https://github.com/Araq/midnight_dynamite"
  },
  {
    "name": "rsvg",
    "url": "https://github.com/def-/rsvg",
    "method": "git",
    "tags": [
      "wrapper",
      "library",
      "graphics"
    ],
    "description": "Wrapper for librsvg, a Scalable Vector Graphics (SVG) rendering library",
    "license": "MIT",
    "web": "https://github.com/def-/rsvg"
  },
  {
    "name": "emerald",
    "url": "https://github.com/flyx/emerald",
    "method": "git",
    "tags": [
      "dsl",
      "html",
      "template",
      "web"
    ],
    "description": "macro-based HTML templating engine",
    "license": "WTFPL",
    "web": "https://flyx.github.io/emerald/"
  },
  {
    "name": "niminst",
    "url": "https://github.com/nim-lang/niminst",
    "method": "git",
    "tags": [
      "app",
      "binary",
      "tool",
      "installation",
      "generator"
    ],
    "description": "tool to generate installers for Nim programs",
    "license": "MIT",
    "web": "https://github.com/nim-lang/niminst"
  },
  {
    "name": "redis",
    "url": "https://github.com/nim-lang/redis",
    "method": "git",
    "tags": [
      "redis",
      "client",
      "library"
    ],
    "description": "official redis client for Nim",
    "license": "MIT",
    "web": "https://github.com/nim-lang/redis"
  },
  {
    "name": "dialogs",
    "url": "https://github.com/nim-lang/dialogs",
    "method": "git",
    "tags": [
      "library",
      "ui",
      "gui",
      "dialog",
      "file"
    ],
    "description": "wraps GTK+ or Windows' open file dialogs",
    "license": "MIT",
    "web": "https://github.com/nim-lang/dialogs"
  },
  {
    "name": "vectors",
    "url": "https://github.com/blamestross/nimrod-vectors",
    "method": "git",
    "tags": [
      "math",
      "vectors",
      "library"
    ],
    "description": "Simple multidimensional vector math",
    "license": "MIT",
    "web": "https://github.com/blamestross/nimrod-vectors"
  },
  {
    "name": "bitarray",
    "url": "https://github.com/onecodex/nim-bitarray",
    "method": "git",
    "tags": [
      "Bit arrays",
      "Bit sets",
      "Bit vectors",
      "Data structures"
    ],
    "description": "mmap-backed bitarray implementation in Nim.",
    "license": "MIT",
    "web": "https://www.github.com/onecodex/nim-bitarray"
  },
  {
    "name": "appdirs",
    "url": "https://github.com/MrJohz/appdirs",
    "method": "git",
    "tags": [
      "utility",
      "filesystem"
    ],
    "description": "A utility library to find the directory you need to app in.",
    "license": "MIT",
    "web": "https://github.com/MrJohz/appdirs"
  },
  {
    "name": "sndfile",
    "url": "https://github.com/julienaubert/nim-sndfile",
    "method": "git",
    "tags": [
      "audio",
      "wav",
      "wrapper",
      "libsndfile"
    ],
    "description": "A wrapper of libsndfile",
    "license": "MIT",
    "web": "https://github.com/julienaubert/nim-sndfile"
  },
  {
    "name": "nim-sndfile",
    "alias": "sndfile"
  },
  {
    "name": "bigints",
    "url": "https://github.com/def-/bigints",
    "method": "git",
    "tags": [
      "math",
      "library",
      "numbers"
    ],
    "description": "Arbitrary-precision integers",
    "license": "MIT",
    "web": "https://github.com/def-/bigints"
  },
  {
    "name": "iterutils",
    "url": "https://github.com/def-/iterutils",
    "method": "git",
    "tags": [
      "library",
      "iterators"
    ],
    "description": "Functional operations for iterators and slices, similar to sequtils",
    "license": "MIT",
    "web": "https://github.com/def-/iterutils"
  },
  {
    "name": "hastyscribe",
    "url": "https://github.com/h3rald/hastyscribe",
    "method": "git",
    "tags": [
      "markdown",
      "html",
      "publishing"
    ],
    "description": "Self-contained markdown compiler generating self-contained HTML documents",
    "license": "MIT",
    "web": "https://h3rald.com/hastyscribe"
  },
  {
    "name": "nanomsg",
    "url": "https://github.com/def-/nim-nanomsg",
    "method": "git",
    "tags": [
      "library",
      "wrapper",
      "networking"
    ],
    "description": "Wrapper for the nanomsg socket library that provides several common communication patterns",
    "license": "MIT",
    "web": "https://github.com/def-/nim-nanomsg"
  },
  {
    "name": "directnimrod",
    "url": "https://bitbucket.org/barcharcraz/directnimrod",
    "method": "git",
    "tags": [
      "library",
      "wrapper",
      "graphics",
      "windows"
    ],
    "description": "Wrapper for microsoft's DirectX libraries",
    "license": "MS-PL",
    "web": "https://bitbucket.org/barcharcraz/directnimrod"
  },
  {
    "name": "imghdr",
    "url": "https://github.com/achesak/nim-imghdr",
    "method": "git",
    "tags": [
      "image",
      "formats",
      "files"
    ],
    "description": "Library for detecting the format of an image",
    "license": "MIT",
    "web": "https://github.com/achesak/nim-imghdr"
  },
  {
    "name": "csv2json",
    "url": "https://github.com/achesak/nim-csv2json",
    "method": "git",
    "tags": [
      "csv",
      "json"
    ],
    "description": "Convert CSV files to JSON",
    "license": "MIT",
    "web": "https://github.com/achesak/nim-csv2json"
  },
  {
    "name": "vecmath",
    "url": "https://github.com/barcharcraz/vecmath",
    "method": "git",
    "tags": [
      "library",
      "math",
      "vector"
    ],
    "description": "various vector maths utils for nimrod",
    "license": "MIT",
    "web": "https://github.com/barcharcraz/vecmath"
  },
  {
    "name": "lazy_rest",
    "url": "https://github.com/Araq/lazy_rest",
    "method": "git",
    "tags": [
      "library",
      "rst",
      "rest",
      "text",
      "html"
    ],
    "description": "Simple reST HTML generation with some extras.",
    "license": "MIT",
    "web": "https://github.com/Araq/lazy_rest"
  },
  {
    "name": "Phosphor",
    "url": "https://github.com/barcharcraz/Phosphor",
    "method": "git",
    "tags": [
      "library",
      "opengl",
      "graphics"
    ],
    "description": "eaiser use of OpenGL and GLSL shaders",
    "license": "MIT",
    "web": "https://github.com/barcharcraz/Phosphor"
  },
  {
    "name": "colorsys",
    "url": "https://github.com/achesak/nim-colorsys",
    "method": "git",
    "tags": [
      "library",
      "colors",
      "rgb",
      "yiq",
      "hls",
      "hsv"
    ],
    "description": "Convert between RGB, YIQ, HLS, and HSV color systems.",
    "license": "MIT",
    "web": "https://github.com/achesak/nim-colorsys"
  },
  {
    "name": "pythonfile",
    "url": "https://github.com/achesak/nim-pythonfile",
    "method": "git",
    "tags": [
      "library",
      "python",
      "files",
      "file"
    ],
    "description": "Wrapper of the file procedures to provide an interface as similar as possible to that of Python",
    "license": "MIT",
    "web": "https://github.com/achesak/nim-pythonfile"
  },
  {
    "name": "sndhdr",
    "url": "https://github.com/achesak/nim-sndhdr",
    "method": "git",
    "tags": [
      "library",
      "formats",
      "files",
      "sound",
      "audio"
    ],
    "description": "Library for detecting the format of a sound file",
    "license": "MIT",
    "web": "https://github.com/achesak/nim-sndhdr"
  },
  {
    "name": "irc",
    "url": "https://github.com/nim-lang/irc",
    "method": "git",
    "tags": [
      "library",
      "irc",
      "network"
    ],
    "description": "Implements a simple IRC client.",
    "license": "MIT",
    "web": "https://github.com/nim-lang/irc"
  },
  {
    "name": "random",
    "url": "https://github.com/oprypin/nim-random",
    "method": "git",
    "tags": [
      "library",
      "algorithms",
      "random"
    ],
    "description": "Pseudo-random number generation library inspired by Python",
    "license": "MIT",
    "web": "https://github.com/oprypin/nim-random"
  },
  {
    "name": "zmq",
    "url": "https://github.com/nim-lang/nim-zmq",
    "method": "git",
    "tags": [
      "library",
      "wrapper",
      "zeromq",
      "messaging",
      "queue"
    ],
    "description": "ZeroMQ 4 wrapper",
    "license": "MIT",
    "web": "https://github.com/nim-lang/nim-zmq"
  },
  {
    "name": "uuid",
    "url": "https://github.com/idlewan/nim-uuid",
    "method": "git",
    "tags": [
      "library",
      "wrapper",
      "uuid"
    ],
    "description": "UUID wrapper",
    "license": "MIT",
    "web": "https://github.com/idlewan/nim-uuid"
  },
  {
    "name": "robotparser",
    "url": "https://github.com/achesak/nim-robotparser",
    "method": "git",
    "tags": [
      "library",
      "useragent",
      "robots",
      "robot.txt"
    ],
    "description": "Determine if a useragent can access a URL using robots.txt",
    "license": "MIT",
    "web": "https://github.com/achesak/nim-robotparser"
  },
  {
    "name": "epub",
    "url": "https://github.com/achesak/nim-epub",
    "method": "git",
    "tags": [
      "library",
      "epub",
      "e-book"
    ],
    "description": "Module for working with EPUB e-book files",
    "license": "MIT",
    "web": "https://github.com/achesak/nim-epub"
  },
  {
    "name": "hashids",
    "url": "https://github.com/achesak/nim-hashids",
    "method": "git",
    "tags": [
      "library",
      "hashids"
    ],
    "description": "Nim implementation of Hashids",
    "license": "MIT",
    "web": "https://github.com/achesak/nim-hashids"
  },
  {
    "name": "openssl_evp",
    "url": "https://github.com/cowboy-coders/nim-openssl-evp",
    "method": "git",
    "tags": [
      "library",
      "crypto",
      "openssl"
    ],
    "description": "Wrapper for OpenSSL's EVP interface",
    "license": "OpenSSL and SSLeay",
    "web": "https://github.com/cowboy-coders/nim-openssl-evp"
  },
  {
    "name": "monad",
    "alias": "maybe"
  },
  {
    "name": "maybe",
    "url": "https://github.com/superfunc/maybe",
    "method": "git",
    "tags": [
      "library",
      "functional",
      "optional",
      "monad"
    ],
    "description": "basic monadic maybe type for Nim",
    "license": "BSD3",
    "web": "https://github.com/superfunc/maybe"
  },
  {
    "name": "eternity",
    "url": "https://github.com/hiteshjasani/nim-eternity",
    "method": "git",
    "tags": [
      "library",
      "time",
      "format"
    ],
    "description": "Humanize elapsed time",
    "license": "MIT",
    "web": "https://github.com/hiteshjasani/nim-eternity"
  },
  {
    "name": "gmp",
    "url": "https://github.com/subsetpark/nim-gmp",
    "method": "git",
    "tags": [
      "library",
      "bignum",
      "numbers",
      "math"
    ],
    "description": "wrapper for the GNU multiple precision arithmetic library (GMP)",
    "license": "LGPLv3 or GPLv2",
    "web": "https://github.com/subsetpark/nim-gmp"
  },
  {
    "name": "ludens",
    "url": "https://github.com/rnentjes/nim-ludens",
    "method": "git",
    "tags": [
      "library",
      "game",
      "opengl",
      "sfml"
    ],
    "description": "Little game library using opengl and sfml",
    "license": "MIT",
    "web": "https://github.com/rnentjes/nim-ludens"
  },
  {
    "name": "ffbookmarks",
    "url": "https://github.com/achesak/nim-ffbookmarks",
    "method": "git",
    "tags": [
      "firefox",
      "bookmarks",
      "library"
    ],
    "description": "Nim module for working with Firefox bookmarks",
    "license": "MIT",
    "web": "https://github.com/achesak/nim-ffbookmarks"
  },
  {
    "name": "moustachu",
    "url": "https://github.com/fenekku/moustachu.git",
    "method": "git",
    "tags": [
      "web",
      "html",
      "template",
      "mustache"
    ],
    "description": "Mustache templating for Nim.",
    "license": "MIT",
    "web": "https://github.com/fenekku/moustachu"
  },
  {
    "name": "easy-bcrypt",
    "url": "https://github.com/flaviut/easy-bcrypt.git",
    "method": "git",
    "tags": [
      "hash",
      "crypto",
      "password",
      "bcrypt"
    ],
    "description": "simple wrapper providing a convenient interface for the bcrypt password hashing algorithm",
    "license": "CC0",
    "web": "https://github.com/flaviut/easy-bcrypt/blob/master/easy-bcrypt.nimble"
  },
  {
    "name": "libclang",
    "url": "https://github.com/cowboy-coders/nim-libclang.git",
    "method": "git",
    "tags": [
      "wrapper",
      "bindings",
      "clang"
    ],
    "description": "wrapper for libclang (the C-interface of the clang LLVM frontend)",
    "license": "MIT",
    "web": "https://github.com/cowboy-coders/nim-libclang"
  },
  {
    "name": "nim-libclang",
    "url": "https://github.com/cowboy-coders/nim-libclang.git",
    "method": "git",
    "tags": [
      "wrapper",
      "bindings",
      "clang"
    ],
    "description": "Please use libclang instead.",
    "license": "MIT",
    "web": "https://github.com/cowboy-coders/nim-libclang"
  },
  {
    "name": "nimqml",
    "url": "https://github.com/filcuc/nimqml",
    "method": "git",
    "tags": [
      "Qt",
      "Qml",
      "UI",
      "GUI"
    ],
    "description": "Qt Qml bindings",
    "license": "GPLv3",
    "web": "https://github.com/filcuc/nimqml"
  },
  {
    "name": "XPLM-Nim",
    "url": "https://github.com/jpoirier/XPLM-Nim",
    "method": "git",
    "tags": [
      "X-Plane",
      "XPLM",
      "Plugin",
      "SDK"
    ],
    "description": "X-Plane XPLM SDK wrapper",
    "license": "BSD",
    "web": "https://github.com/jpoirier/XPLM-Nim"
  },
  {
    "name": "csfml",
    "url": "https://github.com/oprypin/nim-csfml",
    "method": "git",
    "tags": [
      "sfml",
      "binding",
      "game",
      "media",
      "library",
      "opengl"
    ],
    "description": "Bindings for Simple and Fast Multimedia Library (through CSFML)",
    "license": "zlib",
    "web": "https://github.com/oprypin/nim-csfml"
  },
  {
    "name": "optional_t",
    "url": "https://github.com/flaviut/optional_t",
    "method": "git",
    "tags": [
      "option",
      "functional"
    ],
    "description": "Basic Option[T] library",
    "license": "MIT",
    "web": "https://github.com/flaviut/optional_t"
  },
  {
    "name": "nimrtlsdr",
    "url": "https://github.com/jpoirier/nimrtlsdr",
    "method": "git",
    "tags": [
      "rtl-sdr",
      "wrapper",
      "bindings",
      "rtlsdr"
    ],
    "description": "A Nim wrapper for librtlsdr",
    "license": "BSD",
    "web": "https://github.com/jpoirier/nimrtlsdr"
  },
  {
    "name": "lapp",
    "url": "https://gitlab.3dicc.com/gokr/lapp.git",
    "method": "git",
    "tags": [
      "args",
      "cmd",
      "opt",
      "parse",
      "parsing"
    ],
    "description": "Opt parser using synopsis as specification, ported from Lua.",
    "license": "MIT",
    "web": "https://gitlab.3dicc.com/gokr/lapp"
  },
  {
    "name": "blimp",
    "url": "https://gitlab.3dicc.com/gokr/blimp.git",
    "method": "git",
    "tags": [
      "app",
      "binary",
      "utility",
      "git",
      "git-fat"
    ],
    "description": "Utility that helps with big files in git, very similar to git-fat, s3annnex etc.",
    "license": "MIT",
    "web": "https://gitlab.3dicc.com/gokr/blimp"
  },
  {
    "name": "parsetoml",
    "url": "https://github.com/NimParsers/parsetoml.git",
    "method": "git",
    "tags": [
      "library",
      "parse"
    ],
    "description": "Library for parsing TOML files.",
    "license": "MIT",
    "web": "https://github.com/NimParsers/parsetoml"
  },
  {
    "name": "compiler",
    "url": "https://github.com/nim-lang/Nim.git",
    "method": "git",
    "tags": [
      "library"
    ],
    "description": "Compiler package providing the compiler sources as a library.",
    "license": "MIT",
    "web": "https://github.com/nim-lang/Nim"
  },
  {
    "name": "nre",
    "url": "https://github.com/flaviut/nre.git",
    "method": "git",
    "tags": [
      "library",
      "pcre",
      "regex"
    ],
    "description": "A better regular expression library",
    "license": "MIT",
    "web": "https://github.com/flaviut/nre"
  },
  {
    "name": "docopt",
    "url": "https://github.com/docopt/docopt.nim",
    "method": "git",
    "tags": [
      "command-line",
      "arguments",
      "parsing",
      "library"
    ],
    "description": "Command-line args parser based on Usage message",
    "license": "MIT",
    "web": "https://github.com/docopt/docopt.nim"
  },
  {
    "name": "bpg",
    "url": "https://github.com/def-/nim-bpg.git",
    "method": "git",
    "tags": [
      "image",
      "library",
      "wrapper"
    ],
    "description": "BPG (Better Portable Graphics) for Nim",
    "license": "MIT",
    "web": "https://github.com/def-/nim-bpg"
  },
  {
    "name": "io-spacenav",
    "url": "https://github.com/nimious/io-spacenav.git",
    "method": "git",
    "tags": [
      "binding",
      "3dx",
      "3dconnexion",
      "libspnav",
      "spacenav",
      "spacemouse",
      "spacepilot",
      "spacenavigator"
    ],
    "description": "Obsolete - please use spacenav instead!",
    "license": "MIT",
    "web": "https://github.com/nimious/io-spacenav"
  },
  {
    "name": "optionals",
    "url": "https://github.com/MasonMcGill/optionals.git",
    "method": "git",
    "tags": [
      "library",
      "option",
      "optional",
      "maybe"
    ],
    "description": "Option types",
    "license": "MIT",
    "web": "https://github.com/MasonMcGill/optionals"
  },
  {
    "name": "tuples",
    "url": "https://github.com/MasonMcGill/tuples.git",
    "method": "git",
    "tags": [
      "library",
      "tuple",
      "metaprogramming"
    ],
    "description": "Tuple manipulation utilities",
    "license": "MIT",
    "web": "https://github.com/MasonMcGill/tuples"
  },
  {
    "name": "fuse",
    "url": "https://github.com/akiradeveloper/nim-fuse.git",
    "method": "git",
    "tags": [
      "fuse",
      "library",
      "wrapper"
    ],
    "description": "A FUSE binding for Nim",
    "license": "MIT",
    "web": "https://github.com/akiradeveloper/nim-fuse"
  },
  {
    "name": "brainfuck",
    "url": "https://github.com/def-/nim-brainfuck.git",
    "method": "git",
    "tags": [
      "library",
      "binary",
      "app",
      "interpreter",
      "compiler",
      "language"
    ],
    "description": "A brainfuck interpreter and compiler",
    "license": "MIT",
    "web": "https://github.com/def-/nim-brainfuck"
  },
  {
    "name": "nimsuggest",
    "url": "https://github.com/nim-lang/nimsuggest.git",
    "method": "git",
    "tags": [
      "binary",
      "app",
      "suggest",
      "compiler",
      "autocomplete"
    ],
    "description": "Tool for providing auto completion data for Nim source code.",
    "license": "MIT",
    "web": "https://github.com/nim-lang/nimsuggest"
  },
  {
    "name": "jwt",
    "url": "https://github.com/yglukhov/nim-jwt.git",
    "method": "git",
    "tags": [
      "library",
      "crypto",
      "hash"
    ],
    "description": "JSON Web Tokens for Nim",
    "license": "MIT",
    "web": "https://github.com/yglukhov/nim-jwt"
  },
  {
    "name": "pythonpathlib",
    "url": "https://github.com/achesak/nim-pythonpathlib.git",
    "method": "git",
    "tags": [
      "path",
      "directory",
      "python",
      "library"
    ],
    "description": "Module for working with paths that is as similar as possible to Python's pathlib",
    "license": "MIT",
    "web": "https://github.com/achesak/nim-pythonpathlib"
  },
  {
    "name": "RingBuffer",
    "url": "git@github.com:megawac/RingBuffer.nim.git",
    "method": "git",
    "tags": [
      "sequence",
      "seq",
      "circular",
      "ring",
      "buffer"
    ],
    "description": "Circular buffer implementation",
    "license": "MIT",
    "web": "https://github.com/megawac/RingBuffer.nim"
  },
  {
    "name": "nimrat",
    "url": "https://github.com/apense/nimrat",
    "method": "git",
    "tags": [
      "library",
      "math",
      "numbers"
    ],
    "description": "Module for working with rational numbers (fractions)",
    "license": "MIT",
    "web": "https://github.com/apense/nimrat"
  },
  {
    "name": "io-isense",
    "url": "https://github.com/nimious/io-isense.git",
    "method": "git",
    "tags": [
      "binding",
      "isense",
      "intersense",
      "inertiacube",
      "intertrax",
      "microtrax",
      "thales",
      "tracking",
      "sensor"
    ],
    "description": "Obsolete - please use isense instead!",
    "license": "MIT",
    "web": "https://github.com/nimious/io-isense"
  },
  {
    "name": "io-usb",
    "url": "https://github.com/nimious/io-usb.git",
    "method": "git",
    "tags": [
      "binding",
      "usb",
      "libusb"
    ],
    "description": "Obsolete - please use libusb instead!",
    "license": "MIT",
    "web": "https://github.com/nimious/io-usb"
  },
  {
    "name": "nimcfitsio",
    "url": "https://github.com/ziotom78/nimcfitsio.git",
    "method": "git",
    "tags": [
      "library",
      "binding",
      "cfitsio",
      "fits",
      "io"
    ],
    "description": "Bindings for CFITSIO, a library to read/write FITSIO images and tables.",
    "license": "MIT",
    "web": "https://github.com/ziotom78/nimcfitsio"
  },
  {
    "name": "glossolalia",
    "url": "https://github.com/fowlmouth/glossolalia",
    "method": "git",
    "tags": [
      "parser",
      "peg"
    ],
    "description": "A DSL for quickly writing parsers",
    "license": "CC0",
    "web": "https://github.com/fowlmouth/glossolalia"
  },
  {
    "name": "entoody",
    "url": "https://bitbucket.org/fowlmouth/entoody",
    "method": "git",
    "tags": [
      "component",
      "entity",
      "composition"
    ],
    "description": "A component/entity system",
    "license": "CC0",
    "web": "https://bitbucket.org/fowlmouth/entoody"
  },
  {
    "name": "msgpack",
    "url": "https://github.com/akiradeveloper/msgpack-nim.git",
    "method": "git",
    "tags": [
      "msgpack",
      "library",
      "serialization"
    ],
    "description": "A MessagePack binding for Nim",
    "license": "MIT",
    "web": "https://github.com/akiradeveloper/msgpack-nim"
  },
  {
    "name": "osinfo",
    "url": "https://github.com/nim-lang/osinfo.git",
    "method": "git",
    "tags": [
      "os",
      "library",
      "info"
    ],
    "description": "Modules providing information about the OS.",
    "license": "MIT",
    "web": "https://github.com/nim-lang/osinfo"
  },
  {
    "name": "io-myo",
    "url": "https://github.com/nimious/io-myo.git",
    "method": "git",
    "tags": [
      "binding",
      "myo",
      "thalmic",
      "armband",
      "gesture"
    ],
    "description": "Obsolete - please use myo instead!",
    "license": "MIT",
    "web": "https://github.com/nimious/io-myo"
  },
  {
    "name": "io-oculus",
    "url": "https://github.com/nimious/io-oculus.git",
    "method": "git",
    "tags": [
      "binding",
      "oculus",
      "rift",
      "vr",
      "libovr",
      "ovr",
      "dk1",
      "dk2",
      "gearvr"
    ],
    "description": "Obsolete - please use oculus instead!",
    "license": "MIT",
    "web": "https://github.com/nimious/io-oculus"
  },
  {
    "name": "closure_compiler",
    "url": "https://github.com/yglukhov/closure_compiler.git",
    "method": "git",
    "tags": [
      "binding",
      "closure",
      "compiler",
      "javascript"
    ],
    "description": "Bindings for Closure Compiler web API.",
    "license": "MIT",
    "web": "https://github.com/yglukhov/closure_compiler"
  },
  {
    "name": "io-serialport",
    "url": "https://github.com/nimious/io-serialport.git",
    "method": "git",
    "tags": [
      "binding",
      "libserialport",
      "serial",
      "communication"
    ],
    "description": "Obsolete - please use serialport instead!",
    "license": "MIT",
    "web": "https://github.com/nimious/io-serialport"
  },
  {
    "name": "beanstalkd",
    "url": "https://github.com/tormaroe/beanstalkd.nim.git",
    "method": "git",
    "tags": [
      "library",
      "queue",
      "messaging"
    ],
    "description": "A beanstalkd work queue client library.",
    "license": "MIT",
    "web": "https://github.com/tormaroe/beanstalkd.nim"
  },
  {
    "name": "wiki2text",
    "url": "https://github.com/rspeer/wiki2text.git",
    "method": "git",
    "tags": [
      "nlp",
      "wiki",
      "xml",
      "text"
    ],
    "description": "Quickly extracts natural-language text from a MediaWiki XML file.",
    "license": "MIT",
    "web": "https://github.com/rspeer/wiki2text"
  },
  {
    "name": "qt5_qtsql",
    "url": "https://github.com/philip-wernersbach/nim-qt5_qtsql.git",
    "method": "git",
    "tags": [
      "library",
      "wrapper",
      "database",
      "qt",
      "qt5",
      "qtsql",
      "sqlite",
      "postgres",
      "mysql"
    ],
    "description": "Binding for Qt 5's Qt SQL library that integrates with the features of the Nim language. Uses one API for multiple database engines.",
    "license": "MIT",
    "web": "https://github.com/philip-wernersbach/nim-qt5_qtsql"
  },
  {
    "name": "orient",
    "url": "https://github.com/philip-wernersbach/nim-orient",
    "method": "git",
    "tags": [
      "library",
      "wrapper",
      "database",
      "orientdb",
      "pure"
    ],
    "description": "OrientDB driver written in pure Nim, uses the OrientDB 2.0 Binary Protocol with Binary Serialization.",
    "license": "MPL",
    "web": "https://github.com/philip-wernersbach/nim-orient"
  },
  {
    "name": "syslog",
    "url": "https://github.com/FedericoCeratto/nim-syslog",
    "method": "git",
    "tags": [
      "library",
      "pure"
    ],
    "description": "Syslog module.",
    "license": "LGPLv3",
    "web": "https://github.com/FedericoCeratto/nim-syslog"
  },
  {
    "name": "nimes",
    "url": "https://github.com/def-/nimes",
    "method": "git",
    "tags": [
      "emulator",
      "nes",
      "game",
      "sdl",
      "javascript"
    ],
    "description": "NES emulator using SDL2, also compiles to JavaScript with emscripten.",
    "license": "MPL",
    "web": "https://github.com/def-/nimes"
  },
  {
    "name": "syscall",
    "url": "https://github.com/def-/nim-syscall",
    "method": "git",
    "tags": [
      "library"
    ],
    "description": "Raw system calls for Nim",
    "license": "MPL",
    "web": "https://github.com/def-/nim-syscall"
  },
  {
    "name": "jnim",
    "url": "https://github.com/yglukhov/jnim",
    "method": "git",
    "tags": [
      "library",
      "java",
      "jvm",
      "bridge",
      "bindings"
    ],
    "description": "Nim - Java bridge",
    "license": "MIT",
    "web": "https://github.com/yglukhov/jnim"
  },
  {
    "name": "nimPDF",
    "url": "https://github.com/jangko/nimpdf",
    "method": "git",
    "tags": [
      "library",
      "PDF",
      "document"
    ],
    "description": "library for generating PDF files",
    "license": "MIT",
    "web": "https://github.com/jangko/nimpdf"
  },
  {
    "name": "LLVM",
    "url": "https://github.com/FedeOmoto/llvm",
    "method": "git",
    "tags": [
      "LLVM",
      "bindings",
      "wrapper"
    ],
    "description": "LLVM bindings for the Nim language.",
    "license": "MIT",
    "web": "https://github.com/FedeOmoto/llvm"
  },
  {
    "name": "nshout",
    "url": "https://github.com/Senketsu/nshout",
    "method": "git",
    "tags": [
      "library",
      "shouter",
      "libshout",
      "wrapper",
      "bindings",
      "audio",
      "web"
    ],
    "description": "Nim bindings for libshout",
    "license": "MIT",
    "web": "https://github.com/Senketsu/nshout"
  },
  {
    "name": "nsu",
    "url": "https://github.com/Senketsu/nsu",
    "method": "git",
    "tags": [
      "library",
      "tool",
      "utility",
      "screenshot"
    ],
    "description": "Simple screenshot library & cli tool made in Nim",
    "license": "MIT",
    "web": "https://github.com/Senketsu/nsu"
  },
  {
    "name": "nuuid",
    "url": "https://github.com/yglukhov/nim-only-uuid",
    "method": "git",
    "tags": [
      "library",
      "uuid",
      "guid"
    ],
    "description": "A Nim source only UUID generator",
    "license": "MIT",
    "web": "https://github.com/yglukhov/nim-only-uuid"
  },
  {
    "name": "fftw3",
    "url": "https://github.com/ziotom78/nimfftw3",
    "method": "git",
    "tags": [
      "library",
      "math",
      "fft"
    ],
    "description": "Bindings to the FFTW library",
    "license": "MIT",
    "web": "https://github.com/ziotom78/nimfftw3"
  },
  {
    "name": "nrpl",
    "url": "https://github.com/vegansk/nrpl",
    "method": "git",
    "tags": [
      "REPL",
      "application"
    ],
    "description": "A rudimentary Nim REPL",
    "license": "MIT",
    "web": "https://github.com/vegansk/nrpl"
  },
  {
    "name": "nim-geocoding",
    "url": "https://github.com/saratchandra92/nim-geocoding",
    "method": "git",
    "tags": [
      "library",
      "geocoding",
      "maps"
    ],
    "description": "A simple library for Google Maps Geocoding API",
    "license": "MIT",
    "web": "https://github.com/saratchandra92/nim-geocoding"
  },
  {
    "name": "io-gles",
    "url": "https://github.com/nimious/io-gles.git",
    "method": "git",
    "tags": [
      "binding",
      "khronos",
      "gles",
      "opengl es"
    ],
    "description": "Obsolete - please use gles instead!",
    "license": "MIT",
    "web": "https://github.com/nimious/io-gles"
  },
  {
    "name": "io-egl",
    "url": "https://github.com/nimious/io-egl.git",
    "method": "git",
    "tags": [
      "binding",
      "khronos",
      "egl",
      "opengl",
      "opengl es",
      "openvg"
    ],
    "description": "Obsolete - please use egl instead!",
    "license": "MIT",
    "web": "https://github.com/nimious/io-egl"
  },
  {
    "name": "io-sixense",
    "url": "https://github.com/nimious/io-sixense.git",
    "method": "git",
    "tags": [
      "binding",
      "sixense",
      "razer hydra",
      "stem system",
      "vr"
    ],
    "description": "Obsolete - please use sixense instead!",
    "license": "MIT",
    "web": "https://github.com/nimious/io-sixense"
  },
  {
    "name": "tnetstring",
    "url": "https://mahlon@bitbucket.org/mahlon/nim-tnetstring",
    "method": "hg",
    "tags": [
      "tnetstring",
      "library",
      "serialization"
    ],
    "description": "Parsing and serializing for the TNetstring format.",
    "license": "MIT",
    "web": "http://bitbucket.org/mahlon/nim-tnetstring"
  },
  {
    "name": "msgpack4nim",
    "url": "https://github.com/jangko/msgpack4nim",
    "method": "git",
    "tags": [
      "msgpack",
      "library",
      "serialization",
      "deserialization"
    ],
    "description": "Another MessagePack implementation written in pure nim",
    "license": "MIT",
    "web": "https://github.com/jangko/msgpack4nim"
  },
  {
    "name": "binaryheap",
    "url": "https://github.com/bluenote10/nim-heap",
    "method": "git",
    "tags": [
      "heap",
      "priority queue"
    ],
    "description": "Simple binary heap implementation",
    "license": "MIT",
    "web": "https://github.com/bluenote10/nim-heap"
  },
  {
    "name": "stringinterpolation",
    "url": "https://github.com/bluenote10/nim-stringinterpolation",
    "method": "git",
    "tags": [
      "string formatting",
      "string interpolation"
    ],
    "description": "String interpolation with printf syntax",
    "license": "MIT",
    "web": "https://github.com/bluenote10/nim-stringinterpolation"
  },
  {
    "name": "libovr",
    "url": "https://github.com/bluenote10/nim-ovr",
    "method": "git",
    "tags": [
      "Oculus Rift",
      "virtual reality"
    ],
    "description": "Nim bindings for libOVR (Oculus Rift)",
    "license": "MIT",
    "web": "https://github.com/bluenote10/nim-ovr"
  },
  {
    "name": "delaunay",
    "url": "https://github.com/Nycto/DelaunayNim",
    "method": "git",
    "tags": [
      "delaunay",
      "library",
      "algorithms",
      "graph"
    ],
    "description": "2D Delaunay triangulations",
    "license": "MIT",
    "web": "https://github.com/Nycto/DelaunayNim"
  },
  {
    "name": "linenoise",
    "url": "https://github.com/fallingduck/linenoise-nim",
    "method": "git",
    "tags": [
      "linenoise",
      "readline",
      "library",
      "wrapper",
      "command-line"
    ],
    "description": "Wrapper for linenoise, a free, self-contained alternative to GNU readline.",
    "license": "BSD",
    "web": "https://github.com/fallingduck/linenoise-nim"
  },
  {
    "name": "struct",
    "url": "https://github.com/OpenSystemsLab/struct.nim",
    "method": "git",
    "tags": [
      "struct",
      "library",
      "python",
      "pack",
      "unpack"
    ],
    "description": "Python-like 'struct' for Nim",
    "license": "MIT",
    "web": "https://github.com/OpenSystemsLab/struct.nim"
  },
  {
    "name": "uri2",
    "url": "https://github.com/achesak/nim-uri2",
    "method": "git",
    "tags": [
      "uri",
      "url",
      "library"
    ],
    "description": "Nim module for better URI handling",
    "license": "MIT",
    "web": "https://github.com/achesak/nim-uri2"
  },
  {
    "name": "hmac",
    "url": "https://github.com/OpenSystemsLab/hmac.nim",
    "method": "git",
    "tags": [
      "hmac",
      "authentication",
      "hash",
      "sha1",
      "md5"
    ],
    "description": "HMAC-SHA1 and HMAC-MD5 hashing in Nim",
    "license": "MIT",
    "web": "https://github.com/OpenSystemsLab/hmac.nim"
  },
  {
    "name": "mongrel2",
    "url": "https://mahlon@bitbucket.org/mahlon/nim-mongrel2",
    "method": "hg",
    "tags": [
      "mongrel2",
      "library",
      "www"
    ],
    "description": "Handler framework for the Mongrel2 web server.",
    "license": "MIT",
    "web": "http://bitbucket.org/mahlon/nim-mongrel2"
  },
  {
    "name": "shimsham",
    "url": "https://github.com/apense/shimsham",
    "method": "git",
    "tags": [
      "crypto",
      "hash",
      "hashing",
      "digest"
    ],
    "description": "Hashing/Digest collection in pure Nim",
    "license": "MIT",
    "web": "https://github.com/apense/shimsham"
  },
  {
    "name": "base32",
    "url": "https://github.com/OpenSystemsLab/base32.nim",
    "method": "git",
    "tags": [
      "base32",
      "encode",
      "decode"
    ],
    "description": "Base32 library for Nim",
    "license": "MIT",
    "web": "https://github.com/OpenSystemsLab/base32.nim"
  },
  {
    "name": "otp",
    "url": "https://github.com/OpenSystemsLab/otp.nim",
    "method": "git",
    "tags": [
      "otp",
      "hotp",
      "totp",
      "time",
      "password",
      "one",
      "google",
      "authenticator"
    ],
    "description": "One Time Password library for Nim",
    "license": "MIT",
    "web": "https://github.com/OpenSystemsLab/otp.nim"
  },
  {
    "name": "q",
    "url": "https://github.com/OpenSystemsLab/q.nim",
    "method": "git",
    "tags": [
      "css",
      "selector",
      "query",
      "match",
      "find",
      "html",
      "xml",
      "jquery"
    ],
    "description": "Simple package for query HTML/XML elements using a CSS3 or jQuery-like selector syntax",
    "license": "MIT",
    "web": "https://github.com/OpenSystemsLab/q.nim"
  },
  {
    "name": "bignum",
    "url": "https://github.com/FedeOmoto/bignum",
    "method": "git",
    "tags": [
      "bignum",
      "gmp",
      "wrapper"
    ],
    "description": "Wrapper around the GMP bindings for the Nim language.",
    "license": "MIT",
    "web": "https://github.com/FedeOmoto/bignum"
  },
  {
    "name": "rbtree",
    "url": "https://github.com/Nycto/RBTreeNim",
    "method": "git",
    "tags": [
      "tree",
      "binary search tree",
      "rbtree",
      "red black tree"
    ],
    "description": "Red/Black Trees",
    "license": "MIT",
    "web": "https://github.com/Nycto/RBTreeNim"
  },
  {
    "name": "anybar",
    "url": "https://github.com/ba0f3/anybar.nim",
    "method": "git",
    "tags": [
      "anybar",
      "menubar",
      "status",
      "indicator"
    ],
    "description": "Control AnyBar instances with Nim",
    "license": "MIT",
    "web": "https://github.com/ba0f3/anybar.nim"
  },
  {
    "name": "astar",
    "url": "https://github.com/Nycto/AStarNim",
    "method": "git",
    "tags": [
      "astar",
      "A*",
      "pathfinding",
      "algorithm"
    ],
    "description": "A* Pathfinding",
    "license": "MIT",
    "web": "https://github.com/Nycto/AStarNim"
  },
  {
    "name": "lazy",
    "url": "https://github.com/petermora/nimLazy/",
    "method": "git",
    "tags": [
      "library",
      "iterator",
      "lazy list"
    ],
    "description": "Iterator library for Nim",
    "license": "MIT",
    "web": "https://github.com/petermora/nimLazy"
  },
  {
    "name": "asyncpythonfile",
    "url": "https://github.com/fallingduck/asyncpythonfile-nim",
    "method": "git",
    "tags": [
      "async",
      "asynchronous",
      "library",
      "python",
      "file",
      "files"
    ],
    "description": "High level, asynchronous file API mimicking Python's file interface.",
    "license": "ISC",
    "web": "https://github.com/fallingduck/asyncpythonfile-nim"
  },
  {
    "name": "nimfuzz",
    "url": "https://github.com/apense/nimfuzz",
    "method": "git",
    "tags": [
      "fuzzing",
      "testing",
      "hacking",
      "security"
    ],
    "description": "Simple and compact fuzzing",
    "license": "Apache License 2.0",
    "web": "https://apense.github.io/nimfuzz"
  },
  {
    "name": "linalg",
    "url": "https://github.com/unicredit/linear-algebra",
    "method": "git",
    "tags": [
      "vector",
      "matrix",
      "linear-algebra",
      "BLAS",
      "LAPACK"
    ],
    "description": "Linear algebra for Nim",
    "license": "Apache License 2.0",
    "web": "https://github.com/unicredit/linear-algebra"
  },
  {
    "name": "sequester",
    "url": "https://github.com/fallingduck/sequester",
    "method": "git",
    "tags": [
      "library",
      "seq",
      "sequence",
      "strings",
      "iterators",
      "php"
    ],
    "description": "Library for converting sequences to strings. Also has PHP-inspired explode and implode procs.",
    "license": "ISC",
    "web": "https://github.com/fallingduck/sequester"
  },
  {
    "name": "options",
    "url": "https://github.com/fallingduck/options-nim",
    "method": "git",
    "tags": [
      "library",
      "option",
      "optionals",
      "maybe"
    ],
    "description": "Temporary package to fix broken code in 0.11.2 stable.",
    "license": "MIT",
    "web": "https://github.com/fallingduck/options-nim"
  },
  {
    "name": "oldwinapi",
    "url": "https://github.com/nim-lang/oldwinapi",
    "method": "git",
    "tags": [
      "library",
      "windows",
      "api"
    ],
    "description": "Old Win API library for Nim",
    "license": "LGPL with static linking exception",
    "web": "https://github.com/nim-lang/oldwinapi"
  },
  {
    "name": "nimx",
    "url": "https://github.com/yglukhov/nimx",
    "method": "git",
    "tags": [
      "gui",
      "ui",
      "library"
    ],
    "description": "Cross-platform GUI framework",
    "license": "MIT",
    "web": "https://github.com/yglukhov/nimx"
  },
  {
    "name": "webview",
    "url": "https://github.com/oskca/webview",
    "method": "git",
    "tags": [
      "gui",
      "ui",
      "webview",
      "cross",
      "web",
      "library"
    ],
    "description": "Nim bindings for https://github.com/zserge/webview, a cross platform single header webview library",
    "license": "MIT",
    "web": "https://github.com/oskca/webview"
  },
  {
    "name": "memo",
    "url": "https://github.com/andreaferretti/memo",
    "method": "git",
    "tags": [
      "memo",
      "memoization",
      "memoize",
      "cache"
    ],
    "description": "Memoize Nim functions",
    "license": "Apache License 2.0",
    "web": "https://github.com/andreaferretti/memo"
  },
  {
    "name": "base62",
    "url": "https://github.com/singularperturbation/base62-encode",
    "method": "git",
    "tags": [
      "base62",
      "encode",
      "decode"
    ],
    "description": "Arbitrary base encoding-decoding functions, defaulting to Base-62.",
    "license": "MIT",
    "web": "https://github.com/singularperturbation/base62-encode"
  },
  {
    "name": "telebot",
    "url": "https://github.com/ba0f3/telebot.nim",
    "method": "git",
    "tags": [
      "telebot",
      "telegram",
      "bot",
      "api",
      "client",
      "async"
    ],
    "description": "Async Telegram Bot API Client",
    "license": "MIT",
    "web": "https://github.com/ba0f3/telebot.nim"
  },
  {
    "name": "tempfile",
    "url": "https://github.com/OpenSystemsLab/tempfile.nim",
    "method": "git",
    "tags": [
      "temp",
      "mktemp",
      "make",
      "mk",
      "mkstemp",
      "mkdtemp"
    ],
    "description": "Temporary files and directories",
    "license": "MIT",
    "web": "https://github.com/OpenSystemsLab/tempfile.nim"
  },
  {
    "name": "AstroNimy",
    "url": "https://github.com/super-massive-black-holes/AstroNimy",
    "method": "git",
    "tags": [
      "science",
      "astronomy",
      "library"
    ],
    "description": "Astronomical library for Nim",
    "license": "MIT",
    "web": "https://github.com/super-massive-black-holes/AstroNimy"
  },
  {
    "name": "patty",
    "url": "https://github.com/andreaferretti/patty",
    "method": "git",
    "tags": [
      "pattern",
      "adt",
      "variant",
      "pattern matching",
      "algebraic data type"
    ],
    "description": "Algebraic data types and pattern matching",
    "license": "Apache License 2.0",
    "web": "https://github.com/andreaferretti/patty"
  },
  {
    "name": "einheit",
    "url": "https://github.com/jyapayne/einheit",
    "method": "git",
    "tags": [
      "unit",
      "tests",
      "unittest",
      "unit tests",
      "unit test macro"
    ],
    "description": "Pretty looking, full featured, Python-inspired unit test library.",
    "license": "MIT",
    "web": "https://github.com/jyapayne/einheit"
  },
  {
    "name": "plists",
    "url": "https://github.com/yglukhov/plists",
    "method": "git",
    "tags": [
      "plist",
      "property",
      "list"
    ],
    "description": "Generate and parse Mac OS X .plist files in Nim.",
    "license": "MIT",
    "web": "https://github.com/yglukhov/plists"
  },
  {
    "name": "ncurses",
    "url": "https://github.com/rnowley/nim-ncurses/",
    "method": "git",
    "tags": [
      "library",
      "terminal",
      "graphics",
      "wrapper"
    ],
    "description": "A wrapper for NCurses",
    "license": "MIT",
    "web": "https://github.com/rnowley/nim-ncurses"
  },
  {
    "name": "nanovg.nim",
    "url": "https://github.com/fowlmouth/nanovg.nim",
    "method": "git",
    "tags": [
      "wrapper",
      "GUI",
      "vector graphics",
      "opengl"
    ],
    "description": "A wrapper for NanoVG vector graphics rendering",
    "license": "MIT",
    "web": "https://github.com/fowlmouth/nanovg.nim"
  },
  {
    "name": "pwd",
    "url": "https://github.com/achesak/nim-pwd",
    "method": "git",
    "tags": [
      "library",
      "unix",
      "pwd",
      "password"
    ],
    "description": "Nim port of Python's pwd module for working with the UNIX password file",
    "license": "MIT",
    "web": "https://github.com/achesak/nim-pwd"
  },
  {
    "name": "spwd",
    "url": "https://github.com/achesak/nim-spwd",
    "method": "git",
    "tags": [
      "library",
      "unix",
      "spwd",
      "password",
      "shadow"
    ],
    "description": "Nim port of Python's spwd module for working with the UNIX shadow password file",
    "license": "MIT",
    "web": "https://github.com/achesak/nim-spwd"
  },
  {
    "name": "grp",
    "url": "https://github.com/achesak/nim-grp",
    "method": "git",
    "tags": [
      "library",
      "unix",
      "grp",
      "group"
    ],
    "description": "Nim port of Python's grp module for working with the UNIX group database file",
    "license": "MIT",
    "web": "https://github.com/achesak/nim-grp"
  },
  {
    "name": "stopwatch",
    "url": "https://gitlab.com/define-private-public/stopwatch",
    "method": "git",
    "tags": [
      "timer",
      "timing",
      "benchmarking",
      "watch",
      "clock"
    ],
    "description": "A simple timing library for benchmarking code and other things.",
    "license": "MIT",
    "web": "https://gitlab.com/define-private-public/stopwatch"
  },
  {
    "name": "nimFinLib",
    "url": "https://github.com/qqtop/NimFinLib",
    "method": "git",
    "tags": [
      "financial"
    ],
    "description": "Financial Library for Nim",
    "license": "MIT",
    "web": "https://github.com/qqtop/NimFinLib"
  },
  {
    "name": "libssh2",
    "url": "https://github.com/ba0f3/libssh2.nim",
    "method": "git",
    "tags": [
      "lib",
      "ssh",
      "ssh2",
      "openssh",
      "client",
      "sftp",
      "scp"
    ],
    "description": "Nim wrapper for libssh2",
    "license": "MIT",
    "web": "https://github.com/ba0f3/libssh2.nim"
  },
  {
    "name": "rethinkdb",
    "url": "https://github.com/OpenSystemsLab/rethinkdb.nim",
    "method": "git",
    "tags": [
      "rethinkdb",
      "driver",
      "client",
      "json"
    ],
    "description": "RethinkDB driver for Nim",
    "license": "MIT",
    "web": "https://github.com/OpenSystemsLab/rethinkdb.nim"
  },
  {
    "name": "dbus",
    "url": "https://github.com/zielmicha/nim-dbus",
    "method": "git",
    "tags": [
      "dbus"
    ],
    "description": "dbus bindings for Nim",
    "license": "MIT",
    "web": "https://github.com/zielmicha/nim-dbus"
  },
  {
    "name": "lmdb",
    "url": "https://github.com/fowlmouth/lmdb.nim",
    "method": "git",
    "tags": [
      "wrapper",
      "lmdb"
    ],
    "description": "A wrapper for LMDB the Lightning Memory-Mapped Database",
    "license": "MIT",
    "web": "https://github.com/fowlmouth/lmdb.nim"
  },
  {
    "name": "zip",
    "url": "https://github.com/nim-lang/zip",
    "method": "git",
    "tags": [
      "wrapper",
      "zip"
    ],
    "description": "A wrapper for the zip library",
    "license": "MIT",
    "web": "https://github.com/nim-lang/zip"
  },
  {
    "name": "csvtools",
    "url": "https://github.com/unicredit/csvtools",
    "method": "git",
    "tags": [
      "CSV",
      "comma separated values",
      "TSV"
    ],
    "description": "Manage CSV files",
    "license": "Apache License 2.0",
    "web": "https://github.com/unicredit/csvtools"
  },
  {
    "name": "httpform",
    "url": "https://github.com/tulayang/httpform",
    "method": "git",
    "tags": [
      "request parser",
      "upload",
      "html5 file"
    ],
    "description": "Http request form parser",
    "license": "MIT",
    "web": "https://github.com/tulayang/httpform"
  },
  {
    "name": "quadtree",
    "url": "https://github.com/Nycto/QuadtreeNim",
    "method": "git",
    "tags": [
      "quadtree",
      "algorithm"
    ],
    "description": "A Quadtree implementation",
    "license": "MIT",
    "web": "https://github.com/Nycto/QuadtreeNim"
  },
  {
    "name": "expat",
    "url": "https://github.com/nim-lang/expat",
    "method": "git",
    "tags": [
      "expat",
      "xml",
      "parsing"
    ],
    "description": "Expat wrapper for Nim",
    "license": "MIT",
    "web": "https://github.com/nim-lang/expat"
  },
  {
    "name": "sphinx",
    "url": "https://github.com/Araq/sphinx",
    "method": "git",
    "tags": [
      "sphinx",
      "wrapper",
      "search",
      "engine"
    ],
    "description": "Sphinx wrapper for Nim",
    "license": "LGPL",
    "web": "https://github.com/Araq/sphinx"
  },
  {
    "name": "sdl1",
    "url": "https://github.com/nim-lang/sdl1",
    "method": "git",
    "tags": [
      "graphics",
      "library",
      "multi-media",
      "input",
      "sound",
      "joystick"
    ],
    "description": "SDL 1.2 wrapper for Nim.",
    "license": "LGPL",
    "web": "https://github.com/nim-lang/sdl1"
  },
  {
    "name": "graphics",
    "url": "https://github.com/nim-lang/graphics",
    "method": "git",
    "tags": [
      "library",
      "SDL"
    ],
    "description": "Graphics module for Nim.",
    "license": "MIT",
    "web": "https://github.com/nim-lang/graphics"
  },
  {
    "name": "libffi",
    "url": "https://github.com/Araq/libffi",
    "method": "git",
    "tags": [
      "ffi",
      "library",
      "C",
      "calling",
      "convention"
    ],
    "description": "libffi wrapper for Nim.",
    "license": "MIT",
    "web": "https://github.com/Araq/libffi"
  },
  {
    "name": "libcurl",
    "url": "https://github.com/Araq/libcurl",
    "method": "git",
    "tags": [
      "curl",
      "web",
      "http",
      "download"
    ],
    "description": "Nim wrapper for libcurl.",
    "license": "MIT",
    "web": "https://github.com/Araq/libcurl"
  },
  {
    "name": "perlin",
    "url": "https://github.com/Nycto/PerlinNim",
    "method": "git",
    "tags": [
      "perlin",
      "simplex",
      "noise"
    ],
    "description": "Perlin noise and Simplex noise generation",
    "license": "MIT",
    "web": "https://github.com/Nycto/PerlinNim"
  },
  {
    "name": "pfring",
    "url": "https://github.com/ba0f3/pfring.nim",
    "method": "git",
    "tags": [
      "pf_ring",
      "packet",
      "sniff",
      "pcap",
      "pfring",
      "network",
      "capture",
      "socket"
    ],
    "description": "PF_RING wrapper for Nim",
    "license": "MIT",
    "web": "https://github.com/ba0f3/pfring.nim"
  },
  {
    "name": "xxtea",
    "url": "https://github.com/xxtea/xxtea-nim",
    "method": "git",
    "tags": [
      "xxtea",
      "encrypt",
      "decrypt",
      "crypto"
    ],
    "description": "XXTEA encryption algorithm library written in pure Nim.",
    "license": "MIT",
    "web": "https://github.com/xxtea/xxtea-nim"
  },
  {
    "name": "xxhash",
    "url": "https://github.com/OpenSystemsLab/xxhash.nim",
    "method": "git",
    "tags": [
      "fast",
      "hash",
      "algorithm"
    ],
    "description": "xxhash wrapper for Nim",
    "license": "MIT",
    "web": "https://github.com/OpenSystemsLab/xxhash.nim"
  },
  {
    "name": "libipset",
    "url": "https://github.com/ba0f3/libipset.nim",
    "method": "git",
    "tags": [
      "ipset",
      "firewall",
      "netfilter",
      "mac",
      "ip",
      "network",
      "collection",
      "rule",
      "set"
    ],
    "description": "libipset wrapper for Nim",
    "license": "MIT",
    "web": "https://github.com/ba0f3/libipset.nim"
  },
  {
    "name": "pop3",
    "url": "https://github.com/FedericoCeratto/nim-pop3",
    "method": "git",
    "tags": [
      "network",
      "pop3",
      "email"
    ],
    "description": "POP3 client library",
    "license": "LGPLv3",
    "web": "https://github.com/FedericoCeratto/nim-pop3"
  },
  {
    "name": "nimrpc",
    "url": "https://github.com/rogercloud/nim-rpc",
    "method": "git",
    "tags": [
      "msgpack",
      "library",
      "rpc",
      "nimrpc"
    ],
    "description": "RPC implementation for Nim based on msgpack4nim",
    "license": "MIT",
    "web": "https://github.com/rogercloud/nim-rpc"
  },
  {
    "name": "nimrpc_milis",
    "url": "https://github.com/milisarge/nimrpc_milis",
    "method": "git",
    "tags": [
      "msgpack",
      "library",
      "rpc",
      "nimrpc"
    ],
    "description": "RPC implementation for Nim based on msgpack4nim",
    "license": "MIT",
    "web": "https://github.com/milisarge/nimrpc_milis"
  },
  {
    "name": "asyncevents",
    "url": "https://github.com/tulayang/asyncevents",
    "method": "git",
    "tags": [
      "event",
      "future",
      "asyncdispatch"
    ],
    "description": "Asynchronous event loop for progaming with MVC",
    "license": "MIT",
    "web": "https://github.com/tulayang/asyncevents"
  },
  {
    "name": "nimSHA2",
    "url": "https://github.com/jangko/nimSHA2",
    "method": "git",
    "tags": [
      "hash",
      "crypto",
      "library",
      "sha256",
      "sha224",
      "sha384",
      "sha512"
    ],
    "description": "Secure Hash Algorithm - 2, [224, 256, 384, and 512 bits]",
    "license": "MIT",
    "web": "https://github.com/jangko/nimSHA2"
  },
  {
    "name": "nimAES",
    "url": "https://github.com/jangko/nimAES",
    "method": "git",
    "tags": [
      "crypto",
      "library",
      "aes",
      "encryption",
      "rijndael"
    ],
    "description": "Advanced Encryption Standard, Rijndael Algorithm",
    "license": "MIT",
    "web": "https://github.com/jangko/nimAES"
  },
  {
    "name": "nimeverything",
    "url": "https://github.com/xland/nimeverything/",
    "method": "git",
    "tags": [
      "everything",
      "voidtools",
      "Everything Search Engine"
    ],
    "description": "everything  search engine wrapper",
    "license": "MIT",
    "web": "https://github.com/xland/nimeverything"
  },
  {
    "name": "vidhdr",
    "url": "https://github.com/achesak/nim-vidhdr",
    "method": "git",
    "tags": [
      "video",
      "formats",
      "file"
    ],
    "description": "Library for detecting the format of an video file",
    "license": "MIT",
    "web": "https://github.com/achesak/nim-vidhdr"
  },
  {
    "name": "gitapi",
    "url": "https://github.com/achesak/nim-gitapi",
    "method": "git",
    "tags": [
      "git",
      "version control",
      "library"
    ],
    "description": "Nim wrapper around the git version control software",
    "license": "MIT",
    "web": "https://github.com/achesak/nim-gitapi"
  },
  {
    "name": "ptrace",
    "url": "https://github.com/ba0f3/ptrace.nim",
    "method": "git",
    "tags": [
      "ptrace",
      "trace",
      "process",
      "syscal",
      "system",
      "call"
    ],
    "description": "ptrace wrapper for Nim",
    "license": "MIT",
    "web": "https://github.com/ba0f3/ptrace.nim"
  },
  {
    "name": "ndbex",
    "url": "https://github.com/Senketsu/nim-db-ex",
    "method": "git",
    "tags": [
      "extension",
      "database",
      "convenience",
      "db",
      "mysql",
      "postgres",
      "sqlite"
    ],
    "description": "extension modules for Nim's 'db_*' modules",
    "license": "MIT",
    "web": "https://github.com/Senketsu/nim-db-ex"
  },
  {
    "name": "spry",
    "url": "https://github.com/gokr/spry",
    "method": "git",
    "tags": [
      "language",
      "library",
      "scripting"
    ],
    "description": "A Smalltalk and Rebol inspired language implemented as an AST interpreter",
    "license": "MIT",
    "web": "https://github.com/gokr/spry"
  },
  {
    "name": "nimBMP",
    "url": "https://github.com/jangko/nimBMP",
    "method": "git",
    "tags": [
      "graphics",
      "library",
      "BMP"
    ],
    "description": "BMP encoder and decoder",
    "license": "MIT",
    "web": "https://github.com/jangko/nimBMP"
  },
  {
    "name": "nimPNG",
    "url": "https://github.com/jangko/nimPNG",
    "method": "git",
    "tags": [
      "graphics",
      "library",
      "PNG"
    ],
    "description": "PNG(Portable Network Graphics) encoder and decoder",
    "license": "MIT",
    "web": "https://github.com/jangko/nimPNG"
  },
  {
    "name": "litestore",
    "url": "https://github.com/h3rald/litestore",
    "method": "git",
    "tags": [
      "database",
      "rest",
      "sqlite"
    ],
    "description": "A lightweight, self-contained, RESTful, searchable, multi-format NoSQL document store",
    "license": "MIT",
    "web": "https://h3rald.com/litestore"
  },
  {
    "name": "parseFixed",
    "url": "https://github.com/jlp765/parsefixed",
    "method": "git",
    "tags": [
      "parse",
      "fixed",
      "width",
      "parser",
      "text"
    ],
    "description": "Parse fixed-width fields within lines of text (complementary to parsecsv)",
    "license": "MIT",
    "web": "https://github.com/jlp765/parsefixed"
  },
  {
    "name": "playlists",
    "url": "https://github.com/achesak/nim-playlists",
    "method": "git",
    "tags": [
      "library",
      "playlists",
      "M3U",
      "PLS",
      "XSPF"
    ],
    "description": "Nim library for parsing PLS, M3U, and XSPF playlist files",
    "license": "MIT",
    "web": "https://github.com/achesak/nim-playlists"
  },
  {
    "name": "seqmath",
    "url": "https://github.com/jlp765/seqmath",
    "method": "git",
    "tags": [
      "math",
      "seq",
      "sequence",
      "array",
      "nested",
      "algebra",
      "statistics",
      "lifted",
      "financial"
    ],
    "description": "Nim math library for sequences and nested sequences (extends math library)",
    "license": "MIT",
    "web": "https://github.com/jlp765/seqmath"
  },
  {
    "name": "daemonize",
    "url": "https://github.com/OpenSystemsLab/daemonize.nim",
    "method": "git",
    "tags": [
      "daemonize",
      "background",
      "fork",
      "unix",
      "linux",
      "process"
    ],
    "description": "This library makes your code run as a daemon process on Unix-like systems",
    "license": "MIT",
    "web": "https://github.com/OpenSystemsLab/daemonize.nim"
  },
  {
    "name": "tnim",
    "url": "https://github.com/jlp765/tnim",
    "method": "git",
    "tags": [
      "REPL",
      "sandbox",
      "interactive",
      "compiler",
      "code",
      "language"
    ],
    "description": "tnim is a Nim REPL - an interactive sandbox for testing Nim code",
    "license": "MIT",
    "web": "https://github.com/jlp765/tnim"
  },
  {
    "name": "ris",
    "url": "https://github.com/achesak/nim-ris",
    "method": "git",
    "tags": [
      "RIS",
      "citation",
      "library"
    ],
    "description": "Module for working with RIS citation files",
    "license": "MIT",
    "web": "https://github.com/achesak/nim-ris"
  },
  {
    "name": "geoip",
    "url": "https://github.com/achesak/nim-geoip",
    "method": "git",
    "tags": [
      "IP",
      "address",
      "location",
      "geolocation"
    ],
    "description": "Retrieve info about a location from an IP address",
    "license": "MIT",
    "web": "https://github.com/achesak/nim-geoip"
  },
  {
    "name": "freegeoip",
    "url": "https://github.com/achesak/nim-freegeoip",
    "method": "git",
    "tags": [
      "IP",
      "address",
      "location",
      "geolocation"
    ],
    "description": "Retrieve info about a location from an IP address",
    "license": "MIT",
    "web": "https://github.com/achesak/nim-freegeoip"
  },
  {
    "name": "nimroutine",
    "url": "https://github.com/rogercloud/nim-routine",
    "method": "git",
    "tags": [
      "goroutine",
      "routine",
      "lightweight",
      "thread"
    ],
    "description": "A go routine like nim implementation",
    "license": "MIT",
    "web": "https://github.com/rogercloud/nim-routine"
  },
  {
    "name": "coverage",
    "url": "https://github.com/yglukhov/coverage",
    "method": "git",
    "tags": [
      "code",
      "coverage"
    ],
    "description": "Code coverage library",
    "license": "MIT",
    "web": "https://github.com/yglukhov/coverage"
  },
  {
    "name": "golib",
    "url": "https://github.com/stefantalpalaru/golib-nim",
    "method": "git",
    "tags": [
      "library",
      "wrapper"
    ],
    "description": "Bindings for golib - a library that (ab)uses gccgo to bring Go's channels and goroutines to the rest of the world",
    "license": "BSD",
    "web": "https://github.com/stefantalpalaru/golib-nim"
  },
  {
    "name": "libnotify",
    "url": "https://github.com/FedericoCeratto/nim-libnotify.git",
    "method": "git",
    "tags": [
      "library",
      "wrapper",
      "desktop"
    ],
    "description": "Minimalistic libnotify wrapper for desktop notifications",
    "license": "LGPLv3",
    "web": "https://github.com/FedericoCeratto/nim-libnotify"
  },
  {
    "name": "nimcat",
    "url": "https://github.com/shakna-israel/nimcat",
    "method": "git",
    "tags": [
      "cat",
      "cli"
    ],
    "description": "An implementation of cat in Nim",
    "license": "MIT",
    "web": "https://github.com/shakna-israel/nimcat"
  },
  {
    "name": "sections",
    "url": "https://github.com/c0ffeeartc/nim-sections",
    "method": "git",
    "tags": [
      "BDD",
      "test"
    ],
    "description": "`Section` macro with BDD aliases for testing",
    "license": "MIT",
    "web": "https://github.com/c0ffeeartc/nim-sections"
  },
  {
    "name": "nimfp",
    "url": "https://github.com/vegansk/nimfp",
    "method": "git",
    "tags": [
      "functional",
      "library"
    ],
    "description": "Nim functional programming library",
    "license": "MIT",
    "web": "https://github.com/vegansk/nimfp"
  },
  {
    "name": "nhsl",
    "url": "https://github.com/twist-vector/nhsl.git",
    "method": "git",
    "tags": [
      "library",
      "serialization",
      "pure"
    ],
    "description": "Nim Hessian Serialization Library encodes/decodes data into the Hessian binary protocol",
    "license": "LGPL",
    "web": "https://github.com/twist-vector/nhsl"
  },
  {
    "name": "nimstopwatch",
    "url": "https://github.com/twist-vector/nim-stopwatch.git",
    "method": "git",
    "tags": [
      "app",
      "timer"
    ],
    "description": "A Nim-based, non-graphical application designed to measure the amount of time elapsed from its activation to deactivation, includes total elapsed time, lap, and split times.",
    "license": "LGPL",
    "web": "https://github.com/twist-vector/nim-stopwatch"
  },
  {
    "name": "playground",
    "url": "https://github.com/theduke/nim-playground",
    "method": "git",
    "tags": [
      "webapp",
      "execution",
      "code",
      "sandbox"
    ],
    "description": "Web-based playground for testing Nim code.",
    "license": "MIT",
    "web": "https://github.com/theduke/nim-playground"
  },
  {
    "name": "nimsl",
    "url": "https://github.com/yglukhov/nimsl",
    "method": "git",
    "tags": [
      "shader",
      "opengl",
      "glsl"
    ],
    "description": "Shaders in Nim.",
    "license": "MIT",
    "web": "https://github.com/yglukhov/nimsl"
  },
  {
    "name": "omnilog",
    "url": "https://github.com/nim-appkit/omnilog",
    "method": "git",
    "tags": [
      "library",
      "logging",
      "logs"
    ],
    "description": "Advanced logging library for Nim with structured logging, formatters, filters and writers.",
    "license": "MIT",
    "web": "https://github.com/nim-appkit/omnilog"
  },
  {
    "name": "values",
    "url": "https://github.com/nim-appkit/values",
    "method": "git",
    "tags": [
      "library",
      "values",
      "datastructures"
    ],
    "description": "Library for working with arbitrary values + a map data structure.",
    "license": "MIT",
    "web": "https://github.com/nim-appkit/values"
  },
  {
    "name": "geohash",
    "url": "https://github.com/twist-vector/nim-geohash.git",
    "method": "git",
    "tags": [
      "library",
      "geocoding",
      "pure"
    ],
    "description": "Nim implementation of the geohash latitude/longitude geocode system",
    "license": "Apache License 2.0",
    "web": "https://github.com/twist-vector/nim-geohash"
  },
  {
    "name": "bped",
    "url": "https://github.com/twist-vector/nim-bped.git",
    "method": "git",
    "tags": [
      "library",
      "serialization",
      "pure"
    ],
    "description": "Nim implementation of the Bittorrent ascii serialization protocol",
    "license": "Apache License 2.0",
    "web": "https://github.com/twist-vector/nim-bped"
  },
  {
    "name": "ctrulib",
    "url": "https://github.com/skyforce77/ctrulib-nim.git",
    "method": "git",
    "tags": [
      "library",
      "nintendo",
      "3ds"
    ],
    "description": "ctrulib wrapper",
    "license": "GPLv2",
    "web": "https://github.com/skyforce77/ctrulib-nim"
  },
  {
    "name": "nimrdkafka",
    "url": "https://github.com/dfdeshom/nimrdkafka.git",
    "method": "git",
    "tags": [
      "library",
      "wrapper",
      "kafka"
    ],
    "description": "Nim wrapper for librdkafka",
    "license": "Apache License 2.0",
    "web": "https://github.com/dfdeshom/nimrdkafka"
  },
  {
    "name": "utils",
    "url": "https://github.com/nim-appkit/utils",
    "method": "git",
    "tags": [
      "library",
      "utilities"
    ],
    "description": "Collection of string, parsing, pointer, ... utilities.",
    "license": "MIT",
    "web": "https://github.com/nim-appkit/utils"
  },
  {
    "name": "pymod",
    "url": "https://github.com/jboy/nim-pymod",
    "method": "git",
    "tags": [
      "wrapper",
      "python",
      "module",
      "numpy",
      "array",
      "matrix",
      "ndarray",
      "pyobject",
      "pyarrayobject",
      "iterator",
      "iterators",
      "docstring"
    ],
    "description": "Auto-generate a Python module that wraps a Nim module.",
    "license": "MIT",
    "web": "https://github.com/jboy/nim-pymod"
  },
  {
    "name": "db",
    "url": "https://github.com/jlp765/db",
    "method": "git",
    "tags": [
      "wrapper",
      "database",
      "module",
      "sqlite",
      "mysql",
      "postgres",
      "db_sqlite",
      "db_mysql",
      "db_postgres"
    ],
    "description": "Unified db access module, providing a single library module to access the db_sqlite, db_mysql and db_postgres modules.",
    "license": "MIT",
    "web": "https://github.com/jlp765/db"
  },
  {
    "name": "nimsnappy",
    "url": "https://github.com/dfdeshom/nimsnappy.git",
    "method": "git",
    "tags": [
      "wrapper",
      "compression"
    ],
    "description": "Nim wrapper for the snappy compression library. there is also a high-level API for easy use",
    "license": "BSD",
    "web": "https://github.com/dfdeshom/nimsnappy"
  },
  {
    "name": "nimLUA",
    "url": "https://github.com/jangko/nimLUA",
    "method": "git",
    "tags": [
      "lua",
      "library",
      "bind",
      "glue",
      "macros"
    ],
    "description": "glue code generator to bind Nim and Lua together using Nim's powerful macro",
    "license": "MIT",
    "web": "https://github.com/jangko/nimLUA"
  },
  {
    "name": "sound",
    "url": "https://github.com/yglukhov/sound.git",
    "method": "git",
    "tags": [
      "sound",
      "ogg"
    ],
    "description": "Cross-platform sound mixer library",
    "license": "MIT",
    "web": "https://github.com/yglukhov/sound"
  },
  {
    "name": "nimi3status",
    "url": "https://github.com/FedericoCeratto/nimi3status",
    "method": "git",
    "tags": [
      "i3",
      "i3status"
    ],
    "description": "Lightweight i3 status bar.",
    "license": "GPLv3",
    "web": "https://github.com/FedericoCeratto/nimi3status"
  },
  {
    "name": "native_dialogs",
    "url": "https://github.com/SSPkrolik/nim-native-dialogs.git",
    "method": "git",
    "tags": [
      "ui",
      "gui",
      "cross-platform",
      "library"
    ],
    "description": "Implements framework-agnostic native operating system dialogs calls",
    "license": "MIT",
    "web": "https://github.com/SSPkrolik/nim-native-dialogs"
  },
  {
    "name": "variant",
    "url": "https://github.com/yglukhov/variant.git",
    "method": "git",
    "tags": [
      "variant"
    ],
    "description": "Variant type and type matching",
    "license": "MIT",
    "web": "https://github.com/yglukhov/variant"
  },
  {
    "name": "pythonmath",
    "url": "https://github.com/achesak/nim-pythonmath",
    "method": "git",
    "tags": [
      "library",
      "python",
      "math"
    ],
    "description": "Module to provide an interface as similar as possible to Python's math libary",
    "license": "MIT",
    "web": "https://github.com/achesak/nim-pythonmath"
  },
  {
    "name": "nimlz4",
    "url": "https://github.com/dfdeshom/nimlz4.git",
    "method": "git",
    "tags": [
      "wrapper",
      "compression",
      "lzo",
      "lz4"
    ],
    "description": "Nim wrapper for the LZ4 library. There is also a high-level API for easy use",
    "license": "BSD",
    "web": "https://github.com/dfdeshom/nimlz4"
  },
  {
    "name": "pythonize",
    "url": "https://github.com/marcoapintoo/nim-pythonize.git",
    "method": "git",
    "tags": [
      "python",
      "wrapper"
    ],
    "description": "A higher-level wrapper for the Python Programing Language",
    "license": "MIT",
    "web": "https://github.com/marcoapintoo/nim-pythonize"
  },
  {
    "name": "cligen",
    "url": "https://github.com/c-blake/cligen.git",
    "method": "git",
    "tags": [
      "library",
      "command-line",
      "arguments",
      "switches",
      "parsing",
      "options"
    ],
    "description": "Infer & generate command-line interace/option/argument parsers",
    "license": "MIT",
    "web": "https://github.com/c-blake/cligen"
  },
  {
    "name": "fnmatch",
    "url": "https://github.com/achesak/nim-fnmatch",
    "method": "git",
    "tags": [
      "library",
      "unix",
      "files",
      "matching"
    ],
    "description": "Nim module for filename matching with UNIX shell patterns",
    "license": "MIT",
    "web": "https://github.com/achesak/nim-fnmatch"
  },
  {
    "name": "shorturl",
    "url": "https://github.com/achesak/nim-shorturl",
    "method": "git",
    "tags": [
      "library",
      "url",
      "uid"
    ],
    "description": "Nim module for generating URL identifiers for Tiny URL and bit.ly-like URLs",
    "license": "MIT",
    "web": "https://github.com/achesak/nim-shorturl"
  },
  {
    "name": "teafiles",
    "url": "git@github.com:unicredit/nim-teafiles.git",
    "method": "git",
    "tags": [
      "teafiles",
      "mmap",
      "timeseries"
    ],
    "description": "TeaFiles provide fast read/write access to time series data",
    "license": "Apache2",
    "web": "https://github.com/unicredit/nim-teafiles"
  },
  {
    "name": "emmy",
    "url": "git@github.com:unicredit/emmy.git",
    "method": "git",
    "tags": [
      "algebra",
      "polynomials",
      "primes",
      "ring",
      "quotients"
    ],
    "description": "Algebraic structures and related operations for Nim",
    "license": "Apache2",
    "web": "https://github.com/unicredit/emmy"
  },
  {
    "name": "impulse_engine",
    "url": "https://github.com/matkuki/Nim-Impulse-Engine",
    "method": "git",
    "tags": [
      "physics",
      "engine",
      "2D"
    ],
    "description": "Nim port of a simple 2D physics engine",
    "license": "zlib",
    "web": "https://github.com/matkuki/Nim-Impulse-Engine"
  },
  {
    "name": "notifications",
    "url": "https://github.com/dom96/notifications",
    "method": "git",
    "tags": [
      "notifications",
      "alerts",
      "gui",
      "toasts",
      "macosx",
      "cocoa"
    ],
    "description": "Library for displaying notifications on the desktop",
    "license": "MIT",
    "web": "https://github.com/dom96/notifications"
  },
  {
    "name": "reactor",
    "url": "https://github.com/zielmicha/reactor.nim",
    "method": "git",
    "tags": [
      "async",
      "libuv",
      "http",
      "tcp"
    ],
    "description": "Asynchronous networking engine for Nim",
    "license": "MIT",
    "web": "https://networkos.net/nim/reactor.nim"
  },
  {
    "name": "asynctools",
    "url": "https://github.com/cheatfate/asynctools",
    "method": "git",
    "tags": [
      "async",
      "pipes",
      "processes",
      "ipc",
      "synchronization",
      "dns",
      "pty"
    ],
    "description": "Various asynchronous tools for Nim",
    "license": "MIT",
    "web": "https://github.com/cheatfate/asynctools"
  },
  {
    "name": "nimcrypto",
    "url": "https://github.com/cheatfate/nimcrypto",
    "method": "git",
    "tags": [
      "crypto",
      "hashes",
      "ciphers",
      "keccak",
      "sha3",
      "blowfish",
      "twofish",
      "rijndael",
      "csprng",
      "hmac",
      "ripemd"
    ],
    "description": "Nim cryptographic library",
    "license": "MIT",
    "web": "https://github.com/cheatfate/nimcrypto"
  },
  {
    "name": "collections",
    "url": "https://github.com/zielmicha/collections.nim",
    "method": "git",
    "tags": [
      "iterator",
      "functional"
    ],
    "description": "Various collections and utilities",
    "license": "MIT",
    "web": "https://github.com/zielmicha/collections.nim"
  },
  {
    "name": "capnp",
    "url": "https://github.com/zielmicha/capnp.nim",
    "method": "git",
    "tags": [
      "capnp",
      "serialization",
      "protocol",
      "rpc"
    ],
    "description": "Cap'n Proto implementation for Nim",
    "license": "MIT",
    "web": "https://github.com/zielmicha/capnp.nim"
  },
  {
    "name": "biscuits",
    "url": "https://github.com/achesak/nim-biscuits",
    "method": "git",
    "tags": [
      "cookie",
      "persistence"
    ],
    "description": "better cookie handling",
    "license": "MIT",
    "web": "https://github.com/achesak/nim-biscuits"
  },
  {
    "name": "pari",
    "url": "https://github.com/lompik/pari.nim",
    "method": "git",
    "tags": [
      "number theory",
      "computer algebra system"
    ],
    "description": "Pari/GP C library wrapper",
    "license": "MIT",
    "web": "https://github.com/lompik/pari.nim"
  },
  {
    "name": "spacenav",
    "url": "https://github.com/nimious/spacenav.git",
    "method": "git",
    "tags": [
      "binding",
      "3dx",
      "3dconnexion",
      "libspnav",
      "spacenav",
      "spacemouse",
      "spacepilot",
      "spacenavigator"
    ],
    "description": "Bindings for libspnav, the free 3Dconnexion device driver",
    "license": "MIT",
    "web": "https://github.com/nimious/spacenav"
  },
  {
    "name": "isense",
    "url": "https://github.com/nimious/isense.git",
    "method": "git",
    "tags": [
      "binding",
      "isense",
      "intersense",
      "inertiacube",
      "intertrax",
      "microtrax",
      "thales",
      "tracking",
      "sensor"
    ],
    "description": "Bindings for the InterSense SDK",
    "license": "MIT",
    "web": "https://github.com/nimious/isense"
  },
  {
    "name": "libusb",
    "url": "https://github.com/nimious/libusb.git",
    "method": "git",
    "tags": [
      "binding",
      "usb",
      "libusb"
    ],
    "description": "Bindings for libusb, the cross-platform user library to access USB devices.",
    "license": "MIT",
    "web": "https://github.com/nimious/libusb"
  },
  {
    "name": "myo",
    "url": "https://github.com/nimious/myo.git",
    "method": "git",
    "tags": [
      "binding",
      "myo",
      "thalmic",
      "armband",
      "gesture"
    ],
    "description": "Bindings for the Thalmic Labs Myo gesture control armband SDK.",
    "license": "MIT",
    "web": "https://github.com/nimious/myo"
  },
  {
    "name": "oculus",
    "url": "https://github.com/nimious/oculus.git",
    "method": "git",
    "tags": [
      "binding",
      "oculus",
      "rift",
      "vr",
      "libovr",
      "ovr",
      "dk1",
      "dk2",
      "gearvr"
    ],
    "description": "Bindings for the Oculus VR SDK.",
    "license": "MIT",
    "web": "https://github.com/nimious/oculus"
  },
  {
    "name": "serialport",
    "url": "https://github.com/nimious/serialport.git",
    "method": "git",
    "tags": [
      "binding",
      "libserialport",
      "serial",
      "communication"
    ],
    "description": "Bindings for libserialport, the cross-platform serial communication library.",
    "license": "MIT",
    "web": "https://github.com/nimious/serialport"
  },
  {
    "name": "gles",
    "url": "https://github.com/nimious/gles.git",
    "method": "git",
    "tags": [
      "binding",
      "khronos",
      "gles",
      "opengl es"
    ],
    "description": "Bindings for OpenGL ES, the embedded 3D graphics library.",
    "license": "MIT",
    "web": "https://github.com/nimious/gles"
  },
  {
    "name": "egl",
    "url": "https://github.com/nimious/egl.git",
    "method": "git",
    "tags": [
      "binding",
      "khronos",
      "egl",
      "opengl",
      "opengl es",
      "openvg"
    ],
    "description": "Bindings for EGL, the native platform interface for rendering APIs.",
    "license": "MIT",
    "web": "https://github.com/nimious/egl"
  },
  {
    "name": "sixense",
    "url": "https://github.com/nimious/sixense.git",
    "method": "git",
    "tags": [
      "binding",
      "sixense",
      "razer hydra",
      "stem system",
      "vr"
    ],
    "description": "Bindings for the Sixense Core API.",
    "license": "MIT",
    "web": "https://github.com/nimious/sixense"
  },
  {
    "name": "listsv",
    "url": "https://github.com/srwiley/listsv.git",
    "method": "git",
    "tags": [
      "singly linked list",
      "doubly linked list"
    ],
    "description": "Basic operations on singly and doubly linked lists.",
    "license": "MIT",
    "web": "https://github.com/srwiley/listsv"
  },
  {
    "name": "kissfft",
    "url": "https://github.com/m13253/nim-kissfft",
    "method": "git",
    "tags": [
      "fft",
      "dsp",
      "signal"
    ],
    "description": "Nim binding for KissFFT Fast Fourier Transform library",
    "license": "BSD",
    "web": "https://github.com/m13253/nim-kissfft"
  },
  {
    "name": "nimbench",
    "url": "https://github.com/ivankoster/nimbench.git",
    "method": "git",
    "tags": [
      "benchmark",
      "micro benchmark",
      "timer"
    ],
    "description": "Micro benchmarking tool to measure speed of code, with the goal of optimizing it.",
    "license": "Apache Version 2.0",
    "web": "https://github.com/ivankoster/nimbench"
  },
  {
    "name": "nest",
    "url": "https://github.com/kedean/nest.git",
    "method": "git",
    "tags": [
      "library",
      "api",
      "router",
      "web"
    ],
    "description": "RESTful URI router",
    "license": "MIT",
    "web": "https://github.com/kedean/nest"
  },
  {
    "name": "nimbluez",
    "url": "https://github.com/Electric-Blue/NimBluez.git",
    "method": "git",
    "tags": [
      "bluetooth",
      "library",
      "wrapper",
      "sockets"
    ],
    "description": "Nim modules for access to system Bluetooth resources.",
    "license": "BSD",
    "web": "https://github.com/Electric-Blue/NimBluez"
  },
  {
    "name": "yaml",
    "url": "https://github.com/flyx/NimYAML",
    "method": "git",
    "tags": [
      "serialization",
      "parsing",
      "library",
      "yaml"
    ],
    "description": "YAML 1.2 implementation for Nim",
    "license": "MIT",
    "web": "http://flyx.github.io/NimYAML/"
  },
  {
    "name": "nimyaml",
    "url": "https://github.com/flyx/NimYAML",
    "method": "git",
    "tags": [
      "serialization",
      "parsing",
      "library",
      "yaml"
    ],
    "description": "YAML 1.2 implementation for Nim",
    "license": "MIT",
    "web": "http://flyx.github.io/NimYAML/"
  },
  {
    "name": "jsmn",
    "url": "https://github.com/OpenSystemsLab/jsmn.nim",
    "method": "git",
    "tags": [
      "json",
      "token",
      "tokenizer",
      "parser",
      "jsmn"
    ],
    "description": "Jsmn - a world fastest JSON parser - in pure Nim",
    "license": "MIT",
    "web": "https://github.com/OpenSystemsLab/jsmn.nim"
  },
  {
    "name": "mangle",
    "url": "https://github.com/baabelfish/mangle",
    "method": "git",
    "tags": [
      "functional",
      "iterators",
      "lazy",
      "library"
    ],
    "description": "Yet another iterator library",
    "license": "MIT",
    "web": "https://github.com/baabelfish/mangle"
  },
  {
    "name": "nimshell",
    "url": "https://github.com/vegansk/nimshell",
    "method": "git",
    "tags": [
      "shell",
      "utility"
    ],
    "description": "Library for shell scripting in nim",
    "license": "MIT",
    "web": "https://github.com/vegansk/nimshell"
  },
  {
    "name": "rosencrantz",
    "url": "https://github.com/andreaferretti/rosencrantz",
    "method": "git",
    "tags": [
      "web",
      "server",
      "DSL",
      "combinators"
    ],
    "description": "A web DSL for Nim",
    "license": "MIT",
    "web": "https://github.com/andreaferretti/rosencrantz"
  },
  {
    "name": "sam",
    "url": "https://github.com/OpenSystemsLab/sam.nim",
    "method": "git",
    "tags": [
      "json",
      "binding",
      "map",
      "dump",
      "load"
    ],
    "description": "Fast and just works JSON-Binding for Nim",
    "license": "MIT",
    "web": "https://github.com/OpenSystemsLab/sam.nim"
  },
  {
    "name": "twitter",
    "url": "https://github.com/kubo39/twitter",
    "method": "git",
    "tags": [
      "library",
      "wrapper",
      "twitter"
    ],
    "description": "Low-level twitter API wrapper library for Nim.",
    "license": "MIT",
    "web": "https://github.com/kubo39/twitter"
  },
  {
    "name": "stomp",
    "url": "https://bitbucket.org/mahlon/nim-stomp",
    "method": "hg",
    "tags": [
      "stomp",
      "library",
      "messaging",
      "events"
    ],
    "description": "A pure-nim implementation of the STOMP protocol for machine messaging.",
    "license": "MIT",
    "web": "http://bitbucket.org/mahlon/nim-stomp"
  },
  {
    "name": "srt",
    "url": "https://github.com/achesak/nim-srt",
    "method": "git",
    "tags": [
      "srt",
      "subrip",
      "subtitle"
    ],
    "description": "Nim module for parsing SRT (SubRip) subtitle files",
    "license": "MIT",
    "web": "https://github.com/achesak/nim-srt"
  },
  {
    "name": "subviewer",
    "url": "https://github.com/achesak/nim-subviewer",
    "method": "git",
    "tags": [
      "subviewer",
      "subtitle"
    ],
    "description": "Nim module for parsing SubViewer subtitle files",
    "license": "MIT",
    "web": "https://github.com/achesak/nim-subviewer"
  },
  {
    "name": "Kinto",
    "url": "https://github.com/OpenSystemsLab/kinto.nim",
    "method": "git",
    "tags": [
      "mozilla",
      "kinto",
      "json",
      "storage",
      "server",
      "client"
    ],
    "description": "Kinto Client for Nim",
    "license": "MIT",
    "web": "https://github.com/OpenSystemsLab/kinto.nim"
  },
  {
    "name": "xmltools",
    "url": "https://github.com/vegansk/xmltools",
    "method": "git",
    "tags": [
      "xml",
      "functional",
      "library",
      "parsing"
    ],
    "description": "High level xml library for Nim",
    "license": "MIT",
    "web": "https://github.com/vegansk/xmltools"
  },
  {
    "name": "nimongo",
    "url": "https://github.com/SSPkrolik/nimongo",
    "method": "git",
    "tags": [
      "mongo",
      "mongodb",
      "database",
      "server",
      "driver",
      "storage"
    ],
    "description": "MongoDB driver in pure Nim language with synchronous and asynchronous I/O support",
    "license": "MIT",
    "web": "https://github.com/SSPkrolik/nimongo"
  },
  {
    "name": "nimboost",
    "url": "https://github.com/vegansk/nimboost",
    "method": "git",
    "tags": [
      "stdlib",
      "library",
      "utility"
    ],
    "description": "Additions to the Nim's standard library, like boost for C++",
    "license": "MIT",
    "web": "http://vegansk.github.io/nimboost/"
  },
  {
    "name": "asyncdocker",
    "url": "https://github.com/tulayang/asyncdocker",
    "method": "git",
    "tags": [
      "async",
      "docker"
    ],
    "description": "Asynchronous docker client written by Nim-lang",
    "license": "MIT",
    "web": "http://tulayang.github.io/asyncdocker.html"
  },
  {
    "name": "python3",
    "url": "https://github.com/matkuki/python3",
    "method": "git",
    "tags": [
      "python",
      "wrapper"
    ],
    "description": "Wrapper to interface with the Python 3 interpreter",
    "license": "MIT",
    "web": "https://github.com/matkuki/python3"
  },
  {
    "name": "jser",
    "url": "https://github.com/niv/jser.nim",
    "method": "git",
    "tags": [
      "json",
      "serialize",
      "tuple"
    ],
    "description": "json de/serializer for tuples and more",
    "license": "MIT",
    "web": "https://github.com/niv/jser.nim"
  },
  {
    "name": "pledge",
    "url": "https://github.com/euantorano/pledge.nim",
    "method": "git",
    "tags": [
      "pledge",
      "openbsd"
    ],
    "description": "OpenBSDs pledge(2) for Nim.",
    "license": "BSD3",
    "web": "https://github.com/euantorano/pledge.nim"
  },
  {
    "name": "sophia",
    "url": "https://github.com/gokr/nim-sophia",
    "method": "git",
    "tags": [
      "library",
      "wrapper",
      "database"
    ],
    "description": "Nim wrapper of the Sophia key/value store",
    "license": "MIT",
    "web": "https://github.com/gokr/nim-sophia"
  },
  {
    "name": "progress",
    "url": "https://github.com/euantorano/progress.nim",
    "method": "git",
    "tags": [
      "progress",
      "bar",
      "terminal",
      "ui"
    ],
    "description": "A simple progress bar for Nim.",
    "license": "BSD3",
    "web": "https://github.com/euantorano/progress.nim"
  },
  {
    "name": "websocket",
    "url": "https://github.com/niv/websocket.nim",
    "method": "git",
    "tags": [
      "http",
      "websockets",
      "async",
      "client",
      "server"
    ],
    "description": "websockets for nim",
    "license": "MIT",
    "web": "https://github.com/niv/websocket.nim"
  },
  {
    "name": "cucumber",
    "url": "https://github.com/shaunc/cucumber_nim",
    "method": "git",
    "tags": [
      "testing",
      "cucumber",
      "bdd"
    ],
    "description": "implements the cucumber BDD framework in the nim language",
    "license": "MIT",
    "web": "https://github.com/shaunc/cucumber_nim"
  },
  {
    "name": "libmpdclient",
    "url": "https://github.com/lompik/libmpdclient.nim",
    "method": "git",
    "tags": [
      "MPD",
      "Music Player Daemon"
    ],
    "description": "Bindings for the Music Player Daemon C client library",
    "license": "BSD",
    "web": "https://github.com/lompik/libmpdclient.nim"
  },
  {
    "name": "awk",
    "url": "https://github.com/greencardamom/awk",
    "method": "git",
    "tags": [
      "awk"
    ],
    "description": "Nim for awk programmers",
    "license": "MIT",
    "web": "https://github.com/greencardamom/awk"
  },
  {
    "name": "dotenv",
    "url": "https://github.com/euantorano/dotenv.nim",
    "method": "git",
    "tags": [
      "env",
      "dotenv",
      "configuration",
      "environment"
    ],
    "description": "Loads environment variables from `.env`.",
    "license": "BSD3",
    "web": "https://github.com/euantorano/dotenv.nim"
  },
  {
    "name": "sph",
    "url": "https://github.com/aidansteele/sph",
    "method": "git",
    "tags": [
      "crypto",
      "hashes",
      "md5",
      "sha"
    ],
    "description": "Large number of cryptographic hashes for Nim",
    "license": "MIT",
    "web": "https://github.com/aidansteele/sph"
  },
  {
    "name": "libsodium",
    "url": "https://github.com/FedericoCeratto/nim-libsodium",
    "method": "git",
    "tags": [
      "wrapper",
      "library",
      "security",
      "crypto"
    ],
    "description": "libsodium wrapper",
    "license": "LGPLv3",
    "web": "https://github.com/FedericoCeratto/nim-libsodium"
  },
  {
    "name": "aws_sdk",
    "url": "https://github.com/aidansteele/aws_sdk.nim",
    "method": "git",
    "tags": [
      "aws",
      "amazon"
    ],
    "description": "Library for interacting with Amazon Web Services (AWS)",
    "license": "MIT",
    "web": "https://github.com/aidansteele/aws_sdk.nim"
  },
  {
    "name": "i18n",
    "url": "https://github.com/Parashurama/nim-i18n",
    "method": "git",
    "tags": [
      "gettext",
      "i18n",
      "internationalisation"
    ],
    "description": "Bring a gettext-like internationalisation module to Nim",
    "license": "MIT",
    "web": "https://github.com/Parashurama/nim-i18n"
  },
  {
    "name": "persistent_enums",
    "url": "https://github.com/yglukhov/persistent_enums",
    "method": "git",
    "tags": [
      "enum",
      "binary",
      "protocol"
    ],
    "description": "Define enums which values preserve their binary representation upon inserting or reordering",
    "license": "MIT",
    "web": "https://github.com/yglukhov/persistent_enums"
  },
  {
    "name": "nimcl",
    "url": "https://github.com/unicredit/nimcl",
    "method": "git",
    "tags": [
      "OpenCL",
      "GPU"
    ],
    "description": "High level wrapper over OpenCL",
    "license": "Apache License 2.0",
    "web": "https://github.com/unicredit/nimcl"
  },
  {
    "name": "nimblas",
    "url": "https://github.com/unicredit/nimblas",
    "method": "git",
    "tags": [
      "BLAS",
      "linear algebra",
      "vector",
      "matrix"
    ],
    "description": "BLAS for Nim",
    "license": "Apache License 2.0",
    "web": "https://github.com/unicredit/nimblas"
  },
  {
    "name": "fixmath",
    "url": "https://github.com/Jeff-Ciesielski/fixmath",
    "method": "git",
    "tags": [
      "math"
    ],
    "description": "LibFixMath 16:16 fixed point support for nim",
    "license": "MIT",
    "web": "https://github.com/Jeff-Ciesielski/fixmath"
  },
  {
    "name": "nimzend",
    "url": "https://github.com/metatexx/nimzend",
    "method": "git",
    "tags": [
      "zend",
      "php",
      "binding",
      "extension"
    ],
    "description": "Native Nim Zend API glue for easy PHP extension development.",
    "license": "MIT",
    "web": "https://github.com/metatexx/nimzend"
  },
  {
    "name": "spills",
    "url": "https://github.com/andreaferretti/spills",
    "method": "git",
    "tags": [
      "disk-based",
      "sequence",
      "memory-mapping"
    ],
    "description": "Disk-based sequences",
    "license": "Apache License 2.0",
    "web": "https://github.com/andreaferretti/spills"
  },
  {
    "name": "platformer",
    "url": "https://github.com/def-/nim-platformer",
    "method": "git",
    "tags": [
      "game",
      "sdl",
      "2d"
    ],
    "description": "Writing a 2D Platform Game in Nim with SDL2",
    "license": "MIT",
    "web": "https://github.com/def-/nim-platformer"
  },
  {
    "name": "nimCEF",
    "url": "https://github.com/jangko/nimCEF",
    "method": "git",
    "tags": [
      "chromium",
      "embedded",
      "framework",
      "cef",
      "wrapper"
    ],
    "description": "Nim wrapper for the Chromium Embedded Framework",
    "license": "MIT",
    "web": "https://github.com/jangko/nimCEF"
  },
  {
    "name": "migrate",
    "url": "https://github.com/euantorano/migrate.nim",
    "method": "git",
    "tags": [
      "migrate",
      "database",
      "db"
    ],
    "description": "A simple database migration utility for Nim.",
    "license": "BSD3",
    "web": "https://github.com/euantorano/migrate.nim"
  },
  {
    "name": "subfield",
    "url": "https://github.com/jyapayne/subfield",
    "method": "git",
    "tags": [
      "subfield",
      "macros"
    ],
    "description": "Override the dot operator to access nested subfields of a Nim object.",
    "license": "MIT",
    "web": "https://github.com/jyapayne/subfield"
  },
  {
    "name": "semver",
    "url": "https://github.com/euantorano/semver.nim",
    "method": "git",
    "tags": [
      "semver",
      "version",
      "parser"
    ],
    "description": "Semantic versioning parser for Nim. Allows the parsing of version strings into objects and the comparing of version objects.",
    "license": "BSD3",
    "web": "https://github.com/euantorano/semver.nim"
  },
  {
    "name": "ad",
    "tags": [
      "calculator",
      "rpn"
    ],
    "method": "git",
    "license": "MIT",
    "web": "https://github.com/subsetpark/ad",
    "url": "https://github.com/subsetpark/ad",
    "description": "A simple RPN calculator"
  },
  {
    "name": "asyncpg",
    "url": "https://github.com/cheatfate/asyncpg",
    "method": "git",
    "tags": [
      "async",
      "database",
      "postgres",
      "postgresql",
      "asyncdispatch",
      "asynchronous",
      "library"
    ],
    "description": "Asynchronous PostgreSQL driver for Nim Language.",
    "license": "MIT",
    "web": "https://github.com/cheatfate/asyncpg"
  },
  {
    "name": "winregistry",
    "description": "Deal with Windows Registry from Nim.",
    "tags": [
      "registry",
      "windows",
      "library"
    ],
    "url": "https://github.com/miere43/nim-registry",
    "web": "https://github.com/miere43/nim-registry",
    "license": "MIT",
    "method": "git"
  },
  {
    "name": "luna",
    "description": "Lua convenience library for nim",
    "tags": [
      "lua",
      "scripting"
    ],
    "url": "https://github.com/smallfx/luna.nim",
    "web": "https://github.com/smallfx/luna.nim",
    "license": "MIT",
    "method": "git"
  },
  {
    "name": "qrcode",
    "description": "module for creating and reading QR codes using http://goqr.me/",
    "tags": [
      "qr",
      "qrcode",
      "api"
    ],
    "url": "https://github.com/achesak/nim-qrcode",
    "web": "https://github.com/achesak/nim-qrcode",
    "license": "MIT",
    "method": "git"
  },
  {
    "name": "circleci_client",
    "tags": [
      "circleci",
      "client"
    ],
    "method": "git",
    "license": "LGPLv3",
    "web": "https://github.com/FedericoCeratto/nim-circleci",
    "url": "https://github.com/FedericoCeratto/nim-circleci",
    "description": "CircleCI API client"
  },
  {
    "name": "iup",
    "description": "Bindings for the IUP widget toolkit",
    "tags": [
      "GUI",
      "IUP"
    ],
    "url": "https://github.com/nim-lang/iup",
    "web": "https://github.com/nim-lang/iup",
    "license": "MIT",
    "method": "git"
  },
  {
    "name": "barbarus",
    "tags": [
      "i18n",
      "internationalization"
    ],
    "method": "git",
    "license": "MIT",
    "web": "https://github.com/cjxgm/barbarus",
    "url": "https://github.com/cjxgm/barbarus",
    "description": "A simple extensible i18n engine."
  },
  {
    "name": "jsonob",
    "tags": [
      "json",
      "object",
      "marshal"
    ],
    "method": "git",
    "license": "MIT",
    "web": "https://github.com/cjxgm/jsonob",
    "url": "https://github.com/cjxgm/jsonob",
    "description": "JSON / Object mapper"
  },
  {
    "name": "autome",
    "description": "Write GUI automation scripts with Nim",
    "tags": [
      "gui",
      "automation",
      "windows"
    ],
    "license": "MIT",
    "web": "https://github.com/miere43/autome",
    "url": "https://github.com/miere43/autome",
    "method": "git"
  },
  {
    "name": "wox",
    "description": "Helper library for writing Wox plugins in Nim",
    "tags": [
      "wox",
      "plugins"
    ],
    "license": "MIT",
    "web": "https://github.com/roose/nim-wox",
    "url": "https://github.com/roose/nim-wox",
    "method": "git"
  },
  {
    "name": "seccomp",
    "description": "Linux Seccomp sandbox library",
    "tags": [
      "linux",
      "security",
      "sandbox",
      "seccomp"
    ],
    "license": "LGPLv2.1",
    "web": "https://github.com/FedericoCeratto/nim-seccomp",
    "url": "https://github.com/FedericoCeratto/nim-seccomp",
    "method": "git"
  },
  {
    "name": "AntTweakBar",
    "tags": [
      "gui",
      "opengl",
      "rendering"
    ],
    "method": "git",
    "license": "MIT",
    "web": "https://github.com/krux02/nimAntTweakBar",
    "url": "https://github.com/krux02/nimAntTweakBar",
    "description": "nim wrapper around the AntTweakBar c library"
  },
  {
    "name": "slimdown",
    "tags": [
      "markdown",
      "parser",
      "library"
    ],
    "method": "git",
    "license": "MIT",
    "web": "https://github.com/ruivieira/nim-slimdown",
    "url": "https://github.com/ruivieira/nim-slimdown",
    "description": "Nim module that converts Markdown text to HTML using only regular expressions. Based on jbroadway's Slimdown."
  },
  {
    "name": "taglib",
    "description": "TagLib Audio Meta-Data Library wrapper",
    "license": "MIT",
    "tags": [
      "audio",
      "metadata",
      "tags",
      "library",
      "wrapper"
    ],
    "url": "https://github.com/alex-laskin/nim-taglib",
    "web": "https://github.com/alex-laskin/nim-taglib",
    "method": "git"
  },
  {
    "name": "des",
    "description": "3DES native library for Nim",
    "tags": [
      "library",
      "encryption",
      "crypto"
    ],
    "license": "MIT",
    "web": "https://github.com/LucaWolf/des.nim",
    "url": "https://github.com/LucaWolf/des.nim",
    "method": "git"
  },
  {
    "name": "bgfx",
    "url": "https://github.com/Halsys/nim-bgfx",
    "method": "git",
    "tags": [
      "wrapper",
      "media",
      "graphics",
      "3d",
      "rendering",
      "opengl"
    ],
    "description": "BGFX wrapper for the nim programming language.",
    "license": "BSD2",
    "web": "https://github.com/Halsys/nim-bgfx"
  },
  {
    "name": "json_builder",
    "tags": [
      "json",
      "generator",
      "builder"
    ],
    "method": "git",
    "license": "MIT",
    "web": "https://github.com/undecided/json_builder",
    "url": "https://github.com/undecided/json_builder",
    "description": "Easy and fast generator for valid json in nim"
  },
  {
    "name": "mapbits",
    "tags": [
      "map",
      "bits",
      "byte",
      "word",
      "binary"
    ],
    "method": "git",
    "license": "MIT",
    "description": "Access bit mapped portions of bytes in binary data as int variables",
    "web": "https://github.com/jlp765/mapbits",
    "url": "https://github.com/jlp765/mapbits"
  },
  {
    "name": "faststack",
    "tags": [
      "collection"
    ],
    "method": "git",
    "license": "MIT",
    "description": "Dynamically resizable data structure optimized for fast iteration.",
    "web": "https://github.com/Vladar4/FastStack",
    "url": "https://github.com/Vladar4/FastStack"
  },
  {
    "name": "gpx",
    "tags": [
      "GPX",
      "GPS",
      "waypoint",
      "route"
    ],
    "method": "git",
    "license": "MIT",
    "description": "Nim module for parsing GPX (GPS Exchange format) files",
    "web": "https://github.com/achesak/nim-gpx",
    "url": "https://github.com/achesak/nim-gpx"
  },
  {
    "name": "itn",
    "tags": [
      "GPS",
      "intinerary",
      "tomtom",
      "ITN"
    ],
    "method": "git",
    "license": "MIT",
    "description": "Nim module for parsing ITN (TomTom intinerary) files",
    "web": "https://github.com/achesak/nim-itn",
    "url": "https://github.com/achesak/nim-itn"
  },
  {
    "name": "foliant",
    "tags": [
      "foliant",
      "docs",
      "pdf",
      "docx",
      "word",
      "latex",
      "tex",
      "pandoc",
      "markdown",
      "md",
      "restream"
    ],
    "method": "git",
    "license": "MIT",
    "web": "https://github.com/foliant-docs/foliant-nim",
    "url": "https://github.com/foliant-docs/foliant-nim",
    "description": "Documentation generator that produces pdf and docx from Markdown. Uses Pandoc and LaTeX behind the scenes."
  },
  {
    "name": "gemf",
    "url": "https://bitbucket.org/abudden/gemf.nim",
    "method": "hg",
    "license": "MIT",
    "description": "Library for reading GEMF map tile stores",
    "web": "http://www.cgtk.co.uk/gemf",
    "tags": [
      "maps",
      "gemf",
      "parser"
    ]
  },
  {
    "name": "Remotery",
    "url": "https://github.com/Halsys/Nim-Remotery",
    "method": "git",
    "tags": [
      "wrapper",
      "opengl",
      "direct3d",
      "cuda",
      "profiler"
    ],
    "description": "Nim wrapper for (and with) Celtoys's Remotery",
    "license": "Apache License 2.0",
    "web": "https://github.com/Halsys/Nim-Remotery"
  },
  {
    "name": "picohttpparser",
    "tags": [
      "web",
      "http"
    ],
    "method": "git",
    "license": "MIT",
    "description": "Bindings for picohttpparser.",
    "web": "https://github.com/philip-wernersbach/nim-picohttpparser",
    "url": "https://github.com/philip-wernersbach/nim-picohttpparser"
  },
  {
    "name": "microasynchttpserver",
    "tags": [
      "web",
      "http",
      "async",
      "server"
    ],
    "method": "git",
    "license": "MIT",
    "description": "A thin asynchronous HTTP server library, API compatible with Nim's built-in asynchttpserver.",
    "web": "https://github.com/philip-wernersbach/microasynchttpserver",
    "url": "https://github.com/philip-wernersbach/microasynchttpserver"
  },
  {
    "name": "react",
    "url": "https://github.com/andreaferretti/react.nim",
    "method": "git",
    "tags": [
      "js",
      "react",
      "frontend",
      "ui",
      "single page application"
    ],
    "description": "React.js bindings for Nim",
    "license": "Apache License 2.0",
    "web": "https://github.com/andreaferretti/react.nim"
  },
  {
    "name": "oauth",
    "url": "https://github.com/CORDEA/oauth",
    "method": "git",
    "tags": [
      "library",
      "oauth",
      "oauth2",
      "authorization"
    ],
    "description": "OAuth library for nim",
    "license": "Apache License 2.0",
    "web": "http://cordea.github.io/oauth"
  },
  {
    "name": "jsbind",
    "url": "https://github.com/yglukhov/jsbind",
    "method": "git",
    "tags": [
      "bindings",
      "emscripten",
      "javascript"
    ],
    "description": "Define bindings to JavaScript and Emscripten",
    "license": "MIT",
    "web": "https://github.com/yglukhov/jsbind"
  },
  {
    "name": "uuids",
    "url": "https://github.com/pragmagic/uuids/",
    "method": "git",
    "tags": [
      "library",
      "uuid",
      "id"
    ],
    "description": "UUID library for Nim",
    "license": "MIT",
    "web": "https://github.com/pragmagic/uuids/"
  },
  {
    "name": "isaac",
    "url": "https://github.com/pragmagic/isaac/",
    "method": "git",
    "tags": [
      "library",
      "algorithms",
      "random",
      "crypto"
    ],
    "description": "ISAAC PRNG implementation on Nim",
    "license": "MIT",
    "web": "https://github.com/pragmagic/isaac/"
  },
  {
    "name": "SDF",
    "url": "https://github.com/Halsys/SDF.nim",
    "method": "git",
    "tags": [
      "sdf",
      "text",
      "contour",
      "texture",
      "signed",
      "distance",
      "transform"
    ],
    "description": "Signed Distance Field builder for contour texturing in Nim",
    "license": "MIT",
    "web": "https://github.com/Halsys/SDF.nim"
  },
  {
    "name": "WebGL",
    "url": "https://github.com/stisa/webgl",
    "method": "git",
    "tags": [
      "webgl",
      "graphic",
      "js",
      "javascript",
      "wrapper",
      "3D",
      "2D"
    ],
    "description": "Experimental wrapper to webgl for Nim",
    "license": "MIT",
    "web": "http://stisa.space/webgl/"
  },
  {
    "name": "fileinput",
    "url": "https://github.com/achesak/nim-fileinput",
    "method": "git",
    "tags": [
      "file",
      "io",
      "input"
    ],
    "description": "iterate through files and lines",
    "license": "MIT",
    "web": "https://github.com/achesak/nim-fileinput"
  },
  {
    "name": "classy",
    "url": "https://github.com/nigredo-tori/classy",
    "method": "git",
    "tags": [
      "library",
      "typeclasses",
      "macros"
    ],
    "description": "typeclasses for Nim",
    "license": "Unlicense",
    "web": "https://github.com/nigredo-tori/classy"
  },
  {
    "name": "MiNiM",
    "url": "https://github.com/h3rald/minim",
    "method": "git",
    "tags": [
      "concatenative",
      "language",
      "shell"
    ],
    "description": "A tiny concatenative programming language and shell.",
    "license": "MIT",
    "web": "https://h3rald.com/minim"
  },
  {
    "name": "boneIO",
    "url": "https://github.com/xyz32/boneIO",
    "method": "git",
    "tags": [
      "library",
      "GPIO",
      "BeagleBone"
    ],
    "description": "A low level GPIO library for the BeagleBone board family",
    "license": "MIT",
    "web": "https://github.com/xyz32/boneIO"
  },
  {
    "name": "ui",
    "url": "https://github.com/nim-lang/ui",
    "method": "git",
    "tags": [
      "library",
      "GUI",
      "libui",
      "toolkit"
    ],
    "description": "A wrapper for libui",
    "license": "MIT",
    "web": "https://github.com/nim-lang/ui"
  },
  {
    "name": "mmgeoip",
    "url": "https://github.com/FedericoCeratto/nim-mmgeoip",
    "method": "git",
    "tags": [
      "geoip"
    ],
    "description": "MaxMind GeoIP library",
    "license": "LGPLv2.1",
    "web": "https://github.com/FedericoCeratto/nim-mmgeoip"
  },
  {
    "name": "libjwt",
    "url": "https://github.com/nimscale/nim-libjwt",
    "method": "git",
    "tags": [
      "jwt",
      "libjwt"
    ],
    "description": "Bindings for libjwt",
    "license": "LGPLv2.1",
    "web": "https://github.com/nimscale/nim-libjwt"
  },
  {
    "name": "forestdb",
    "url": "https://github.com/nimscale/forestdb",
    "method": "git",
    "tags": [
      "library",
      "bTree",
      "HB+-Trie",
      "db",
      "forestdb"
    ],
    "description": "ForestDB is fast key-value storage engine that is based on a Hierarchical B+-Tree based Trie, or HB+-Trie.",
    "license": "Apache License 2.0",
    "web": "https://github.com/nimscale/forestdb"
  },
  {
    "name": "nimbox",
    "url": "https://github.com/dom96/nimbox",
    "method": "git",
    "tags": [
      "library",
      "wrapper",
      "termbox",
      "command-line",
      "ui",
      "tui",
      "gui"
    ],
    "description": "A Rustbox-inspired termbox wrapper",
    "license": "MIT",
    "web": "https://github.com/dom96/nimbox"
  },
  {
    "name": "psutil",
    "url": "https://github.com/juancarlospaco/psutil-nim",
    "method": "git",
    "tags": [
      "psutil",
      "process",
      "network",
      "system",
      "disk",
      "cpu"
    ],
    "description": "psutil is a cross-platform library for retrieving information on running processes and system utilization (CPU, memory, disks, network). Since 2018 maintained by Juan Carlos because was abandoned.",
    "license": "BSD",
    "web": "https://github.com/johnscillieri/psutil-nim"
  },
  {
    "name": "gapbuffer",
    "url": "https://notabug.org/vktec/nim-gapbuffer.git",
    "method": "git",
    "tags": [
      "buffer",
      "seq",
      "sequence",
      "string",
      "gapbuffer"
    ],
    "description": "A simple gap buffer implementation",
    "license": "MIT",
    "web": "https://notabug.org/vktec/nim-gapbuffer"
  },
  {
    "name": "pudge",
    "url": "https://github.com/recoilme/pudge.git",
    "method": "git",
    "tags": [
      "wrapper",
      "database",
      "sophia"
    ],
    "description": "Pudge Db - it's modern key/value storage with memcached protocol support. Pudge Db implements a high-level cross-platform sockets interface to sophia db.",
    "license": "MIT",
    "web": "https://github.com/recoilme/pudge"
  },
  {
    "name": "etcd_client",
    "url": "https://github.com/FedericoCeratto/nim-etcd-client",
    "method": "git",
    "tags": [
      "library",
      "etcd"
    ],
    "description": "etcd client library",
    "license": "LGPLv3",
    "web": "https://github.com/FedericoCeratto/nim-etcd-client"
  },
  {
    "name": "package_visible_types",
    "url": "https://github.com/zah/nim-package-visible-types",
    "method": "git",
    "tags": [
      "library",
      "packages",
      "visibility"
    ],
    "description": "A hacky helper lib for authoring Nim packages with package-level visiblity",
    "license": "MIT",
    "web": "https://github.com/zah/nim-package-visible-types"
  },
  {
    "name": "ranges",
    "url": "https://github.com/status-im/nim-ranges",
    "method": "git",
    "tags": [
      "library",
      "ranges"
    ],
    "description": "Exploration of various implementations of memory range types",
    "license": "Apache License 2.0",
    "web": "https://github.com/status-im/nim-ranges"
  },
  {
    "name": "json_rpc",
    "url": "https://github.com/status-im/nim-json-rpc",
    "method": "git",
    "tags": [
      "library",
      "json-rpc",
      "server",
      "client",
      "rpc",
      "json"
    ],
    "description": "Nim library for implementing JSON-RPC clients and servers",
    "license": "Apache License 2.0",
    "web": "https://github.com/status-im/nim-json-rpc"
  },
  {
    "name": "asyncdispatch2",
    "url": "https://github.com/status-im/nim-asyncdispatch2",
    "method": "git",
    "tags": [
      "library",
      "networking",
      "async",
      "asynchronous",
      "eventloop",
      "timers",
      "sendfile",
      "tcp",
      "udp"
    ],
    "description": "Experimental fork of Nim's asyncdispatch",
    "license": "Apache License 2.0",
    "web": "https://github.com/status-im/nim-asyncdispatch2"
  },
  {
    "name": "serialization",
    "url": "https://github.com/status-im/nim-serialization",
    "method": "git",
    "tags": [
      "library",
      "serialization"
    ],
    "description": "A modern and extensible serialization framework for Nim",
    "license": "Apache License 2.0",
    "web": "https://github.com/status-im/nim-serialization"
  },
  {
    "name": "json_serialization",
    "url": "https://github.com/status-im/nim-json-serialization",
    "method": "git",
    "tags": [
      "library",
      "json",
      "serialization"
    ],
    "description": "Flexible JSON serialization not relying on run-time type information",
    "license": "Apache License 2.0",
    "web": "https://github.com/status-im/nim-json-serialization"
  },
  {
    "name": "rlp",
    "url": "https://github.com/status-im/nim-rlp",
    "method": "git",
    "tags": [
      "library",
      "ethereum",
      "rlp",
      "serialization"
    ],
    "description": "RLP serialization library for Nim",
    "license": "Apache License 2.0",
    "web": "https://github.com/status-im/nim-rlp"
  },
  {
    "name": "eth_keys",
    "url": "https://github.com/status-im/nim-eth-keys",
    "method": "git",
    "tags": [
      "library",
      "ethereum",
      "cryptography"
    ],
    "description": "A reimplementation in pure Nim of eth-keys, the common API for Ethereum key operations.",
    "license": "Apache License 2.0",
    "web": "https://github.com/status-im/nim-eth-keys"
  },
  {
    "name": "eth_common",
    "url": "https://github.com/status-im/nim-eth-common",
    "method": "git",
    "tags": [
      "library",
      "ethereum"
    ],
    "description": "Definitions of various data structures used in the Ethereum eco-system",
    "license": "Apache License 2.0",
    "web": "https://github.com/status-im/nim-eth-common"
  },
  {
    "name": "ethash",
    "url": "https://github.com/status-im/nim-ethash",
    "method": "git",
    "tags": [
      "library",
      "ethereum",
      "ethash",
      "cryptography",
      "proof-of-work"
    ],
    "description": "A Nim implementation of Ethash, the ethereum proof-of-work hashing function",
    "license": "Apache License 2.0",
    "web": "https://github.com/status-im/nim-ethash"
  },
  {
    "name": "eth_bloom",
    "url": "https://github.com/status-im/nim-eth-bloom",
    "method": "git",
    "tags": [
      "library",
      "ethereum",
      "bloom",
      "bloom-filter"
    ],
    "description": "Ethereum bloom filter",
    "license": "Apache License 2.0",
    "web": "https://github.com/status-im/nim-eth-bloom"
  },
  {
    "name": "evmjit",
    "url": "https://github.com/status-im/nim-evmjit",
    "method": "git",
    "tags": [
      "library",
      "ethereum",
      "evm",
      "jit",
      "wrapper"
    ],
    "description": "A wrapper for the The Ethereum EVM JIT library",
    "license": "Apache License 2.0",
    "web": "https://github.com/status-im/nim-evmjit"
  },
  {
    "name": "keccak_tiny",
    "url": "https://github.com/status-im/nim-keccak-tiny",
    "method": "git",
    "tags": [
      "library",
      "sha3",
      "keccak",
      "cryptography"
    ],
    "description": "A wrapper for the keccak-tiny C library",
    "license": "Apache License 2.0",
    "web": "https://github.com/status-im/nim-keccak-tiny"
  },
  {
    "name": "httputils",
    "url": "https://github.com/status-im/nim-http-utils",
    "method": "git",
    "tags": [
      "http",
      "parsers",
      "protocols"
    ],
    "description": "Common utilities for implementing HTTP servers",
    "license": "Apache License 2.0",
    "web": "https://github.com/status-im/nim-http-utils"
  },
  {
    "name": "rocksdb",
    "url": "https://github.com/status-im/nim-rocksdb",
    "method": "git",
    "tags": [
      "library",
      "wrapper",
      "database"
    ],
    "description": "A wrapper for Facebook's RocksDB, an embeddable, persistent key-value store for fast storage",
    "license": "Apache 2.0 or GPLv2",
    "web": "https://github.com/status-im/nim-rocksdb"
  },
  {
    "name": "secp256k1",
    "url": "https://github.com/status-im/nim-secp256k1",
    "method": "git",
    "tags": [
      "library",
      "cryptography",
      "secp256k1"
    ],
    "description": "A wrapper for the libsecp256k1 C library",
    "license": "Apache License 2.0",
    "web": "https://github.com/status-im/nim-secp256k1"
  },
  {
    "name": "eth_trie",
    "url": "https://github.com/status-im/nim-eth-trie",
    "method": "git",
    "tags": [
      "library",
      "ethereum",
      "trie",
      "patricia-trie"
    ],
    "description": "Merkle Patricia Tries as specified by Ethereum",
    "license": "Apache License 2.0",
    "web": "https://github.com/status-im/nim-eth-trie"
  },
  {
    "name": "eth_p2p",
    "url": "https://github.com/status-im/nim-eth-p2p",
    "method": "git",
    "tags": [
      "library",
      "ethereum",
      "p2p",
      "devp2p",
      "rplx",
      "networking",
      "whisper",
      "swarm"
    ],
    "description": "Implementation of the Ethereum suite of P2P protocols",
    "license": "Apache License 2.0",
    "web": "https://github.com/status-im/nim-eth-p2p"
  },
  {
    "name": "eth_keyfile",
    "url": "https://github.com/status-im/nim-eth-keyfile",
    "method": "git",
    "tags": [
      "library",
      "ethereum",
      "keyfile",
      "wallet"
    ],
    "description": "Library for handling Ethereum private keys and wallets",
    "license": "Apache License 2.0",
    "web": "https://github.com/status-im/nim-eth-keyfile"
  },
  {
    "name": "byteutils",
    "url": "https://github.com/status-im/nim-byteutils",
    "method": "git",
    "tags": [
      "library",
      "blobs",
      "hex-dump"
    ],
    "description": "Useful utilities for manipulating and visualizing byte blobs",
    "license": "Apache License 2.0",
    "web": "https://github.com/status-im/nim-byteutils"
  },
  {
    "name": "ttmath",
    "url": "https://github.com/status-im/nim-ttmath",
    "method": "git",
    "tags": [
      "library",
      "math",
      "numbers"
    ],
    "description": "A Nim wrapper for ttmath: big numbers with fixed size",
    "license": "Apache License 2.0",
    "web": "https://github.com/status-im/nim-ttmath"
  },
  {
    "name": "nimbus",
    "url": "https://github.com/status-im/nimbus",
    "method": "git",
    "tags": [
      "ethereum"
    ],
    "description": "An Ethereum 2.0 Sharding Client for Resource-Restricted Devices",
    "license": "Apache License 2.0",
    "web": "https://github.com/status-im/nimbus"
  },
  {
    "name": "stint",
    "url": "https://github.com/status-im/nim-stint",
    "method": "git",
    "tags": [
      "library",
      "math",
      "numbers"
    ],
    "description": "Stack-based arbitrary-precision integers - Fast and portable with natural syntax for resource-restricted devices",
    "license": "Apache License 2.0",
    "web": "https://github.com/status-im/nim-stint"
  },
  {
    "name": "daemon",
    "url": "https://github.com/status-im/nim-daemon",
    "method": "git",
    "tags": [
      "servers",
      "daemonization"
    ],
    "description": "Cross-platform process daemonization library",
    "license": "Apache License 2.0",
    "web": "https://github.com/status-im/nim-daemon"
  },
  {
    "name": "chronicles",
    "url": "https://github.com/status-im/nim-chronicles",
    "method": "git",
    "tags": [
      "logging",
      "json"
    ],
    "description": "A crafty implementation of structured logging for Nim",
    "license": "Apache License 2.0",
    "web": "https://github.com/status-im/nim-chronicles"
  },
  {
    "name": "stb_image",
    "url": "https://gitlab.com/define-private-public/stb_image-Nim",
    "method": "git",
    "tags": [
      "stb",
      "image",
      "graphics",
      "io",
      "wrapper"
    ],
    "description": "A wrapper for stb_image and stb_image_write.",
    "license": "Unlicense",
    "web": "https://gitlab.com/define-private-public/stb_image-Nim"
  },
  {
    "name": "mutableseqs",
    "url": "https://github.com/iourinski/mutableseqs",
    "method": "git",
    "tags": [
      "sequences",
      "mapreduce"
    ],
    "description": "utilities for transforming sequences",
    "license": "MIT",
    "web": "https://github.com/iourinski/mutableseqs"
  },
  {
    "name": "stor",
    "url": "https://github.com/nimscale/stor",
    "method": "git",
    "tags": [
      "storage",
      "io"
    ],
    "description": "Efficient object storage system",
    "license": "MIT",
    "web": "https://github.com/nimscale/stor"
  },
  {
    "name": "linuxfb",
    "url": "https://github.com/luked99/linuxfb.nim",
    "method": "git",
    "tags": [
      "wrapper",
      "graphics",
      "linux"
    ],
    "description": "Wrapper around the Linux framebuffer driver ioctl API",
    "license": "MIT",
    "web": "https://github.com/luked99/linuxfb.nim"
  },
  {
    "name": "nimactors",
    "url": "https://github.com/vegansk/nimactors",
    "method": "git",
    "tags": [
      "actors",
      "library"
    ],
    "description": "Actors library for Nim inspired by akka-actors",
    "license": "MIT",
    "web": "https://github.com/vegansk/nimactors"
  },
  {
    "name": "porter",
    "url": "https://github.com/iourinski/porter",
    "method": "git",
    "tags": [
      "stemmer",
      "multilanguage",
      "snowball"
    ],
    "description": "Simple extensible implementation of Porter stemmer algorithm",
    "license": "MIT",
    "web": "https://github.com/iourinski/porter"
  },
  {
    "name": "kiwi",
    "url": "https://github.com/yglukhov/kiwi",
    "method": "git",
    "tags": [
      "cassowary",
      "constraint",
      "solving"
    ],
    "description": "Cassowary constraint solving",
    "license": "MIT",
    "web": "https://github.com/yglukhov/kiwi"
  },
  {
    "name": "ArrayFireNim",
    "url": "https://github.com/bitstormGER/ArrayFire-Nim",
    "method": "git",
    "tags": [
      "array",
      "linear",
      "algebra",
      "scientific",
      "computing"
    ],
    "description": "A nim wrapper for ArrayFire",
    "license": "BSD",
    "web": "https://github.com/bitstormGER/ArrayFire-Nim"
  },
  {
    "name": "statsd_client",
    "url": "https://github.com/FedericoCeratto/nim-statsd-client",
    "method": "git",
    "tags": [
      "library",
      "statsd",
      "client",
      "statistics",
      "metrics"
    ],
    "description": "A simple, stateless StatsD client library",
    "license": "LGPLv3",
    "web": "https://github.com/FedericoCeratto/nim-statsd-client"
  },
  {
    "name": "html5_canvas",
    "url": "https://gitlab.com/define-private-public/HTML5-Canvas-Nim",
    "method": "git",
    "tags": [
      "html5",
      "canvas",
      "drawing",
      "graphics",
      "rendering",
      "browser",
      "javascript"
    ],
    "description": "HTML5 Canvas and drawing for the JavaScript backend.",
    "license": "MIT",
    "web": "https://gitlab.com/define-private-public/HTML5-Canvas-Nim"
  },
  {
    "name": "alea",
    "url": "https://github.com/unicredit/alea",
    "method": "git",
    "tags": [
      "random variables",
      "distributions",
      "probability",
      "gaussian",
      "sampling"
    ],
    "description": "Define and compose random variables",
    "license": "Apache License 2.0",
    "web": "https://github.com/unicredit/alea"
  },
  {
    "name": "winim",
    "url": "https://github.com/khchen/winim",
    "method": "git",
    "tags": [
      "library",
      "windows",
      "api",
      "com"
    ],
    "description": "Nim's Windows API and COM Library",
    "license": "MIT",
    "web": "https://github.com/khchen/winim"
  },
  {
    "name": "ed25519",
    "url": "https://github.com/niv/ed25519.nim",
    "method": "git",
    "tags": [
      "ed25519",
      "cryptography",
      "crypto",
      "publickey",
      "privatekey",
      "signing",
      "keyexchange",
      "native"
    ],
    "description": "ed25519 key crypto bindings",
    "license": "MIT",
    "web": "https://github.com/niv/ed25519.nim"
  },
  {
    "name": "libevdev",
    "url": "https://github.com/luked99/libevdev.nim",
    "method": "git",
    "tags": [
      "wrapper",
      "os",
      "linux"
    ],
    "description": "Wrapper for libevdev, Linux input device processing library",
    "license": "MIT",
    "web": "https://github.com/luked99/libevdev.nim"
  },
  {
    "name": "nesm",
    "url": "https://gitlab.com/xomachine/NESM.git",
    "method": "git",
    "tags": [
      "metaprogramming",
      "parser",
      "pure",
      "serialization"
    ],
    "description": "A macro for generating [de]serializers for given objects",
    "license": "MIT",
    "web": "https://xomachine.gitlab.io/NESM/"
  },
  {
    "name": "sdnotify",
    "url": "https://github.com/FedericoCeratto/nim-sdnotify",
    "method": "git",
    "tags": [
      "os",
      "linux",
      "systemd",
      "sdnotify"
    ],
    "description": "Systemd service notification helper",
    "license": "MIT",
    "web": "https://github.com/FedericoCeratto/nim-sdnotify"
  },
  {
    "name": "cmd",
    "url": "https://github.com/samdmarshall/cmd.nim",
    "method": "git",
    "tags": [
      "cmd",
      "command-line",
      "prompt",
      "interactive"
    ],
    "description": "interactive command prompt",
    "license": "BSD 3-Clause",
    "web": "https://github.com/samdmarshall/cmd.nim"
  },
  {
    "name": "csvtable",
    "url": "https://github.com/apahl/csvtable",
    "method": "git",
    "tags": [
      "csv",
      "table"
    ],
    "description": "tools for handling CSV files (comma or tab-separated) with an API similar to Python's CSVDictReader and -Writer.",
    "license": "MIT",
    "web": "https://github.com/apahl/csvtable"
  },
  {
    "name": "plotly",
    "url": "https://github.com/brentp/nim-plotly",
    "method": "git",
    "tags": [
      "plot",
      "graphing",
      "chart",
      "data"
    ],
    "description": "Nim interface to plotly",
    "license": "MIT",
    "web": "https://github.com/brentp/nim-plotly"
  },
  {
    "name": "gnuplot",
    "url": "https://github.com/dvolk/gnuplot.nim",
    "method": "git",
    "tags": [
      "plot",
      "graphing",
      "data"
    ],
    "description": "Nim interface to gnuplot",
    "license": "MIT",
    "web": "https://github.com/dvolk/gnuplot.nim"
  },
  {
    "name": "ustring",
    "url": "https://github.com/rokups/nim-ustring",
    "method": "git",
    "tags": [
      "string",
      "text",
      "unicode",
      "uft8",
      "utf-8"
    ],
    "description": "utf-8 string",
    "license": "MIT",
    "web": "https://github.com/rokups/nim-ustring"
  },
  {
    "name": "imap",
    "url": "https://github.com/ehmry/imap",
    "method": "git",
    "tags": [
      "imap",
      "email"
    ],
    "description": "IMAP client library",
    "license": "GPL2",
    "web": "https://github.com/ehmry/imap"
  },
  {
    "name": "isa",
    "url": "https://github.com/nimscale/isa",
    "method": "git",
    "tags": [
      "erasure",
      "hash",
      "crypto",
      "compression"
    ],
    "description": "Binding for Intel Storage Acceleration library",
    "license": "Apache License 2.0",
    "web": "https://github.com/nimscale/isa"
  },
  {
    "name": "untar",
    "url": "https://github.com/dom96/untar",
    "method": "git",
    "tags": [
      "library",
      "tar",
      "gz",
      "compression",
      "archive",
      "decompression"
    ],
    "description": "Library for decompressing tar.gz files.",
    "license": "MIT",
    "web": "https://github.com/dom96/untar"
  },
  {
    "name": "nimcx",
    "url": "https://github.com/qqtop/nimcx",
    "method": "git",
    "tags": [
      "library",
      "linux"
    ],
    "description": "Color and utilities library for linux terminal.",
    "license": "MIT",
    "web": "https://github.com/qqtop/nimcx"
  },
  {
    "name": "dpdk",
    "url": "https://github.com/nimscale/dpdk",
    "method": "git",
    "tags": [
      "library",
      "dpdk",
      "packet",
      "processing"
    ],
    "description": "Library for fast packet processing",
    "license": "Apache License 2.0",
    "web": "http://dpdk.org/"
  },
  {
    "name": "libserialport",
    "alias": "serial"
  },
  {
    "name": "serial",
    "url": "https://github.com/euantorano/serial.nim",
    "method": "git",
    "tags": [
      "serial",
      "rs232",
      "io",
      "serialport"
    ],
    "description": "A library to operate serial ports using pure Nim.",
    "license": "BSD3",
    "web": "https://github.com/euantorano/serial.nim"
  },
  {
    "name": "spdk",
    "url": "https://github.com/nimscale/spdk.git",
    "method": "git",
    "tags": [
      "library",
      "SSD",
      "NVME",
      "io",
      "storage"
    ],
    "description": "The Storage Performance Development Kit(SPDK) provides a set of tools and libraries for writing high performance, scalable, user-mode storage applications.",
    "license": "MIT",
    "web": "https://github.com/nimscale/spdk.git"
  },
  {
    "name": "NimData",
    "url": "https://github.com/bluenote10/NimData",
    "method": "git",
    "tags": [
      "library",
      "dataframe"
    ],
    "description": "DataFrame API enabling fast out-of-core data analytics",
    "license": "MIT",
    "web": "https://github.com/bluenote10/NimData"
  },
  {
    "name": "testrunner",
    "url": "https://github.com/FedericoCeratto/nim-testrunner",
    "method": "git",
    "tags": [
      "test",
      "tests",
      "unittest",
      "utility",
      "tdd"
    ],
    "description": "Test runner with file monitoring and desktop notification capabilities",
    "license": "GPLv3",
    "web": "https://github.com/FedericoCeratto/nim-testrunner"
  },
  {
    "name": "reactorfuse",
    "url": "https://github.com/zielmicha/reactorfuse",
    "method": "git",
    "tags": [
      "filesystem",
      "fuse"
    ],
    "description": "Filesystem in userspace (FUSE) for Nim (for reactor.nim library)",
    "license": "MIT",
    "web": "https://github.com/zielmicha/reactorfuse"
  },
  {
    "name": "nimr",
    "url": "https://github.com/Jeff-Ciesielski/nimr",
    "method": "git",
    "tags": [
      "script",
      "utils"
    ],
    "description": "Helper to run nim code like a script",
    "license": "MIT",
    "web": "https://github.com/Jeff-Ciesielski/nimr"
  },
  {
    "name": "neverwinter",
    "url": "https://github.com/niv/neverwinter.nim",
    "method": "git",
    "tags": [
      "nwn",
      "neverwinternights",
      "neverwinter",
      "game",
      "bioware",
      "fileformats",
      "reader",
      "writer"
    ],
    "description": "Neverwinter Nights 1 data accessor library",
    "license": "MIT",
    "web": "https://github.com/niv/neverwinter.nim"
  },
  {
    "name": "snail",
    "url": "https://github.com/stisa/snail",
    "method": "git",
    "tags": [
      "js",
      "matrix",
      "linear algebra"
    ],
    "description": "Simple linear algebra for nim. Js too.",
    "license": "MIT",
    "web": "http://stisa.space/snail/"
  },
  {
    "name": "jswebsockets",
    "url": "https://github.com/stisa/jswebsockets",
    "method": "git",
    "tags": [
      "js",
      "javascripts",
      "ws",
      "websockets"
    ],
    "description": "Websockets wrapper for nim js backend.",
    "license": "MIT",
    "web": "http://stisa.space/jswebsockets/"
  },
  {
    "name": "morelogging",
    "url": "https://github.com/FedericoCeratto/nim-morelogging",
    "method": "git",
    "tags": [
      "log",
      "logging",
      "library",
      "systemd",
      "journald"
    ],
    "description": "Logging library with support for async IO, multithreading, Journald.",
    "license": "LGPLv3",
    "web": "https://github.com/FedericoCeratto/nim-morelogging"
  },
  {
    "name": "ajax",
    "url": "https://github.com/stisa/ajax",
    "method": "git",
    "tags": [
      "js",
      "javascripts",
      "ajax",
      "xmlhttprequest"
    ],
    "description": "AJAX wrapper for nim js backend.",
    "license": "MIT",
    "web": "http://stisa.space/ajax/"
  },
  {
    "name": "recaptcha",
    "url": "https://github.com/euantorano/recaptcha.nim",
    "method": "git",
    "tags": [
      "recaptcha",
      "captcha"
    ],
    "description": "reCAPTCHA support for Nim, supporting rendering a capctcha and verifying a user's response.",
    "license": "BSD3",
    "web": "https://github.com/euantorano/recaptcha.nim"
  },
  {
    "name": "influx",
    "url": "https://github.com/samdmarshall/influx.nim",
    "method": "git",
    "tags": [
      "influx",
      "influxdb"
    ],
    "description": "wrapper for communicating with InfluxDB over the REST interface",
    "license": "BSD 3-Clause",
    "web": "https://github.com/samdmarshall/influx.nim"
  },
  {
    "name": "gamelight",
    "url": "https://github.com/dom96/gamelight",
    "method": "git",
    "tags": [
      "js",
      "library",
      "graphics",
      "collision",
      "2d"
    ],
    "description": "A set of simple modules for writing a JavaScript 2D game.",
    "license": "MIT",
    "web": "https://github.com/dom96/gamelight"
  },
  {
    "name": "storage",
    "url": "https://bitbucket.org/moigagoo/storage/",
    "method": "hg",
    "tags": [
      "JavaScript",
      "Storage",
      "localStorage",
      "sessionStorage"
    ],
    "description": "Storage, localStorage, and sessionStorage bindigs for Nim's JavaScript backend.",
    "license": "MIT",
    "web": "https://bitbucket.org/moigagoo/storage/"
  },
  {
    "name": "fontconfig",
    "url": "https://github.com/Parashurama/fontconfig",
    "method": "git",
    "tags": [
      "fontconfig",
      "font"
    ],
    "description": "Low level wrapper for the fontconfig library.",
    "license": "Fontconfig",
    "web": "https://github.com/Parashurama/fontconfig"
  },
  {
    "name": "sysrandom",
    "url": "https://github.com/euantorano/sysrandom.nim",
    "method": "git",
    "tags": [
      "random",
      "RNG",
      "PRNG"
    ],
    "description": "A simple library to generate random data, using the system's PRNG.",
    "license": "BSD3",
    "web": "https://github.com/euantorano/sysrandom.nim"
  },
  {
    "name": "colorize",
    "url": "https://github.com/molnarmark/colorize",
    "method": "git",
    "tags": [
      "color",
      "colors",
      "colorize"
    ],
    "description": "A simple and lightweight terminal coloring library.",
    "license": "MIT",
    "web": "https://github.com/molnarmark/colorize"
  },
  {
    "name": "cello",
    "url": "https://github.com/unicredit/cello",
    "method": "git",
    "tags": [
      "string",
      "succinct-data-structure",
      "rank",
      "select",
      "Burrows-Wheeler",
      "FM-index",
      "wavelet-tree"
    ],
    "description": "String algorithms with succinct data structures",
    "license": "Apache2",
    "web": "https://unicredit.github.io/cello/"
  },
  {
    "name": "notmuch",
    "url": "https://github.com/samdmarshall/notmuch.nim",
    "method": "git",
    "tags": [
      "notmuch",
      "wrapper",
      "email",
      "tagging"
    ],
    "description": "wrapper for the notmuch mail library",
    "license": "BSD 3-Clause",
    "web": "https://github.com/samdmarshall/notmuch.nim"
  },
  {
    "name": "pluginmanager",
    "url": "https://github.com/samdmarshall/plugin-manager",
    "method": "git",
    "tags": [
      "plugin",
      "dylib",
      "manager"
    ],
    "description": "Simple plugin implementation",
    "license": "BSD 3-Clause",
    "web": "https://github.com/samdmarshall/plugin-manager"
  },
  {
    "name": "node",
    "url": "https://github.com/tulayang/nimnode",
    "method": "git",
    "tags": [
      "async",
      "io",
      "socket",
      "net",
      "tcp",
      "http",
      "libuv"
    ],
    "description": "Library for async programming and communication. This Library uses a future/promise, non-blocking I/O model based on libuv.",
    "license": "MIT",
    "web": "http://tulayang.github.io/node/"
  },
  {
    "name": "tempdir",
    "url": "https://github.com/euantorano/tempdir.nim",
    "method": "git",
    "tags": [
      "temp",
      "io",
      "tmp"
    ],
    "description": "A Nim library to create and manage temporary directories.",
    "license": "BSD3",
    "web": "https://github.com/euantorano/tempdir.nim"
  },
  {
    "name": "mathexpr",
    "url": "https://github.com/Yardanico/nim-mathexpr",
    "method": "git",
    "tags": [
      "math",
      "mathparser",
      "tinyexpr"
    ],
    "description": "MathExpr - pure-Nim mathematical expression evaluator library",
    "license": "MIT",
    "web": "https://github.com/Yardanico/nim-mathexpr"
  },
  {
    "name": "frag",
    "url": "https://github.com/fragworks/frag",
    "method": "git",
    "tags": [
      "game",
      "game-dev",
      "2d",
      "3d"
    ],
    "description": "A 2D|3D game engine",
    "license": "MIT",
    "web": "https://github.com/fragworks/frag"
  },
  {
    "name": "freetype",
    "url": "https://github.com/jangko/freetype",
    "method": "git",
    "tags": [
      "font",
      "renderint",
      "library"
    ],
    "description": "wrapper for FreeType2 library",
    "license": "MIT",
    "web": "https://github.com/jangko/freetype"
  },
  {
    "name": "polyBool",
    "url": "https://github.com/jangko/polyBool",
    "method": "git",
    "tags": [
      "polygon",
      "clipper",
      "library"
    ],
    "description": "Polygon Clipper Library (Martinez Algorithm)",
    "license": "MIT",
    "web": "https://github.com/jangko/polyBool"
  },
  {
    "name": "nimAGG",
    "url": "https://github.com/jangko/nimAGG",
    "method": "git",
    "tags": [
      "renderer",
      "rasterizer",
      "library",
      "2D",
      "graphics"
    ],
    "description": "Hi Fidelity Rendering Engine",
    "license": "MIT",
    "web": "https://github.com/jangko/nimAGG"
  },
  {
    "name": "primme",
    "url": "https://github.com/jxy/primme",
    "method": "git",
    "tags": [
      "library",
      "eigenvalues",
      "high-performance",
      "singular-value-decomposition"
    ],
    "description": "Nim interface for PRIMME: PReconditioned Iterative MultiMethod Eigensolver",
    "license": "MIT",
    "web": "https://github.com/jxy/primme"
  },
  {
    "name": "sitmo",
    "url": "https://github.com/jxy/sitmo",
    "method": "git",
    "tags": [
      "RNG",
      "Sitmo",
      "high-performance",
      "random"
    ],
    "description": "Sitmo parallel random number generator in Nim",
    "license": "MIT",
    "web": "https://github.com/jxy/sitmo"
  },
  {
    "name": "webaudio",
    "url": "https://github.com/ftsf/nim-webaudio",
    "method": "git",
    "tags": [
      "javascript",
      "js",
      "web",
      "audio",
      "sound",
      "music"
    ],
    "description": "API for Web Audio (JS)",
    "license": "MIT",
    "web": "https://github.com/ftsf/nim-webaudio"
  },
  {
    "name": "nimcuda",
    "url": "https://github.com/unicredit/nimcuda",
    "method": "git",
    "tags": [
      "CUDA",
      "GPU"
    ],
    "description": "CUDA bindings",
    "license": "Apache2",
    "web": "https://github.com/unicredit/nimcuda"
  },
  {
    "name": "gifwriter",
    "url": "https://github.com/rxi/gifwriter",
    "method": "git",
    "tags": [
      "gif",
      "image",
      "library"
    ],
    "description": "Animated GIF writing library based on jo_gif",
    "license": "MIT",
    "web": "https://github.com/rxi/gifwriter"
  },
  {
    "name": "libplist",
    "url": "https://github.com/samdmarshall/libplist.nim",
    "method": "git",
    "tags": [
      "libplist",
      "property",
      "list",
      "property-list",
      "parsing",
      "binary",
      "xml",
      "format"
    ],
    "description": "wrapper around libplist https://github.com/libimobiledevice/libplist",
    "license": "MIT",
    "web": "https://github.com/samdmarshall/libplist.nim"
  },
  {
    "name": "getch",
    "url": "https://github.com/6A/getch",
    "method": "git",
    "tags": [
      "getch",
      "char"
    ],
    "description": "getch() for Windows and Unix",
    "license": "MIT",
    "web": "https://github.com/6A/getch"
  },
  {
    "name": "gifenc",
    "url": "https://github.com/ftsf/gifenc",
    "method": "git",
    "tags": [
      "gif",
      "encoder"
    ],
    "description": "Gif Encoder",
    "license": "Public Domain",
    "web": "https://github.com/ftsf/gifenc"
  },
  {
    "name": "nimlapack",
    "url": "https://github.com/unicredit/nimlapack",
    "method": "git",
    "tags": [
      "LAPACK",
      "linear-algebra"
    ],
    "description": "LAPACK bindings",
    "license": "Apache2",
    "web": "https://github.com/unicredit/nimlapack"
  },
  {
    "name": "jack",
    "url": "https://github.com/Skrylar/nim-jack",
    "method": "git",
    "tags": [
      "jack",
      "audio",
      "binding",
      "wrapper"
    ],
    "description": "Shiny bindings to the JACK Audio Connection Kit.",
    "license": "MIT",
    "web": "https://github.com/Skrylar/nim-jack"
  },
  {
    "name": "serializetools",
    "url": "https://github.com/JeffersonLab/serializetools",
    "method": "git",
    "tags": [
      "serialization",
      "xml"
    ],
    "description": "Support for serialization of objects",
    "license": "MIT",
    "web": "https://github.com/JeffersonLab/serializetools"
  },
  {
    "name": "neo",
    "url": "https://github.com/unicredit/neo",
    "method": "git",
    "tags": [
      "vector",
      "matrix",
      "linear-algebra",
      "BLAS",
      "LAPACK",
      "CUDA"
    ],
    "description": "Linear algebra for Nim",
    "license": "Apache License 2.0",
    "web": "https://unicredit.github.io/neo/"
  },
  {
    "name": "httpkit",
    "url": "https://github.com/tulayang/httpkit",
    "method": "git",
    "tags": [
      "http",
      "request",
      "response",
      "stream",
      "bigfile",
      "async"
    ],
    "description": "An efficient HTTP tool suite written in pure nim. Help you to write HTTP services or clients via TCP, UDP, or even Unix Domain socket, etc.",
    "license": "MIT",
    "web": "https://github.com/tulayang/httpkit"
  },
  {
    "name": "ulid",
    "url": "https://github.com/adelq/ulid",
    "method": "git",
    "tags": [
      "library",
      "id",
      "ulid",
      "uuid",
      "guid"
    ],
    "description": "Universally Unique Lexicographically Sortable Identifier",
    "license": "MIT",
    "web": "https://github.com/adelq/ulid"
  },
  {
    "name": "osureplay",
    "url": "https://github.com/Yardanico/nim-osureplay",
    "method": "git",
    "tags": [
      "library",
      "osu!",
      "parser",
      "osugame",
      "replay"
    ],
    "description": "osu! replay parser",
    "license": "MIT",
    "web": "https://github.com/Yardanico/nim-osureplay"
  },
  {
    "name": "tiger",
    "url": "https://github.com/ehmry/tiger",
    "method": "git",
    "tags": [
      "hash"
    ],
    "description": "Tiger hash function",
    "license": "MIT",
    "web": "https://github.com/ehmry/tiger"
  },
  {
    "name": "pipe",
    "url": "https://github.com/5paceToast/pipe",
    "method": "git",
    "tags": [
      "pipe",
      "macro",
      "operator",
      "functional"
    ],
    "description": "Pipe operator for nim.",
    "license": "MIT",
    "web": "https://github.com/5paceToast/pipe"
  },
  {
    "name": "flatdb",
    "url": "https://github.com/enthus1ast/flatdb",
    "method": "git",
    "tags": [
      "database",
      "json",
      "pure"
    ],
    "description": "small/tiny, flatfile, jsonl based, inprogress database for nim",
    "license": "MIT",
    "web": "https://github.com/enthus1ast/flatdb"
  },
  {
    "name": "nwt",
    "url": "https://github.com/enthus1ast/nimWebTemplates",
    "method": "git",
    "tags": [
      "template",
      "html",
      "pure",
      "jinja"
    ],
    "description": "experiment to build a jinja like template parser",
    "license": "MIT",
    "web": "https://github.com/enthus1ast/nimWebTemplates"
  },
  {
    "name": "cmixer",
    "url": "https://github.com/rxi/cmixer-nim",
    "method": "git",
    "tags": [
      "library",
      "audio",
      "mixer",
      "sound",
      "wav",
      "ogg"
    ],
    "description": "Lightweight audio mixer for games",
    "license": "MIT",
    "web": "https://github.com/rxi/cmixer-nim"
  },
  {
    "name": "cmixer_sdl2",
    "url": "https://github.com/rxi/cmixer_sdl2-nim",
    "method": "git",
    "tags": [
      "library",
      "audio",
      "mixer",
      "sound",
      "wav",
      "ogg"
    ],
    "description": "Lightweight audio mixer for SDL2",
    "license": "MIT",
    "web": "https://github.com/rxi/cmixer_sdl2-nim"
  },
  {
    "name": "chebyshev",
    "url": "https://github.com/jxy/chebyshev",
    "method": "git",
    "tags": [
      "math",
      "approximation",
      "numerical"
    ],
    "description": "Chebyshev approximation.",
    "license": "MIT",
    "web": "https://github.com/jxy/chebyshev"
  },
  {
    "name": "scram",
    "url": "https://github.com/rgv151/scram",
    "method": "git",
    "tags": [
      "scram",
      "sasl",
      "authentication",
      "salted",
      "challenge",
      "response"
    ],
    "description": "Salted Challenge Response Authentication Mechanism (SCRAM) ",
    "license": "MIT",
    "web": "https://github.com/rgv151/scram"
  },
  {
    "name": "blake2",
    "url": "https://bitbucket.org/mihailp/blake2/",
    "method": "hg",
    "tags": [
      "crypto",
      "cryptography",
      "hash",
      "security"
    ],
    "description": "blake2 - cryptographic hash function",
    "license": "CC0",
    "web": "https://bitbucket.org/mihailp/blake2/"
  },
  {
    "name": "spinny",
    "url": "https://github.com/molnarmark/spinny",
    "method": "git",
    "tags": [
      "terminal",
      "spinner",
      "spinny",
      "load"
    ],
    "description": "Spinny is a tiny terminal spinner package for the Nim Programming Language.",
    "license": "MIT",
    "web": "https://github.com/molnarmark/spinny"
  },
  {
    "name": "nigui",
    "url": "https://github.com/trustable-code/NiGui",
    "method": "git",
    "tags": [
      "gui",
      "windows",
      "gtk"
    ],
    "description": "NiGui is a cross-platform, desktop GUI toolkit using native widgets.",
    "license": "MIT",
    "web": "https://github.com/trustable-code/NiGui"
  },
  {
    "name": "currying",
    "url": "https://github.com/t8m8/currying",
    "method": "git",
    "tags": [
      "library",
      "functional",
      "currying"
    ],
    "description": "Currying library for Nim",
    "license": "MIT",
    "web": "https://github.com/t8m8/currying"
  },
  {
    "name": "rect_packer",
    "url": "https://github.com/yglukhov/rect_packer",
    "method": "git",
    "tags": [
      "library",
      "geometry",
      "packing"
    ],
    "description": "Pack rects into bigger rect",
    "license": "MIT",
    "web": "https://github.com/yglukhov/rect_packer"
  },
  {
    "name": "gintro",
    "url": "https://github.com/stefansalewski/gintro",
    "method": "git",
    "tags": [
      "library",
      "gtk",
      "wrapper",
      "gui"
    ],
    "description": "High level GObject-Introspection based GTK3 bindings",
    "license": "MIT",
    "web": "https://github.com/stefansalewski/gintro"
  },
  {
    "name": "arraymancer",
    "url": "https://github.com/mratsim/Arraymancer",
    "method": "git",
    "tags": [
      "vector",
      "matrix",
      "array",
      "ndarray",
      "multidimensional-array",
      "linear-algebra",
      "tensor"
    ],
    "description": "A tensor (multidimensional array) library for Nim",
    "license": "Apache License 2.0",
    "web": "https://mratsim.github.io/Arraymancer/"
  },
  {
    "name": "sha3",
    "url": "https://bitbucket.org/mihailp/sha3/",
    "method": "hg",
    "tags": [
      "crypto",
      "cryptography",
      "hash",
      "security"
    ],
    "description": "sha3 - cryptographic hash function",
    "license": "CC0",
    "web": "https://bitbucket.org/mihailp/sha3/"
  },
  {
    "name": "coalesce",
    "url": "https://github.com/piedar/coalesce",
    "method": "git",
    "tags": [
      "nil",
      "null",
      "options",
      "operator"
    ],
    "description": "A nil coalescing operator ?? for Nim",
    "license": "MIT",
    "web": "https://github.com/piedar/coalesce"
  },
  {
    "name": "asyncmysql",
    "url": "https://github.com/tulayang/asyncmysql",
    "method": "git",
    "tags": [
      "mysql",
      "async",
      "asynchronous"
    ],
    "description": "Asynchronous MySQL connector written in pure Nim",
    "license": "MIT",
    "web": "https://github.com/tulayang/asyncmysql"
  },
  {
    "name": "cassandra",
    "url": "https://github.com/yglukhov/cassandra",
    "method": "git",
    "tags": [
      "cassandra",
      "database",
      "wrapper",
      "bindings",
      "driver"
    ],
    "description": "Bindings to Cassandra DB driver",
    "license": "MIT",
    "web": "https://github.com/yglukhov/cassandra"
  },
  {
    "name": "tf2plug",
    "url": "https://gitlab.com/waylon531/tf2plug",
    "method": "git",
    "tags": [
      "app",
      "binary",
      "tool",
      "tf2"
    ],
    "description": "A mod manager for TF2",
    "license": "GPLv3",
    "web": "https://gitlab.com/waylon531/tf2plug"
  },
  {
    "name": "oldgtk3",
    "url": "https://github.com/stefansalewski/oldgtk3",
    "method": "git",
    "tags": [
      "library",
      "gtk",
      "wrapper",
      "gui"
    ],
    "description": "Low level bindings for GTK3 related libraries",
    "license": "MIT",
    "web": "https://github.com/stefansalewski/oldgtk3"
  },
  {
    "name": "godot",
    "url": "https://github.com/pragmagic/godot-nim",
    "method": "git",
    "tags": [
      "game",
      "engine",
      "2d",
      "3d"
    ],
    "description": "Nim bindings for Godot Engine",
    "license": "MIT",
    "web": "https://github.com/pragmagic/godot-nim"
  },
  {
    "name": "vkapi",
    "url": "https://github.com/Yardanico/nimvkapi",
    "method": "git",
    "tags": [
      "wrapper",
      "vkontakte",
      "vk",
      "library",
      "api"
    ],
    "description": "A wrapper for the vk.com API (russian social network)",
    "license": "MIT",
    "web": "https://github.com/Yardanico/nimvkapi"
  },
  {
    "name": "slacklib",
    "url": "https://github.com/ThomasTJdev/nim_slacklib",
    "method": "git",
    "tags": [
      "library",
      "wrapper",
      "slack",
      "slackapp",
      "api"
    ],
    "description": "Library for working with a slack app or sending messages to a slack channel (slack.com)",
    "license": "MIT",
    "web": "https://github.com/ThomasTJdev/nim_slacklib"
  },
  {
    "name": "wiringPiNim",
    "url": "https://github.com/ThomasTJdev/nim_wiringPiNim",
    "method": "git",
    "tags": [
      "wrapper",
      "raspberry",
      "rpi",
      "wiringpi",
      "pi"
    ],
    "description": "Wrapper that implements some of wiringPi's function for controlling a Raspberry Pi",
    "license": "MIT",
    "web": "https://github.com/ThomasTJdev/nim_wiringPiNim"
  },
  {
    "name": "redux",
    "url": "https://github.com/pragmagic/redux.nim",
    "method": "git",
    "tags": [
      "redux"
    ],
    "description": "Predictable state container.",
    "license": "MIT",
    "web": "https://github.com/pragmagic/redux.nim"
  },
  {
    "name": "skEasing",
    "url": "https://github.com/Skrylar/skEasing",
    "method": "git",
    "tags": [
      "math",
      "curves",
      "animation"
    ],
    "description": "A collection of easing curves for animation purposes.",
    "license": "BSD",
    "web": "https://github.com/Skrylar/skEasing"
  },
  {
    "name": "nimquery",
    "url": "https://github.com/GULPF/nimquery",
    "method": "git",
    "tags": [
      "html",
      "scraping",
      "web"
    ],
    "description": "Library for querying HTML using CSS-selectors, like JavaScripts document.querySelector",
    "license": "MIT",
    "web": "https://github.com/GULPF/nimquery"
  },
  {
    "name": "usha",
    "url": "https://github.com/subsetpark/untitled-shell-history-application",
    "method": "git",
    "tags": [
      "shell",
      "utility"
    ],
    "description": "untitled shell history application",
    "license": "MIT",
    "web": "https://github.com/subsetpark/untitled-shell-history-application"
  },
  {
    "name": "libgit2",
    "url": "https://github.com/barcharcraz/libgit2-nim",
    "method": "git",
    "tags": [
      "git",
      "libgit",
      "libgit2",
      "vcs",
      "wrapper"
    ],
    "description": "Libgit2 low level wrapper",
    "license": "MIT",
    "web": "https://github.com/barcharcraz/libgit2-nim"
  },
  {
    "name": "multicast",
    "url": "https://github.com/enthus1ast/nimMulticast",
    "method": "git",
    "tags": [
      "multicast",
      "udp",
      "socket",
      "net"
    ],
    "description": "proc to join (and leave) a multicast group",
    "license": "MIT",
    "web": "https://github.com/enthus1ast/nimMulticast"
  },
  {
    "name": "mysqlparser",
    "url": "https://github.com/tulayang/mysqlparser.git",
    "method": "git",
    "tags": [
      "mysql",
      "protocol",
      "parser"
    ],
    "description": "An efficient packet parser for MySQL Client/Server Protocol. Help you to write Mysql communication in either BLOCKIONG-IO or NON-BLOCKING-IO.",
    "license": "MIT",
    "web": "https://github.com/tulayang/mysqlparser"
  },
  {
    "name": "fugitive",
    "url": "https://github.com/citycide/fugitive",
    "method": "git",
    "tags": [
      "git",
      "github",
      "cli",
      "extras",
      "utility",
      "tool"
    ],
    "description": "Simple command line tool to make git more intuitive, along with useful GitHub addons.",
    "license": "MIT",
    "web": "https://github.com/citycide/fugitive"
  },
  {
    "name": "dbg",
    "url": "https://github.com/enthus1ast/nimDbg",
    "method": "git",
    "tags": [
      "template",
      "echo",
      "dbg",
      "debug"
    ],
    "description": "dbg template; in debug echo",
    "license": "MIT",
    "web": "https://github.com/enthus1ast/nimDbg"
  },
  {
    "name": "pylib",
    "url": "https://github.com/Yardanico/nimpylib",
    "method": "git",
    "tags": [
      "python",
      "compatibility",
      "library",
      "pure"
    ],
    "description": "Nim library with python-like functions and operators",
    "license": "MIT",
    "web": "https://github.com/Yardanico/nimpylib"
  },
  {
    "name": "graphemes",
    "url": "https://github.com/nitely/nim-graphemes",
    "method": "git",
    "tags": [
      "graphemes",
      "grapheme-cluster",
      "unicode"
    ],
    "description": "Grapheme aware string handling (Unicode tr29)",
    "license": "MIT",
    "web": "https://github.com/nitely/nim-graphemes"
  },
  {
    "name": "rfc3339",
    "url": "https://github.com/Skrylar/rfc3339",
    "method": "git",
    "tags": [
      "rfc3339",
      "datetime"
    ],
    "description": "RFC3339 (dates and times) implementation for Nim.",
    "license": "BSD",
    "web": "https://github.com/Skrylar/rfc3339"
  },
  {
    "name": "db_presto",
    "url": "https://github.com/Bennyelg/nimPresto",
    "method": "git",
    "tags": [
      "prestodb",
      "connector",
      "database"
    ],
    "description": "prestodb simple connector",
    "license": "MIT",
    "web": "https://github.com/Bennyelg/nimPresto"
  },
  {
    "name": "nimbomb",
    "url": "https://github.com/Tyler-Yocolano/nimbomb",
    "method": "git",
    "tags": [
      "giant",
      "bomb",
      "wiki",
      "api"
    ],
    "description": "A GiantBomb-wiki wrapper for nim",
    "license": "MIT",
    "web": "https://github.com/Tyler-Yocolano/nimbomb"
  },
  {
    "name": "csvql",
    "url": "https://github.com/Bennyelg/csvql",
    "method": "git",
    "tags": [
      "csv",
      "read",
      "ansisql",
      "query",
      "database",
      "files"
    ],
    "description": "csvql.",
    "license": "MIT",
    "web": "https://github.com/Bennyelg/csvql"
  },
  {
    "name": "contracts",
    "url": "https://github.com/Udiknedormin/NimContracts",
    "method": "git",
    "tags": [
      "library",
      "pure",
      "contract",
      "contracts",
      "DbC",
      "utility",
      "automation",
      "documentation",
      "safety",
      "test",
      "tests",
      "testing",
      "unittest"
    ],
    "description": "Design by Contract (DbC) library with minimal runtime.",
    "license": "MIT",
    "web": "https://github.com/Udiknedormin/NimContracts"
  },
  {
    "name": "syphus",
    "url": "https://github.com/makingspace/syphus",
    "method": "git",
    "tags": [
      "optimization",
      "tabu"
    ],
    "description": "An implementation of the tabu search heuristic in Nim.",
    "license": "BSD-3",
    "web": "https://github.com/makingspace/syphus-nim"
  },
  {
    "name": "analytics",
    "url": "https://github.com/dom96/analytics",
    "method": "git",
    "tags": [
      "google",
      "telemetry",
      "statistics"
    ],
    "description": "Allows statistics to be sent to and recorded in Google Analytics.",
    "license": "MIT",
    "web": "https://github.com/dom96/analytics"
  },
  {
    "name": "arraymancer_vision",
    "url": "https://github.com/edubart/arraymancer-vision",
    "method": "git",
    "tags": [
      "arraymancer",
      "image",
      "vision"
    ],
    "description": "Image transformation and visualization utilities for arraymancer",
    "license": "Apache License 2.0",
    "web": "https://github.com/edubart/arraymancer-vision"
  },
  {
    "name": "genoiser",
    "url": "https://github.com/brentp/genoiser",
    "method": "git",
    "tags": [
      "bam",
      "cram",
      "vcf",
      "genomics"
    ],
    "description": "functions to tracks for genomics data files",
    "license": "MIT"
  },
  {
    "name": "hts",
    "url": "https://github.com/brentp/hts-nim",
    "method": "git",
    "tags": [
      "kmer",
      "dna",
      "sequence",
      "bam",
      "vcf",
      "genomics"
    ],
    "description": "htslib wrapper for nim",
    "license": "MIT",
    "web": "https://brentp.github.io/hts-nim/"
  },
  {
    "name": "falas",
    "url": "https://github.com/brentp/falas",
    "method": "git",
    "tags": [
      "assembly",
      "dna",
      "sequence",
      "genomics"
    ],
    "description": "fragment-aware assembler for short reads",
    "license": "MIT",
    "web": "https://brentp.github.io/falas/falas.html"
  },
  {
    "name": "kmer",
    "url": "https://github.com/brentp/nim-kmer",
    "method": "git",
    "tags": [
      "kmer",
      "dna",
      "sequence"
    ],
    "description": "encoded kmer library for fast operations on kmers up to 31",
    "license": "MIT",
    "web": "https://github.com/brentp/nim-kmer"
  },
  {
    "name": "kexpr",
    "url": "https://github.com/brentp/kexpr-nim",
    "method": "git",
    "tags": [
      "math",
      "expression",
      "evalute"
    ],
    "description": "wrapper for kexpr math expression evaluation library",
    "license": "MIT",
    "web": "https://github.com/brentp/kexpr-nim"
  },
  {
    "name": "lapper",
    "url": "https://github.com/brentp/nim-lapper",
    "method": "git",
    "tags": [
      "interval"
    ],
    "description": "fast interval overlaps",
    "license": "MIT",
    "web": "https://github.com/brentp/nim-lapper"
  },
  {
    "name": "gplay",
    "url": "https://github.com/yglukhov/gplay",
    "method": "git",
    "tags": [
      "google",
      "play",
      "apk",
      "publish",
      "upload"
    ],
    "description": "Google Play APK Uploader",
    "license": "MIT",
    "web": "https://github.com/yglukhov/gplay"
  },
  {
    "name": "huenim",
    "url": "https://github.com/IoTone/huenim",
    "method": "git",
    "tags": [
      "hue",
      "iot",
      "lighting",
      "philips",
      "library"
    ],
    "description": "Huenim",
    "license": "MIT",
    "web": "https://github.com/IoTone/huenim"
  },
  {
    "name": "drand48",
    "url": "https://github.com/JeffersonLab/drand48",
    "method": "git",
    "tags": [
      "random",
      "number",
      "generator"
    ],
    "description": "Nim implementation of the standard unix drand48 pseudo random number generator",
    "license": "BSD3",
    "web": "https://github.com/JeffersonLab/drand48"
  },
  {
    "name": "ensem",
    "url": "https://github.com/JeffersonLab/ensem",
    "method": "git",
    "tags": [
      "jackknife",
      "statistics"
    ],
    "description": "Support for ensemble file format and arithmetic using jackknife/bootstrap propagation of errors",
    "license": "BSD3",
    "web": "https://github.com/JeffersonLab/ensem"
  },
  {
    "name": "basic2d",
    "url": "https://github.com/nim-lang/basic2d",
    "method": "git",
    "tags": [
      "deprecated",
      "vector",
      "stdlib",
      "library"
    ],
    "description": "Deprecated module for vector/matrices operations.",
    "license": "MIT",
    "web": "https://github.com/nim-lang/basic2d"
  },
  {
    "name": "basic3d",
    "url": "https://github.com/nim-lang/basic3d",
    "method": "git",
    "tags": [
      "deprecated",
      "vector",
      "stdlib",
      "library"
    ],
    "description": "Deprecated module for vector/matrices operations.",
    "license": "MIT",
    "web": "https://github.com/nim-lang/basic3d"
  },
  {
    "name": "shiori",
    "url": "https://github.com/Narazaka/shiori-nim",
    "method": "git",
    "tags": [
      "ukagaka",
      "shiori",
      "protocol"
    ],
    "description": "SHIORI Protocol Parser/Builder",
    "license": "MIT",
    "web": "https://github.com/Narazaka/shiori-nim"
  },
  {
    "name": "shioridll",
    "url": "https://github.com/Narazaka/shioridll-nim",
    "method": "git",
    "tags": [
      "shiori",
      "ukagaka"
    ],
    "description": "The SHIORI DLL interface",
    "license": "MIT",
    "web": "https://github.com/Narazaka/shioridll-nim"
  },
  {
    "name": "httpauth",
    "url": "https://github.com/FedericoCeratto/nim-httpauth",
    "method": "git",
    "tags": [
      "http",
      "authentication",
      "authorization",
      "library",
      "security"
    ],
    "description": "HTTP Authentication and Authorization",
    "license": "LGPLv3",
    "web": "https://github.com/FedericoCeratto/nim-httpauth"
  },
  {
    "name": "cbor",
    "url": "https://github.com/ehmry/nim-cbor",
    "method": "git",
    "tags": [
      "library",
      "cbor",
      "binary",
      "encoding"
    ],
    "description": "Concise Binary Object Representation decoder (RFC7049).",
    "license": "MIT",
    "web": "https://github.com/ehmry/nim-cbor"
  },
  {
    "name": "base58",
    "url": "https://github.com/ehmry/nim-base58",
    "method": "git",
    "tags": [
      "base58",
      "bitcoin",
      "cryptonote",
      "monero",
      "encoding",
      "library"
    ],
    "description": "Base58 encoders and decoders for Bitcoin and CryptoNote addresses.",
    "license": "MIT",
    "web": "https://github.com/ehmry/nim-base58"
  },
  {
    "name": "webdriver",
    "url": "https://github.com/dom96/webdriver",
    "method": "git",
    "tags": [
      "webdriver",
      "selenium",
      "library",
      "firefox"
    ],
    "description": "Implementation of the WebDriver w3c spec.",
    "license": "MIT",
    "web": "https://github.com/dom96/webdriver"
  },
  {
    "name": "interfaced",
    "url": "https://github.com/andreaferretti/interfaced",
    "method": "git",
    "tags": [
      "interface"
    ],
    "description": "Go-like interfaces",
    "license": "Apache License 2.0",
    "web": "https://github.com/andreaferretti/interfaced"
  },
  {
    "name": "vla",
    "url": "https://github.com/bpr/vla",
    "method": "git",
    "tags": [
      "vla",
      "alloca"
    ],
    "description": "Variable length arrays for Nim",
    "license": "MIT",
    "web": "https://github.com/bpr/vla"
  },
  {
    "name": "metatools",
    "url": "https://github.com/jxy/metatools",
    "method": "git",
    "tags": [
      "macros",
      "metaprogramming"
    ],
    "description": "Metaprogramming tools for Nim",
    "license": "MIT",
    "web": "https://github.com/jxy/metatools"
  },
  {
    "name": "pdcurses",
    "url": "https://github.com/lcrees/pdcurses",
    "method": "git",
    "tags": [
      "pdcurses",
      "curses",
      "console",
      "gui"
    ],
    "description": "Nim wrapper for PDCurses",
    "license": "MIT",
    "web": "https://github.com/lcrees/pdcurses"
  },
  {
    "name": "libuv",
    "url": "https://github.com/lcrees/libuv",
    "method": "git",
    "tags": [
      "libuv",
      "wrapper",
      "node",
      "networking"
    ],
    "description": "libuv bindings for Nim",
    "license": "MIT",
    "web": "https://github.com/lcrees/libuv"
  },
  {
    "name": "romans",
    "url": "https://github.com/lcrees/romans",
    "method": "git",
    "tags": [
      "roman",
      "numerals"
    ],
    "description": "Conversion between integers and Roman numerals",
    "license": "MIT",
    "web": "https://github.com/lcrees/romans"
  },
  {
    "name": "simpleAST",
    "url": "https://github.com/lguzzon-NIM/simpleAST",
    "method": "git",
    "tags": [
      "ast"
    ],
    "description": "Simple AST in NIM",
    "license": "MIT",
    "web": "https://github.com/lguzzon-NIM/simpleAST"
  },
  {
    "name": "timerpool",
    "url": "https://github.com/mikra01/timerpool/",
    "method": "git",
    "tags": [
      "timer",
      "pool",
      "events",
      "thread"
    ],
    "description": "threadsafe timerpool implementation for event purpose",
    "license": "MIT",
    "web": "https://github.com/mikra01/timerpool"
  },
  {
    "name": "zero_functional",
    "url": "https://github.com/zero-functional/zero-functional",
    "method": "git",
    "tags": [
      "functional",
      "dsl",
      "chaining",
      "seq"
    ],
    "description": "A library providing zero-cost chaining for functional abstractions in Nim",
    "license": "MIT",
    "web": "https://github.com/zero-functional/zero-functional"
  },
  {
    "name": "ormin",
    "url": "https://github.com/Araq/ormin",
    "method": "git",
    "tags": [
      "ORM",
      "SQL",
      "db",
      "database"
    ],
    "description": "Prepared SQL statement generator. A lightweight ORM.",
    "license": "MIT",
    "web": "https://github.com/Araq/ormin"
  },
  {
    "name": "karax",
    "url": "https://github.com/pragmagic/karax",
    "method": "git",
    "tags": [
      "browser",
      "DOM",
      "virtual-DOM",
      "UI"
    ],
    "description": "Karax is a framework for developing single page applications in Nim.",
    "license": "MIT",
    "web": "https://github.com/pragmagic/karax"
  },
  {
    "name": "cascade",
    "url": "https://github.com/citycide/cascade",
    "method": "git",
    "tags": [
      "macro",
      "cascade",
      "operator",
      "dart",
      "with"
    ],
    "description": "Method & assignment cascades for Nim, inspired by Smalltalk & Dart.",
    "license": "MIT",
    "web": "https://github.com/citycide/cascade"
  },
  {
    "name": "chrono",
    "url": "https://github.com/treeform/chrono",
    "method": "git",
    "tags": [
      "library",
      "timestamp",
      "calendar",
      "timezone"
    ],
    "description": "Calendars, Timestamps and Timezones utilities.",
    "license": "MIT",
    "web": "https://github.com/treeform/chrono"
  },
  {
    "name": "dbschema",
    "url": "https://github.com/vegansk/dbschema",
    "method": "git",
    "tags": [
      "library",
      "database",
      "db"
    ],
    "description": "Database schema migration library for Nim language.",
    "license": "MIT",
    "web": "https://github.com/vegansk/dbschema"
  },
  {
    "name": "gentabs",
    "url": "https://github.com/lcrees/gentabs",
    "method": "git",
    "tags": [
      "table",
      "string",
      "key",
      "value"
    ],
    "description": "Efficient hash table that is a key-value mapping (removed from stdlib)",
    "license": "MIT",
    "web": "https://github.com/lcrees/gentabs"
  },
  {
    "name": "libgraph",
    "url": "https://github.com/Mnenmenth/libgraphnim",
    "method": "git",
    "tags": [
      "graph",
      "math",
      "conversion",
      "pixels",
      "coordinates"
    ],
    "description": "Converts 2D linear graph coordinates to pixels on screen",
    "license": "MIT",
    "web": "https://github.com/Mnenmenth/libgraphnim"
  },
  {
    "name": "polynumeric",
    "url": "https://github.com/lcrees/polynumeric",
    "method": "git",
    "tags": [
      "polynomial",
      "numeric"
    ],
    "description": "Polynomial operations",
    "license": "MIT",
    "web": "https://github.com/lcrees/polynumeric"
  },
  {
    "name": "unicodedb",
    "url": "https://github.com/nitely/nim-unicodedb",
    "method": "git",
    "tags": [
      "unicode",
      "UCD",
      "unicodedata"
    ],
    "description": "Unicode Character Database (UCD) access for Nim",
    "license": "MIT",
    "web": "https://github.com/nitely/nim-unicodedb"
  },
  {
    "name": "normalize",
    "url": "https://github.com/nitely/nim-normalize",
    "method": "git",
    "tags": [
      "unicode",
      "normalization",
      "nfc",
      "nfd"
    ],
    "description": "Unicode normalization forms (tr15)",
    "license": "MIT",
    "web": "https://github.com/nitely/nim-normalize"
  },
  {
    "name": "nico",
    "url": "https://github.com/ftsf/nico",
    "method": "git",
    "tags": [
      "pico-8",
      "game",
      "library",
      "ludum",
      "dare"
    ],
    "description": "Nico game engine",
    "license": "MIT",
    "web": "https://github.com/ftsf/nico"
  },
  {
    "name": "os_files",
    "url": "https://github.com/tormund/os_files",
    "method": "git",
    "tags": [
      "dialogs",
      "file",
      "icon"
    ],
    "description": "Crossplatform (x11, windows, osx) native file dialogs; sytem file/folder icons in any resolution; open file with default application",
    "license": "MIT",
    "web": "https://github.com/tormund/os_files"
  },
  {
    "name": "sprymicro",
    "url": "https://github.com/gokr/sprymicro",
    "method": "git",
    "tags": [
      "spry",
      "demo"
    ],
    "description": "Small demo Spry interpreters",
    "license": "MIT",
    "web": "https://github.com/gokr/sprymicro"
  },
  {
    "name": "spryvm",
    "url": "https://github.com/gokr/spryvm",
    "method": "git",
    "tags": [
      "interpreter",
      "language",
      "spry"
    ],
    "description": "Homoiconic dynamic language interpreter in Nim",
    "license": "MIT",
    "web": "https://github.com/gokr/spryvm"
  },
  {
    "name": "netpbm",
    "url": "https://github.com/barcharcraz/nim-netpbm",
    "method": "git",
    "tags": [
      "pbm",
      "image",
      "wrapper",
      "netpbm"
    ],
    "description": "Wrapper for libnetpbm",
    "license": "MIT",
    "web": "https://github.com/barcharcraz/nim-netpbm"
  },
  {
    "name": "nimgen",
    "url": "https://github.com/genotrance/nimgen",
    "method": "git",
    "tags": [
      "c2nim",
      "library",
      "wrapper",
      "c",
      "c++"
    ],
    "description": "C2nim helper to simplify and automate wrapping C libraries",
    "license": "MIT",
    "web": "https://github.com/genotrance/nimgen"
  },
  {
    "name": "sksbox",
    "url": "https://github.com/Skrylar/sksbox",
    "method": "git",
    "tags": [
      "sbox",
      "binary",
      "binaryformat",
      "nothings",
      "container"
    ],
    "description": "A native-nim implementaton of the sBOX generic container format.",
    "license": "MIT",
    "web": "https://github.com/Skrylar/sksbox"
  },
  {
    "name": "avbin",
    "url": "https://github.com/Vladar4/avbin",
    "method": "git",
    "tags": [
      "audio",
      "video",
      "media",
      "library",
      "wrapper"
    ],
    "description": "Wrapper of the AVbin library for the Nim language.",
    "license": "LGPL",
    "web": "https://github.com/Vladar4/avbin"
  },
  {
    "name": "fsm",
    "url": "https://github.com/ba0f3/fsm.nim",
    "method": "git",
    "tags": [
      "fsm",
      "finite",
      "state",
      "machine"
    ],
    "description": "A simple finite-state machine for @nim-lang",
    "license": "MIT",
    "web": "https://github.com/ba0f3/fsm.nim"
  },
  {
    "name": "timezones",
    "url": "https://github.com/GULPF/timezones",
    "method": "git",
    "tags": [
      "timezone",
      "time",
      "tzdata"
    ],
    "description": "Timezone library compatible with the standard library. ",
    "license": "MIT",
    "web": "https://github.com/GULPF/timezones"
  },
  {
    "name": "ndf",
    "url": "https://github.com/rustomax/ndf",
    "method": "git",
    "tags": [
      "app",
      "binary",
      "duplicates",
      "utility",
      "filesystem"
    ],
    "description": "Duplicate files finder",
    "license": "MIT",
    "web": "https://github.com/rustomax/ndf"
  },
  {
    "name": "unicodeplus",
    "url": "https://github.com/nitely/nim-unicodeplus",
    "method": "git",
    "tags": [
      "unicode",
      "isdigit",
      "isalpha"
    ],
    "description": "Common unicode operations",
    "license": "MIT",
    "web": "https://github.com/nitely/nim-unicodeplus"
  },
  {
    "name": "libsvm",
    "url": "https://github.com/genotrance/libsvm",
    "method": "git",
    "tags": [
      "scientific",
      "svm",
      "vector"
    ],
    "description": "libsvm wrapper for Nim",
    "license": "MIT",
    "web": "https://github.com/genotrance/libsvm"
  },
  {
    "name": "lilt",
    "url": "https://github.com/quelklef/lilt",
    "method": "git",
    "tags": [
      "language",
      "parser",
      "parsing"
    ],
    "description": "Parsing language",
    "license": "MIT",
    "web": "https://github.com/quelklef/lilt"
  },
  {
    "name": "shiori_charset_convert",
    "url": "https://github.com/Narazaka/shiori_charset_convert-nim",
    "method": "git",
    "tags": [
      "shiori",
      "ukagaka"
    ],
    "description": "The SHIORI Message charset convert utility",
    "license": "MIT",
    "web": "https://github.com/Narazaka/shiori_charset_convert-nim"
  },
  {
    "name": "grafanim",
    "url": "https://github.com/jamesalbert/grafanim",
    "method": "git",
    "tags": [
      "library",
      "grafana",
      "dashboards"
    ],
    "description": "Grafana module for Nim",
    "license": "GPL",
    "web": "https://github.com/jamesalbert/grafanim"
  },
  {
    "name": "nimpy",
    "url": "https://github.com/yglukhov/nimpy",
    "method": "git",
    "tags": [
      "python",
      "bridge"
    ],
    "description": "Nim - Python bridge",
    "license": "MIT",
    "web": "https://github.com/yglukhov/nimpy"
  },
  {
    "name": "simple_graph",
    "url": "https://github.com/erhlee-bird/simple_graph",
    "method": "git",
    "tags": [
      "datastructures",
      "library"
    ],
    "description": "Simple Graph Library",
    "license": "MIT",
    "web": "https://github.com/erhlee-bird/simple_graph"
  },
  {
    "name": "controlStructures",
    "url": "https://github.com/TakeYourFreedom/Additional-Control-Structures-for-Nim",
    "method": "git",
    "tags": [
      "library",
      "control",
      "structure"
    ],
    "description": "Additional control structures",
    "license": "MIT",
    "web": "http://htmlpreview.github.io/?https://github.com/TakeYourFreedom/Additional-Control-Structures-for-Nim/blob/master/controlStructures.html"
  },
  {
    "name": "notetxt",
    "url": "https://github.com/mrshu/nim-notetxt",
    "method": "git",
    "tags": [
      "notetxt,",
      "note",
      "taking"
    ],
    "description": "A library that implements the note.txt specification for note taking.",
    "license": "MIT",
    "web": "https://github.com/mrshu/nim-notetxt"
  },
  {
    "name": "breeze",
    "url": "https://github.com/alehander42/breeze",
    "method": "git",
    "tags": [
      "dsl",
      "macro",
      "metaprogramming"
    ],
    "description": "A dsl for writing macros in Nim",
    "license": "MIT",
    "web": "https://github.com/alehander42/breeze"
  },
  {
    "name": "joyent_http_parser",
    "url": "https://github.com/nim-lang/joyent_http_parser",
    "method": "git",
    "tags": [
      "wrapper",
      "library",
      "parsing"
    ],
    "description": "Wrapper for high performance HTTP parsing library.",
    "license": "MIT",
    "web": "https://github.com/nim-lang/joyent_http_parser"
  },
  {
    "name": "libsvm_legacy",
    "url": "https://github.com/nim-lang/libsvm_legacy",
    "method": "git",
    "tags": [
      "wrapper",
      "library",
      "scientific"
    ],
    "description": "Wrapper for libsvm.",
    "license": "MIT",
    "web": "https://github.com/nim-lang/libsvm_legacy"
  },
  {
    "name": "clblast",
    "url": "https://github.com/numforge/nim-clblast",
    "method": "git",
    "tags": [
      "BLAS",
      "linear",
      "algebra",
      "vector",
      "matrix",
      "opencl",
      "high",
      "performance",
      "computing",
      "GPU",
      "wrapper"
    ],
    "description": "Wrapper for CLBlast, an OpenCL BLAS library",
    "license": "Apache License 2.0",
    "web": "https://github.com/numforge/nim-clblast"
  },
  {
    "name": "nimp5",
    "url": "https://github.com/Foldover/nim-p5",
    "method": "git",
    "tags": [
      "p5",
      "javascript",
      "creative",
      "coding",
      "processing",
      "library"
    ],
    "description": "Nim bindings for p5.js.",
    "license": "MIT",
    "web": "https://github.com/Foldover/nim-p5"
  },
  {
    "name": "names",
    "url": "https://github.com/pragmagic/names",
    "method": "git",
    "tags": [
      "strings"
    ],
    "description": "String interning library",
    "license": "MIT",
    "web": "https://github.com/pragmagic/names"
  },
  {
    "name": "sha1ext",
    "url": "https://github.com/CORDEA/sha1ext",
    "method": "git",
    "tags": [
      "sha1",
      "extension"
    ],
    "description": "std / sha1 extension",
    "license": "Apache License 2.0",
    "web": "https://github.com/CORDEA/sha1ext"
  },
  {
    "name": "libsha",
    "url": "https://github.com/forlan-ua/nim-libsha",
    "method": "git",
    "tags": [
      "sha1",
      "sha224",
      "sha256",
      "sha384",
      "sha512"
    ],
    "description": "Sha1 and Sha2 implementations",
    "license": "MIT",
    "web": "https://github.com/forlan-ua/nim-libsha"
  },
  {
    "name": "pwned",
    "url": "https://github.com/dom96/pwned",
    "method": "git",
    "tags": [
      "application",
      "passwords",
      "security",
      "binary"
    ],
    "description": "A client for the Pwned passwords API.",
    "license": "MIT",
    "web": "https://github.com/dom96/pwned"
  },
  {
    "name": "suffer",
    "url": "https://github.com/emekoi/suffer",
    "method": "git",
    "tags": [
      "graphics",
      "font",
      "software"
    ],
    "description": "a nim library for drawing 2d shapes, text, and images to 32bit software pixel buffers",
    "license": "MIT",
    "web": "https://github.com/emekoi/suffer"
  },
  {
    "name": "metric",
    "url": "https://github.com/mjendrusch/metric",
    "method": "git",
    "tags": [
      "library",
      "units",
      "scientific",
      "dimensional-analysis"
    ],
    "description": "Dimensionful types and dimensional analysis.",
    "license": "MIT",
    "web": "https://github.com/mjendrusch/metric"
  },
  {
    "name": "useragents",
    "url": "https://github.com/treeform/useragents",
    "method": "git",
    "tags": [
      "library",
      "useragent"
    ],
    "description": "User Agent parser for nim.",
    "license": "MIT",
    "web": "https://github.com/treeform/useragents"
  },
  {
    "name": "nimna",
    "url": "https://github.com/mjendrusch/nimna",
    "method": "git",
    "tags": [
      "library",
      "nucleic-acid-folding",
      "scientific",
      "biology"
    ],
    "description": "Nucleic acid folding and design.",
    "license": "MIT",
    "web": "https://github.com/mjendrusch/nimna"
  },
  {
    "name": "bencode",
    "url": "https://github.com/FedericoCeratto/nim-bencode",
    "method": "git",
    "tags": [
      "library",
      "bencode"
    ],
    "description": "Bencode serialization/deserialization library",
    "license": "LGPLv3",
    "web": "https://github.com/FedericoCeratto/nim-bencode"
  },
  {
    "name": "i3ipc",
    "url": "https://github.com/FedericoCeratto/nim-i3ipc",
    "method": "git",
    "tags": [
      "library",
      "i3"
    ],
    "description": "i3 IPC client library",
    "license": "LGPLv3",
    "web": "https://github.com/FedericoCeratto/nim-i3ipc"
  },
  {
    "name": "chroma",
    "url": "https://github.com/treeform/chroma",
    "method": "git",
    "tags": [
      "colors",
      "cmyk",
      "hsl",
      "hsv"
    ],
    "description": "Everything you want to do with colors.",
    "license": "MIT",
    "web": "https://github.com/treeform/chroma"
  },
  {
    "name": "nimrax",
    "url": "https://github.com/genotrance/nimrax",
    "method": "git",
    "tags": [
      "rax",
      "radix",
      "tree",
      "data",
      "structure"
    ],
    "description": "Radix tree wrapper for Nim",
    "license": "MIT",
    "web": "https://github.com/genotrance/nimrax"
  },
  {
    "name": "nimbass",
    "url": "https://github.com/genotrance/nimbass",
    "method": "git",
    "tags": [
      "bass",
      "audio",
      "wrapper"
    ],
    "description": "Bass wrapper for Nim",
    "license": "MIT",
    "web": "https://github.com/genotrance/nimbass"
  },
  {
    "name": "nimkerberos",
    "url": "https://github.com/genotrance/nimkerberos",
    "method": "git",
    "tags": [
      "kerberos",
      "ntlm",
      "authentication",
      "auth",
      "sspi"
    ],
    "description": "WinKerberos wrapper for Nim",
    "license": "MIT",
    "web": "https://github.com/genotrance/nimkerberos"
  },
  {
    "name": "nimssh2",
    "url": "https://github.com/genotrance/nimssh2",
    "method": "git",
    "tags": [
      "ssh",
      "library",
      "wrapper"
    ],
    "description": "libssh2 wrapper for Nim",
    "license": "MIT",
    "web": "https://github.com/genotrance/nimssh2"
  },
  {
    "name": "nimssl",
    "url": "https://github.com/genotrance/nimssl",
    "method": "git",
    "tags": [
      "openssl",
      "sha",
      "sha1",
      "hash",
      "sha256",
      "sha512"
    ],
    "description": "OpenSSL wrapper for Nim",
    "license": "MIT",
    "web": "https://github.com/genotrance/nimssl"
  },
  {
    "name": "snip",
    "url": "https://github.com/genotrance/snip",
    "method": "git",
    "tags": [
      "console",
      "editor",
      "text",
      "cli"
    ],
    "description": "Text editor to speed up testing code snippets",
    "license": "MIT",
    "web": "https://github.com/genotrance/snip"
  },
  {
    "name": "moduleinit",
    "url": "https://github.com/skunkiferous/moduleinit",
    "method": "git",
    "tags": [
      "library",
      "parallelism",
      "threads"
    ],
    "description": "Nim module/thread initialisation ordering library",
    "license": "MIT",
    "web": "https://github.com/skunkiferous/moduleinit"
  },
  {
    "name": "mofuw",
    "url": "https://github.com/2vg/mofuw",
    "method": "git",
    "tags": [
      "web",
      "http",
      "framework"
    ],
    "description": "mofuw is *MO*re *F*aster, *U*ltra *W*ebserver",
    "license": "MIT",
    "web": "https://github.com/2vg/mofuw"
  },
  {
    "name": "scnim",
    "url": "https://github.com/capocasa/scnim",
    "method": "git",
    "tags": [
      "music",
      "synthesizer",
      "realtime",
      "supercollider",
      "ugen",
      "plugin",
      "binding",
      "audio"
    ],
    "description": "Develop SuperCollider UGens in Nim",
    "license": "MIT",
    "web": "https://github.com/capocasa/scnim"
  },
  {
    "name": "nimgl",
    "url": "https://github.com/lmariscal/nimgl",
    "method": "git",
    "tags": [
      "glfw",
      "imgui",
      "opengl",
      "bindings",
      "gl",
      "graphics"
    ],
    "description": "Nim Game Library",
    "license": "MIT",
    "web": "https://github.com/lmariscal/nimgl"
  },
  {
    "name": "inim",
    "url": "https://github.com/AndreiRegiani/INim",
    "method": "git",
    "tags": [
      "repl",
      "playground",
      "shell"
    ],
    "description": "Interactive Nim Shell",
    "license": "MIT",
    "web": "https://github.com/AndreiRegiani/INim"
  },
  {
    "name": "nimbigwig",
    "url": "https://github.com/genotrance/nimbigwig",
    "method": "git",
    "tags": [
      "bigwig",
      "bigbend",
      "genome"
    ],
    "description": "libBigWig wrapper for Nim",
    "license": "MIT",
    "web": "https://github.com/genotrance/nimbigwig"
  },
  {
    "name": "regex",
    "url": "https://github.com/nitely/nim-regex",
    "method": "git",
    "tags": [
      "regex"
    ],
    "description": "Linear time regex matching",
    "license": "MIT",
    "web": "https://github.com/nitely/nim-regex"
  },
  {
    "name": "tsundoku",
    "url": "https://github.com/FedericoCeratto/tsundoku",
    "method": "git",
    "tags": [
      "OPDS",
      "ebook",
      "server"
    ],
    "description": "Simple and lightweight OPDS ebook server",
    "license": "GPLv3",
    "web": "https://github.com/FedericoCeratto/tsundoku"
  },
  {
    "name": "nim_exodus",
    "url": "https://github.com/shinriyo/nim_exodus",
    "method": "git",
    "tags": [
      "web",
      "html",
      "template"
    ],
    "description": "Template generator for gester",
    "license": "MIT",
    "web": "https://github.com/shinriyo/nim_exodus"
  },
  {
    "name": "nimlibxlsxwriter",
    "url": "https://github.com/KeepCoolWithCoolidge/nimlibxlsxwriter",
    "method": "git",
    "tags": [
      "Excel",
      "wrapper",
      "xlsx"
    ],
    "description": "libxslxwriter wrapper for Nim",
    "license": "MIT",
    "web": "https://github.com/KeepCoolWithCoolidge/nimlibxlsxwriter"
  },
  {
    "name": "msqueue",
    "url": "https://github.com/2vg/MSQueue",
    "method": "git",
    "tags": [
      "algorithm",
      "queue",
      "MichaelScott",
      "fast",
      "concurrent"
    ],
    "description": "Michael-Scott queue implemented in Nim",
    "license": "MIT",
    "web": "https://github.com/2vg/MSQueue"
  },
  {
    "name": "nimclutter",
    "url": "https://github.com/KeepCoolWithCoolidge/nimclutter",
    "method": "git",
    "tags": [
      "clutter",
      "gtk",
      "gui"
    ],
    "description": "Nim bindings for Clutter toolkit.",
    "license": "LGPLv2.1",
    "web": "https://github.com/KeepCoolWithCoolidge/nimclutter"
  },
  {
    "name": "nimhdf5",
    "url": "https://github.com/Vindaar/nimhdf5",
    "method": "git",
    "tags": [
      "library",
      "wrapper",
      "binding",
      "libhdf5",
      "hdf5",
      "ndarray",
      "storage"
    ],
    "description": "Bindings for the HDF5 data format C library",
    "license": "MIT",
    "web": "https://github.com/Vindaar/nimhdf5"
  },
  {
    "name": "mpfit",
    "url": "https://github.com/Vindaar/nim-mpfit",
    "method": "git",
    "tags": [
      "library",
      "wrapper",
      "binding",
      "nonlinear",
      "least-squares",
      "fitting",
      "levenberg-marquardt",
      "regression"
    ],
    "description": "A wrapper for the cMPFIT non-linear least squares fitting library",
    "license": "MIT",
    "web": "https://github.com/Vindaar/nim-mpfit"
  },
  {
    "name": "nlopt",
    "url": "https://github.com/Vindaar/nimnlopt",
    "method": "git",
    "tags": [
      "library",
      "wrapper",
      "binding",
      "nonlinear-optimization"
    ],
    "description": "A wrapper for the non-linear optimization C library Nlopt",
    "license": "MIT",
    "web": "https://github.com/Vindaar/nimnlopt"
  },
  {
    "name": "itertools",
    "url": "https://github.com/narimiran/itertools",
    "method": "git",
    "tags": [
      "itertools",
      "python",
      "iterators"
    ],
    "description": "Itertools for Nim",
    "license": "MIT",
    "web": "https://github.com/narimiran/itertools"
  },
  {
    "name": "typelists",
    "url": "https://github.com/yglukhov/typelists",
    "method": "git",
    "tags": [
      "metaprogramming"
    ],
    "description": "Typelists in Nim",
    "license": "MIT",
    "web": "https://github.com/yglukhov/typelists"
  },
  {
    "name": "sol",
    "url": "https://github.com/davidgarland/sol",
    "method": "git",
    "tags": [
      "c99",
      "c11",
      "c",
      "vector",
      "simd",
      "avx",
      "avx2",
      "neon"
    ],
    "description": "A SIMD-accelerated vector library written in C99 with Nim bindings.",
    "license": "MIT",
    "web": "https://github.com/davidgarland/sol"
  },
  {
    "name": "simdX86",
    "url": "https://github.com/nimlibs/simdX86",
    "method": "git",
    "tags": [
      "simd"
    ],
    "description": "Wrappers for X86 SIMD intrinsics",
    "license": "MIT",
    "web": "https://github.com/nimlibs/simdX86"
  },
  {
    "name": "loopfusion",
    "url": "https://github.com/numforge/loopfusion",
    "method": "git",
    "tags": [
      "loop",
      "iterator",
      "zip",
      "forEach",
      "variadic"
    ],
    "description": "Loop efficiently over a variadic number of containers",
    "license": "MIT or Apache 2.0",
    "web": "https://github.com/numforge/loopfusion"
  },
  {
    "name": "tinamou",
    "url": "https://github.com/Double-oxygeN/tinamou",
    "method": "git",
    "tags": [
      "game",
      "sdl2"
    ],
    "description": "Game Library in Nim with SDL2",
    "license": "MIT",
    "web": "https://github.com/Double-oxygeN/tinamou"
  },
  {
    "name": "cittadino",
    "url": "https://github.com/makingspace/cittadino",
    "method": "git",
    "tags": [
      "pubsub",
      "stomp",
      "rabbitmq",
      "amqp"
    ],
    "description": "A simple PubSub framework using STOMP.",
    "license": "BSD2",
    "web": "https://github.com/makingspace/cittadino"
  },
  {
    "name": "consul",
    "url": "https://github.com/makingspace/nim_consul",
    "method": "git",
    "tags": [
      "consul"
    ],
    "description": "A simple interface to a running Consul agent.",
    "license": "BSD2",
    "web": "https://github.com/makingspace/nim_consul"
  },
  {
    "name": "keystone",
    "url": "https://github.com/6A/Keystone.nim",
    "method": "git",
    "tags": [
      "binding",
      "keystone",
      "asm",
      "assembler",
      "x86",
      "arm"
    ],
    "description": "Bindings to the Keystone Assembler.",
    "license": "MIT",
    "web": "https://github.com/6A/Keystone.nim"
  },
  {
    "name": "units",
    "url": "https://github.com/Udiknedormin/NimUnits",
    "method": "git",
    "tags": [
      "library",
      "pure",
      "units",
      "physics",
      "science",
      "documentation",
      "safety"
    ],
    "description": " Statically-typed quantity units.",
    "license": "MIT",
    "web": "https://github.com/Udiknedormin/NimUnits"
  },
  {
    "name": "ast_pattern_matching",
    "url": "https://github.com/krux02/ast-pattern-matching",
    "method": "git",
    "tags": [
      "macros",
      "pattern-matching",
      "ast"
    ],
    "description": "a general ast pattern matching library with a focus on correctness and good error messages",
    "license": "MIT",
    "web": "https://github.com/krux02/ast-pattern-matching"
  },
  {
    "name": "tissue",
    "url": "https://github.com/genotrance/tissue",
    "method": "git",
    "tags": [
      "github",
      "issue",
      "debug",
      "test",
      "testament"
    ],
    "description": "Test failing snippets from Nim's issues",
    "license": "MIT",
    "web": "https://github.com/genotrance/tissue"
  },
  {
    "name": "sphincs",
    "url": "https://github.com/ehmry/nim-sphincs",
    "method": "git",
    "tags": [
      "crypto",
      "pqcrypto",
      "signing"
    ],
    "description": "SPHINCS⁺ stateless hash-based signature scheme",
    "license": "MIT",
    "web": "https://github.com/ehmry/nim-sphincs"
  },
  {
    "name": "nimpb",
    "url": "https://github.com/oswjk/nimpb",
    "method": "git",
    "tags": [
      "serialization",
      "protocol-buffers",
      "protobuf",
      "library"
    ],
    "description": "A Protocol Buffers library for Nim",
    "license": "MIT",
    "web": "https://github.com/oswjk/nimpb"
  },
  {
    "name": "nimpb_protoc",
    "url": "https://github.com/oswjk/nimpb_protoc",
    "method": "git",
    "tags": [
      "serialization",
      "protocol-buffers",
      "protobuf"
    ],
    "description": "Protocol Buffers compiler support package for nimpb",
    "license": "MIT",
    "web": "https://github.com/oswjk/nimpb_protoc"
  },
  {
    "name": "strunicode",
    "url": "https://github.com/nitely/nim-strunicode",
    "method": "git",
    "tags": [
      "string",
      "unicode",
      "grapheme"
    ],
    "description": "Swift-like unicode string handling",
    "license": "MIT",
    "web": "https://github.com/nitely/nim-strunicode"
  },
  {
    "name": "turn_based_game",
    "url": "https://github.com/JohnAD/turn_based_game",
    "method": "git",
    "tags": [
      "rules-engine",
      "game",
      "turn-based"
    ],
    "description": "Game rules engine for simulating or playing turn-based games",
    "license": "MIT",
    "web": "https://github.com/JohnAD/turn_based_game/wiki"
  },
  {
    "name": "negamax",
    "url": "https://github.com/JohnAD/negamax",
    "method": "git",
    "tags": [
      "negamax",
      "minimax",
      "game",
      "ai",
      "turn-based"
    ],
    "description": "Negamax AI search-tree algorithm for two player games",
    "license": "MIT",
    "web": "https://github.com/JohnAD/negamax"
  },
  {
    "name": "translation",
    "url": "https://github.com/juancarlospaco/nim-tinyslation",
    "method": "git",
    "tags": [
      "translation",
      "tinyslation",
      "api",
      "strings",
      "minimalism"
    ],
    "description": "Text string translation from free online crowdsourced API. Tinyslation a tiny translation.",
    "license": "LGPLv3",
    "web": "https://github.com/juancarlospaco/nim-tinyslation"
  },
  {
    "name": "magic",
    "url": "https://github.com/xmonader/nim-magic",
    "method": "git",
    "tags": [
      "libmagic",
      "magic",
      "guessfile"
    ],
    "description": "libmagic for nim",
    "license": "MIT",
    "web": "https://github.com/xmonader/nim-magic"
  },
  {
    "name": "configparser",
    "url": "https://github.com/xmonader/nim-configparser",
    "method": "git",
    "tags": [
      "configparser",
      "ini",
      "parser"
    ],
    "description": "pure Ini configurations parser",
    "license": "MIT",
    "web": "https://github.com/xmonader/nim-configparser"
  },
  {
    "name": "random_font_color",
    "url": "https://github.com/juancarlospaco/nim-random-font-color",
    "method": "git",
    "tags": [
      "fonts",
      "colors",
      "pastel",
      "design",
      "random"
    ],
    "description": "Random curated Fonts and pastel Colors for your UI/UX design, design for non-designers.",
    "license": "LGPLv3",
    "web": "https://github.com/juancarlospaco/nim-random-font-color"
  },
  {
    "name": "bytes2human",
    "url": "https://github.com/juancarlospaco/nim-bytes2human",
    "method": "git",
    "tags": [
      "bytes",
      "human",
      "minimalism",
      "size"
    ],
    "description": "Convert bytes to kilobytes, megabytes, gigabytes, etc.",
    "license": "LGPLv3",
    "web": "https://github.com/juancarlospaco/nim-bytes2human"
  },
  {
    "name": "nimhttpd",
    "url": "https://github.com/h3rald/nimhttpd",
    "method": "git",
    "tags": [
      "web-server",
      "static-file-server",
      "server",
      "http"
    ],
    "description": "A tiny static file web server.",
    "license": "MIT",
    "web": "https://github.com/h3rald/nimhttpd"
  },
  {
    "name": "crc32",
    "url": "https://github.com/juancarlospaco/nim-crc32",
    "method": "git",
    "tags": [
      "crc32",
      "checksum",
      "minimalism"
    ],
    "description": "CRC32, 2 proc, copied from RosettaCode.",
    "license": "MIT",
    "web": "https://github.com/juancarlospaco/nim-crc32"
  },
  {
    "name": "httpbeast",
    "url": "https://github.com/dom96/httpbeast",
    "method": "git",
    "tags": [
      "http",
      "server",
      "parallel",
      "linux",
      "unix"
    ],
    "description": "A performant and scalable HTTP server.",
    "license": "MIT",
    "web": "https://github.com/dom96/httpbeast"
  },
  {
    "name": "datetime2human",
    "url": "https://github.com/juancarlospaco/nim-datetime2human",
    "method": "git",
    "tags": [
      "date",
      "time",
      "datetime",
      "ISO-8601",
      "human",
      "minimalism"
    ],
    "description": "Human friendly DateTime string representations, seconds to millenniums.",
    "license": "LGPLv3",
    "web": "https://github.com/juancarlospaco/nim-datetime2human"
  },
  {
    "name": "sass",
    "url": "https://github.com/dom96/sass",
    "method": "git",
    "tags": [
      "css",
      "compiler",
      "wrapper",
      "library",
      "scss",
      "web"
    ],
    "description": "A wrapper for the libsass library.",
    "license": "MIT",
    "web": "https://github.com/dom96/sass"
  },
  {
    "name": "osutil",
    "url": "https://github.com/juancarlospaco/nim-osutil",
    "method": "git",
    "tags": [
      "utils",
      "helpers",
      "minimalism",
      "process",
      "mobile",
      "battery"
    ],
    "description": "OS Utils for Nim, simple tiny but useful procs for OS. Turn Display OFF and set Process Name.",
    "license": "LGPLv3",
    "web": "https://github.com/juancarlospaco/nim-osutil"
  },
  {
    "name": "binance",
    "url": "https://github.com/Imperator26/binance",
    "method": "git",
    "tags": [
      "library",
      "api",
      "binance"
    ],
    "description": "A Nim library to access the Binance API.",
    "license": "Apache License 2.0",
    "web": "https://github.com/Imperator26/binance"
  },
  {
    "name": "jdec",
    "tags": [
      "json",
      "marshal",
      "helper",
      "utils"
    ],
    "method": "git",
    "license": "MIT",
    "web": "https://github.com/diegogub/jdec",
    "url": "https://github.com/diegogub/jdec",
    "description": "Flexible JSON manshal/unmarshal library for nim"
  },
  {
    "name": "nimsnappyc",
    "url": "https://github.com/NimCompression/nimsnappyc",
    "method": "git",
    "tags": [
      "snappy",
      "compression",
      "wrapper",
      "library"
    ],
    "description": "Wrapper for the Snappy-C compression library",
    "license": "MIT",
    "web": "https://github.com/NimCompression/nimsnappyc"
  },
  {
    "name": "websitecreator",
    "alias": "nimwc"
  },
  {
    "name": "nimwc",
    "url": "https://github.com/ThomasTJdev/nim_websitecreator",
    "method": "git",
    "tags": [
      "website",
      "webpage",
      "blog",
      "binary"
    ],
    "description": "A website management tool. Run the file and access your webpage.",
    "license": "GPLv3",
    "web": "https://nimwc.org/"
  },
  {
    "name": "shaname",
    "url": "https://github.com/Torro/nimble-packages?subdir=shaname",
    "method": "git",
    "tags": [
      "sha1",
      "command-line",
      "utilities"
    ],
    "description": "Rename files to their sha1sums",
    "license": "BSD",
    "web": "https://github.com/Torro/nimble-packages/tree/master/shaname"
  },
  {
    "name": "about",
    "url": "https://github.com/aleandros/about",
    "method": "git",
    "tags": [
      "cli",
      "tool"
    ],
    "description": "Executable for finding information about programs in PATH",
    "license": "MIT",
    "web": "https://github.com/aleandros/about"
  },
  {
    "name": "findtests",
    "url": "https://github.com/jackvandrunen/findtests",
    "method": "git",
    "tags": [
      "test",
      "tests",
      "testing",
      "unit"
    ],
    "description": "A helper module for writing unit tests in Nim with nake or similar build system.",
    "license": "ISC",
    "web": "https://github.com/jackvandrunen/findtests"
  },
  {
    "name": "packedjson",
    "url": "https://github.com/Araq/packedjson",
    "method": "git",
    "tags": [
      "json"
    ],
    "description": "packedjson is an alternative Nim implementation for JSON. The JSON is essentially kept as a single string in order to save memory over a more traditional tree representation.",
    "license": "MIT",
    "web": "https://github.com/Araq/packedjson"
  },
  {
    "name": "unicode_numbers",
    "url": "https://github.com/Aearnus/unicode_numbers",
    "method": "git",
    "tags": [
      "library",
      "string",
      "format",
      "unicode"
    ],
    "description": "Converts a number into a specially formatted Unicode string",
    "license": "MIT",
    "web": "https://github.com/Aearnus/unicode_numbers"
  },
  {
    "name": "glob",
    "url": "https://github.com/citycide/glob",
    "method": "git",
    "tags": [
      "glob",
      "pattern",
      "match",
      "walk",
      "filesystem",
      "pure"
    ],
    "description": "Pure library for matching file paths against Unix style glob patterns.",
    "license": "MIT",
    "web": "https://github.com/citycide/glob"
  },
  {
    "name": "lda",
    "url": "https://github.com/unicredit/lda",
    "method": "git",
    "tags": [
      "LDA",
      "topic-modeling",
      "text-clustering",
      "NLP"
    ],
    "description": "Latent Dirichlet Allocation",
    "license": "Apache License 2.0",
    "web": "https://github.com/unicredit/lda"
  },
  {
    "name": "mdevolve",
    "url": "https://github.com/jxy/MDevolve",
    "method": "git",
    "tags": [
      "MD",
      "integrator",
      "numerical",
      "evolution"
    ],
    "description": "Integrator framework for Molecular Dynamic evolutions",
    "license": "MIT",
    "web": "https://github.com/jxy/MDevolve"
  },
  {
    "name": "sctp",
    "url": "https://github.com/metacontainer/sctp.nim",
    "method": "git",
    "tags": [
      "sctp",
      "networking",
      "userspace"
    ],
    "description": "Userspace SCTP bindings",
    "license": "BSD",
    "web": "https://github.com/metacontainer/sctp.nim"
  },
  {
    "name": "sodium",
    "url": "https://github.com/zielmicha/libsodium.nim",
    "method": "git",
    "tags": [
      "crypto",
      "security",
      "sodium"
    ],
    "description": "High-level libsodium bindings",
    "license": "MIT",
    "web": "https://github.com/zielmicha/libsodium.nim"
  },
  {
    "name": "db_clickhouse",
    "url": "https://github.com/leonardoce/nim-clickhouse",
    "method": "git",
    "tags": [
      "wrapper",
      "database",
      "clickhouse"
    ],
    "description": "ClickHouse Nim interface",
    "license": "MIT",
    "web": "https://github.com/leonardoce/nim-clickhouse"
  },
  {
    "name": "webterminal",
    "url": "https://github.com/JohnAD/webterminal",
    "method": "git",
    "tags": [
      "javascript",
      "terminal",
      "tty"
    ],
    "description": "Very simple browser Javascript TTY web terminal",
    "license": "MIT",
    "web": "https://github.com/JohnAD/webterminal"
  },
  {
    "name": "hpack",
    "url": "https://github.com/nitely/nim-hpack",
    "method": "git",
    "tags": [
      "http2",
      "hpack"
    ],
    "description": "HPACK (Header Compression for HTTP/2)",
    "license": "MIT",
    "web": "https://github.com/nitely/nim-hpack"
  },
  {
    "name": "cobs",
    "url": "https://github.com/keyme/nim_cobs",
    "method": "git",
    "tags": [
      "serialization",
      "encoding",
      "wireline",
      "framing",
      "cobs"
    ],
    "description": "Consistent Overhead Byte Stuffing for Nim",
    "license": "MIT",
    "web": "https://github.com/keyme/nim_cobs"
  },
  {
    "name": "bitvec",
    "url": "https://github.com/keyme/nim_bitvec",
    "method": "git",
    "tags": [
      "serialization",
      "encoding",
      "wireline"
    ],
    "description": "Extensible bit vector integer encoding library",
    "license": "MIT",
    "web": "https://github.com/keyme/nim_bitvec"
  },
  {
    "name": "nimsvg",
    "url": "https://github.com/bluenote10/NimSvg",
    "method": "git",
    "tags": [
      "svg"
    ],
    "description": "Nim-based DSL allowing to generate SVG files and GIF animations.",
    "license": "MIT",
    "web": "https://github.com/bluenote10/NimSvg"
  },
  {
    "name": "validation",
    "url": "https://github.com/captainbland/nim-validation",
    "method": "git",
    "tags": [
      "validation",
      "library"
    ],
    "description": "Nim object validation using type field pragmas",
    "license": "GPLv3",
    "web": "https://github.com/captainbland/nim-validation"
  },
  {
    "name": "nimgraphviz",
    "url": "https://github.com/QuinnFreedman/nimgraphviz",
    "method": "git",
    "tags": [
      "graph",
      "viz",
      "graphviz",
      "dot",
      "pygraphviz"
    ],
    "description": "Nim bindings for the GraphViz tool and the DOT graph language",
    "license": "MIT",
    "web": "https://github.com/QuinnFreedman/nimgraphviz"
  },
  {
    "name": "fab",
    "url": "https://github.com/icyphox/fab",
    "method": "git",
    "tags": [
      "colors",
      "terminal",
      "formatting",
      "text",
      "fun"
    ],
    "description": "Print fabulously in your terminal",
    "license": "MIT",
    "web": "https://github.com/icyphox/fab"
  },
  {
    "name": "kdialog",
    "url": "https://github.com/juancarlospaco/nim-kdialog",
    "method": "git",
    "tags": [
      "kdialog",
      "qt5",
      "kde",
      "gui",
      "easy",
      "qt"
    ],
    "description": "KDialog Qt5 Wrapper, easy API, KISS design",
    "license": "LGPLv3",
    "web": "https://github.com/juancarlospaco/nim-kdialog"
  },
  {
    "name": "nim7z",
    "url": "https://github.com/genotrance/nim7z",
    "method": "git",
    "tags": [
      "7zip",
      "7z",
      "extract",
      "archive"
    ],
    "description": "7z extraction for Nim",
    "license": "MIT",
    "web": "https://github.com/genotrance/nim7z"
  },
  {
    "name": "nimarchive",
    "url": "https://github.com/genotrance/nimarchive",
    "method": "git",
    "tags": [
      "7z",
      "zip",
      "tar",
      "rar",
      "gz",
      "libarchive",
      "compress",
      "extract",
      "archive"
    ],
    "description": "libarchive wrapper for Nim",
    "license": "MIT",
    "web": "https://github.com/genotrance/nimarchive"
  },
  {
    "name": "nimpcre",
    "url": "https://github.com/genotrance/nimpcre",
    "method": "git",
    "tags": [
      "pcre",
      "regex"
    ],
    "description": "PCRE wrapper for Nim",
    "license": "MIT",
    "web": "https://github.com/genotrance/nimpcre"
  },
  {
    "name": "nimdeps",
    "url": "https://github.com/genotrance/nimdeps",
    "method": "git",
    "tags": [
      "dependency",
      "bundle",
      "installer",
      "package"
    ],
    "description": "Nim library to bundle dependency files into executable",
    "license": "MIT",
    "web": "https://github.com/genotrance/nimdeps"
  },
  {
    "name": "intel_hex",
    "url": "https://github.com/keyme/nim_intel_hex",
    "method": "git",
    "tags": [
      "utils",
      "parsing",
      "hex"
    ],
    "description": "Intel hex file utility library",
    "license": "MIT",
    "web": "https://github.com/keyme/nim_intel_hex"
  },
  {
    "name": "nimha",
    "url": "https://github.com/ThomasTJdev/nim_homeassistant",
    "method": "git",
    "tags": [
      "smarthome",
      "automation",
      "mqtt",
      "xiaomi"
    ],
    "description": "Nim Home Assistant (NimHA) is a hub for combining multiple home automation devices and automating jobs",
    "license": "GPLv3",
    "web": "https://github.com/ThomasTJdev/nim_homeassistant"
  },
  {
    "name": "fmod",
    "url": "https://github.com/johnnovak/nim-fmod",
    "method": "git",
    "tags": [
      "library",
      "fmod",
      "audio",
      "game",
      "sound"
    ],
    "description": "Nim wrapper for the FMOD Low Level C API",
    "license": "MIT",
    "web": "https://github.com/johnnovak/nim-fmod"
  },
  {
    "name": "figures",
    "url": "https://github.com/lmariscal/figures",
    "method": "git",
    "tags": [
      "unicode",
      "cli",
      "figures"
    ],
    "description": "unicode symbols",
    "license": "MIT",
    "web": "https://github.com/lmariscal/figures"
  },
  {
    "name": "ur",
    "url": "https://github.com/JohnAD/ur",
    "method": "git",
    "tags": [
      "library",
      "universal",
      "result",
      "return"
    ],
    "description": "A Universal Result macro/object that normalizes the information returned from a procedure",
    "license": "MIT",
    "web": "https://github.com/JohnAD/ur",
    "doc": "https://github.com/JohnAD/ur/blob/master/docs/ur.rst"
  },
  {
    "name": "blosc",
    "url": "https://github.com/Skrylar/nblosc",
    "method": "git",
    "tags": [
      "blosc",
      "wrapper",
      "compression"
    ],
    "description": "Bit Shuffling Block Compressor (C-Blosc)",
    "license": "BSD",
    "web": "https://github.com/Skrylar/nblosc"
  },
  {
    "name": "fltk",
    "url": "https://github.com/Skrylar/nfltk",
    "method": "git",
    "tags": [
      "gui",
      "fltk",
      "wrapper",
      "c++"
    ],
    "description": "The Fast-Light Tool Kit",
    "license": "LGPL",
    "web": "https://github.com/Skrylar/nfltk"
  },
  {
    "name": "nim_cexc",
    "url": "https://github.com/metasyn/nim-cexc-splunk",
    "method": "git",
    "tags": [
      "splunk",
      "command",
      "cexc",
      "chunked"
    ],
    "description": "A simple chunked external protocol interface for Splunk custom search commands.",
    "license": "Apache2",
    "web": "https://github.com/metasyn/nim-cexc-splunk"
  },
  {
    "name": "nimclipboard",
    "url": "https://github.com/genotrance/nimclipboard",
    "method": "git",
    "tags": [
      "clipboard",
      "wrapper",
      "clip",
      "copy",
      "paste",
      "nimgen"
    ],
    "description": "Nim wrapper for libclipboard",
    "license": "MIT",
    "web": "https://github.com/genotrance/nimclipboard"
  },
  {
    "name": "skinterpolate",
    "url": "https://github.com/Skrylar/skInterpolate",
    "method": "git",
    "tags": [
      "interpolation",
      "animation"
    ],
    "description": "Interpolation routines for data and animation.",
    "license": "MIT",
    "web": "https://github.com/Skrylar/skInterpolate"
  },
  {
    "name": "nimspice",
    "url": "https://github.com/CodeDoes/nimspice",
    "method": "git",
    "tags": [
      "macro",
      "template",
      "class",
      "collection"
    ],
    "description": "A bunch of macros. sugar if you would",
    "license": "MIT",
    "web": "https://github.com/CodeDoes/nimspice"
  },
  {
    "name": "BN",
    "url": "https://github.com/EmberCrypto/BN",
    "method": "git",
    "tags": [
      "bignumber",
      "multiprecision",
      "imath"
    ],
    "description": "A Nim Wrapper of the imath BigNumber library.",
    "license": "MIT"
  },
  {
    "name": "nimbioseq",
    "url": "https://github.com/jhbadger/nimbioseq",
    "method": "git",
    "tags": [
      "bioinformatics",
      "fasta",
      "fastq"
    ],
    "description": "Nim Library for sequence (protein/nucleotide) bioinformatics",
    "license": "BSD-3",
    "web": "https://github.com/jhbadger/nimbioseq"
  },
  {
    "name": "subhook",
    "url": "https://github.com/ba0f3/subhook.nim",
    "method": "git",
    "tags": [
      "hook",
      "hooking",
      "subhook",
      "x86",
      "windows",
      "linux",
      "unix"
    ],
    "description": "subhook wrapper",
    "license": "BSD2",
    "web": "https://github.com/ba0f3/subhook.nim"
  },
  {
    "name": "timecop",
    "url": "https://github.com/ba0f3/timecop.nim",
    "method": "git",
    "tags": [
      "time",
      "travel",
      "timecop"
    ],
    "description": "Time travelling for Nim",
    "license": "MIT",
    "web": "https://github.com/ba0f3/timecop.nim"
  },
  {
    "name": "openexchangerates",
    "url": "https://github.com/juancarlospaco/nim-openexchangerates",
    "method": "git",
    "tags": [
      "money",
      "exchange",
      "openexchangerates",
      "bitcoin",
      "gold",
      "dollar",
      "euro",
      "prices"
    ],
    "description": "OpenExchangeRates API Client for Nim. Works with/without SSL. Partially works with/without Free API Key.",
    "license": "MIT",
    "web": "https://github.com/juancarlospaco/nim-openexchangerates"
  },
  {
    "name": "clr",
    "url": "https://github.com/Calinou/clr",
    "method": "git",
    "tags": [
      "command-line",
      "color",
      "rgb",
      "hsl",
      "hsv"
    ],
    "description": "Get information about colors and convert them in the command line",
    "license": "MIT",
    "web": "https://github.com/Calinou/clr"
  },
  {
    "name": "duktape",
    "url": "https://github.com/manguluka/duktape-nim",
    "method": "git",
    "tags": [
      "js",
      "javascript",
      "scripting",
      "language",
      "interpreter"
    ],
    "description": "wrapper for the Duktape embeddable Javascript engine",
    "license": "MIT",
    "web": "https://github.com/manguluka/duktape-nim"
  },
  {
    "name": "polypbren",
    "url": "https://github.com/guibar64/polypbren",
    "method": "git",
    "tags": [
      "science",
      "equation"
    ],
    "description": "Renormalization of colloidal charges of polydipserse dispersions using the Poisson-Boltzmann equation",
    "license": "MIT",
    "web": "https://github.com/guibar64/polypbren"
  },
  {
    "name": "spdx_licenses",
    "url": "https://github.com/euantorano/spdx_licenses.nim",
    "method": "git",
    "tags": [
      "spdx",
      "license"
    ],
    "description": "A library to retrieve the list of commonly used licenses from the SPDX License List.",
    "license": "BSD3",
    "web": "https://github.com/euantorano/spdx_licenses.nim"
  },
  {
    "name": "texttospeech",
    "url": "https://github.com/dom96/texttospeech",
    "method": "git",
    "tags": [
      "tts",
      "text-to-speech",
      "google-cloud",
      "gcloud",
      "api"
    ],
    "description": "A client for the Google Cloud Text to Speech API.",
    "license": "MIT",
    "web": "https://github.com/dom96/texttospeech"
  },
  {
    "name": "nim_tiled",
    "url": "https://github.com/SkyVault/nim-tiled",
    "method": "git",
    "tags": [
      "tiled",
      "gamedev",
      "tmx",
      "indie"
    ],
    "description": "Tiled map loader for the Nim programming language",
    "license": "MIT",
    "web": "https://github.com/SkyVault/nim-tiled"
  },
  {
    "name": "fragments",
    "url": "https://github.com/fragcolor-xyz/fragments",
    "method": "git",
    "tags": [
      "ffi",
      "math",
      "threading",
      "dsl",
      "memory",
      "serialization",
      "cpp",
      "utilities"
    ],
    "description": "Our very personal collection of utilities",
    "license": "MIT",
    "web": "https://github.com/fragcolor-xyz/fragments"
  },
  {
    "name": "nim_telegram_bot",
    "url": "https://github.com/juancarlospaco/nim-telegram-bot",
    "method": "git",
    "tags": [
      "telegram",
      "bot",
      "telebot",
      "async",
      "multipurpose",
      "chat"
    ],
    "description": "Generic Configurable Telegram Bot for Nim, with builtin basic functionality and Plugins",
    "license": "MIT",
    "web": "https://github.com/juancarlospaco/nim-telegram-bot"
  },
  {
    "name": "xiaomi",
    "url": "https://github.com/ThomasTJdev/nim_xiaomi.git",
    "method": "git",
    "tags": [
      "xiaomi",
      "iot"
    ],
    "description": "Read and write to Xiaomi IOT devices.",
    "license": "MIT",
    "web": "https://github.com/ThomasTJdev/nim_xiaomi"
  },
  {
    "name": "vecio",
    "url": "https://github.com/emekoi/vecio.nim",
    "method": "git",
    "tags": [
      "writev",
      "readv",
      "scatter",
      "gather",
      "vectored",
      "vector",
      "io",
      "networking"
    ],
    "description": "vectored io for nim",
    "license": "MIT",
    "web": "https://github.com/emekoi/vecio.nim"
  },
  {
    "name": "nmiline",
    "url": "https://github.com/mzteruru52/NmiLine",
    "method": "git",
    "tags": [
      "graph"
    ],
    "description": "Plotting tool using NiGui",
    "license": "MIT",
    "web": "https://github.com/mzteruru52/NmiLine"
  },
  {
    "name": "c_alikes",
    "url": "https://github.com/ReneSac/c_alikes",
    "method": "git",
    "tags": [
      "library",
      "bitwise",
      "bitops",
      "pointers",
      "shallowCopy",
      "C"
    ],
    "description": "Operators, commands and functions more c-like, plus a few other utilities",
    "license": "MIT",
    "web": "https://github.com/ReneSac/c_alikes"
  },
  {
    "name": "memviews",
    "url": "https://github.com/ReneSac/memviews",
    "method": "git",
    "tags": [
      "library",
      "slice",
      "slicing",
      "shallow",
      "array",
      "vector"
    ],
    "description": "Unsafe in-place slicing",
    "license": "MIT",
    "web": "https://github.com/ReneSac/memviews"
  },
  {
    "name": "espeak",
    "url": "https://github.com/juancarlospaco/nim-espeak",
    "method": "git",
    "tags": [
      "espeak",
      "voice",
      "texttospeech"
    ],
    "description": "Nim Espeak NG wrapper, for super easy Voice and Text-To-Speech",
    "license": "MIT",
    "web": "https://github.com/juancarlospaco/nim-espeak"
  },
  {
    "name": "wstp",
    "url": "https://github.com/oskca/nim-wstp",
    "method": "git",
    "tags": [
      "wolfram",
      "mathematica",
      "bindings",
      "wstp"
    ],
    "description": "Nim bindings for WSTP",
    "license": "MIT",
    "web": "https://github.com/oskca/nim-wstp"
  },
  {
    "name": "uibuilder",
    "url": "https://github.com/ba0f3/uibuilder.nim",
    "method": "git",
    "tags": [
      "ui",
      "builder",
      "libui",
      "designer",
      "gtk",
      "gnome",
      "glade",
      "interface",
      "gui",
      "linux",
      "windows",
      "osx",
      "mac",
      "native",
      "generator"
    ],
    "description": "UI building with Gnome's Glade",
    "license": "MIT",
    "web": "https://github.com/ba0f3/uibuilder.nim"
  },
  {
    "name": "webp",
    "url": "https://github.com/juancarlospaco/nim-webp",
    "method": "git",
    "tags": [
      "webp"
    ],
    "description": "WebP Tools wrapper for Nim",
    "license": "MIT",
    "web": "https://github.com/juancarlospaco/nim-webp"
  },
  {
    "name": "print",
    "url": "https://github.com/treeform/print.git",
    "method": "git",
    "tags": [
      "pretty"
    ],
    "description": "Print is a set of pretty print macros, useful for print-debugging.",
    "license": "MIT",
    "web": "https://github.com/treeform/print"
  },
  {
    "name": "vmath",
    "url": "https://github.com/treeform/vmath.git",
    "method": "git",
    "tags": [
      "math",
      "graphics",
      "2d",
      "3d"
    ],
    "description": "Collection of math routines for 2d and 3d graphics.",
    "license": "MIT",
    "web": "https://github.com/treeform/vmath"
  },
  {
    "name": "flippy",
    "url": "https://github.com/treeform/flippy.git",
    "method": "git",
    "tags": [
      "image",
      "graphics",
      "2d"
    ],
    "description": "Flippy is a simple 2d image and drawing library.",
    "license": "MIT",
    "web": "https://github.com/treeform/flippy"
  },
  {
    "name": "typography",
    "url": "https://github.com/treeform/typography.git",
    "method": "git",
    "tags": [
      "font",
      "text",
      "2d"
    ],
    "description": "Fonts, Typesetting and Rasterization.",
    "license": "MIT",
    "web": "https://github.com/treeform/typography"
  },
  {
    "name": "xdo",
    "url": "https://github.com/juancarlospaco/nim-xdo",
    "method": "git",
    "tags": [
      "automation",
      "linux",
      "gui",
      "keyboard",
      "mouse",
      "typing",
      "clicker"
    ],
    "description": "Nim GUI Automation Linux, simulate user interaction, mouse and keyboard.",
    "license": "MIT",
    "web": "https://github.com/juancarlospaco/nim-xdo"
  },
  {
    "name": "nimblegui",
    "url": "https://github.com/ThomasTJdev/nim_nimble_gui",
    "method": "git",
    "tags": [
      "nimble",
      "gui",
      "packages"
    ],
    "description": "A simple GUI front for Nimble.",
    "license": "MIT",
    "web": "https://github.com/ThomasTJdev/nim_nimble_gui"
  },
  {
    "name": "xml",
    "url": "https://github.com/ba0f3/xml.nim",
    "method": "git",
    "tags": [
      "xml",
      "parser",
      "compile",
      "tokenizer",
      "html",
      "cdata"
    ],
    "description": "Pure Nim XML parser",
    "license": "MIT",
    "web": "https://github.com/ba0f3/xml.nim"
  },
  {
    "name": "soundio",
    "url": "https://github.com/ul/soundio",
    "method": "git",
    "tags": [
      "library",
      "wrapper",
      "binding",
      "audio",
      "sound",
      "media",
      "io"
    ],
    "description": "Bindings for libsoundio",
    "license": "MIT"
  },
  {
    "name": "miniz",
    "url": "https://github.com/treeform/miniz",
    "method": "git",
    "tags": [
      "zlib",
      "zip",
      "wrapper",
      "compression"
    ],
    "description": "Bindings for Miniz lib.",
    "license": "MIT"
  },
  {
    "name": "nim_cjson",
    "url": "https://github.com/muxueqz/nim_cjson",
    "method": "git",
    "tags": [
      "cjson",
      "json"
    ],
    "description": "cjson wrapper for Nim",
    "license": "MIT",
    "web": "https://github.com/muxueqz/nim_cjson"
  },
  {
    "name": "nimobserver",
    "url": "https://github.com/Tangdongle/nimobserver",
    "method": "git",
    "tags": [
      "observer",
      "patterns",
      "library"
    ],
    "description": "An implementation of the observer pattern",
    "license": "MIT",
    "web": "https://github.com/Tangdongle/nimobserver"
  },
  {
    "name": "nominatim",
    "url": "https://github.com/juancarlospaco/nim-nominatim",
    "method": "git",
    "tags": [
      "openstreetmap",
      "nominatim",
      "multisync",
      "async"
    ],
    "description": "OpenStreetMap Nominatim API Lib for Nim",
    "license": "MIT",
    "web": "https://github.com/juancarlospaco/nim-nominatim"
  },
  {
    "name": "systimes",
    "url": "https://github.com/GULPF/systimes",
    "method": "git",
    "tags": [
      "time",
      "timezone",
      "datetime"
    ],
    "description": "An alternative DateTime implementation",
    "license": "MIT",
    "web": "https://github.com/GULPF/systimes"
  },
  {
    "name": "overpass",
    "url": "https://github.com/juancarlospaco/nim-overpass",
    "method": "git",
    "tags": [
      "openstreetmap",
      "overpass",
      "multisync",
      "async"
    ],
    "description": "OpenStreetMap Overpass API Lib",
    "license": "MIT",
    "web": "https://github.com/juancarlospaco/nim-overpass"
  },
  {
    "name": "openstreetmap",
    "url": "https://github.com/juancarlospaco/nim-openstreetmap",
    "method": "git",
    "tags": [
      "openstreetmap",
      "multisync",
      "async",
      "geo",
      "map"
    ],
    "description": "OpenStreetMap API Lib for Nim",
    "license": "MIT",
    "web": "https://github.com/juancarlospaco/nim-openstreetmap"
  },
  {
    "name": "daemonim",
    "url": "https://github.com/bung87/daemon",
    "method": "git",
    "tags": [
      "unix",
      "library"
    ],
    "description": "daemonizer for Unix, Linux and OS X",
    "license": "MIT",
    "web": "https://github.com/bung87/daemon"
  },
  {
    "name": "nimtorch",
    "alias": "torch"
  },
  {
    "name": "torch",
    "url": "https://github.com/fragcolor-xyz/nimtorch",
    "method": "git",
    "tags": [
      "machine-learning",
      "nn",
      "neural",
      "networks",
      "cuda",
      "wasm",
      "pytorch",
      "torch"
    ],
    "description": "A nim flavor of pytorch",
    "license": "MIT",
    "web": "https://github.com/fragcolor-xyz/nimtorch"
  },
  {
    "name": "openweathermap",
    "url": "https://github.com/juancarlospaco/nim-openweathermap",
    "method": "git",
    "tags": [
      "OpenWeatherMap",
      "weather",
      "CreativeCommons",
      "OpenData",
      "multisync"
    ],
    "description": "OpenWeatherMap API Lib for Nim, Free world wide Creative Commons & Open Data Licensed Weather data",
    "license": "MIT",
    "web": "https://github.com/juancarlospaco/nim-openweathermap"
  },
  {
    "name": "finalseg",
    "url": "https://github.com/bung87/finalseg",
    "method": "git",
    "tags": [
      "library",
      "chinese",
      "words"
    ],
    "description": "jieba's finalseg port to nim",
    "license": "MIT",
    "web": "https://github.com/bung87/finalseg"
  },
  {
    "name": "openal",
    "url": "https://github.com/treeform/openal",
    "method": "git",
    "tags": [
      "sound",
      "OpenAL",
      "wrapper"
    ],
    "description": "An OpenAL wrapper.",
    "license": "MIT"
  },
  {
    "name": "ec_events",
    "url": "https://github.com/EmberCrypto/ec_events",
    "method": "git",
    "tags": [
      "events",
      "emitter"
    ],
    "description": "Event Based Programming for Nim.",
    "license": "MIT"
  },
  {
    "name": "wNim",
    "url": "https://github.com/khchen/wNim",
    "method": "git",
    "tags": [
      "library",
      "windows",
      "gui",
      "ui"
    ],
    "description": "Nim's Windows GUI Framework.",
    "license": "MIT",
    "web": "https://github.com/khchen/wNim",
    "doc": "https://khchen.github.io/wNim/wNim.html"
  },
  {
    "name": "redisparser",
    "url": "https://github.com/xmonader/nim-redisparser",
    "method": "git",
    "tags": [
      "redis",
      "resp",
      "parser",
      "protocol"
    ],
    "description": "RESP(REdis Serialization Protocol) Serialization for Nim",
    "license": "Apache2",
    "web": "https://github.com/xmonader/nim-redisparser"
  },
  {
    "name": "redisclient",
    "url": "https://github.com/xmonader/nim-redisclient",
    "method": "git",
    "tags": [
      "redis",
      "client",
      "protocol",
      "resp"
    ],
    "description": "Redis client for Nim",
    "license": "Apache2",
    "web": "https://github.com/xmonader/nim-redisclient"
  },
  {
    "name": "hackpad",
    "url": "https://github.com/juancarlospaco/nim-hackpad",
    "method": "git",
    "tags": [
      "web",
      "jester",
      "lan",
      "wifi",
      "hackathon",
      "hackatton",
      "pastebin",
      "crosscompilation",
      "teaching",
      "zip"
    ],
    "description": "Hackathon Web Scratchpad for teaching Nim on events using Wifi with limited or no Internet",
    "license": "MIT",
    "web": "https://github.com/juancarlospaco/nim-hackpad"
  },
  {
    "name": "redux_nim",
    "url": "https://github.com/M4RC3L05/redux-nim",
    "method": "git",
    "tags": [
      "redux"
    ],
    "description": "Redux Implementation in nim",
    "license": "MIT",
    "web": "https://github.com/M4RC3L05/redux-nim"
  },
  {
    "name": "simpledecimal",
    "url": "https://github.com/pigmej/nim-simple-decimal",
    "method": "git",
    "tags": [
      "decimal",
      "library"
    ],
    "description": "A simple decimal library",
    "license": "MIT",
    "web": "https://github.com/pigmej/nim-simple-decimal"
  },
  {
    "name": "calibre",
    "url": "https://github.com/juancarlospaco/nim-calibre",
    "method": "git",
    "tags": [
      "calibre",
      "ebook",
      "database"
    ],
    "description": "Calibre Database Lib for Nim",
    "license": "MIT",
    "web": "https://github.com/juancarlospaco/nim-calibre"
  },
  {
    "name": "nimcb",
    "url": "https://github.com/AdrianV/nimcb",
    "method": "git",
    "tags": [
      "c++-builder",
      "msbuild"
    ],
    "description": "Integrate nim projects in the C++Builder build process",
    "license": "MIT",
    "web": "https://github.com/AdrianV/nimcb"
  },
  {
    "name": "finals",
    "url": "https://github.com/quelklef/nim-finals",
    "method": "git",
    "tags": [
      "types"
    ],
    "description": "Transparently declare single-set attributes on types.",
    "license": "MIT",
    "web": "https://github.com/Quelklef/nim-finals"
  },
  {
    "name": "printdebug",
    "url": "https://github.com/juancarlospaco/nim-printdebug",
    "method": "git",
    "tags": [
      "debug",
      "print",
      "helper",
      "util"
    ],
    "description": "Print Debug for Nim, tiny 3 lines Lib, C Target",
    "license": "MIT",
    "web": "https://github.com/juancarlospaco/nim-printdebug"
  },
  {
    "name": "tinyfiledialogs",
    "url": "https://github.com/juancarlospaco/nim-tinyfiledialogs",
    "method": "git",
    "tags": [
      "gui",
      "wrapper",
      "gtk",
      "qt",
      "linux",
      "windows",
      "mac",
      "osx"
    ],
    "description": "TinyFileDialogs for Nim.",
    "license": "MIT",
    "web": "https://github.com/juancarlospaco/nim-tinyfiledialogs"
  },
  {
    "name": "spotify",
    "url": "https://github.com/CORDEA/spotify",
    "method": "git",
    "tags": [
      "spotify"
    ],
    "description": "A Nim wrapper for the Spotify Web API",
    "license": "Apache License 2.0",
    "web": "https://github.com/CORDEA/spotify"
  },
  {
    "name": "noise",
    "url": "https://github.com/jangko/nim-noise",
    "method": "git",
    "tags": [
      "linenoise",
      "readline",
      "command-line",
      "repl"
    ],
    "description": "Nim implementation of linenoise command line editor",
    "license": "MIT",
    "web": "https://github.com/jangko/nim-noise"
  },
  {
    "name": "prompt",
    "url": "https://github.com/surf1nb1rd/nim-prompt",
    "method": "git",
    "tags": [
      "command-line",
      "readline",
      "repl"
    ],
    "description": "Feature-rich readline replacement",
    "license": "BSD2",
    "web": "https://github.com/surf1nb1rd/nim-prompt"
  },
  {
    "name": "proxyproto",
    "url": "https://github.com/ba0f3/libproxy.nim",
    "method": "git",
    "tags": [
      "proxy",
      "protocol",
      "proxy-protocol",
      "haproxy",
      "tcp",
      "ipv6",
      "ipv4",
      "linux",
      "unix",
      "hook",
      "load-balancer",
      "socket",
      "udp",
      "ipv6-support",
      "preload"
    ],
    "description": "PROXY Protocol enabler for aged programs",
    "license": "MIT",
    "web": "https://github.com/ba0f3/libproxy.nim"
  },
  {
    "name": "criterion",
    "url": "https://github.com/LemonBoy/criterion.nim",
    "method": "git",
    "tags": [
      "benchmark"
    ],
    "description": "Statistic-driven microbenchmark framework",
    "license": "MIT",
    "web": "https://github.com/LemonBoy/criterion.nim"
  },
  {
    "name": "nanoid",
    "url": "https://github.com/icyphox/nanoid.nim",
    "method": "git",
    "tags": [
      "nanoid",
      "random",
      "generator"
    ],
    "description": "The Nim implementation of NanoID",
    "license": "MIT",
    "web": "https://github.com/icyphox/nanoid.nim"
  },
  {
    "name": "ndb",
    "url": "https://github.com/xzfc/ndb.nim",
    "method": "git",
    "tags": [
      "binding",
      "database",
      "db",
      "library",
      "sqlite"
    ],
    "description": "A db_sqlite fork with a proper typing",
    "license": "MIT",
    "web": "https://github.com/xzfc/ndb.nim"
  },
  {
    "name": "github_release",
    "url": "https://github.com/kdheepak/github-release",
    "method": "git",
    "tags": [
      "github",
      "release",
      "upload",
      "create",
      "delete"
    ],
    "description": "github-release package",
    "license": "MIT",
    "web": "https://github.com/kdheepak/github-release"
  },
  {
    "name": "nimmonocypher",
    "url": "https://github.com/genotrance/nimmonocypher",
    "method": "git",
    "tags": [
      "monocypher",
      "crypto",
      "crypt",
      "hash",
      "sha512",
      "wrapper"
    ],
    "description": "monocypher wrapper for Nim",
    "license": "MIT",
    "web": "https://github.com/genotrance/nimmonocypher"
  },
  {
    "name": "dtoa",
    "url": "https://github.com/LemonBoy/dtoa.nim",
    "method": "git",
    "tags": [
      "algorithms",
      "serialization",
      "fast",
      "grisu",
      "dtoa",
      "double",
      "float",
      "string"
    ],
    "description": "Port of Milo Yip's fast dtoa() implementation",
    "license": "MIT",
    "web": "https://github.com/LemonBoy/dtoa.nim"
  },
  {
    "name": "ntangle",
    "url": "https://github.com/OrgTangle/ntangle",
    "method": "git",
    "tags": [
      "literate-programming",
      "org-mode",
      "org",
      "tangling",
      "emacs"
    ],
    "description": "Command-line utility for Tangling of Org mode documents",
    "license": "MIT",
    "web": "https://github.com/OrgTangle/ntangle"
  },
  {
    "name": "nimtess2",
    "url": "https://github.com/genotrance/nimtess2",
    "method": "git",
    "tags": [
      "glu",
      "tesselator",
      "libtess2",
      "opengl"
    ],
    "description": "Nim wrapper for libtess2",
    "license": "MIT",
    "web": "https://github.com/genotrance/nimtess2"
  },
  {
    "name": "sequoia",
    "url": "https://github.com/ba0f3/sequoia.nim",
    "method": "git",
    "tags": [
      "sequoia",
      "pgp",
      "openpgp",
      "wrapper"
    ],
    "description": "Sequoia PGP wrapper for Nim",
    "license": "GPLv3",
    "web": "https://github.com/ba0f3/sequoia.nim"
  },
  {
    "name": "pykot",
    "url": "https://github.com/jabbalaci/nimpykot",
    "method": "git",
    "tags": [
      "library",
      "python",
      "kotlin"
    ],
    "description": "Porting some Python / Kotlin features to Nim",
    "license": "MIT",
    "web": "https://github.com/jabbalaci/nimpykot"
  },
  {
    "name": "witai",
    "url": "https://github.com/xmonader/witai-nim",
    "method": "git",
    "tags": [
      "witai",
      "wit.ai",
      "client",
      "speech",
      "freetext",
      "voice"
    ],
    "description": "wit.ai client",
    "license": "MIT",
    "web": "https://github.com/xmonader/witai-nim"
  },
  {
    "name": "xmldom",
    "url": "https://github.com/nim-lang/graveyard?subdir=xmldom",
    "method": "git",
    "tags": [
      "graveyard",
      "xml",
      "dom"
    ],
    "description": "Implementation of XML DOM Level 2 Core specification (http://www.w3.org/TR/2000/REC-DOM-Level-2-Core-20001113/core.html)",
    "license": "MIT",
    "web": "https://github.com/nim-lang/graveyard/tree/master/xmldom"
  },
  {
    "name": "xmldomparser",
    "url": "https://github.com/nim-lang/graveyard?subdir=xmldomparser",
    "method": "git",
    "tags": [
      "graveyard",
      "xml",
      "dom",
      "parser"
    ],
    "description": "Parses an XML Document into a XML DOM Document representation.",
    "license": "MIT",
    "web": "https://github.com/nim-lang/graveyard/tree/master/xmldomparser"
  },
  {
    "name": "result",
    "url": "https://github.com/arnetheduck/nim-result",
    "method": "git",
    "tags": [
      "library",
      "result",
      "errors",
      "functional"
    ],
    "description": "Friendly, exception-free value-or-error returns, similar to Option[T]",
    "license": "MIT",
    "web": "https://github.com/arnetheduck/nim-result"
  },
  {
    "name": "asciigraph",
    "url": "https://github.com/KeepCoolWithCoolidge/asciigraph",
    "method": "git",
    "tags": [
      "graph",
      "plot",
      "terminal",
      "io"
    ],
    "description": "Console ascii line charts in pure nim",
    "license": "MIT",
    "web": "https://github.com/KeepCoolWithCoolidge/asciigraph"
  },
  {
    "name": "bearlibterminal",
    "url": "https://github.com/irskep/BearLibTerminal-Nim",
    "method": "git",
    "tags": [
      "roguelike",
      "terminal",
      "bearlibterminal",
      "tcod",
      "libtcod",
      "tdl"
    ],
    "description": "Wrapper for the C[++] library BearLibTerminal",
    "license": "MIT",
    "web": "https://github.com/irskep/BearLibTerminal-Nim"
  },
  {
    "name": "rexpaint",
    "url": "https://github.com/irskep/rexpaint_nim",
    "method": "git",
    "tags": [
      "rexpaint",
      "roguelike",
      "xp"
    ],
    "description": "REXPaint .xp parser",
    "license": "MIT",
    "web": "https://github.com/irskep/rexpaint_nim"
  },
  {
    "name": "crosscompile",
    "url": "https://github.com/juancarlospaco/nim-crosscompile",
    "method": "git",
    "tags": [
      "crosscompile",
      "compile"
    ],
    "description": "Crosscompile Nim source code into multiple targets on Linux with this proc.",
    "license": "MIT",
    "web": "https://github.com/juancarlospaco/nim-crosscompile"
  },
  {
    "name": "rodcli",
    "url": "https://github.com/jabbalaci/NimCliHelper",
    "method": "git",
    "tags": [
      "cli",
      "compile",
      "run",
      "command-line",
      "init",
      "project",
      "skeleton"
    ],
    "description": "making Nim development easier in the command-line",
    "license": "MIT",
    "web": "https://github.com/jabbalaci/NimCliHelper"
  },
  {
    "name": "ngxcmod",
    "url": "https://github.com/ba0f3/ngxcmod.nim",
    "method": "git",
    "tags": [
      "nginx",
      "module",
      "nginx-c-function",
      "wrapper"
    ],
    "description": "High level wrapper for build nginx module w/ nginx-c-function",
    "license": "MIT",
    "web": "https://github.com/ba0f3/ngxcmod.nim"
  },
  {
    "name": "usagov",
    "url": "https://github.com/juancarlospaco/nim-usagov",
    "method": "git",
    "tags": [
      "gov",
      "opendata"
    ],
    "description": "USA Code.Gov MultiSync API Client for Nim",
    "license": "MIT",
    "web": "https://github.com/juancarlospaco/nim-usagov"
  },
  {
    "name": "markdown",
    "url": "https://github.com/soasme/nim-markdown",
    "method": "git",
    "tags": [
      "markdown",
      "md",
      "docs",
      "html"
    ],
    "description": "A Beautiful Markdown Parser in the Nim World.",
    "license": "MIT",
    "web": "https://github.com/soasme/nim-markdown"
  },
  {
    "name": "nimtomd",
    "url": "https://github.com/ThomasTJdev/nimtomd",
    "method": "git",
    "tags": [
      "markdown",
      "md"
    ],
    "description": "Convert a Nim file or string to Markdown",
    "license": "MIT",
    "web": "https://github.com/ThomasTJdev/nimtomd"
  },
  {
    "name": "nifty",
    "url": "https://github.com/h3rald/nifty",
    "method": "git",
    "tags": [
      "package-manager",
      "script-runner"
    ],
    "description": "A decentralized (pseudo) package manager and script runner.",
    "license": "MIT",
    "web": "https://github.com/h3rald/nifty"
  },
  {
    "name": "urlshortener",
    "url": "https://github.com/jabbalaci/UrlShortener",
    "method": "git",
    "tags": [
      "url",
      "shorten",
      "shortener",
      "bitly",
      "cli",
      "shrink",
      "shrinker"
    ],
    "description": "A URL shortener cli app. using bit.ly",
    "license": "MIT",
    "web": "https://github.com/jabbalaci/UrlShortener"
  },
  {
    "name": "seriesdetiempoar",
    "url": "https://github.com/juancarlospaco/nim-seriesdetiempoar",
    "method": "git",
    "tags": [
      "async",
      "multisync",
      "gov",
      "opendata"
    ],
    "description": "Series de Tiempo de Argentina Government MultiSync API Client for Nim",
    "license": "MIT",
    "web": "https://github.com/juancarlospaco/nim-seriesdetiempoar"
  },
  {
    "name": "usigar",
    "url": "https://github.com/juancarlospaco/nim-usigar",
    "method": "git",
    "tags": [
      "geo",
      "opendata",
      "openstreemap",
      "multisync",
      "async"
    ],
    "description": "USIG Argentina Government MultiSync API Client for Nim",
    "license": "MIT",
    "web": "https://github.com/juancarlospaco/nim-usigar"
  },
  {
    "name": "georefar",
    "url": "https://github.com/juancarlospaco/nim-georefar",
    "method": "git",
    "tags": [
      "geo",
      "openstreetmap",
      "async",
      "multisync",
      "opendata",
      "gov"
    ],
    "description": "GeoRef Argentina Government MultiSync API Client for Nim",
    "license": "MIT",
    "web": "https://github.com/juancarlospaco/nim-georefar"
  },
  {
    "name": "sugerror",
    "url": "https://github.com/quelklef/nim-sugerror",
    "method": "git",
    "tags": [
      "errors",
      "expr"
    ],
    "description": "Terse and composable error handling.",
    "license": "MIT",
    "web": "https://github.com/quelklef/nim-sugerror"
  },
  {
    "name": "sermon",
    "url": "https://github.com/ThomasTJdev/nim_sermon",
    "method": "git",
    "tags": [
      "monitor",
      "storage",
      "memory",
      "process"
    ],
    "description": "Monitor the state and memory of processes and URL response.",
    "license": "MIT",
    "web": "https://github.com/ThomasTJdev/nim_sermon"
  },
  {
    "name": "vmvc",
    "url": "https://github.com/kobi2187/vmvc",
    "method": "git",
    "tags": [
      "vmvc",
      "dci"
    ],
    "description": "a skeleton/structure for a variation on the mvc pattern, similar to dci. For command line and gui programs. it's a middle ground between rapid application development and handling software complexity.",
    "license": "MIT",
    "web": "https://github.com/kobi2187/vmvc"
  },
  {
    "name": "arksys",
    "url": "https://github.com/wolfadex/arksys",
    "method": "git",
    "tags": [
      "ECS",
      "library"
    ],
    "description": "An entity component system package",
    "license": "MIT",
    "web": "https://github.com/wolfadex/arksys"
  },
  {
    "name": "coco",
    "url": "https://github.com/samuelroy/coco",
    "method": "git",
    "tags": [
      "code",
      "coverage",
      "test"
    ],
    "description": "Code coverage CLI + library for Nim using LCOV",
    "license": "MIT",
    "web": "https://github.com/samuelroy/coco",
    "doc": "https://samuelroy.github.io/coco/"
  },
  {
    "name": "nimetry",
    "url": "https://github.com/ijneb/nimetry",
    "method": "git",
    "tags": [
      "plot",
      "graph",
      "chart"
    ],
    "description": "Plotting module in pure nim",
    "license": "CC0",
    "web": "https://github.com/ijneb/nimetry",
    "doc": "https://ijneb.github.io/nimetry"
  },
  {
    "name": "snappy",
    "url": "https://github.com/jangko/snappy",
    "method": "git",
    "tags": [
      "compression",
      "snappy",
      "lzw"
    ],
    "description": "Nim implementation of Snappy compression algorithm",
    "license": "MIT",
    "web": "https://github.com/jangko/snappy"
  },
  {
    "name": "loadenv",
    "url": "https://github.com/xmonader/nim-loadenv",
    "method": "git",
    "tags": [
      "environment",
      "variables",
      "env"
    ],
    "description": "load .env variables",
    "license": "MIT",
    "web": "https://github.com/xmonader/nim-loadenv"
  },
  {
    "name": "osrm",
    "url": "https://github.com/juancarlospaco/nim-osrm",
    "method": "git",
    "tags": [
      "openstreetmap",
      "geo",
      "gis",
      "opendata",
      "routing",
      "async",
      "multisync"
    ],
    "description": "Open Source Routing Machine for OpenStreetMap API Lib and App",
    "license": "MIT",
    "web": "https://github.com/juancarlospaco/nim-osrm"
  },
<<<<<<< HEAD
   {
    "name": "sharedmempool",
    "url": "https://github.com/mikra01/sharedmempool",
    "method": "git",
    "tags": [
      "pool",
      "memory",
      "thread"
    ],
    "description": "threadsafe memory pool ",
    "license": "MIT",
    "web": "https://github.com/mikra01/sharedmempool"
=======
  {
    "name": "css_html_minify",
    "url": "https://github.com/juancarlospaco/nim-css-html-minify",
    "method": "git",
    "tags": [
      "css",
      "html",
      "minify"
    ],
    "description": "HTML & CSS Minify Lib & App based on Regexes & parallel MultiReplaces",
    "license": "MIT",
    "web": "https://github.com/juancarlospaco/nim-css-html-minify"
  },
  {
    "name": "crap",
    "url": "https://github.com/icyphox/crap",
    "method": "git",
    "tags": [
      "rm",
      "delete",
      "trash",
      "files"
    ],
    "description": "`rm` files without fear",
    "license": "MIT",
    "web": "https://github.com/icyphox/crap"
  },
  {
    "name": "algebra",
    "url": "https://github.com/ijneb/nim-algebra",
    "method": "git",
    "tags": [
      "algebra",
      "parse",
      "evaluate",
      "mathematics"
    ],
    "description": "Algebraic expression parser and evaluator",
    "license": "CC0",
    "web": "https://github.com/ijneb/nim-algebra"
  },
  {
    "name": "nicy",
    "url": "https://github.com/icyphox/nicy",
    "method": "git",
    "tags": [
      "zsh",
      "shell",
      "prompt",
      "git"
    ],
    "description": "A nice and icy ZSH prompt in Nim",
    "license": "MIT",
    "web": "https://github.com/icyphox/nicy"
>>>>>>> 0addabba
  }
]<|MERGE_RESOLUTION|>--- conflicted
+++ resolved
@@ -11422,8 +11422,7 @@
     "license": "MIT",
     "web": "https://github.com/juancarlospaco/nim-osrm"
   },
-<<<<<<< HEAD
-   {
+  {
     "name": "sharedmempool",
     "url": "https://github.com/mikra01/sharedmempool",
     "method": "git",
@@ -11435,7 +11434,7 @@
     "description": "threadsafe memory pool ",
     "license": "MIT",
     "web": "https://github.com/mikra01/sharedmempool"
-=======
+  },
   {
     "name": "css_html_minify",
     "url": "https://github.com/juancarlospaco/nim-css-html-minify",
@@ -11490,6 +11489,5 @@
     "description": "A nice and icy ZSH prompt in Nim",
     "license": "MIT",
     "web": "https://github.com/icyphox/nicy"
->>>>>>> 0addabba
   }
 ]