--- conflicted
+++ resolved
@@ -18244,7 +18244,6 @@
     "web": "https://github.com/ba0f3/vmprotect.nim"
   },
   {
-<<<<<<< HEAD
     "name": "nimaterial",
     "url": "https://github.com/momeemt/nimaterial",
     "method": "git",
@@ -18256,7 +18255,8 @@
     "description": "nimaterial is a CSS output library based on material design.",
     "license": "MIT",
     "web": "https://github.com/momeemt/nimaterial"
-=======
+  },
+  {
     "name": "naw",
     "url": "https://github.com/capocasa/naw",
     "method": "git",
@@ -18269,6 +18269,5 @@
     "description": "A glue wrapper to do awk-style text processing with Nim",
     "license": "MIT",
     "web": "https://github.com/capocasa/naw"
->>>>>>> 26c56515
   }
 ]