[
  {
    "name": "discordnim",
    "url": "https://github.com/Krognol/discordnim",
    "method": "git",
    "tags": [
      "library",
      "discord"
    ],
    "description": "Discord library for Nim",
    "license": "MIT",
    "web": "https://github.com/Krognol/discordnim"
  },
  {
    "name": "argument_parser",
    "url": "https://github.com/Xe/argument_parser/",
    "method": "git",
    "tags": [
      "library",
      "commandline",
      "arguments",
      "switches",
      "parsing"
    ],
    "description": "Provides a complex commandline parser",
    "license": "MIT",
    "web": "https://github.com/Xe/argument_parser"
  },
  {
    "name": "genieos",
    "url": "https://github.com/Araq/genieos/",
    "method": "git",
    "tags": [
      "library",
      "commandline",
      "sound",
      "recycle",
      "os"
    ],
    "description": "Too awesome procs to be included in nimrod.os module",
    "license": "MIT",
    "web": "http://github.com/Araq/genieos/"
  },
  {
    "name": "jester",
    "url": "https://github.com/dom96/jester/",
    "method": "git",
    "tags": [
      "web",
      "http",
      "framework",
      "dsl"
    ],
    "description": "A sinatra-like web framework for Nim.",
    "license": "MIT",
    "web": "https://github.com/dom96/jester"
  },
  {
    "name": "templates",
    "url": "https://github.com/onionhammer/nim-templates.git",
    "method": "git",
    "tags": [
      "web",
      "html",
      "template"
    ],
    "description": "A simple string templating library for Nim.",
    "license": "BSD",
    "web": "https://github.com/onionhammer/nim-templates"
  },
  {
    "name": "murmur",
    "url": "https://github.com/olahol/nimrod-murmur/",
    "method": "git",
    "tags": [
      "hash",
      "murmur"
    ],
    "description": "MurmurHash in pure Nim.",
    "license": "MIT",
    "web": "https://github.com/olahol/nimrod-murmur"
  },
  {
    "name": "libtcod_nim",
    "url": "https://github.com/Vladar4/libtcod_nim/",
    "method": "git",
    "tags": [
      "roguelike",
      "game",
      "library",
      "engine",
      "sdl",
      "opengl",
      "glsl"
    ],
    "description": "Wrapper of the libtcod library for the Nim language.",
    "license": "zlib",
    "web": "https://github.com/Vladar4/libtcod_nim"
  },
  {
    "name": "nimgame",
    "url": "https://github.com/Vladar4/nimgame/",
    "method": "git",
    "tags": [
      "deprecated",
      "game",
      "engine",
      "sdl"
    ],
    "description": "A simple 2D game engine for Nim language. Deprecated, use nimgame2 instead.",
    "license": "MIT",
    "web": "https://github.com/Vladar4/nimgame"
  },
  {
    "name": "nimgame2",
    "url": "https://github.com/Vladar4/nimgame2/",
    "method": "git",
    "tags": [
      "game",
      "engine",
      "sdl",
      "sdl2"
    ],
    "description": "A simple 2D game engine for Nim language.",
    "license": "MIT",
    "web": "https://github.com/Vladar4/nimgame2"
  },
  {
    "name": "sfml",
    "url": "https://github.com/fowlmouth/nimrod-sfml/",
    "method": "git",
    "tags": [
      "game",
      "library",
      "opengl"
    ],
    "description": "High level OpenGL-based Game Library",
    "license": "MIT",
    "web": "https://github.com/fowlmouth/nimrod-sfml"
  },
  {
    "name": "enet",
    "url": "https://github.com/fowlmouth/nimrod-enet/",
    "method": "git",
    "tags": [
      "game",
      "networking",
      "udp"
    ],
    "description": "Wrapper for ENet UDP networking library",
    "license": "MIT",
    "web": "https://github.com/fowlmouth/nimrod-enet"
  },
  {
    "name": "nim-locale",
    "url": "https://github.com/Amrykid/nim-locale/",
    "method": "git",
    "tags": [
      "library",
      "locale",
      "i18n",
      "localization",
      "localisation",
      "globalization"
    ],
    "description": "A simple library for localizing Nim applications.",
    "license": "MIT",
    "web": "https://github.com/Amrykid/nim-locale"
  },
  {
    "name": "fowltek",
    "url": "https://github.com/fowlmouth/nimlibs/",
    "method": "git",
    "tags": [
      "game",
      "opengl",
      "wrappers",
      "library",
      "assorted"
    ],
    "description": "A collection of reusable modules and wrappers.",
    "license": "MIT",
    "web": "https://github.com/fowlmouth/nimlibs"
  },
  {
    "name": "nake",
    "url": "https://github.com/fowlmouth/nake/",
    "method": "git",
    "tags": [
      "build",
      "automation",
      "sortof"
    ],
    "description": "make-like for Nim. Describe your builds as tasks!",
    "license": "MIT",
    "web": "https://github.com/fowlmouth/nake"
  },
  {
    "name": "nimrod-glfw",
    "url": "https://github.com/rafaelvasco/nimrod-glfw/",
    "method": "git",
    "tags": [
      "library",
      "glfw",
      "opengl",
      "windowing",
      "game"
    ],
    "description": "Nim bindings for GLFW library.",
    "license": "MIT",
    "web": "https://github.com/rafaelvasco/nimrod-glfw"
  },
  {
    "name": "chipmunk",
    "url": "https://github.com/fowlmouth/nimrod-chipmunk/",
    "method": "git",
    "tags": [
      "library",
      "physics",
      "game"
    ],
    "description": "Bindings for Chipmunk2D 6.x physics library (for backwards compatibility)",
    "license": "MIT",
    "web": "https://github.com/fowlmouth/nimrod-chipmunk"
  },
  {
    "name": "chipmunk6",
    "url": "https://github.com/fowlmouth/nimrod-chipmunk/",
    "method": "git",
    "tags": [
      "library",
      "physics",
      "game"
    ],
    "description": "Bindings for Chipmunk2D 6.x physics library",
    "license": "MIT",
    "web": "https://github.com/fowlmouth/nimrod-chipmunk"
  },
  {
    "name": "chipmunk7_demos",
    "url": "https://github.com/matkuki/chipmunk7_demos/",
    "method": "git",
    "tags": [
      "demos",
      "physics",
      "game"
    ],
    "description": "Chipmunk7 demos for Nim",
    "license": "MIT",
    "web": "https://github.com/matkuki/chipmunk7_demos"
  },
  {
    "name": "nim-glfw",
    "url": "https://github.com/ephja/nim-glfw",
    "method": "git",
    "tags": [
      "library",
      "glfw",
      "opengl",
      "windowing",
      "game"
    ],
    "description": "A high-level GLFW 3 wrapper",
    "license": "MIT",
    "web": "https://github.com/ephja/nim-glfw"
  },
  {
    "name": "nim-ao",
    "url": "https://github.com/ephja/nim-ao",
    "method": "git",
    "tags": [
      "library",
      "audio"
    ],
    "description": "A high-level libao wrapper",
    "license": "MIT",
    "web": "https://github.com/ephja/nim-ao"
  },
  {
    "name": "termbox",
    "url": "https://github.com/fowlmouth/nim-termbox",
    "method": "git",
    "tags": [
      "library",
      "terminal",
      "io"
    ],
    "description": "Termbox wrapper.",
    "license": "MIT",
    "web": "https://github.com/fowlmouth/nim-termbox"
  },
  {
    "name": "linagl",
    "url": "https://bitbucket.org/BitPuffin/linagl",
    "method": "hg",
    "tags": [
      "library",
      "opengl",
      "math",
      "game"
    ],
    "description": "OpenGL math library",
    "license": "CC0",
    "web": "https://bitbucket.org/BitPuffin/linagl"
  },
  {
    "name": "kwin",
    "url": "https://github.com/reactormonk/nim-kwin",
    "method": "git",
    "tags": [
      "library",
      "javascript",
      "kde"
    ],
    "description": "KWin JavaScript API wrapper",
    "license": "MIT",
    "web": "https://github.com/reactormonk/nim-kwin"
  },
  {
    "name": "opencv",
    "url": "https://github.com/dom96/nim-opencv",
    "method": "git",
    "tags": [
      "library",
      "wrapper",
      "opencv",
      "image",
      "processing"
    ],
    "description": "OpenCV wrapper",
    "license": "MIT",
    "web": "https://github.com/dom96/nim-opencv"
  },
  {
    "name": "nimble",
    "url": "https://github.com/nim-lang/nimble",
    "method": "git",
    "tags": [
      "app",
      "binary",
      "package",
      "manager"
    ],
    "description": "Nimble package manager",
    "license": "BSD",
    "web": "https://github.com/nim-lang/nimble"
  },
  {
    "name": "aporia",
    "url": "https://github.com/nim-lang/Aporia",
    "method": "git",
    "tags": [
      "app",
      "binary",
      "ide",
      "gtk"
    ],
    "description": "A Nim IDE.",
    "license": "GPLv2",
    "web": "https://github.com/nim-lang/Aporia"
  },
  {
    "name": "c2nim",
    "url": "https://github.com/nim-lang/c2nim",
    "method": "git",
    "tags": [
      "app",
      "binary",
      "tool",
      "header",
      "C"
    ],
    "description": "c2nim is a tool to translate Ansi C code to Nim.",
    "license": "MIT",
    "web": "https://github.com/nim-lang/c2nim"
  },
  {
    "name": "pas2nim",
    "url": "https://github.com/nim-lang/pas2nim",
    "method": "git",
    "tags": [
      "app",
      "binary",
      "tool",
      "Pascal"
    ],
    "description": "pas2nim is a tool to translate Pascal code to Nim.",
    "license": "MIT",
    "web": "https://github.com/nim-lang/pas2nim"
  },
  {
    "name": "ipsumgenera",
    "url": "https://github.com/dom96/ipsumgenera",
    "method": "git",
    "tags": [
      "app",
      "binary",
      "blog",
      "static",
      "generator"
    ],
    "description": "Static blog generator ala Jekyll.",
    "license": "MIT",
    "web": "https://github.com/dom96/ipsumgenera"
  },
  {
    "name": "clibpp",
    "url": "https://github.com/onionhammer/clibpp.git",
    "method": "git",
    "tags": [
      "import",
      "C++",
      "library",
      "wrap"
    ],
    "description": "Easy way to 'Mock' C++ interface",
    "license": "MIT",
    "web": "https://github.com/onionhammer/clibpp"
  },
  {
    "name": "pastebin",
    "url": "https://github.com/achesak/nim-pastebin",
    "method": "git",
    "tags": [
      "library",
      "wrapper",
      "pastebin"
    ],
    "description": "Pastebin API wrapper",
    "license": "MIT",
    "web": "https://github.com/achesak/nim-pastebin"
  },
  {
    "name": "yahooweather",
    "url": "https://github.com/achesak/nim-yahooweather",
    "method": "git",
    "tags": [
      "library",
      "wrapper",
      "weather"
    ],
    "description": "Yahoo! Weather API wrapper",
    "license": "MIT",
    "web": "https://github.com/achesak/nim-yahooweather"
  },
  {
    "name": "noaa",
    "url": "https://github.com/achesak/nim-noaa",
    "method": "git",
    "tags": [
      "library",
      "wrapper",
      "weather"
    ],
    "description": "NOAA weather API wrapper",
    "license": "MIT",
    "web": "https://github.com/achesak/nim-noaa"
  },
  {
    "name": "rss",
    "url": "https://github.com/achesak/nim-rss",
    "method": "git",
    "tags": [
      "library",
      "rss",
      "xml",
      "syndication"
    ],
    "description": "RSS library",
    "license": "MIT",
    "web": "https://github.com/achesak/nim-rss"
  },
  {
    "name": "extmath",
    "url": "https://github.com/achesak/extmath.nim",
    "method": "git",
    "tags": [
      "library",
      "math",
      "trigonometry"
    ],
    "description": "Nim math library",
    "license": "MIT",
    "web": "https://github.com/achesak/extmath.nim"
  },
  {
    "name": "gtk2",
    "url": "https://github.com/nim-lang/gtk2",
    "method": "git",
    "tags": [
      "wrapper",
      "gui",
      "gtk"
    ],
    "description": "Wrapper for gtk2, a feature rich toolkit for creating graphical user interfaces",
    "license": "MIT",
    "web": "https://github.com/nim-lang/gtk2"
  },
  {
    "name": "cairo",
    "url": "https://github.com/nim-lang/cairo",
    "method": "git",
    "tags": [
      "wrapper"
    ],
    "description": "Wrapper for cairo, a vector graphics library with display and print output",
    "license": "MIT",
    "web": "https://github.com/nim-lang/cairo"
  },
  {
    "name": "x11",
    "url": "https://github.com/nim-lang/x11",
    "method": "git",
    "tags": [
      "wrapper"
    ],
    "description": "Wrapper for X11",
    "license": "MIT",
    "web": "https://github.com/nim-lang/x11"
  },
  {
    "name": "opengl",
    "url": "https://github.com/nim-lang/opengl",
    "method": "git",
    "tags": [
      "wrapper"
    ],
    "description": "High-level and low-level wrapper for OpenGL",
    "license": "MIT",
    "web": "https://github.com/nim-lang/opengl"
  },
  {
    "name": "lua",
    "url": "https://github.com/nim-lang/lua",
    "method": "git",
    "tags": [
      "wrapper"
    ],
    "description": "Wrapper to interface with the Lua interpreter",
    "license": "MIT",
    "web": "https://github.com/nim-lang/lua"
  },
  {
    "name": "tcl",
    "url": "https://github.com/nim-lang/tcl",
    "method": "git",
    "tags": [
      "wrapper"
    ],
    "description": "Wrapper for the TCL programming language",
    "license": "MIT",
    "web": "https://github.com/nim-lang/tcl"
  },
  {
    "name": "glm",
    "url": "https://github.com/stavenko/nim-glm",
    "method": "git",
    "tags": [
      "opengl",
      "math",
      "matrix",
      "vector",
      "glsl"
    ],
    "description": "Port of c++ glm library with shader-like syntax",
    "license": "MIT",
    "web": "https://github.com/stavenko/nim-glm"
  },
  {
    "name": "python",
    "url": "https://github.com/nim-lang/python",
    "method": "git",
    "tags": [
      "wrapper"
    ],
    "description": "Wrapper to interface with Python interpreter",
    "license": "MIT",
    "web": "https://github.com/nim-lang/python"
  },
  {
    "name": "NimBorg",
    "url": "https://github.com/micklat/NimBorg",
    "method": "git",
    "tags": [
      "wrapper"
    ],
    "description": "High-level and low-level interfaces to python and lua",
    "license": "MIT",
    "web": "https://github.com/micklat/NimBorg"
  },
  {
    "name": "sha1",
    "url": "https://github.com/onionhammer/sha1",
    "method": "git",
    "tags": [
      "port",
      "hash",
      "sha1"
    ],
    "description": "SHA-1 produces a 160-bit (20-byte) hash value from arbitrary input",
    "license": "BSD"
  },
  {
    "name": "dropbox_filename_sanitizer",
    "url": "https://github.com/Araq/dropbox_filename_sanitizer/",
    "method": "git",
    "tags": [
      "dropbox"
    ],
    "description": "Tool to clean up filenames shared on Dropbox",
    "license": "MIT",
    "web": "https://github.com/Araq/dropbox_filename_sanitizer/"
  },
  {
    "name": "csv",
    "url": "https://github.com/achesak/nim-csv",
    "method": "git",
    "tags": [
      "csv",
      "parsing",
      "stringify",
      "library"
    ],
    "description": "Library for parsing, stringifying, reading, and writing CSV (comma separated value) files",
    "license": "MIT",
    "web": "https://github.com/achesak/nim-csv"
  },
  {
    "name": "geonames",
    "url": "https://github.com/achesak/nim-geonames",
    "method": "git",
    "tags": [
      "library",
      "wrapper",
      "geography"
    ],
    "description": "GeoNames API wrapper",
    "license": "MIT",
    "web": "https://github.com/achesak/nim-geonames"
  },
  {
    "name": "gravatar",
    "url": "https://github.com/achesak/nim-gravatar",
    "method": "git",
    "tags": [
      "library",
      "wrapper",
      "gravatar"
    ],
    "description": "Gravatar API wrapper",
    "license": "MIT",
    "web": "https://github.com/achesak/nim-gravatar"
  },
  {
    "name": "coverartarchive",
    "url": "https://github.com/achesak/nim-coverartarchive",
    "method": "git",
    "tags": [
      "library",
      "wrapper",
      "cover art",
      "music",
      "metadata"
    ],
    "description": "Cover Art Archive API wrapper",
    "license": "MIT",
    "web": "http://github.com/achesak/nim-coverartarchive"
  },
  {
    "name": "nim-ogg",
    "url": "https://bitbucket.org/BitPuffin/nim-ogg",
    "method": "hg",
    "tags": [
      "library",
      "wrapper",
      "binding",
      "audio",
      "sound",
      "video",
      "metadata",
      "media"
    ],
    "description": "Binding to libogg",
    "license": "CC0"
  },
  {
    "name": "ogg",
    "url": "https://bitbucket.org/BitPuffin/nim-ogg",
    "method": "hg",
    "tags": [
      "library",
      "wrapper",
      "binding",
      "audio",
      "sound",
      "video",
      "metadata",
      "media"
    ],
    "description": "Binding to libogg",
    "license": "CC0"
  },
  {
    "name": "nim-vorbis",
    "url": "https://bitbucket.org/BitPuffin/nim-vorbis",
    "method": "hg",
    "tags": [
      "library",
      "wrapper",
      "binding",
      "audio",
      "sound",
      "metadata",
      "media"
    ],
    "description": "Binding to libvorbis",
    "license": "CC0"
  },
  {
    "name": "vorbis",
    "url": "https://bitbucket.org/BitPuffin/nim-vorbis",
    "method": "hg",
    "tags": [
      "library",
      "wrapper",
      "binding",
      "audio",
      "sound",
      "metadata",
      "media"
    ],
    "description": "Binding to libvorbis",
    "license": "CC0"
  },
  {
    "name": "nim-portaudio",
    "url": "https://bitbucket.org/BitPuffin/nim-portaudio",
    "method": "hg",
    "tags": [
      "library",
      "wrapper",
      "binding",
      "audio",
      "sound",
      "media",
      "io"
    ],
    "description": "Binding to portaudio",
    "license": "CC0"
  },
  {
    "name": "portaudio",
    "url": "https://bitbucket.org/BitPuffin/nim-portaudio",
    "method": "hg",
    "tags": [
      "library",
      "wrapper",
      "binding",
      "audio",
      "sound",
      "media",
      "io"
    ],
    "description": "Binding to portaudio",
    "license": "CC0"
  },
  {
    "name": "commandeer",
    "url": "https://github.com/fenekku/commandeer",
    "method": "git",
    "tags": [
      "library",
      "commandline",
      "arguments",
      "switches",
      "parsing",
      "options"
    ],
    "description": "Provides a small command line parsing DSL (domain specific language)",
    "license": "MIT",
    "web": "https://github.com/fenekku/commandeer"
  },
  {
    "name": "scrypt.nim",
    "url": "https://bitbucket.org/BitPuffin/scrypt.nim",
    "method": "hg",
    "tags": [
      "library",
      "wrapper",
      "binding",
      "crypto",
      "cryptography",
      "hash",
      "password",
      "security"
    ],
    "description": "Binding and utilities for scrypt",
    "license": "CC0"
  },
  {
    "name": "bloom",
    "url": "https://github.com/boydgreenfield/nimrod-bloom",
    "method": "git",
    "tags": [
      "Bloom filter",
      "Bloom",
      "probabilistic",
      "data structure",
      "set membership",
      "MurmurHash",
      "MurmurHash3"
    ],
    "description": "Efficient Bloom filter implementation in Nim using MurmurHash3.",
    "license": "MIT",
    "web": "https://www.github.com/boydgreenfield/nimrod-bloom"
  },
  {
    "name": "awesome_rmdir",
    "url": "https://github.com/Araq/awesome_rmdir/",
    "method": "git",
    "tags": [
      "rmdir",
      "awesome",
      "commandline"
    ],
    "description": "Command to remove acceptably empty directories.",
    "license": "MIT",
    "web": "https://github.com/Araq/awesome_rmdir/"
  },
  {
    "name": "nimalpm",
    "url": "https://github.com/barcharcraz/nimalpm/",
    "method": "git",
    "tags": [
      "alpm",
      "wrapper",
      "binding",
      "library"
    ],
    "description": "A nimrod wrapper for libalpm",
    "license": "GPLv2",
    "web": "https://www.github.com/barcharcraz/nimalpm/"
  },
  {
    "name": "nimlibpng",
    "url": "https://github.com/barcharcraz/nimlibpng",
    "method": "git",
    "tags": [
      "png",
      "wrapper",
      "library",
      "libpng",
      "image"
    ],
    "description": "Nim wrapper for the libpng library",
    "license": "libpng",
    "web": "https://github.com/barcharcraz/nimlibpng"
  },
  {
    "name": "sdl2",
    "url": "https://github.com/nim-lang/sdl2",
    "method": "git",
    "tags": [
      "wrapper",
      "media",
      "audio",
      "video"
    ],
    "description": "Wrapper for SDL 2.x",
    "license": "MIT",
    "web": "https://github.com/nim-lang/sdl2"
  },
  {
    "name": "gamelib",
    "url": "https://github.com/PMunch/SDLGamelib",
    "method": "git",
    "tags": [
      "sdl",
      "game",
      "library"
    ],
    "description": "A library of functions to make creating games using Nim and SDL2 easier. This does not intend to be a full blown engine and tries to keep all the components loosely coupled so that individual parts can be used separately.",
    "license": "MIT",
    "web": "https://github.com/PMunch/SDLGamelib"
  },
  {
    "name": "nimcr",
    "url": "https://github.com/PMunch/nimcr",
    "method": "git",
    "tags": [
      "shebang",
      "utility"
    ],
    "description": "A small program to make Nim shebang-able without the overhead of compiling each time",
    "license": "MIT",
    "web": "https://github.com/PMunch/nimcr"
  },
  {
    "name": "gtkgenui",
    "url": "https://github.com/PMunch/gtkgenui",
    "method": "git",
    "tags": [
      "gtk2",
      "utility"
    ],
    "description": "This module provides the genui macro for the Gtk2 toolkit. Genui is a way to specify graphical interfaces in a hierarchical way to more clearly show the structure of the interface as well as simplifying the code.",
    "license": "MIT",
    "web": "https://github.com/PMunch/gtkgenui"
  },
  {
    "name": "persvector",
    "url": "https://github.com/PMunch/nim-persistent-vector",
    "method": "git",
    "tags": [
      "datastructures",
      "immutable",
      "persistent"
    ],
    "description": "This is an implementation of Clojures persistent vectors in Nim.",
    "license": "MIT",
    "web": "https://github.com/PMunch/nim-persistent-vector"
  },
  {
    "name": "pcap",
    "url": "https://github.com/PMunch/nim-pcap",
    "method": "git",
    "tags": [
      "pcap",
      "fileformats"
    ],
    "description": "Tiny pure Nim library to read PCAP files used by TcpDump/WinDump/Wireshark.",
    "license": "MIT",
    "web": "https://github.com/PMunch/nim-pcap"
  },
  {
    "name": "drawille",
    "url": "https://github.com/PMunch/drawille-nim",
    "method": "git",
    "tags": [
      "drawile",
      "terminal",
      "graphics"
    ],
    "description": "Drawing in terminal with Unicode Braille characters.",
    "license": "MIT",
    "web": "https://github.com/PMunch/drawille-nim"
  },
  {
    "name": "sdl2_nim",
    "url": "https://github.com/Vladar4/sdl2_nim",
    "method": "git",
    "tags": [
      "library",
      "wrapper",
      "sdl2",
      "game",
      "video",
      "image",
      "audio",
      "network",
      "ttf"
    ],
    "description": "Wrapper of the SDL 2 library for the Nim language.",
    "license": "zlib",
    "web": "https://github.com/Vladar4/sdl2_nim"
  },
  {
    "name": "assimp",
    "url": "https://github.com/barcharcraz/nim-assimp",
    "method": "git",
    "tags": [
      "wrapper",
      "media",
      "mesh",
      "import",
      "game"
    ],
    "description": "Wrapper for the assimp library",
    "license": "MIT",
    "web": "https://github.com/barcharcraz/nim-assimp"
  },
  {
    "name": "freeimage",
    "url": "https://github.com/barcharcraz/nim-freeimage",
    "method": "git",
    "tags": [
      "wrapper",
      "media",
      "image",
      "import",
      "game"
    ],
    "description": "Wrapper for the FreeImage library",
    "license": "MIT",
    "web": "https://github.com/barcharcraz/nim-freeimage"
  },
  {
    "name": "bcrypt",
    "url": "https://github.com/ithkuil/bcryptnim/",
    "method": "git",
    "tags": [
      "hash",
      "crypto",
      "password",
      "bcrypt",
      "library"
    ],
    "description": "Wraps the bcrypt (blowfish) library for creating encrypted hashes (useful for passwords)",
    "license": "BSD",
    "web": "https://www.github.com/ithkuil/bcryptnim/"
  },
  {
    "name": "opencl",
    "url": "https://github.com/nim-lang/opencl",
    "method": "git",
    "tags": [
      "library"
    ],
    "description": "Low-level wrapper for OpenCL",
    "license": "MIT",
    "web": "https://github.com/nim-lang/opencl"
  },
  {
    "name": "DevIL",
    "url": "https://github.com/Varriount/DevIL",
    "method": "git",
    "tags": [
      "image",
      "library",
      "graphics",
      "wrapper"
    ],
    "description": "Wrapper for the DevIL image library",
    "license": "MIT",
    "web": "https://github.com/Varriount/DevIL"
  },
  {
    "name": "signals",
    "url": "https://github.com/fowlmouth/signals.nim",
    "method": "git",
    "tags": [
      "event-based",
      "observer pattern",
      "library"
    ],
    "description": "Signals/slots library.",
    "license": "MIT",
    "web": "https://github.com/fowlmouth/signals.nim"
  },
  {
    "name": "sling",
    "url": "https://github.com/Druage/sling",
    "method": "git",
    "tags": [
      "signal",
      "slots",
      "eventloop",
      "callback"
    ],
    "description": "Signal and Slot library for Nim.",
    "license": "unlicense",
    "web": "https://github.com/Druage/sling"
  },
  {
    "name": "number_files",
    "url": "https://github.com/Araq/number_files/",
    "method": "git",
    "tags": [
      "rename",
      "filename",
      "finder"
    ],
    "description": "Command to add counter suffix/prefix to a list of files.",
    "license": "MIT",
    "web": "https://github.com/Araq/number_files/"
  },
  {
    "name": "redissessions",
    "url": "https://github.com/ithkuil/redissessions/",
    "method": "git",
    "tags": [
      "jester",
      "sessions",
      "redis"
    ],
    "description": "Redis-backed sessions for jester",
    "license": "MIT",
    "web": "https://github.com/ithkuil/redissessions/"
  },
  {
    "name": "horde3d",
    "url": "https://github.com/fowlmouth/horde3d",
    "method": "git",
    "tags": [
      "graphics",
      "3d",
      "rendering",
      "wrapper"
    ],
    "description": "Wrapper for Horde3D, a small open source 3D rendering engine.",
    "license": "WTFPL",
    "web": "https://github.com/fowlmouth/horde3d"
  },
  {
    "name": "mongo",
    "url": "https://github.com/nim-lang/mongo",
    "method": "git",
    "tags": [
      "library",
      "wrapper",
      "database"
    ],
    "description": "Bindings and a high-level interface for MongoDB",
    "license": "MIT",
    "web": "https://github.com/nim-lang/mongo"
  },
  {
    "name": "allegro5",
    "url": "https://github.com/fowlmouth/allegro5",
    "method": "git",
    "tags": [
      "wrapper",
      "graphics",
      "games",
      "opengl",
      "audio"
    ],
    "description": "Wrapper for Allegro version 5.X",
    "license": "MIT",
    "web": "https://github.com/fowlmouth/allegro5"
  },
  {
    "name": "physfs",
    "url": "https://github.com/fowlmouth/physfs",
    "method": "git",
    "tags": [
      "wrapper",
      "filesystem",
      "archives"
    ],
    "description": "A library to provide abstract access to various archives.",
    "license": "WTFPL",
    "web": "https://github.com/fowlmouth/physfs"
  },
  {
    "name": "shoco",
    "url": "https://github.com/onionhammer/shoconim.git",
    "method": "git",
    "tags": [
      "compression",
      "shoco"
    ],
    "description": "A fast compressor for short strings",
    "license": "MIT",
    "web": "https://github.com/onionhammer/shoconim"
  },
  {
    "name": "murmur3",
    "url": "https://github.com/boydgreenfield/nimrod-murmur",
    "method": "git",
    "tags": [
      "MurmurHash",
      "MurmurHash3",
      "murmur",
      "hash",
      "hashing"
    ],
    "description": "A simple MurmurHash3 wrapper for Nim",
    "license": "MIT",
    "web": "https://github.com/boydgreenfield/nimrod-murmur"
  },
  {
    "name": "hex",
    "url": "https://github.com/esbullington/nimrod-hex",
    "method": "git",
    "tags": [
      "hex",
      "encoding"
    ],
    "description": "A simple hex package for Nim",
    "license": "MIT",
    "web": "https://github.com/esbullington/nimrod-hex"
  },
  {
    "name": "strfmt",
    "url": "https://bitbucket.org/lyro/strfmt",
    "method": "hg",
    "tags": [
      "library"
    ],
    "description": "A string formatting library inspired by Python's `format`.",
    "license": "MIT",
    "web": "https://lyro.bitbucket.org/strfmt"
  },
  {
    "name": "jade-nim",
    "url": "https://github.com/idlewan/jade-nim",
    "method": "git",
    "tags": [
      "template",
      "jade",
      "web",
      "dsl",
      "html"
    ],
    "description": "Compiles jade templates to Nim procedures.",
    "license": "MIT",
    "web": "https://github.com/idlewan/jade-nim"
  },
  {
    "name": "gh_nimrod_doc_pages",
    "url": "https://github.com/Araq/gh_nimrod_doc_pages",
    "method": "git",
    "tags": [
      "commandline",
      "web",
      "automation",
      "documentation"
    ],
    "description": "Generates a GitHub documentation website for Nim projects.",
    "license": "MIT",
    "web": "https://github.com/Araq/gh_nimrod_doc_pages"
  },
  {
    "name": "midnight_dynamite",
    "url": "https://github.com/Araq/midnight_dynamite",
    "method": "git",
    "tags": [
      "wrapper",
      "library",
      "html",
      "markdown",
      "md"
    ],
    "description": "Wrapper for the markdown rendering hoedown library",
    "license": "MIT",
    "web": "https://github.com/Araq/midnight_dynamite"
  },
  {
    "name": "rsvg",
    "url": "https://github.com/def-/rsvg",
    "method": "git",
    "tags": [
      "wrapper",
      "library",
      "graphics"
    ],
    "description": "Wrapper for librsvg, a Scalable Vector Graphics (SVG) rendering library",
    "license": "MIT",
    "web": "https://github.com/def-/rsvg"
  },
  {
    "name": "emerald",
    "url": "https://github.com/flyx/emerald",
    "method": "git",
    "tags": [
      "dsl",
      "html",
      "template",
      "web"
    ],
    "description": "macro-based HTML templating engine",
    "license": "WTFPL",
    "web": "https://flyx.github.io/emerald/"
  },
  {
    "name": "niminst",
    "url": "https://github.com/nim-lang/niminst",
    "method": "git",
    "tags": [
      "app",
      "binary",
      "tool",
      "installation",
      "generator"
    ],
    "description": "tool to generate installers for Nim programs",
    "license": "MIT",
    "web": "https://github.com/nim-lang/niminst"
  },
  {
    "name": "redis",
    "url": "https://github.com/nim-lang/redis",
    "method": "git",
    "tags": [
      "redis",
      "client",
      "library"
    ],
    "description": "official redis client for Nim",
    "license": "MIT",
    "web": "https://github.com/nim-lang/redis"
  },
  {
    "name": "dialogs",
    "url": "https://github.com/nim-lang/dialogs",
    "method": "git",
    "tags": [
      "library",
      "ui",
      "gui",
      "dialog",
      "file"
    ],
    "description": "wraps GTK+ or Windows' open file dialogs",
    "license": "MIT",
    "web": "https://github.com/nim-lang/dialogs"
  },
  {
    "name": "vectors",
    "url": "https://github.com/blamestross/nimrod-vectors",
    "method": "git",
    "tags": [
      "math",
      "vectors",
      "library"
    ],
    "description": "Simple multidimensional vector math",
    "license": "MIT",
    "web": "https://github.com/blamestross/nimrod-vectors"
  },
  {
    "name": "bitarray",
    "url": "https://github.com/onecodex/nim-bitarray",
    "method": "git",
    "tags": [
      "Bit arrays",
      "Bit sets",
      "Bit vectors",
      "Data structures"
    ],
    "description": "mmap-backed bitarray implementation in Nim.",
    "license": "MIT",
    "web": "https://www.github.com/onecodex/nim-bitarray"
  },
  {
    "name": "appdirs",
    "url": "https://github.com/MrJohz/appdirs",
    "method": "git",
    "tags": [
      "utility",
      "filesystem"
    ],
    "description": "A utility library to find the directory you need to app in.",
    "license": "MIT",
    "web": "https://github.com/MrJohz/appdirs"
  },
  {
    "name": "sndfile",
    "url": "https://github.com/julienaubert/nim-sndfile",
    "method": "git",
    "tags": [
      "audio",
      "wav",
      "wrapper",
      "libsndfile"
    ],
    "description": "A wrapper of libsndfile",
    "license": "MIT",
    "web": "https://github.com/julienaubert/nim-sndfile"
  },
  {
    "name": "nim-sndfile",
    "alias": "sndfile"
  },
  {
    "name": "bigints",
    "url": "https://github.com/def-/bigints",
    "method": "git",
    "tags": [
      "math",
      "library",
      "numbers"
    ],
    "description": "Arbitrary-precision integers",
    "license": "MIT",
    "web": "https://github.com/def-/bigints"
  },
  {
    "name": "iterutils",
    "url": "https://github.com/def-/iterutils",
    "method": "git",
    "tags": [
      "library",
      "iterators"
    ],
    "description": "Functional operations for iterators and slices, similar to sequtils",
    "license": "MIT",
    "web": "https://github.com/def-/iterutils"
  },
  {
    "name": "hastyscribe",
    "url": "https://github.com/h3rald/hastyscribe",
    "method": "git",
    "tags": [
      "markdown",
      "html",
      "publishing"
    ],
    "description": "Self-contained markdown compiler generating self-contained HTML documents",
    "license": "MIT",
    "web": "https://h3rald.com/hastyscribe"
  },
  {
    "name": "nanomsg",
    "url": "https://github.com/def-/nim-nanomsg",
    "method": "git",
    "tags": [
      "library",
      "wrapper",
      "networking"
    ],
    "description": "Wrapper for the nanomsg socket library that provides several common communication patterns",
    "license": "MIT",
    "web": "https://github.com/def-/nim-nanomsg"
  },
  {
    "name": "directnimrod",
    "url": "https://bitbucket.org/barcharcraz/directnimrod",
    "method": "git",
    "tags": [
      "library",
      "wrapper",
      "graphics",
      "windows"
    ],
    "description": "Wrapper for microsoft's DirectX libraries",
    "license": "MS-PL",
    "web": "https://bitbucket.org/barcharcraz/directnimrod"
  },
  {
    "name": "imghdr",
    "url": "https://github.com/achesak/nim-imghdr",
    "method": "git",
    "tags": [
      "image",
      "formats",
      "files"
    ],
    "description": "Library for detecting the format of an image",
    "license": "MIT",
    "web": "https://github.com/achesak/nim-imghdr"
  },
  {
    "name": "csv2json",
    "url": "https://github.com/achesak/nim-csv2json",
    "method": "git",
    "tags": [
      "csv",
      "json"
    ],
    "description": "Convert CSV files to JSON",
    "license": "MIT",
    "web": "https://github.com/achesak/nim-csv2json"
  },
  {
    "name": "vecmath",
    "url": "https://github.com/barcharcraz/vecmath",
    "method": "git",
    "tags": [
      "library",
      "math",
      "vector"
    ],
    "description": "various vector maths utils for nimrod",
    "license": "MIT",
    "web": "https://github.com/barcharcraz/vecmath"
  },
  {
    "name": "lazy_rest",
    "url": "https://github.com/Araq/lazy_rest",
    "method": "git",
    "tags": [
      "library",
      "rst",
      "rest",
      "text",
      "html"
    ],
    "description": "Simple reST HTML generation with some extras.",
    "license": "MIT",
    "web": "https://github.com/Araq/lazy_rest"
  },
  {
    "name": "Phosphor",
    "url": "https://github.com/barcharcraz/Phosphor",
    "method": "git",
    "tags": [
      "library",
      "opengl",
      "graphics"
    ],
    "description": "eaiser use of OpenGL and GLSL shaders",
    "license": "MIT",
    "web": "https://github.com/barcharcraz/Phosphor"
  },
  {
    "name": "colorsys",
    "url": "https://github.com/achesak/nim-colorsys",
    "method": "git",
    "tags": [
      "library",
      "colors",
      "rgb",
      "yiq",
      "hls",
      "hsv"
    ],
    "description": "Convert between RGB, YIQ, HLS, and HSV color systems.",
    "license": "MIT",
    "web": "https://github.com/achesak/nim-colorsys"
  },
  {
    "name": "pythonfile",
    "url": "https://github.com/achesak/nim-pythonfile",
    "method": "git",
    "tags": [
      "library",
      "python",
      "files",
      "file"
    ],
    "description": "Wrapper of the file procedures to provide an interface as similar as possible to that of Python",
    "license": "MIT",
    "web": "https://github.com/achesak/nim-pythonfile"
  },
  {
    "name": "sndhdr",
    "url": "https://github.com/achesak/nim-sndhdr",
    "method": "git",
    "tags": [
      "library",
      "formats",
      "files",
      "sound",
      "audio"
    ],
    "description": "Library for detecting the format of a sound file",
    "license": "MIT",
    "web": "https://github.com/achesak/nim-sndhdr"
  },
  {
    "name": "irc",
    "url": "https://github.com/nim-lang/irc",
    "method": "git",
    "tags": [
      "library",
      "irc",
      "network"
    ],
    "description": "Implements a simple IRC client.",
    "license": "MIT",
    "web": "https://github.com/nim-lang/irc"
  },
  {
    "name": "random",
    "url": "https://github.com/oprypin/nim-random",
    "method": "git",
    "tags": [
      "library",
      "algorithms",
      "random"
    ],
    "description": "Pseudo-random number generation library inspired by Python",
    "license": "MIT",
    "web": "https://github.com/oprypin/nim-random"
  },
  {
    "name": "zmq",
    "url": "https://github.com/nim-lang/nim-zmq",
    "method": "git",
    "tags": [
      "library",
      "wrapper",
      "zeromq",
      "messaging",
      "queue"
    ],
    "description": "ZeroMQ 4 wrapper",
    "license": "MIT",
    "web": "https://github.com/nim-lang/nim-zmq"
  },
  {
    "name": "uuid",
    "url": "https://github.com/idlewan/nim-uuid",
    "method": "git",
    "tags": [
      "library",
      "wrapper",
      "uuid"
    ],
    "description": "UUID wrapper",
    "license": "MIT",
    "web": "https://github.com/idlewan/nim-uuid"
  },
  {
    "name": "robotparser",
    "url": "https://github.com/achesak/nim-robotparser",
    "method": "git",
    "tags": [
      "library",
      "useragent",
      "robots",
      "robot.txt"
    ],
    "description": "Determine if a useragent can access a URL using robots.txt",
    "license": "MIT",
    "web": "https://github.com/achesak/nim-robotparser"
  },
  {
    "name": "epub",
    "url": "https://github.com/achesak/nim-epub",
    "method": "git",
    "tags": [
      "library",
      "epub",
      "e-book"
    ],
    "description": "Module for working with EPUB e-book files",
    "license": "MIT",
    "web": "https://github.com/achesak/nim-epub"
  },
  {
    "name": "hashids",
    "url": "https://github.com/achesak/nim-hashids",
    "method": "git",
    "tags": [
      "library",
      "hashids"
    ],
    "description": "Nim implementation of Hashids",
    "license": "MIT",
    "web": "https://github.com/achesak/nim-hashids"
  },
  {
    "name": "openssl_evp",
    "url": "https://github.com/cowboy-coders/nim-openssl-evp",
    "method": "git",
    "tags": [
      "library",
      "crypto",
      "openssl"
    ],
    "description": "Wrapper for OpenSSL's EVP interface",
    "license": "OpenSSL License and SSLeay License",
    "web": "https://github.com/cowboy-coders/nim-openssl-evp"
  },
  {
    "name": "monad",
    "alias": "maybe"
  },
  {
    "name": "maybe",
    "url": "https://github.com/superfunc/maybe",
    "method": "git",
    "tags": [
      "library",
      "functional",
      "optional",
      "monad"
    ],
    "description": "basic monadic maybe type for Nim",
    "license": "BSD3",
    "web": "https://github.com/superfunc/maybe"
  },
  {
    "name": "eternity",
    "url": "https://github.com/hiteshjasani/nim-eternity",
    "method": "git",
    "tags": [
      "library",
      "time",
      "format"
    ],
    "description": "Humanize elapsed time",
    "license": "MIT",
    "web": "https://github.com/hiteshjasani/nim-eternity"
  },
  {
    "name": "gmp",
    "url": "https://github.com/subsetpark/nim-gmp",
    "method": "git",
    "tags": [
      "library",
      "bignum",
      "numbers",
      "math"
    ],
    "description": "wrapper for the GNU multiple precision arithmetic library (GMP)",
    "license": "LGPLv3 or GPLv2",
    "web": "https://github.com/subsetpark/nim-gmp"
  },
  {
    "name": "ludens",
    "url": "https://github.com/rnentjes/nim-ludens",
    "method": "git",
    "tags": [
      "library",
      "game",
      "opengl",
      "sfml"
    ],
    "description": "Little game library using opengl and sfml",
    "license": "MIT",
    "web": "https://github.com/rnentjes/nim-ludens"
  },
  {
    "name": "ffbookmarks",
    "url": "https://github.com/achesak/nim-ffbookmarks",
    "method": "git",
    "tags": [
      "firefox",
      "bookmarks",
      "library"
    ],
    "description": "Nim module for working with Firefox bookmarks",
    "license": "MIT",
    "web": "https://github.com/achesak/nim-ffbookmarks"
  },
  {
    "name": "moustachu",
    "url": "https://github.com/fenekku/moustachu.git",
    "method": "git",
    "tags": [
      "web",
      "html",
      "template",
      "mustache"
    ],
    "description": "Mustache templating for Nim.",
    "license": "MIT",
    "web": "https://github.com/fenekku/moustachu"
  },
  {
    "name": "easy-bcrypt",
    "url": "https://github.com/flaviut/easy-bcrypt.git",
    "method": "git",
    "tags": [
      "hash",
      "crypto",
      "password",
      "bcrypt"
    ],
    "description": "simple wrapper providing a convenient interface for the bcrypt password hashing algorithm",
    "license": "CC0",
    "web": "https://github.com/flaviut/easy-bcrypt/blob/master/easy-bcrypt.nimble"
  },
  {
    "name": "libclang",
    "url": "https://github.com/cowboy-coders/nim-libclang.git",
    "method": "git",
    "tags": [
      "wrapper",
      "bindings",
      "clang"
    ],
    "description": "wrapper for libclang (the C-interface of the clang LLVM frontend)",
    "license": "MIT",
    "web": "https://github.com/cowboy-coders/nim-libclang"
  },
  {
    "name": "nim-libclang",
    "url": "https://github.com/cowboy-coders/nim-libclang.git",
    "method": "git",
    "tags": [
      "wrapper",
      "bindings",
      "clang"
    ],
    "description": "Please use libclang instead.",
    "license": "MIT",
    "web": "https://github.com/cowboy-coders/nim-libclang"
  },
  {
    "name": "nimqml",
    "url": "https://github.com/filcuc/nimqml",
    "method": "git",
    "tags": [
      "Qt",
      "Qml",
      "UI",
      "GUI"
    ],
    "description": "Qt Qml bindings",
    "license": "GPLv3",
    "web": "https://github.com/filcuc/nimqml"
  },
  {
    "name": "XPLM-Nim",
    "url": "https://github.com/jpoirier/XPLM-Nim",
    "method": "git",
    "tags": [
      "X-Plane",
      "XPLM",
      "Plugin",
      "SDK"
    ],
    "description": "X-Plane XPLM SDK wrapper",
    "license": "BSD",
    "web": "https://github.com/jpoirier/XPLM-Nim"
  },
  {
    "name": "csfml",
    "url": "https://github.com/oprypin/nim-csfml",
    "method": "git",
    "tags": [
      "sfml",
      "binding",
      "game",
      "media",
      "library",
      "opengl"
    ],
    "description": "Bindings for Simple and Fast Multimedia Library (through CSFML)",
    "license": "zlib",
    "web": "https://github.com/oprypin/nim-csfml"
  },
  {
    "name": "optional_t",
    "url": "https://github.com/flaviut/optional_t",
    "method": "git",
    "tags": [
      "option",
      "functional"
    ],
    "description": "Basic Option[T] library",
    "license": "MIT",
    "web": "https://github.com/flaviut/optional_t"
  },
  {
    "name": "nimrtlsdr",
    "url": "https://github.com/jpoirier/nimrtlsdr",
    "method": "git",
    "tags": [
      "rtl-sdr",
      "wrapper",
      "bindings",
      "rtlsdr"
    ],
    "description": "A Nim wrapper for librtlsdr",
    "license": "BSD",
    "web": "https://github.com/jpoirier/nimrtlsdr"
  },
  {
    "name": "lapp",
    "url": "https://gitlab.3dicc.com/gokr/lapp.git",
    "method": "git",
    "tags": [
      "args",
      "cmd",
      "opt",
      "parse",
      "parsing"
    ],
    "description": "Opt parser using synopsis as specification, ported from Lua.",
    "license": "MIT",
    "web": "https://gitlab.3dicc.com/gokr/lapp"
  },
  {
    "name": "blimp",
    "url": "https://gitlab.3dicc.com/gokr/blimp.git",
    "method": "git",
    "tags": [
      "app",
      "binary",
      "utility",
      "git",
      "git-fat"
    ],
    "description": "Utility that helps with big files in git, very similar to git-fat, s3annnex etc.",
    "license": "MIT",
    "web": "https://gitlab.3dicc.com/gokr/blimp"
  },
  {
    "name": "parsetoml",
    "url": "https://github.com/ziotom78/parsetoml.git",
    "method": "git",
    "tags": [
      "library"
    ],
    "description": "Library for parsing TOML files.",
    "license": "MIT",
    "web": "https://github.com/ziotom78/parsetoml"
  },
  {
    "name": "compiler",
    "url": "https://github.com/nim-lang/Nim.git",
    "method": "git",
    "tags": [
      "library"
    ],
    "description": "Compiler package providing the compiler sources as a library.",
    "license": "MIT",
    "web": "https://github.com/nim-lang/Nim"
  },
  {
    "name": "nre",
    "url": "https://github.com/flaviut/nre.git",
    "method": "git",
    "tags": [
      "library",
      "pcre",
      "regex"
    ],
    "description": "A better regular expression library",
    "license": "MIT",
    "web": "https://github.com/flaviut/nre"
  },
  {
    "name": "docopt",
    "url": "https://github.com/docopt/docopt.nim",
    "method": "git",
    "tags": [
      "commandline",
      "arguments",
      "parsing",
      "library"
    ],
    "description": "Command-line args parser based on Usage message",
    "license": "MIT",
    "web": "https://github.com/docopt/docopt.nim"
  },
  {
    "name": "bpg",
    "url": "https://github.com/def-/nim-bpg.git",
    "method": "git",
    "tags": [
      "image",
      "library",
      "wrapper"
    ],
    "description": "BPG (Better Portable Graphics) for Nim",
    "license": "MIT",
    "web": "https://github.com/def-/nim-bpg"
  },
  {
    "name": "io-spacenav",
    "url": "https://github.com/nimious/io-spacenav.git",
    "method": "git",
    "tags": [
      "binding",
      "3dx",
      "3dconnexion",
      "libspnav",
      "spacenav",
      "spacemouse",
      "spacepilot",
      "spacenavigator"
    ],
    "description": "Obsolete - please use spacenav instead!",
    "license": "MIT",
    "web": "https://github.com/nimious/io-spacenav"
  },
  {
    "name": "optionals",
    "url": "https://github.com/MasonMcGill/optionals.git",
    "method": "git",
    "tags": [
      "library",
      "option",
      "optional",
      "maybe"
    ],
    "description": "Option types",
    "license": "MIT",
    "web": "https://github.com/MasonMcGill/optionals"
  },
  {
    "name": "tuples",
    "url": "https://github.com/MasonMcGill/tuples.git",
    "method": "git",
    "tags": [
      "library",
      "tuple",
      "metaprogramming"
    ],
    "description": "Tuple manipulation utilities",
    "license": "MIT",
    "web": "https://github.com/MasonMcGill/tuples"
  },
  {
    "name": "fuse",
    "url": "https://github.com/akiradeveloper/nim-fuse.git",
    "method": "git",
    "tags": [
      "fuse",
      "library",
      "wrapper"
    ],
    "description": "A FUSE binding for Nim",
    "license": "MIT",
    "web": "https://github.com/akiradeveloper/nim-fuse"
  },
  {
    "name": "brainfuck",
    "url": "https://github.com/def-/nim-brainfuck.git",
    "method": "git",
    "tags": [
      "library",
      "binary",
      "app",
      "interpreter",
      "compiler",
      "language"
    ],
    "description": "A brainfuck interpreter and compiler",
    "license": "MIT",
    "web": "https://github.com/def-/nim-brainfuck"
  },
  {
    "name": "nimsuggest",
    "url": "https://github.com/nim-lang/nimsuggest.git",
    "method": "git",
    "tags": [
      "binary",
      "app",
      "suggest",
      "compiler",
      "autocomplete"
    ],
    "description": "Tool for providing auto completion data for Nim source code.",
    "license": "MIT",
    "web": "https://github.com/nim-lang/nimsuggest"
  },
  {
    "name": "jwt",
    "url": "https://github.com/yglukhov/nim-jwt.git",
    "method": "git",
    "tags": [
      "library",
      "crypto",
      "hash"
    ],
    "description": "JSON Web Tokens for Nim",
    "license": "MIT",
    "web": "https://github.com/yglukhov/nim-jwt"
  },
  {
    "name": "pythonpathlib",
    "url": "https://github.com/achesak/nim-pythonpathlib.git",
    "method": "git",
    "tags": [
      "path",
      "directory",
      "python",
      "library"
    ],
    "description": "Module for working with paths that is as similar as possible to Python's pathlib",
    "license": "MIT",
    "web": "https://github.com/achesak/nim-pythonpathlib"
  },
  {
    "name": "RingBuffer",
    "url": "git@github.com:megawac/RingBuffer.nim.git",
    "method": "git",
    "tags": [
      "sequence",
      "seq",
      "circular",
      "ring",
      "buffer"
    ],
    "description": "Circular buffer implementation",
    "license": "MIT",
    "web": "https://github.com/megawac/RingBuffer.nim"
  },
  {
    "name": "nimrat",
    "url": "https://github.com/apense/nimrat",
    "method": "git",
    "tags": [
      "library",
      "math",
      "numbers"
    ],
    "description": "Module for working with rational numbers (fractions)",
    "license": "MIT",
    "web": "https://github.com/apense/nimrat"
  },
  {
    "name": "io-isense",
    "url": "https://github.com/nimious/io-isense.git",
    "method": "git",
    "tags": [
      "binding",
      "isense",
      "intersense",
      "inertiacube",
      "intertrax",
      "microtrax",
      "thales",
      "tracking",
      "sensor"
    ],
    "description": "Obsolete - please use isense instead!",
    "license": "MIT",
    "web": "https://github.com/nimious/io-isense"
  },
  {
    "name": "io-usb",
    "url": "https://github.com/nimious/io-usb.git",
    "method": "git",
    "tags": [
      "binding",
      "usb",
      "libusb"
    ],
    "description": "Obsolete - please use libusb instead!",
    "license": "MIT",
    "web": "https://github.com/nimious/io-usb"
  },
  {
    "name": "nimcfitsio",
    "url": "https://github.com/ziotom78/nimcfitsio.git",
    "method": "git",
    "tags": [
      "library",
      "binding",
      "cfitsio",
      "fits",
      "io"
    ],
    "description": "Bindings for CFITSIO, a library to read/write FITSIO images and tables.",
    "license": "MIT",
    "web": "https://github.com/ziotom78/nimcfitsio"
  },
  {
    "name": "glossolalia",
    "url": "https://github.com/fowlmouth/glossolalia",
    "method": "git",
    "tags": [
      "parser",
      "peg"
    ],
    "description": "A DSL for quickly writing parsers",
    "license": "CC0",
    "web": "https://github.com/fowlmouth/glossolalia"
  },
  {
    "name": "entoody",
    "url": "https://bitbucket.org/fowlmouth/entoody",
    "method": "git",
    "tags": [
      "component",
      "entity",
      "composition"
    ],
    "description": "A component/entity system",
    "license": "CC0",
    "web": "https://bitbucket.org/fowlmouth/entoody"
  },
  {
    "name": "msgpack",
    "url": "https://github.com/akiradeveloper/msgpack-nim.git",
    "method": "git",
    "tags": [
      "msgpack",
      "library",
      "serialization"
    ],
    "description": "A MessagePack binding for Nim",
    "license": "MIT",
    "web": "https://github.com/akiradeveloper/msgpack-nim"
  },
  {
    "name": "osinfo",
    "url": "https://github.com/nim-lang/osinfo.git",
    "method": "git",
    "tags": [
      "os",
      "library",
      "info"
    ],
    "description": "Modules providing information about the OS.",
    "license": "MIT",
    "web": "https://github.com/nim-lang/osinfo"
  },
  {
    "name": "io-myo",
    "url": "https://github.com/nimious/io-myo.git",
    "method": "git",
    "tags": [
      "binding",
      "myo",
      "thalmic",
      "armband",
      "gesture"
    ],
    "description": "Obsolete - please use myo instead!",
    "license": "MIT",
    "web": "https://github.com/nimious/io-myo"
  },
  {
    "name": "io-oculus",
    "url": "https://github.com/nimious/io-oculus.git",
    "method": "git",
    "tags": [
      "binding",
      "oculus",
      "rift",
      "vr",
      "libovr",
      "ovr",
      "dk1",
      "dk2",
      "gearvr"
    ],
    "description": "Obsolete - please use oculus instead!",
    "license": "MIT",
    "web": "https://github.com/nimious/io-oculus"
  },
  {
    "name": "closure_compiler",
    "url": "https://github.com/yglukhov/closure_compiler.git",
    "method": "git",
    "tags": [
      "binding",
      "closure",
      "compiler",
      "javascript"
    ],
    "description": "Bindings for Closure Compiler web API.",
    "license": "MIT",
    "web": "https://github.com/yglukhov/closure_compiler"
  },
  {
    "name": "io-serialport",
    "url": "https://github.com/nimious/io-serialport.git",
    "method": "git",
    "tags": [
      "binding",
      "libserialport",
      "serial",
      "communication"
    ],
    "description": "Obsolete - please use serialport instead!",
    "license": "MIT",
    "web": "https://github.com/nimious/io-serialport"
  },
  {
    "name": "beanstalkd",
    "url": "https://github.com/tormaroe/beanstalkd.nim.git",
    "method": "git",
    "tags": [
      "library",
      "queue",
      "messaging"
    ],
    "description": "A beanstalkd work queue client library.",
    "license": "MIT",
    "web": "https://github.com/tormaroe/beanstalkd.nim"
  },
  {
    "name": "wiki2text",
    "url": "https://github.com/rspeer/wiki2text.git",
    "method": "git",
    "tags": [
      "nlp",
      "wiki",
      "xml",
      "text"
    ],
    "description": "Quickly extracts natural-language text from a MediaWiki XML file.",
    "license": "MIT",
    "web": "https://github.com/rspeer/wiki2text"
  },
  {
    "name": "qt5_qtsql",
    "url": "https://github.com/philip-wernersbach/nim-qt5_qtsql.git",
    "method": "git",
    "tags": [
      "library",
      "wrapper",
      "database",
      "qt",
      "qt5",
      "qtsql",
      "sqlite",
      "postgres",
      "mysql"
    ],
    "description": "Binding for Qt 5's Qt SQL library that integrates with the features of the Nim language. Uses one API for multiple database engines.",
    "license": "MIT",
    "web": "https://github.com/philip-wernersbach/nim-qt5_qtsql"
  },
  {
    "name": "orient",
    "url": "https://github.com/philip-wernersbach/nim-orient",
    "method": "git",
    "tags": [
      "library",
      "wrapper",
      "database",
      "orientdb",
      "pure"
    ],
    "description": "OrientDB driver written in pure Nim, uses the OrientDB 2.0 Binary Protocol with Binary Serialization.",
    "license": "MPL",
    "web": "https://github.com/philip-wernersbach/nim-orient"
  },
  {
    "name": "syslog",
    "url": "https://github.com/FedericoCeratto/nim-syslog",
    "method": "git",
    "tags": [
      "library",
      "pure"
    ],
    "description": "Syslog module.",
    "license": "LGPLv3",
    "web": "https://github.com/FedericoCeratto/nim-syslog"
  },
  {
    "name": "nimes",
    "url": "https://github.com/def-/nimes",
    "method": "git",
    "tags": [
      "emulator",
      "nes",
      "game",
      "sdl",
      "javascript"
    ],
    "description": "NES emulator using SDL2, also compiles to JavaScript with emscripten.",
    "license": "MPL",
    "web": "https://github.com/def-/nimes"
  },
  {
    "name": "syscall",
    "url": "https://github.com/def-/nim-syscall",
    "method": "git",
    "tags": [
      "library"
    ],
    "description": "Raw system calls for Nim",
    "license": "MPL",
    "web": "https://github.com/def-/nim-syscall"
  },
  {
    "name": "jnim",
    "url": "https://github.com/vegansk/jnim",
    "method": "git",
    "tags": [
      "library",
      "java",
      "jvm",
      "bridge",
      "bindings"
    ],
    "description": "Nim - Java bridge",
    "license": "MIT",
    "web": "https://github.com/vegansk/jnim"
  },
  {
    "name": "nimPDF",
    "url": "https://github.com/jangko/nimpdf",
    "method": "git",
    "tags": [
      "library",
      "PDF",
      "document"
    ],
    "description": "library for generating PDF files",
    "license": "MIT",
    "web": "https://github.com/jangko/nimpdf"
  },
  {
    "name": "LLVM",
    "url": "https://github.com/FedeOmoto/llvm",
    "method": "git",
    "tags": [
      "LLVM",
      "bindings",
      "wrapper"
    ],
    "description": "LLVM bindings for the Nim language.",
    "license": "MIT",
    "web": "https://github.com/FedeOmoto/llvm"
  },
  {
    "name": "nshout",
    "url": "https://github.com/Senketsu/nshout",
    "method": "git",
    "tags": [
      "library",
      "shouter",
      "libshout",
      "wrapper",
      "bindings",
      "audio",
      "web"
    ],
    "description": "Nim bindings for libshout",
    "license": "MIT",
    "web": "https://github.com/Senketsu/nshout"
  },
  {
    "name": "nuuid",
    "url": "https://github.com/yglukhov/nim-only-uuid",
    "method": "git",
    "tags": [
      "library",
      "uuid",
      "guid"
    ],
    "description": "A Nim source only UUID generator",
    "license": "MIT",
    "web": "https://github.com/yglukhov/nim-only-uuid"
  },
  {
    "name": "fftw3",
    "url": "https://github.com/ziotom78/nimfftw3",
    "method": "git",
    "tags": [
      "library",
      "math",
      "fft"
    ],
    "description": "Bindings to the FFTW library",
    "license": "MIT",
    "web": "https://github.com/ziotom78/nimfftw3"
  },
  {
    "name": "nrpl",
    "url": "https://github.com/vegansk/nrpl",
    "method": "git",
    "tags": [
      "REPL",
      "application"
    ],
    "description": "A rudimentary Nim REPL",
    "license": "MIT",
    "web": "https://github.com/vegansk/nrpl"
  },
  {
    "name": "nim-geocoding",
    "url": "https://github.com/saratchandra92/nim-geocoding",
    "method": "git",
    "tags": [
      "library",
      "geocoding",
      "maps"
    ],
    "description": "A simple library for Google Maps Geocoding API",
    "license": "MIT",
    "web": "https://github.com/saratchandra92/nim-geocoding"
  },
  {
    "name": "io-gles",
    "url": "https://github.com/nimious/io-gles.git",
    "method": "git",
    "tags": [
      "binding",
      "khronos",
      "gles",
      "opengl es"
    ],
    "description": "Obsolete - please use gles instead!",
    "license": "MIT",
    "web": "https://github.com/nimious/io-gles"
  },
  {
    "name": "io-egl",
    "url": "https://github.com/nimious/io-egl.git",
    "method": "git",
    "tags": [
      "binding",
      "khronos",
      "egl",
      "opengl",
      "opengl es",
      "openvg"
    ],
    "description": "Obsolete - please use egl instead!",
    "license": "MIT",
    "web": "https://github.com/nimious/io-egl"
  },
  {
    "name": "io-sixense",
    "url": "https://github.com/nimious/io-sixense.git",
    "method": "git",
    "tags": [
      "binding",
      "sixense",
      "razer hydra",
      "stem system",
      "vr"
    ],
    "description": "Obsolete - please use sixense instead!",
    "license": "MIT",
    "web": "https://github.com/nimious/io-sixense"
  },
  {
    "name": "tnetstring",
    "url": "https://mahlon@bitbucket.org/mahlon/nim-tnetstring",
    "method": "hg",
    "tags": [
      "tnetstring",
      "library",
      "serialization"
    ],
    "description": "Parsing and serializing for the TNetstring format.",
    "license": "MIT",
    "web": "http://bitbucket.org/mahlon/nim-tnetstring"
  },
  {
    "name": "msgpack4nim",
    "url": "https://github.com/jangko/msgpack4nim",
    "method": "git",
    "tags": [
      "msgpack",
      "library",
      "serialization",
      "deserialization"
    ],
    "description": "Another MessagePack implementation written in pure nim",
    "license": "MIT",
    "web": "https://github.com/jangko/msgpack4nim"
  },
  {
    "name": "binaryheap",
    "url": "https://github.com/bluenote10/nim-heap",
    "method": "git",
    "tags": [
      "heap",
      "priority queue"
    ],
    "description": "Simple binary heap implementation",
    "license": "MIT",
    "web": "https://github.com/bluenote10/nim-heap"
  },
  {
    "name": "stringinterpolation",
    "url": "https://github.com/bluenote10/nim-stringinterpolation",
    "method": "git",
    "tags": [
      "string formatting",
      "string interpolation"
    ],
    "description": "String interpolation with printf syntax",
    "license": "MIT",
    "web": "https://github.com/bluenote10/nim-stringinterpolation"
  },
  {
    "name": "libovr",
    "url": "https://github.com/bluenote10/nim-ovr",
    "method": "git",
    "tags": [
      "Oculus Rift",
      "virtual reality"
    ],
    "description": "Nim bindings for libOVR (Oculus Rift)",
    "license": "MIT",
    "web": "https://github.com/bluenote10/nim-ovr"
  },
  {
    "name": "delaunay",
    "url": "https://github.com/Nycto/DelaunayNim",
    "method": "git",
    "tags": [
      "delaunay",
      "library",
      "algorithms",
      "graph"
    ],
    "description": "2D Delaunay triangulations",
    "license": "MIT",
    "web": "https://github.com/Nycto/DelaunayNim"
  },
  {
    "name": "linenoise",
    "url": "https://github.com/fallingduck/linenoise-nim",
    "method": "git",
    "tags": [
      "linenoise",
      "library",
      "wrapper",
      "commandline"
    ],
    "description": "Wrapper for linenoise, a free, self-contained alternative to GNU readline.",
    "license": "BSD",
    "web": "https://github.com/fallingduck/linenoise-nim"
  },
  {
    "name": "struct",
    "url": "https://github.com/rgv151/struct.nim",
    "method": "git",
    "tags": [
      "struct",
      "library",
      "python",
      "pack",
      "unpack"
    ],
    "description": "Python-like 'struct' for Nim",
    "license": "MIT",
    "web": "https://github.com/rgv151/struct.nim"
  },
  {
    "name": "uri2",
    "url": "https://github.com/achesak/nim-uri2",
    "method": "git",
    "tags": [
      "uri",
      "url",
      "library"
    ],
    "description": "Nim module for better URI handling",
    "license": "MIT",
    "web": "https://github.com/achesak/nim-uri2"
  },
  {
    "name": "hmac",
    "url": "https://github.com/rgv151/hmac.nim",
    "method": "git",
    "tags": [
      "hmac",
      "authentication",
      "hash",
      "sha1",
      "md5"
    ],
    "description": "HMAC-SHA1 and HMAC-MD5 hashing in Nim",
    "license": "MIT",
    "web": "https://github.com/rgv151/hmac.nim"
  },
  {
    "name": "mongrel2",
    "url": "https://mahlon@bitbucket.org/mahlon/nim-mongrel2",
    "method": "hg",
    "tags": [
      "mongrel2",
      "library",
      "www"
    ],
    "description": "Handler framework for the Mongrel2 web server.",
    "license": "MIT",
    "web": "http://bitbucket.org/mahlon/nim-mongrel2"
  },
  {
    "name": "shimsham",
    "url": "https://github.com/apense/shimsham",
    "method": "git",
    "tags": [
      "crypto",
      "hash",
      "hashing",
      "digest"
    ],
    "description": "Hashing/Digest collection in pure Nim",
    "license": "MIT",
    "web": "https://github.com/apense/shimsham"
  },
  {
    "name": "base32",
    "url": "https://github.com/rgv151/base32.nim",
    "method": "git",
    "tags": [
      "base32",
      "encode",
      "decode"
    ],
    "description": "Base32 library for Nim",
    "license": "MIT",
    "web": "https://github.com/rgv151/base32.nim"
  },
  {
    "name": "otp",
    "url": "https://github.com/rgv151/otp.nim",
    "method": "git",
    "tags": [
      "otp",
      "hotp",
      "totp",
      "time",
      "password",
      "one",
      "google",
      "authenticator"
    ],
    "description": "One Time Password library for Nim",
    "license": "MIT",
    "web": "https://github.com/rgv151/otp.nim"
  },
  {
    "name": "q",
    "url": "https://github.com/rgv151/q.nim",
    "method": "git",
    "tags": [
      "css",
      "selector",
      "query",
      "match",
      "find",
      "html",
      "xml",
      "jquery"
    ],
    "description": "Simple package for query HTML/XML elements using a CSS3 or jQuery-like selector syntax",
    "license": "MIT",
    "web": "https://github.com/rgv151/q.nim"
  },
  {
    "name": "bignum",
    "url": "https://github.com/FedeOmoto/bignum",
    "method": "git",
    "tags": [
      "bignum",
      "gmp",
      "wrapper"
    ],
    "description": "Wrapper around the GMP bindings for the Nim language.",
    "license": "MIT",
    "web": "https://github.com/FedeOmoto/bignum"
  },
  {
    "name": "rbtree",
    "url": "https://github.com/Nycto/RBTreeNim",
    "method": "git",
    "tags": [
      "tree",
      "binary search tree",
      "rbtree",
      "red black tree"
    ],
    "description": "Red/Black Trees",
    "license": "MIT",
    "web": "https://github.com/Nycto/RBTreeNim"
  },
  {
    "name": "anybar",
    "url": "https://github.com/rgv151/anybar.nim",
    "method": "git",
    "tags": [
      "anybar",
      "menubar",
      "status",
      "indicator"
    ],
    "description": "Control AnyBar instances with Nim",
    "license": "MIT",
    "web": "https://github.com/rgv151/anybar.nim"
  },
  {
    "name": "astar",
    "url": "https://github.com/Nycto/AStarNim",
    "method": "git",
    "tags": [
      "astar",
      "A*",
      "pathfinding",
      "algorithm"
    ],
    "description": "A* Pathfinding",
    "license": "MIT",
    "web": "https://github.com/Nycto/AStarNim"
  },
  {
    "name": "lazy",
    "url": "https://github.com/petermora/nimLazy/",
    "method": "git",
    "tags": [
      "library",
      "iterator",
      "lazy list"
    ],
    "description": "Iterator library for Nim",
    "license": "MIT",
    "web": "https://github.com/petermora/nimLazy"
  },
  {
    "name": "asyncpythonfile",
    "url": "https://github.com/fallingduck/asyncpythonfile-nim",
    "method": "git",
    "tags": [
      "async",
      "asynchronous",
      "library",
      "python",
      "file",
      "files"
    ],
    "description": "High level, asynchronous file API mimicking Python's file interface.",
    "license": "ISC",
    "web": "https://github.com/fallingduck/asyncpythonfile-nim"
  },
  {
    "name": "nimfuzz",
    "url": "https://github.com/apense/nimfuzz",
    "method": "git",
    "tags": [
      "fuzzing",
      "testing",
      "hacking",
      "security"
    ],
    "description": "Simple and compact fuzzing",
    "license": "Apache License 2.0",
    "web": "https://apense.github.io/nimfuzz"
  },
  {
    "name": "linalg",
    "url": "https://github.com/unicredit/linear-algebra",
    "method": "git",
    "tags": [
      "vector",
      "matrix",
      "linear-algebra",
      "BLAS",
      "LAPACK"
    ],
    "description": "Linear algebra for Nim",
    "license": "Apache License 2.0",
    "web": "https://github.com/unicredit/linear-algebra"
  },
  {
    "name": "sequester",
    "url": "https://github.com/fallingduck/sequester",
    "method": "git",
    "tags": [
      "library",
      "seq",
      "sequence",
      "strings",
      "iterators",
      "php"
    ],
    "description": "Library for converting sequences to strings. Also has PHP-inspired explode and implode procs.",
    "license": "ISC",
    "web": "https://github.com/fallingduck/sequester"
  },
  {
    "name": "options",
    "url": "https://github.com/fallingduck/options-nim",
    "method": "git",
    "tags": [
      "library",
      "option",
      "optionals",
      "maybe"
    ],
    "description": "Temporary package to fix broken code in 0.11.2 stable.",
    "license": "MIT",
    "web": "https://github.com/fallingduck/options-nim"
  },
  {
    "name": "oldwinapi",
    "url": "https://github.com/nim-lang/oldwinapi",
    "method": "git",
    "tags": [
      "library",
      "windows",
      "api"
    ],
    "description": "Old Win API library for Nim",
    "license": "LGPL with static linking exception",
    "web": "https://github.com/nim-lang/oldwinapi"
  },
  {
    "name": "nimx",
    "url": "https://github.com/yglukhov/nimx",
    "method": "git",
    "tags": [
      "gui",
      "ui",
      "library"
    ],
    "description": "Cross-platform GUI framework",
    "license": "MIT",
    "web": "https://github.com/yglukhov/nimx"
  },
  {
    "name": "memo",
    "url": "https://github.com/andreaferretti/memo",
    "method": "git",
    "tags": [
      "memo",
      "memoization",
      "memoize",
      "cache"
    ],
    "description": "Memoize Nim functions",
    "license": "Apache License 2.0",
    "web": "https://github.com/andreaferretti/memo"
  },
  {
    "name": "base62",
    "url": "https://github.com/singularperturbation/base62-encode",
    "method": "git",
    "tags": [
      "base62",
      "encode",
      "decode"
    ],
    "description": "Arbitrary base encoding-decoding functions, defaulting to Base-62.",
    "license": "MIT",
    "web": "https://github.com/singularperturbation/base62-encode"
  },
  {
    "name": "telebot",
    "url": "https://github.com/rgv151/telebot.nim",
    "method": "git",
    "tags": [
      "telebot",
      "telegram",
      "bot",
      "api",
      "client",
      "async"
    ],
    "description": "Async Telegram Bot API Client",
    "license": "MIT",
    "web": "https://github.com/rgv151/telebot.nim"
  },
  {
    "name": "tempfile",
    "url": "https://github.com/rgv151/tempfile.nim",
    "method": "git",
    "tags": [
      "temp",
      "mktemp",
      "make",
      "mk",
      "mkstemp",
      "mkdtemp"
    ],
    "description": "Temporary files and directories",
    "license": "MIT",
    "web": "https://github.com/rgv151/tempfile.nim"
  },
  {
    "name": "AstroNimy",
    "url": "https://github.com/super-massive-black-holes/AstroNimy",
    "method": "git",
    "tags": [
      "science",
      "astronomy",
      "library"
    ],
    "description": "Astronomical library for Nim",
    "license": "MIT",
    "web": "https://github.com/super-massive-black-holes/AstroNimy"
  },
  {
    "name": "patty",
    "url": "https://github.com/andreaferretti/patty",
    "method": "git",
    "tags": [
      "pattern",
      "adt",
      "variant",
      "pattern matching",
      "algebraic data type"
    ],
    "description": "Algebraic data types and pattern matching",
    "license": "Apache License 2.0",
    "web": "https://github.com/andreaferretti/patty"
  },
  {
    "name": "einheit",
    "url": "https://github.com/jyapayne/einheit",
    "method": "git",
    "tags": [
      "unit",
      "tests",
      "unittest",
      "unit tests",
      "unit test macro"
    ],
    "description": "Pretty looking, full featured, Python-inspired unit test library.",
    "license": "MIT",
    "web": "https://github.com/jyapayne/einheit"
  },
  {
    "name": "plists",
    "url": "https://github.com/yglukhov/plists",
    "method": "git",
    "tags": [
      "plist",
      "property",
      "list"
    ],
    "description": "Generate and parse Mac OS X .plist files in Nim.",
    "license": "MIT",
    "web": "https://github.com/yglukhov/plists"
  },
  {
    "name": "ncurses",
    "url": "https://github.com/rnowley/nim-ncurses/",
    "method": "git",
    "tags": [
      "library",
      "terminal",
      "graphics",
      "wrapper"
    ],
    "description": "A wrapper for NCurses",
    "license": "MIT",
    "web": "https://github.com/rnowley/nim-ncurses"
  },
  {
    "name": "nanovg.nim",
    "url": "https://github.com/fowlmouth/nanovg.nim",
    "method": "git",
    "tags": [
      "wrapper",
      "GUI",
      "vector graphics",
      "opengl"
    ],
    "description": "A wrapper for NanoVG vector graphics rendering",
    "license": "MIT",
    "web": "https://github.com/fowlmouth/nanovg.nim"
  },
  {
    "name": "pwd",
    "url": "https://github.com/achesak/nim-pwd",
    "method": "git",
    "tags": [
      "library",
      "unix",
      "pwd",
      "password"
    ],
    "description": "Nim port of Python's pwd module for working with the UNIX password file",
    "license": "MIT",
    "web": "https://github.com/achesak/nim-pwd"
  },
  {
    "name": "spwd",
    "url": "https://github.com/achesak/nim-spwd",
    "method": "git",
    "tags": [
      "library",
      "unix",
      "spwd",
      "password",
      "shadow"
    ],
    "description": "Nim port of Python's spwd module for working with the UNIX shadow password file",
    "license": "MIT",
    "web": "https://github.com/achesak/nim-spwd"
  },
  {
    "name": "grp",
    "url": "https://github.com/achesak/nim-grp",
    "method": "git",
    "tags": [
      "library",
      "unix",
      "grp",
      "group"
    ],
    "description": "Nim port of Python's grp module for working with the UNIX group database file",
    "license": "MIT",
    "web": "https://github.com/achesak/nim-grp"
  },
  {
    "name": "stopwatch",
    "url": "https://gitlab.com/define-private-public/stopwatch",
    "method": "git",
    "tags": [
      "timer",
      "timing",
      "benchmarking",
      "watch",
      "clock"
    ],
    "description": "A simple timing library for benchmarking code and other things.",
    "license": "MIT",
    "web": "https://gitlab.com/define-private-public/stopwatch"
  },
  {
    "name": "nimFinLib",
    "url": "https://github.com/qqtop/NimFinLib",
    "method": "git",
    "tags": [
      "financial"
    ],
    "description": "Financial Library for Nim",
    "license": "MIT",
    "web": "https://github.com/qqtop/NimFinLib"
  },
  {
    "name": "libssh2",
    "url": "https://github.com/rgv151/libssh2.nim",
    "method": "git",
    "tags": [
      "lib",
      "ssh",
      "ssh2",
      "openssh",
      "client",
      "sftp",
      "scp"
    ],
    "description": "Nim wrapper for libssh2",
    "license": "MIT",
    "web": "https://github.com/rgv151/libssh2.nim"
  },
  {
    "name": "rethinkdb",
    "url": "https://github.com/rgv151/rethinkdb.nim",
    "method": "git",
    "tags": [
      "rethinkdb",
      "driver",
      "client",
      "json"
    ],
    "description": "RethinkDB driver for Nim",
    "license": "MIT",
    "web": "https://github.com/rgv151/rethinkdb.nim"
  },
  {
    "name": "dbus",
    "url": "https://github.com/zielmicha/nim-dbus",
    "method": "git",
    "tags": [
      "dbus"
    ],
    "description": "dbus bindings for Nim",
    "license": "MIT",
    "web": "https://github.com/zielmicha/nim-dbus"
  },
  {
    "name": "lmdb",
    "url": "https://github.com/fowlmouth/lmdb.nim",
    "method": "git",
    "tags": [
      "wrapper",
      "lmdb"
    ],
    "description": "A wrapper for LMDB the Lightning Memory-Mapped Database",
    "license": "MIT",
    "web": "https://github.com/fowlmouth/lmdb.nim"
  },
  {
    "name": "zip",
    "url": "https://github.com/nim-lang/zip",
    "method": "git",
    "tags": [
      "wrapper",
      "zip"
    ],
    "description": "A wrapper for the zip library",
    "license": "MIT",
    "web": "https://github.com/nim-lang/zip"
  },
  {
    "name": "csvtools",
    "url": "https://github.com/unicredit/csvtools",
    "method": "git",
    "tags": [
      "CSV",
      "comma separated values",
      "TSV"
    ],
    "description": "Manage CSV files",
    "license": "Apache License 2.0",
    "web": "https://github.com/unicredit/csvtools"
  },
  {
    "name": "httpform",
    "url": "https://github.com/tulayang/httpform",
    "method": "git",
    "tags": [
      "request parser",
      "upload",
      "html5 file"
    ],
    "description": "Http request form parser",
    "license": "MIT",
    "web": "https://github.com/tulayang/httpform"
  },
  {
    "name": "vardene",
    "url": "https://github.com/Xe/vardene",
    "method": "git",
    "tags": [
      "command line",
      "tool",
      "compiler"
    ],
    "description": "A simple tool to manage multiple installs of Nim.",
    "license": "MIT",
    "web": "https://christine.website/projects/Vardene"
  },
  {
    "name": "quadtree",
    "url": "https://github.com/Nycto/QuadtreeNim",
    "method": "git",
    "tags": [
      "quadtree",
      "algorithm"
    ],
    "description": "A Quadtree implementation",
    "license": "MIT",
    "web": "https://github.com/Nycto/QuadtreeNim"
  },
  {
    "name": "expat",
    "url": "https://github.com/nim-lang/expat",
    "method": "git",
    "tags": [
      "expat",
      "xml",
      "parsing"
    ],
    "description": "Expat wrapper for Nim",
    "license": "MIT",
    "web": "https://github.com/nim-lang/expat"
  },
  {
    "name": "sphinx",
    "url": "https://github.com/Araq/sphinx",
    "method": "git",
    "tags": [
      "sphinx",
      "wrapper",
      "search",
      "engine"
    ],
    "description": "Sphinx wrapper for Nim",
    "license": "LGPL",
    "web": "https://github.com/Araq/sphinx"
  },
  {
    "name": "sdl1",
    "url": "https://github.com/nim-lang/sdl1",
    "method": "git",
    "tags": [
      "graphics",
      "library",
      "multi-media",
      "input",
      "sound",
      "joystick"
    ],
    "description": "SDL 1.2 wrapper for Nim.",
    "license": "LGPL",
    "web": "https://github.com/nim-lang/sdl1"
  },
  {
    "name": "graphics",
    "url": "https://github.com/nim-lang/graphics",
    "method": "git",
    "tags": [
      "library",
      "SDL"
    ],
    "description": "Graphics module for Nim.",
    "license": "MIT",
    "web": "https://github.com/nim-lang/graphics"
  },
  {
    "name": "libffi",
    "url": "https://github.com/Araq/libffi",
    "method": "git",
    "tags": [
      "ffi",
      "library",
      "C",
      "calling",
      "convention"
    ],
    "description": "libffi wrapper for Nim.",
    "license": "MIT",
    "web": "https://github.com/Araq/libffi"
  },
  {
    "name": "libcurl",
    "url": "https://github.com/Araq/libcurl",
    "method": "git",
    "tags": [
      "curl",
      "web",
      "http",
      "download"
    ],
    "description": "Nim wrapper for libcurl.",
    "license": "MIT",
    "web": "https://github.com/Araq/libcurl"
  },
  {
    "name": "perlin",
    "url": "https://github.com/Nycto/PerlinNim",
    "method": "git",
    "tags": [
      "perlin",
      "simplex",
      "noise"
    ],
    "description": "Perlin noise and Simplex noise generation",
    "license": "MIT",
    "web": "https://github.com/Nycto/PerlinNim"
  },
  {
    "name": "pfring",
    "url": "https://github.com/rgv151/pfring.nim",
    "method": "git",
    "tags": [
      "pf_ring",
      "packet",
      "sniff",
      "pcap",
      "pfring",
      "network",
      "capture",
      "socket"
    ],
    "description": "PF_RING wrapper for Nim",
    "license": "MIT",
    "web": "https://github.com/rgv151/pfring.nim"
  },
  {
    "name": "xxtea",
    "url": "https://github.com/xxtea/xxtea-nim",
    "method": "git",
    "tags": [
      "xxtea",
      "encrypt",
      "decrypt",
      "crypto"
    ],
    "description": "XXTEA encryption algorithm library written in pure Nim.",
    "license": "MIT",
    "web": "https://github.com/xxtea/xxtea-nim"
  },
  {
    "name": "xxhash",
    "url": "https://github.com/rgv151/xxhash.nim",
    "method": "git",
    "tags": [
      "fast",
      "hash",
      "algorithm"
    ],
    "description": "xxhash wrapper for Nim",
    "license": "MIT",
    "web": "https://github.com/rgv151/xxhash.nim"
  },
  {
    "name": "libipset",
    "url": "https://github.com/rgv151/libipset.nim",
    "method": "git",
    "tags": [
      "ipset",
      "firewall",
      "netfilter",
      "mac",
      "ip",
      "network",
      "collection",
      "rule",
      "set"
    ],
    "description": "libipset wrapper for Nim",
    "license": "MIT",
    "web": "https://github.com/rgv151/libipset.nim"
  },
  {
    "name": "pop3",
    "url": "https://github.com/FedericoCeratto/nim-pop3",
    "method": "git",
    "tags": [
      "network",
      "pop3",
      "email"
    ],
    "description": "POP3 client library",
    "license": "LGPLv3",
    "web": "https://github.com/FedericoCeratto/nim-pop3"
  },
  {
    "name": "nimrpc",
    "url": "https://github.com/rogercloud/nim-rpc",
    "method": "git",
    "tags": [
      "msgpack",
      "library",
      "rpc",
      "nimrpc"
    ],
    "description": "RPC implementation for Nim based on msgpack4nim",
    "license": "MIT",
    "web": "https://github.com/rogercloud/nim-rpc"
  },
  {
    "name": "nimrpc_milis",
    "url": "https://github.com/milisarge/nimrpc_milis",
    "method": "git",
    "tags": [
      "msgpack",
      "library",
      "rpc",
      "nimrpc"
    ],
    "description": "RPC implementation for Nim based on msgpack4nim",
    "license": "MIT",
    "web": "https://github.com/milisarge/nimrpc_milis"
  },
  {
    "name": "asyncevents",
    "url": "https://github.com/tulayang/asyncevents",
    "method": "git",
    "tags": [
      "event",
      "future",
      "asyncdispath"
    ],
    "description": "Asynchronous event loop for progaming with MVC",
    "license": "MIT",
    "web": "https://github.com/tulayang/asyncevents"
  },
  {
    "name": "nimSHA2",
    "url": "https://github.com/jangko/nimSHA2",
    "method": "git",
    "tags": [
      "hash",
      "crypto",
      "library",
      "sha256",
      "sha224",
      "sha384",
      "sha512"
    ],
    "description": "Secure Hash Algorithm - 2, [224, 256, 384, and 512 bits]",
    "license": "MIT",
    "web": "https://github.com/jangko/nimSHA2"
  },
  {
    "name": "nimAES",
    "url": "https://github.com/jangko/nimAES",
    "method": "git",
    "tags": [
      "crypto",
      "library",
      "aes",
      "encryption",
      "rijndael"
    ],
    "description": "Advanced Encryption Standard, Rijndael Algorithm",
    "license": "MIT",
    "web": "https://github.com/jangko/nimAES"
  },
  {
    "name": "nimeverything",
    "url": "https://github.com/xland/nimeverything/",
    "method": "git",
    "tags": [
      "everything",
      "voidtools",
      "Everything Search Engine"
    ],
    "description": "everything  search engine wrapper",
    "license": "MIT",
    "web": "https://github.com/xland/nimeverything"
  },
  {
    "name": "vidhdr",
    "url": "https://github.com/achesak/nim-vidhdr",
    "method": "git",
    "tags": [
      "video",
      "formats",
      "file"
    ],
    "description": "Library for detecting the format of an video file",
    "license": "MIT",
    "web": "https://github.com/achesak/nim-vidhdr"
  },
  {
    "name": "gitapi",
    "url": "https://github.com/achesak/nim-gitapi",
    "method": "git",
    "tags": [
      "git",
      "version control",
      "library"
    ],
    "description": "Nim wrapper around the git version control software",
    "license": "MIT",
    "web": "https://github.com/achesak/nim-gitapi"
  },
  {
    "name": "ptrace",
    "url": "https://github.com/rgv151/ptrace.nim",
    "method": "git",
    "tags": [
      "ptrace",
      "trace",
      "process",
      "syscal",
      "system",
      "call"
    ],
    "description": "ptrace wrapper for Nim",
    "license": "MIT",
    "web": "https://github.com/rgv151/ptrace.nim"
  },
  {
    "name": "ndbex",
    "url": "https://github.com/Senketsu/nim-db-ex",
    "method": "git",
    "tags": [
      "extension",
      "database",
      "convenience",
      "db",
      "mysql",
      "postgres",
      "sqlite"
    ],
    "description": "extension modules for Nim's 'db_*' modules",
    "license": "MIT",
    "web": "https://github.com/Senketsu/nim-db-ex"
  },
  {
    "name": "spry",
    "url": "https://github.com/gokr/spry",
    "method": "git",
    "tags": [
      "language",
      "library",
      "scripting"
    ],
    "description": "A Smalltalk and Rebol inspired language implemented as an AST interpreter",
    "license": "MIT",
    "web": "https://github.com/gokr/spry"
  },
  {
    "name": "nimBMP",
    "url": "https://github.com/jangko/nimBMP",
    "method": "git",
    "tags": [
      "graphics",
      "library",
      "BMP"
    ],
    "description": "BMP encoder and decoder",
    "license": "MIT",
    "web": "https://github.com/jangko/nimBMP"
  },
  {
    "name": "nimPNG",
    "url": "https://github.com/jangko/nimPNG",
    "method": "git",
    "tags": [
      "graphics",
      "library",
      "PNG"
    ],
    "description": "PNG(Portable Network Graphics) encoder and decoder",
    "license": "MIT",
    "web": "https://github.com/jangko/nimPNG"
  },
  {
    "name": "litestore",
    "url": "https://github.com/h3rald/litestore",
    "method": "git",
    "tags": [
      "database",
      "rest",
      "sqlite"
    ],
    "description": "A lightweight, self-contained, RESTful, searchable, multi-format NoSQL document store",
    "license": "MIT",
    "web": "https://h3rald.com/litestore"
  },
  {
    "name": "parseFixed",
    "url": "https://github.com/jlp765/parsefixed",
    "method": "git",
    "tags": [
      "parse",
      "fixed",
      "width",
      "parser",
      "text"
    ],
    "description": "Parse fixed-width fields within lines of text (complementary to parsecsv)",
    "license": "MIT",
    "web": "https://github.com/jlp765/parsefixed"
  },
  {
    "name": "playlists",
    "url": "https://github.com/achesak/nim-playlists",
    "method": "git",
    "tags": [
      "library",
      "playlists",
      "M3U",
      "PLS",
      "XSPF"
    ],
    "description": "Nim library for parsing PLS, M3U, and XSPF playlist files",
    "license": "MIT",
    "web": "https://github.com/achesak/nim-playlists"
  },
  {
    "name": "seqmath",
    "url": "https://github.com/jlp765/seqmath",
    "method": "git",
    "tags": [
      "math",
      "seq",
      "sequence",
      "array",
      "nested",
      "algebra",
      "statistics",
      "lifted",
      "financial"
    ],
    "description": "Nim math library for sequences and nested sequences (extends math library)",
    "license": "MIT",
    "web": "https://github.com/jlp765/seqmath"
  },
  {
    "name": "daemonize",
    "url": "https://github.com/rgv151/daemonize.nim",
    "method": "git",
    "tags": [
      "daemonize",
      "background",
      "fork",
      "unix",
      "linux",
      "process"
    ],
    "description": "This library makes your code run as a daemon process on Unix-like systems",
    "license": "MIT",
    "web": "https://github.com/rgv151/daemonize.nim"
  },
  {
    "name": "tnim",
    "url": "https://github.com/jlp765/tnim",
    "method": "git",
    "tags": [
      "REPL",
      "sandbox",
      "interactive",
      "compiler",
      "code",
      "language"
    ],
    "description": "tnim is a Nim REPL - an interactive sandbox for testing Nim code",
    "license": "MIT",
    "web": "https://github.com/jlp765/tnim"
  },
  {
    "name": "ris",
    "url": "https://github.com/achesak/nim-ris",
    "method": "git",
    "tags": [
      "RIS",
      "citation",
      "library"
    ],
    "description": "Module for working with RIS citation files",
    "license": "MIT",
    "web": "https://github.com/achesak/nim-ris"
  },
  {
    "name": "geoip",
    "url": "https://github.com/achesak/nim-geoip",
    "method": "git",
    "tags": [
      "IP",
      "address",
      "location",
      "geolocation"
    ],
    "description": "Retrieve info about a location from an IP address",
    "license": "MIT",
    "web": "https://github.com/achesak/nim-geoip"
  },
  {
    "name": "freegeoip",
    "url": "https://github.com/achesak/nim-freegeoip",
    "method": "git",
    "tags": [
      "IP",
      "address",
      "location",
      "geolocation"
    ],
    "description": "Retrieve info about a location from an IP address",
    "license": "MIT",
    "web": "https://github.com/achesak/nim-freegeoip"
  },
  {
    "name": "nimroutine",
    "url": "https://github.com/rogercloud/nim-routine",
    "method": "git",
    "tags": [
      "goroutine",
      "routine",
      "lightweight",
      "thread"
    ],
    "description": "A go routine like nim implementation",
    "license": "MIT",
    "web": "https://github.com/rogercloud/nim-routine"
  },
  {
    "name": "coverage",
    "url": "https://github.com/yglukhov/coverage",
    "method": "git",
    "tags": [
      "code",
      "coverage"
    ],
    "description": "Code coverage library",
    "license": "MIT",
    "web": "https://github.com/yglukhov/coverage"
  },
  {
    "name": "golib",
    "url": "https://github.com/stefantalpalaru/golib-nim",
    "method": "git",
    "tags": [
      "library",
      "wrapper"
    ],
    "description": "Bindings for golib - a library that (ab)uses gccgo to bring Go's channels and goroutines to the rest of the world",
    "license": "BSD",
    "web": "https://github.com/stefantalpalaru/golib-nim"
  },
  {
    "name": "libnotify",
    "url": "https://github.com/FedericoCeratto/nim-libnotify.git",
    "method": "git",
    "tags": [
      "library",
      "wrapper",
      "desktop"
    ],
    "description": "Minimalistic libnotify wrapper for desktop notifications",
    "license": "LGPLv3",
    "web": "https://github.com/FedericoCeratto/nim-libnotify"
  },
  {
    "name": "nimcat",
    "url": "https://github.com/shakna-israel/nimcat",
    "method": "git",
    "tags": [
      "cat",
      "cli"
    ],
    "description": "An implementation of cat in Nim",
    "license": "MIT",
    "web": "https://github.com/shakna-israel/nimcat"
  },
  {
    "name": "sections",
    "url": "https://github.com/c0ffeeartc/nim-sections",
    "method": "git",
    "tags": [
      "BDD",
      "test"
    ],
    "description": "`Section` macro with BDD aliases for testing",
    "license": "MIT",
    "web": "https://github.com/c0ffeeartc/nim-sections"
  },
  {
    "name": "nimfp",
    "url": "https://github.com/vegansk/nimfp",
    "method": "git",
    "tags": [
      "functional",
      "library"
    ],
    "description": "Nim functional programming library",
    "license": "MIT",
    "web": "https://github.com/vegansk/nimfp"
  },
  {
    "name": "nhsl",
    "url": "https://github.com/twist-vector/nhsl.git",
    "method": "git",
    "tags": [
      "library",
      "serialization",
      "pure"
    ],
    "description": "Nim Hessian Serialization Library encodes/decodes data into the Hessian binary protocol",
    "license": "LGPL",
    "web": "https://github.com/twist-vector/nhsl"
  },
  {
    "name": "nimstopwatch",
    "url": "https://github.com/twist-vector/nim-stopwatch.git",
    "method": "git",
    "tags": [
      "app",
      "timer"
    ],
    "description": "A Nim-based, non-graphical application designed to measure the amount of time elapsed from its activation to deactivation, includes total elapsed time, lap, and split times.",
    "license": "LGPL",
    "web": "https://github.com/twist-vector/nim-stopwatch"
  },
  {
    "name": "playground",
    "url": "https://github.com/theduke/nim-playground",
    "method": "git",
    "tags": [
      "webapp",
      "execution",
      "code",
      "sandbox"
    ],
    "description": "Web-based playground for testing Nim code.",
    "license": "MIT",
    "web": "https://github.com/theduke/nim-playground"
  },
  {
    "name": "nimsl",
    "url": "https://github.com/yglukhov/nimsl",
    "method": "git",
    "tags": [
      "shader",
      "opengl",
      "glsl"
    ],
    "description": "Shaders in Nim.",
    "license": "MIT",
    "web": "https://github.com/yglukhov/nimsl"
  },
  {
    "name": "omnilog",
    "url": "https://github.com/nim-appkit/omnilog",
    "method": "git",
    "tags": [
      "library",
      "logging",
      "logs"
    ],
    "description": "Advanced logging library for Nim with structured logging, formatters, filters and writers.",
    "license": "MIT",
    "web": "https://github.com/nim-appkit/omnilog"
  },
  {
    "name": "values",
    "url": "https://github.com/nim-appkit/values",
    "method": "git",
    "tags": [
      "library",
      "values",
      "datastructures"
    ],
    "description": "Library for working with arbitrary values + a map data structure.",
    "license": "MIT",
    "web": "https://github.com/nim-appkit/values"
  },
  {
    "name": "geohash",
    "url": "https://github.com/twist-vector/nim-geohash.git",
    "method": "git",
    "tags": [
      "library",
      "geocoding",
      "pure"
    ],
    "description": "Nim implementation of the geohash latitude/longitude geocode system",
    "license": "Apache License 2.0",
    "web": "https://github.com/twist-vector/nim-geohash"
  },
  {
    "name": "bped",
    "url": "https://github.com/twist-vector/nim-bped.git",
    "method": "git",
    "tags": [
      "library",
      "serialization",
      "pure"
    ],
    "description": "Nim implementation of the Bittorrent ascii serialization protocol",
    "license": "Apache License 2.0",
    "web": "https://github.com/twist-vector/nim-bped"
  },
  {
    "name": "ctrulib",
    "url": "https://github.com/skyforce77/ctrulib-nim.git",
    "method": "git",
    "tags": [
      "library",
      "nintendo",
      "3ds"
    ],
    "description": "ctrulib wrapper",
    "license": "GPLv2",
    "web": "https://github.com/skyforce77/ctrulib-nim"
  },
  {
    "name": "nimrdkafka",
    "url": "https://github.com/dfdeshom/nimrdkafka.git",
    "method": "git",
    "tags": [
      "library",
      "wrapper",
      "kafka"
    ],
    "description": "Nim wrapper for librdkafka",
    "license": "Apache License 2.0",
    "web": "https://github.com/dfdeshom/nimrdkafka"
  },
  {
    "name": "utils",
    "url": "https://github.com/nim-appkit/utils",
    "method": "git",
    "tags": [
      "library",
      "utilities"
    ],
    "description": "Collection of string, parsing, pointer, ... utilities.",
    "license": "MIT",
    "web": "https://github.com/nim-appkit/utils"
  },
  {
    "name": "pymod",
    "url": "https://github.com/jboy/nim-pymod",
    "method": "git",
    "tags": [
      "wrapper",
      "python",
      "module",
      "numpy",
      "array",
      "matrix",
      "ndarray",
      "pyobject",
      "pyarrayobject",
      "iterator",
      "iterators",
      "docstring"
    ],
    "description": "Auto-generate a Python module that wraps a Nim module.",
    "license": "MIT",
    "web": "https://github.com/jboy/nim-pymod"
  },
  {
    "name": "db",
    "url": "https://github.com/jlp765/db",
    "method": "git",
    "tags": [
      "wrapper",
      "database",
      "module",
      "sqlite",
      "mysql",
      "postgres",
      "db_sqlite",
      "db_mysql",
      "db_postgres"
    ],
    "description": "Unified db access module, providing a single library module to access the db_sqlite, db_mysql and db_postgres modules.",
    "license": "MIT",
    "web": "https://github.com/jlp765/db"
  },
  {
    "name": "nimsnappy",
    "url": "https://github.com/dfdeshom/nimsnappy.git",
    "method": "git",
    "tags": [
      "wrapper",
      "compression"
    ],
    "description": "Nim wrapper for the snappy compression library. there is also a high-level API for easy use",
    "license": "BSD",
    "web": "https://github.com/dfdeshom/nimsnappy"
  },
  {
    "name": "nimLUA",
    "url": "https://github.com/jangko/nimLUA",
    "method": "git",
    "tags": [
      "lua",
      "library",
      "bind",
      "glue",
      "macros"
    ],
    "description": "glue code generator to bind Nim and Lua together using Nim's powerful macro",
    "license": "MIT",
    "web": "https://github.com/jangko/nimLUA"
  },
  {
    "name": "sound",
    "url": "https://github.com/yglukhov/sound.git",
    "method": "git",
    "tags": [
      "sound",
      "ogg"
    ],
    "description": "Cross-platform sound mixer library",
    "license": "MIT",
    "web": "https://github.com/yglukhov/sound"
  },
  {
    "name": "nimi3status",
    "url": "https://github.com/FedericoCeratto/nimi3status",
    "method": "git",
    "tags": [
      "i3",
      "i3status"
    ],
    "description": "Lightweight i3 status bar.",
    "license": "GPLv3",
    "web": "https://github.com/FedericoCeratto/nimi3status"
  },
  {
    "name": "native_dialogs",
    "url": "https://github.com/SSPkrolik/nim-native-dialogs.git",
    "method": "git",
    "tags": [
      "ui",
      "gui",
      "cross-platform",
      "library"
    ],
    "description": "Implements framework-agnostic native operating system dialogs calls",
    "license": "MIT",
    "web": "https://github.com/SSPkrolik/nim-native-dialogs"
  },
  {
    "name": "variant",
    "url": "https://github.com/yglukhov/variant.git",
    "method": "git",
    "tags": [
      "variant"
    ],
    "description": "Variant type and type matching",
    "license": "MIT",
    "web": "https://github.com/yglukhov/variant"
  },
  {
    "name": "pythonmath",
    "url": "https://github.com/achesak/nim-pythonmath",
    "method": "git",
    "tags": [
      "library",
      "python",
      "math"
    ],
    "description": "Module to provide an interface as similar as possible to Python's math libary",
    "license": "MIT",
    "web": "https://github.com/achesak/nim-pythonmath"
  },
  {
    "name": "nimlz4",
    "url": "https://github.com/dfdeshom/nimlz4.git",
    "method": "git",
    "tags": [
      "wrapper",
      "compression",
      "lzo",
      "lz4"
    ],
    "description": "Nim wrapper for the LZ4 library. There is also a high-level API for easy use",
    "license": "BSD",
    "web": "https://github.com/dfdeshom/nimlz4"
  },
  {
    "name": "pythonize",
    "url": "https://github.com/marcoapintoo/nim-pythonize.git",
    "method": "git",
    "tags": [
      "python",
      "wrapper"
    ],
    "description": "A higher-level wrapper for the Python Programing Language",
    "license": "MIT",
    "web": "https://github.com/marcoapintoo/nim-pythonize"
  },
  {
    "name": "cligen",
    "url": "https://github.com/c-blake/cligen.git",
    "method": "git",
    "tags": [
      "library",
      "commandline",
      "arguments",
      "switches",
      "parsing",
      "options"
    ],
    "description": "Infer & generate command-line interace/option/argument parsers",
    "license": "MIT",
    "web": "https://github.com/c-blake/cligen"
  },
  {
    "name": "fnmatch",
    "url": "https://github.com/achesak/nim-fnmatch",
    "method": "git",
    "tags": [
      "library",
      "unix",
      "files",
      "matching"
    ],
    "description": "Nim module for filename matching with UNIX shell patterns",
    "license": "MIT",
    "web": "https://github.com/achesak/nim-fnmatch"
  },
  {
    "name": "shorturl",
    "url": "https://github.com/achesak/nim-shorturl",
    "method": "git",
    "tags": [
      "library",
      "url",
      "uid"
    ],
    "description": "Nim module for generating URL identifiers for Tiny URL and bit.ly-like URLs",
    "license": "MIT",
    "web": "https://github.com/achesak/nim-shorturl"
  },
  {
    "name": "teafiles",
    "url": "git@github.com:unicredit/nim-teafiles.git",
    "method": "git",
    "tags": [
      "teafiles",
      "mmap",
      "timeseries"
    ],
    "description": "TeaFiles provide fast read/write access to time series data",
    "license": "Apache2",
    "web": "https://github.com/unicredit/nim-teafiles"
  },
  {
    "name": "emmy",
    "url": "git@github.com:unicredit/emmy.git",
    "method": "git",
    "tags": [
      "algebra",
      "polynomials",
      "primes",
      "ring",
      "quotients"
    ],
    "description": "Algebraic structures and related operations for Nim",
    "license": "Apache2",
    "web": "https://github.com/unicredit/emmy"
  },
  {
    "name": "impulse_engine",
    "url": "https://github.com/matkuki/Nim-Impulse-Engine",
    "method": "git",
    "tags": [
      "physics",
      "engine",
      "2D"
    ],
    "description": "Nim port of a simple 2D physics engine",
    "license": "zlib",
    "web": "https://github.com/matkuki/Nim-Impulse-Engine"
  },
  {
    "name": "notifications",
    "url": "https://github.com/dom96/notifications",
    "method": "git",
    "tags": [
      "notifications",
      "alerts",
      "gui",
      "toasts",
      "macosx",
      "cocoa"
    ],
    "description": "Library for displaying notifications on the desktop",
    "license": "MIT",
    "web": "https://github.com/dom96/notifications"
  },
  {
    "name": "reactor",
    "url": "https://github.com/zielmicha/reactor.nim",
    "method": "git",
    "tags": [
      "async",
      "libuv",
      "http",
      "tcp"
    ],
    "description": "Asynchronous networking engine for Nim",
    "license": "MIT",
    "web": "https://networkos.net/nim/reactor.nim"
  },
  {
    "name": "collections",
    "url": "https://github.com/zielmicha/collections.nim",
    "method": "git",
    "tags": [
      "iterator",
      "functional"
    ],
    "description": "Various collections and utilities",
    "license": "MIT",
    "web": "https://github.com/zielmicha/collections.nim"
  },
  {
    "name": "capnp",
    "url": "https://github.com/zielmicha/capnp.nim",
    "method": "git",
    "tags": [
      "capnp",
      "serialization",
      "protocol",
      "rpc"
    ],
    "description": "Cap'n Proto implementation for Nim",
    "license": "MIT",
    "web": "https://github.com/zielmicha/capnp.nim"
  },
  {
    "name": "biscuits",
    "url": "https://github.com/achesak/nim-biscuits",
    "method": "git",
    "tags": [
      "cookie",
      "persistence"
    ],
    "description": "better cookie handling",
    "license": "MIT",
    "web": "https://github.com/achesak/nim-biscuits"
  },
  {
    "name": "pari",
    "url": "https://github.com/lompik/pari.nim",
    "method": "git",
    "tags": [
      "number theory",
      "computer algebra system"
    ],
    "description": "Pari/GP C library wrapper",
    "license": "MIT",
    "web": "https://github.com/lompik/pari.nim"
  },
  {
    "name": "spacenav",
    "url": "https://github.com/nimious/spacenav.git",
    "method": "git",
    "tags": [
      "binding",
      "3dx",
      "3dconnexion",
      "libspnav",
      "spacenav",
      "spacemouse",
      "spacepilot",
      "spacenavigator"
    ],
    "description": "Bindings for libspnav, the free 3Dconnexion device driver",
    "license": "MIT",
    "web": "https://github.com/nimious/spacenav"
  },
  {
    "name": "isense",
    "url": "https://github.com/nimious/isense.git",
    "method": "git",
    "tags": [
      "binding",
      "isense",
      "intersense",
      "inertiacube",
      "intertrax",
      "microtrax",
      "thales",
      "tracking",
      "sensor"
    ],
    "description": "Bindings for the InterSense SDK",
    "license": "MIT",
    "web": "https://github.com/nimious/isense"
  },
  {
    "name": "libusb",
    "url": "https://github.com/nimious/libusb.git",
    "method": "git",
    "tags": [
      "binding",
      "usb",
      "libusb"
    ],
    "description": "Bindings for libusb, the cross-platform user library to access USB devices.",
    "license": "MIT",
    "web": "https://github.com/nimious/libusb"
  },
  {
    "name": "myo",
    "url": "https://github.com/nimious/myo.git",
    "method": "git",
    "tags": [
      "binding",
      "myo",
      "thalmic",
      "armband",
      "gesture"
    ],
    "description": "Bindings for the Thalmic Labs Myo gesture control armband SDK.",
    "license": "MIT",
    "web": "https://github.com/nimious/myo"
  },
  {
    "name": "oculus",
    "url": "https://github.com/nimious/oculus.git",
    "method": "git",
    "tags": [
      "binding",
      "oculus",
      "rift",
      "vr",
      "libovr",
      "ovr",
      "dk1",
      "dk2",
      "gearvr"
    ],
    "description": "Bindings for the Oculus VR SDK.",
    "license": "MIT",
    "web": "https://github.com/nimious/oculus"
  },
  {
    "name": "serialport",
    "url": "https://github.com/nimious/serialport.git",
    "method": "git",
    "tags": [
      "binding",
      "libserialport",
      "serial",
      "communication"
    ],
    "description": "Bindings for libserialport, the cross-platform serial communication library.",
    "license": "MIT",
    "web": "https://github.com/nimious/serialport"
  },
  {
    "name": "gles",
    "url": "https://github.com/nimious/gles.git",
    "method": "git",
    "tags": [
      "binding",
      "khronos",
      "gles",
      "opengl es"
    ],
    "description": "Bindings for OpenGL ES, the embedded 3D graphics library.",
    "license": "MIT",
    "web": "https://github.com/nimious/gles"
  },
  {
    "name": "egl",
    "url": "https://github.com/nimious/egl.git",
    "method": "git",
    "tags": [
      "binding",
      "khronos",
      "egl",
      "opengl",
      "opengl es",
      "openvg"
    ],
    "description": "Bindings for EGL, the native platform interface for rendering APIs.",
    "license": "MIT",
    "web": "https://github.com/nimious/egl"
  },
  {
    "name": "sixense",
    "url": "https://github.com/nimious/sixense.git",
    "method": "git",
    "tags": [
      "binding",
      "sixense",
      "razer hydra",
      "stem system",
      "vr"
    ],
    "description": "Bindings for the Sixense Core API.",
    "license": "MIT",
    "web": "https://github.com/nimious/sixense"
  },
  {
    "name": "listsv",
    "url": "https://github.com/srwiley/listsv.git",
    "method": "git",
    "tags": [
      "singly linked list",
      "doubly linked list"
    ],
    "description": "Basic operations on singly and doubly linked lists.",
    "license": "MIT",
    "web": "https://github.com/srwiley/listsv"
  },
  {
    "name": "kissfft",
    "url": "https://github.com/m13253/nim-kissfft",
    "method": "git",
    "tags": [
      "fft",
      "dsp",
      "signal"
    ],
    "description": "Nim binding for KissFFT Fast Fourier Transform library",
    "license": "BSD",
    "web": "https://github.com/m13253/nim-kissfft"
  },
  {
    "name": "nimbench",
    "url": "https://github.com/ivankoster/nimbench.git",
    "method": "git",
    "tags": [
      "benchmark",
      "micro benchmark",
      "timer"
    ],
    "description": "Micro benchmarking tool to measure speed of code, with the goal of optimizing it.",
    "license": "Apache License, Version 2.0",
    "web": "https://github.com/ivankoster/nimbench"
  },
  {
    "name": "nest",
    "url": "https://github.com/kedean/nest.git",
    "method": "git",
    "tags": [
      "library",
      "api",
      "router",
      "web"
    ],
    "description": "RESTful URI router",
    "license": "MIT",
    "web": "https://github.com/kedean/nest"
  },
  {
    "name": "nimbluez",
    "url": "https://github.com/Electric-Blue/NimBluez.git",
    "method": "git",
    "tags": [
      "bluetooth",
      "library",
      "wrapper",
      "sockets"
    ],
    "description": "Nim modules for access to system Bluetooth resources.",
    "license": "BSD",
    "web": "https://github.com/Electric-Blue/NimBluez"
  },
  {
    "name": "yaml",
    "url": "https://github.com/flyx/NimYAML",
    "method": "git",
    "tags": [
      "serialization",
      "parsing",
      "library",
      "yaml"
    ],
    "description": "YAML 1.2 implementation for Nim",
    "license": "MIT",
    "web": "http://flyx.github.io/NimYAML/"
  },
  {
    "name": "nimyaml",
    "url": "https://github.com/flyx/NimYAML",
    "method": "git",
    "tags": [
      "serialization",
      "parsing",
      "library",
      "yaml"
    ],
    "description": "YAML 1.2 implementation for Nim",
    "license": "MIT",
    "web": "http://flyx.github.io/NimYAML/"
  },
  {
    "name": "jsmn",
    "url": "https://github.com/OpenSystemsLab/jsmn.nim",
    "method": "git",
    "tags": [
      "json",
      "token",
      "tokenizer",
      "parser",
      "jsmn"
    ],
    "description": "Jsmn - a world fastest JSON parser - in pure Nim",
    "license": "MIT",
    "web": "https://github.com/OpenSystemsLab/jsmn.nim"
  },
  {
    "name": "mangle",
    "url": "https://github.com/baabelfish/mangle",
    "method": "git",
    "tags": [
      "functional",
      "iterators",
      "lazy",
      "library"
    ],
    "description": "Yet another iterator library",
    "license": "MIT",
    "web": "https://github.com/baabelfish/mangle"
  },
  {
    "name": "nimshell",
    "url": "https://github.com/vegansk/nimshell",
    "method": "git",
    "tags": [
      "shell",
      "utility"
    ],
    "description": "Library for shell scripting in nim",
    "license": "MIT",
    "web": "https://github.com/vegansk/nimshell"
  },
  {
    "name": "rosencrantz",
    "url": "https://github.com/andreaferretti/rosencrantz",
    "method": "git",
    "tags": [
      "web",
      "server",
      "DSL",
      "combinators"
    ],
    "description": "A web DSL for Nim",
    "license": "MIT",
    "web": "https://github.com/andreaferretti/rosencrantz"
  },
  {
    "name": "sam",
    "url": "https://github.com/OpenSystemsLab/sam.nim",
    "method": "git",
    "tags": [
      "json",
      "binding",
      "map",
      "dump",
      "load"
    ],
    "description": "Fast and just works JSON-Binding for Nim",
    "license": "MIT",
    "web": "https://github.com/OpenSystemsLab/sam.nim"
  },
  {
    "name": "twitter",
    "url": "https://github.com/kubo39/twitter",
    "method": "git",
    "tags": [
      "library",
      "wrapper",
      "twitter"
    ],
    "description": "Low-level twitter API wrapper library for Nim.",
    "license": "MIT",
    "web": "https://github.com/kubo39/twitter"
  },
  {
    "name": "stomp",
    "url": "https://bitbucket.org/mahlon/nim-stomp",
    "method": "hg",
    "tags": [
      "stomp",
      "library",
      "messaging",
      "events"
    ],
    "description": "A pure-nim implementation of the STOMP protocol for machine messaging.",
    "license": "MIT",
    "web": "http://bitbucket.org/mahlon/nim-stomp"
  },
  {
    "name": "srt",
    "url": "https://github.com/achesak/nim-srt",
    "method": "git",
    "tags": [
      "srt",
      "subrip",
      "subtitle"
    ],
    "description": "Nim module for parsing SRT (SubRip) subtitle files",
    "license": "MIT",
    "web": "https://github.com/achesak/nim-srt"
  },
  {
    "name": "subviewer",
    "url": "https://github.com/achesak/nim-subviewer",
    "method": "git",
    "tags": [
      "subviewer",
      "subtitle"
    ],
    "description": "Nim module for parsing SubViewer subtitle files",
    "license": "MIT",
    "web": "https://github.com/achesak/nim-subviewer"
  },
  {
    "name": "Kinto",
    "url": "https://github.com/OpenSystemsLab/kinto.nim",
    "method": "git",
    "tags": [
      "mozilla",
      "kinto",
      "json",
      "storage",
      "server",
      "client"
    ],
    "description": "Kinto Client for Nim",
    "license": "MIT",
    "web": "https://github.com/OpenSystemsLab/kinto.nim"
  },
  {
    "name": "xmltools",
    "url": "https://github.com/vegansk/xmltools",
    "method": "git",
    "tags": [
      "xml",
      "functional",
      "library",
      "parsing"
    ],
    "description": "High level xml library for Nim",
    "license": "MIT",
    "web": "https://github.com/vegansk/xmltools"
  },
  {
    "name": "nimongo",
    "url": "https://github.com/SSPkrolik/nimongo",
    "method": "git",
    "tags": [
      "mongo",
      "mongodb",
      "database",
      "server",
      "driver",
      "storage"
    ],
    "description": "MongoDB driver in pure Nim language with synchronous and asynchronous I/O support",
    "license": "MIT",
    "web": "https://github.com/SSPkrolik/nimongo"
  },
  {
    "name": "nimboost",
    "url": "https://github.com/vegansk/nimboost",
    "method": "git",
    "tags": [
      "stdlib",
      "library",
      "utility"
    ],
    "description": "Additions to the Nim's standard library, like boost for C++",
    "license": "MIT",
    "web": "http://vegansk.github.io/nimboost/"
  },
  {
    "name": "asyncdocker",
    "url": "https://github.com/tulayang/asyncdocker",
    "method": "git",
    "tags": [
      "async",
      "docker"
    ],
    "description": "Asynchronous docker client written by Nim-lang",
    "license": "MIT",
    "web": "http://tulayang.github.io/asyncdocker.html"
  },
  {
    "name": "python3",
    "url": "https://github.com/matkuki/python3",
    "method": "git",
    "tags": [
      "python",
      "wrapper"
    ],
    "description": "Wrapper to interface with the Python 3 interpreter",
    "license": "MIT",
    "web": "https://github.com/matkuki/python3"
  },
  {
    "name": "jser",
    "url": "https://github.com/niv/jser.nim",
    "method": "git",
    "tags": [
      "json",
      "serialize",
      "tuple"
    ],
    "description": "json de/serializer for tuples and more",
    "license": "MIT",
    "web": "https://github.com/niv/jser.nim"
  },
  {
    "name": "pledge",
    "url": "https://github.com/euantorano/pledge.nim",
    "method": "git",
    "tags": [
      "pledge",
      "openbsd"
    ],
    "description": "OpenBSDs pledge(2) for Nim.",
    "license": "BSD3",
    "web": "https://github.com/euantorano/pledge.nim"
  },
  {
    "name": "sophia",
    "url": "https://github.com/gokr/nim-sophia",
    "method": "git",
    "tags": [
      "library",
      "wrapper",
      "database"
    ],
    "description": "Nim wrapper of the Sophia key/value store",
    "license": "MIT",
    "web": "https://github.com/gokr/nim-sophia"
  },
  {
    "name": "progress",
    "url": "https://github.com/euantorano/progress.nim",
    "method": "git",
    "tags": [
      "progress",
      "bar",
      "terminal",
      "ui"
    ],
    "description": "A simple progress bar for Nim.",
    "license": "BSD3",
    "web": "https://github.com/euantorano/progress.nim"
  },
  {
    "name": "websocket",
    "url": "https://github.com/niv/websocket.nim",
    "method": "git",
    "tags": [
      "http",
      "websockets",
      "async",
      "client",
      "server"
    ],
    "description": "websockets for nim",
    "license": "MIT",
    "web": "https://github.com/niv/websocket.nim"
  },
  {
    "name": "cucumber",
    "url": "https://github.com/shaunc/cucumber_nim",
    "method": "git",
    "tags": [
      "testing",
      "cucumber",
      "bdd"
    ],
    "description": "implements the cucumber BDD framework in the nim language",
    "license": "MIT",
    "web": "https://github.com/shaunc/cucumber_nim"
  },
  {
    "name": "libmpdclient",
    "url": "https://github.com/lompik/libmpdclient.nim",
    "method": "git",
    "tags": [
      "MPD",
      "Music Player Daemon"
    ],
    "description": "Bindings for the Music Player Daemon C client library",
    "license": "BSD",
    "web": "https://github.com/lompik/libmpdclient.nim"
  },
  {
    "name": "awk",
    "url": "https://github.com/greencardamom/awk",
    "method": "git",
    "tags": [
      "awk"
    ],
    "description": "Nim for awk programmers",
    "license": "MIT",
    "web": "https://github.com/greencardamom/awk"
  },
  {
    "name": "dotenv",
    "url": "https://github.com/euantorano/dotenv.nim",
    "method": "git",
    "tags": [
      "env",
      "dotenv",
      "configuration",
      "environment"
    ],
    "description": "Loads environment variables from `.env`.",
    "license": "BSD3",
    "web": "https://github.com/euantorano/dotenv.nim"
  },
  {
    "name": "sph",
    "url": "https://github.com/aidansteele/sph",
    "method": "git",
    "tags": [
      "crypto",
      "hashes",
      "md5",
      "sha"
    ],
    "description": "Large number of cryptographic hashes for Nim",
    "license": "MIT",
    "web": "https://github.com/aidansteele/sph"
  },
  {
    "name": "libsodium",
    "url": "https://github.com/FedericoCeratto/nim-libsodium",
    "method": "git",
    "tags": [
      "wrapper",
      "library",
      "security",
      "crypto"
    ],
    "description": "libsodium wrapper",
    "license": "LGPLv3",
    "web": "https://github.com/FedericoCeratto/nim-libsodium"
  },
  {
    "name": "aws_sdk",
    "url": "https://github.com/aidansteele/aws_sdk.nim",
    "method": "git",
    "tags": [
      "aws",
      "amazon"
    ],
    "description": "Library for interacting with Amazon Web Services (AWS)",
    "license": "MIT",
    "web": "https://github.com/aidansteele/aws_sdk.nim"
  },
  {
    "name": "i18n",
    "url": "https://github.com/Parashurama/nim-i18n",
    "method": "git",
    "tags": [
      "gettext",
      "i18n",
      "internationalisation"
    ],
    "description": "Bring a gettext-like internationalisation module to Nim",
    "license": "MIT",
    "web": "https://github.com/Parashurama/nim-i18n"
  },
  {
    "name": "persistent_enums",
    "url": "https://github.com/yglukhov/persistent_enums",
    "method": "git",
    "tags": [
      "enum",
      "binary",
      "protocol"
    ],
    "description": "Define enums which values preserve their binary representation upon inserting or reordering",
    "license": "MIT",
    "web": "https://github.com/yglukhov/persistent_enums"
  },
  {
    "name": "nimcl",
    "url": "https://github.com/unicredit/nimcl",
    "method": "git",
    "tags": [
      "OpenCL",
      "GPU"
    ],
    "description": "High level wrapper over OpenCL",
    "license": "Apache License 2.0",
    "web": "https://github.com/unicredit/nimcl"
  },
  {
    "name": "nimblas",
    "url": "https://github.com/unicredit/nimblas",
    "method": "git",
    "tags": [
      "BLAS",
      "linear algebra",
      "vector",
      "matrix"
    ],
    "description": "BLAS for Nim",
    "license": "Apache License 2.0",
    "web": "https://github.com/unicredit/nimblas"
  },
  {
    "name": "fixmath",
    "url": "https://github.com/Jeff-Ciesielski/fixmath",
    "method": "git",
    "tags": [
      "math"
    ],
    "description": "LibFixMath 16:16 fixed point support for nim",
    "license": "MIT",
    "web": "https://github.com/Jeff-Ciesielski/fixmath"
  },
  {
    "name": "nimzend",
    "url": "https://github.com/metatexx/nimzend",
    "method": "git",
    "tags": [
      "zend",
      "php",
      "binding",
      "extension"
    ],
    "description": "Native Nim Zend API glue for easy PHP extension development.",
    "license": "MIT",
    "web": "https://github.com/metatexx/nimzend"
  },
  {
    "name": "spills",
    "url": "https://github.com/andreaferretti/spills",
    "method": "git",
    "tags": [
      "disk-based",
      "sequence",
      "memory-mapping"
    ],
    "description": "Disk-based sequences",
    "license": "Apache License 2.0",
    "web": "https://github.com/andreaferretti/spills"
  },
  {
    "name": "platformer",
    "url": "https://github.com/def-/nim-platformer",
    "method": "git",
    "tags": [
      "game",
      "sdl",
      "2d"
    ],
    "description": "Writing a 2D Platform Game in Nim with SDL2",
    "license": "MIT",
    "web": "https://github.com/def-/nim-platformer"
  },
  {
    "name": "nimCEF",
    "url": "https://github.com/jangko/nimCEF",
    "method": "git",
    "tags": [
      "chromium",
      "embedded",
      "framework",
      "cef",
      "wrapper"
    ],
    "description": "Nim wrapper for the Chromium Embedded Framework",
    "license": "MIT",
    "web": "https://github.com/jangko/nimCEF"
  },
  {
    "name": "migrate",
    "url": "https://github.com/euantorano/migrate.nim",
    "method": "git",
    "tags": [
      "migrate",
      "database",
      "db"
    ],
    "description": "A simple database migration utility for Nim.",
    "license": "BSD3",
    "web": "https://github.com/euantorano/migrate.nim"
  },
  {
    "name": "subfield",
    "url": "https://github.com/jyapayne/subfield",
    "method": "git",
    "tags": [
      "subfield",
      "macros"
    ],
    "description": "Override the dot operator to access nested subfields of a Nim object.",
    "license": "MIT",
    "web": "https://github.com/jyapayne/subfield"
  },
  {
    "name": "semver",
    "url": "https://github.com/euantorano/semver.nim",
    "method": "git",
    "tags": [
      "semver",
      "version",
      "parser"
    ],
    "description": "Semantic versioning parser for Nim. Allows the parsing of version strings into objects and the comparing of version objects.",
    "license": "BSD3",
    "web": "https://github.com/euantorano/semver.nim"
  },
  {
    "name": "ad",
    "tags": [
      "calculator",
      "rpn"
    ],
    "method": "git",
    "license": "MIT",
    "web": "https://github.com/subsetpark/ad",
    "url": "https://github.com/subsetpark/ad",
    "description": "A simple RPN calculator"
  },
  {
    "name": "asyncpg",
    "url": "https://github.com/cheatfate/asyncpg",
    "method": "git",
    "tags": [
      "async",
      "database",
      "postgres",
      "postgresql",
      "asyncdispatch",
      "asynchronous",
      "library"
    ],
    "description": "Asynchronous PostgreSQL driver for Nim Language.",
    "license": "MIT",
    "web": "https://github.com/cheatfate/asyncpg"
  },
  {
    "name": "winregistry",
    "description": "Deal with Windows Registry from Nim.",
    "tags": [
      "registry",
      "windows",
      "library"
    ],
    "url": "https://github.com/miere43/nim-registry",
    "web": "https://github.com/miere43/nim-registry",
    "license": "MIT",
    "method": "git"
  },
  {
    "name": "luna",
    "description": "Lua convenience library for nim",
    "tags": [
      "lua",
      "scripting"
    ],
    "url": "https://github.com/smallfx/luna.nim",
    "web": "https://github.com/smallfx/luna.nim",
    "license": "MIT",
    "method": "git"
  },
  {
    "name": "qrcode",
    "description": "module for creating and reading QR codes using http://goqr.me/",
    "tags": [
      "qr",
      "qrcode",
      "api"
    ],
    "url": "https://github.com/achesak/nim-qrcode",
    "web": "https://github.com/achesak/nim-qrcode",
    "license": "MIT",
    "method": "git"
  },
  {
    "name": "circleci_client",
    "tags": [
      "circleci",
      "client"
    ],
    "method": "git",
    "license": "LGPLv3",
    "web": "https://github.com/FedericoCeratto/nim-circleci",
    "url": "https://github.com/FedericoCeratto/nim-circleci",
    "description": "CircleCI API client"
  },
  {
    "name": "iup",
    "description": "Bindings for the IUP widget toolkit",
    "tags": [
      "GUI",
      "IUP"
    ],
    "url": "https://github.com/nim-lang/iup",
    "web": "https://github.com/nim-lang/iup",
    "license": "MIT",
    "method": "git"
  },
  {
    "name": "barbarus",
    "tags": [
      "i18n",
      "internationalization"
    ],
    "method": "git",
    "license": "MIT",
    "web": "https://github.com/cjxgm/barbarus",
    "url": "https://github.com/cjxgm/barbarus",
    "description": "A simple extensible i18n engine."
  },
  {
    "name": "jsonob",
    "tags": [
      "json",
      "object",
      "marshal"
    ],
    "method": "git",
    "license": "MIT",
    "web": "https://github.com/cjxgm/jsonob",
    "url": "https://github.com/cjxgm/jsonob",
    "description": "JSON / Object mapper"
  },
  {
    "name": "autome",
    "description": "Write GUI automation scripts with Nim",
    "tags": [
      "gui",
      "automation",
      "windows"
    ],
    "license": "MIT",
    "web": "https://github.com/miere43/autome",
    "url": "https://github.com/miere43/autome",
    "method": "git"
  },
  {
    "name": "wox",
    "description": "Helper library for writing Wox plugins in Nim",
    "tags": [
      "wox",
      "plugins"
    ],
    "license": "MIT",
    "web": "https://github.com/roose/nim-wox",
    "url": "https://github.com/roose/nim-wox",
    "method": "git"
  },
  {
    "name": "seccomp",
    "description": "Linux Seccomp sandbox library",
    "tags": [
      "linux",
      "security",
      "sandbox",
      "seccomp"
    ],
    "license": "LGPLv2.1",
    "web": "https://github.com/FedericoCeratto/nim-seccomp",
    "url": "https://github.com/FedericoCeratto/nim-seccomp",
    "method": "git"
  },
  {
    "name": "AntTweakBar",
    "tags": [
      "gui",
      "opengl",
      "rendering"
    ],
    "method": "git",
    "license": "MIT",
    "web": "https://github.com/krux02/nimAntTweakBar",
    "url": "https://github.com/krux02/nimAntTweakBar",
    "description": "nim wrapper around the AntTweakBar c library"
  },
  {
    "name": "slimdown",
    "tags": [
      "markdown",
      "parser",
      "library"
    ],
    "method": "git",
    "license": "MIT",
    "web": "https://github.com/ruivieira/nim-slimdown",
    "url": "https://github.com/ruivieira/nim-slimdown",
    "description": "Nim module that converts Markdown text to HTML using only regular expressions. Based on jbroadway's Slimdown."
  },
  {
    "name": "taglib",
    "description": "TagLib Audio Meta-Data Library wrapper",
    "license": "MIT",
    "tags": [
      "audio",
      "metadata",
      "tags",
      "library",
      "wrapper"
    ],
    "url": "https://github.com/alex-laskin/nim-taglib",
    "web": "https://github.com/alex-laskin/nim-taglib",
    "method": "git"
  },
  {
    "name": "des",
    "description": "3DES native library for Nim",
    "tags": [
      "library",
      "encryption",
      "crypto"
    ],
    "license": "MIT",
    "web": "https://github.com/LucaWolf/des.nim",
    "url": "https://github.com/LucaWolf/des.nim",
    "method": "git"
  },
  {
    "name": "bgfx",
    "url": "https://github.com/Halsys/nim-bgfx",
    "method": "git",
    "tags": [
      "wrapper",
      "media",
      "graphics",
      "3d",
      "rendering",
      "opengl"
    ],
    "description": "BGFX wrapper for the nim programming language.",
    "license": "BSD2",
    "web": "https://github.com/Halsys/nim-bgfx"
  },
  {
    "name": "json_builder",
    "tags": [
      "json",
      "generator",
      "builder"
    ],
    "method": "git",
    "license": "MIT",
    "web": "https://github.com/undecided/json_builder",
    "url": "https://github.com/undecided/json_builder",
    "description": "Easy and fast generator for valid json in nim"
  },
  {
    "name": "mapbits",
    "tags": [
      "map",
      "bits",
      "byte",
      "word",
      "binary"
    ],
    "method": "git",
    "license": "MIT",
    "description": "Access bit mapped portions of bytes in binary data as int variables",
    "web": "https://github.com/jlp765/mapbits",
    "url": "https://github.com/jlp765/mapbits"
  },
  {
    "name": "faststack",
    "tags": [
      "collection"
    ],
    "method": "git",
    "license": "MIT",
    "description": "Dynamically resizable data structure optimized for fast iteration.",
    "web": "https://github.com/Vladar4/FastStack",
    "url": "https://github.com/Vladar4/FastStack"
  },
  {
    "name": "gpx",
    "tags": [
      "GPX",
      "GPS",
      "waypoint",
      "route"
    ],
    "method": "git",
    "license": "MIT",
    "description": "Nim module for parsing GPX (GPS Exchange format) files",
    "web": "https://github.com/achesak/nim-gpx",
    "url": "https://github.com/achesak/nim-gpx"
  },
  {
    "name": "itn",
    "tags": [
      "GPS",
      "intinerary",
      "tomtom",
      "ITN"
    ],
    "method": "git",
    "license": "MIT",
    "description": "Nim module for parsing ITN (TomTom intinerary) files",
    "web": "https://github.com/achesak/nim-itn",
    "url": "https://github.com/achesak/nim-itn"
  },
  {
    "name": "foliant",
    "tags": [
      "foliant",
      "docs",
      "pdf",
      "docx",
      "word",
      "latex",
      "tex",
      "pandoc",
      "markdown",
      "md",
      "restream"
    ],
    "method": "git",
    "license": "MIT",
    "web": "https://github.com/foliant-docs/foliant-nim",
    "url": "https://github.com/foliant-docs/foliant-nim",
    "description": "Documentation generator that produces pdf and docx from Markdown. Uses Pandoc and LaTeX behind the scenes."
  },
  {
    "name": "gemf",
    "url": "https://bitbucket.org/abudden/gemf.nim",
    "method": "hg",
    "license": "MIT",
    "description": "Library for reading GEMF map tile stores",
    "web": "http://www.cgtk.co.uk/gemf",
    "tags": [
      "maps",
      "gemf",
      "parser"
    ]
  },
  {
    "name": "Remotery",
    "url": "https://github.com/Halsys/Nim-Remotery",
    "method": "git",
    "tags": [
      "wrapper",
      "opengl",
      "direct3d",
      "cuda",
      "profiler"
    ],
    "description": "Nim wrapper for (and with) Celtoys's Remotery",
    "license": "Apache License 2.0",
    "web": "https://github.com/Halsys/Nim-Remotery"
  },
  {
    "name": "picohttpparser",
    "tags": [
      "web",
      "http"
    ],
    "method": "git",
    "license": "MIT",
    "description": "Bindings for picohttpparser.",
    "web": "https://github.com/philip-wernersbach/nim-picohttpparser",
    "url": "https://github.com/philip-wernersbach/nim-picohttpparser"
  },
  {
    "name": "microasynchttpserver",
    "tags": [
      "web",
      "http",
      "async",
      "server"
    ],
    "method": "git",
    "license": "MIT",
    "description": "A thin asynchronous HTTP server library, API compatible with Nim's built-in asynchttpserver.",
    "web": "https://github.com/philip-wernersbach/microasynchttpserver",
    "url": "https://github.com/philip-wernersbach/microasynchttpserver"
  },
  {
    "name": "react",
    "url": "https://github.com/andreaferretti/react.nim",
    "method": "git",
    "tags": [
      "js",
      "react",
      "frontend",
      "ui",
      "single page application"
    ],
    "description": "React.js bindings for Nim",
    "license": "Apache License 2.0",
    "web": "https://github.com/andreaferretti/react.nim"
  },
  {
    "name": "oauth",
    "url": "https://github.com/CORDEA/oauth",
    "method": "git",
    "tags": [
      "library",
      "oauth",
      "oauth2",
      "authorization"
    ],
    "description": "OAuth library for nim",
    "license": "Apache License 2.0",
    "web": "http://cordea.github.io/oauth"
  },
  {
    "name": "jsbind",
    "url": "https://github.com/yglukhov/jsbind",
    "method": "git",
    "tags": [
      "bindings",
      "emscripten",
      "javascript"
    ],
    "description": "Define bindings to JavaScript and Emscripten",
    "license": "MIT",
    "web": "https://github.com/yglukhov/jsbind"
  },
  {
    "name": "uuids",
    "url": "https://github.com/pragmagic/uuids/",
    "method": "git",
    "tags": [
      "library",
      "uuid",
      "id"
    ],
    "description": "UUID library for Nim",
    "license": "MIT",
    "web": "https://github.com/pragmagic/uuids/"
  },
  {
    "name": "isaac",
    "url": "https://github.com/pragmagic/isaac/",
    "method": "git",
    "tags": [
      "library",
      "algorithms",
      "random",
      "crypto"
    ],
    "description": "ISAAC PRNG implementation on Nim",
    "license": "MIT",
    "web": "https://github.com/pragmagic/isaac/"
  },
  {
    "name": "SDF",
    "url": "https://github.com/Halsys/SDF.nim",
    "method": "git",
    "tags": [
      "sdf",
      "text",
      "contour",
      "texture",
      "signed",
      "distance",
      "transform"
    ],
    "description": "Signed Distance Field builder for contour texturing in Nim",
    "license": "MIT",
    "web": "https://github.com/Halsys/SDF.nim"
  },
  {
    "name": "WebGL",
    "url": "https://github.com/stisa/webgl",
    "method": "git",
    "tags": [
      "webgl",
      "graphic",
      "js",
      "javascript",
      "wrapper",
      "3D",
      "2D"
    ],
    "description": "Experimental wrapper to webgl for Nim",
    "license": "MIT",
    "web": "http://stisa.space/webgl/"
  },
  {
    "name": "fileinput",
    "url": "https://github.com/achesak/nim-fileinput",
    "method": "git",
    "tags": [
      "file",
      "io",
      "input"
    ],
    "description": "iterate through files and lines",
    "license": "MIT",
    "web": "https://github.com/achesak/nim-fileinput"
  },
  {
    "name": "classy",
    "url": "https://github.com/nigredo-tori/classy",
    "method": "git",
    "tags": [
      "library",
      "typeclasses",
      "macros"
    ],
    "description": "typeclasses for Nim",
    "license": "Unlicense",
    "web": "https://github.com/nigredo-tori/classy"
  },
  {
    "name": "MiNiM",
    "url": "https://github.com/h3rald/minim",
    "method": "git",
    "tags": [
      "concatenative",
      "language",
      "shell"
    ],
    "description": "A tiny concatenative programming language and shell.",
    "license": "MIT",
    "web": "https://h3rald.com/minim"
  },
  {
    "name": "boneIO",
    "url": "https://github.com/xyz32/boneIO",
    "method": "git",
    "tags": [
      "library",
      "GPIO",
      "BeagleBone"
    ],
    "description": "A low level GPIO library for the BeagleBone board family",
    "license": "MIT",
    "web": "https://github.com/xyz32/boneIO"
  },
  {
    "name": "ui",
    "url": "https://github.com/nim-lang/ui",
    "method": "git",
    "tags": [
      "library",
      "GUI",
      "libui",
      "toolkit"
    ],
    "description": "A wrapper for libui",
    "license": "MIT",
    "web": "https://github.com/nim-lang/ui"
  },
  {
    "name": "fractions",
    "url": "https://github.com/konqoro/fractions",
    "method": "git",
    "tags": [
      "library",
      "rationals",
      "arithmetic",
      "tuple"
    ],
    "description": "Implements rational number arithmetic",
    "license": "MIT",
    "web": "https://github.com/konqoro/fractions"
  },
  {
    "name": "mmgeoip",
    "url": "https://github.com/FedericoCeratto/nim-mmgeoip",
    "method": "git",
    "tags": [
      "geoip"
    ],
    "description": "MaxMind GeoIP library",
    "license": "LGPLv2.1",
    "web": "https://github.com/FedericoCeratto/nim-mmgeoip"
  },
  {
    "name": "libjwt",
    "url": "https://github.com/nimscale/nim-libjwt",
    "method": "git",
    "tags": [
      "jwt",
      "libjwt"
    ],
    "description": "Bindings for libjwt",
    "license": "LGPLv2.1",
    "web": "https://github.com/nimscale/nim-libjwt"
  },
  {
    "name": "forestdb",
    "url": "https://github.com/nimscale/forestdb",
    "method": "git",
    "tags": [
      "library",
      "bTree",
      "HB+-Trie",
      "db",
      "forestdb"
    ],
    "description": "ForestDB is fast key-value storage engine that is based on a Hierarchical B+-Tree based Trie, or HB+-Trie.",
    "license": "Apache License 2.0",
    "web": "https://github.com/nimscale/forestdb"
  },
  {
    "name": "nimbox",
    "url": "https://notabug.org/vktec/nimbox.git",
    "method": "git",
    "tags": [
      "library",
      "wrapper",
      "termbox",
      "commandline",
      "ui",
      "tui",
      "gui"
    ],
    "description": "A Rustbox-inspired termbox wrapper",
    "license": "MIT",
    "web": "https://notabug.org/vktec/nimbox"
  },
  {
    "name": "psutil",
    "url": "https://github.com/johnscillieri/psutil-nim",
    "method": "git",
    "tags": [
      "psutil",
      "process",
      "network",
      "system",
      "disk",
      "cpu"
    ],
    "description": "psutil is a cross-platform library for retrieving information on running processes and system utilization (CPU, memory, disks, network)",
    "license": "BSD",
    "web": "https://github.com/johnscillieri/psutil-nim"
  },
  {
    "name": "gapbuffer",
    "url": "https://notabug.org/vktec/nim-gapbuffer.git",
    "method": "git",
    "tags": [
      "buffer",
      "seq",
      "sequence",
      "string",
      "gapbuffer"
    ],
    "description": "A simple gap buffer implementation",
    "license": "MIT",
    "web": "https://notabug.org/vktec/nim-gapbuffer"
  },
  {
    "name": "pudge",
    "url": "https://github.com/recoilme/pudge.git",
    "method": "git",
    "tags": [
      "wrapper",
      "database",
      "sophia"
    ],
    "description": "Pudge Db - it's modern key/value storage with memcached protocol support. Pudge Db implements a high-level cross-platform sockets interface to sophia db.",
    "license": "MIT",
    "web": "https://github.com/recoilme/pudge"
  },
  {
    "name": "etcd_client",
    "url": "https://github.com/FedericoCeratto/nim-etcd-client",
    "method": "git",
    "tags": [
      "library",
      "etcd"
    ],
    "description": "etcd client library",
    "license": "LGPLv3",
    "web": "https://github.com/FedericoCeratto/nim-etcd-client"
  },
  {
    "name": "stb_image",
    "url": "https://gitlab.com/define-private-public/stb_image-Nim",
    "method": "git",
    "tags": [
      "stb",
      "image",
      "graphics",
      "io",
      "wrapper"
    ],
    "description": "A wrapper for stb_image and stb_image_write.",
    "license": "Unlicense (Public Domain)",
    "web": "https://gitlab.com/define-private-public/stb_image-Nim"
  },
  {
    "name": "mutableseqs",
    "url": "https://github.com/iourinski/mutableseqs",
    "method": "git",
    "tags": [
      "sequences",
      "mapreduce"
    ],
    "description": "utilities for transforming sequences",
    "license": "MIT",
    "web": "https://github.com/iourinski/mutableseqs"
  },
  {
    "name": "stor",
    "url": "https://github.com/nimscale/stor",
    "method": "git",
    "tags": [
      "storage",
      "io"
    ],
    "description": "Efficient object storage system",
    "license": "MIT",
    "web": "https://github.com/nimscale/stor"
  },
  {
    "name": "linuxfb",
    "url": "https://github.com/luked99/linuxfb.nim",
    "method": "git",
    "tags": [
      "wrapper",
      "graphics",
      "linux"
    ],
    "description": "Wrapper around the Linux framebuffer driver ioctl API",
    "license": "MIT",
    "web": "https://github.com/luked99/linuxfb.nim"
  },
  {
    "name": "nimactors",
    "url": "https://github.com/vegansk/nimactors",
    "method": "git",
    "tags": [
      "actors",
      "library"
    ],
    "description": "Actors library for Nim inspired by akka-actors",
    "license": "MIT",
    "web": "https://github.com/vegansk/nimactors"
  },
  {
    "name": "porter",
    "url": "https://github.com/iourinski/porter",
    "method": "git",
    "tags": [
      "stemmer",
      "multilanguage",
      "snowball"
    ],
    "description": "Simple extensible implementation of Porter stemmer algorithm",
    "license": "MIT",
    "web": "https://github.com/iourinski/porter"
  },
  {
    "name": "kiwi",
    "url": "https://github.com/yglukhov/kiwi",
    "method": "git",
    "tags": [
      "cassowary",
      "constraint",
      "solving"
    ],
    "description": "Cassowary constraint solving",
    "license": "MIT",
    "web": "https://github.com/yglukhov/kiwi"
  },
  {
    "name": "ArrayFireNim",
    "url": "https://github.com/bitstormGER/ArrayFire-Nim",
    "method": "git",
    "tags": [
      "array",
      "linear",
      "algebra",
      "scientific",
      "computing"
    ],
    "description": "A nim wrapper for ArrayFire",
    "license": "BSD",
    "web": "https://github.com/bitstormGER/ArrayFire-Nim"
  },
  {
    "name": "statsd_client",
    "url": "https://github.com/FedericoCeratto/nim-statsd-client",
    "method": "git",
    "tags": [
      "library",
      "statsd",
      "client",
      "statistics",
      "metrics"
    ],
    "description": "A simple, stateless StatsD client library",
    "license": "LGPLv3",
    "web": "https://github.com/FedericoCeratto/nim-statsd-client"
  },
  {
    "name": "html5_canvas",
    "url": "https://gitlab.com/define-private-public/HTML5-Canvas-Nim",
    "method": "git",
    "tags": [
      "html5",
      "canvas",
      "drawing",
      "graphics",
      "rendering",
      "browser",
      "javascript"
    ],
    "description": "HTML5 Canvas and drawing for the JavaScript backend.",
    "license": "MIT",
    "web": "https://gitlab.com/define-private-public/HTML5-Canvas-Nim"
  },
  {
    "name": "alea",
    "url": "https://github.com/unicredit/alea",
    "method": "git",
    "tags": [
      "random variables",
      "distributions",
      "probability",
      "gaussian",
      "sampling"
    ],
    "description": "Define and compose random variables",
    "license": "Apache License 2.0",
    "web": "https://github.com/unicredit/alea"
  },
  {
    "name": "winim",
    "url": "https://github.com/khchen/winim",
    "method": "git",
    "tags": [
      "library",
      "windows",
      "api",
      "com"
    ],
    "description": "Nim's Windows API and COM Library",
    "license": "MIT",
    "web": "https://github.com/khchen/winim"
  },
  {
    "name": "ed25519",
    "url": "https://github.com/niv/ed25519.nim",
    "method": "git",
    "tags": [
      "ed25519",
      "cryptography",
      "crypto",
      "publickey",
      "privatekey",
      "signing",
      "keyexchange",
      "native"
    ],
    "description": "ed25519 key crypto bindings",
    "license": "MIT",
    "web": "https://github.com/niv/ed25519.nim"
  },
  {
    "name": "libevdev",
    "url": "https://github.com/luked99/libevdev.nim",
    "method": "git",
    "tags": [
      "wrapper",
      "os",
      "linux"
    ],
    "description": "Wrapper for libevdev, Linux input device processing library",
    "license": "MIT",
    "web": "https://github.com/luked99/libevdev.nim"
  },
  {
    "name": "nesm",
    "url": "https://github.com/xomachine/NESM.git",
    "method": "git",
    "tags": [
      "metaprogramming",
      "parser",
      "pure",
      "serialization"
    ],
    "description": "A macro for generating [de]serializers for given objects",
    "license": "MIT",
    "web": "https://xomachine.github.io/NESM/"
  },
  {
    "name": "sdnotify",
    "url": "https://github.com/FedericoCeratto/nim-sdnotify",
    "method": "git",
    "tags": [
      "os",
      "linux",
      "systemd",
      "sdnotify"
    ],
    "description": "Systemd service notification helper",
    "license": "MIT",
    "web": "https://github.com/FedericoCeratto/nim-sdnotify"
  },
  {
    "name": "cmd",
    "url": "https://github.com/samdmarshall/cmd.nim",
    "method": "git",
    "tags": [
      "cmd",
      "command",
      "prompt",
      "interactive"
    ],
    "description": "interactive command prompt",
    "license": "BSD 3-Clause",
    "web": "https://github.com/samdmarshall/cmd.nim"
  },
  {
    "name": "csvtable",
    "url": "https://github.com/apahl/csvtable",
    "method": "git",
    "tags": [
      "csv",
      "table"
    ],
    "description": "tools for handling CSV files (comma or tab-separated) with an API similar to Python's CSVDictReader and -Writer.",
    "license": "MIT",
    "web": "https://github.com/apahl/csvtable"
  },
  {
    "name": "gnuplot",
    "url": "https://github.com/konqoro/gnuplot.nim",
    "method": "git",
    "tags": [
      "plot",
      "graphing",
      "data"
    ],
    "description": "Nim interface to gnuplot",
    "license": "MIT",
    "web": "https://github.com/konqoro/gnuplot.nim"
  },
  {
    "name": "ustring",
    "url": "https://github.com/rokups/nim-ustring",
    "method": "git",
    "tags": [
      "string",
      "text",
      "unicode",
      "uft8",
      "utf-8"
    ],
    "description": "utf-8 string",
    "license": "MIT",
    "web": "https://github.com/rokups/nim-ustring"
  },
  {
    "name": "imap",
    "url": "https://github.com/ehmry/imap",
    "method": "git",
    "tags": [
      "imap",
      "email"
    ],
    "description": "IMAP client library",
    "license": "GPL2",
    "web": "https://github.com/ehmry/imap"
  },
  {
    "name": "isa",
    "url": "https://github.com/nimscale/isa",
    "method": "git",
    "tags": [
      "erasure",
      "hash",
      "crypto",
      "compression"
    ],
    "description": "Binding for Intel Storage Acceleration library",
    "license": "Apache License 2.0",
    "web": "https://github.com/nimscale/isa"
  },
  {
    "name": "untar",
    "url": "https://github.com/dom96/untar",
    "method": "git",
    "tags": [
      "library",
      "tar",
      "gz",
      "compression",
      "archive",
      "decompression"
    ],
    "description": "Library for decompressing tar.gz files.",
    "license": "MIT",
    "web": "https://github.com/dom96/untar"
  },
  {
    "name": "nimcx",
    "url": "https://github.com/qqtop/nimcx",
    "method": "git",
    "tags": [
      "library",
      "linux"
    ],
    "description": "Color and utilities library for linux terminal.",
    "license": "MIT",
    "web": "https://github.com/qqtop/nimcx"
  },
  {
    "name": "dpdk",
    "url": "https://github.com/nimscale/dpdk",
    "method": "git",
    "tags": [
      "library",
      "dpdk",
      "packet",
      "processing"
    ],
    "description": "Library for fast packet processing",
    "license": "Apache License 2.0",
    "web": "http://dpdk.org/"
  },
  {
    "name": "libserialport",
    "alias": "serial"
  },
  {
    "name": "serial",
    "url": "https://github.com/euantorano/serial.nim",
    "method": "git",
    "tags": [
      "serial",
      "rs232",
      "io",
      "serialport"
    ],
    "description": "A library to operate serial ports using pure Nim.",
    "license": "BSD3",
    "web": "https://github.com/euantorano/serial.nim"
  },
  {
    "name": "spdk",
    "url": "https://github.com/nimscale/spdk.git",
    "method": "git",
    "tags": [
      "library",
      "SSD",
      "NVME",
      "io",
      "storage"
    ],
    "description": "The Storage Performance Development Kit(SPDK) provides a set of tools and libraries for writing high performance, scalable, user-mode storage applications.",
    "license": "MIT",
    "web": "https://github.com/nimscale/spdk.git"
  },
  {
    "name": "NimData",
    "url": "https://github.com/bluenote10/NimData",
    "method": "git",
    "tags": [
      "library",
      "dataframe"
    ],
    "description": "DataFrame API enabling fast out-of-core data analytics",
    "license": "MIT",
    "web": "https://github.com/bluenote10/NimData"
  },
  {
    "name": "testrunner",
    "url": "https://github.com/FedericoCeratto/nim-testrunner",
    "method": "git",
    "tags": [
      "test",
      "tests",
      "unittest",
      "utility",
      "tdd"
    ],
    "description": "Test runner with file monitoring and desktop notification capabilities",
    "license": "GPLv3",
    "web": "https://github.com/FedericoCeratto/nim-testrunner"
  },
  {
    "name": "reactorfuse",
    "url": "https://github.com/zielmicha/reactorfuse",
    "method": "git",
    "tags": [
      "filesystem",
      "fuse"
    ],
    "description": "Filesystem in userspace (FUSE) for Nim (for reactor.nim library)",
    "license": "MIT",
    "web": "https://github.com/zielmicha/reactorfuse"
  },
  {
    "name": "nimr",
    "url": "https://github.com/Jeff-Ciesielski/nimr",
    "method": "git",
    "tags": [
      "script",
      "utils"
    ],
    "description": "Helper to run nim code like a script",
    "license": "MIT",
    "web": "https://github.com/Jeff-Ciesielski/nimr"
  },
  {
    "name": "neverwinter",
    "url": "https://github.com/niv/neverwinter.nim",
    "method": "git",
    "tags": [
      "nwn",
      "neverwinternights",
      "neverwinter",
      "game",
      "bioware",
      "fileformats",
      "reader",
      "writer"
    ],
    "description": "Neverwinter Nights 1 data accessor library",
    "license": "MIT",
    "web": "https://github.com/niv/neverwinter.nim"
  },
  {
    "name": "snail",
    "url": "https://github.com/stisa/snail",
    "method": "git",
    "tags": [
      "js",
      "matrix",
      "linear algebra"
    ],
    "description": "Simple linear algebra for nim. Js too.",
    "license": "MIT",
    "web": "http://stisa.space/snail/"
  },
  {
    "name": "jswebsockets",
    "url": "https://github.com/stisa/jswebsockets",
    "method": "git",
    "tags": [
      "js",
      "javascripts",
      "ws",
      "websockets"
    ],
    "description": "Websockets wrapper for nim js backend.",
    "license": "MIT",
    "web": "http://stisa.space/jswebsockets/"
  },
  {
    "name": "morelogging",
    "url": "https://github.com/FedericoCeratto/nim-morelogging",
    "method": "git",
    "tags": [
      "log",
      "logging",
      "library",
      "systemd",
      "journald"
    ],
    "description": "Logging library with support for async IO, multithreading, Journald.",
    "license": "LGPLv3",
    "web": "https://github.com/FedericoCeratto/nim-morelogging"
  },
  {
    "name": "ajax",
    "url": "https://github.com/stisa/ajax",
    "method": "git",
    "tags": [
      "js",
      "javascripts",
      "ajax",
      "xmlhttprequest"
    ],
    "description": "AJAX wrapper for nim js backend.",
    "license": "MIT",
    "web": "http://stisa.space/ajax/"
  },
  {
    "name": "recaptcha",
    "url": "https://github.com/euantorano/recaptcha.nim",
    "method": "git",
    "tags": [
      "recaptcha",
      "captcha"
    ],
    "description": "reCAPTCHA support for Nim, supporting rendering a capctcha and verifying a user's response.",
    "license": "BSD3",
    "web": "https://github.com/euantorano/recaptcha.nim"
  },
  {
    "name": "influx",
    "url": "https://github.com/samdmarshall/influx.nim",
    "method": "git",
    "tags": [
      "influx",
      "influxdb"
    ],
    "description": "wrapper for communicating with InfluxDB over the REST interface",
    "license": "BSD 3-Clause",
    "web": "https://github.com/samdmarshall/influx.nim"
  },
  {
    "name": "gamelight",
    "url": "https://github.com/dom96/gamelight",
    "method": "git",
    "tags": [
      "js",
      "library",
      "graphics",
      "collision",
      "2d"
    ],
    "description": "A set of simple modules for writing a JavaScript 2D game.",
    "license": "MIT",
    "web": "https://github.com/dom96/gamelight"
  },
  {
    "name": "storage",
    "url": "https://bitbucket.org/moigagoo/storage/",
    "method": "hg",
    "tags": [
      "JavaScript",
      "Storage",
      "localStorage",
      "sessionStorage"
    ],
    "description": "Storage, localStorage, and sessionStorage bindigs for Nim's JavaScript backend.",
    "license": "MIT",
    "web": "https://bitbucket.org/moigagoo/storage/"
  },
  {
    "name": "fontconfig",
    "url": "https://github.com/Parashurama/fontconfig",
    "method": "git",
    "tags": [
      "fontconfig",
      "font"
    ],
    "description": "Low level wrapper for the fontconfig library.",
    "license": "Fontconfig License",
    "web": "https://github.com/Parashurama/fontconfig"
  },
  {
    "name": "sysrandom",
    "url": "https://github.com/euantorano/sysrandom.nim",
    "method": "git",
    "tags": [
      "random",
      "RNG",
      "PRNG"
    ],
    "description": "A simple library to generate random data, using the system's PRNG.",
    "license": "BSD3",
    "web": "https://github.com/euantorano/sysrandom.nim"
  },
  {
    "name": "colorize",
    "url": "https://github.com/molnarmark/colorize",
    "method": "git",
    "tags": [
      "color",
      "colors",
      "colorize"
    ],
    "description": "A simple and lightweight terminal coloring library.",
    "license": "MIT",
    "web": "https://github.com/molnarmark/colorize"
  },
  {
    "name": "cello",
    "url": "https://github.com/unicredit/cello",
    "method": "git",
    "tags": [
      "string",
      "succinct-data-structure",
      "rank",
      "select",
      "Burrows-Wheeler",
      "FM-index",
      "wavelet-tree"
    ],
    "description": "String algorithms with succinct data structures",
    "license": "Apache2",
    "web": "https://unicredit.github.io/cello/"
  },
  {
    "name": "notmuch",
    "url": "https://github.com/samdmarshall/notmuch.nim",
    "method": "git",
    "tags": [
      "notmuch",
      "wrapper",
      "email",
      "tagging"
    ],
    "description": "wrapper for the notmuch mail library",
    "license": "BSD 3-Clause",
    "web": "https://github.com/samdmarshall/notmuch.nim"
  },
  {
    "name": "pluginmanager",
    "url": "https://github.com/samdmarshall/plugin-manager",
    "method": "git",
    "tags": [
      "plugin",
      "dylib",
      "manager"
    ],
    "description": "Simple plugin implementation",
    "license": "BSD 3-Clause",
    "web": "https://github.com/samdmarshall/plugin-manager"
  },
  {
    "name": "node",
    "url": "https://github.com/tulayang/nimnode",
    "method": "git",
    "tags": [
      "async",
      "io",
      "socket",
      "net",
      "tcp",
      "http",
      "libuv"
    ],
    "description": "Library for async programming and communication. This Library uses a future/promise, non-blocking I/O model based on libuv.",
    "license": "MIT",
    "web": "http://tulayang.github.io/node/"
  },
  {
    "name": "tempdir",
    "url": "https://github.com/euantorano/tempdir.nim",
    "method": "git",
    "tags": [
      "temp",
      "io",
      "tmp"
    ],
    "description": "A Nim library to create and manage temporary directories.",
    "license": "BSD3",
    "web": "https://github.com/euantorano/tempdir.nim"
  },
  {
    "name": "mathexpr",
    "url": "https://github.com/Yardanico/nim-mathexpr",
    "method": "git",
    "tags": [
      "math",
      "mathparser",
      "tinyexpr"
    ],
    "description": "MathExpr - wrapper around TinyExpr C library",
    "license": "MIT",
    "web": "https://github.com/Yardanico/nim-mathexpr"
  },
  {
    "name": "frag",
    "url": "https://github.com/fragworks/frag",
    "method": "git",
    "tags": [
      "game",
      "game-dev",
      "2d",
      "3d"
    ],
    "description": "A 2D|3D game engine",
    "license": "MIT",
    "web": "https://github.com/fragworks/frag"
  },
  {
    "name": "freetype",
    "url": "https://github.com/jangko/freetype",
    "method": "git",
    "tags": [
      "font",
      "renderint",
      "library"
    ],
    "description": "wrapper for FreeType2 library",
    "license": "MIT",
    "web": "https://github.com/jangko/freetype"
  },
  {
    "name": "polyBool",
    "url": "https://github.com/jangko/polyBool",
    "method": "git",
    "tags": [
      "polygon",
      "clipper",
      "library"
    ],
    "description": "Polygon Clipper Library (Martinez Algorithm)",
    "license": "MIT",
    "web": "https://github.com/jangko/polyBool"
  },
  {
    "name": "nimAGG",
    "url": "https://github.com/jangko/nimAGG",
    "method": "git",
    "tags": [
      "renderer",
      "rasterizer",
      "library",
      "2D",
      "graphics"
    ],
    "description": "Hi Fidelity Rendering Engine",
    "license": "MIT",
    "web": "https://github.com/jangko/nimAGG"
  },
  {
    "name": "primme",
    "url": "https://github.com/jxy/primme",
    "method": "git",
    "tags": [
      "library",
      "eigenvalues",
      "high-performance",
      "singular-value-decomposition"
    ],
    "description": "Nim interface for PRIMME: PReconditioned Iterative MultiMethod Eigensolver",
    "license": "MIT",
    "web": "https://github.com/jxy/primme"
  },
  {
    "name": "sitmo",
    "url": "https://github.com/jxy/sitmo",
    "method": "git",
    "tags": [
      "RNG",
      "Sitmo",
      "high-performance",
      "random"
    ],
    "description": "Sitmo parallel random number generator in Nim",
    "license": "MIT",
    "web": "https://github.com/jxy/sitmo"
  },
  {
    "name": "webaudio",
    "url": "https://github.com/ftsf/nim-webaudio",
    "method": "git",
    "tags": [
      "javascript",
      "js",
      "web",
      "audio",
      "sound",
      "music"
    ],
    "description": "API for Web Audio (JS)",
    "license": "MIT",
    "web": "https://github.com/ftsf/nim-webaudio"
  },
  {
    "name": "nimcuda",
    "url": "https://github.com/unicredit/nimcuda",
    "method": "git",
    "tags": [
      "CUDA",
      "GPU"
    ],
    "description": "CUDA bindings",
    "license": "Apache2",
    "web": "https://github.com/unicredit/nimcuda"
  },
  {
    "name": "gifwriter",
    "url": "https://github.com/rxi/gifwriter",
    "method": "git",
    "tags": [
      "gif",
      "image",
      "library"
    ],
    "description": "Animated GIF writing library based on jo_gif",
    "license": "MIT",
    "web": "https://github.com/rxi/gifwriter"
  },
  {
    "name": "libplist",
    "url": "https://github.com/samdmarshall/libplist.nim",
    "method": "git",
    "tags": [
      "libplist",
      "property",
      "list",
      "property-list",
      "parsing",
      "binary",
      "xml",
      "format"
    ],
    "description": "wrapper around libplist https://github.com/libimobiledevice/libplist",
    "license": "MIT",
    "web": "https://github.com/samdmarshall/libplist.nim"
  },
  {
    "name": "getch",
    "url": "https://github.com/6A/getch",
    "method": "git",
    "tags": [
      "getch",
      "char"
    ],
    "description": "getch() for Windows and Unix",
    "license": "MIT",
    "web": "https://github.com/6A/getch"
  },
  {
    "name": "gifenc",
    "url": "https://github.com/ftsf/gifenc",
    "method": "git",
    "tags": [
      "gif",
      "encoder"
    ],
    "description": "Gif Encoder",
    "license": "Public Domain",
    "web": "https://github.com/ftsf/gifenc"
  },
  {
    "name": "nimlapack",
    "url": "https://github.com/unicredit/nimlapack",
    "method": "git",
    "tags": [
      "LAPACK",
      "linear-algebra"
    ],
    "description": "LAPACK bindings",
    "license": "Apache2",
    "web": "https://github.com/unicredit/nimlapack"
  },
  {
    "name": "jack",
    "url": "https://github.com/Skrylar/nim-jack",
    "method": "git",
    "tags": [
      "jack",
      "audio",
      "binding",
      "wrapper"
    ],
    "description": "Shiny bindings to the JACK Audio Connection Kit.",
    "license": "MIT",
    "web": "https://github.com/Skrylar/nim-jack"
  },
  {
    "name": "serializetools",
    "url": "https://github.com/JeffersonLab/serializetools",
    "method": "git",
    "tags": [
      "serialization",
      "xml"
    ],
    "description": "Support for serialization of objects",
    "license": "MIT",
    "web": "https://github.com/JeffersonLab/serializetools"
  },
  {
    "name": "neo",
    "url": "https://github.com/unicredit/neo",
    "method": "git",
    "tags": [
      "vector",
      "matrix",
      "linear-algebra",
      "BLAS",
      "LAPACK",
      "CUDA"
    ],
    "description": "Linear algebra for Nim",
    "license": "Apache License 2.0",
    "web": "https://unicredit.github.io/neo/"
  },
  {
    "name": "httpkit",
    "url": "https://github.com/tulayang/httpkit",
    "method": "git",
    "tags": [
      "http",
      "request",
      "response",
      "stream",
      "bigfile",
      "async"
    ],
    "description": "An efficient HTTP tool suite written in pure nim. Help you to write HTTP services or clients via TCP, UDP, or even Unix Domain socket, etc.",
    "license": "MIT",
    "web": "https://github.com/tulayang/httpkit"
  },
  {
    "name": "ulid",
    "url": "https://github.com/adelq/ulid",
    "method": "git",
    "tags": [
      "library",
      "id",
      "ulid",
      "uuid",
      "guid"
    ],
    "description": "Universally Unique Lexicographically Sortable Identifier",
    "license": "MIT",
    "web": "https://github.com/adelq/ulid"
  },
  {
    "name": "osureplay",
    "url": "https://github.com/Yardanico/nim-osureplay",
    "method": "git",
    "tags": [
      "library",
      "osu!",
      "parser",
      "osugame",
      "replay"
    ],
    "description": "osu! replay parser",
    "license": "MIT",
    "web": "https://github.com/Yardanico/nim-osureplay"
  },
  {
    "name": "tiger",
    "url": "https://github.com/ehmry/tiger",
    "method": "git",
    "tags": [
      "hash"
    ],
    "description": "Tiger hash function",
    "license": "MIT",
    "web": "https://github.com/ehmry/tiger"
  },
  {
    "name": "pipe",
    "url": "https://github.com/5paceToast/pipe",
    "method": "git",
    "tags": [
      "pipe",
      "macro",
      "operator",
      "functional"
    ],
    "description": "Pipe operator for nim.",
    "license": "MIT",
    "web": "https://github.com/5paceToast/pipe"
  },
  {
    "name": "flatdb",
    "url": "https://github.com/enthus1ast/flatdb",
    "method": "git",
    "tags": [
      "database",
      "json",
      "pure"
    ],
    "description": "small/tiny, flatfile, jsonl based, inprogress database for nim",
    "license": "MIT",
    "web": "https://github.com/enthus1ast/flatdb"
  },
  {
    "name": "nwt",
    "url": "https://github.com/enthus1ast/nimWebTemplates",
    "method": "git",
    "tags": [
      "template",
      "html",
      "pure",
      "jinja"
    ],
    "description": "experiment to build a jinja like template parser",
    "license": "MIT",
    "web": "https://github.com/enthus1ast/nimWebTemplates"
  },
  {
    "name": "cmixer",
    "url": "https://github.com/rxi/cmixer-nim",
    "method": "git",
    "tags": [
      "library",
      "audio",
      "mixer",
      "sound",
      "wav",
      "ogg"
    ],
    "description": "Lightweight audio mixer for games",
    "license": "MIT",
    "web": "https://github.com/rxi/cmixer-nim"
  },
  {
    "name": "cmixer_sdl2",
    "url": "https://github.com/rxi/cmixer_sdl2-nim",
    "method": "git",
    "tags": [
      "library",
      "audio",
      "mixer",
      "sound",
      "wav",
      "ogg"
    ],
    "description": "Lightweight audio mixer for SDL2",
    "license": "MIT",
    "web": "https://github.com/rxi/cmixer_sdl2-nim"
  },
  {
    "name": "chebyshev",
    "url": "https://github.com/jxy/chebyshev",
    "method": "git",
    "tags": [
      "math",
      "approximation",
      "numerical"
    ],
    "description": "Chebyshev approximation.",
    "license": "MIT",
    "web": "https://github.com/jxy/chebyshev"
  },
  {
    "name": "scram",
    "url": "https://github.com/rgv151/scram",
    "method": "git",
    "tags": [
      "scram",
      "sasl",
      "authentication",
      "salted",
      "challenge",
      "response"
    ],
    "description": "Salted Challenge Response Authentication Mechanism (SCRAM) ",
    "license": "MIT",
    "web": "https://github.com/rgv151/scram"
  },
  {
    "name": "blake2",
    "url": "https://bitbucket.org/mihailp/blake2/",
    "method": "hg",
    "tags": [
      "crypto",
      "cryptography",
      "hash",
      "security"
    ],
    "description": "blake2 - cryptographic hash function",
    "license": "CC0",
    "web": "https://bitbucket.org/mihailp/blake2/"
  },
  {
    "name": "spinny",
    "url": "https://github.com/molnarmark/spinny",
    "method": "git",
    "tags": [
      "terminal",
      "spinner",
      "spinny",
      "load"
    ],
    "description": "Spinny is a tiny terminal spinner package for the Nim Programming Language.",
    "license": "MIT",
    "web": "https://github.com/molnarmark/spinny"
  },
  {
    "name": "nigui",
    "url": "https://github.com/trustable-code/NiGui",
    "method": "git",
    "tags": [
      "gui",
      "windows",
      "gtk"
    ],
    "description": "NiGui is a cross-platform, desktop GUI toolkit using native widgets.",
    "license": "MIT",
    "web": "https://github.com/trustable-code/NiGui"
  },
  {
    "name": "nimcalcal",
    "url": "https://github.com/skilchen/nimcalcal",
    "method": "git",
    "tags": [
      "calendar",
      "library"
    ],
    "description": "nimcalcal - PyCalCal translated to Nim, Calendrical Calculations from Reingold/Dershowitz",
    "license": "MIT",
    "web": "http://www3.cs.stonybrook.edu/~algorith/implement/reingold/implement.shtml"
  },
  {
    "name": "currying",
    "url": "https://github.com/t8m8/currying",
    "method": "git",
    "tags": [
      "library",
      "functional",
      "currying"
    ],
    "description": "Currying library for Nim",
    "license": "MIT",
    "web": "https://github.com/t8m8/currying"
  },
  {
    "name": "rect_packer",
    "url": "https://github.com/yglukhov/rect_packer",
    "method": "git",
    "tags": [
      "library",
      "geometry",
      "packing"
    ],
    "description": "Pack rects into bigger rect",
    "license": "MIT",
    "web": "https://github.com/yglukhov/rect_packer"
  },
  {
    "name": "gintro",
    "url": "https://github.com/stefansalewski/gintro",
    "method": "git",
    "tags": [
      "library",
      "gtk",
      "wrapper",
      "gui"
    ],
    "description": "High level GObject-Introspection based GTK3 bindings",
    "license": "MIT",
    "web": "https://github.com/stefansalewski/gintro"
  },
  {
    "name": "arraymancer",
    "url": "https://github.com/mratsim/Arraymancer",
    "method": "git",
    "tags": [
      "vector",
      "matrix",
      "array",
      "ndarray",
      "multidimensional-array",
      "linear-algebra",
      "tensor"
    ],
    "description": "A tensor (multidimensional array) library for Nim",
    "license": "Apache License 2.0",
    "web": "https://mratsim.github.io/Arraymancer/"
  },
  {
    "name": "sha3",
    "url": "https://bitbucket.org/mihailp/sha3/",
    "method": "hg",
    "tags": [
      "crypto",
      "cryptography",
      "hash",
      "security"
    ],
    "description": "sha3 - cryptographic hash function",
    "license": "CC0",
    "web": "https://bitbucket.org/mihailp/sha3/"
  },
  {
    "name": "coalesce",
    "url": "https://github.com/piedar/coalesce",
    "method": "git",
    "tags": [
      "nil",
      "null",
      "options",
      "operator"
    ],
    "description": "A nil coalescing operator ?? for Nim",
    "license": "MIT",
    "web": "https://github.com/piedar/coalesce"
  },
  {
    "name": "asyncmysql",
    "url": "https://github.com/tulayang/asyncmysql",
    "method": "git",
    "tags": [
      "mysql",
      "async",
      "asynchronous"
    ],
    "description": "Asynchronous MySQL connector written in pure Nim",
    "license": "MIT",
    "web": "https://github.com/tulayang/asyncmysql"
  },
  {
    "name": "cassandra",
    "url": "https://github.com/yglukhov/cassandra",
    "method": "git",
    "tags": [
      "cassandra",
      "database",
      "wrapper",
      "bindings",
      "driver"
    ],
    "description": "Bindings to Cassandra DB driver",
    "license": "MIT",
    "web": "https://github.com/yglukhov/cassandra"
  },
  {
    "name": "tf2plug",
    "url": "https://gitlab.com/waylon531/tf2plug",
    "method": "git",
    "tags": [
      "app",
      "binary",
      "tool",
      "tf2"
    ],
    "description": "A mod manager for TF2",
    "license": "GPLv3",
    "web": "https://gitlab.com/waylon531/tf2plug"
  },
  {
    "name": "oldgtk3",
    "url": "https://github.com/stefansalewski/oldgtk3",
    "method": "git",
    "tags": [
      "library",
      "gtk",
      "wrapper",
      "gui"
    ],
    "description": "Low level bindings for GTK3 related libraries",
    "license": "MIT",
    "web": "https://github.com/stefansalewski/oldgtk3"
  },
  {
    "name": "godot",
    "url": "https://github.com/pragmagic/godot-nim",
    "method": "git",
    "tags": [
      "game",
      "engine",
      "2d",
      "3d"
    ],
    "description": "Nim bindings for Godot Engine",
    "license": "MIT",
    "web": "https://github.com/pragmagic/godot-nim"
  },
  {
    "name": "vkapi",
    "url": "https://github.com/Yardanico/nimvkapi",
    "method": "git",
    "tags": [
      "wrapper",
      "vkontakte",
      "vk",
      "library",
      "api"
    ],
    "description": "A wrapper for the vk.com API (russian social network)",
    "license": "MIT",
    "web": "https://github.com/Yardanico/nimvkapi"
  },
  {
    "name": "slacklib",
    "url": "https://github.com/ThomasTJdev/nim_slacklib",
    "method": "git",
    "tags": [
      "library",
      "wrapper",
      "slack",
      "slackapp",
      "api"
    ],
    "description": "Library for working with a slack app or sending messages to a slack channel (slack.com)",
    "license": "MIT",
    "web": "https://github.com/ThomasTJdev/nim_slacklib"
  },
  {
    "name": "calendar",
    "url": "https://github.com/skilchen/calendar",
    "method": "git",
    "tags": [
      "calendar",
      "dates",
      "library"
    ],
    "description": "calendar.py from Pythons stdlib translated to Nim",
    "license": "MIT",
    "web": "https://docs.python.org/2/library/calendar.html"
  },
  {
    "name": "wiringPiNim",
    "url": "https://github.com/ThomasTJdev/nim_wiringPiNim",
    "method": "git",
    "tags": [
      "wrapper",
      "raspberry",
      "rpi",
      "wiringpi",
      "pi"
    ],
    "description": "Wrapper that implements some of wiringPi's function for controlling a Raspberry Pi",
    "license": "MIT",
    "web": "https://github.com/ThomasTJdev/nim_wiringPiNim"
  },
  {
    "name": "redux",
    "url": "https://github.com/pragmagic/redux.nim",
    "method": "git",
    "tags": [
      "redux"
    ],
    "description": "Predictable state container.",
    "license": "MIT",
    "web": "https://github.com/pragmagic/redux.nim"
  },
  {
    "name": "skEasing",
    "url": "https://github.com/Skrylar/skEasing",
    "method": "git",
    "tags": [
      "math",
      "curves",
      "animation"
    ],
    "description": "A collection of easing curves for animation purposes.",
    "license": "BSD",
    "web": "https://github.com/Skrylar/skEasing"
  },
  {
    "name": "nimquery",
    "url": "https://github.com/GULPF/nimquery",
    "method": "git",
    "tags": [
      "html",
      "scraping",
      "web"
    ],
    "description": "Library for querying HTML using CSS-selectors, like JavaScripts document.querySelector",
    "license": "MIT",
    "web": "https://github.com/GULPF/nimquery"
  },
  {
    "name": "usha",
    "url": "https://github.com/subsetpark/untitled-shell-history-application",
    "method": "git",
    "tags": [
      "shell",
      "utility"
    ],
    "description": "untitled shell history application",
    "license": "MIT",
    "web": "https://github.com/subsetpark/untitled-shell-history-application"
  },
  {
    "name": "libgit2",
    "url": "https://github.com/barcharcraz/libgit2-nim",
    "method": "git",
    "tags": [
      "git",
      "libgit",
      "libgit2",
      "vcs",
      "wrapper"
    ],
    "description": "Libgit2 low level wrapper",
    "license": "MIT",
    "web": "https://github.com/barcharcraz/libgit2-nim"
  },
  {
    "name": "multicast",
    "url": "https://github.com/enthus1ast/nimMulticast",
    "method": "git",
    "tags": [
      "multicast",
      "udp",
      "socket",
      "net"
    ],
    "description": "proc to join (and leave) a multicast group",
    "license": "MIT",
    "web": "https://github.com/enthus1ast/nimMulticast"
  },
  {
    "name": "mysqlparser",
    "url": "https://github.com/tulayang/mysqlparser.git",
    "method": "git",
    "tags": [
      "mysql",
      "protocol",
      "parser"
    ],
    "description": "An efficient packet parser for MySQL Client/Server Protocol. Help you to write Mysql communication in either BLOCKIONG-IO or NON-BLOCKING-IO.",
    "license": "MIT",
    "web": "https://github.com/tulayang/mysqlparser"
  },
  {
    "name": "fugitive",
    "url": "https://github.com/citycide/fugitive",
    "method": "git",
    "tags": [
      "git",
      "github",
      "cli",
      "extras",
      "utility",
      "tool"
    ],
    "description": "Simple command line tool to make git more intuitive, along with useful GitHub addons.",
    "license": "MIT",
    "web": "https://github.com/citycide/fugitive"
  },
  {
    "name": "dbg",
    "url": "https://github.com/enthus1ast/nimDbg",
    "method": "git",
    "tags": [
      "template",
      "echo",
      "dbg",
      "debug"
    ],
    "description": "dbg template; in debug echo",
    "license": "MIT",
    "web": "https://github.com/enthus1ast/nimDbg"
  },
  {
    "name": "pylib",
    "url": "https://github.com/Yardanico/nimpylib",
    "method": "git",
    "tags": [
      "python",
      "compatibility",
      "library",
      "pure"
    ],
    "description": "Nim library with python-like functions and operators",
    "license": "MIT",
    "web": "https://github.com/Yardanico/nimpylib"
  },
  {
    "name": "graphemes",
    "url": "https://github.com/nitely/nim-graphemes",
    "method": "git",
    "tags": [
      "graphemes",
      "grapheme-cluster",
      "unicode"
    ],
    "description": "Grapheme aware string handling (Unicode tr29)",
    "license": "MIT",
    "web": "https://github.com/nitely/nim-graphemes"
  },
  {
    "name": "rfc3339",
    "url": "https://github.com/Skrylar/rfc3339",
    "method": "git",
    "tags": [
      "rfc3339",
      "datetime"
    ],
    "description": "RFC3339 (dates and times) implementation for Nim.",
    "license": "BSD",
    "web": "https://github.com/Skrylar/rfc3339"
  },
  {
    "name": "monero",
    "url": "https://github.com/ehmry/nim-monero",
    "method": "git",
    "tags": [
      "monero",
      "cryptonote",
      "vanity"
    ],
    "description": "Libraries and utilites related to Monero, a CryptoNote cryptocurrency.",
    "license": "MIT",
    "web": "https://github.com/ehmry/nim-monero"
  },
  {
    "name": "presto",
    "url": "https://github.com/Bennyelg/nimPresto",
    "method": "git",
    "tags": [
      "prestodb",
      "connector",
      "database",
      "nim-lang"
    ],
    "description": "prestodb simple connector",
    "license": "MIT",
    "web": "https://github.com/Bennyelg/nimPresto"
  },
  {
<<<<<<< HEAD
    "name": "nimbomb",
    "url": "https://github.com/Tyler-Yocolano/nimbomb",
    "method": "git",
    "tags": [
      "giant bomb"
    ],
    "description": "A GiantBomb-wiki wrapper for nim",
    "license": "MIT",
    "web": "https://github.com/Tyler-Yocolano/nimbomb"
=======
    "name": "csvql",
    "url": "https://github.com/Bennyelg/csvql",
    "method": "git",
    "tags": [
      "csv",
      "read",
      "ansisql",
      "query",
      "database",
      "files",
      "nim",
      "nim-lang"
    ],
    "description": "csvql.",
    "license": "MIT",
    "web": "https://github.com/Bennyelg/csvql"
>>>>>>> c1aa92e1
  }
]<|MERGE_RESOLUTION|>--- conflicted
+++ resolved
@@ -7172,17 +7172,20 @@
     "web": "https://github.com/Bennyelg/nimPresto"
   },
   {
-<<<<<<< HEAD
     "name": "nimbomb",
     "url": "https://github.com/Tyler-Yocolano/nimbomb",
     "method": "git",
     "tags": [
-      "giant bomb"
+      "giant",
+      "bomb",
+      "wiki",
+      "api"
     ],
     "description": "A GiantBomb-wiki wrapper for nim",
     "license": "MIT",
     "web": "https://github.com/Tyler-Yocolano/nimbomb"
-=======
+  },
+  {
     "name": "csvql",
     "url": "https://github.com/Bennyelg/csvql",
     "method": "git",
@@ -7192,13 +7195,10 @@
       "ansisql",
       "query",
       "database",
-      "files",
-      "nim",
-      "nim-lang"
+      "files"
     ],
     "description": "csvql.",
     "license": "MIT",
     "web": "https://github.com/Bennyelg/csvql"
->>>>>>> c1aa92e1
   }
 ]