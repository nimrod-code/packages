[
  {
    "name": "argument_parser",
    "url": "https://github.com/Xe/argument_parser/",
    "method": "git",
    "tags": [
      "library",
      "commandline",
      "arguments",
      "switches",
      "parsing"
    ],
    "description": "Provides a complex commandline parser",
    "license": "MIT",
    "web": "https://github.com/Xe/argument_parser"
  },
  {
    "name": "genieos",
    "url": "https://github.com/Araq/genieos/",
    "method": "git",
    "tags": [
      "library",
      "commandline",
      "sound",
      "recycle",
      "os"
    ],
    "description": "Too awesome procs to be included in nimrod.os module",
    "license": "MIT",
    "web": "http://github.com/Araq/genieos/"
  },
  {
    "name": "jester",
    "url": "https://github.com/dom96/jester/",
    "method": "git",
    "tags": [
      "web",
      "http",
      "framework",
      "dsl"
    ],
    "description": "A sinatra-like web framework for Nim.",
    "license": "MIT",
    "web": "https://github.com/dom96/jester"
  },
  {
    "name": "templates",
    "url": "https://github.com/onionhammer/nim-templates.git",
    "method": "git",
    "tags": [
      "web",
      "html",
      "template"
    ],
    "description": "A simple string templating library for Nim.",
    "license": "BSD",
    "web": "https://github.com/onionhammer/nim-templates"
  },
  {
    "name": "murmur",
    "url": "https://github.com/olahol/nimrod-murmur/",
    "method": "git",
    "tags": [
      "hash",
      "murmur"
    ],
    "description": "MurmurHash in pure Nim.",
    "license": "MIT",
    "web": "https://github.com/olahol/nimrod-murmur"
  },
  {
    "name": "libtcod-nim",
    "url": "https://github.com/Vladar4/libtcod-nim/",
    "method": "git",
    "tags": [
      "roguelike",
      "game",
      "library",
      "engine",
      "sdl",
      "opengl",
      "glsl"
    ],
    "description": "Wrapper of the libtcod library for the Nim language.",
    "license": "zlib",
    "web": "https://github.com/Vladar4/libtcod-nim"
  },
  {
    "name": "nimgame",
    "url": "https://github.com/Vladar4/nimgame/",
    "method": "git",
    "tags": [
      "game",
      "engine",
      "sdl"
    ],
    "description": "Simple 2D game engine for Nim language.",
    "license": "MIT",
    "web": "https://github.com/Vladar4/nimgame"
  },
  {
    "name": "sfml",
    "url": "https://github.com/fowlmouth/nimrod-sfml/",
    "method": "git",
    "tags": [
      "game",
      "library",
      "opengl"
    ],
    "description": "High level OpenGL-based Game Library",
    "license": "MIT",
    "web": "https://github.com/fowlmouth/nimrod-sfml"
  },
  {
    "name": "enet",
    "url": "https://github.com/fowlmouth/nimrod-enet/",
    "method": "git",
    "tags": [
      "game",
      "networking",
      "udp"
    ],
    "description": "Wrapper for ENet UDP networking library",
    "license": "MIT",
    "web": "https://github.com/fowlmouth/nimrod-enet"
  },
  {
    "name": "nim-locale",
    "url": "https://github.com/Amrykid/nim-locale/",
    "method": "git",
    "tags": [
      "library",
      "locale",
      "i18n",
      "localization",
      "localisation",
      "globalization"
    ],
    "description": "A simple library for localizing Nim applications.",
    "license": "MIT",
    "web": "https://github.com/Amrykid/nim-locale"
  },
  {
    "name": "fowltek",
    "url": "https://github.com/fowlmouth/nimlibs/",
    "method": "git",
    "tags": [
      "game",
      "opengl",
      "wrappers",
      "library",
      "assorted"
    ],
    "description": "A collection of reusable modules and wrappers.",
    "license": "MIT",
    "web": "https://github.com/fowlmouth/nimlibs"
  },
  {
    "name": "nake",
    "url": "https://github.com/fowlmouth/nake/",
    "method": "git",
    "tags": [
      "build",
      "automation",
      "sortof"
    ],
    "description": "make-like for Nim. Describe your builds as tasks!",
    "license": "MIT",
    "web": "https://github.com/fowlmouth/nake"
  },
  {
    "name": "nimrod-glfw",
    "url": "https://github.com/rafaelvasco/nimrod-glfw/",
    "method": "git",
    "tags": [
      "library",
      "glfw",
      "opengl",
      "windowing",
      "game"
    ],
    "description": "Nim bindings for GLFW library.",
    "license": "MIT",
    "web": "https://github.com/rafaelvasco/nimrod-glfw"
  },
  {
    "name": "chipmunk",
    "url": "https://github.com/fowlmouth/nimrod-chipmunk/",
    "method": "git",
    "tags": [
      "library",
      "physics",
      "game"
    ],
    "description": "Bindings for Chipmunk2D 6.x physics library (for backwards compatibility)",
    "license": "MIT",
    "web": "https://github.com/fowlmouth/nimrod-chipmunk"
  },
  {
    "name": "chipmunk6",
    "url": "https://github.com/fowlmouth/nimrod-chipmunk/",
    "method": "git",
    "tags": [
      "library",
      "physics",
      "game"
    ],
    "description": "Bindings for Chipmunk2D 6.x physics library",
    "license": "MIT",
    "web": "https://github.com/fowlmouth/nimrod-chipmunk"
  },
  {
    "name": "chipmunk7_demos",
    "url": "https://github.com/matkuki/chipmunk7_demos/",
    "method": "git",
    "tags": [
      "demos",
      "physics",
      "game"
    ],
    "description": "Chipmunk7 demos for Nim",
    "license": "MIT",
    "web": "https://github.com/matkuki/chipmunk7_demos"
  },
  {
    "name": "nim-glfw",
    "url": "https://github.com/EXetoC/nim-glfw/",
    "method": "git",
    "tags": [
      "library",
      "glfw",
      "opengl",
      "windowing",
      "game"
    ],
    "description": "A high-level GLFW 3 wrapper",
    "license": "MIT",
    "web": "https://github.com/EXetoC/nim-glfw"
  },
  {
    "name": "nim-ao",
    "url": "https://github.com/EXetoC/nim-ao/",
    "method": "git",
    "tags": [
      "library",
      "audio"
    ],
    "description": "A high-level libao wrapper",
    "license": "MIT",
    "web": "https://github.com/EXetoC/nim-ao"
  },
  {
    "name": "termbox",
    "url": "https://github.com/fowlmouth/nim-termbox",
    "method": "git",
    "tags": [
      "library",
      "terminal",
      "io"
    ],
    "description": "Termbox wrapper.",
    "license": "MIT",
    "web": "https://github.com/fowlmouth/nim-termbox"
  },
  {
    "name": "linagl",
    "url": "https://bitbucket.org/BitPuffin/linagl",
    "method": "hg",
    "tags": [
      "library",
      "opengl",
      "math",
      "game"
    ],
    "description": "OpenGL math library",
    "license": "CC0",
    "web": "https://bitbucket.org/BitPuffin/linagl"
  },
  {
    "name": "kwin",
    "url": "https://github.com/reactormonk/nim-kwin",
    "method": "git",
    "tags": [
      "library",
      "javascript",
      "kde"
    ],
    "description": "KWin JavaScript API wrapper",
    "license": "MIT",
    "web": "https://github.com/reactormonk/nim-kwin"
  },
  {
    "name": "opencv",
    "url": "https://github.com/dom96/nim-opencv",
    "method": "git",
    "tags": [
      "library",
      "wrapper",
      "opencv",
      "image",
      "processing"
    ],
    "description": "OpenCV wrapper",
    "license": "MIT",
    "web": "https://github.com/dom96/nim-opencv"
  },
  {
    "name": "nimble",
    "url": "https://github.com/nim-lang/nimble",
    "method": "git",
    "tags": [
      "app",
      "binary",
      "package",
      "manager"
    ],
    "description": "Nimble package manager",
    "license": "BSD",
    "web": "https://github.com/nim-lang/nimble"
  },
  {
    "name": "aporia",
    "url": "https://github.com/nim-lang/Aporia",
    "method": "git",
    "tags": [
      "app",
      "binary",
      "ide",
      "gtk"
    ],
    "description": "A Nim IDE.",
    "license": "GPLv2",
    "web": "https://github.com/nim-lang/Aporia"
  },
  {
    "name": "c2nim",
    "url": "https://github.com/nim-lang/c2nim",
    "method": "git",
    "tags": [
      "app",
      "binary",
      "tool",
      "header",
      "C"
    ],
    "description": "c2nim is a tool to translate Ansi C code to Nim.",
    "license": "MIT",
    "web": "https://github.com/nim-lang/c2nim"
  },
  {
    "name": "pas2nim",
    "url": "https://github.com/nim-lang/pas2nim",
    "method": "git",
    "tags": [
      "app",
      "binary",
      "tool",
      "Pascal"
    ],
    "description": "pas2nim is a tool to translate Pascal code to Nim.",
    "license": "MIT",
    "web": "https://github.com/nim-lang/pas2nim"
  },
  {
    "name": "ipsumgenera",
    "url": "https://github.com/dom96/ipsumgenera",
    "method": "git",
    "tags": [
      "app",
      "binary",
      "blog",
      "static",
      "generator"
    ],
    "description": "Static blog generator ala Jekyll.",
    "license": "MIT",
    "web": "https://github.com/dom96/ipsumgenera"
  },
  {
    "name": "clibpp",
    "url": "https://github.com/onionhammer/clibpp.git",
    "method": "git",
    "tags": [
      "import",
      "C++",
      "library",
      "wrap"
    ],
    "description": "Easy way to 'Mock' C++ interface",
    "license": "MIT",
    "web": "https://github.com/onionhammer/clibpp"
  },
  {
    "name": "pastebin",
    "url": "https://github.com/achesak/nim-pastebin",
    "method": "git",
    "tags": [
      "library",
      "wrapper",
      "pastebin"
    ],
    "description": "Pastebin API wrapper",
    "license": "MIT",
    "web": "https://github.com/achesak/nim-pastebin"
  },
  {
    "name": "yahooweather",
    "url": "https://github.com/achesak/nim-yahooweather",
    "method": "git",
    "tags": [
      "library",
      "wrapper",
      "weather"
    ],
    "description": "Yahoo! Weather API wrapper",
    "license": "MIT",
    "web": "https://github.com/achesak/nim-yahooweather"
  },
  {
    "name": "noaa",
    "url": "https://github.com/achesak/nim-noaa",
    "method": "git",
    "tags": [
      "library",
      "wrapper",
      "weather"
    ],
    "description": "NOAA weather API wrapper",
    "license": "MIT",
    "web": "https://github.com/achesak/nim-noaa"
  },
  {
    "name": "rss",
    "url": "https://github.com/achesak/nim-rss",
    "method": "git",
    "tags": [
      "library",
      "rss",
      "xml",
      "syndication"
    ],
    "description": "RSS library",
    "license": "MIT",
    "web": "https://github.com/achesak/nim-rss"
  },
  {
    "name": "extmath",
    "url": "https://github.com/achesak/extmath.nim",
    "method": "git",
    "tags": [
      "library",
      "math",
      "trigonometry"
    ],
    "description": "Nim math library",
    "license": "MIT",
    "web": "https://github.com/achesak/extmath.nim"
  },
  {
    "name": "gtk2",
    "url": "https://github.com/nim-lang/gtk2",
    "method": "git",
    "tags": [
      "wrapper",
      "gui",
      "gtk"
    ],
    "description": "Wrapper for gtk2, a feature rich toolkit for creating graphical user interfaces",
    "license": "MIT",
    "web": "https://github.com/nim-lang/gtk2"
  },
  {
    "name": "cairo",
    "url": "https://github.com/nim-lang/cairo",
    "method": "git",
    "tags": [
      "wrapper"
    ],
    "description": "Wrapper for cairo, a vector graphics library with display and print output",
    "license": "MIT",
    "web": "https://github.com/nim-lang/cairo"
  },
  {
    "name": "x11",
    "url": "https://github.com/nim-lang/x11",
    "method": "git",
    "tags": [
      "wrapper"
    ],
    "description": "Wrapper for X11",
    "license": "MIT",
    "web": "https://github.com/nim-lang/x11"
  },
  {
    "name": "opengl",
    "url": "https://github.com/nim-lang/opengl",
    "method": "git",
    "tags": [
      "wrapper"
    ],
    "description": "High-level and low-level wrapper for OpenGL",
    "license": "MIT",
    "web": "https://github.com/nim-lang/opengl"
  },
  {
    "name": "lua",
    "url": "https://github.com/nim-lang/lua",
    "method": "git",
    "tags": [
      "wrapper"
    ],
    "description": "Wrapper to interface with the Lua interpreter",
    "license": "MIT",
    "web": "https://github.com/nim-lang/lua"
  },
  {
    "name": "tcl",
    "url": "https://github.com/nim-lang/tcl",
    "method": "git",
    "tags": [
      "wrapper"
    ],
    "description": "Wrapper for the TCL programming language",
    "license": "MIT",
    "web": "https://github.com/nim-lang/tcl"
  },
  {
    "name": "glm",
    "url": "https://github.com/stavenko/nim-glm",
    "method": "git",
    "tags": [
      "opengl",
      "math",
      "matrix",
      "vector",
      "glsl"
    ],
    "description": "Port of c++ glm library with shader-like syntax",
    "license": "MIT",
    "web": "https://github.com/stavenko/nim-glm"
  },
  {
    "name": "python",
    "url": "https://github.com/nim-lang/python",
    "method": "git",
    "tags": [
      "wrapper"
    ],
    "description": "Wrapper to interface with Python interpreter",
    "license": "MIT",
    "web": "https://github.com/nim-lang/python"
  },
  {
    "name": "NimBorg",
    "url": "https://github.com/micklat/NimBorg",
    "method": "git",
    "tags": [
      "wrapper"
    ],
    "description": "High-level and low-level interfaces to python and lua",
    "license": "MIT",
    "web": "https://github.com/micklat/NimBorg"
  },
  {
    "name": "sha1",
    "url": "https://github.com/onionhammer/sha1",
    "method": "git",
    "tags": [
      "port",
      "hash",
      "sha1"
    ],
    "description": "SHA-1 produces a 160-bit (20-byte) hash value from arbitrary input",
    "license": "BSD"
  },
  {
    "name": "dropbox_filename_sanitizer",
    "url": "https://github.com/Araq/dropbox_filename_sanitizer/",
    "method": "git",
    "tags": [
      "dropbox"
    ],
    "description": "Tool to clean up filenames shared on Dropbox",
    "license": "MIT",
    "web": "https://github.com/Araq/dropbox_filename_sanitizer/"
  },
  {
    "name": "csv",
    "url": "https://github.com/achesak/nim-csv",
    "method": "git",
    "tags": [
      "csv",
      "parsing",
      "stringify",
      "library"
    ],
    "description": "Library for parsing, stringifying, reading, and writing CSV (comma separated value) files",
    "license": "MIT",
    "web": "https://github.com/achesak/nim-csv"
  },
  {
    "name": "geonames",
    "url": "https://github.com/achesak/nim-geonames",
    "method": "git",
    "tags": [
      "library",
      "wrapper",
      "geography"
    ],
    "description": "GeoNames API wrapper",
    "license": "MIT",
    "web": "https://github.com/achesak/nim-geonames"
  },
  {
    "name": "gravatar",
    "url": "https://github.com/achesak/nim-gravatar",
    "method": "git",
    "tags": [
      "library",
      "wrapper",
      "gravatar"
    ],
    "description": "Gravatar API wrapper",
    "license": "MIT",
    "web": "https://github.com/achesak/nim-gravatar"
  },
  {
    "name": "coverartarchive",
    "url": "https://github.com/achesak/nim-coverartarchive",
    "method": "git",
    "tags": [
      "library",
      "wrapper",
      "cover art",
      "music",
      "metadata"
    ],
    "description": "Cover Art Archive API wrapper",
    "license": "MIT",
    "web": "http://github.com/achesak/nim-coverartarchive"
  },
  {
    "name": "nim-ogg",
    "url": "https://bitbucket.org/BitPuffin/nim-ogg",
    "method": "hg",
    "tags": [
      "library",
      "wrapper",
      "binding",
      "audio",
      "sound",
      "video",
      "metadata",
      "media"
    ],
    "description": "Binding to libogg",
    "license": "CC0"
  },
  {
    "name": "ogg",
    "url": "https://bitbucket.org/BitPuffin/nim-ogg",
    "method": "hg",
    "tags": [
      "library",
      "wrapper",
      "binding",
      "audio",
      "sound",
      "video",
      "metadata",
      "media"
    ],
    "description": "Binding to libogg",
    "license": "CC0"
  },
  {
    "name": "nim-vorbis",
    "url": "https://bitbucket.org/BitPuffin/nim-vorbis",
    "method": "hg",
    "tags": [
      "library",
      "wrapper",
      "binding",
      "audio",
      "sound",
      "metadata",
      "media"
    ],
    "description": "Binding to libvorbis",
    "license": "CC0"
  },
  {
    "name": "vorbis",
    "url": "https://bitbucket.org/BitPuffin/nim-vorbis",
    "method": "hg",
    "tags": [
      "library",
      "wrapper",
      "binding",
      "audio",
      "sound",
      "metadata",
      "media"
    ],
    "description": "Binding to libvorbis",
    "license": "CC0"
  },
  {
    "name": "nim-portaudio",
    "url": "https://bitbucket.org/BitPuffin/nim-portaudio",
    "method": "hg",
    "tags": [
      "library",
      "wrapper",
      "binding",
      "audio",
      "sound",
      "media",
      "io"
    ],
    "description": "Binding to portaudio",
    "license": "CC0"
  },
  {
    "name": "portaudio",
    "url": "https://bitbucket.org/BitPuffin/nim-portaudio",
    "method": "hg",
    "tags": [
      "library",
      "wrapper",
      "binding",
      "audio",
      "sound",
      "media",
      "io"
    ],
    "description": "Binding to portaudio",
    "license": "CC0"
  },
  {
    "name": "commandeer",
    "url": "https://github.com/fenekku/commandeer",
    "method": "git",
    "tags": [
      "library",
      "commandline",
      "arguments",
      "switches",
      "parsing",
      "options"
    ],
    "description": "Provides a small command line parsing DSL (domain specific language)",
    "license": "MIT",
    "web": "https://github.com/fenekku/commandeer"
  },
  {
    "name": "scrypt.nim",
    "url": "https://bitbucket.org/BitPuffin/scrypt.nim",
    "method": "hg",
    "tags": [
      "library",
      "wrapper",
      "binding",
      "crypto",
      "cryptography",
      "hash",
      "password",
      "security"
    ],
    "description": "Binding and utilities for scrypt",
    "license": "CC0"
  },
  {
    "name": "bloom",
    "url": "https://github.com/boydgreenfield/nimrod-bloom",
    "method": "git",
    "tags": [
      "Bloom filter",
      "Bloom",
      "probabilistic",
      "data structure",
      "set membership",
      "MurmurHash",
      "MurmurHash3"
    ],
    "description": "Efficient Bloom filter implementation in Nim using MurmurHash3.",
    "license": "MIT",
    "web": "https://www.github.com/boydgreenfield/nimrod-bloom"
  },
  {
    "name": "awesome_rmdir",
    "url": "https://github.com/Araq/awesome_rmdir/",
    "method": "git",
    "tags": [
      "rmdir",
      "awesome",
      "commandline"
    ],
    "description": "Command to remove acceptably empty directories.",
    "license": "MIT",
    "web": "https://github.com/Araq/awesome_rmdir/"
  },
  {
    "name": "nimalpm",
    "url": "https://github.com/barcharcraz/nimalpm/",
    "method": "git",
    "tags": [
      "alpm",
      "wrapper",
      "binding",
      "library"
    ],
    "description": "A nimrod wrapper for libalpm",
    "license": "GPLv2",
    "web": "https://www.github.com/barcharcraz/nimalpm/"
  },
  {
    "name": "nimlibpng",
    "url": "https://github.com/barcharcraz/nimlibpng",
    "method": "git",
    "tags": [
      "png",
      "wrapper",
      "library",
      "libpng",
      "image"
    ],
    "description": "Nim wrapper for the libpng library",
    "license": "libpng",
    "web": "https://github.com/barcharcraz/nimlibpng"
  },
  {
    "name": "sdl2",
    "url": "https://github.com/nim-lang/sdl2",
    "method": "git",
    "tags": [
      "wrapper",
      "media",
      "audio",
      "video"
    ],
    "description": "Wrapper for SDL 2.x",
    "license": "MIT",
    "web": "https://github.com/nim-lang/sdl2"
  },
  {
    "name": "gamelib",
    "url": "https://github.com/PMunch/SDLGamelib",
    "method": "git",
    "tags": [
      "sdl",
      "game",
      "library"
    ],
    "description": "A library of functions to make creating games using Nim and SDL2 easier. This does not intend to be a full blown engine and tries to keep all the components loosely coupled so that individual parts can be used separately.",
    "license": "MIT",
    "web": "https://github.com/PMunch/SDLGamelib"
  },
  {
    "name": "sdl2_nim",
    "url": "https://github.com/Vladar4/sdl2_nim",
    "method": "git",
    "tags": [
      "library",
      "wrapper",
      "sdl2",
      "game",
      "video",
      "image",
      "audio",
      "network",
      "ttf"
    ],
    "description": "Wrapper of the SDL 2 library for the Nim language.",
    "license": "zlib",
    "web": "https://github.com/Vladar4/sdl2_nim"
  },
  {
    "name": "assimp",
    "url": "https://github.com/barcharcraz/nim-assimp",
    "method": "git",
    "tags": [
      "wrapper",
      "media",
      "mesh",
      "import",
      "game"
    ],
    "description": "Wrapper for the assimp library",
    "license": "MIT",
    "web": "https://github.com/barcharcraz/nim-assimp"
  },
  {
    "name": "freeimage",
    "url": "https://github.com/barcharcraz/nim-freeimage",
    "method": "git",
    "tags": [
      "wrapper",
      "media",
      "image",
      "import",
      "game"
    ],
    "description": "Wrapper for the FreeImage library",
    "license": "MIT",
    "web": "https://github.com/barcharcraz/nim-freeimage"
  },
  {
    "name": "bcrypt",
    "url": "https://github.com/ithkuil/bcryptnim/",
    "method": "git",
    "tags": [
      "hash",
      "crypto",
      "password",
      "bcrypt",
      "library"
    ],
    "description": "Wraps the bcrypt (blowfish) library for creating encrypted hashes (useful for passwords)",
    "license": "BSD",
    "web": "https://www.github.com/ithkuil/bcryptnim/"
  },
  {
    "name": "opencl",
    "url": "https://github.com/nim-lang/opencl",
    "method": "git",
    "tags": [
      "library"
    ],
    "description": "Low-level wrapper for OpenCL",
    "license": "MIT",
    "web": "https://github.com/nim-lang/opencl"
  },
  {
    "name": "DevIL",
    "url": "https://github.com/Varriount/DevIL",
    "method": "git",
    "tags": [
      "image",
      "library",
      "graphics",
      "wrapper"
    ],
    "description": "Wrapper for the DevIL image library",
    "license": "MIT",
    "web": "https://github.com/Varriount/DevIL"
  },
  {
    "name": "signals",
    "url": "https://github.com/fowlmouth/signals.nim",
    "method": "git",
    "tags": [
      "event-based",
      "observer pattern",
      "library"
    ],
    "description": "Signals/slots library.",
    "license": "MIT",
    "web": "https://github.com/fowlmouth/signals.nim"
  },
  {
    "name": "sling",
    "url": "https://github.com/Druage/sling",
    "method": "git",
    "tags": [
      "signal",
      "slots",
      "eventloop",
      "callback"
    ],
    "description": "Signal and Slot library for Nim.",
    "license": "unlicense",
    "web": "https://github.com/Druage/sling"
  },
  {
    "name": "number_files",
    "url": "https://github.com/Araq/number_files/",
    "method": "git",
    "tags": [
      "rename",
      "filename",
      "finder"
    ],
    "description": "Command to add counter suffix/prefix to a list of files.",
    "license": "MIT",
    "web": "https://github.com/Araq/number_files/"
  },
  {
    "name": "redissessions",
    "url": "https://github.com/ithkuil/redissessions/",
    "method": "git",
    "tags": [
      "jester",
      "sessions",
      "redis"
    ],
    "description": "Redis-backed sessions for jester",
    "license": "MIT",
    "web": "https://github.com/ithkuil/redissessions/"
  },
  {
    "name": "horde3d",
    "url": "https://github.com/fowlmouth/horde3d",
    "method": "git",
    "tags": [
      "graphics",
      "3d",
      "rendering",
      "wrapper"
    ],
    "description": "Wrapper for Horde3D, a small open source 3D rendering engine.",
    "license": "WTFPL",
    "web": "https://github.com/fowlmouth/horde3d"
  },
  {
    "name": "mongo",
    "url": "https://github.com/nim-lang/mongo",
    "method": "git",
    "tags": [
      "library",
      "wrapper",
      "database"
    ],
    "description": "Bindings and a high-level interface for MongoDB",
    "license": "MIT",
    "web": "https://github.com/nim-lang/mongo"
  },
  {
    "name": "allegro5",
    "url": "https://github.com/fowlmouth/allegro5",
    "method": "git",
    "tags": [
      "wrapper",
      "graphics",
      "games",
      "opengl",
      "audio"
    ],
    "description": "Wrapper for Allegro version 5.X",
    "license": "MIT",
    "web": "https://github.com/fowlmouth/allegro5"
  },
  {
    "name": "physfs",
    "url": "https://github.com/fowlmouth/physfs",
    "method": "git",
    "tags": [
      "wrapper",
      "filesystem",
      "archives"
    ],
    "description": "A library to provide abstract access to various archives.",
    "license": "WTFPL",
    "web": "https://github.com/fowlmouth/physfs"
  },
  {
    "name": "shoco",
    "url": "https://github.com/onionhammer/shoconim.git",
    "method": "git",
    "tags": [
      "compression",
      "shoco"
    ],
    "description": "A fast compressor for short strings",
    "license": "MIT",
    "web": "https://github.com/onionhammer/shoconim"
  },
  {
    "name": "murmur3",
    "url": "https://github.com/boydgreenfield/nimrod-murmur",
    "method": "git",
    "tags": [
      "MurmurHash",
      "MurmurHash3",
      "murmur",
      "hash",
      "hashing"
    ],
    "description": "A simple MurmurHash3 wrapper for Nim",
    "license": "MIT",
    "web": "https://github.com/boydgreenfield/nimrod-murmur"
  },
  {
    "name": "hex",
    "url": "https://github.com/esbullington/nimrod-hex",
    "method": "git",
    "tags": [
      "hex",
      "encoding"
    ],
    "description": "A simple hex package for Nim",
    "license": "MIT",
    "web": "https://github.com/esbullington/nimrod-hex"
  },
  {
    "name": "strfmt",
    "url": "https://bitbucket.org/lyro/strfmt",
    "method": "hg",
    "tags": [
      "library"
    ],
    "description": "A string formatting library inspired by Python's `format`.",
    "license": "MIT",
    "web": "https://lyro.bitbucket.org/strfmt"
  },
  {
    "name": "jade-nim",
    "url": "https://github.com/idlewan/jade-nim",
    "method": "git",
    "tags": [
      "template",
      "jade",
      "web",
      "dsl",
      "html"
    ],
    "description": "Compiles jade templates to Nim procedures.",
    "license": "MIT",
    "web": "https://github.com/idlewan/jade-nim"
  },
  {
    "name": "gh_nimrod_doc_pages",
    "url": "https://github.com/Araq/gh_nimrod_doc_pages",
    "method": "git",
    "tags": [
      "commandline",
      "web",
      "automation",
      "documentation"
    ],
    "description": "Generates a GitHub documentation website for Nim projects.",
    "license": "MIT",
    "web": "https://github.com/Araq/gh_nimrod_doc_pages"
  },
  {
    "name": "midnight_dynamite",
    "url": "https://github.com/Araq/midnight_dynamite",
    "method": "git",
    "tags": [
      "wrapper",
      "library",
      "html",
      "markdown",
      "md"
    ],
    "description": "Wrapper for the markdown rendering hoedown library",
    "license": "MIT",
    "web": "https://github.com/Araq/midnight_dynamite"
  },
  {
    "name": "rsvg",
    "url": "https://github.com/def-/rsvg",
    "method": "git",
    "tags": [
      "wrapper",
      "library",
      "graphics"
    ],
    "description": "Wrapper for librsvg, a Scalable Vector Graphics (SVG) rendering library",
    "license": "MIT",
    "web": "https://github.com/def-/rsvg"
  },
  {
    "name": "emerald",
    "url": "https://github.com/flyx/emerald",
    "method": "git",
    "tags": [
      "dsl",
      "html",
      "template",
      "web"
    ],
    "description": "macro-based HTML templating engine",
    "license": "WTFPL",
    "web": "https://flyx.github.io/emerald/"
  },
  {
    "name": "niminst",
    "url": "https://github.com/nim-lang/niminst",
    "method": "git",
    "tags": [
      "app",
      "binary",
      "tool",
      "installation",
      "generator"
    ],
    "description": "tool to generate installers for Nim programs",
    "license": "MIT",
    "web": "https://github.com/nim-lang/niminst"
  },
  {
    "name": "redis",
    "url": "https://github.com/nim-lang/redis",
    "method": "git",
    "tags": [
      "redis",
      "client",
      "library"
    ],
    "description": "official redis client for Nim",
    "license": "MIT",
    "web": "https://github.com/nim-lang/redis"
  },
  {
    "name": "dialogs",
    "url": "https://github.com/nim-lang/dialogs",
    "method": "git",
    "tags": [
      "library",
      "ui",
      "gui",
      "dialog",
      "file"
    ],
    "description": "wraps GTK+ or Windows' open file dialogs",
    "license": "MIT",
    "web": "https://github.com/nim-lang/dialogs"
  },
  {
    "name": "vectors",
    "url": "https://github.com/blamestross/nimrod-vectors",
    "method": "git",
    "tags": [
      "math",
      "vectors",
      "library"
    ],
    "description": "Simple multidimensional vector math",
    "license": "MIT",
    "web": "https://github.com/blamestross/nimrod-vectors"
  },
  {
    "name": "bitarray",
    "url": "https://github.com/onecodex/nim-bitarray",
    "method": "git",
    "tags": [
      "Bit arrays",
      "Bit sets",
      "Bit vectors",
      "Data structures"
    ],
    "description": "mmap-backed bitarray implementation in Nim.",
    "license": "MIT",
    "web": "https://www.github.com/onecodex/nim-bitarray"
  },
  {
    "name": "appdirs",
    "url": "https://github.com/MrJohz/appdirs",
    "method": "git",
    "tags": [
      "utility",
      "filesystem"
    ],
    "description": "A utility library to find the directory you need to app in.",
    "license": "MIT",
    "web": "https://github.com/MrJohz/appdirs"
  },
  {
    "name": "nim-sndfile",
    "url": "https://github.com/julienaubert/nim-sndfile",
    "method": "git",
    "tags": [
      "audio",
      "wav",
      "wrapper",
      "libsndfile"
    ],
    "description": "A wrapper of libsndfile",
    "license": "MIT",
    "web": "https://github.com/julienaubert/nim-sndfile"
  },
  {
    "name": "bigints",
    "url": "https://github.com/def-/bigints",
    "method": "git",
    "tags": [
      "math",
      "library",
      "numbers"
    ],
    "description": "Arbitrary-precision integers",
    "license": "MIT",
    "web": "https://github.com/def-/bigints"
  },
  {
    "name": "iterutils",
    "url": "https://github.com/def-/iterutils",
    "method": "git",
    "tags": [
      "library",
      "iterators"
    ],
    "description": "Functional operations for iterators and slices, similar to sequtils",
    "license": "MIT",
    "web": "https://github.com/def-/iterutils"
  },
  {
    "name": "hastyscribe",
    "url": "https://github.com/h3rald/hastyscribe",
    "method": "git",
    "tags": [
      "markdown",
      "html",
      "publishing"
    ],
    "description": "Self-contained markdown compiler generating self-contained HTML documents",
    "license": "MIT",
    "web": "https://h3rald.com/hastyscribe"
  },
  {
    "name": "nanomsg",
    "url": "https://github.com/def-/nim-nanomsg",
    "method": "git",
    "tags": [
      "library",
      "wrapper",
      "networking"
    ],
    "description": "Wrapper for the nanomsg socket library that provides several common communication patterns",
    "license": "MIT",
    "web": "https://github.com/def-/nim-nanomsg"
  },
  {
    "name": "directnimrod",
    "url": "https://bitbucket.org/barcharcraz/directnimrod",
    "method": "git",
    "tags": [
      "library",
      "wrapper",
      "graphics",
      "windows"
    ],
    "description": "Wrapper for microsoft's DirectX libraries",
    "license": "MS-PL",
    "web": "https://bitbucket.org/barcharcraz/directnimrod"
  },
  {
    "name": "imghdr",
    "url": "https://github.com/achesak/nim-imghdr",
    "method": "git",
    "tags": [
      "image",
      "formats",
      "files"
    ],
    "description": "Library for detecting the format of an image",
    "license": "MIT",
    "web": "https://github.com/achesak/nim-imghdr"
  },
  {
    "name": "csv2json",
    "url": "https://github.com/achesak/nim-csv2json",
    "method": "git",
    "tags": [
      "csv",
      "json"
    ],
    "description": "Convert CSV files to JSON",
    "license": "MIT",
    "web": "https://github.com/achesak/nim-csv2json"
  },
  {
    "name": "vecmath",
    "url": "https://github.com/barcharcraz/vecmath",
    "method": "git",
    "tags": [
      "library",
      "math",
      "vector"
    ],
    "description": "various vector maths utils for nimrod",
    "license": "MIT",
    "web": "https://github.com/barcharcraz/vecmath"
  },
  {
    "name": "lazy_rest",
    "url": "https://github.com/Araq/lazy_rest",
    "method": "git",
    "tags": [
      "library",
      "rst",
      "rest",
      "text",
      "html"
    ],
    "description": "Simple reST HTML generation with some extras.",
    "license": "MIT",
    "web": "https://github.com/Araq/lazy_rest"
  },
  {
    "name": "Phosphor",
    "url": "https://github.com/barcharcraz/Phosphor",
    "method": "git",
    "tags": [
      "library",
      "opengl",
      "graphics"
    ],
    "description": "eaiser use of OpenGL and GLSL shaders",
    "license": "MIT",
    "web": "https://github.com/barcharcraz/Phosphor"
  },
  {
    "name": "colorsys",
    "url": "https://github.com/achesak/nim-colorsys",
    "method": "git",
    "tags": [
      "library",
      "colors",
      "rgb",
      "yiq",
      "hls",
      "hsv"
    ],
    "description": "Convert between RGB, YIQ, HLS, and HSV color systems.",
    "license": "MIT",
    "web": "https://github.com/achesak/nim-colorsys"
  },
  {
    "name": "pythonfile",
    "url": "https://github.com/achesak/nim-pythonfile",
    "method": "git",
    "tags": [
      "library",
      "python",
      "files",
      "file"
    ],
    "description": "Wrapper of the file procedures to provide an interface as similar as possible to that of Python",
    "license": "MIT",
    "web": "https://github.com/achesak/nim-pythonfile"
  },
  {
    "name": "sndhdr",
    "url": "https://github.com/achesak/nim-sndhdr",
    "method": "git",
    "tags": [
      "library",
      "formats",
      "files",
      "sound",
      "audio"
    ],
    "description": "Library for detecting the format of a sound file",
    "license": "MIT",
    "web": "https://github.com/achesak/nim-sndhdr"
  },
  {
    "name": "irc",
    "url": "https://github.com/nim-lang/irc",
    "method": "git",
    "tags": [
      "library",
      "irc",
      "network"
    ],
    "description": "Implements a simple IRC client.",
    "license": "MIT",
    "web": "https://github.com/nim-lang/irc"
  },
  {
    "name": "random",
    "url": "https://github.com/BlaXpirit/nim-random",
    "method": "git",
    "tags": [
      "library",
      "algorithms",
      "random"
    ],
    "description": "Pseudo-random number generation library inspired by Python",
    "license": "MIT",
    "web": "https://github.com/BlaXpirit/nim-random"
  },
  {
    "name": "zmq",
    "url": "https://github.com/nim-lang/nim-zmq",
    "method": "git",
    "tags": [
      "library",
      "wrapper",
      "zeromq",
      "messaging",
      "queue"
    ],
    "description": "ZeroMQ 4 wrapper",
    "license": "MIT",
    "web": "https://github.com/nim-lang/nim-zmq"
  },
  {
    "name": "uuid",
    "url": "https://github.com/idlewan/nim-uuid",
    "method": "git",
    "tags": [
      "library",
      "wrapper",
      "uuid"
    ],
    "description": "UUID wrapper",
    "license": "MIT",
    "web": "https://github.com/idlewan/nim-uuid"
  },
  {
    "name": "robotparser",
    "url": "https://github.com/achesak/nim-robotparser",
    "method": "git",
    "tags": [
      "library",
      "useragent",
      "robots",
      "robot.txt"
    ],
    "description": "Determine if a useragent can access a URL using robots.txt",
    "license": "MIT",
    "web": "https://github.com/achesak/nim-robotparser"
  },
  {
    "name": "epub",
    "url": "https://github.com/achesak/nim-epub",
    "method": "git",
    "tags": [
      "library",
      "epub",
      "e-book"
    ],
    "description": "Module for working with EPUB e-book files",
    "license": "MIT",
    "web": "https://github.com/achesak/nim-epub"
  },
  {
    "name": "hashids",
    "url": "https://github.com/achesak/nim-hashids",
    "method": "git",
    "tags": [
      "library",
      "hashids"
    ],
    "description": "Nim implementation of Hashids",
    "license": "MIT",
    "web": "https://github.com/achesak/nim-hashids"
  },
  {
    "name": "openssl_evp",
    "url": "https://github.com/cowboy-coders/nim-openssl-evp",
    "method": "git",
    "tags": [
      "library",
      "crypto",
      "openssl"
    ],
    "description": "Wrapper for OpenSSL's EVP interface",
    "license": "OpenSSL License and SSLeay License",
    "web": "https://github.com/cowboy-coders/nim-openssl-evp"
  },
  {
    "name": "monad",
    "url": "https://github.com/superfunc/monad",
    "method": "git",
    "tags": [
      "library",
      "functional",
      "monad",
      "functor"
    ],
    "description": "basic monadic data types for Nim",
    "license": "BSD3",
    "web": "https://github.com/superfunc/monad"
  },
  {
    "name": "eternity",
    "url": "https://github.com/hiteshjasani/nim-eternity",
    "method": "git",
    "tags": [
      "library",
      "time",
      "format"
    ],
    "description": "Humanize elapsed time",
    "license": "MIT",
    "web": "https://github.com/hiteshjasani/nim-eternity"
  },
  {
    "name": "gmp",
    "url": "https://github.com/FedeOmoto/nim-gmp",
    "method": "git",
    "tags": [
      "library",
      "bignum",
      "numbers",
      "math"
    ],
    "description": "wrapper for the GNU multiple precision arithmetic library (GMP)",
    "license": "LGPLv3 or GPLv2",
    "web": "https://github.com/FedeOmoto/nim-gmp"
  },
  {
    "name": "ludens",
    "url": "https://github.com/rnentjes/nim-ludens",
    "method": "git",
    "tags": [
      "library",
      "game",
      "opengl",
      "sfml"
    ],
    "description": "Little game library using opengl and sfml",
    "license": "MIT",
    "web": "https://github.com/rnentjes/nim-ludens"
  },
  {
    "name": "ffbookmarks",
    "url": "https://github.com/achesak/nim-ffbookmarks",
    "method": "git",
    "tags": [
      "firefox",
      "bookmarks",
      "library"
    ],
    "description": "Nim module for working with Firefox bookmarks",
    "license": "MIT",
    "web": "https://github.com/achesak/nim-ffbookmarks"
  },
  {
    "name": "moustachu",
    "url": "https://github.com/fenekku/moustachu.git",
    "method": "git",
    "tags": [
      "web",
      "html",
      "template",
      "mustache"
    ],
    "description": "Mustache templating for Nim.",
    "license": "MIT",
    "web": "https://github.com/fenekku/moustachu"
  },
  {
    "name": "easy-bcrypt",
    "url": "https://github.com/flaviut/easy-bcrypt.git",
    "method": "git",
    "tags": [
      "hash",
      "crypto",
      "password",
      "bcrypt"
    ],
    "description": "simple wrapper providing a convenient interface for the bcrypt password hashing algorithm",
    "license": "CC0",
    "web": "https://github.com/flaviut/easy-bcrypt/blob/master/easy-bcrypt.nimble"
  },
  {
    "name": "libclang",
    "url": "https://github.com/cowboy-coders/nim-libclang.git",
    "method": "git",
    "tags": [
      "wrapper",
      "bindings",
      "clang"
    ],
    "description": "wrapper for libclang (the C-interface of the clang LLVM frontend)",
    "license": "MIT",
    "web": "https://github.com/cowboy-coders/nim-libclang"
  },
  {
    "name": "nim-libclang",
    "url": "https://github.com/cowboy-coders/nim-libclang.git",
    "method": "git",
    "tags": [
      "wrapper",
      "bindings",
      "clang"
    ],
    "description": "Please use libclang instead.",
    "license": "MIT",
    "web": "https://github.com/cowboy-coders/nim-libclang"
  },
  {
    "name": "nimqml",
    "url": "https://github.com/filcuc/nimqml",
    "method": "git",
    "tags": [
      "Qt",
      "Qml",
      "UI",
      "GUI"
    ],
    "description": "Qt Qml bindings",
    "license": "GPLv3",
    "web": "https://github.com/filcuc/nimqml"
  },
  {
    "name": "XPLM-Nim",
    "url": "https://github.com/jpoirier/XPLM-Nim",
    "method": "git",
    "tags": [
      "X-Plane",
      "XPLM",
      "Plugin",
      "SDK"
    ],
    "description": "X-Plane XPLM SDK wrapper",
    "license": "BSD",
    "web": "https://github.com/jpoirier/XPLM-Nim"
  },
  {
    "name": "csfml",
    "url": "https://github.com/BlaXpirit/nim-csfml",
    "method": "git",
    "tags": [
      "sfml",
      "binding",
      "game",
      "media",
      "library",
      "opengl"
    ],
    "description": "Bindings for Simple and Fast Multimedia Library (through CSFML)",
    "license": "zlib",
    "web": "https://github.com/BlaXpirit/nim-csfml"
  },
  {
    "name": "optional_t",
    "url": "https://github.com/flaviut/optional_t",
    "method": "git",
    "tags": [
      "option",
      "functional"
    ],
    "description": "Basic Option[T] library",
    "license": "MIT",
    "web": "https://github.com/flaviut/optional_t"
  },
  {
    "name": "nimrtlsdr",
    "url": "https://github.com/jpoirier/nimrtlsdr",
    "method": "git",
    "tags": [
      "rtl-sdr",
      "wrapper",
      "bindings",
      "rtlsdr"
    ],
    "description": "A Nim wrapper for librtlsdr",
    "license": "BSD",
    "web": "https://github.com/jpoirier/nimrtlsdr"
  },
  {
    "name": "lapp",
    "url": "https://gitlab.3dicc.com/gokr/lapp.git",
    "method": "git",
    "tags": [
      "args",
      "cmd",
      "opt",
      "parse",
      "parsing"
    ],
    "description": "Opt parser using synopsis as specification, ported from Lua.",
    "license": "MIT",
    "web": "https://gitlab.3dicc.com/gokr/lapp"
  },
  {
    "name": "blimp",
    "url": "https://gitlab.3dicc.com/gokr/blimp.git",
    "method": "git",
    "tags": [
      "app",
      "binary",
      "utility",
      "git",
      "git-fat"
    ],
    "description": "Utility that helps with big files in git, very similar to git-fat, s3annnex etc.",
    "license": "MIT",
    "web": "https://gitlab.3dicc.com/gokr/blimp"
  },
  {
    "name": "parsetoml",
    "url": "https://github.com/ziotom78/parsetoml.git",
    "method": "git",
    "tags": [
      "library"
    ],
    "description": "Library for parsing TOML files.",
    "license": "MIT",
    "web": "https://github.com/ziotom78/parsetoml"
  },
  {
    "name": "compiler",
    "url": "https://github.com/nim-lang/Nim.git",
    "method": "git",
    "tags": [
      "library"
    ],
    "description": "Compiler package providing the compiler sources as a library.",
    "license": "MIT",
    "web": "https://github.com/nim-lang/Nim"
  },
  {
    "name": "nre",
    "url": "https://github.com/flaviut/nre.git",
    "method": "git",
    "tags": [
      "library",
      "pcre",
      "regex"
    ],
    "description": "A better regular expression library",
    "license": "MIT",
    "web": "https://github.com/flaviut/nre"
  },
  {
    "name": "docopt",
    "url": "https://github.com/docopt/docopt.nim",
    "method": "git",
    "tags": [
      "commandline",
      "arguments",
      "parsing",
      "library"
    ],
    "description": "Command-line args parser based on Usage message",
    "license": "MIT",
    "web": "https://github.com/docopt/docopt.nim"
  },
  {
    "name": "bpg",
    "url": "https://github.com/def-/nim-bpg.git",
    "method": "git",
    "tags": [
      "image",
      "library",
      "wrapper"
    ],
    "description": "BPG (Better Portable Graphics) for Nim",
    "license": "MIT",
    "web": "https://github.com/def-/nim-bpg"
  },
  {
    "name": "io-spacenav",
    "url": "https://github.com/nimious/io-spacenav.git",
    "method": "git",
    "tags": [
      "binding",
      "3dx",
      "3dconnexion",
      "libspnav",
      "spacenav",
      "spacemouse",
      "spacepilot",
      "spacenavigator"
    ],
    "description": "Obsolete - please use spacenav instead!",
    "license": "MIT",
    "web": "https://github.com/nimious/io-spacenav"
  },
  {
    "name": "optionals",
    "url": "https://github.com/MasonMcGill/optionals.git",
    "method": "git",
    "tags": [
      "library",
      "option",
      "optional",
      "maybe"
    ],
    "description": "Option types",
    "license": "MIT",
    "web": "https://github.com/MasonMcGill/optionals"
  },
  {
    "name": "tuples",
    "url": "https://github.com/MasonMcGill/tuples.git",
    "method": "git",
    "tags": [
      "library",
      "tuple",
      "metaprogramming"
    ],
    "description": "Tuple manipulation utilities",
    "license": "MIT",
    "web": "https://github.com/MasonMcGill/tuples"
  },
  {
    "name": "fuse",
    "url": "https://github.com/akiradeveloper/nim-fuse.git",
    "method": "git",
    "tags": [
      "fuse",
      "library",
      "wrapper"
    ],
    "description": "A FUSE binding for Nim",
    "license": "MIT",
    "web": "https://github.com/akiradeveloper/nim-fuse"
  },
  {
    "name": "brainfuck",
    "url": "https://github.com/def-/nim-brainfuck.git",
    "method": "git",
    "tags": [
      "library",
      "binary",
      "app",
      "interpreter",
      "compiler",
      "language"
    ],
    "description": "A brainfuck interpreter and compiler",
    "license": "MIT",
    "web": "https://github.com/def-/nim-brainfuck"
  },
  {
    "name": "nimsuggest",
    "url": "https://github.com/nim-lang/nimsuggest.git",
    "method": "git",
    "tags": [
      "binary",
      "app",
      "suggest",
      "compiler",
      "autocomplete"
    ],
    "description": "Tool for providing auto completion data for Nim source code.",
    "license": "MIT",
    "web": "https://github.com/nim-lang/nimsuggest"
  },
  {
    "name": "jwt",
    "url": "https://github.com/yglukhov/nim-jwt.git",
    "method": "git",
    "tags": [
      "library",
      "crypto",
      "hash"
    ],
    "description": "JSON Web Tokens for Nim",
    "license": "MIT",
    "web": "https://github.com/yglukhov/nim-jwt"
  },
  {
    "name": "pythonpathlib",
    "url": "https://github.com/achesak/nim-pythonpathlib.git",
    "method": "git",
    "tags": [
      "path",
      "directory",
      "python",
      "library"
    ],
    "description": "Module for working with paths that is as similar as possible to Python's pathlib",
    "license": "MIT",
    "web": "https://github.com/achesak/nim-pythonpathlib"
  },
  {
    "name": "RingBuffer",
    "url": "git@github.com:megawac/RingBuffer.nim.git",
    "method": "git",
    "tags": [
      "sequence",
      "seq",
      "circular",
      "ring",
      "buffer"
    ],
    "description": "Circular buffer implementation",
    "license": "MIT",
    "web": "https://github.com/megawac/RingBuffer.nim"
  },
  {
    "name": "nimrat",
    "url": "https://github.com/apense/nimrat",
    "method": "git",
    "tags": [
      "library",
      "math",
      "numbers"
    ],
    "description": "Module for working with rational numbers (fractions)",
    "license": "MIT",
    "web": "https://github.com/apense/nimrat"
  },
  {
    "name": "io-isense",
    "url": "https://github.com/nimious/io-isense.git",
    "method": "git",
    "tags": [
      "binding",
      "isense",
      "intersense",
      "inertiacube",
      "intertrax",
      "microtrax",
      "thales",
      "tracking",
      "sensor"
    ],
    "description": "Obsolete - please use isense instead!",
    "license": "MIT",
    "web": "https://github.com/nimious/io-isense"
  },
  {
    "name": "io-usb",
    "url": "https://github.com/nimious/io-usb.git",
    "method": "git",
    "tags": [
      "binding",
      "usb",
      "libusb"
    ],
    "description": "Obsolete - please use libusb instead!",
    "license": "MIT",
    "web": "https://github.com/nimious/io-usb"
  },
  {
    "name": "nimcfitsio",
    "url": "https://github.com/ziotom78/nimcfitsio.git",
    "method": "git",
    "tags": [
      "library",
      "binding",
      "cfitsio",
      "fits",
      "io"
    ],
    "description": "Bindings for CFITSIO, a library to read/write FITSIO images and tables.",
    "license": "MIT",
    "web": "https://github.com/ziotom78/nimcfitsio"
  },
  {
    "name": "glossolalia",
    "url": "https://github.com/fowlmouth/glossolalia",
    "method": "git",
    "tags": [
      "parser",
      "peg"
    ],
    "description": "A DSL for quickly writing parsers",
    "license": "CC0",
    "web": "https://github.com/fowlmouth/glossolalia"
  },
  {
    "name": "entoody",
    "url": "https://bitbucket.org/fowlmouth/entoody",
    "method": "git",
    "tags": [
      "component",
      "entity",
      "composition"
    ],
    "description": "A component/entity system",
    "license": "CC0",
    "web": "https://bitbucket.org/fowlmouth/entoody"
  },
  {
    "name": "msgpack",
    "url": "https://github.com/akiradeveloper/msgpack-nim.git",
    "method": "git",
    "tags": [
      "msgpack",
      "library",
      "serialization"
    ],
    "description": "A MessagePack binding for Nim",
    "license": "MIT",
    "web": "https://github.com/akiradeveloper/msgpack-nim"
  },
  {
    "name": "osinfo",
    "url": "https://github.com/nim-lang/osinfo.git",
    "method": "git",
    "tags": [
      "os",
      "library",
      "info"
    ],
    "description": "Modules providing information about the OS.",
    "license": "MIT",
    "web": "https://github.com/nim-lang/osinfo"
  },
  {
    "name": "io-myo",
    "url": "https://github.com/nimious/io-myo.git",
    "method": "git",
    "tags": [
      "binding",
      "myo",
      "thalmic",
      "armband",
      "gesture"
    ],
    "description": "Obsolete - please use myo instead!",
    "license": "MIT",
    "web": "https://github.com/nimious/io-myo"
  },
  {
    "name": "io-oculus",
    "url": "https://github.com/nimious/io-oculus.git",
    "method": "git",
    "tags": [
      "binding",
      "oculus",
      "rift",
      "vr",
      "libovr",
      "ovr",
      "dk1",
      "dk2",
      "gearvr"
    ],
    "description": "Obsolete - please use oculus instead!",
    "license": "MIT",
    "web": "https://github.com/nimious/io-oculus"
  },
  {
    "name": "closure_compiler",
    "url": "https://github.com/yglukhov/closure_compiler.git",
    "method": "git",
    "tags": [
      "binding",
      "closure",
      "compiler",
      "javascript"
    ],
    "description": "Bindings for Closure Compiler web API.",
    "license": "MIT",
    "web": "https://github.com/yglukhov/closure_compiler"
  },
  {
    "name": "io-serialport",
    "url": "https://github.com/nimious/io-serialport.git",
    "method": "git",
    "tags": [
      "binding",
      "libserialport",
      "serial",
      "communication"
    ],
    "description": "Obsolete - please use serialport instead!",
    "license": "MIT",
    "web": "https://github.com/nimious/io-serialport"
  },
  {
    "name": "beanstalkd",
    "url": "https://github.com/tormaroe/beanstalkd.nim.git",
    "method": "git",
    "tags": [
      "library",
      "queue",
      "messaging"
    ],
    "description": "A beanstalkd work queue client library.",
    "license": "MIT",
    "web": "https://github.com/tormaroe/beanstalkd.nim"
  },
  {
    "name": "wiki2text",
    "url": "https://github.com/rspeer/wiki2text.git",
    "method": "git",
    "tags": [
      "nlp",
      "wiki",
      "xml",
      "text"
    ],
    "description": "Quickly extracts natural-language text from a MediaWiki XML file.",
    "license": "MIT",
    "web": "https://github.com/rspeer/wiki2text"
  },
  {
    "name": "qt5_qtsql",
    "url": "https://github.com/philip-wernersbach/nim-qt5_qtsql.git",
    "method": "git",
    "tags": [
      "library",
      "wrapper",
      "database",
      "qt",
      "qt5",
      "qtsql",
      "sqlite",
      "postgres",
      "mysql"
    ],
    "description": "Binding for Qt 5's Qt SQL library that integrates with the features of the Nim language. Uses one API for multiple database engines.",
    "license": "MIT",
    "web": "https://github.com/philip-wernersbach/nim-qt5_qtsql"
  },
  {
    "name": "orient",
    "url": "https://github.com/philip-wernersbach/nim-orient",
    "method": "git",
    "tags": [
      "library",
      "wrapper",
      "database",
      "orientdb",
      "pure"
    ],
    "description": "OrientDB driver written in pure Nim, uses the OrientDB 2.0 Binary Protocol with Binary Serialization.",
    "license": "MPL",
    "web": "https://github.com/philip-wernersbach/nim-orient"
  },
  {
    "name": "syslog",
    "url": "https://github.com/FedericoCeratto/nim-syslog",
    "method": "git",
    "tags": [
      "library",
      "pure"
    ],
    "description": "Syslog module.",
    "license": "LGPLv3",
    "web": "https://github.com/FedericoCeratto/nim-syslog"
  },
  {
    "name": "nimes",
    "url": "https://github.com/def-/nimes",
    "method": "git",
    "tags": [
      "emulator",
      "nes",
      "game",
      "sdl",
      "javascript"
    ],
    "description": "NES emulator using SDL2, also compiles to JavaScript with emscripten.",
    "license": "MPL",
    "web": "https://github.com/def-/nimes"
  },
  {
    "name": "syscall",
    "url": "https://github.com/def-/nim-syscall",
    "method": "git",
    "tags": [
      "library"
    ],
    "description": "Raw system calls for Nim",
    "license": "MPL",
    "web": "https://github.com/def-/nim-syscall"
  },
  {
    "name": "jnim",
    "url": "https://github.com/vegansk/jnim",
    "method": "git",
    "tags": [
      "library",
      "java",
      "jvm",
      "bridge",
      "bindings"
    ],
    "description": "Nim - Java bridge",
    "license": "MIT",
    "web": "https://github.com/vegansk/jnim"
  },
  {
    "name": "nimPDF",
    "url": "https://github.com/jangko/nimpdf",
    "method": "git",
    "tags": [
      "library",
      "PDF",
      "document"
    ],
    "description": "library for generating PDF files",
    "license": "MIT",
    "web": "https://github.com/jangko/nimpdf"
  },
  {
    "name": "LLVM",
    "url": "https://github.com/FedeOmoto/llvm",
    "method": "git",
    "tags": [
      "LLVM",
      "bindings",
      "wrapper"
    ],
    "description": "LLVM bindings for the Nim language.",
    "license": "MIT",
    "web": "https://github.com/FedeOmoto/llvm"
  },
  {
    "name": "nshout",
    "url": "https://github.com/Senketsu/nshout",
    "method": "git",
    "tags": [
      "library",
      "shouter",
      "libshout",
      "wrapper",
      "bindings",
      "audio",
      "web"
    ],
    "description": "Nim bindings for libshout",
    "license": "MIT",
    "web": "https://github.com/Senketsu/nshout"
  },
  {
    "name": "nuuid",
    "url": "https://github.com/yglukhov/nim-only-uuid",
    "method": "git",
    "tags": [
      "library",
      "uuid",
      "guid"
    ],
    "description": "A Nim source only UUID generator",
    "license": "MIT",
    "web": "https://github.com/yglukhov/nim-only-uuid"
  },
  {
    "name": "fftw3",
    "url": "https://github.com/ziotom78/nimfftw3",
    "method": "git",
    "tags": [
      "library",
      "math",
      "fft"
    ],
    "description": "Bindings to the FFTW library",
    "license": "MIT",
    "web": "https://github.com/ziotom78/nimfftw3"
  },
  {
    "name": "nrpl",
    "url": "https://github.com/vegansk/nrpl",
    "method": "git",
    "tags": [
      "REPL",
      "application"
    ],
    "description": "A rudimentary Nim REPL",
    "license": "MIT",
    "web": "https://github.com/vegansk/nrpl"
  },
  {
    "name": "nim-geocoding",
    "url": "https://github.com/saratchandra92/nim-geocoding",
    "method": "git",
    "tags": [
      "library",
      "geocoding",
      "maps"
    ],
    "description": "A simple library for Google Maps Geocoding API",
    "license": "MIT",
    "web": "https://github.com/saratchandra92/nim-geocoding"
  },
  {
    "name": "io-gles",
    "url": "https://github.com/nimious/io-gles.git",
    "method": "git",
    "tags": [
      "binding",
      "khronos",
      "gles",
      "opengl es"
    ],
    "description": "Obsolete - please use gles instead!",
    "license": "MIT",
    "web": "https://github.com/nimious/io-gles"
  },
  {
    "name": "io-egl",
    "url": "https://github.com/nimious/io-egl.git",
    "method": "git",
    "tags": [
      "binding",
      "khronos",
      "egl",
      "opengl",
      "opengl es",
      "openvg"
    ],
    "description": "Obsolete - please use egl instead!",
    "license": "MIT",
    "web": "https://github.com/nimious/io-egl"
  },
  {
    "name": "io-sixense",
    "url": "https://github.com/nimious/io-sixense.git",
    "method": "git",
    "tags": [
      "binding",
      "sixense",
      "razer hydra",
      "stem system",
      "vr"
    ],
    "description": "Obsolete - please use sixense instead!",
    "license": "MIT",
    "web": "https://github.com/nimious/io-sixense"
  },
  {
    "name": "tnetstring",
    "url": "https://mahlon@bitbucket.org/mahlon/nim-tnetstring",
    "method": "hg",
    "tags": [
      "tnetstring",
      "library",
      "serialization"
    ],
    "description": "Parsing and serializing for the TNetstring format.",
    "license": "MIT",
    "web": "http://bitbucket.org/mahlon/nim-tnetstring"
  },
  {
    "name": "msgpack4nim",
    "url": "https://github.com/jangko/msgpack4nim",
    "method": "git",
    "tags": [
      "msgpack",
      "library",
      "serialization",
      "deserialization"
    ],
    "description": "Another MessagePack implementation written in pure nim",
    "license": "MIT",
    "web": "https://github.com/jangko/msgpack4nim"
  },
  {
    "name": "binaryheap",
    "url": "https://github.com/bluenote10/nim-heap",
    "method": "git",
    "tags": [
      "heap",
      "priority queue"
    ],
    "description": "Simple binary heap implementation",
    "license": "MIT",
    "web": "https://github.com/bluenote10/nim-heap"
  },
  {
    "name": "stringinterpolation",
    "url": "https://github.com/bluenote10/nim-stringinterpolation",
    "method": "git",
    "tags": [
      "string formatting",
      "string interpolation"
    ],
    "description": "String interpolation with printf syntax",
    "license": "MIT",
    "web": "https://github.com/bluenote10/nim-stringinterpolation"
  },
  {
    "name": "libovr",
    "url": "https://github.com/bluenote10/nim-ovr",
    "method": "git",
    "tags": [
      "Oculus Rift",
      "virtual reality"
    ],
    "description": "Nim bindings for libOVR (Oculus Rift)",
    "license": "MIT",
    "web": "https://github.com/bluenote10/nim-ovr"
  },
  {
    "name": "delaunay",
    "url": "https://github.com/Nycto/DelaunayNim",
    "method": "git",
    "tags": [
      "delaunay",
      "library",
      "algorithms",
      "graph"
    ],
    "description": "2D Delaunay triangulations",
    "license": "MIT",
    "web": "https://github.com/Nycto/DelaunayNim"
  },
  {
    "name": "linenoise",
    "url": "https://github.com/fallingduck/linenoise-nim",
    "method": "git",
    "tags": [
      "linenoise",
      "library",
      "wrapper",
      "commandline"
    ],
    "description": "Wrapper for linenoise, a free, self-contained alternative to GNU readline.",
    "license": "BSD",
    "web": "https://github.com/fallingduck/linenoise-nim"
  },
  {
    "name": "struct",
    "url": "https://github.com/rgv151/struct.nim",
    "method": "git",
    "tags": [
      "struct",
      "library",
      "python",
      "pack",
      "unpack"
    ],
    "description": "Python-like 'struct' for Nim",
    "license": "MIT",
    "web": "https://github.com/rgv151/struct.nim"
  },
  {
    "name": "uri2",
    "url": "https://github.com/achesak/nim-uri2",
    "method": "git",
    "tags": [
      "uri",
      "url",
      "library"
    ],
    "description": "Nim module for better URI handling",
    "license": "MIT",
    "web": "https://github.com/achesak/nim-uri2"
  },
  {
    "name": "hmac",
    "url": "https://github.com/rgv151/hmac.nim",
    "method": "git",
    "tags": [
      "hmac",
      "authentication",
      "hash",
      "sha1",
      "md5"
    ],
    "description": "HMAC-SHA1 and HMAC-MD5 hashing in Nim",
    "license": "MIT",
    "web": "https://github.com/rgv151/hmac.nim"
  },
  {
    "name": "mongrel2",
    "url": "https://mahlon@bitbucket.org/mahlon/nim-mongrel2",
    "method": "hg",
    "tags": [
      "mongrel2",
      "library",
      "www"
    ],
    "description": "Handler framework for the Mongrel2 web server.",
    "license": "MIT",
    "web": "http://bitbucket.org/mahlon/nim-mongrel2"
  },
  {
    "name": "shimsham",
    "url": "https://github.com/apense/shimsham",
    "method": "git",
    "tags": [
      "crypto",
      "hash",
      "hashing",
      "digest"
    ],
    "description": "Hashing/Digest collection in pure Nim",
    "license": "MIT",
    "web": "https://github.com/apense/shimsham"
  },
  {
    "name": "base32",
    "url": "https://github.com/rgv151/base32.nim",
    "method": "git",
    "tags": [
      "base32",
      "encode",
      "decode"
    ],
    "description": "Base32 library for Nim",
    "license": "MIT",
    "web": "https://github.com/rgv151/base32.nim"
  },
  {
    "name": "otp",
    "url": "https://github.com/rgv151/otp.nim",
    "method": "git",
    "tags": [
      "otp",
      "hotp",
      "totp",
      "time",
      "password",
      "one",
      "google",
      "authenticator"
    ],
    "description": "One Time Password library for Nim",
    "license": "MIT",
    "web": "https://github.com/rgv151/otp.nim"
  },
  {
    "name": "q",
    "url": "https://github.com/rgv151/q.nim",
    "method": "git",
    "tags": [
      "css",
      "selector",
      "query",
      "match",
      "find",
      "html",
      "xml",
      "jquery"
    ],
    "description": "Simple package for query HTML/XML elements using a CSS3 or jQuery-like selector syntax",
    "license": "MIT",
    "web": "https://github.com/rgv151/q.nim"
  },
  {
    "name": "bignum",
    "url": "https://github.com/FedeOmoto/bignum",
    "method": "git",
    "tags": [
      "bignum",
      "gmp",
      "wrapper"
    ],
    "description": "Wrapper around the GMP bindings for the Nim language.",
    "license": "MIT",
    "web": "https://github.com/FedeOmoto/bignum"
  },
  {
    "name": "rbtree",
    "url": "https://github.com/Nycto/RBTreeNim",
    "method": "git",
    "tags": [
      "tree",
      "binary search tree",
      "rbtree",
      "red black tree"
    ],
    "description": "Red/Black Trees",
    "license": "MIT",
    "web": "https://github.com/Nycto/RBTreeNim"
  },
  {
    "name": "anybar",
    "url": "https://github.com/rgv151/anybar.nim",
    "method": "git",
    "tags": [
      "anybar",
      "menubar",
      "status",
      "indicator"
    ],
    "description": "Control AnyBar instances with Nim",
    "license": "MIT",
    "web": "https://github.com/rgv151/anybar.nim"
  },
  {
    "name": "astar",
    "url": "https://github.com/Nycto/AStarNim",
    "method": "git",
    "tags": [
      "astar",
      "A*",
      "pathfinding",
      "algorithm"
    ],
    "description": "A* Pathfinding",
    "license": "MIT",
    "web": "https://github.com/Nycto/AStarNim"
  },
  {
    "name": "lazy",
    "url": "https://github.com/petermora/nimLazy/",
    "method": "git",
    "tags": [
      "library",
      "iterator",
      "lazy list"
    ],
    "description": "Iterator library for Nim",
    "license": "MIT",
    "web": "https://github.com/petermora/nimLazy"
  },
  {
    "name": "asyncpythonfile",
    "url": "https://github.com/fallingduck/asyncpythonfile-nim",
    "method": "git",
    "tags": [
      "async",
      "asynchronous",
      "library",
      "python",
      "file",
      "files"
    ],
    "description": "High level, asynchronous file API mimicking Python's file interface.",
    "license": "ISC",
    "web": "https://github.com/fallingduck/asyncpythonfile-nim"
  },
  {
    "name": "nimfuzz",
    "url": "https://github.com/apense/nimfuzz",
    "method": "git",
    "tags": [
      "fuzzing",
      "testing",
      "hacking",
      "security"
    ],
    "description": "Simple and compact fuzzing",
    "license": "Apache License 2.0",
    "web": "https://apense.github.io/nimfuzz"
  },
  {
    "name": "linalg",
    "url": "https://github.com/unicredit/linear-algebra",
    "method": "git",
    "tags": [
      "vector",
      "matrix",
      "linear algebra",
      "BLAS",
      "LAPACK"
    ],
    "description": "Linear algebra for Nim",
    "license": "Apache License 2.0",
    "web": "https://github.com/unicredit/linear-algebra"
  },
  {
    "name": "sequester",
    "url": "https://github.com/fallingduck/sequester",
    "method": "git",
    "tags": [
      "library",
      "seq",
      "sequence",
      "strings",
      "iterators",
      "php"
    ],
    "description": "Library for converting sequences to strings. Also has PHP-inspired explode and implode procs.",
    "license": "ISC",
    "web": "https://github.com/fallingduck/sequester"
  },
  {
    "name": "options",
    "url": "https://github.com/fallingduck/options-nim",
    "method": "git",
    "tags": [
      "library",
      "option",
      "optionals",
      "maybe"
    ],
    "description": "Temporary package to fix broken code in 0.11.2 stable.",
    "license": "MIT",
    "web": "https://github.com/fallingduck/options-nim"
  },
  {
    "name": "oldwinapi",
    "url": "https://github.com/nim-lang/oldwinapi",
    "method": "git",
    "tags": [
      "library",
      "windows",
      "api"
    ],
    "description": "Old Win API library for Nim",
    "license": "LGPL with static linking exception",
    "web": "https://github.com/nim-lang/oldwinapi"
  },
  {
    "name": "nimx",
    "url": "https://github.com/yglukhov/nimx",
    "method": "git",
    "tags": [
      "gui",
      "ui",
      "library"
    ],
    "description": "Cross-platform GUI framework",
    "license": "MIT",
    "web": "https://github.com/yglukhov/nimx"
  },
  {
    "name": "memo",
    "url": "https://github.com/andreaferretti/memo",
    "method": "git",
    "tags": [
      "memo",
      "memoization",
      "memoize",
      "cache"
    ],
    "description": "Memoize Nim functions",
    "license": "Apache License 2.0",
    "web": "https://github.com/andreaferretti/memo"
  },
  {
    "name": "base62",
    "url": "https://github.com/singularperturbation/base62-encode",
    "method": "git",
    "tags": [
      "base62",
      "encode",
      "decode"
    ],
    "description": "Arbitrary base encoding-decoding functions, defaulting to Base-62.",
    "license": "MIT",
    "web": "https://github.com/singularperturbation/base62-encode"
  },
  {
    "name": "telebot",
    "url": "https://github.com/rgv151/telebot.nim",
    "method": "git",
    "tags": [
      "telebot",
      "telegram",
      "bot",
      "api",
      "client",
      "async"
    ],
    "description": "Async Telegram Bot API Client",
    "license": "MIT",
    "web": "https://github.com/rgv151/telebot.nim"
  },
  {
    "name": "tempfile",
    "url": "https://github.com/rgv151/tempfile.nim",
    "method": "git",
    "tags": [
      "temp",
      "mktemp",
      "make",
      "mk",
      "mkstemp",
      "mkdtemp"
    ],
    "description": "Temporary files and directories",
    "license": "MIT",
    "web": "https://github.com/rgv151/tempfile.nim"
  },
  {
    "name": "AstroNimy",
    "url": "https://github.com/super-massive-black-holes/AstroNimy",
    "method": "git",
    "tags": [
      "science",
      "astronomy",
      "library"
    ],
    "description": "Astronomical library for Nim",
    "license": "MIT",
    "web": "https://github.com/super-massive-black-holes/AstroNimy"
  },
  {
    "name": "patty",
    "url": "https://github.com/andreaferretti/patty",
    "method": "git",
    "tags": [
      "pattern",
      "adt",
      "variant",
      "pattern matching",
      "algebraic data type"
    ],
    "description": "Algebraic data types and pattern matching",
    "license": "Apache License 2.0",
    "web": "https://github.com/andreaferretti/patty"
  },
  {
    "name": "einheit",
    "url": "https://github.com/jyapayne/einheit",
    "method": "git",
    "tags": [
      "unit",
      "tests",
      "unittest",
      "unit tests",
      "unit test macro"
    ],
    "description": "Pretty looking, full featured, Python-inspired unit test library.",
    "license": "MIT",
    "web": "https://github.com/jyapayne/einheit"
  },
  {
    "name": "plists",
    "url": "https://github.com/yglukhov/plists",
    "method": "git",
    "tags": [
      "plist",
      "property",
      "list"
    ],
    "description": "Generate and parse Mac OS X .plist files in Nim.",
    "license": "MIT",
    "web": "https://github.com/yglukhov/plists"
  },
  {
    "name": "ncurses",
    "url": "https://github.com/rnowley/nim-ncurses/",
    "method": "git",
    "tags": [
      "library",
      "terminal",
      "graphics",
      "wrapper"
    ],
    "description": "A wrapper for NCurses",
    "license": "MIT",
    "web": "https://github.com/rnowley/nim-ncurses"
  },
  {
    "name": "nanovg.nim",
    "url": "https://github.com/fowlmouth/nanovg.nim",
    "method": "git",
    "tags": [
      "wrapper",
      "GUI",
      "vector graphics",
      "opengl"
    ],
    "description": "A wrapper for NanoVG vector graphics rendering",
    "license": "MIT",
    "web": "https://github.com/fowlmouth/nanovg.nim"
  },
  {
    "name": "pwd",
    "url": "https://github.com/achesak/nim-pwd",
    "method": "git",
    "tags": [
      "library",
      "unix",
      "pwd",
      "password"
    ],
    "description": "Nim port of Python's pwd module for working with the UNIX password file",
    "license": "MIT",
    "web": "https://github.com/achesak/nim-pwd"
  },
  {
    "name": "spwd",
    "url": "https://github.com/achesak/nim-spwd",
    "method": "git",
    "tags": [
      "library",
      "unix",
      "spwd",
      "password",
      "shadow"
    ],
    "description": "Nim port of Python's spwd module for working with the UNIX shadow password file",
    "license": "MIT",
    "web": "https://github.com/achesak/nim-spwd"
  },
  {
    "name": "grp",
    "url": "https://github.com/achesak/nim-grp",
    "method": "git",
    "tags": [
      "library",
      "unix",
      "grp",
      "group"
    ],
    "description": "Nim port of Python's grp module for working with the UNIX group database file",
    "license": "MIT",
    "web": "https://github.com/achesak/nim-grp"
  },
  {
    "name": "stopwatch",
    "url": "https://gitlab.com/define-private-public/stopwatch",
    "method": "git",
    "tags": [
      "timer",
      "timing",
      "benchmarking",
      "watch",
      "clock"
    ],
    "description": "A simple timing library for benchmarking code and other things.",
    "license": "MIT",
    "web": "https://gitlab.com/define-private-public/stopwatch"
  },
  {
    "name": "nimFinLib",
    "url": "https://github.com/qqtop/NimFinLib",
    "method": "git",
    "tags": [
      "financial"
    ],
    "description": "Financial Library for Nim",
    "license": "MIT",
    "web": "https://github.com/qqtop/NimFinLib"
  },
  {
    "name": "libssh2",
    "url": "https://github.com/rgv151/libssh2.nim",
    "method": "git",
    "tags": [
      "lib",
      "ssh",
      "ssh2",
      "openssh",
      "client",
      "sftp",
      "scp"
    ],
    "description": "Nim wrapper for libssh2",
    "license": "MIT",
    "web": "https://github.com/rgv151/libssh2.nim"
  },
  {
    "name": "rethinkdb",
    "url": "https://github.com/rgv151/rethinkdb.nim",
    "method": "git",
    "tags": [
      "rethinkdb",
      "driver",
      "client",
      "json"
    ],
    "description": "RethinkDB driver for Nim",
    "license": "MIT",
    "web": "https://github.com/rgv151/rethinkdb.nim"
  },
  {
    "name": "dbus",
    "url": "https://github.com/zielmicha/nim-dbus",
    "method": "git",
    "tags": [
      "dbus"
    ],
    "description": "dbus bindings for Nim",
    "license": "MIT",
    "web": "https://github.com/zielmicha/nim-dbus"
  },
  {
    "name": "lmdb",
    "url": "https://github.com/fowlmouth/lmdb.nim",
    "method": "git",
    "tags": [
      "wrapper",
      "lmdb"
    ],
    "description": "A wrapper for LMDB the Lightning Memory-Mapped Database",
    "license": "MIT",
    "web": "https://github.com/fowlmouth/lmdb.nim"
  },
  {
    "name": "zip",
    "url": "https://github.com/nim-lang/zip",
    "method": "git",
    "tags": [
      "wrapper",
      "zip"
    ],
    "description": "A wrapper for the zip library",
    "license": "MIT",
    "web": "https://github.com/nim-lang/zip"
  },
  {
    "name": "csvtools",
    "url": "https://github.com/unicredit/csvtools",
    "method": "git",
    "tags": [
      "CSV",
      "comma separated values",
      "TSV"
    ],
    "description": "Manage CSV files",
    "license": "Apache License 2.0",
    "web": "https://github.com/unicredit/csvtools"
  },
  {
    "name": "httpform",
    "url": "https://github.com/tulayang/httpform",
    "method": "git",
    "tags": [
      "request parser",
      "upload",
      "html5 file"
    ],
    "description": "Http request form parser",
    "license": "MIT",
    "web": "https://github.com/tulayang/httpform"
  },
  {
    "name": "vardene",
    "url": "https://github.com/Xe/vardene",
    "method": "git",
    "tags": [
      "command line",
      "tool",
      "compiler"
    ],
    "description": "A simple tool to manage multiple installs of Nim.",
    "license": "MIT",
    "web": "https://christine.website/projects/Vardene"
  },
  {
    "name": "quadtree",
    "url": "https://github.com/Nycto/QuadtreeNim",
    "method": "git",
    "tags": [
      "quadtree",
      "algorithm"
    ],
    "description": "A Quadtree implementation",
    "license": "MIT",
    "web": "https://github.com/Nycto/QuadtreeNim"
  },
  {
    "name": "expat",
    "url": "https://github.com/nim-lang/expat",
    "method": "git",
    "tags": [
      "expat",
      "xml",
      "parsing"
    ],
    "description": "Expat wrapper for Nim",
    "license": "MIT",
    "web": "https://github.com/nim-lang/expat"
  },
  {
    "name": "sphinx",
    "url": "https://github.com/Araq/sphinx",
    "method": "git",
    "tags": [
      "sphinx",
      "wrapper",
      "search",
      "engine"
    ],
    "description": "Sphinx wrapper for Nim",
    "license": "LGPL",
    "web": "https://github.com/Araq/sphinx"
  },
  {
    "name": "sdl1",
    "url": "https://github.com/nim-lang/sdl1",
    "method": "git",
    "tags": [
      "graphics",
      "library",
      "multi-media",
      "input",
      "sound",
      "joystick"
    ],
    "description": "SDL 1.2 wrapper for Nim.",
    "license": "LGPL",
    "web": "https://github.com/nim-lang/sdl1"
  },
  {
    "name": "graphics",
    "url": "https://github.com/nim-lang/graphics",
    "method": "git",
    "tags": [
      "library",
      "SDL"
    ],
    "description": "Graphics module for Nim.",
    "license": "MIT",
    "web": "https://github.com/nim-lang/graphics"
  },
  {
    "name": "libffi",
    "url": "https://github.com/Araq/libffi",
    "method": "git",
    "tags": [
      "ffi",
      "library",
      "C",
      "calling",
      "convention"
    ],
    "description": "libffi wrapper for Nim.",
    "license": "MIT",
    "web": "https://github.com/Araq/libffi"
  },
  {
    "name": "libcurl",
    "url": "https://github.com/Araq/libcurl",
    "method": "git",
    "tags": [
      "curl",
      "web",
      "http",
      "download"
    ],
    "description": "Nim wrapper for libcurl.",
    "license": "MIT",
    "web": "https://github.com/Araq/libcurl"
  },
  {
    "name": "perlin",
    "url": "https://github.com/Nycto/PerlinNim",
    "method": "git",
    "tags": [
      "perlin",
      "simplex",
      "noise"
    ],
    "description": "Perlin noise and Simplex noise generation",
    "license": "MIT",
    "web": "https://github.com/Nycto/PerlinNim"
  },
  {
    "name": "pfring",
    "url": "https://github.com/rgv151/pfring.nim",
    "method": "git",
    "tags": [
      "pf_ring",
      "packet",
      "sniff",
      "pcap",
      "pfring",
      "network",
      "capture",
      "socket"
    ],
    "description": "PF_RING wrapper for Nim",
    "license": "MIT",
    "web": "https://github.com/rgv151/pfring.nim"
  },
  {
    "name": "xxtea",
    "url": "https://github.com/xxtea/xxtea-nim",
    "method": "git",
    "tags": [
      "xxtea",
      "encrypt",
      "decrypt",
      "crypto"
    ],
    "description": "XXTEA encryption algorithm library written in pure Nim.",
    "license": "MIT",
    "web": "https://github.com/xxtea/xxtea-nim"
  },
  {
    "name": "xxhash",
    "url": "https://github.com/rgv151/xxhash.nim",
    "method": "git",
    "tags": [
      "fast",
      "hash",
      "algorithm"
    ],
    "description": "xxhash wrapper for Nim",
    "license": "MIT",
    "web": "https://github.com/rgv151/xxhash.nim"
  },
  {
    "name": "libipset",
    "url": "https://github.com/rgv151/libipset.nim",
    "method": "git",
    "tags": [
      "ipset",
      "firewall",
      "netfilter",
      "mac",
      "ip",
      "network",
      "collection",
      "rule",
      "set"
    ],
    "description": "libipset wrapper for Nim",
    "license": "MIT",
    "web": "https://github.com/rgv151/libipset.nim"
  },
  {
    "name": "pop3",
    "url": "https://github.com/FedericoCeratto/nim-pop3",
    "method": "git",
    "tags": [
      "network",
      "pop3",
      "email"
    ],
    "description": "POP3 client library",
    "license": "LGPLv3",
    "web": "https://github.com/FedericoCeratto/nim-pop3"
  },
  {
    "name": "nimrpc",
    "url": "https://github.com/rogercloud/nim-rpc",
    "method": "git",
    "tags": [
      "msgpack",
      "library",
      "rpc",
      "nimrpc"
    ],
    "description": "RPC implementation for Nim based on msgpack4nim",
    "license": "MIT",
    "web": "https://github.com/rogercloud/nim-rpc"
  },
  {
    "name": "asyncevents",
    "url": "https://github.com/tulayang/asyncevents",
    "method": "git",
    "tags": [
      "event",
      "future",
      "asyncdispath"
    ],
    "description": "Asynchronous event loop for progaming with MVC",
    "license": "MIT",
    "web": "https://github.com/tulayang/asyncevents"
  },
  {
    "name": "nimSHA2",
    "url": "https://github.com/jangko/nimSHA2",
    "method": "git",
    "tags": [
      "hash",
      "crypto",
      "library",
      "sha2"
    ],
    "description": "Secure Hash Algorithm - 2, [224, 256, 384, and 512 bits]",
    "license": "MIT",
    "web": "https://github.com/jangko/nimSHA2"
  },
  {
    "name": "nimAES",
    "url": "https://github.com/jangko/nimAES",
    "method": "git",
    "tags": [
      "crypto",
      "library",
      "aes",
      "encryption",
      "rijndael"
    ],
    "description": "Advanced Encryption Standard, Rijndael Algorithm",
    "license": "MIT",
    "web": "https://github.com/jangko/nimAES"
  },
  {
    "name": "nimeverything",
    "url": "https://github.com/xland/nimeverything/",
    "method": "git",
    "tags": [
      "everything",
      "voidtools",
      "Everything Search Engine"
    ],
    "description": "everything  search engine wrapper",
    "license": "MIT",
    "web": "https://github.com/xland/nimeverything"
  },
  {
    "name": "vidhdr",
    "url": "https://github.com/achesak/nim-vidhdr",
    "method": "git",
    "tags": [
      "video",
      "formats",
      "file"
    ],
    "description": "Library for detecting the format of an video file",
    "license": "MIT",
    "web": "https://github.com/achesak/nim-vidhdr"
  },
  {
    "name": "gitapi",
    "url": "https://github.com/achesak/nim-gitapi",
    "method": "git",
    "tags": [
      "git",
      "version control",
      "library"
    ],
    "description": "Nim wrapper around the git version control software",
    "license": "MIT",
    "web": "https://github.com/achesak/nim-gitapi"
  },
  {
    "name": "ptrace",
    "url": "https://github.com/rgv151/ptrace.nim",
    "method": "git",
    "tags": [
      "ptrace",
      "trace",
      "process",
      "syscal",
      "system",
      "call"
    ],
    "description": "ptrace wrapper for Nim",
    "license": "MIT",
    "web": "https://github.com/rgv151/ptrace.nim"
  },
  {
    "name": "ndbex",
    "url": "https://github.com/Senketsu/nim-db-ex",
    "method": "git",
    "tags": [
      "extension",
      "database",
      "convenience",
      "db",
      "mysql",
      "postgres",
      "sqlite"
    ],
    "description": "extension modules for Nim's 'db_*' modules",
    "license": "MIT",
    "web": "https://github.com/Senketsu/nim-db-ex"
  },
  {
    "name": "spry",
    "url": "https://github.com/gokr/spry",
    "method": "git",
    "tags": [
      "language",
      "library",
      "scripting"
    ],
    "description": "A Smalltalk and Rebol inspired language implemented as an AST interpreter",
    "license": "MIT",
    "web": "https://github.com/gokr/spry"
  },
  {
    "name": "nimBMP",
    "url": "https://github.com/jangko/nimBMP",
    "method": "git",
    "tags": [
      "graphics",
      "library",
      "BMP"
    ],
    "description": "BMP encoder and decoder",
    "license": "MIT",
    "web": "https://github.com/jangko/nimBMP"
  },
  {
    "name": "nimPNG",
    "url": "https://github.com/jangko/nimPNG",
    "method": "git",
    "tags": [
      "graphics",
      "library",
      "PNG"
    ],
    "description": "PNG(Portable Network Graphics) encoder and decoder",
    "license": "MIT",
    "web": "https://github.com/jangko/nimPNG"
  },
  {
    "name": "litestore",
    "url": "https://github.com/h3rald/litestore",
    "method": "git",
    "tags": [
      "database",
      "rest",
      "sqlite"
    ],
    "description": "A lightweight, self-contained, RESTful, searchable, multi-format NoSQL document store",
    "license": "MIT",
    "web": "https://h3rald.com/litestore"
  },
  {
    "name": "parseFixed",
    "url": "https://github.com/jlp765/parsefixed",
    "method": "git",
    "tags": [
      "parse",
      "fixed",
      "width",
      "parser",
      "text"
    ],
    "description": "Parse fixed-width fields within lines of text (complementary to parsecsv)",
    "license": "MIT",
    "web": "https://github.com/jlp765/parsefixed"
  },
  {
    "name": "playlists",
    "url": "https://github.com/achesak/nim-playlists",
    "method": "git",
    "tags": [
      "library",
      "playlists",
      "M3U",
      "PLS",
      "XSPF"
    ],
    "description": "Nim library for parsing PLS, M3U, and XSPF playlist files",
    "license": "MIT",
    "web": "https://github.com/achesak/nim-playlists"
  },
  {
    "name": "seqmath",
    "url": "https://github.com/jlp765/seqmath",
    "method": "git",
    "tags": [
      "math",
      "seq",
      "sequence",
      "array",
      "nested",
      "algebra",
      "statistics",
      "lifted",
      "financial"
    ],
    "description": "Nim math library for sequences and nested sequences (extends math library)",
    "license": "MIT",
    "web": "https://github.com/jlp765/seqmath"
  },
  {
    "name": "daemonize",
    "url": "https://github.com/rgv151/daemonize.nim",
    "method": "git",
    "tags": [
      "daemonize",
      "background",
      "fork",
      "unix",
      "linux",
      "process"
    ],
    "description": "This library makes your code run as a daemon process on Unix-like systems",
    "license": "MIT",
    "web": "https://github.com/rgv151/daemonize.nim"
  },
  {
    "name": "tnim",
    "url": "https://github.com/jlp765/tnim",
    "method": "git",
    "tags": [
      "REPL",
      "sandbox",
      "interactive",
      "compiler",
      "code",
      "language"
    ],
    "description": "tnim is a Nim REPL - an interactive sandbox for testing Nim code",
    "license": "MIT",
    "web": "https://github.com/jlp765/tnim"
  },
  {
    "name": "ris",
    "url": "https://github.com/achesak/nim-ris",
    "method": "git",
    "tags": [
      "RIS",
      "citation",
      "library"
    ],
    "description": "Module for working with RIS citation files",
    "license": "MIT",
    "web": "https://github.com/achesak/nim-ris"
  },
  {
    "name": "geoip",
    "url": "https://github.com/achesak/nim-geoip",
    "method": "git",
    "tags": [
      "IP",
      "address",
      "location",
      "geolocation"
    ],
    "description": "Retrieve info about a location from an IP address",
    "license": "MIT",
    "web": "https://github.com/achesak/nim-geoip"
  },
  {
    "name": "freegeoip",
    "url": "https://github.com/achesak/nim-freegeoip",
    "method": "git",
    "tags": [
      "IP",
      "address",
      "location",
      "geolocation"
    ],
    "description": "Retrieve info about a location from an IP address",
    "license": "MIT",
    "web": "https://github.com/achesak/nim-freegeoip"
  },
  {
    "name": "nimroutine",
    "url": "https://github.com/rogercloud/nim-routine",
    "method": "git",
    "tags": [
      "goroutine",
      "routine",
      "lightweight",
      "thread"
    ],
    "description": "A go routine like nim implementation",
    "license": "MIT",
    "web": "https://github.com/rogercloud/nim-routine"
  },
  {
    "name": "coverage",
    "url": "https://github.com/yglukhov/coverage",
    "method": "git",
    "tags": [
      "code",
      "coverage"
    ],
    "description": "Code coverage library",
    "license": "MIT",
    "web": "https://github.com/yglukhov/coverage"
  },
  {
    "name": "golib",
    "url": "https://github.com/stefantalpalaru/golib-nim",
    "method": "git",
    "tags": [
      "library",
      "wrapper"
    ],
    "description": "Bindings for golib - a library that (ab)uses gccgo to bring Go's channels and goroutines to the rest of the world",
    "license": "BSD",
    "web": "https://github.com/stefantalpalaru/golib-nim"
  },
  {
    "name": "libnotify",
    "url": "https://github.com/FedericoCeratto/nim-libnotify.git",
    "method": "git",
    "tags": [
      "library",
      "wrapper",
      "desktop"
    ],
    "description": "Minimalistic libnotify wrapper for desktop notifications",
    "license": "LGPLv3",
    "web": "https://github.com/FedericoCeratto/nim-libnotify"
  },
  {
    "name": "nimcat",
    "url": "https://github.com/shakna-israel/nimcat",
    "method": "git",
    "tags": [
      "cat",
      "cli"
    ],
    "description": "An implementation of cat in Nim",
    "license": "MIT",
    "web": "https://github.com/shakna-israel/nimcat"
  },
  {
    "name": "sections",
    "url": "https://github.com/c0ffeeartc/nim-sections",
    "method": "git",
    "tags": [
      "BDD",
      "test"
    ],
    "description": "`Section` macro with BDD aliases for testing",
    "license": "MIT",
    "web": "https://github.com/c0ffeeartc/nim-sections"
  },
  {
    "name": "nimfp",
    "url": "https://github.com/vegansk/nimfp",
    "method": "git",
    "tags": [
      "functional",
      "library"
    ],
    "description": "Nim functional programming library",
    "license": "MIT",
    "web": "https://github.com/vegansk/nimfp"
  },
  {
    "name": "nhsl",
    "url": "https://github.com/twist-vector/nhsl.git",
    "method": "git",
    "tags": [
      "library",
      "serialization",
      "pure"
    ],
    "description": "Nim Hessian Serialization Library encodes/decodes data into the Hessian binary protocol",
    "license": "LGPL",
    "web": "https://github.com/twist-vector/nhsl"
  },
  {
    "name": "nimstopwatch",
    "url": "https://github.com/twist-vector/nim-stopwatch.git",
    "method": "git",
    "tags": [
      "app",
      "timer"
    ],
    "description": "A Nim-based, non-graphical application designed to measure the amount of time elapsed from its activation to deactivation, includes total elapsed time, lap, and split times.",
    "license": "LGPL",
    "web": "https://github.com/twist-vector/nim-stopwatch"
  },
  {
    "name": "playground",
    "url": "https://github.com/theduke/nim-playground",
    "method": "git",
    "tags": [
      "webapp",
      "execution",
      "code",
      "sandbox"
    ],
    "description": "Web-based playground for testing Nim code.",
    "license": "MIT",
    "web": "https://github.com/theduke/nim-playground"
  },
  {
    "name": "nimsl",
    "url": "https://github.com/yglukhov/nimsl",
    "method": "git",
    "tags": [
      "shader",
      "opengl",
      "glsl"
    ],
    "description": "Shaders in Nim.",
    "license": "MIT",
    "web": "https://github.com/yglukhov/nimsl"
  },
  {
    "name": "omnilog",
    "url": "https://github.com/nim-appkit/omnilog",
    "method": "git",
    "tags": [
      "library",
      "logging",
      "logs"
    ],
    "description": "Advanced logging library for Nim with structured logging, formatters, filters and writers.",
    "license": "MIT",
    "web": "https://github.com/nim-appkit/omnilog"
  },
  {
    "name": "values",
    "url": "https://github.com/nim-appkit/values",
    "method": "git",
    "tags": [
      "library",
      "values",
      "datastructures"
    ],
    "description": "Library for working with arbitrary values + a map data structure.",
    "license": "MIT",
    "web": "https://github.com/nim-appkit/values"
  },
  {
    "name": "geohash",
    "url": "https://github.com/twist-vector/nim-geohash.git",
    "method": "git",
    "tags": [
      "library",
      "geocoding",
      "pure"
    ],
    "description": "Nim implementation of the geohash latitude/longitude geocode system",
    "license": "Apache License 2.0",
    "web": "https://github.com/twist-vector/nim-geohash"
  },
  {
    "name": "bped",
    "url": "https://github.com/twist-vector/nim-bped.git",
    "method": "git",
    "tags": [
      "library",
      "serialization",
      "pure"
    ],
    "description": "Nim implementation of the Bittorrent ascii serialization protocol",
    "license": "Apache License 2.0",
    "web": "https://github.com/twist-vector/nim-bped"
  },
  {
    "name": "ctrulib",
    "url": "https://github.com/skyforce77/ctrulib-nim.git",
    "method": "git",
    "tags": [
      "library",
      "nintendo",
      "3ds"
    ],
    "description": "ctrulib wrapper",
    "license": "GPLv2",
    "web": "https://github.com/skyforce77/ctrulib-nim"
  },
  {
    "name": "nimrdkafka",
    "url": "https://github.com/dfdeshom/nimrdkafka.git",
    "method": "git",
    "tags": [
      "library",
      "wrapper",
      "kafka"
    ],
    "description": "Nim wrapper for librdkafka",
    "license": "Apache License 2.0",
    "web": "https://github.com/dfdeshom/nimrdkafka"
  },
  {
    "name": "utils",
    "url": "https://github.com/nim-appkit/utils",
    "method": "git",
    "tags": [
      "library",
      "utilities"
    ],
    "description": "Collection of string, parsing, pointer, ... utilities.",
    "license": "MIT",
    "web": "https://github.com/nim-appkit/utils"
  },
  {
    "name": "pymod",
    "url": "https://github.com/jboy/nim-pymod",
    "method": "git",
    "tags": [
      "wrapper",
      "python",
      "module",
      "numpy",
      "array",
      "matrix",
      "ndarray",
      "pyobject",
      "pyarrayobject",
      "iterator",
      "iterators",
      "docstring"
    ],
    "description": "Auto-generate a Python module that wraps a Nim module.",
    "license": "MIT",
    "web": "https://github.com/jboy/nim-pymod"
  },
  {
    "name": "db",
    "url": "https://github.com/jlp765/db",
    "method": "git",
    "tags": [
      "wrapper",
      "database",
      "module",
      "sqlite",
      "mysql",
      "postgres",
      "db_sqlite",
      "db_mysql",
      "db_postgres"
    ],
    "description": "Unified db access module, providing a single library module to access the db_sqlite, db_mysql and db_postgres modules.",
    "license": "MIT",
    "web": "https://github.com/jlp765/db"
  },
  {
    "name": "nimsnappy",
    "url": "https://github.com/dfdeshom/nimsnappy.git",
    "method": "git",
    "tags": [
      "wrapper",
      "compression"
    ],
    "description": "Nim wrapper for the snappy compression library. there is also a high-level API for easy use",
    "license": "BSD",
    "web": "https://github.com/dfdeshom/nimsnappy"
  },
  {
    "name": "nimLUA",
    "url": "https://github.com/jangko/nimLUA",
    "method": "git",
    "tags": [
      "lua",
      "library",
      "bind",
      "glue",
      "macros"
    ],
    "description": "glue code generator to bind Nim and Lua together using Nim's powerful macro",
    "license": "MIT",
    "web": "https://github.com/jangko/nimLUA"
  },
  {
    "name": "sound",
    "url": "https://github.com/yglukhov/sound.git",
    "method": "git",
    "tags": [
      "sound",
      "ogg"
    ],
    "description": "Cross-platform sound mixer library",
    "license": "MIT",
    "web": "https://github.com/yglukhov/sound"
  },
  {
    "name": "nimi3status",
    "url": "https://github.com/FedericoCeratto/nimi3status",
    "method": "git",
    "tags": [
      "i3",
      "i3status"
    ],
    "description": "Lightweight i3 status bar.",
    "license": "GPLv3",
    "web": "https://github.com/FedericoCeratto/nimi3status"
  },
  {
    "name": "native_dialogs",
    "url": "https://github.com/SSPkrolik/nim-native-dialogs.git",
    "method": "git",
    "tags": [
      "ui",
      "gui",
      "cross-platform",
      "library"
    ],
    "description": "Implements framework-agnostic native operating system dialogs calls",
    "license": "MIT",
    "web": "https://github.com/SSPkrolik/nim-native-dialogs"
  },
  {
    "name": "variant",
    "url": "https://github.com/yglukhov/variant.git",
    "method": "git",
    "tags": [
      "variant"
    ],
    "description": "Variant type and type matching",
    "license": "MIT",
    "web": "https://github.com/yglukhov/variant"
  },
  {
    "name": "pythonmath",
    "url": "https://github.com/achesak/nim-pythonmath",
    "method": "git",
    "tags": [
      "library",
      "python",
      "math"
    ],
    "description": "Module to provide an interface as similar as possible to Python's math libary",
    "license": "MIT",
    "web": "https://github.com/achesak/nim-pythonmath"
  },
  {
    "name": "nimlz4",
    "url": "https://github.com/dfdeshom/nimlz4.git",
    "method": "git",
    "tags": [
      "wrapper",
      "compression",
      "lzo",
      "lz4"
    ],
    "description": "Nim wrapper for the LZ4 library. There is also a high-level API for easy use",
    "license": "BSD",
    "web": "https://github.com/dfdeshom/nimlz4"
  },
  {
    "name": "pythonize",
    "url": "https://github.com/marcoapintoo/nim-pythonize.git",
    "method": "git",
    "tags": [
      "python",
      "wrapper"
    ],
    "description": "A higher-level wrapper for the Python Programing Language",
    "license": "MIT",
    "web": "https://github.com/marcoapintoo/nim-pythonize"
  },
  {
    "name": "cligen",
    "url": "https://github.com/c-blake/cligen.git",
    "method": "git",
    "tags": [
      "library",
      "commandline",
      "arguments",
      "switches",
      "parsing",
      "options"
    ],
    "description": "Infer & generate command-line interace/option/argument parsers",
    "license": "MIT",
    "web": "https://github.com/c-blake/cligen"
  },
  {
    "name": "fnmatch",
    "url": "https://github.com/achesak/nim-fnmatch",
    "method": "git",
    "tags": [
      "library",
      "unix",
      "files",
      "matching"
    ],
    "description": "Nim module for filename matching with UNIX shell patterns",
    "license": "MIT",
    "web": "https://github.com/achesak/nim-fnmatch"
  },
  {
    "name": "shorturl",
    "url": "https://github.com/achesak/nim-shorturl",
    "method": "git",
    "tags": [
      "library",
      "url",
      "uid"
    ],
    "description": "Nim module for generating URL identifiers for Tiny URL and bit.ly-like URLs",
    "license": "MIT",
    "web": "https://github.com/achesak/nim-shorturl"
  },
  {
    "name": "teafiles",
    "url": "git@github.com:unicredit/nim-teafiles.git",
    "method": "git",
    "tags": [
      "teafiles",
      "mmap",
      "timeseries"
    ],
    "description": "TeaFiles provide fast read/write access to time series data",
    "license": "Apache2",
    "web": "https://github.com/unicredit/nim-teafiles"
  },
  {
    "name": "emmy",
    "url": "git@github.com:unicredit/emmy.git",
    "method": "git",
    "tags": [
      "algebra",
      "polynomials",
      "primes",
      "ring",
      "quotients"
    ],
    "description": "Algebraic structures and related operations for Nim",
    "license": "Apache2",
    "web": "https://github.com/unicredit/emmy"
  },
  {
    "name": "impulse_engine",
    "url": "https://github.com/matkuki/Nim-Impulse-Engine",
    "method": "git",
    "tags": [
      "physics",
      "engine",
      "2D"
    ],
    "description": "Nim port of a simple 2D physics engine",
    "license": "zlib",
    "web": "https://github.com/matkuki/Nim-Impulse-Engine"
  },
  {
    "name": "notifications",
    "url": "https://github.com/dom96/notifications",
    "method": "git",
    "tags": [
      "notifications",
      "alerts",
      "gui",
      "toasts",
      "macosx",
      "cocoa"
    ],
    "description": "Library for displaying notifications on the desktop",
    "license": "MIT",
    "web": "https://github.com/dom96/notifications"
  },
  {
    "name": "reactor",
    "url": "https://github.com/zielmicha/reactor.nim",
    "method": "git",
    "tags": [
      "async",
      "libuv",
      "http",
      "tcp"
    ],
    "description": "Asynchronous networking engine for Nim",
    "license": "MIT",
    "web": "https://networkos.net/nim/reactor.nim"
  },
  {
    "name": "collections",
    "url": "https://github.com/zielmicha/collections.nim",
    "method": "git",
    "tags": [
      "iterator",
      "functional"
    ],
    "description": "Various collections and utilities",
    "license": "MIT",
    "web": "https://github.com/zielmicha/collections.nim"
  },
  {
    "name": "capnp",
    "url": "https://github.com/zielmicha/capnp.nim",
    "method": "git",
    "tags": [
      "capnp",
      "serialization",
      "protocol",
      "rpc"
    ],
    "description": "Cap'n Proto implementation for Nim",
    "license": "MIT",
    "web": "https://github.com/zielmicha/capnp.nim"
  },
  {
    "name": "biscuits",
    "url": "https://github.com/achesak/nim-biscuits",
    "method": "git",
    "tags": [
      "cookie",
      "persistence"
    ],
    "description": "better cookie handling",
    "license": "MIT",
    "web": "https://github.com/achesak/nim-biscuits"
  },
  {
    "name": "pari",
    "url": "https://github.com/lompik/pari.nim",
    "method": "git",
    "tags": [
      "number theory",
      "computer algebra system"
    ],
    "description": "Pari/GP C library wrapper",
    "license": "MIT",
    "web": "https://github.com/lompik/pari.nim"
  },
  {
    "name": "spacenav",
    "url": "https://github.com/nimious/spacenav.git",
    "method": "git",
    "tags": [
      "binding",
      "3dx",
      "3dconnexion",
      "libspnav",
      "spacenav",
      "spacemouse",
      "spacepilot",
      "spacenavigator"
    ],
    "description": "Bindings for libspnav, the free 3Dconnexion device driver",
    "license": "MIT",
    "web": "https://github.com/nimious/spacenav"
  },
  {
    "name": "isense",
    "url": "https://github.com/nimious/isense.git",
    "method": "git",
    "tags": [
      "binding",
      "isense",
      "intersense",
      "inertiacube",
      "intertrax",
      "microtrax",
      "thales",
      "tracking",
      "sensor"
    ],
    "description": "Bindings for the InterSense SDK",
    "license": "MIT",
    "web": "https://github.com/nimious/isense"
  },
  {
    "name": "libusb",
    "url": "https://github.com/nimious/libusb.git",
    "method": "git",
    "tags": [
      "binding",
      "usb",
      "libusb"
    ],
    "description": "Bindings for libusb, the cross-platform user library to access USB devices.",
    "license": "MIT",
    "web": "https://github.com/nimious/libusb"
  },
  {
    "name": "myo",
    "url": "https://github.com/nimious/myo.git",
    "method": "git",
    "tags": [
      "binding",
      "myo",
      "thalmic",
      "armband",
      "gesture"
    ],
    "description": "Bindings for the Thalmic Labs Myo gesture control armband SDK.",
    "license": "MIT",
    "web": "https://github.com/nimious/myo"
  },
  {
    "name": "oculus",
    "url": "https://github.com/nimious/oculus.git",
    "method": "git",
    "tags": [
      "binding",
      "oculus",
      "rift",
      "vr",
      "libovr",
      "ovr",
      "dk1",
      "dk2",
      "gearvr"
    ],
    "description": "Bindings for the Oculus VR SDK.",
    "license": "MIT",
    "web": "https://github.com/nimious/oculus"
  },
  {
    "name": "serialport",
    "url": "https://github.com/nimious/serialport.git",
    "method": "git",
    "tags": [
      "binding",
      "libserialport",
      "serial",
      "communication"
    ],
    "description": "Bindings for libserialport, the cross-platform serial communication library.",
    "license": "MIT",
    "web": "https://github.com/nimious/serialport"
  },
  {
    "name": "gles",
    "url": "https://github.com/nimious/gles.git",
    "method": "git",
    "tags": [
      "binding",
      "khronos",
      "gles",
      "opengl es"
    ],
    "description": "Bindings for OpenGL ES, the embedded 3D graphics library.",
    "license": "MIT",
    "web": "https://github.com/nimious/gles"
  },
  {
    "name": "egl",
    "url": "https://github.com/nimious/egl.git",
    "method": "git",
    "tags": [
      "binding",
      "khronos",
      "egl",
      "opengl",
      "opengl es",
      "openvg"
    ],
    "description": "Bindings for EGL, the native platform interface for rendering APIs.",
    "license": "MIT",
    "web": "https://github.com/nimious/egl"
  },
  {
    "name": "sixense",
    "url": "https://github.com/nimious/sixense.git",
    "method": "git",
    "tags": [
      "binding",
      "sixense",
      "razer hydra",
      "stem system",
      "vr"
    ],
    "description": "Bindings for the Sixense Core API.",
    "license": "MIT",
    "web": "https://github.com/nimious/sixense"
  },
  {
    "name": "listsv",
    "url": "https://github.com/srwiley/listsv.git",
    "method": "git",
    "tags": [
      "singly linked list",
      "doubly linked list"
    ],
    "description": "Basic operations on singly and doubly linked lists.",
    "license": "MIT",
    "web": "https://github.com/srwiley/listsv"
  },
  {
    "name": "kissfft",
    "url": "https://github.com/m13253/nim-kissfft",
    "method": "git",
    "tags": [
      "fft",
      "dsp",
      "signal"
    ],
    "description": "Nim binding for KissFFT Fast Fourier Transform library",
    "license": "BSD",
    "web": "https://github.com/m13253/nim-kissfft"
  },
  {
    "name": "nimbench",
    "url": "https://github.com/ivankoster/nimbench.git",
    "method": "git",
    "tags": [
      "benchmark",
      "micro benchmark",
      "timer"
    ],
    "description": "Micro benchmarking tool to measure speed of code, with the goal of optimizing it.",
    "license": "Apache License, Version 2.0",
    "web": "https://github.com/ivankoster/nimbench"
  },
  {
    "name": "nest",
    "url": "https://github.com/kedean/nest.git",
    "method": "git",
    "tags": [
      "library",
      "api",
      "router",
      "web"
    ],
    "description": "RESTful URI router",
    "license": "MIT",
    "web": "https://github.com/kedean/nest"
  },
  {
    "name": "nimbluez",
    "url": "https://github.com/Electric-Blue/NimBluez.git",
    "method": "git",
    "tags": [
      "bluetooth",
      "library",
      "wrapper",
      "sockets"
    ],
    "description": "Nim modules for access to system Bluetooth resources.",
    "license": "BSD",
    "web": "https://github.com/Electric-Blue/NimBluez"
  },
  {
    "name": "yaml",
    "url": "https://github.com/flyx/NimYAML",
    "method": "git",
    "tags": [
      "serialization",
      "parsing",
      "library",
      "yaml"
    ],
    "description": "YAML 1.2 implementation for Nim",
    "license": "MIT",
    "web": "http://flyx.github.io/NimYAML/"
  },
  {
    "name": "nimyaml",
    "url": "https://github.com/flyx/NimYAML",
    "method": "git",
    "tags": [
      "serialization",
      "parsing",
      "library",
      "yaml"
    ],
    "description": "YAML 1.2 implementation for Nim",
    "license": "MIT",
    "web": "http://flyx.github.io/NimYAML/"
  },
  {
    "name": "jsmn",
    "url": "https://github.com/OpenSystemsLab/jsmn.nim",
    "method": "git",
    "tags": [
      "json",
      "token",
      "tokenizer",
      "parser",
      "jsmn"
    ],
    "description": "Jsmn - a world fastest JSON parser - in pure Nim",
    "license": "MIT",
    "web": "https://github.com/OpenSystemsLab/jsmn.nim"
  },
  {
    "name": "mangle",
    "url": "https://github.com/baabelfish/mangle",
    "method": "git",
    "tags": [
      "functional",
      "iterators",
      "lazy",
      "library"
    ],
    "description": "Yet another iterator library",
    "license": "MIT",
    "web": "https://github.com/baabelfish/mangle"
  },
  {
    "name": "nimshell",
    "url": "https://github.com/vegansk/nimshell",
    "method": "git",
    "tags": [
      "shell",
      "utility"
    ],
    "description": "Library for shell scripting in nim",
    "license": "MIT",
    "web": "https://github.com/vegansk/nimshell"
  },
  {
    "name": "rosencrantz",
    "url": "https://github.com/andreaferretti/rosencrantz",
    "method": "git",
    "tags": [
      "web",
      "server",
      "DSL",
      "combinators"
    ],
    "description": "A web DSL for Nim",
    "license": "MIT",
    "web": "https://github.com/andreaferretti/rosencrantz"
  },
  {
    "name": "sam",
    "url": "https://github.com/OpenSystemsLab/sam.nim",
    "method": "git",
    "tags": [
      "json",
      "binding",
      "map",
      "dump",
      "load"
    ],
    "description": "Fast and just works JSON-Binding for Nim",
    "license": "MIT",
    "web": "https://github.com/OpenSystemsLab/sam.nim"
  },
  {
    "name": "twitter",
    "url": "https://github.com/kubo39/twitter",
    "method": "git",
    "tags": [
      "library",
      "wrapper",
      "twitter"
    ],
    "description": "Low-level twitter API wrapper library for Nim.",
    "license": "MIT",
    "web": "https://github.com/kubo39/twitter"
  },
  {
    "name": "stomp",
    "url": "https://bitbucket.org/mahlon/nim-stomp",
    "method": "hg",
    "tags": [
      "stomp",
      "library",
      "messaging",
      "events"
    ],
    "description": "A pure-nim implementation of the STOMP protocol for machine messaging.",
    "license": "MIT",
    "web": "http://bitbucket.org/mahlon/nim-stomp"
  },
  {
    "name": "srt",
    "url": "https://github.com/achesak/nim-srt",
    "method": "git",
    "tags": [
      "srt",
      "subrip",
      "subtitle"
    ],
    "description": "Nim module for parsing SRT (SubRip) subtitle files",
    "license": "MIT",
    "web": "https://github.com/achesak/nim-srt"
  },
  {
    "name": "subviewer",
    "url": "https://github.com/achesak/nim-subviewer",
    "method": "git",
    "tags": [
      "subviewer",
      "subtitle"
    ],
    "description": "Nim module for parsing SubViewer subtitle files",
    "license": "MIT",
    "web": "https://github.com/achesak/nim-subviewer"
  },
  {
    "name": "Kinto",
    "url": "https://github.com/OpenSystemsLab/kinto.nim",
    "method": "git",
    "tags": [
      "mozilla",
      "kinto",
      "json",
      "storage",
      "server",
      "client"
    ],
    "description": "Kinto Client for Nim",
    "license": "MIT",
    "web": "https://github.com/OpenSystemsLab/kinto.nim"
  },
  {
    "name": "xmltools",
    "url": "https://github.com/vegansk/xmltools",
    "method": "git",
    "tags": [
      "xml",
      "functional",
      "library",
      "parsing"
    ],
    "description": "High level xml library for Nim",
    "license": "MIT",
    "web": "https://github.com/vegansk/xmltools"
  },
  {
    "name": "nimongo",
    "url": "https://github.com/SSPkrolik/nimongo",
    "method": "git",
    "tags": [
      "mongo",
      "mongodb",
      "database",
      "server",
      "driver",
      "storage"
    ],
    "description": "MongoDB driver in pure Nim language with synchronous and asynchronous I/O support",
    "license": "MIT",
    "web": "https://github.com/SSPkrolik/nimongo"
  },
  {
    "name": "nimboost",
    "url": "https://github.com/vegansk/nimboost",
    "method": "git",
    "tags": [
      "stdlib",
      "library",
      "utility"
    ],
    "description": "Additions to the Nim's standard library, like boost for C++",
    "license": "MIT",
    "web": "http://vegansk.github.io/nimboost/"
  },
  {
    "name": "asyncdocker",
    "url": "https://github.com/tulayang/asyncdocker",
    "method": "git",
    "tags": [
      "async",
      "docker"
    ],
    "description": "Asynchronous docker client written by Nim-lang",
    "license": "MIT",
    "web": "http://tulayang.github.io/asyncdocker.html"
  },
  {
    "name": "python3",
    "url": "https://github.com/matkuki/python3",
    "method": "git",
    "tags": [
      "python",
      "wrapper"
    ],
    "description": "Wrapper to interface with the Python 3 interpreter",
    "license": "MIT",
    "web": "https://github.com/matkuki/python3"
  },
  {
    "name": "jser",
    "url": "https://github.com/niv/jser.nim",
    "method": "git",
    "tags": [
      "json",
      "serialize",
      "tuple"
    ],
    "description": "json de/serializer for tuples and more",
    "license": "MIT",
    "web": "https://github.com/niv/jser.nim"
  },
  {
    "name": "pledge",
    "url": "https://github.com/euantorano/pledge.nim",
    "method": "git",
    "tags": [
      "pledge",
      "openbsd"
    ],
    "description": "OpenBSDs pledge(2) for Nim.",
    "license": "BSD3",
    "web": "https://github.com/euantorano/pledge.nim"
  },
  {
    "name": "sophia",
    "url": "https://github.com/gokr/nim-sophia",
    "method": "git",
    "tags": [
      "library",
      "wrapper",
      "database"
    ],
    "description": "Nim wrapper of the Sophia key/value store",
    "license": "MIT",
    "web": "https://github.com/gokr/nim-sophia"
  },
  {
    "name": "progress",
    "url": "https://github.com/euantorano/progress.nim",
    "method": "git",
    "tags": [
      "progress",
      "bar",
      "terminal",
      "ui"
    ],
    "description": "A simple progress bar for Nim.",
    "license": "BSD3",
    "web": "https://github.com/euantorano/progress.nim"
  },
  {
    "name": "websocket",
    "url": "https://github.com/niv/websocket.nim",
    "method": "git",
    "tags": [
      "http",
      "websockets",
      "async",
      "client",
      "server"
    ],
    "description": "websockets for nim",
    "license": "MIT",
    "web": "https://github.com/niv/websocket.nim"
  },
  {
    "name": "cucumber",
    "url": "https://github.com/shaunc/cucumber_nim",
    "method": "git",
    "tags": [
      "testing",
      "cucumber",
      "bdd"
    ],
    "description": "implements the cucumber BDD framework in the nim language",
    "license": "MIT",
    "web": "https://github.com/shaunc/cucumber_nim"
  },
  {
    "name": "libmpdclient",
    "url": "https://github.com/lompik/libmpdclient.nim",
    "method": "git",
    "tags": [
      "MPD",
      "Music Player Daemon"
    ],
    "description": "Bindings for the Music Player Daemon C client library",
    "license": "BSD",
    "web": "https://github.com/lompik/libmpdclient.nim"
  },
  {
    "name": "awk",
    "url": "https://github.com/greencardamom/awk",
    "method": "git",
    "tags": [
      "awk"
    ],
    "description": "Nim for awk programmers",
    "license": "MIT",
    "web": "https://github.com/greencardamom/awk"
  },
  {
    "name": "dotenv",
    "url": "https://github.com/euantorano/dotenv.nim",
    "method": "git",
    "tags": [
      "env",
      "dotenv",
      "configuration",
      "environment"
    ],
    "description": "Loads environment variables from `.env`.",
    "license": "BSD3",
    "web": "https://github.com/euantorano/dotenv.nim"
  },
  {
    "name": "sph",
    "url": "https://github.com/aidansteele/sph",
    "method": "git",
    "tags": [
      "crypto",
      "hashes",
      "md5",
      "sha"
    ],
    "description": "Large number of cryptographic hashes for Nim",
    "license": "MIT",
    "web": "https://github.com/aidansteele/sph"
  },
  {
    "name": "libsodium",
    "url": "https://github.com/FedericoCeratto/nim-libsodium",
    "method": "git",
    "tags": [
      "wrapper",
      "library",
      "security",
      "crypto"
    ],
    "description": "libsodium wrapper",
    "license": "LGPLv3",
    "web": "https://github.com/FedericoCeratto/nim-libsodium"
  },
  {
    "name": "aws_sdk",
    "url": "https://github.com/aidansteele/aws_sdk.nim",
    "method": "git",
    "tags": [
      "aws",
      "amazon"
    ],
    "description": "Library for interacting with Amazon Web Services (AWS)",
    "license": "MIT",
    "web": "https://github.com/aidansteele/aws_sdk.nim"
  },
  {
    "name": "i18n",
    "url": "https://github.com/Parashurama/nim-i18n",
    "method": "git",
    "tags": [
      "gettext",
      "i18n",
      "internationalisation"
    ],
    "description": "Bring a gettext-like internationalisation module to Nim",
    "license": "MIT",
    "web": "https://github.com/Parashurama/nim-i18n"
  },
  {
    "name": "persistent_enums",
    "url": "https://github.com/yglukhov/persistent_enums",
    "method": "git",
    "tags": [
      "enum",
      "binary",
      "protocol"
    ],
    "description": "Define enums which values preserve their binary representation upon inserting or reordering",
    "license": "MIT",
    "web": "https://github.com/yglukhov/persistent_enums"
  },
  {
    "name": "nimcl",
    "url": "https://github.com/unicredit/nimcl",
    "method": "git",
    "tags": [
      "OpenCL",
      "GPU"
    ],
    "description": "High level wrapper over OpenCL",
    "license": "Apache License 2.0",
    "web": "https://github.com/unicredit/nimcl"
  },
  {
    "name": "nimblas",
    "url": "https://github.com/unicredit/nimblas",
    "method": "git",
    "tags": [
      "BLAS",
      "linear algebra",
      "vector",
      "matrix"
    ],
    "description": "BLAS for Nim",
    "license": "Apache License 2.0",
    "web": "https://github.com/unicredit/nimblas"
  },
  {
    "name": "fixmath",
    "url": "https://github.com/Jeff-Ciesielski/fixmath",
    "method": "git",
    "tags": [
      "math"
    ],
    "description": "LibFixMath 16:16 fixed point support for nim",
    "license": "MIT",
    "web": "https://github.com/Jeff-Ciesielski/fixmath"
  },
  {
    "name": "nimzend",
    "url": "https://github.com/metatexx/nimzend",
    "method": "git",
    "tags": [
      "zend",
      "php",
      "binding",
      "extension"
    ],
    "description": "Native Nim Zend API glue for easy PHP extension development.",
    "license": "MIT",
    "web": "https://github.com/metatexx/nimzend"
  },
  {
    "name": "spills",
    "url": "https://github.com/andreaferretti/spills",
    "method": "git",
    "tags": [
      "disk-based",
      "sequence",
      "memory-mapping"
    ],
    "description": "Disk-based sequences",
    "license": "Apache License 2.0",
    "web": "https://github.com/andreaferretti/spills"
  },
  {
    "name": "platformer",
    "url": "https://github.com/def-/nim-platformer",
    "method": "git",
    "tags": [
      "game",
      "sdl",
      "2d"
    ],
    "description": "Writing a 2D Platform Game in Nim with SDL2",
    "license": "MIT",
    "web": "https://github.com/def-/nim-platformer"
  },
  {
    "name": "nimCEF",
    "url": "https://github.com/jangko/nimCEF",
    "method": "git",
    "tags": [
      "chromium",
      "embedded",
      "framework",
      "cef",
      "wrapper"
    ],
    "description": "Nim wrapper for the Chromium Embedded Framework",
    "license": "MIT",
    "web": "https://github.com/jangko/nimCEF"
  },
  {
    "name": "migrate",
    "url": "https://github.com/euantorano/migrate.nim",
    "method": "git",
    "tags": [
      "migrate",
      "database",
      "db"
    ],
    "description": "A simple database migration utility for Nim.",
    "license": "BSD3",
    "web": "https://github.com/euantorano/migrate.nim"
  },
  {
    "name": "subfield",
    "url": "https://github.com/jyapayne/subfield",
    "method": "git",
    "tags": [
      "subfield",
      "macros"
    ],
    "description": "Override the dot operator to access nested subfields of a Nim object.",
    "license": "MIT",
    "web": "https://github.com/jyapayne/subfield"
  },
  {
    "name": "semver",
    "url": "https://github.com/euantorano/semver.nim",
    "method": "git",
    "tags": [
      "semver",
      "version",
      "parser"
    ],
    "description": "Semantic versioning parser for Nim. Allows the parsing of version strings into objects and the comparing of version objects.",
    "license": "BSD3",
    "web": "https://github.com/euantorano/semver.nim"
  },
  {
    "name": "ad",
    "tags": [
      "calculator",
      "rpn"
    ],
    "method": "git",
    "license": "MIT",
    "web": "https://github.com/subsetpark/ad",
    "url": "https://github.com/subsetpark/ad",
    "description": "A simple RPN calculator"
  },
  {
    "name": "asyncpg",
    "url": "https://github.com/cheatfate/asyncpg",
    "method": "git",
    "tags": [
      "async",
      "database",
      "postgres",
      "postgresql",
      "asyncdispatch",
      "asynchronous",
      "library"
    ],
    "description": "Asynchronous PostgreSQL driver for Nim Language.",
    "license": "MIT",
    "web": "https://github.com/cheatfate/asyncpg"
  },
  {
    "name": "registry",
    "description": "Deal with Windows Registry from Nim.",
    "tags": [
      "registry",
      "windows",
      "library"
    ],
    "url": "https://github.com/miere43/nim-registry",
    "web": "https://github.com/miere43/nim-registry",
    "license": "MIT",
    "method": "git"
  },
  {
    "name": "luna",
    "description": "Lua convenience library for nim",
    "tags": [
      "lua",
      "scripting"
    ],
    "url": "https://github.com/smallfx/luna.nim",
    "web": "https://github.com/smallfx/luna.nim",
    "license": "MIT",
    "method": "git"
  },
  {
    "name": "qrcode",
    "description": "module for creating and reading QR codes using http://goqr.me/",
    "tags": [
      "qr",
      "qrcode",
      "api"
    ],
    "url": "https://github.com/achesak/nim-qrcode",
    "web": "https://github.com/achesak/nim-qrcode",
    "license": "MIT",
    "method": "git"
  },
  {
    "name": "circleci_client",
    "tags": [
      "circleci",
      "client"
    ],
    "method": "git",
    "license": "LGPLv3",
    "web": "https://github.com/FedericoCeratto/nim-circleci",
    "url": "https://github.com/FedericoCeratto/nim-circleci",
    "description": "CircleCI API client"
  },
  {
    "name": "iup",
    "description": "Bindings for the IUP widget toolkit",
    "tags": [
      "GUI",
      "IUP"
    ],
    "url": "https://github.com/nim-lang/iup",
    "web": "https://github.com/nim-lang/iup",
    "license": "MIT",
    "method": "git"
  },
  {
    "name": "barbarus",
    "tags": [
      "i18n",
      "internationalization"
    ],
    "method": "git",
    "license": "MIT",
    "web": "https://github.com/cjxgm/barbarus",
    "url": "https://github.com/cjxgm/barbarus",
    "description": "A simple extensible i18n engine."
  },
  {
    "name": "jsonob",
    "tags": [
      "json",
      "object",
      "marshal"
    ],
    "method": "git",
    "license": "MIT",
    "web": "https://github.com/cjxgm/jsonob",
    "url": "https://github.com/cjxgm/jsonob",
    "description": "JSON / Object mapper"
  },
  {
    "name": "autome",
    "description": "Write GUI automation scripts with Nim",
    "tags": [
      "gui",
      "automation",
      "windows"
    ],
    "license": "MIT",
    "web": "https://github.com/miere43/autome",
    "url": "https://github.com/miere43/autome",
    "method": "git"
  },
  {
    "name": "wox",
    "description": "Helper library for writing Wox plugins in Nim",
    "tags": [
      "wox",
      "plugins"
    ],
    "license": "MIT",
    "web": "https://github.com/roose/nim-wox",
    "url": "https://github.com/roose/nim-wox",
    "method": "git"
  },
  {
    "name": "seccomp",
    "description": "Linux Seccomp sandbox library",
    "tags": [
      "linux",
      "security",
      "sandbox",
      "seccomp"
    ],
    "license": "LGPLv2.1",
    "web": "https://github.com/FedericoCeratto/nim-seccomp",
    "url": "https://github.com/FedericoCeratto/nim-seccomp",
    "method": "git"
  },
  {
    "name": "AntTweakBar",
    "tags": [
      "gui",
      "opengl",
      "rendering"
    ],
    "method": "git",
    "license": "MIT",
    "web": "https://github.com/krux02/nimAntTweakBar",
    "url": "https://github.com/krux02/nimAntTweakBar",
    "description": "nim wrapper around the AntTweakBar c library"
  },
  {
    "name": "slimdown",
    "tags": [
      "markdown",
      "parser",
      "library"
    ],
    "method": "git",
    "license": "MIT",
    "web": "https://github.com/ruivieira/nim-slimdown",
    "url": "https://github.com/ruivieira/nim-slimdown",
    "description": "Nim module that converts Markdown text to HTML using only regular expressions. Based on jbroadway's Slimdown."
  },
  {
    "name": "taglib",
    "description": "TagLib Audio Meta-Data Library wrapper",
    "license": "MIT",
    "tags": [
      "audio",
      "metadata",
      "tags",
      "library",
      "wrapper"
    ],
    "url": "https://github.com/alex-laskin/nim-taglib",
    "web": "https://github.com/alex-laskin/nim-taglib",
    "method": "git"
  },
  {
    "name": "des",
    "description": "3DES native library for Nim",
    "tags": [
      "library",
      "encryption",
      "crypto"
    ],
    "license": "MIT",
    "web": "https://github.com/LucaWolf/des.nim",
    "url": "https://github.com/LucaWolf/des.nim",
    "method": "git"
  },
  {
    "name": "bgfx",
    "url": "https://github.com/Halsys/nim-bgfx",
    "method": "git",
    "tags": [
      "wrapper",
      "media",
      "graphics",
      "3d",
      "rendering",
      "opengl"
    ],
    "description": "BGFX wrapper for the nim programming language.",
    "license": "BSD2",
    "web": "https://github.com/Halsys/nim-bgfx"
  },
  {
    "name": "json_builder",
    "tags": [
      "json",
      "generator",
      "builder"
    ],
    "method": "git",
    "license": "MIT",
    "web": "https://github.com/undecided/json_builder",
    "url": "https://github.com/undecided/json_builder",
    "description": "Easy and fast generator for valid json in nim"
  },
  {
    "name": "mapbits",
    "tags": [
      "map",
      "bits",
      "byte",
      "word",
      "binary"
    ],
    "method": "git",
    "license": "MIT",
    "description": "Access bit mapped portions of bytes in binary data as int variables",
    "web": "https://github.com/jlp765/mapbits",
    "url": "https://github.com/jlp765/mapbits"
  },
  {
    "name": "faststack",
    "tags": [
      "collection"
    ],
    "method": "git",
    "license": "MIT",
    "description": "Dynamically resizable data structure optimized for fast iteration.",
    "web": "https://github.com/Vladar4/FastStack",
    "url": "https://github.com/Vladar4/FastStack"
  },
  {
    "name": "gpx",
    "tags": [
      "GPX",
      "GPS",
      "waypoint",
      "route"
    ],
    "method": "git",
    "license": "MIT",
    "description": "Nim module for parsing GPX (GPS Exchange format) files",
    "web": "https://github.com/achesak/nim-gpx",
    "url": "https://github.com/achesak/nim-gpx"
  },
  {
    "name": "itn",
    "tags": [
      "GPS",
      "intinerary",
      "tomtom",
      "ITN"
    ],
    "method": "git",
    "license": "MIT",
    "description": "Nim module for parsing ITN (TomTom intinerary) files",
    "web": "https://github.com/achesak/nim-itn",
    "url": "https://github.com/achesak/nim-itn"
  },
  {
    "name": "foliant",
    "tags": [
      "foliant",
      "docs",
      "pdf",
      "docx",
      "word",
      "latex",
      "tex",
      "pandoc",
      "markdown",
      "md",
      "restream"
    ],
    "method": "git",
    "license": "MIT",
    "web": "https://github.com/foliant-docs/foliant-nim",
    "url": "https://github.com/foliant-docs/foliant-nim",
    "description": "Documentation generator that produces pdf and docx from Markdown. Uses Pandoc and LaTeX behind the scenes."
  },
  {
    "name": "gemf",
    "url": "https://bitbucket.org/abudden/gemf.nim",
    "method": "hg",
    "license": "MIT",
    "description": "Library for reading GEMF map tile stores",
    "web": "http://www.cgtk.co.uk/gemf",
    "tags": [
      "maps",
      "gemf",
      "parser"
    ]
  },
  {
    "name": "Remotery",
    "url": "https://github.com/Halsys/Nim-Remotery",
    "method": "git",
    "tags": [
      "wrapper",
      "opengl",
      "direct3d",
      "cuda",
      "profiler"
    ],
    "description": "Nim wrapper for (and with) Celtoys's Remotery",
    "license": "Apache License 2.0",
    "web": "https://github.com/Halsys/Nim-Remotery"
  },
  {
    "name": "picohttpparser",
    "tags": [
      "web",
      "http"
    ],
    "method": "git",
    "license": "MIT",
    "description": "Bindings for picohttpparser.",
    "web": "https://github.com/philip-wernersbach/nim-picohttpparser",
    "url": "https://github.com/philip-wernersbach/nim-picohttpparser"
  },
  {
    "name": "microasynchttpserver",
    "tags": [
      "web",
      "http",
      "async",
      "server"
    ],
    "method": "git",
    "license": "MIT",
    "description": "A thin asynchronous HTTP server library, API compatible with Nim's built-in asynchttpserver.",
    "web": "https://github.com/philip-wernersbach/microasynchttpserver",
    "url": "https://github.com/philip-wernersbach/microasynchttpserver"
  },
  {
    "name": "react",
    "url": "https://github.com/andreaferretti/react.nim",
    "method": "git",
    "tags": [
      "js",
      "react",
      "frontend",
      "ui",
      "single page application"
    ],
    "description": "React.js bindings for Nim",
    "license": "Apache License 2.0",
    "web": "https://github.com/andreaferretti/react.nim"
  },
  {
    "name": "oauth",
    "url": "https://github.com/CORDEA/oauth",
    "method": "git",
    "tags": [
      "library",
      "oauth",
      "oauth2",
      "authorization"
    ],
    "description": "OAuth library for nim",
    "license": "Apache License 2.0",
    "web": "http://cordea.github.io/oauth"
  },
  {
    "name": "jsbind",
    "url": "https://github.com/yglukhov/jsbind",
    "method": "git",
    "tags": [
      "bindings",
      "emscripten",
      "javascript"
    ],
    "description": "Define bindings to JavaScript and Emscripten",
    "license": "MIT",
    "web": "https://github.com/yglukhov/jsbind"
  },
  {
    "name": "uuids",
    "url": "https://github.com/pragmagic/uuids/",
    "method": "git",
    "tags": [
      "library",
      "uuid",
      "id"
    ],
    "description": "UUID library for Nim",
    "license": "MIT",
    "web": "https://github.com/pragmagic/uuids/"
  },
  {
    "name": "isaac",
    "url": "https://github.com/pragmagic/isaac/",
    "method": "git",
    "tags": [
      "library",
      "algorithms",
      "random",
      "crypto"
    ],
    "description": "ISAAC PRNG implementation on Nim",
    "license": "MIT",
    "web": "https://github.com/pragmagic/isaac/"
  },
  {
    "name": "SDF",
    "url": "https://github.com/Halsys/SDF.nim",
    "method": "git",
    "tags": [
      "sdf",
      "text",
      "contour",
      "texture",
      "signed",
      "distance",
      "transform"
    ],
    "description": "Signed Distance Field builder for contour texturing in Nim",
    "license": "MIT",
    "web": "https://github.com/Halsys/SDF.nim"
  },
  {
    "name": "WebGL",
    "url": "https://github.com/stisa/webgl",
    "method": "git",
    "tags": [
      "webgl",
      "graphic",
      "js",
      "javascript",
      "wrapper",
      "3D",
      "2D"
    ],
    "description": "Experimental wrapper to webgl for Nim",
    "license": "MIT",
    "web": "http://stisa.space/webgl/"
  },
  {
    "name": "fileinput",
    "url": "https://github.com/achesak/nim-fileinput",
    "method": "git",
    "tags": [
      "file",
      "io",
      "input"
    ],
    "description": "iterate through files and lines",
    "license": "MIT",
    "web": "https://github.com/achesak/nim-fileinput"
  },
  {
    "name": "classy",
    "url": "https://github.com/nigredo-tori/classy",
    "method": "git",
    "tags": [
      "library",
      "typeclasses",
      "macros"
    ],
    "description": "typeclasses for Nim",
    "license": "Unlicense",
    "web": "https://github.com/nigredo-tori/classy"
  },
  {
    "name": "MiNiM",
    "url": "https://github.com/h3rald/minim",
    "method": "git",
    "tags": [
      "concatenative",
      "language",
      "shell"
    ],
    "description": "A tiny concatenative programming language and shell.",
    "license": "MIT",
    "web": "https://h3rald.com/minim"
  },
  {
    "name": "boneGPIO",
    "url": "https://github.com/xyz32/boneGPIO",
    "method": "git",
    "tags": [
      "library",
      "GPIO",
      "BeagleBone"
    ],
    "description": "A low level GPIO library for the BeagleBone board family",
    "license": "MIT",
    "web": "https://github.com/xyz32/boneGPIO"
  },
  {
    "name": "ui",
    "url": "https://github.com/nim-lang/ui",
    "method": "git",
    "tags": [
      "library",
      "GUI",
      "libui",
      "toolkit"
    ],
    "description": "A wrapper for libui",
    "license": "MIT",
    "web": "https://github.com/nim-lang/ui"
  },
  {
    "name": "fractions",
    "url": "https://github.com/konqoro/fractions",
    "method": "git",
    "tags": [
      "library",
      "rationals",
      "arithmetic",
      "tuple"
    ],
    "description": "Implements rational number arithmetic",
    "license": "MIT",
    "web": "https://github.com/konqoro/fractions"
  },
  {
    "name": "mmgeoip",
    "url": "https://github.com/FedericoCeratto/nim-mmgeoip",
    "method": "git",
    "tags": [
      "geoip"
    ],
    "description": "MaxMind GeoIP library",
    "license": "LGPLv2.1",
    "web": "https://github.com/FedericoCeratto/nim-mmgeoip"
  },
  {
    "name": "libjwt",
    "url": "https://github.com/nimscale/nim-libjwt",
    "method": "git",
    "tags": [
      "jwt",
      "libjwt"
    ],
    "description": "Bindings for libjwt",
    "license": "LGPLv2.1",
    "web": "https://github.com/nimscale/nim-libjwt"
  },
  {
    "name": "forestdb",
    "url": "https://github.com/nimscale/forestdb",
    "method": "git",
    "tags": [
      "library",
      "bTree",
      "HB+-Trie",
      "db",
      "forestdb"
    ],
    "description": "ForestDB is fast key-value storage engine that is based on a Hierarchical B+-Tree based Trie, or HB+-Trie.",
    "license": "Apache License 2.0",
    "web": "https://github.com/nimscale/forestdb"
  },
  {
    "name": "nimbox",
    "url": "https://notabug.org/vktec/nimbox.git",
    "method": "git",
    "tags": [
      "library",
      "wrapper",
      "termbox",
      "commandline",
      "ui",
      "tui",
      "gui"
    ],
    "description": "A Rustbox-inspired termbox wrapper",
    "license": "MIT",
    "web": "https://notabug.org/vktec/nimbox"
  },
  {
    "name": "psutil",
    "url": "https://github.com/johnscillieri/psutil-nim",
    "method": "git",
    "tags": [
      "psutil",
      "process",
      "network",
      "system",
      "disk",
      "cpu"
    ],
    "description": "psutil is a cross-platform library for retrieving information on running processes and system utilization (CPU, memory, disks, network)",
    "license": "BSD",
    "web": "https://github.com/johnscillieri/psutil-nim"
  },
  {
    "name": "gapbuffer",
    "url": "https://notabug.org/vktec/nim-gapbuffer.git",
    "method": "git",
    "tags": [
      "buffer",
      "seq",
      "sequence",
      "string",
      "gapbuffer"
    ],
    "description": "A simple gap buffer implementation",
    "license": "MIT",
    "web": "https://notabug.org/vktec/nim-gapbuffer"
  },
  {
    "name": "pudge",
    "url": "https://github.com/recoilme/pudge.git",
    "method": "git",
    "tags": [
      "wrapper",
      "database",
      "sophia"
    ],
    "description": "Pudge Db - it's modern key/value storage with memcached protocol support. Pudge Db implements a high-level cross-platform sockets interface to sophia db.",
    "license": "MIT",
    "web": "https://github.com/recoilme/pudge"
  },
  {
    "name": "etcd_client",
    "url": "https://github.com/FedericoCeratto/nim-etcd-client",
    "method": "git",
    "tags": [
      "library",
      "etcd"
    ],
    "description": "etcd client library",
    "license": "LGPLv3",
    "web": "https://github.com/FedericoCeratto/nim-etcd-client"
  },
  {
    "name": "stb_image",
    "url": "https://gitlab.com/define-private-public/stb_image-Nim",
    "method": "git",
    "tags": [
      "stb",
      "image",
      "graphics",
      "io",
      "wrapper"
    ],
    "description": "A wrapper for stb_image and stb_image_write.",
    "license": "Unlicense (Public Domain)",
    "web": "https://gitlab.com/define-private-public/stb_image-Nim"
  },
  {
    "name": "mutableseqs",
    "url": "https://github.com/iourinski/mutableseqs",
    "method": "git",
    "tags": [
      "sequences",
      "mapreduce"
    ],
    "description": "utilities for transforming sequences",
    "license": "MIT",
    "web": "https://github.com/iourinski/mutableseqs"
  },
  {
    "name": "stor",
    "url": "https://github.com/nimscale/stor",
    "method": "git",
    "tags": [
      "storage",
      "io"
    ],
    "description": "Efficient object storage system",
    "license": "MIT",
    "web": "https://github.com/nimscale/stor"
  },
  {
    "name": "linuxfb",
    "url": "https://github.com/luked99/linuxfb.nim",
    "method": "git",
    "tags": [
      "wrapper",
      "graphics",
      "linux"
    ],
    "description": "Wrapper around the Linux framebuffer driver ioctl API",
    "license": "MIT",
    "web": "https://github.com/luked99/linuxfb.nim"
  },
  {
    "name": "nimactors",
    "url": "https://github.com/vegansk/nimactors",
    "method": "git",
    "tags": [
      "actors",
      "library"
    ],
    "description": "Actors library for Nim inspired by akka-actors",
    "license": "MIT",
    "web": "https://github.com/vegansk/nimactors"
  },
  {
    "name": "porter",
    "url": "https://github.com/iourinski/porter",
    "method": "git",
    "tags": [
      "stemmer",
      "multilanguage",
      "snowball"
    ],
    "description": "Simple extensible implementation of Porter stemmer algorithm",
    "license": "MIT",
    "web": "https://github.com/iourinski/porter"
  },
  {
    "name": "kiwi",
    "url": "https://github.com/yglukhov/kiwi",
    "method": "git",
    "tags": [
      "cassowary",
      "constraint",
      "solving"
    ],
    "description": "Cassowary constraint solving",
    "license": "MIT",
    "web": "https://github.com/yglukhov/kiwi"
  },
  {
    "name": "ArrayFireNim",
    "url": "https://github.com/bitstormGER/ArrayFire-Nim",
    "method": "git",
    "tags": [
      "array",
      "linear",
      "algebra",
      "scientific",
      "computing"
    ],
    "description": "A nim wrapper for ArrayFire",
    "license": "BSD",
    "web": "https://github.com/bitstormGER/ArrayFire-Nim"
  },
  {
    "name": "statsd_client",
    "url": "https://github.com/FedericoCeratto/nim-statsd-client",
    "method": "git",
    "tags": [
      "library",
      "statsd",
      "client",
      "statistics",
      "metrics"
    ],
    "description": "A simple, stateless StatsD client library",
    "license": "LGPLv3",
    "web": "https://github.com/FedericoCeratto/nim-statsd-client"
  },
  {
    "name": "html5_canvas",
    "url": "https://gitlab.com/define-private-public/HTML5-Canvas-Nim",
    "method": "git",
    "tags": [
      "html5",
      "canvas",
      "drawing",
      "graphics",
      "rendering",
      "browser",
      "javascript"
    ],
    "description": "HTML5 Canvas and drawing for the JavaScript backend.",
    "license": "MIT",
    "web": "https://gitlab.com/define-private-public/HTML5-Canvas-Nim"
  },
<<<<<<< HEAD
=======
  {
    "name": "alea",
    "url": "https://github.com/unicredit/alea",
    "method": "git",
    "tags": [
      "random variables",
      "distributions",
      "probability",
      "gaussian",
      "sampling"
    ],
    "description": "Define and compose random variables",
    "license": "Apache License 2.0",
    "web": "https://github.com/unicredit/alea"
  }
>>>>>>> 44634a00
]<|MERGE_RESOLUTION|>--- conflicted
+++ resolved
@@ -5679,8 +5679,6 @@
     "license": "MIT",
     "web": "https://gitlab.com/define-private-public/HTML5-Canvas-Nim"
   },
-<<<<<<< HEAD
-=======
   {
     "name": "alea",
     "url": "https://github.com/unicredit/alea",
@@ -5696,5 +5694,4 @@
     "license": "Apache License 2.0",
     "web": "https://github.com/unicredit/alea"
   }
->>>>>>> 44634a00
 ]