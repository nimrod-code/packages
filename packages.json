--- conflicted
+++ resolved
@@ -18587,7 +18587,6 @@
     "web": "https://github.com/momeemt/Unit"
   },
   {
-<<<<<<< HEAD
     "name": "lockfreequeues",
     "url": "https://github.com/elijahr/lockfreequeues",
     "method": "git",
@@ -18601,7 +18600,8 @@
     "description": "Single-producer, single-consumer, lock-free queue implementations for Nim.",
     "license": "MIT",
     "web": "https://github.com/elijahr/lockfreequeues"
-=======
+  },
+  {
     "name": "shene",
     "url": "https://github.com/xflywind/shene",
     "method": "git",
@@ -18627,6 +18627,5 @@
     "description": "subnet prints subnet mask in human readable.",
     "license": "MIT",
     "web": "https://github.com/jiro4989/subnet"
->>>>>>> 09ed2369
   }
 ]