[
  {
    "name": "github_api",
    "url": "https://github.com/watzon/github-api-nim",
    "method": "git",
    "tags": [
      "library",
      "api",
      "github",
      "client"
    ],
    "description": "Nim wrapper for the GitHub API",
    "license": "WTFPL",
    "web": "https://github.com/watzon/github-api-nim"
  },
  {
    "name": "nimates",
    "url": "https://github.com/jamesalbert/nimates",
    "method": "git",
    "tags": [
      "library",
      "postmates",
      "delivery"
    ],
    "description": "Client library for the Postmates API",
    "license": "Apache",
    "web": "https://github.com/jamesalbert/nimates"
  },
  {
    "name": "discordnim",
    "url": "https://github.com/Krognol/discordnim",
    "method": "git",
    "tags": [
      "library",
      "discord"
    ],
    "description": "Discord library for Nim",
    "license": "MIT",
    "web": "https://github.com/Krognol/discordnim"
  },
  {
    "name": "argument_parser",
    "url": "https://github.com/Xe/argument_parser/",
    "method": "git",
    "tags": [
      "library",
      "commandline",
      "arguments",
      "switches",
      "parsing"
    ],
    "description": "Provides a complex commandline parser",
    "license": "MIT",
    "web": "https://github.com/Xe/argument_parser"
  },
  {
    "name": "genieos",
    "url": "https://github.com/Araq/genieos/",
    "method": "git",
    "tags": [
      "library",
      "commandline",
      "sound",
      "recycle",
      "os"
    ],
    "description": "Too awesome procs to be included in nimrod.os module",
    "license": "MIT",
    "web": "http://github.com/Araq/genieos/"
  },
  {
    "name": "jester",
    "url": "https://github.com/dom96/jester/",
    "method": "git",
    "tags": [
      "web",
      "http",
      "framework",
      "dsl"
    ],
    "description": "A sinatra-like web framework for Nim.",
    "license": "MIT",
    "web": "https://github.com/dom96/jester"
  },
  {
    "name": "templates",
    "url": "https://github.com/onionhammer/nim-templates.git",
    "method": "git",
    "tags": [
      "web",
      "html",
      "template"
    ],
    "description": "A simple string templating library for Nim.",
    "license": "BSD",
    "web": "https://github.com/onionhammer/nim-templates"
  },
  {
    "name": "murmur",
    "url": "https://github.com/olahol/nimrod-murmur/",
    "method": "git",
    "tags": [
      "hash",
      "murmur"
    ],
    "description": "MurmurHash in pure Nim.",
    "license": "MIT",
    "web": "https://github.com/olahol/nimrod-murmur"
  },
  {
    "name": "libtcod_nim",
    "url": "https://github.com/Vladar4/libtcod_nim/",
    "method": "git",
    "tags": [
      "roguelike",
      "game",
      "library",
      "engine",
      "sdl",
      "opengl",
      "glsl"
    ],
    "description": "Wrapper of the libtcod library for the Nim language.",
    "license": "zlib",
    "web": "https://github.com/Vladar4/libtcod_nim"
  },
  {
    "name": "nimgame",
    "url": "https://github.com/Vladar4/nimgame/",
    "method": "git",
    "tags": [
      "deprecated",
      "game",
      "engine",
      "sdl"
    ],
    "description": "A simple 2D game engine for Nim language. Deprecated, use nimgame2 instead.",
    "license": "MIT",
    "web": "https://github.com/Vladar4/nimgame"
  },
  {
    "name": "nimgame2",
    "url": "https://github.com/Vladar4/nimgame2/",
    "method": "git",
    "tags": [
      "game",
      "engine",
      "sdl",
      "sdl2"
    ],
    "description": "A simple 2D game engine for Nim language.",
    "license": "MIT",
    "web": "https://github.com/Vladar4/nimgame2"
  },
  {
    "name": "sfml",
    "url": "https://github.com/fowlmouth/nimrod-sfml/",
    "method": "git",
    "tags": [
      "game",
      "library",
      "opengl"
    ],
    "description": "High level OpenGL-based Game Library",
    "license": "MIT",
    "web": "https://github.com/fowlmouth/nimrod-sfml"
  },
  {
    "name": "enet",
    "url": "https://github.com/fowlmouth/nimrod-enet/",
    "method": "git",
    "tags": [
      "game",
      "networking",
      "udp"
    ],
    "description": "Wrapper for ENet UDP networking library",
    "license": "MIT",
    "web": "https://github.com/fowlmouth/nimrod-enet"
  },
  {
    "name": "nim-locale",
    "url": "https://github.com/Amrykid/nim-locale/",
    "method": "git",
    "tags": [
      "library",
      "locale",
      "i18n",
      "localization",
      "localisation",
      "globalization"
    ],
    "description": "A simple library for localizing Nim applications.",
    "license": "MIT",
    "web": "https://github.com/Amrykid/nim-locale"
  },
  {
    "name": "fowltek",
    "url": "https://github.com/fowlmouth/nimlibs/",
    "method": "git",
    "tags": [
      "game",
      "opengl",
      "wrappers",
      "library",
      "assorted"
    ],
    "description": "A collection of reusable modules and wrappers.",
    "license": "MIT",
    "web": "https://github.com/fowlmouth/nimlibs"
  },
  {
    "name": "nake",
    "url": "https://github.com/fowlmouth/nake/",
    "method": "git",
    "tags": [
      "build",
      "automation",
      "sortof"
    ],
    "description": "make-like for Nim. Describe your builds as tasks!",
    "license": "MIT",
    "web": "https://github.com/fowlmouth/nake"
  },
  {
    "name": "nimrod-glfw",
    "url": "https://github.com/rafaelvasco/nimrod-glfw/",
    "method": "git",
    "tags": [
      "library",
      "glfw",
      "opengl",
      "windowing",
      "game"
    ],
    "description": "Nim bindings for GLFW library.",
    "license": "MIT",
    "web": "https://github.com/rafaelvasco/nimrod-glfw"
  },
  {
    "name": "chipmunk",
    "url": "https://github.com/fowlmouth/nimrod-chipmunk/",
    "method": "git",
    "tags": [
      "library",
      "physics",
      "game"
    ],
    "description": "Bindings for Chipmunk2D 6.x physics library (for backwards compatibility)",
    "license": "MIT",
    "web": "https://github.com/fowlmouth/nimrod-chipmunk"
  },
  {
    "name": "chipmunk6",
    "url": "https://github.com/fowlmouth/nimrod-chipmunk/",
    "method": "git",
    "tags": [
      "library",
      "physics",
      "game"
    ],
    "description": "Bindings for Chipmunk2D 6.x physics library",
    "license": "MIT",
    "web": "https://github.com/fowlmouth/nimrod-chipmunk"
  },
  {
    "name": "chipmunk7_demos",
    "url": "https://github.com/matkuki/chipmunk7_demos/",
    "method": "git",
    "tags": [
      "demos",
      "physics",
      "game"
    ],
    "description": "Chipmunk7 demos for Nim",
    "license": "MIT",
    "web": "https://github.com/matkuki/chipmunk7_demos"
  },
  {
    "name": "nim-glfw",
    "url": "https://github.com/ephja/nim-glfw",
    "method": "git",
    "tags": [
      "library",
      "glfw",
      "opengl",
      "windowing",
      "game"
    ],
    "description": "A high-level GLFW 3 wrapper",
    "license": "MIT",
    "web": "https://github.com/ephja/nim-glfw"
  },
  {
    "name": "nim-ao",
    "url": "https://github.com/ephja/nim-ao",
    "method": "git",
    "tags": [
      "library",
      "audio"
    ],
    "description": "A high-level libao wrapper",
    "license": "MIT",
    "web": "https://github.com/ephja/nim-ao"
  },
  {
    "name": "termbox",
    "url": "https://github.com/fowlmouth/nim-termbox",
    "method": "git",
    "tags": [
      "library",
      "terminal",
      "io"
    ],
    "description": "Termbox wrapper.",
    "license": "MIT",
    "web": "https://github.com/fowlmouth/nim-termbox"
  },
  {
    "name": "linagl",
    "url": "https://bitbucket.org/BitPuffin/linagl",
    "method": "hg",
    "tags": [
      "library",
      "opengl",
      "math",
      "game"
    ],
    "description": "OpenGL math library",
    "license": "CC0",
    "web": "https://bitbucket.org/BitPuffin/linagl"
  },
  {
    "name": "kwin",
    "url": "https://github.com/reactormonk/nim-kwin",
    "method": "git",
    "tags": [
      "library",
      "javascript",
      "kde"
    ],
    "description": "KWin JavaScript API wrapper",
    "license": "MIT",
    "web": "https://github.com/reactormonk/nim-kwin"
  },
  {
    "name": "opencv",
    "url": "https://github.com/dom96/nim-opencv",
    "method": "git",
    "tags": [
      "library",
      "wrapper",
      "opencv",
      "image",
      "processing"
    ],
    "description": "OpenCV wrapper",
    "license": "MIT",
    "web": "https://github.com/dom96/nim-opencv"
  },
  {
    "name": "nimble",
    "url": "https://github.com/nim-lang/nimble",
    "method": "git",
    "tags": [
      "app",
      "binary",
      "package",
      "manager"
    ],
    "description": "Nimble package manager",
    "license": "BSD",
    "web": "https://github.com/nim-lang/nimble"
  },
  {
    "name": "aporia",
    "url": "https://github.com/nim-lang/Aporia",
    "method": "git",
    "tags": [
      "app",
      "binary",
      "ide",
      "gtk"
    ],
    "description": "A Nim IDE.",
    "license": "GPLv2",
    "web": "https://github.com/nim-lang/Aporia"
  },
  {
    "name": "c2nim",
    "url": "https://github.com/nim-lang/c2nim",
    "method": "git",
    "tags": [
      "app",
      "binary",
      "tool",
      "header",
      "C"
    ],
    "description": "c2nim is a tool to translate Ansi C code to Nim.",
    "license": "MIT",
    "web": "https://github.com/nim-lang/c2nim"
  },
  {
    "name": "pas2nim",
    "url": "https://github.com/nim-lang/pas2nim",
    "method": "git",
    "tags": [
      "app",
      "binary",
      "tool",
      "Pascal"
    ],
    "description": "pas2nim is a tool to translate Pascal code to Nim.",
    "license": "MIT",
    "web": "https://github.com/nim-lang/pas2nim"
  },
  {
    "name": "ipsumgenera",
    "url": "https://github.com/dom96/ipsumgenera",
    "method": "git",
    "tags": [
      "app",
      "binary",
      "blog",
      "static",
      "generator"
    ],
    "description": "Static blog generator ala Jekyll.",
    "license": "MIT",
    "web": "https://github.com/dom96/ipsumgenera"
  },
  {
    "name": "clibpp",
    "url": "https://github.com/onionhammer/clibpp.git",
    "method": "git",
    "tags": [
      "import",
      "C++",
      "library",
      "wrap"
    ],
    "description": "Easy way to 'Mock' C++ interface",
    "license": "MIT",
    "web": "https://github.com/onionhammer/clibpp"
  },
  {
    "name": "pastebin",
    "url": "https://github.com/achesak/nim-pastebin",
    "method": "git",
    "tags": [
      "library",
      "wrapper",
      "pastebin"
    ],
    "description": "Pastebin API wrapper",
    "license": "MIT",
    "web": "https://github.com/achesak/nim-pastebin"
  },
  {
    "name": "yahooweather",
    "url": "https://github.com/achesak/nim-yahooweather",
    "method": "git",
    "tags": [
      "library",
      "wrapper",
      "weather"
    ],
    "description": "Yahoo! Weather API wrapper",
    "license": "MIT",
    "web": "https://github.com/achesak/nim-yahooweather"
  },
  {
    "name": "noaa",
    "url": "https://github.com/achesak/nim-noaa",
    "method": "git",
    "tags": [
      "library",
      "wrapper",
      "weather"
    ],
    "description": "NOAA weather API wrapper",
    "license": "MIT",
    "web": "https://github.com/achesak/nim-noaa"
  },
  {
    "name": "rss",
    "url": "https://github.com/achesak/nim-rss",
    "method": "git",
    "tags": [
      "library",
      "rss",
      "xml",
      "syndication"
    ],
    "description": "RSS library",
    "license": "MIT",
    "web": "https://github.com/achesak/nim-rss"
  },
  {
    "name": "extmath",
    "url": "https://github.com/achesak/extmath.nim",
    "method": "git",
    "tags": [
      "library",
      "math",
      "trigonometry"
    ],
    "description": "Nim math library",
    "license": "MIT",
    "web": "https://github.com/achesak/extmath.nim"
  },
  {
    "name": "gtk2",
    "url": "https://github.com/nim-lang/gtk2",
    "method": "git",
    "tags": [
      "wrapper",
      "gui",
      "gtk"
    ],
    "description": "Wrapper for gtk2, a feature rich toolkit for creating graphical user interfaces",
    "license": "MIT",
    "web": "https://github.com/nim-lang/gtk2"
  },
  {
    "name": "cairo",
    "url": "https://github.com/nim-lang/cairo",
    "method": "git",
    "tags": [
      "wrapper"
    ],
    "description": "Wrapper for cairo, a vector graphics library with display and print output",
    "license": "MIT",
    "web": "https://github.com/nim-lang/cairo"
  },
  {
    "name": "x11",
    "url": "https://github.com/nim-lang/x11",
    "method": "git",
    "tags": [
      "wrapper"
    ],
    "description": "Wrapper for X11",
    "license": "MIT",
    "web": "https://github.com/nim-lang/x11"
  },
  {
    "name": "opengl",
    "url": "https://github.com/nim-lang/opengl",
    "method": "git",
    "tags": [
      "wrapper"
    ],
    "description": "High-level and low-level wrapper for OpenGL",
    "license": "MIT",
    "web": "https://github.com/nim-lang/opengl"
  },
  {
    "name": "lua",
    "url": "https://github.com/nim-lang/lua",
    "method": "git",
    "tags": [
      "wrapper"
    ],
    "description": "Wrapper to interface with the Lua interpreter",
    "license": "MIT",
    "web": "https://github.com/nim-lang/lua"
  },
  {
    "name": "tcl",
    "url": "https://github.com/nim-lang/tcl",
    "method": "git",
    "tags": [
      "wrapper"
    ],
    "description": "Wrapper for the TCL programming language",
    "license": "MIT",
    "web": "https://github.com/nim-lang/tcl"
  },
  {
    "name": "glm",
    "url": "https://github.com/stavenko/nim-glm",
    "method": "git",
    "tags": [
      "opengl",
      "math",
      "matrix",
      "vector",
      "glsl"
    ],
    "description": "Port of c++ glm library with shader-like syntax",
    "license": "MIT",
    "web": "https://github.com/stavenko/nim-glm"
  },
  {
    "name": "python",
    "url": "https://github.com/nim-lang/python",
    "method": "git",
    "tags": [
      "wrapper"
    ],
    "description": "Wrapper to interface with Python interpreter",
    "license": "MIT",
    "web": "https://github.com/nim-lang/python"
  },
  {
    "name": "NimBorg",
    "url": "https://github.com/micklat/NimBorg",
    "method": "git",
    "tags": [
      "wrapper"
    ],
    "description": "High-level and low-level interfaces to python and lua",
    "license": "MIT",
    "web": "https://github.com/micklat/NimBorg"
  },
  {
    "name": "sha1",
    "url": "https://github.com/onionhammer/sha1",
    "method": "git",
    "tags": [
      "port",
      "hash",
      "sha1"
    ],
    "description": "SHA-1 produces a 160-bit (20-byte) hash value from arbitrary input",
    "license": "BSD"
  },
  {
    "name": "dropbox_filename_sanitizer",
    "url": "https://github.com/Araq/dropbox_filename_sanitizer/",
    "method": "git",
    "tags": [
      "dropbox"
    ],
    "description": "Tool to clean up filenames shared on Dropbox",
    "license": "MIT",
    "web": "https://github.com/Araq/dropbox_filename_sanitizer/"
  },
  {
    "name": "csv",
    "url": "https://github.com/achesak/nim-csv",
    "method": "git",
    "tags": [
      "csv",
      "parsing",
      "stringify",
      "library"
    ],
    "description": "Library for parsing, stringifying, reading, and writing CSV (comma separated value) files",
    "license": "MIT",
    "web": "https://github.com/achesak/nim-csv"
  },
  {
    "name": "geonames",
    "url": "https://github.com/achesak/nim-geonames",
    "method": "git",
    "tags": [
      "library",
      "wrapper",
      "geography"
    ],
    "description": "GeoNames API wrapper",
    "license": "MIT",
    "web": "https://github.com/achesak/nim-geonames"
  },
  {
    "name": "gravatar",
    "url": "https://github.com/achesak/nim-gravatar",
    "method": "git",
    "tags": [
      "library",
      "wrapper",
      "gravatar"
    ],
    "description": "Gravatar API wrapper",
    "license": "MIT",
    "web": "https://github.com/achesak/nim-gravatar"
  },
  {
    "name": "coverartarchive",
    "url": "https://github.com/achesak/nim-coverartarchive",
    "method": "git",
    "tags": [
      "library",
      "wrapper",
      "cover art",
      "music",
      "metadata"
    ],
    "description": "Cover Art Archive API wrapper",
    "license": "MIT",
    "web": "http://github.com/achesak/nim-coverartarchive"
  },
  {
    "name": "nim-ogg",
    "url": "https://bitbucket.org/BitPuffin/nim-ogg",
    "method": "hg",
    "tags": [
      "library",
      "wrapper",
      "binding",
      "audio",
      "sound",
      "video",
      "metadata",
      "media"
    ],
    "description": "Binding to libogg",
    "license": "CC0"
  },
  {
    "name": "ogg",
    "url": "https://bitbucket.org/BitPuffin/nim-ogg",
    "method": "hg",
    "tags": [
      "library",
      "wrapper",
      "binding",
      "audio",
      "sound",
      "video",
      "metadata",
      "media"
    ],
    "description": "Binding to libogg",
    "license": "CC0"
  },
  {
    "name": "nim-vorbis",
    "url": "https://bitbucket.org/BitPuffin/nim-vorbis",
    "method": "hg",
    "tags": [
      "library",
      "wrapper",
      "binding",
      "audio",
      "sound",
      "metadata",
      "media"
    ],
    "description": "Binding to libvorbis",
    "license": "CC0"
  },
  {
    "name": "vorbis",
    "url": "https://bitbucket.org/BitPuffin/nim-vorbis",
    "method": "hg",
    "tags": [
      "library",
      "wrapper",
      "binding",
      "audio",
      "sound",
      "metadata",
      "media"
    ],
    "description": "Binding to libvorbis",
    "license": "CC0"
  },
  {
    "name": "nim-portaudio",
    "url": "https://bitbucket.org/BitPuffin/nim-portaudio",
    "method": "hg",
    "tags": [
      "library",
      "wrapper",
      "binding",
      "audio",
      "sound",
      "media",
      "io"
    ],
    "description": "Binding to portaudio",
    "license": "CC0"
  },
  {
    "name": "portaudio",
    "url": "https://bitbucket.org/BitPuffin/nim-portaudio",
    "method": "hg",
    "tags": [
      "library",
      "wrapper",
      "binding",
      "audio",
      "sound",
      "media",
      "io"
    ],
    "description": "Binding to portaudio",
    "license": "CC0"
  },
  {
    "name": "commandeer",
    "url": "https://github.com/fenekku/commandeer",
    "method": "git",
    "tags": [
      "library",
      "commandline",
      "arguments",
      "switches",
      "parsing",
      "options"
    ],
    "description": "Provides a small command line parsing DSL (domain specific language)",
    "license": "MIT",
    "web": "https://github.com/fenekku/commandeer"
  },
  {
    "name": "scrypt.nim",
    "url": "https://bitbucket.org/BitPuffin/scrypt.nim",
    "method": "hg",
    "tags": [
      "library",
      "wrapper",
      "binding",
      "crypto",
      "cryptography",
      "hash",
      "password",
      "security"
    ],
    "description": "Binding and utilities for scrypt",
    "license": "CC0"
  },
  {
    "name": "bloom",
    "url": "https://github.com/boydgreenfield/nimrod-bloom",
    "method": "git",
    "tags": [
      "Bloom filter",
      "Bloom",
      "probabilistic",
      "data structure",
      "set membership",
      "MurmurHash",
      "MurmurHash3"
    ],
    "description": "Efficient Bloom filter implementation in Nim using MurmurHash3.",
    "license": "MIT",
    "web": "https://www.github.com/boydgreenfield/nimrod-bloom"
  },
  {
    "name": "awesome_rmdir",
    "url": "https://github.com/Araq/awesome_rmdir/",
    "method": "git",
    "tags": [
      "rmdir",
      "awesome",
      "commandline"
    ],
    "description": "Command to remove acceptably empty directories.",
    "license": "MIT",
    "web": "https://github.com/Araq/awesome_rmdir/"
  },
  {
    "name": "nimalpm",
    "url": "https://github.com/barcharcraz/nimalpm/",
    "method": "git",
    "tags": [
      "alpm",
      "wrapper",
      "binding",
      "library"
    ],
    "description": "A nimrod wrapper for libalpm",
    "license": "GPLv2",
    "web": "https://www.github.com/barcharcraz/nimalpm/"
  },
  {
    "name": "png",
    "url": "https://github.com/barcharcraz/nimlibpng",
    "method": "git",
    "tags": [
      "png",
      "wrapper",
      "library",
      "libpng",
      "image"
    ],
    "description": "Nim wrapper for the libpng library",
    "license": "libpng",
    "web": "https://github.com/barcharcraz/nimlibpng"
  },
  {
    "name": "nimlibpng",
    "alias": "png"
  },
  {
    "name": "sdl2",
    "url": "https://github.com/nim-lang/sdl2",
    "method": "git",
    "tags": [
      "wrapper",
      "media",
      "audio",
      "video"
    ],
    "description": "Wrapper for SDL 2.x",
    "license": "MIT",
    "web": "https://github.com/nim-lang/sdl2"
  },
  {
    "name": "gamelib",
    "url": "https://github.com/PMunch/SDLGamelib",
    "method": "git",
    "tags": [
      "sdl",
      "game",
      "library"
    ],
    "description": "A library of functions to make creating games using Nim and SDL2 easier. This does not intend to be a full blown engine and tries to keep all the components loosely coupled so that individual parts can be used separately.",
    "license": "MIT",
    "web": "https://github.com/PMunch/SDLGamelib"
  },
  {
    "name": "nimcr",
    "url": "https://github.com/PMunch/nimcr",
    "method": "git",
    "tags": [
      "shebang",
      "utility"
    ],
    "description": "A small program to make Nim shebang-able without the overhead of compiling each time",
    "license": "MIT",
    "web": "https://github.com/PMunch/nimcr"
  },
  {
    "name": "gtkgenui",
    "url": "https://github.com/PMunch/gtkgenui",
    "method": "git",
    "tags": [
      "gtk2",
      "utility"
    ],
    "description": "This module provides the genui macro for the Gtk2 toolkit. Genui is a way to specify graphical interfaces in a hierarchical way to more clearly show the structure of the interface as well as simplifying the code.",
    "license": "MIT",
    "web": "https://github.com/PMunch/gtkgenui"
  },
  {
    "name": "persvector",
    "url": "https://github.com/PMunch/nim-persistent-vector",
    "method": "git",
    "tags": [
      "datastructures",
      "immutable",
      "persistent"
    ],
    "description": "This is an implementation of Clojures persistent vectors in Nim.",
    "license": "MIT",
    "web": "https://github.com/PMunch/nim-persistent-vector"
  },
  {
    "name": "pcap",
    "url": "https://github.com/PMunch/nim-pcap",
    "method": "git",
    "tags": [
      "pcap",
      "fileformats"
    ],
    "description": "Tiny pure Nim library to read PCAP files used by TcpDump/WinDump/Wireshark.",
    "license": "MIT",
    "web": "https://github.com/PMunch/nim-pcap"
  },
  {
    "name": "drawille",
    "url": "https://github.com/PMunch/drawille-nim",
    "method": "git",
    "tags": [
      "drawile",
      "terminal",
      "graphics"
    ],
    "description": "Drawing in terminal with Unicode Braille characters.",
    "license": "MIT",
    "web": "https://github.com/PMunch/drawille-nim"
  },
  {
    "name": "sdl2_nim",
    "url": "https://github.com/Vladar4/sdl2_nim",
    "method": "git",
    "tags": [
      "library",
      "wrapper",
      "sdl2",
      "game",
      "video",
      "image",
      "audio",
      "network",
      "ttf"
    ],
    "description": "Wrapper of the SDL 2 library for the Nim language.",
    "license": "zlib",
    "web": "https://github.com/Vladar4/sdl2_nim"
  },
  {
    "name": "assimp",
    "url": "https://github.com/barcharcraz/nim-assimp",
    "method": "git",
    "tags": [
      "wrapper",
      "media",
      "mesh",
      "import",
      "game"
    ],
    "description": "Wrapper for the assimp library",
    "license": "MIT",
    "web": "https://github.com/barcharcraz/nim-assimp"
  },
  {
    "name": "freeimage",
    "url": "https://github.com/barcharcraz/nim-freeimage",
    "method": "git",
    "tags": [
      "wrapper",
      "media",
      "image",
      "import",
      "game"
    ],
    "description": "Wrapper for the FreeImage library",
    "license": "MIT",
    "web": "https://github.com/barcharcraz/nim-freeimage"
  },
  {
    "name": "bcrypt",
    "url": "https://github.com/ithkuil/bcryptnim/",
    "method": "git",
    "tags": [
      "hash",
      "crypto",
      "password",
      "bcrypt",
      "library"
    ],
    "description": "Wraps the bcrypt (blowfish) library for creating encrypted hashes (useful for passwords)",
    "license": "BSD",
    "web": "https://www.github.com/ithkuil/bcryptnim/"
  },
  {
    "name": "opencl",
    "url": "https://github.com/nim-lang/opencl",
    "method": "git",
    "tags": [
      "library"
    ],
    "description": "Low-level wrapper for OpenCL",
    "license": "MIT",
    "web": "https://github.com/nim-lang/opencl"
  },
  {
    "name": "DevIL",
    "url": "https://github.com/Varriount/DevIL",
    "method": "git",
    "tags": [
      "image",
      "library",
      "graphics",
      "wrapper"
    ],
    "description": "Wrapper for the DevIL image library",
    "license": "MIT",
    "web": "https://github.com/Varriount/DevIL"
  },
  {
    "name": "signals",
    "url": "https://github.com/fowlmouth/signals.nim",
    "method": "git",
    "tags": [
      "event-based",
      "observer pattern",
      "library"
    ],
    "description": "Signals/slots library.",
    "license": "MIT",
    "web": "https://github.com/fowlmouth/signals.nim"
  },
  {
    "name": "sling",
    "url": "https://github.com/Druage/sling",
    "method": "git",
    "tags": [
      "signal",
      "slots",
      "eventloop",
      "callback"
    ],
    "description": "Signal and Slot library for Nim.",
    "license": "unlicense",
    "web": "https://github.com/Druage/sling"
  },
  {
    "name": "number_files",
    "url": "https://github.com/Araq/number_files/",
    "method": "git",
    "tags": [
      "rename",
      "filename",
      "finder"
    ],
    "description": "Command to add counter suffix/prefix to a list of files.",
    "license": "MIT",
    "web": "https://github.com/Araq/number_files/"
  },
  {
    "name": "redissessions",
    "url": "https://github.com/ithkuil/redissessions/",
    "method": "git",
    "tags": [
      "jester",
      "sessions",
      "redis"
    ],
    "description": "Redis-backed sessions for jester",
    "license": "MIT",
    "web": "https://github.com/ithkuil/redissessions/"
  },
  {
    "name": "horde3d",
    "url": "https://github.com/fowlmouth/horde3d",
    "method": "git",
    "tags": [
      "graphics",
      "3d",
      "rendering",
      "wrapper"
    ],
    "description": "Wrapper for Horde3D, a small open source 3D rendering engine.",
    "license": "WTFPL",
    "web": "https://github.com/fowlmouth/horde3d"
  },
  {
    "name": "mongo",
    "url": "https://github.com/nim-lang/mongo",
    "method": "git",
    "tags": [
      "library",
      "wrapper",
      "database"
    ],
    "description": "Bindings and a high-level interface for MongoDB",
    "license": "MIT",
    "web": "https://github.com/nim-lang/mongo"
  },
  {
    "name": "allegro5",
    "url": "https://github.com/fowlmouth/allegro5",
    "method": "git",
    "tags": [
      "wrapper",
      "graphics",
      "games",
      "opengl",
      "audio"
    ],
    "description": "Wrapper for Allegro version 5.X",
    "license": "MIT",
    "web": "https://github.com/fowlmouth/allegro5"
  },
  {
    "name": "physfs",
    "url": "https://github.com/fowlmouth/physfs",
    "method": "git",
    "tags": [
      "wrapper",
      "filesystem",
      "archives"
    ],
    "description": "A library to provide abstract access to various archives.",
    "license": "WTFPL",
    "web": "https://github.com/fowlmouth/physfs"
  },
  {
    "name": "shoco",
    "url": "https://github.com/onionhammer/shoconim.git",
    "method": "git",
    "tags": [
      "compression",
      "shoco"
    ],
    "description": "A fast compressor for short strings",
    "license": "MIT",
    "web": "https://github.com/onionhammer/shoconim"
  },
  {
    "name": "murmur3",
    "url": "https://github.com/boydgreenfield/nimrod-murmur",
    "method": "git",
    "tags": [
      "MurmurHash",
      "MurmurHash3",
      "murmur",
      "hash",
      "hashing"
    ],
    "description": "A simple MurmurHash3 wrapper for Nim",
    "license": "MIT",
    "web": "https://github.com/boydgreenfield/nimrod-murmur"
  },
  {
    "name": "hex",
    "url": "https://github.com/esbullington/nimrod-hex",
    "method": "git",
    "tags": [
      "hex",
      "encoding"
    ],
    "description": "A simple hex package for Nim",
    "license": "MIT",
    "web": "https://github.com/esbullington/nimrod-hex"
  },
  {
    "name": "strfmt",
    "url": "https://bitbucket.org/lyro/strfmt",
    "method": "hg",
    "tags": [
      "library"
    ],
    "description": "A string formatting library inspired by Python's `format`.",
    "license": "MIT",
    "web": "https://lyro.bitbucket.org/strfmt"
  },
  {
    "name": "jade-nim",
    "url": "https://github.com/idlewan/jade-nim",
    "method": "git",
    "tags": [
      "template",
      "jade",
      "web",
      "dsl",
      "html"
    ],
    "description": "Compiles jade templates to Nim procedures.",
    "license": "MIT",
    "web": "https://github.com/idlewan/jade-nim"
  },
  {
    "name": "gh_nimrod_doc_pages",
    "url": "https://github.com/Araq/gh_nimrod_doc_pages",
    "method": "git",
    "tags": [
      "commandline",
      "web",
      "automation",
      "documentation"
    ],
    "description": "Generates a GitHub documentation website for Nim projects.",
    "license": "MIT",
    "web": "https://github.com/Araq/gh_nimrod_doc_pages"
  },
  {
    "name": "midnight_dynamite",
    "url": "https://github.com/Araq/midnight_dynamite",
    "method": "git",
    "tags": [
      "wrapper",
      "library",
      "html",
      "markdown",
      "md"
    ],
    "description": "Wrapper for the markdown rendering hoedown library",
    "license": "MIT",
    "web": "https://github.com/Araq/midnight_dynamite"
  },
  {
    "name": "rsvg",
    "url": "https://github.com/def-/rsvg",
    "method": "git",
    "tags": [
      "wrapper",
      "library",
      "graphics"
    ],
    "description": "Wrapper for librsvg, a Scalable Vector Graphics (SVG) rendering library",
    "license": "MIT",
    "web": "https://github.com/def-/rsvg"
  },
  {
    "name": "emerald",
    "url": "https://github.com/flyx/emerald",
    "method": "git",
    "tags": [
      "dsl",
      "html",
      "template",
      "web"
    ],
    "description": "macro-based HTML templating engine",
    "license": "WTFPL",
    "web": "https://flyx.github.io/emerald/"
  },
  {
    "name": "niminst",
    "url": "https://github.com/nim-lang/niminst",
    "method": "git",
    "tags": [
      "app",
      "binary",
      "tool",
      "installation",
      "generator"
    ],
    "description": "tool to generate installers for Nim programs",
    "license": "MIT",
    "web": "https://github.com/nim-lang/niminst"
  },
  {
    "name": "redis",
    "url": "https://github.com/nim-lang/redis",
    "method": "git",
    "tags": [
      "redis",
      "client",
      "library"
    ],
    "description": "official redis client for Nim",
    "license": "MIT",
    "web": "https://github.com/nim-lang/redis"
  },
  {
    "name": "dialogs",
    "url": "https://github.com/nim-lang/dialogs",
    "method": "git",
    "tags": [
      "library",
      "ui",
      "gui",
      "dialog",
      "file"
    ],
    "description": "wraps GTK+ or Windows' open file dialogs",
    "license": "MIT",
    "web": "https://github.com/nim-lang/dialogs"
  },
  {
    "name": "vectors",
    "url": "https://github.com/blamestross/nimrod-vectors",
    "method": "git",
    "tags": [
      "math",
      "vectors",
      "library"
    ],
    "description": "Simple multidimensional vector math",
    "license": "MIT",
    "web": "https://github.com/blamestross/nimrod-vectors"
  },
  {
    "name": "bitarray",
    "url": "https://github.com/onecodex/nim-bitarray",
    "method": "git",
    "tags": [
      "Bit arrays",
      "Bit sets",
      "Bit vectors",
      "Data structures"
    ],
    "description": "mmap-backed bitarray implementation in Nim.",
    "license": "MIT",
    "web": "https://www.github.com/onecodex/nim-bitarray"
  },
  {
    "name": "appdirs",
    "url": "https://github.com/MrJohz/appdirs",
    "method": "git",
    "tags": [
      "utility",
      "filesystem"
    ],
    "description": "A utility library to find the directory you need to app in.",
    "license": "MIT",
    "web": "https://github.com/MrJohz/appdirs"
  },
  {
    "name": "sndfile",
    "url": "https://github.com/julienaubert/nim-sndfile",
    "method": "git",
    "tags": [
      "audio",
      "wav",
      "wrapper",
      "libsndfile"
    ],
    "description": "A wrapper of libsndfile",
    "license": "MIT",
    "web": "https://github.com/julienaubert/nim-sndfile"
  },
  {
    "name": "nim-sndfile",
    "alias": "sndfile"
  },
  {
    "name": "bigints",
    "url": "https://github.com/def-/bigints",
    "method": "git",
    "tags": [
      "math",
      "library",
      "numbers"
    ],
    "description": "Arbitrary-precision integers",
    "license": "MIT",
    "web": "https://github.com/def-/bigints"
  },
  {
    "name": "iterutils",
    "url": "https://github.com/def-/iterutils",
    "method": "git",
    "tags": [
      "library",
      "iterators"
    ],
    "description": "Functional operations for iterators and slices, similar to sequtils",
    "license": "MIT",
    "web": "https://github.com/def-/iterutils"
  },
  {
    "name": "hastyscribe",
    "url": "https://github.com/h3rald/hastyscribe",
    "method": "git",
    "tags": [
      "markdown",
      "html",
      "publishing"
    ],
    "description": "Self-contained markdown compiler generating self-contained HTML documents",
    "license": "MIT",
    "web": "https://h3rald.com/hastyscribe"
  },
  {
    "name": "nanomsg",
    "url": "https://github.com/def-/nim-nanomsg",
    "method": "git",
    "tags": [
      "library",
      "wrapper",
      "networking"
    ],
    "description": "Wrapper for the nanomsg socket library that provides several common communication patterns",
    "license": "MIT",
    "web": "https://github.com/def-/nim-nanomsg"
  },
  {
    "name": "directnimrod",
    "url": "https://bitbucket.org/barcharcraz/directnimrod",
    "method": "git",
    "tags": [
      "library",
      "wrapper",
      "graphics",
      "windows"
    ],
    "description": "Wrapper for microsoft's DirectX libraries",
    "license": "MS-PL",
    "web": "https://bitbucket.org/barcharcraz/directnimrod"
  },
  {
    "name": "imghdr",
    "url": "https://github.com/achesak/nim-imghdr",
    "method": "git",
    "tags": [
      "image",
      "formats",
      "files"
    ],
    "description": "Library for detecting the format of an image",
    "license": "MIT",
    "web": "https://github.com/achesak/nim-imghdr"
  },
  {
    "name": "csv2json",
    "url": "https://github.com/achesak/nim-csv2json",
    "method": "git",
    "tags": [
      "csv",
      "json"
    ],
    "description": "Convert CSV files to JSON",
    "license": "MIT",
    "web": "https://github.com/achesak/nim-csv2json"
  },
  {
    "name": "vecmath",
    "url": "https://github.com/barcharcraz/vecmath",
    "method": "git",
    "tags": [
      "library",
      "math",
      "vector"
    ],
    "description": "various vector maths utils for nimrod",
    "license": "MIT",
    "web": "https://github.com/barcharcraz/vecmath"
  },
  {
    "name": "lazy_rest",
    "url": "https://github.com/Araq/lazy_rest",
    "method": "git",
    "tags": [
      "library",
      "rst",
      "rest",
      "text",
      "html"
    ],
    "description": "Simple reST HTML generation with some extras.",
    "license": "MIT",
    "web": "https://github.com/Araq/lazy_rest"
  },
  {
    "name": "Phosphor",
    "url": "https://github.com/barcharcraz/Phosphor",
    "method": "git",
    "tags": [
      "library",
      "opengl",
      "graphics"
    ],
    "description": "eaiser use of OpenGL and GLSL shaders",
    "license": "MIT",
    "web": "https://github.com/barcharcraz/Phosphor"
  },
  {
    "name": "colorsys",
    "url": "https://github.com/achesak/nim-colorsys",
    "method": "git",
    "tags": [
      "library",
      "colors",
      "rgb",
      "yiq",
      "hls",
      "hsv"
    ],
    "description": "Convert between RGB, YIQ, HLS, and HSV color systems.",
    "license": "MIT",
    "web": "https://github.com/achesak/nim-colorsys"
  },
  {
    "name": "pythonfile",
    "url": "https://github.com/achesak/nim-pythonfile",
    "method": "git",
    "tags": [
      "library",
      "python",
      "files",
      "file"
    ],
    "description": "Wrapper of the file procedures to provide an interface as similar as possible to that of Python",
    "license": "MIT",
    "web": "https://github.com/achesak/nim-pythonfile"
  },
  {
    "name": "sndhdr",
    "url": "https://github.com/achesak/nim-sndhdr",
    "method": "git",
    "tags": [
      "library",
      "formats",
      "files",
      "sound",
      "audio"
    ],
    "description": "Library for detecting the format of a sound file",
    "license": "MIT",
    "web": "https://github.com/achesak/nim-sndhdr"
  },
  {
    "name": "irc",
    "url": "https://github.com/nim-lang/irc",
    "method": "git",
    "tags": [
      "library",
      "irc",
      "network"
    ],
    "description": "Implements a simple IRC client.",
    "license": "MIT",
    "web": "https://github.com/nim-lang/irc"
  },
  {
    "name": "random",
    "url": "https://github.com/oprypin/nim-random",
    "method": "git",
    "tags": [
      "library",
      "algorithms",
      "random"
    ],
    "description": "Pseudo-random number generation library inspired by Python",
    "license": "MIT",
    "web": "https://github.com/oprypin/nim-random"
  },
  {
    "name": "zmq",
    "url": "https://github.com/nim-lang/nim-zmq",
    "method": "git",
    "tags": [
      "library",
      "wrapper",
      "zeromq",
      "messaging",
      "queue"
    ],
    "description": "ZeroMQ 4 wrapper",
    "license": "MIT",
    "web": "https://github.com/nim-lang/nim-zmq"
  },
  {
    "name": "uuid",
    "url": "https://github.com/idlewan/nim-uuid",
    "method": "git",
    "tags": [
      "library",
      "wrapper",
      "uuid"
    ],
    "description": "UUID wrapper",
    "license": "MIT",
    "web": "https://github.com/idlewan/nim-uuid"
  },
  {
    "name": "robotparser",
    "url": "https://github.com/achesak/nim-robotparser",
    "method": "git",
    "tags": [
      "library",
      "useragent",
      "robots",
      "robot.txt"
    ],
    "description": "Determine if a useragent can access a URL using robots.txt",
    "license": "MIT",
    "web": "https://github.com/achesak/nim-robotparser"
  },
  {
    "name": "epub",
    "url": "https://github.com/achesak/nim-epub",
    "method": "git",
    "tags": [
      "library",
      "epub",
      "e-book"
    ],
    "description": "Module for working with EPUB e-book files",
    "license": "MIT",
    "web": "https://github.com/achesak/nim-epub"
  },
  {
    "name": "hashids",
    "url": "https://github.com/achesak/nim-hashids",
    "method": "git",
    "tags": [
      "library",
      "hashids"
    ],
    "description": "Nim implementation of Hashids",
    "license": "MIT",
    "web": "https://github.com/achesak/nim-hashids"
  },
  {
    "name": "openssl_evp",
    "url": "https://github.com/cowboy-coders/nim-openssl-evp",
    "method": "git",
    "tags": [
      "library",
      "crypto",
      "openssl"
    ],
    "description": "Wrapper for OpenSSL's EVP interface",
    "license": "OpenSSL License and SSLeay License",
    "web": "https://github.com/cowboy-coders/nim-openssl-evp"
  },
  {
    "name": "monad",
    "alias": "maybe"
  },
  {
    "name": "maybe",
    "url": "https://github.com/superfunc/maybe",
    "method": "git",
    "tags": [
      "library",
      "functional",
      "optional",
      "monad"
    ],
    "description": "basic monadic maybe type for Nim",
    "license": "BSD3",
    "web": "https://github.com/superfunc/maybe"
  },
  {
    "name": "eternity",
    "url": "https://github.com/hiteshjasani/nim-eternity",
    "method": "git",
    "tags": [
      "library",
      "time",
      "format"
    ],
    "description": "Humanize elapsed time",
    "license": "MIT",
    "web": "https://github.com/hiteshjasani/nim-eternity"
  },
  {
    "name": "gmp",
    "url": "https://github.com/subsetpark/nim-gmp",
    "method": "git",
    "tags": [
      "library",
      "bignum",
      "numbers",
      "math"
    ],
    "description": "wrapper for the GNU multiple precision arithmetic library (GMP)",
    "license": "LGPLv3 or GPLv2",
    "web": "https://github.com/subsetpark/nim-gmp"
  },
  {
    "name": "ludens",
    "url": "https://github.com/rnentjes/nim-ludens",
    "method": "git",
    "tags": [
      "library",
      "game",
      "opengl",
      "sfml"
    ],
    "description": "Little game library using opengl and sfml",
    "license": "MIT",
    "web": "https://github.com/rnentjes/nim-ludens"
  },
  {
    "name": "ffbookmarks",
    "url": "https://github.com/achesak/nim-ffbookmarks",
    "method": "git",
    "tags": [
      "firefox",
      "bookmarks",
      "library"
    ],
    "description": "Nim module for working with Firefox bookmarks",
    "license": "MIT",
    "web": "https://github.com/achesak/nim-ffbookmarks"
  },
  {
    "name": "moustachu",
    "url": "https://github.com/fenekku/moustachu.git",
    "method": "git",
    "tags": [
      "web",
      "html",
      "template",
      "mustache"
    ],
    "description": "Mustache templating for Nim.",
    "license": "MIT",
    "web": "https://github.com/fenekku/moustachu"
  },
  {
    "name": "easy-bcrypt",
    "url": "https://github.com/flaviut/easy-bcrypt.git",
    "method": "git",
    "tags": [
      "hash",
      "crypto",
      "password",
      "bcrypt"
    ],
    "description": "simple wrapper providing a convenient interface for the bcrypt password hashing algorithm",
    "license": "CC0",
    "web": "https://github.com/flaviut/easy-bcrypt/blob/master/easy-bcrypt.nimble"
  },
  {
    "name": "libclang",
    "url": "https://github.com/cowboy-coders/nim-libclang.git",
    "method": "git",
    "tags": [
      "wrapper",
      "bindings",
      "clang"
    ],
    "description": "wrapper for libclang (the C-interface of the clang LLVM frontend)",
    "license": "MIT",
    "web": "https://github.com/cowboy-coders/nim-libclang"
  },
  {
    "name": "nim-libclang",
    "url": "https://github.com/cowboy-coders/nim-libclang.git",
    "method": "git",
    "tags": [
      "wrapper",
      "bindings",
      "clang"
    ],
    "description": "Please use libclang instead.",
    "license": "MIT",
    "web": "https://github.com/cowboy-coders/nim-libclang"
  },
  {
    "name": "nimqml",
    "url": "https://github.com/filcuc/nimqml",
    "method": "git",
    "tags": [
      "Qt",
      "Qml",
      "UI",
      "GUI"
    ],
    "description": "Qt Qml bindings",
    "license": "GPLv3",
    "web": "https://github.com/filcuc/nimqml"
  },
  {
    "name": "XPLM-Nim",
    "url": "https://github.com/jpoirier/XPLM-Nim",
    "method": "git",
    "tags": [
      "X-Plane",
      "XPLM",
      "Plugin",
      "SDK"
    ],
    "description": "X-Plane XPLM SDK wrapper",
    "license": "BSD",
    "web": "https://github.com/jpoirier/XPLM-Nim"
  },
  {
    "name": "csfml",
    "url": "https://github.com/oprypin/nim-csfml",
    "method": "git",
    "tags": [
      "sfml",
      "binding",
      "game",
      "media",
      "library",
      "opengl"
    ],
    "description": "Bindings for Simple and Fast Multimedia Library (through CSFML)",
    "license": "zlib",
    "web": "https://github.com/oprypin/nim-csfml"
  },
  {
    "name": "optional_t",
    "url": "https://github.com/flaviut/optional_t",
    "method": "git",
    "tags": [
      "option",
      "functional"
    ],
    "description": "Basic Option[T] library",
    "license": "MIT",
    "web": "https://github.com/flaviut/optional_t"
  },
  {
    "name": "nimrtlsdr",
    "url": "https://github.com/jpoirier/nimrtlsdr",
    "method": "git",
    "tags": [
      "rtl-sdr",
      "wrapper",
      "bindings",
      "rtlsdr"
    ],
    "description": "A Nim wrapper for librtlsdr",
    "license": "BSD",
    "web": "https://github.com/jpoirier/nimrtlsdr"
  },
  {
    "name": "lapp",
    "url": "https://gitlab.3dicc.com/gokr/lapp.git",
    "method": "git",
    "tags": [
      "args",
      "cmd",
      "opt",
      "parse",
      "parsing"
    ],
    "description": "Opt parser using synopsis as specification, ported from Lua.",
    "license": "MIT",
    "web": "https://gitlab.3dicc.com/gokr/lapp"
  },
  {
    "name": "blimp",
    "url": "https://gitlab.3dicc.com/gokr/blimp.git",
    "method": "git",
    "tags": [
      "app",
      "binary",
      "utility",
      "git",
      "git-fat"
    ],
    "description": "Utility that helps with big files in git, very similar to git-fat, s3annnex etc.",
    "license": "MIT",
    "web": "https://gitlab.3dicc.com/gokr/blimp"
  },
  {
    "name": "parsetoml",
    "url": "https://github.com/ziotom78/parsetoml.git",
    "method": "git",
    "tags": [
      "library"
    ],
    "description": "Library for parsing TOML files.",
    "license": "MIT",
    "web": "https://github.com/ziotom78/parsetoml"
  },
  {
    "name": "compiler",
    "url": "https://github.com/nim-lang/Nim.git",
    "method": "git",
    "tags": [
      "library"
    ],
    "description": "Compiler package providing the compiler sources as a library.",
    "license": "MIT",
    "web": "https://github.com/nim-lang/Nim"
  },
  {
    "name": "nre",
    "url": "https://github.com/flaviut/nre.git",
    "method": "git",
    "tags": [
      "library",
      "pcre",
      "regex"
    ],
    "description": "A better regular expression library",
    "license": "MIT",
    "web": "https://github.com/flaviut/nre"
  },
  {
    "name": "docopt",
    "url": "https://github.com/docopt/docopt.nim",
    "method": "git",
    "tags": [
      "commandline",
      "arguments",
      "parsing",
      "library"
    ],
    "description": "Command-line args parser based on Usage message",
    "license": "MIT",
    "web": "https://github.com/docopt/docopt.nim"
  },
  {
    "name": "bpg",
    "url": "https://github.com/def-/nim-bpg.git",
    "method": "git",
    "tags": [
      "image",
      "library",
      "wrapper"
    ],
    "description": "BPG (Better Portable Graphics) for Nim",
    "license": "MIT",
    "web": "https://github.com/def-/nim-bpg"
  },
  {
    "name": "io-spacenav",
    "url": "https://github.com/nimious/io-spacenav.git",
    "method": "git",
    "tags": [
      "binding",
      "3dx",
      "3dconnexion",
      "libspnav",
      "spacenav",
      "spacemouse",
      "spacepilot",
      "spacenavigator"
    ],
    "description": "Obsolete - please use spacenav instead!",
    "license": "MIT",
    "web": "https://github.com/nimious/io-spacenav"
  },
  {
    "name": "optionals",
    "url": "https://github.com/MasonMcGill/optionals.git",
    "method": "git",
    "tags": [
      "library",
      "option",
      "optional",
      "maybe"
    ],
    "description": "Option types",
    "license": "MIT",
    "web": "https://github.com/MasonMcGill/optionals"
  },
  {
    "name": "tuples",
    "url": "https://github.com/MasonMcGill/tuples.git",
    "method": "git",
    "tags": [
      "library",
      "tuple",
      "metaprogramming"
    ],
    "description": "Tuple manipulation utilities",
    "license": "MIT",
    "web": "https://github.com/MasonMcGill/tuples"
  },
  {
    "name": "fuse",
    "url": "https://github.com/akiradeveloper/nim-fuse.git",
    "method": "git",
    "tags": [
      "fuse",
      "library",
      "wrapper"
    ],
    "description": "A FUSE binding for Nim",
    "license": "MIT",
    "web": "https://github.com/akiradeveloper/nim-fuse"
  },
  {
    "name": "brainfuck",
    "url": "https://github.com/def-/nim-brainfuck.git",
    "method": "git",
    "tags": [
      "library",
      "binary",
      "app",
      "interpreter",
      "compiler",
      "language"
    ],
    "description": "A brainfuck interpreter and compiler",
    "license": "MIT",
    "web": "https://github.com/def-/nim-brainfuck"
  },
  {
    "name": "nimsuggest",
    "url": "https://github.com/nim-lang/nimsuggest.git",
    "method": "git",
    "tags": [
      "binary",
      "app",
      "suggest",
      "compiler",
      "autocomplete"
    ],
    "description": "Tool for providing auto completion data for Nim source code.",
    "license": "MIT",
    "web": "https://github.com/nim-lang/nimsuggest"
  },
  {
    "name": "jwt",
    "url": "https://github.com/yglukhov/nim-jwt.git",
    "method": "git",
    "tags": [
      "library",
      "crypto",
      "hash"
    ],
    "description": "JSON Web Tokens for Nim",
    "license": "MIT",
    "web": "https://github.com/yglukhov/nim-jwt"
  },
  {
    "name": "pythonpathlib",
    "url": "https://github.com/achesak/nim-pythonpathlib.git",
    "method": "git",
    "tags": [
      "path",
      "directory",
      "python",
      "library"
    ],
    "description": "Module for working with paths that is as similar as possible to Python's pathlib",
    "license": "MIT",
    "web": "https://github.com/achesak/nim-pythonpathlib"
  },
  {
    "name": "RingBuffer",
    "url": "git@github.com:megawac/RingBuffer.nim.git",
    "method": "git",
    "tags": [
      "sequence",
      "seq",
      "circular",
      "ring",
      "buffer"
    ],
    "description": "Circular buffer implementation",
    "license": "MIT",
    "web": "https://github.com/megawac/RingBuffer.nim"
  },
  {
    "name": "nimrat",
    "url": "https://github.com/apense/nimrat",
    "method": "git",
    "tags": [
      "library",
      "math",
      "numbers"
    ],
    "description": "Module for working with rational numbers (fractions)",
    "license": "MIT",
    "web": "https://github.com/apense/nimrat"
  },
  {
    "name": "io-isense",
    "url": "https://github.com/nimious/io-isense.git",
    "method": "git",
    "tags": [
      "binding",
      "isense",
      "intersense",
      "inertiacube",
      "intertrax",
      "microtrax",
      "thales",
      "tracking",
      "sensor"
    ],
    "description": "Obsolete - please use isense instead!",
    "license": "MIT",
    "web": "https://github.com/nimious/io-isense"
  },
  {
    "name": "io-usb",
    "url": "https://github.com/nimious/io-usb.git",
    "method": "git",
    "tags": [
      "binding",
      "usb",
      "libusb"
    ],
    "description": "Obsolete - please use libusb instead!",
    "license": "MIT",
    "web": "https://github.com/nimious/io-usb"
  },
  {
    "name": "nimcfitsio",
    "url": "https://github.com/ziotom78/nimcfitsio.git",
    "method": "git",
    "tags": [
      "library",
      "binding",
      "cfitsio",
      "fits",
      "io"
    ],
    "description": "Bindings for CFITSIO, a library to read/write FITSIO images and tables.",
    "license": "MIT",
    "web": "https://github.com/ziotom78/nimcfitsio"
  },
  {
    "name": "glossolalia",
    "url": "https://github.com/fowlmouth/glossolalia",
    "method": "git",
    "tags": [
      "parser",
      "peg"
    ],
    "description": "A DSL for quickly writing parsers",
    "license": "CC0",
    "web": "https://github.com/fowlmouth/glossolalia"
  },
  {
    "name": "entoody",
    "url": "https://bitbucket.org/fowlmouth/entoody",
    "method": "git",
    "tags": [
      "component",
      "entity",
      "composition"
    ],
    "description": "A component/entity system",
    "license": "CC0",
    "web": "https://bitbucket.org/fowlmouth/entoody"
  },
  {
    "name": "msgpack",
    "url": "https://github.com/akiradeveloper/msgpack-nim.git",
    "method": "git",
    "tags": [
      "msgpack",
      "library",
      "serialization"
    ],
    "description": "A MessagePack binding for Nim",
    "license": "MIT",
    "web": "https://github.com/akiradeveloper/msgpack-nim"
  },
  {
    "name": "osinfo",
    "url": "https://github.com/nim-lang/osinfo.git",
    "method": "git",
    "tags": [
      "os",
      "library",
      "info"
    ],
    "description": "Modules providing information about the OS.",
    "license": "MIT",
    "web": "https://github.com/nim-lang/osinfo"
  },
  {
    "name": "io-myo",
    "url": "https://github.com/nimious/io-myo.git",
    "method": "git",
    "tags": [
      "binding",
      "myo",
      "thalmic",
      "armband",
      "gesture"
    ],
    "description": "Obsolete - please use myo instead!",
    "license": "MIT",
    "web": "https://github.com/nimious/io-myo"
  },
  {
    "name": "io-oculus",
    "url": "https://github.com/nimious/io-oculus.git",
    "method": "git",
    "tags": [
      "binding",
      "oculus",
      "rift",
      "vr",
      "libovr",
      "ovr",
      "dk1",
      "dk2",
      "gearvr"
    ],
    "description": "Obsolete - please use oculus instead!",
    "license": "MIT",
    "web": "https://github.com/nimious/io-oculus"
  },
  {
    "name": "closure_compiler",
    "url": "https://github.com/yglukhov/closure_compiler.git",
    "method": "git",
    "tags": [
      "binding",
      "closure",
      "compiler",
      "javascript"
    ],
    "description": "Bindings for Closure Compiler web API.",
    "license": "MIT",
    "web": "https://github.com/yglukhov/closure_compiler"
  },
  {
    "name": "io-serialport",
    "url": "https://github.com/nimious/io-serialport.git",
    "method": "git",
    "tags": [
      "binding",
      "libserialport",
      "serial",
      "communication"
    ],
    "description": "Obsolete - please use serialport instead!",
    "license": "MIT",
    "web": "https://github.com/nimious/io-serialport"
  },
  {
    "name": "beanstalkd",
    "url": "https://github.com/tormaroe/beanstalkd.nim.git",
    "method": "git",
    "tags": [
      "library",
      "queue",
      "messaging"
    ],
    "description": "A beanstalkd work queue client library.",
    "license": "MIT",
    "web": "https://github.com/tormaroe/beanstalkd.nim"
  },
  {
    "name": "wiki2text",
    "url": "https://github.com/rspeer/wiki2text.git",
    "method": "git",
    "tags": [
      "nlp",
      "wiki",
      "xml",
      "text"
    ],
    "description": "Quickly extracts natural-language text from a MediaWiki XML file.",
    "license": "MIT",
    "web": "https://github.com/rspeer/wiki2text"
  },
  {
    "name": "qt5_qtsql",
    "url": "https://github.com/philip-wernersbach/nim-qt5_qtsql.git",
    "method": "git",
    "tags": [
      "library",
      "wrapper",
      "database",
      "qt",
      "qt5",
      "qtsql",
      "sqlite",
      "postgres",
      "mysql"
    ],
    "description": "Binding for Qt 5's Qt SQL library that integrates with the features of the Nim language. Uses one API for multiple database engines.",
    "license": "MIT",
    "web": "https://github.com/philip-wernersbach/nim-qt5_qtsql"
  },
  {
    "name": "orient",
    "url": "https://github.com/philip-wernersbach/nim-orient",
    "method": "git",
    "tags": [
      "library",
      "wrapper",
      "database",
      "orientdb",
      "pure"
    ],
    "description": "OrientDB driver written in pure Nim, uses the OrientDB 2.0 Binary Protocol with Binary Serialization.",
    "license": "MPL",
    "web": "https://github.com/philip-wernersbach/nim-orient"
  },
  {
    "name": "syslog",
    "url": "https://github.com/FedericoCeratto/nim-syslog",
    "method": "git",
    "tags": [
      "library",
      "pure"
    ],
    "description": "Syslog module.",
    "license": "LGPLv3",
    "web": "https://github.com/FedericoCeratto/nim-syslog"
  },
  {
    "name": "nimes",
    "url": "https://github.com/def-/nimes",
    "method": "git",
    "tags": [
      "emulator",
      "nes",
      "game",
      "sdl",
      "javascript"
    ],
    "description": "NES emulator using SDL2, also compiles to JavaScript with emscripten.",
    "license": "MPL",
    "web": "https://github.com/def-/nimes"
  },
  {
    "name": "syscall",
    "url": "https://github.com/def-/nim-syscall",
    "method": "git",
    "tags": [
      "library"
    ],
    "description": "Raw system calls for Nim",
    "license": "MPL",
    "web": "https://github.com/def-/nim-syscall"
  },
  {
    "name": "jnim",
    "url": "https://github.com/yglukhov/jnim",
    "method": "git",
    "tags": [
      "library",
      "java",
      "jvm",
      "bridge",
      "bindings"
    ],
    "description": "Nim - Java bridge",
    "license": "MIT",
    "web": "https://github.com/yglukhov/jnim"
  },
  {
    "name": "nimPDF",
    "url": "https://github.com/jangko/nimpdf",
    "method": "git",
    "tags": [
      "library",
      "PDF",
      "document"
    ],
    "description": "library for generating PDF files",
    "license": "MIT",
    "web": "https://github.com/jangko/nimpdf"
  },
  {
    "name": "LLVM",
    "url": "https://github.com/FedeOmoto/llvm",
    "method": "git",
    "tags": [
      "LLVM",
      "bindings",
      "wrapper"
    ],
    "description": "LLVM bindings for the Nim language.",
    "license": "MIT",
    "web": "https://github.com/FedeOmoto/llvm"
  },
  {
    "name": "nshout",
    "url": "https://github.com/Senketsu/nshout",
    "method": "git",
    "tags": [
      "library",
      "shouter",
      "libshout",
      "wrapper",
      "bindings",
      "audio",
      "web"
    ],
    "description": "Nim bindings for libshout",
    "license": "MIT",
    "web": "https://github.com/Senketsu/nshout"
  },
  {
    "name": "nuuid",
    "url": "https://github.com/yglukhov/nim-only-uuid",
    "method": "git",
    "tags": [
      "library",
      "uuid",
      "guid"
    ],
    "description": "A Nim source only UUID generator",
    "license": "MIT",
    "web": "https://github.com/yglukhov/nim-only-uuid"
  },
  {
    "name": "fftw3",
    "url": "https://github.com/ziotom78/nimfftw3",
    "method": "git",
    "tags": [
      "library",
      "math",
      "fft"
    ],
    "description": "Bindings to the FFTW library",
    "license": "MIT",
    "web": "https://github.com/ziotom78/nimfftw3"
  },
  {
    "name": "nrpl",
    "url": "https://github.com/vegansk/nrpl",
    "method": "git",
    "tags": [
      "REPL",
      "application"
    ],
    "description": "A rudimentary Nim REPL",
    "license": "MIT",
    "web": "https://github.com/vegansk/nrpl"
  },
  {
    "name": "nim-geocoding",
    "url": "https://github.com/saratchandra92/nim-geocoding",
    "method": "git",
    "tags": [
      "library",
      "geocoding",
      "maps"
    ],
    "description": "A simple library for Google Maps Geocoding API",
    "license": "MIT",
    "web": "https://github.com/saratchandra92/nim-geocoding"
  },
  {
    "name": "io-gles",
    "url": "https://github.com/nimious/io-gles.git",
    "method": "git",
    "tags": [
      "binding",
      "khronos",
      "gles",
      "opengl es"
    ],
    "description": "Obsolete - please use gles instead!",
    "license": "MIT",
    "web": "https://github.com/nimious/io-gles"
  },
  {
    "name": "io-egl",
    "url": "https://github.com/nimious/io-egl.git",
    "method": "git",
    "tags": [
      "binding",
      "khronos",
      "egl",
      "opengl",
      "opengl es",
      "openvg"
    ],
    "description": "Obsolete - please use egl instead!",
    "license": "MIT",
    "web": "https://github.com/nimious/io-egl"
  },
  {
    "name": "io-sixense",
    "url": "https://github.com/nimious/io-sixense.git",
    "method": "git",
    "tags": [
      "binding",
      "sixense",
      "razer hydra",
      "stem system",
      "vr"
    ],
    "description": "Obsolete - please use sixense instead!",
    "license": "MIT",
    "web": "https://github.com/nimious/io-sixense"
  },
  {
    "name": "tnetstring",
    "url": "https://mahlon@bitbucket.org/mahlon/nim-tnetstring",
    "method": "hg",
    "tags": [
      "tnetstring",
      "library",
      "serialization"
    ],
    "description": "Parsing and serializing for the TNetstring format.",
    "license": "MIT",
    "web": "http://bitbucket.org/mahlon/nim-tnetstring"
  },
  {
    "name": "msgpack4nim",
    "url": "https://github.com/jangko/msgpack4nim",
    "method": "git",
    "tags": [
      "msgpack",
      "library",
      "serialization",
      "deserialization"
    ],
    "description": "Another MessagePack implementation written in pure nim",
    "license": "MIT",
    "web": "https://github.com/jangko/msgpack4nim"
  },
  {
    "name": "binaryheap",
    "url": "https://github.com/bluenote10/nim-heap",
    "method": "git",
    "tags": [
      "heap",
      "priority queue"
    ],
    "description": "Simple binary heap implementation",
    "license": "MIT",
    "web": "https://github.com/bluenote10/nim-heap"
  },
  {
    "name": "stringinterpolation",
    "url": "https://github.com/bluenote10/nim-stringinterpolation",
    "method": "git",
    "tags": [
      "string formatting",
      "string interpolation"
    ],
    "description": "String interpolation with printf syntax",
    "license": "MIT",
    "web": "https://github.com/bluenote10/nim-stringinterpolation"
  },
  {
    "name": "libovr",
    "url": "https://github.com/bluenote10/nim-ovr",
    "method": "git",
    "tags": [
      "Oculus Rift",
      "virtual reality"
    ],
    "description": "Nim bindings for libOVR (Oculus Rift)",
    "license": "MIT",
    "web": "https://github.com/bluenote10/nim-ovr"
  },
  {
    "name": "delaunay",
    "url": "https://github.com/Nycto/DelaunayNim",
    "method": "git",
    "tags": [
      "delaunay",
      "library",
      "algorithms",
      "graph"
    ],
    "description": "2D Delaunay triangulations",
    "license": "MIT",
    "web": "https://github.com/Nycto/DelaunayNim"
  },
  {
    "name": "linenoise",
    "url": "https://github.com/fallingduck/linenoise-nim",
    "method": "git",
    "tags": [
      "linenoise",
      "library",
      "wrapper",
      "commandline"
    ],
    "description": "Wrapper for linenoise, a free, self-contained alternative to GNU readline.",
    "license": "BSD",
    "web": "https://github.com/fallingduck/linenoise-nim"
  },
  {
    "name": "struct",
    "url": "https://github.com/OpenSystemsLab/struct.nim",
    "method": "git",
    "tags": [
      "struct",
      "library",
      "python",
      "pack",
      "unpack"
    ],
    "description": "Python-like 'struct' for Nim",
    "license": "MIT",
    "web": "https://github.com/OpenSystemsLab/struct.nim"
  },
  {
    "name": "uri2",
    "url": "https://github.com/achesak/nim-uri2",
    "method": "git",
    "tags": [
      "uri",
      "url",
      "library"
    ],
    "description": "Nim module for better URI handling",
    "license": "MIT",
    "web": "https://github.com/achesak/nim-uri2"
  },
  {
    "name": "hmac",
    "url": "https://github.com/OpenSystemsLab/hmac.nim",
    "method": "git",
    "tags": [
      "hmac",
      "authentication",
      "hash",
      "sha1",
      "md5"
    ],
    "description": "HMAC-SHA1 and HMAC-MD5 hashing in Nim",
    "license": "MIT",
    "web": "https://github.com/OpenSystemsLab/hmac.nim"
  },
  {
    "name": "mongrel2",
    "url": "https://mahlon@bitbucket.org/mahlon/nim-mongrel2",
    "method": "hg",
    "tags": [
      "mongrel2",
      "library",
      "www"
    ],
    "description": "Handler framework for the Mongrel2 web server.",
    "license": "MIT",
    "web": "http://bitbucket.org/mahlon/nim-mongrel2"
  },
  {
    "name": "shimsham",
    "url": "https://github.com/apense/shimsham",
    "method": "git",
    "tags": [
      "crypto",
      "hash",
      "hashing",
      "digest"
    ],
    "description": "Hashing/Digest collection in pure Nim",
    "license": "MIT",
    "web": "https://github.com/apense/shimsham"
  },
  {
    "name": "base32",
    "url": "https://github.com/OpenSystemsLab/base32.nim",
    "method": "git",
    "tags": [
      "base32",
      "encode",
      "decode"
    ],
    "description": "Base32 library for Nim",
    "license": "MIT",
    "web": "https://github.com/OpenSystemsLab/base32.nim"
  },
  {
    "name": "otp",
    "url": "https://github.com/OpenSystemsLab/otp.nim",
    "method": "git",
    "tags": [
      "otp",
      "hotp",
      "totp",
      "time",
      "password",
      "one",
      "google",
      "authenticator"
    ],
    "description": "One Time Password library for Nim",
    "license": "MIT",
    "web": "https://github.com/OpenSystemsLab/otp.nim"
  },
  {
    "name": "q",
    "url": "https://github.com/OpenSystemsLab/q.nim",
    "method": "git",
    "tags": [
      "css",
      "selector",
      "query",
      "match",
      "find",
      "html",
      "xml",
      "jquery"
    ],
    "description": "Simple package for query HTML/XML elements using a CSS3 or jQuery-like selector syntax",
    "license": "MIT",
    "web": "https://github.com/OpenSystemsLab/q.nim"
  },
  {
    "name": "bignum",
    "url": "https://github.com/FedeOmoto/bignum",
    "method": "git",
    "tags": [
      "bignum",
      "gmp",
      "wrapper"
    ],
    "description": "Wrapper around the GMP bindings for the Nim language.",
    "license": "MIT",
    "web": "https://github.com/FedeOmoto/bignum"
  },
  {
    "name": "rbtree",
    "url": "https://github.com/Nycto/RBTreeNim",
    "method": "git",
    "tags": [
      "tree",
      "binary search tree",
      "rbtree",
      "red black tree"
    ],
    "description": "Red/Black Trees",
    "license": "MIT",
    "web": "https://github.com/Nycto/RBTreeNim"
  },
  {
    "name": "anybar",
    "url": "https://github.com/ba0f3/anybar.nim",
    "method": "git",
    "tags": [
      "anybar",
      "menubar",
      "status",
      "indicator"
    ],
    "description": "Control AnyBar instances with Nim",
    "license": "MIT",
    "web": "https://github.com/ba0f3/anybar.nim"
  },
  {
    "name": "astar",
    "url": "https://github.com/Nycto/AStarNim",
    "method": "git",
    "tags": [
      "astar",
      "A*",
      "pathfinding",
      "algorithm"
    ],
    "description": "A* Pathfinding",
    "license": "MIT",
    "web": "https://github.com/Nycto/AStarNim"
  },
  {
    "name": "lazy",
    "url": "https://github.com/petermora/nimLazy/",
    "method": "git",
    "tags": [
      "library",
      "iterator",
      "lazy list"
    ],
    "description": "Iterator library for Nim",
    "license": "MIT",
    "web": "https://github.com/petermora/nimLazy"
  },
  {
    "name": "asyncpythonfile",
    "url": "https://github.com/fallingduck/asyncpythonfile-nim",
    "method": "git",
    "tags": [
      "async",
      "asynchronous",
      "library",
      "python",
      "file",
      "files"
    ],
    "description": "High level, asynchronous file API mimicking Python's file interface.",
    "license": "ISC",
    "web": "https://github.com/fallingduck/asyncpythonfile-nim"
  },
  {
    "name": "nimfuzz",
    "url": "https://github.com/apense/nimfuzz",
    "method": "git",
    "tags": [
      "fuzzing",
      "testing",
      "hacking",
      "security"
    ],
    "description": "Simple and compact fuzzing",
    "license": "Apache License 2.0",
    "web": "https://apense.github.io/nimfuzz"
  },
  {
    "name": "linalg",
    "url": "https://github.com/unicredit/linear-algebra",
    "method": "git",
    "tags": [
      "vector",
      "matrix",
      "linear-algebra",
      "BLAS",
      "LAPACK"
    ],
    "description": "Linear algebra for Nim",
    "license": "Apache License 2.0",
    "web": "https://github.com/unicredit/linear-algebra"
  },
  {
    "name": "sequester",
    "url": "https://github.com/fallingduck/sequester",
    "method": "git",
    "tags": [
      "library",
      "seq",
      "sequence",
      "strings",
      "iterators",
      "php"
    ],
    "description": "Library for converting sequences to strings. Also has PHP-inspired explode and implode procs.",
    "license": "ISC",
    "web": "https://github.com/fallingduck/sequester"
  },
  {
    "name": "options",
    "url": "https://github.com/fallingduck/options-nim",
    "method": "git",
    "tags": [
      "library",
      "option",
      "optionals",
      "maybe"
    ],
    "description": "Temporary package to fix broken code in 0.11.2 stable.",
    "license": "MIT",
    "web": "https://github.com/fallingduck/options-nim"
  },
  {
    "name": "oldwinapi",
    "url": "https://github.com/nim-lang/oldwinapi",
    "method": "git",
    "tags": [
      "library",
      "windows",
      "api"
    ],
    "description": "Old Win API library for Nim",
    "license": "LGPL with static linking exception",
    "web": "https://github.com/nim-lang/oldwinapi"
  },
  {
    "name": "nimx",
    "url": "https://github.com/yglukhov/nimx",
    "method": "git",
    "tags": [
      "gui",
      "ui",
      "library"
    ],
    "description": "Cross-platform GUI framework",
    "license": "MIT",
    "web": "https://github.com/yglukhov/nimx"
  },
  {
    "name": "memo",
    "url": "https://github.com/andreaferretti/memo",
    "method": "git",
    "tags": [
      "memo",
      "memoization",
      "memoize",
      "cache"
    ],
    "description": "Memoize Nim functions",
    "license": "Apache License 2.0",
    "web": "https://github.com/andreaferretti/memo"
  },
  {
    "name": "base62",
    "url": "https://github.com/singularperturbation/base62-encode",
    "method": "git",
    "tags": [
      "base62",
      "encode",
      "decode"
    ],
    "description": "Arbitrary base encoding-decoding functions, defaulting to Base-62.",
    "license": "MIT",
    "web": "https://github.com/singularperturbation/base62-encode"
  },
  {
    "name": "telebot",
    "url": "https://github.com/ba0f3/telebot.nim",
    "method": "git",
    "tags": [
      "telebot",
      "telegram",
      "bot",
      "api",
      "client",
      "async"
    ],
    "description": "Async Telegram Bot API Client",
    "license": "MIT",
    "web": "https://github.com/ba0f3/telebot.nim"
  },
  {
    "name": "tempfile",
    "url": "https://github.com/OpenSystemsLab/tempfile.nim",
    "method": "git",
    "tags": [
      "temp",
      "mktemp",
      "make",
      "mk",
      "mkstemp",
      "mkdtemp"
    ],
    "description": "Temporary files and directories",
    "license": "MIT",
    "web": "https://github.com/OpenSystemsLab/tempfile.nim"
  },
  {
    "name": "AstroNimy",
    "url": "https://github.com/super-massive-black-holes/AstroNimy",
    "method": "git",
    "tags": [
      "science",
      "astronomy",
      "library"
    ],
    "description": "Astronomical library for Nim",
    "license": "MIT",
    "web": "https://github.com/super-massive-black-holes/AstroNimy"
  },
  {
    "name": "patty",
    "url": "https://github.com/andreaferretti/patty",
    "method": "git",
    "tags": [
      "pattern",
      "adt",
      "variant",
      "pattern matching",
      "algebraic data type"
    ],
    "description": "Algebraic data types and pattern matching",
    "license": "Apache License 2.0",
    "web": "https://github.com/andreaferretti/patty"
  },
  {
    "name": "einheit",
    "url": "https://github.com/jyapayne/einheit",
    "method": "git",
    "tags": [
      "unit",
      "tests",
      "unittest",
      "unit tests",
      "unit test macro"
    ],
    "description": "Pretty looking, full featured, Python-inspired unit test library.",
    "license": "MIT",
    "web": "https://github.com/jyapayne/einheit"
  },
  {
    "name": "plists",
    "url": "https://github.com/yglukhov/plists",
    "method": "git",
    "tags": [
      "plist",
      "property",
      "list"
    ],
    "description": "Generate and parse Mac OS X .plist files in Nim.",
    "license": "MIT",
    "web": "https://github.com/yglukhov/plists"
  },
  {
    "name": "ncurses",
    "url": "https://github.com/rnowley/nim-ncurses/",
    "method": "git",
    "tags": [
      "library",
      "terminal",
      "graphics",
      "wrapper"
    ],
    "description": "A wrapper for NCurses",
    "license": "MIT",
    "web": "https://github.com/rnowley/nim-ncurses"
  },
  {
    "name": "nanovg.nim",
    "url": "https://github.com/fowlmouth/nanovg.nim",
    "method": "git",
    "tags": [
      "wrapper",
      "GUI",
      "vector graphics",
      "opengl"
    ],
    "description": "A wrapper for NanoVG vector graphics rendering",
    "license": "MIT",
    "web": "https://github.com/fowlmouth/nanovg.nim"
  },
  {
    "name": "pwd",
    "url": "https://github.com/achesak/nim-pwd",
    "method": "git",
    "tags": [
      "library",
      "unix",
      "pwd",
      "password"
    ],
    "description": "Nim port of Python's pwd module for working with the UNIX password file",
    "license": "MIT",
    "web": "https://github.com/achesak/nim-pwd"
  },
  {
    "name": "spwd",
    "url": "https://github.com/achesak/nim-spwd",
    "method": "git",
    "tags": [
      "library",
      "unix",
      "spwd",
      "password",
      "shadow"
    ],
    "description": "Nim port of Python's spwd module for working with the UNIX shadow password file",
    "license": "MIT",
    "web": "https://github.com/achesak/nim-spwd"
  },
  {
    "name": "grp",
    "url": "https://github.com/achesak/nim-grp",
    "method": "git",
    "tags": [
      "library",
      "unix",
      "grp",
      "group"
    ],
    "description": "Nim port of Python's grp module for working with the UNIX group database file",
    "license": "MIT",
    "web": "https://github.com/achesak/nim-grp"
  },
  {
    "name": "stopwatch",
    "url": "https://gitlab.com/define-private-public/stopwatch",
    "method": "git",
    "tags": [
      "timer",
      "timing",
      "benchmarking",
      "watch",
      "clock"
    ],
    "description": "A simple timing library for benchmarking code and other things.",
    "license": "MIT",
    "web": "https://gitlab.com/define-private-public/stopwatch"
  },
  {
    "name": "nimFinLib",
    "url": "https://github.com/qqtop/NimFinLib",
    "method": "git",
    "tags": [
      "financial"
    ],
    "description": "Financial Library for Nim",
    "license": "MIT",
    "web": "https://github.com/qqtop/NimFinLib"
  },
  {
    "name": "libssh2",
    "url": "https://github.com/ba0f3/libssh2.nim",
    "method": "git",
    "tags": [
      "lib",
      "ssh",
      "ssh2",
      "openssh",
      "client",
      "sftp",
      "scp"
    ],
    "description": "Nim wrapper for libssh2",
    "license": "MIT",
    "web": "https://github.com/ba0f3/libssh2.nim"
  },
  {
    "name": "rethinkdb",
    "url": "https://github.com/OpenSystemsLab/rethinkdb.nim",
    "method": "git",
    "tags": [
      "rethinkdb",
      "driver",
      "client",
      "json"
    ],
    "description": "RethinkDB driver for Nim",
    "license": "MIT",
    "web": "https://github.com/OpenSystemsLab/rethinkdb.nim"
  },
  {
    "name": "dbus",
    "url": "https://github.com/zielmicha/nim-dbus",
    "method": "git",
    "tags": [
      "dbus"
    ],
    "description": "dbus bindings for Nim",
    "license": "MIT",
    "web": "https://github.com/zielmicha/nim-dbus"
  },
  {
    "name": "lmdb",
    "url": "https://github.com/fowlmouth/lmdb.nim",
    "method": "git",
    "tags": [
      "wrapper",
      "lmdb"
    ],
    "description": "A wrapper for LMDB the Lightning Memory-Mapped Database",
    "license": "MIT",
    "web": "https://github.com/fowlmouth/lmdb.nim"
  },
  {
    "name": "zip",
    "url": "https://github.com/nim-lang/zip",
    "method": "git",
    "tags": [
      "wrapper",
      "zip"
    ],
    "description": "A wrapper for the zip library",
    "license": "MIT",
    "web": "https://github.com/nim-lang/zip"
  },
  {
    "name": "csvtools",
    "url": "https://github.com/unicredit/csvtools",
    "method": "git",
    "tags": [
      "CSV",
      "comma separated values",
      "TSV"
    ],
    "description": "Manage CSV files",
    "license": "Apache License 2.0",
    "web": "https://github.com/unicredit/csvtools"
  },
  {
    "name": "httpform",
    "url": "https://github.com/tulayang/httpform",
    "method": "git",
    "tags": [
      "request parser",
      "upload",
      "html5 file"
    ],
    "description": "Http request form parser",
    "license": "MIT",
    "web": "https://github.com/tulayang/httpform"
  },
  {
    "name": "vardene",
    "url": "https://github.com/Xe/vardene",
    "method": "git",
    "tags": [
      "command line",
      "tool",
      "compiler"
    ],
    "description": "A simple tool to manage multiple installs of Nim.",
    "license": "MIT",
    "web": "https://christine.website/projects/Vardene"
  },
  {
    "name": "quadtree",
    "url": "https://github.com/Nycto/QuadtreeNim",
    "method": "git",
    "tags": [
      "quadtree",
      "algorithm"
    ],
    "description": "A Quadtree implementation",
    "license": "MIT",
    "web": "https://github.com/Nycto/QuadtreeNim"
  },
  {
    "name": "expat",
    "url": "https://github.com/nim-lang/expat",
    "method": "git",
    "tags": [
      "expat",
      "xml",
      "parsing"
    ],
    "description": "Expat wrapper for Nim",
    "license": "MIT",
    "web": "https://github.com/nim-lang/expat"
  },
  {
    "name": "sphinx",
    "url": "https://github.com/Araq/sphinx",
    "method": "git",
    "tags": [
      "sphinx",
      "wrapper",
      "search",
      "engine"
    ],
    "description": "Sphinx wrapper for Nim",
    "license": "LGPL",
    "web": "https://github.com/Araq/sphinx"
  },
  {
    "name": "sdl1",
    "url": "https://github.com/nim-lang/sdl1",
    "method": "git",
    "tags": [
      "graphics",
      "library",
      "multi-media",
      "input",
      "sound",
      "joystick"
    ],
    "description": "SDL 1.2 wrapper for Nim.",
    "license": "LGPL",
    "web": "https://github.com/nim-lang/sdl1"
  },
  {
    "name": "graphics",
    "url": "https://github.com/nim-lang/graphics",
    "method": "git",
    "tags": [
      "library",
      "SDL"
    ],
    "description": "Graphics module for Nim.",
    "license": "MIT",
    "web": "https://github.com/nim-lang/graphics"
  },
  {
    "name": "libffi",
    "url": "https://github.com/Araq/libffi",
    "method": "git",
    "tags": [
      "ffi",
      "library",
      "C",
      "calling",
      "convention"
    ],
    "description": "libffi wrapper for Nim.",
    "license": "MIT",
    "web": "https://github.com/Araq/libffi"
  },
  {
    "name": "libcurl",
    "url": "https://github.com/Araq/libcurl",
    "method": "git",
    "tags": [
      "curl",
      "web",
      "http",
      "download"
    ],
    "description": "Nim wrapper for libcurl.",
    "license": "MIT",
    "web": "https://github.com/Araq/libcurl"
  },
  {
    "name": "perlin",
    "url": "https://github.com/Nycto/PerlinNim",
    "method": "git",
    "tags": [
      "perlin",
      "simplex",
      "noise"
    ],
    "description": "Perlin noise and Simplex noise generation",
    "license": "MIT",
    "web": "https://github.com/Nycto/PerlinNim"
  },
  {
    "name": "pfring",
    "url": "https://github.com/ba0f3/pfring.nim",
    "method": "git",
    "tags": [
      "pf_ring",
      "packet",
      "sniff",
      "pcap",
      "pfring",
      "network",
      "capture",
      "socket"
    ],
    "description": "PF_RING wrapper for Nim",
    "license": "MIT",
    "web": "https://github.com/ba0f3/pfring.nim"
  },
  {
    "name": "xxtea",
    "url": "https://github.com/xxtea/xxtea-nim",
    "method": "git",
    "tags": [
      "xxtea",
      "encrypt",
      "decrypt",
      "crypto"
    ],
    "description": "XXTEA encryption algorithm library written in pure Nim.",
    "license": "MIT",
    "web": "https://github.com/xxtea/xxtea-nim"
  },
  {
    "name": "xxhash",
    "url": "https://github.com/OpenSystemsLab/xxhash.nim",
    "method": "git",
    "tags": [
      "fast",
      "hash",
      "algorithm"
    ],
    "description": "xxhash wrapper for Nim",
    "license": "MIT",
    "web": "https://github.com/OpenSystemsLab/xxhash.nim"
  },
  {
    "name": "libipset",
    "url": "https://github.com/ba0f3/libipset.nim",
    "method": "git",
    "tags": [
      "ipset",
      "firewall",
      "netfilter",
      "mac",
      "ip",
      "network",
      "collection",
      "rule",
      "set"
    ],
    "description": "libipset wrapper for Nim",
    "license": "MIT",
    "web": "https://github.com/ba0f3/libipset.nim"
  },
  {
    "name": "pop3",
    "url": "https://github.com/FedericoCeratto/nim-pop3",
    "method": "git",
    "tags": [
      "network",
      "pop3",
      "email"
    ],
    "description": "POP3 client library",
    "license": "LGPLv3",
    "web": "https://github.com/FedericoCeratto/nim-pop3"
  },
  {
    "name": "nimrpc",
    "url": "https://github.com/rogercloud/nim-rpc",
    "method": "git",
    "tags": [
      "msgpack",
      "library",
      "rpc",
      "nimrpc"
    ],
    "description": "RPC implementation for Nim based on msgpack4nim",
    "license": "MIT",
    "web": "https://github.com/rogercloud/nim-rpc"
  },
  {
    "name": "nimrpc_milis",
    "url": "https://github.com/milisarge/nimrpc_milis",
    "method": "git",
    "tags": [
      "msgpack",
      "library",
      "rpc",
      "nimrpc"
    ],
    "description": "RPC implementation for Nim based on msgpack4nim",
    "license": "MIT",
    "web": "https://github.com/milisarge/nimrpc_milis"
  },
  {
    "name": "asyncevents",
    "url": "https://github.com/tulayang/asyncevents",
    "method": "git",
    "tags": [
      "event",
      "future",
      "asyncdispath"
    ],
    "description": "Asynchronous event loop for progaming with MVC",
    "license": "MIT",
    "web": "https://github.com/tulayang/asyncevents"
  },
  {
    "name": "nimSHA2",
    "url": "https://github.com/jangko/nimSHA2",
    "method": "git",
    "tags": [
      "hash",
      "crypto",
      "library",
      "sha256",
      "sha224",
      "sha384",
      "sha512"
    ],
    "description": "Secure Hash Algorithm - 2, [224, 256, 384, and 512 bits]",
    "license": "MIT",
    "web": "https://github.com/jangko/nimSHA2"
  },
  {
    "name": "nimAES",
    "url": "https://github.com/jangko/nimAES",
    "method": "git",
    "tags": [
      "crypto",
      "library",
      "aes",
      "encryption",
      "rijndael"
    ],
    "description": "Advanced Encryption Standard, Rijndael Algorithm",
    "license": "MIT",
    "web": "https://github.com/jangko/nimAES"
  },
  {
    "name": "nimeverything",
    "url": "https://github.com/xland/nimeverything/",
    "method": "git",
    "tags": [
      "everything",
      "voidtools",
      "Everything Search Engine"
    ],
    "description": "everything  search engine wrapper",
    "license": "MIT",
    "web": "https://github.com/xland/nimeverything"
  },
  {
    "name": "vidhdr",
    "url": "https://github.com/achesak/nim-vidhdr",
    "method": "git",
    "tags": [
      "video",
      "formats",
      "file"
    ],
    "description": "Library for detecting the format of an video file",
    "license": "MIT",
    "web": "https://github.com/achesak/nim-vidhdr"
  },
  {
    "name": "gitapi",
    "url": "https://github.com/achesak/nim-gitapi",
    "method": "git",
    "tags": [
      "git",
      "version control",
      "library"
    ],
    "description": "Nim wrapper around the git version control software",
    "license": "MIT",
    "web": "https://github.com/achesak/nim-gitapi"
  },
  {
    "name": "ptrace",
    "url": "https://github.com/ba0f3/ptrace.nim",
    "method": "git",
    "tags": [
      "ptrace",
      "trace",
      "process",
      "syscal",
      "system",
      "call"
    ],
    "description": "ptrace wrapper for Nim",
    "license": "MIT",
    "web": "https://github.com/ba0f3/ptrace.nim"
  },
  {
    "name": "ndbex",
    "url": "https://github.com/Senketsu/nim-db-ex",
    "method": "git",
    "tags": [
      "extension",
      "database",
      "convenience",
      "db",
      "mysql",
      "postgres",
      "sqlite"
    ],
    "description": "extension modules for Nim's 'db_*' modules",
    "license": "MIT",
    "web": "https://github.com/Senketsu/nim-db-ex"
  },
  {
    "name": "spry",
    "url": "https://github.com/gokr/spry",
    "method": "git",
    "tags": [
      "language",
      "library",
      "scripting"
    ],
    "description": "A Smalltalk and Rebol inspired language implemented as an AST interpreter",
    "license": "MIT",
    "web": "https://github.com/gokr/spry"
  },
  {
    "name": "nimBMP",
    "url": "https://github.com/jangko/nimBMP",
    "method": "git",
    "tags": [
      "graphics",
      "library",
      "BMP"
    ],
    "description": "BMP encoder and decoder",
    "license": "MIT",
    "web": "https://github.com/jangko/nimBMP"
  },
  {
    "name": "nimPNG",
    "url": "https://github.com/jangko/nimPNG",
    "method": "git",
    "tags": [
      "graphics",
      "library",
      "PNG"
    ],
    "description": "PNG(Portable Network Graphics) encoder and decoder",
    "license": "MIT",
    "web": "https://github.com/jangko/nimPNG"
  },
  {
    "name": "litestore",
    "url": "https://github.com/h3rald/litestore",
    "method": "git",
    "tags": [
      "database",
      "rest",
      "sqlite"
    ],
    "description": "A lightweight, self-contained, RESTful, searchable, multi-format NoSQL document store",
    "license": "MIT",
    "web": "https://h3rald.com/litestore"
  },
  {
    "name": "parseFixed",
    "url": "https://github.com/jlp765/parsefixed",
    "method": "git",
    "tags": [
      "parse",
      "fixed",
      "width",
      "parser",
      "text"
    ],
    "description": "Parse fixed-width fields within lines of text (complementary to parsecsv)",
    "license": "MIT",
    "web": "https://github.com/jlp765/parsefixed"
  },
  {
    "name": "playlists",
    "url": "https://github.com/achesak/nim-playlists",
    "method": "git",
    "tags": [
      "library",
      "playlists",
      "M3U",
      "PLS",
      "XSPF"
    ],
    "description": "Nim library for parsing PLS, M3U, and XSPF playlist files",
    "license": "MIT",
    "web": "https://github.com/achesak/nim-playlists"
  },
  {
    "name": "seqmath",
    "url": "https://github.com/jlp765/seqmath",
    "method": "git",
    "tags": [
      "math",
      "seq",
      "sequence",
      "array",
      "nested",
      "algebra",
      "statistics",
      "lifted",
      "financial"
    ],
    "description": "Nim math library for sequences and nested sequences (extends math library)",
    "license": "MIT",
    "web": "https://github.com/jlp765/seqmath"
  },
  {
    "name": "daemonize",
    "url": "https://github.com/OpenSystemsLab/daemonize.nim",
    "method": "git",
    "tags": [
      "daemonize",
      "background",
      "fork",
      "unix",
      "linux",
      "process"
    ],
    "description": "This library makes your code run as a daemon process on Unix-like systems",
    "license": "MIT",
    "web": "https://github.com/OpenSystemsLab/daemonize.nim"
  },
  {
    "name": "tnim",
    "url": "https://github.com/jlp765/tnim",
    "method": "git",
    "tags": [
      "REPL",
      "sandbox",
      "interactive",
      "compiler",
      "code",
      "language"
    ],
    "description": "tnim is a Nim REPL - an interactive sandbox for testing Nim code",
    "license": "MIT",
    "web": "https://github.com/jlp765/tnim"
  },
  {
    "name": "ris",
    "url": "https://github.com/achesak/nim-ris",
    "method": "git",
    "tags": [
      "RIS",
      "citation",
      "library"
    ],
    "description": "Module for working with RIS citation files",
    "license": "MIT",
    "web": "https://github.com/achesak/nim-ris"
  },
  {
    "name": "geoip",
    "url": "https://github.com/achesak/nim-geoip",
    "method": "git",
    "tags": [
      "IP",
      "address",
      "location",
      "geolocation"
    ],
    "description": "Retrieve info about a location from an IP address",
    "license": "MIT",
    "web": "https://github.com/achesak/nim-geoip"
  },
  {
    "name": "freegeoip",
    "url": "https://github.com/achesak/nim-freegeoip",
    "method": "git",
    "tags": [
      "IP",
      "address",
      "location",
      "geolocation"
    ],
    "description": "Retrieve info about a location from an IP address",
    "license": "MIT",
    "web": "https://github.com/achesak/nim-freegeoip"
  },
  {
    "name": "nimroutine",
    "url": "https://github.com/rogercloud/nim-routine",
    "method": "git",
    "tags": [
      "goroutine",
      "routine",
      "lightweight",
      "thread"
    ],
    "description": "A go routine like nim implementation",
    "license": "MIT",
    "web": "https://github.com/rogercloud/nim-routine"
  },
  {
    "name": "coverage",
    "url": "https://github.com/yglukhov/coverage",
    "method": "git",
    "tags": [
      "code",
      "coverage"
    ],
    "description": "Code coverage library",
    "license": "MIT",
    "web": "https://github.com/yglukhov/coverage"
  },
  {
    "name": "golib",
    "url": "https://github.com/stefantalpalaru/golib-nim",
    "method": "git",
    "tags": [
      "library",
      "wrapper"
    ],
    "description": "Bindings for golib - a library that (ab)uses gccgo to bring Go's channels and goroutines to the rest of the world",
    "license": "BSD",
    "web": "https://github.com/stefantalpalaru/golib-nim"
  },
  {
    "name": "libnotify",
    "url": "https://github.com/FedericoCeratto/nim-libnotify.git",
    "method": "git",
    "tags": [
      "library",
      "wrapper",
      "desktop"
    ],
    "description": "Minimalistic libnotify wrapper for desktop notifications",
    "license": "LGPLv3",
    "web": "https://github.com/FedericoCeratto/nim-libnotify"
  },
  {
    "name": "nimcat",
    "url": "https://github.com/shakna-israel/nimcat",
    "method": "git",
    "tags": [
      "cat",
      "cli"
    ],
    "description": "An implementation of cat in Nim",
    "license": "MIT",
    "web": "https://github.com/shakna-israel/nimcat"
  },
  {
    "name": "sections",
    "url": "https://github.com/c0ffeeartc/nim-sections",
    "method": "git",
    "tags": [
      "BDD",
      "test"
    ],
    "description": "`Section` macro with BDD aliases for testing",
    "license": "MIT",
    "web": "https://github.com/c0ffeeartc/nim-sections"
  },
  {
    "name": "nimfp",
    "url": "https://github.com/vegansk/nimfp",
    "method": "git",
    "tags": [
      "functional",
      "library"
    ],
    "description": "Nim functional programming library",
    "license": "MIT",
    "web": "https://github.com/vegansk/nimfp"
  },
  {
    "name": "nhsl",
    "url": "https://github.com/twist-vector/nhsl.git",
    "method": "git",
    "tags": [
      "library",
      "serialization",
      "pure"
    ],
    "description": "Nim Hessian Serialization Library encodes/decodes data into the Hessian binary protocol",
    "license": "LGPL",
    "web": "https://github.com/twist-vector/nhsl"
  },
  {
    "name": "nimstopwatch",
    "url": "https://github.com/twist-vector/nim-stopwatch.git",
    "method": "git",
    "tags": [
      "app",
      "timer"
    ],
    "description": "A Nim-based, non-graphical application designed to measure the amount of time elapsed from its activation to deactivation, includes total elapsed time, lap, and split times.",
    "license": "LGPL",
    "web": "https://github.com/twist-vector/nim-stopwatch"
  },
  {
    "name": "playground",
    "url": "https://github.com/theduke/nim-playground",
    "method": "git",
    "tags": [
      "webapp",
      "execution",
      "code",
      "sandbox"
    ],
    "description": "Web-based playground for testing Nim code.",
    "license": "MIT",
    "web": "https://github.com/theduke/nim-playground"
  },
  {
    "name": "nimsl",
    "url": "https://github.com/yglukhov/nimsl",
    "method": "git",
    "tags": [
      "shader",
      "opengl",
      "glsl"
    ],
    "description": "Shaders in Nim.",
    "license": "MIT",
    "web": "https://github.com/yglukhov/nimsl"
  },
  {
    "name": "omnilog",
    "url": "https://github.com/nim-appkit/omnilog",
    "method": "git",
    "tags": [
      "library",
      "logging",
      "logs"
    ],
    "description": "Advanced logging library for Nim with structured logging, formatters, filters and writers.",
    "license": "MIT",
    "web": "https://github.com/nim-appkit/omnilog"
  },
  {
    "name": "values",
    "url": "https://github.com/nim-appkit/values",
    "method": "git",
    "tags": [
      "library",
      "values",
      "datastructures"
    ],
    "description": "Library for working with arbitrary values + a map data structure.",
    "license": "MIT",
    "web": "https://github.com/nim-appkit/values"
  },
  {
    "name": "geohash",
    "url": "https://github.com/twist-vector/nim-geohash.git",
    "method": "git",
    "tags": [
      "library",
      "geocoding",
      "pure"
    ],
    "description": "Nim implementation of the geohash latitude/longitude geocode system",
    "license": "Apache License 2.0",
    "web": "https://github.com/twist-vector/nim-geohash"
  },
  {
    "name": "bped",
    "url": "https://github.com/twist-vector/nim-bped.git",
    "method": "git",
    "tags": [
      "library",
      "serialization",
      "pure"
    ],
    "description": "Nim implementation of the Bittorrent ascii serialization protocol",
    "license": "Apache License 2.0",
    "web": "https://github.com/twist-vector/nim-bped"
  },
  {
    "name": "ctrulib",
    "url": "https://github.com/skyforce77/ctrulib-nim.git",
    "method": "git",
    "tags": [
      "library",
      "nintendo",
      "3ds"
    ],
    "description": "ctrulib wrapper",
    "license": "GPLv2",
    "web": "https://github.com/skyforce77/ctrulib-nim"
  },
  {
    "name": "nimrdkafka",
    "url": "https://github.com/dfdeshom/nimrdkafka.git",
    "method": "git",
    "tags": [
      "library",
      "wrapper",
      "kafka"
    ],
    "description": "Nim wrapper for librdkafka",
    "license": "Apache License 2.0",
    "web": "https://github.com/dfdeshom/nimrdkafka"
  },
  {
    "name": "utils",
    "url": "https://github.com/nim-appkit/utils",
    "method": "git",
    "tags": [
      "library",
      "utilities"
    ],
    "description": "Collection of string, parsing, pointer, ... utilities.",
    "license": "MIT",
    "web": "https://github.com/nim-appkit/utils"
  },
  {
    "name": "pymod",
    "url": "https://github.com/jboy/nim-pymod",
    "method": "git",
    "tags": [
      "wrapper",
      "python",
      "module",
      "numpy",
      "array",
      "matrix",
      "ndarray",
      "pyobject",
      "pyarrayobject",
      "iterator",
      "iterators",
      "docstring"
    ],
    "description": "Auto-generate a Python module that wraps a Nim module.",
    "license": "MIT",
    "web": "https://github.com/jboy/nim-pymod"
  },
  {
    "name": "db",
    "url": "https://github.com/jlp765/db",
    "method": "git",
    "tags": [
      "wrapper",
      "database",
      "module",
      "sqlite",
      "mysql",
      "postgres",
      "db_sqlite",
      "db_mysql",
      "db_postgres"
    ],
    "description": "Unified db access module, providing a single library module to access the db_sqlite, db_mysql and db_postgres modules.",
    "license": "MIT",
    "web": "https://github.com/jlp765/db"
  },
  {
    "name": "nimsnappy",
    "url": "https://github.com/dfdeshom/nimsnappy.git",
    "method": "git",
    "tags": [
      "wrapper",
      "compression"
    ],
    "description": "Nim wrapper for the snappy compression library. there is also a high-level API for easy use",
    "license": "BSD",
    "web": "https://github.com/dfdeshom/nimsnappy"
  },
  {
    "name": "nimLUA",
    "url": "https://github.com/jangko/nimLUA",
    "method": "git",
    "tags": [
      "lua",
      "library",
      "bind",
      "glue",
      "macros"
    ],
    "description": "glue code generator to bind Nim and Lua together using Nim's powerful macro",
    "license": "MIT",
    "web": "https://github.com/jangko/nimLUA"
  },
  {
    "name": "sound",
    "url": "https://github.com/yglukhov/sound.git",
    "method": "git",
    "tags": [
      "sound",
      "ogg"
    ],
    "description": "Cross-platform sound mixer library",
    "license": "MIT",
    "web": "https://github.com/yglukhov/sound"
  },
  {
    "name": "nimi3status",
    "url": "https://github.com/FedericoCeratto/nimi3status",
    "method": "git",
    "tags": [
      "i3",
      "i3status"
    ],
    "description": "Lightweight i3 status bar.",
    "license": "GPLv3",
    "web": "https://github.com/FedericoCeratto/nimi3status"
  },
  {
    "name": "native_dialogs",
    "url": "https://github.com/SSPkrolik/nim-native-dialogs.git",
    "method": "git",
    "tags": [
      "ui",
      "gui",
      "cross-platform",
      "library"
    ],
    "description": "Implements framework-agnostic native operating system dialogs calls",
    "license": "MIT",
    "web": "https://github.com/SSPkrolik/nim-native-dialogs"
  },
  {
    "name": "variant",
    "url": "https://github.com/yglukhov/variant.git",
    "method": "git",
    "tags": [
      "variant"
    ],
    "description": "Variant type and type matching",
    "license": "MIT",
    "web": "https://github.com/yglukhov/variant"
  },
  {
    "name": "pythonmath",
    "url": "https://github.com/achesak/nim-pythonmath",
    "method": "git",
    "tags": [
      "library",
      "python",
      "math"
    ],
    "description": "Module to provide an interface as similar as possible to Python's math libary",
    "license": "MIT",
    "web": "https://github.com/achesak/nim-pythonmath"
  },
  {
    "name": "nimlz4",
    "url": "https://github.com/dfdeshom/nimlz4.git",
    "method": "git",
    "tags": [
      "wrapper",
      "compression",
      "lzo",
      "lz4"
    ],
    "description": "Nim wrapper for the LZ4 library. There is also a high-level API for easy use",
    "license": "BSD",
    "web": "https://github.com/dfdeshom/nimlz4"
  },
  {
    "name": "pythonize",
    "url": "https://github.com/marcoapintoo/nim-pythonize.git",
    "method": "git",
    "tags": [
      "python",
      "wrapper"
    ],
    "description": "A higher-level wrapper for the Python Programing Language",
    "license": "MIT",
    "web": "https://github.com/marcoapintoo/nim-pythonize"
  },
  {
    "name": "cligen",
    "url": "https://github.com/c-blake/cligen.git",
    "method": "git",
    "tags": [
      "library",
      "commandline",
      "arguments",
      "switches",
      "parsing",
      "options"
    ],
    "description": "Infer & generate command-line interace/option/argument parsers",
    "license": "MIT",
    "web": "https://github.com/c-blake/cligen"
  },
  {
    "name": "fnmatch",
    "url": "https://github.com/achesak/nim-fnmatch",
    "method": "git",
    "tags": [
      "library",
      "unix",
      "files",
      "matching"
    ],
    "description": "Nim module for filename matching with UNIX shell patterns",
    "license": "MIT",
    "web": "https://github.com/achesak/nim-fnmatch"
  },
  {
    "name": "shorturl",
    "url": "https://github.com/achesak/nim-shorturl",
    "method": "git",
    "tags": [
      "library",
      "url",
      "uid"
    ],
    "description": "Nim module for generating URL identifiers for Tiny URL and bit.ly-like URLs",
    "license": "MIT",
    "web": "https://github.com/achesak/nim-shorturl"
  },
  {
    "name": "teafiles",
    "url": "git@github.com:unicredit/nim-teafiles.git",
    "method": "git",
    "tags": [
      "teafiles",
      "mmap",
      "timeseries"
    ],
    "description": "TeaFiles provide fast read/write access to time series data",
    "license": "Apache2",
    "web": "https://github.com/unicredit/nim-teafiles"
  },
  {
    "name": "emmy",
    "url": "git@github.com:unicredit/emmy.git",
    "method": "git",
    "tags": [
      "algebra",
      "polynomials",
      "primes",
      "ring",
      "quotients"
    ],
    "description": "Algebraic structures and related operations for Nim",
    "license": "Apache2",
    "web": "https://github.com/unicredit/emmy"
  },
  {
    "name": "impulse_engine",
    "url": "https://github.com/matkuki/Nim-Impulse-Engine",
    "method": "git",
    "tags": [
      "physics",
      "engine",
      "2D"
    ],
    "description": "Nim port of a simple 2D physics engine",
    "license": "zlib",
    "web": "https://github.com/matkuki/Nim-Impulse-Engine"
  },
  {
    "name": "notifications",
    "url": "https://github.com/dom96/notifications",
    "method": "git",
    "tags": [
      "notifications",
      "alerts",
      "gui",
      "toasts",
      "macosx",
      "cocoa"
    ],
    "description": "Library for displaying notifications on the desktop",
    "license": "MIT",
    "web": "https://github.com/dom96/notifications"
  },
  {
    "name": "reactor",
    "url": "https://github.com/zielmicha/reactor.nim",
    "method": "git",
    "tags": [
      "async",
      "libuv",
      "http",
      "tcp"
    ],
    "description": "Asynchronous networking engine for Nim",
    "license": "MIT",
    "web": "https://networkos.net/nim/reactor.nim"
  },
  {
    "name": "collections",
    "url": "https://github.com/zielmicha/collections.nim",
    "method": "git",
    "tags": [
      "iterator",
      "functional"
    ],
    "description": "Various collections and utilities",
    "license": "MIT",
    "web": "https://github.com/zielmicha/collections.nim"
  },
  {
    "name": "capnp",
    "url": "https://github.com/zielmicha/capnp.nim",
    "method": "git",
    "tags": [
      "capnp",
      "serialization",
      "protocol",
      "rpc"
    ],
    "description": "Cap'n Proto implementation for Nim",
    "license": "MIT",
    "web": "https://github.com/zielmicha/capnp.nim"
  },
  {
    "name": "biscuits",
    "url": "https://github.com/achesak/nim-biscuits",
    "method": "git",
    "tags": [
      "cookie",
      "persistence"
    ],
    "description": "better cookie handling",
    "license": "MIT",
    "web": "https://github.com/achesak/nim-biscuits"
  },
  {
    "name": "pari",
    "url": "https://github.com/lompik/pari.nim",
    "method": "git",
    "tags": [
      "number theory",
      "computer algebra system"
    ],
    "description": "Pari/GP C library wrapper",
    "license": "MIT",
    "web": "https://github.com/lompik/pari.nim"
  },
  {
    "name": "spacenav",
    "url": "https://github.com/nimious/spacenav.git",
    "method": "git",
    "tags": [
      "binding",
      "3dx",
      "3dconnexion",
      "libspnav",
      "spacenav",
      "spacemouse",
      "spacepilot",
      "spacenavigator"
    ],
    "description": "Bindings for libspnav, the free 3Dconnexion device driver",
    "license": "MIT",
    "web": "https://github.com/nimious/spacenav"
  },
  {
    "name": "isense",
    "url": "https://github.com/nimious/isense.git",
    "method": "git",
    "tags": [
      "binding",
      "isense",
      "intersense",
      "inertiacube",
      "intertrax",
      "microtrax",
      "thales",
      "tracking",
      "sensor"
    ],
    "description": "Bindings for the InterSense SDK",
    "license": "MIT",
    "web": "https://github.com/nimious/isense"
  },
  {
    "name": "libusb",
    "url": "https://github.com/nimious/libusb.git",
    "method": "git",
    "tags": [
      "binding",
      "usb",
      "libusb"
    ],
    "description": "Bindings for libusb, the cross-platform user library to access USB devices.",
    "license": "MIT",
    "web": "https://github.com/nimious/libusb"
  },
  {
    "name": "myo",
    "url": "https://github.com/nimious/myo.git",
    "method": "git",
    "tags": [
      "binding",
      "myo",
      "thalmic",
      "armband",
      "gesture"
    ],
    "description": "Bindings for the Thalmic Labs Myo gesture control armband SDK.",
    "license": "MIT",
    "web": "https://github.com/nimious/myo"
  },
  {
    "name": "oculus",
    "url": "https://github.com/nimious/oculus.git",
    "method": "git",
    "tags": [
      "binding",
      "oculus",
      "rift",
      "vr",
      "libovr",
      "ovr",
      "dk1",
      "dk2",
      "gearvr"
    ],
    "description": "Bindings for the Oculus VR SDK.",
    "license": "MIT",
    "web": "https://github.com/nimious/oculus"
  },
  {
    "name": "serialport",
    "url": "https://github.com/nimious/serialport.git",
    "method": "git",
    "tags": [
      "binding",
      "libserialport",
      "serial",
      "communication"
    ],
    "description": "Bindings for libserialport, the cross-platform serial communication library.",
    "license": "MIT",
    "web": "https://github.com/nimious/serialport"
  },
  {
    "name": "gles",
    "url": "https://github.com/nimious/gles.git",
    "method": "git",
    "tags": [
      "binding",
      "khronos",
      "gles",
      "opengl es"
    ],
    "description": "Bindings for OpenGL ES, the embedded 3D graphics library.",
    "license": "MIT",
    "web": "https://github.com/nimious/gles"
  },
  {
    "name": "egl",
    "url": "https://github.com/nimious/egl.git",
    "method": "git",
    "tags": [
      "binding",
      "khronos",
      "egl",
      "opengl",
      "opengl es",
      "openvg"
    ],
    "description": "Bindings for EGL, the native platform interface for rendering APIs.",
    "license": "MIT",
    "web": "https://github.com/nimious/egl"
  },
  {
    "name": "sixense",
    "url": "https://github.com/nimious/sixense.git",
    "method": "git",
    "tags": [
      "binding",
      "sixense",
      "razer hydra",
      "stem system",
      "vr"
    ],
    "description": "Bindings for the Sixense Core API.",
    "license": "MIT",
    "web": "https://github.com/nimious/sixense"
  },
  {
    "name": "listsv",
    "url": "https://github.com/srwiley/listsv.git",
    "method": "git",
    "tags": [
      "singly linked list",
      "doubly linked list"
    ],
    "description": "Basic operations on singly and doubly linked lists.",
    "license": "MIT",
    "web": "https://github.com/srwiley/listsv"
  },
  {
    "name": "kissfft",
    "url": "https://github.com/m13253/nim-kissfft",
    "method": "git",
    "tags": [
      "fft",
      "dsp",
      "signal"
    ],
    "description": "Nim binding for KissFFT Fast Fourier Transform library",
    "license": "BSD",
    "web": "https://github.com/m13253/nim-kissfft"
  },
  {
    "name": "nimbench",
    "url": "https://github.com/ivankoster/nimbench.git",
    "method": "git",
    "tags": [
      "benchmark",
      "micro benchmark",
      "timer"
    ],
    "description": "Micro benchmarking tool to measure speed of code, with the goal of optimizing it.",
    "license": "Apache License, Version 2.0",
    "web": "https://github.com/ivankoster/nimbench"
  },
  {
    "name": "nest",
    "url": "https://github.com/kedean/nest.git",
    "method": "git",
    "tags": [
      "library",
      "api",
      "router",
      "web"
    ],
    "description": "RESTful URI router",
    "license": "MIT",
    "web": "https://github.com/kedean/nest"
  },
  {
    "name": "nimbluez",
    "url": "https://github.com/Electric-Blue/NimBluez.git",
    "method": "git",
    "tags": [
      "bluetooth",
      "library",
      "wrapper",
      "sockets"
    ],
    "description": "Nim modules for access to system Bluetooth resources.",
    "license": "BSD",
    "web": "https://github.com/Electric-Blue/NimBluez"
  },
  {
    "name": "yaml",
    "url": "https://github.com/flyx/NimYAML",
    "method": "git",
    "tags": [
      "serialization",
      "parsing",
      "library",
      "yaml"
    ],
    "description": "YAML 1.2 implementation for Nim",
    "license": "MIT",
    "web": "http://flyx.github.io/NimYAML/"
  },
  {
    "name": "nimyaml",
    "url": "https://github.com/flyx/NimYAML",
    "method": "git",
    "tags": [
      "serialization",
      "parsing",
      "library",
      "yaml"
    ],
    "description": "YAML 1.2 implementation for Nim",
    "license": "MIT",
    "web": "http://flyx.github.io/NimYAML/"
  },
  {
    "name": "jsmn",
    "url": "https://github.com/OpenSystemsLab/jsmn.nim",
    "method": "git",
    "tags": [
      "json",
      "token",
      "tokenizer",
      "parser",
      "jsmn"
    ],
    "description": "Jsmn - a world fastest JSON parser - in pure Nim",
    "license": "MIT",
    "web": "https://github.com/OpenSystemsLab/jsmn.nim"
  },
  {
    "name": "mangle",
    "url": "https://github.com/baabelfish/mangle",
    "method": "git",
    "tags": [
      "functional",
      "iterators",
      "lazy",
      "library"
    ],
    "description": "Yet another iterator library",
    "license": "MIT",
    "web": "https://github.com/baabelfish/mangle"
  },
  {
    "name": "nimshell",
    "url": "https://github.com/vegansk/nimshell",
    "method": "git",
    "tags": [
      "shell",
      "utility"
    ],
    "description": "Library for shell scripting in nim",
    "license": "MIT",
    "web": "https://github.com/vegansk/nimshell"
  },
  {
    "name": "rosencrantz",
    "url": "https://github.com/andreaferretti/rosencrantz",
    "method": "git",
    "tags": [
      "web",
      "server",
      "DSL",
      "combinators"
    ],
    "description": "A web DSL for Nim",
    "license": "MIT",
    "web": "https://github.com/andreaferretti/rosencrantz"
  },
  {
    "name": "sam",
    "url": "https://github.com/OpenSystemsLab/sam.nim",
    "method": "git",
    "tags": [
      "json",
      "binding",
      "map",
      "dump",
      "load"
    ],
    "description": "Fast and just works JSON-Binding for Nim",
    "license": "MIT",
    "web": "https://github.com/OpenSystemsLab/sam.nim"
  },
  {
    "name": "twitter",
    "url": "https://github.com/kubo39/twitter",
    "method": "git",
    "tags": [
      "library",
      "wrapper",
      "twitter"
    ],
    "description": "Low-level twitter API wrapper library for Nim.",
    "license": "MIT",
    "web": "https://github.com/kubo39/twitter"
  },
  {
    "name": "stomp",
    "url": "https://bitbucket.org/mahlon/nim-stomp",
    "method": "hg",
    "tags": [
      "stomp",
      "library",
      "messaging",
      "events"
    ],
    "description": "A pure-nim implementation of the STOMP protocol for machine messaging.",
    "license": "MIT",
    "web": "http://bitbucket.org/mahlon/nim-stomp"
  },
  {
    "name": "srt",
    "url": "https://github.com/achesak/nim-srt",
    "method": "git",
    "tags": [
      "srt",
      "subrip",
      "subtitle"
    ],
    "description": "Nim module for parsing SRT (SubRip) subtitle files",
    "license": "MIT",
    "web": "https://github.com/achesak/nim-srt"
  },
  {
    "name": "subviewer",
    "url": "https://github.com/achesak/nim-subviewer",
    "method": "git",
    "tags": [
      "subviewer",
      "subtitle"
    ],
    "description": "Nim module for parsing SubViewer subtitle files",
    "license": "MIT",
    "web": "https://github.com/achesak/nim-subviewer"
  },
  {
    "name": "Kinto",
    "url": "https://github.com/OpenSystemsLab/kinto.nim",
    "method": "git",
    "tags": [
      "mozilla",
      "kinto",
      "json",
      "storage",
      "server",
      "client"
    ],
    "description": "Kinto Client for Nim",
    "license": "MIT",
    "web": "https://github.com/OpenSystemsLab/kinto.nim"
  },
  {
    "name": "xmltools",
    "url": "https://github.com/vegansk/xmltools",
    "method": "git",
    "tags": [
      "xml",
      "functional",
      "library",
      "parsing"
    ],
    "description": "High level xml library for Nim",
    "license": "MIT",
    "web": "https://github.com/vegansk/xmltools"
  },
  {
    "name": "nimongo",
    "url": "https://github.com/SSPkrolik/nimongo",
    "method": "git",
    "tags": [
      "mongo",
      "mongodb",
      "database",
      "server",
      "driver",
      "storage"
    ],
    "description": "MongoDB driver in pure Nim language with synchronous and asynchronous I/O support",
    "license": "MIT",
    "web": "https://github.com/SSPkrolik/nimongo"
  },
  {
    "name": "nimboost",
    "url": "https://github.com/vegansk/nimboost",
    "method": "git",
    "tags": [
      "stdlib",
      "library",
      "utility"
    ],
    "description": "Additions to the Nim's standard library, like boost for C++",
    "license": "MIT",
    "web": "http://vegansk.github.io/nimboost/"
  },
  {
    "name": "asyncdocker",
    "url": "https://github.com/tulayang/asyncdocker",
    "method": "git",
    "tags": [
      "async",
      "docker"
    ],
    "description": "Asynchronous docker client written by Nim-lang",
    "license": "MIT",
    "web": "http://tulayang.github.io/asyncdocker.html"
  },
  {
    "name": "python3",
    "url": "https://github.com/matkuki/python3",
    "method": "git",
    "tags": [
      "python",
      "wrapper"
    ],
    "description": "Wrapper to interface with the Python 3 interpreter",
    "license": "MIT",
    "web": "https://github.com/matkuki/python3"
  },
  {
    "name": "jser",
    "url": "https://github.com/niv/jser.nim",
    "method": "git",
    "tags": [
      "json",
      "serialize",
      "tuple"
    ],
    "description": "json de/serializer for tuples and more",
    "license": "MIT",
    "web": "https://github.com/niv/jser.nim"
  },
  {
    "name": "pledge",
    "url": "https://github.com/euantorano/pledge.nim",
    "method": "git",
    "tags": [
      "pledge",
      "openbsd"
    ],
    "description": "OpenBSDs pledge(2) for Nim.",
    "license": "BSD3",
    "web": "https://github.com/euantorano/pledge.nim"
  },
  {
    "name": "sophia",
    "url": "https://github.com/gokr/nim-sophia",
    "method": "git",
    "tags": [
      "library",
      "wrapper",
      "database"
    ],
    "description": "Nim wrapper of the Sophia key/value store",
    "license": "MIT",
    "web": "https://github.com/gokr/nim-sophia"
  },
  {
    "name": "progress",
    "url": "https://github.com/euantorano/progress.nim",
    "method": "git",
    "tags": [
      "progress",
      "bar",
      "terminal",
      "ui"
    ],
    "description": "A simple progress bar for Nim.",
    "license": "BSD3",
    "web": "https://github.com/euantorano/progress.nim"
  },
  {
    "name": "websocket",
    "url": "https://github.com/niv/websocket.nim",
    "method": "git",
    "tags": [
      "http",
      "websockets",
      "async",
      "client",
      "server"
    ],
    "description": "websockets for nim",
    "license": "MIT",
    "web": "https://github.com/niv/websocket.nim"
  },
  {
    "name": "cucumber",
    "url": "https://github.com/shaunc/cucumber_nim",
    "method": "git",
    "tags": [
      "testing",
      "cucumber",
      "bdd"
    ],
    "description": "implements the cucumber BDD framework in the nim language",
    "license": "MIT",
    "web": "https://github.com/shaunc/cucumber_nim"
  },
  {
    "name": "libmpdclient",
    "url": "https://github.com/lompik/libmpdclient.nim",
    "method": "git",
    "tags": [
      "MPD",
      "Music Player Daemon"
    ],
    "description": "Bindings for the Music Player Daemon C client library",
    "license": "BSD",
    "web": "https://github.com/lompik/libmpdclient.nim"
  },
  {
    "name": "awk",
    "url": "https://github.com/greencardamom/awk",
    "method": "git",
    "tags": [
      "awk"
    ],
    "description": "Nim for awk programmers",
    "license": "MIT",
    "web": "https://github.com/greencardamom/awk"
  },
  {
    "name": "dotenv",
    "url": "https://github.com/euantorano/dotenv.nim",
    "method": "git",
    "tags": [
      "env",
      "dotenv",
      "configuration",
      "environment"
    ],
    "description": "Loads environment variables from `.env`.",
    "license": "BSD3",
    "web": "https://github.com/euantorano/dotenv.nim"
  },
  {
    "name": "sph",
    "url": "https://github.com/aidansteele/sph",
    "method": "git",
    "tags": [
      "crypto",
      "hashes",
      "md5",
      "sha"
    ],
    "description": "Large number of cryptographic hashes for Nim",
    "license": "MIT",
    "web": "https://github.com/aidansteele/sph"
  },
  {
    "name": "libsodium",
    "url": "https://github.com/FedericoCeratto/nim-libsodium",
    "method": "git",
    "tags": [
      "wrapper",
      "library",
      "security",
      "crypto"
    ],
    "description": "libsodium wrapper",
    "license": "LGPLv3",
    "web": "https://github.com/FedericoCeratto/nim-libsodium"
  },
  {
    "name": "aws_sdk",
    "url": "https://github.com/aidansteele/aws_sdk.nim",
    "method": "git",
    "tags": [
      "aws",
      "amazon"
    ],
    "description": "Library for interacting with Amazon Web Services (AWS)",
    "license": "MIT",
    "web": "https://github.com/aidansteele/aws_sdk.nim"
  },
  {
    "name": "i18n",
    "url": "https://github.com/Parashurama/nim-i18n",
    "method": "git",
    "tags": [
      "gettext",
      "i18n",
      "internationalisation"
    ],
    "description": "Bring a gettext-like internationalisation module to Nim",
    "license": "MIT",
    "web": "https://github.com/Parashurama/nim-i18n"
  },
  {
    "name": "persistent_enums",
    "url": "https://github.com/yglukhov/persistent_enums",
    "method": "git",
    "tags": [
      "enum",
      "binary",
      "protocol"
    ],
    "description": "Define enums which values preserve their binary representation upon inserting or reordering",
    "license": "MIT",
    "web": "https://github.com/yglukhov/persistent_enums"
  },
  {
    "name": "nimcl",
    "url": "https://github.com/unicredit/nimcl",
    "method": "git",
    "tags": [
      "OpenCL",
      "GPU"
    ],
    "description": "High level wrapper over OpenCL",
    "license": "Apache License 2.0",
    "web": "https://github.com/unicredit/nimcl"
  },
  {
    "name": "nimblas",
    "url": "https://github.com/unicredit/nimblas",
    "method": "git",
    "tags": [
      "BLAS",
      "linear algebra",
      "vector",
      "matrix"
    ],
    "description": "BLAS for Nim",
    "license": "Apache License 2.0",
    "web": "https://github.com/unicredit/nimblas"
  },
  {
    "name": "fixmath",
    "url": "https://github.com/Jeff-Ciesielski/fixmath",
    "method": "git",
    "tags": [
      "math"
    ],
    "description": "LibFixMath 16:16 fixed point support for nim",
    "license": "MIT",
    "web": "https://github.com/Jeff-Ciesielski/fixmath"
  },
  {
    "name": "nimzend",
    "url": "https://github.com/metatexx/nimzend",
    "method": "git",
    "tags": [
      "zend",
      "php",
      "binding",
      "extension"
    ],
    "description": "Native Nim Zend API glue for easy PHP extension development.",
    "license": "MIT",
    "web": "https://github.com/metatexx/nimzend"
  },
  {
    "name": "spills",
    "url": "https://github.com/andreaferretti/spills",
    "method": "git",
    "tags": [
      "disk-based",
      "sequence",
      "memory-mapping"
    ],
    "description": "Disk-based sequences",
    "license": "Apache License 2.0",
    "web": "https://github.com/andreaferretti/spills"
  },
  {
    "name": "platformer",
    "url": "https://github.com/def-/nim-platformer",
    "method": "git",
    "tags": [
      "game",
      "sdl",
      "2d"
    ],
    "description": "Writing a 2D Platform Game in Nim with SDL2",
    "license": "MIT",
    "web": "https://github.com/def-/nim-platformer"
  },
  {
    "name": "nimCEF",
    "url": "https://github.com/jangko/nimCEF",
    "method": "git",
    "tags": [
      "chromium",
      "embedded",
      "framework",
      "cef",
      "wrapper"
    ],
    "description": "Nim wrapper for the Chromium Embedded Framework",
    "license": "MIT",
    "web": "https://github.com/jangko/nimCEF"
  },
  {
    "name": "migrate",
    "url": "https://github.com/euantorano/migrate.nim",
    "method": "git",
    "tags": [
      "migrate",
      "database",
      "db"
    ],
    "description": "A simple database migration utility for Nim.",
    "license": "BSD3",
    "web": "https://github.com/euantorano/migrate.nim"
  },
  {
    "name": "subfield",
    "url": "https://github.com/jyapayne/subfield",
    "method": "git",
    "tags": [
      "subfield",
      "macros"
    ],
    "description": "Override the dot operator to access nested subfields of a Nim object.",
    "license": "MIT",
    "web": "https://github.com/jyapayne/subfield"
  },
  {
    "name": "semver",
    "url": "https://github.com/euantorano/semver.nim",
    "method": "git",
    "tags": [
      "semver",
      "version",
      "parser"
    ],
    "description": "Semantic versioning parser for Nim. Allows the parsing of version strings into objects and the comparing of version objects.",
    "license": "BSD3",
    "web": "https://github.com/euantorano/semver.nim"
  },
  {
    "name": "ad",
    "tags": [
      "calculator",
      "rpn"
    ],
    "method": "git",
    "license": "MIT",
    "web": "https://github.com/subsetpark/ad",
    "url": "https://github.com/subsetpark/ad",
    "description": "A simple RPN calculator"
  },
  {
    "name": "asyncpg",
    "url": "https://github.com/cheatfate/asyncpg",
    "method": "git",
    "tags": [
      "async",
      "database",
      "postgres",
      "postgresql",
      "asyncdispatch",
      "asynchronous",
      "library"
    ],
    "description": "Asynchronous PostgreSQL driver for Nim Language.",
    "license": "MIT",
    "web": "https://github.com/cheatfate/asyncpg"
  },
  {
    "name": "winregistry",
    "description": "Deal with Windows Registry from Nim.",
    "tags": [
      "registry",
      "windows",
      "library"
    ],
    "url": "https://github.com/miere43/nim-registry",
    "web": "https://github.com/miere43/nim-registry",
    "license": "MIT",
    "method": "git"
  },
  {
    "name": "luna",
    "description": "Lua convenience library for nim",
    "tags": [
      "lua",
      "scripting"
    ],
    "url": "https://github.com/smallfx/luna.nim",
    "web": "https://github.com/smallfx/luna.nim",
    "license": "MIT",
    "method": "git"
  },
  {
    "name": "qrcode",
    "description": "module for creating and reading QR codes using http://goqr.me/",
    "tags": [
      "qr",
      "qrcode",
      "api"
    ],
    "url": "https://github.com/achesak/nim-qrcode",
    "web": "https://github.com/achesak/nim-qrcode",
    "license": "MIT",
    "method": "git"
  },
  {
    "name": "circleci_client",
    "tags": [
      "circleci",
      "client"
    ],
    "method": "git",
    "license": "LGPLv3",
    "web": "https://github.com/FedericoCeratto/nim-circleci",
    "url": "https://github.com/FedericoCeratto/nim-circleci",
    "description": "CircleCI API client"
  },
  {
    "name": "iup",
    "description": "Bindings for the IUP widget toolkit",
    "tags": [
      "GUI",
      "IUP"
    ],
    "url": "https://github.com/nim-lang/iup",
    "web": "https://github.com/nim-lang/iup",
    "license": "MIT",
    "method": "git"
  },
  {
    "name": "barbarus",
    "tags": [
      "i18n",
      "internationalization"
    ],
    "method": "git",
    "license": "MIT",
    "web": "https://github.com/cjxgm/barbarus",
    "url": "https://github.com/cjxgm/barbarus",
    "description": "A simple extensible i18n engine."
  },
  {
    "name": "jsonob",
    "tags": [
      "json",
      "object",
      "marshal"
    ],
    "method": "git",
    "license": "MIT",
    "web": "https://github.com/cjxgm/jsonob",
    "url": "https://github.com/cjxgm/jsonob",
    "description": "JSON / Object mapper"
  },
  {
    "name": "autome",
    "description": "Write GUI automation scripts with Nim",
    "tags": [
      "gui",
      "automation",
      "windows"
    ],
    "license": "MIT",
    "web": "https://github.com/miere43/autome",
    "url": "https://github.com/miere43/autome",
    "method": "git"
  },
  {
    "name": "wox",
    "description": "Helper library for writing Wox plugins in Nim",
    "tags": [
      "wox",
      "plugins"
    ],
    "license": "MIT",
    "web": "https://github.com/roose/nim-wox",
    "url": "https://github.com/roose/nim-wox",
    "method": "git"
  },
  {
    "name": "seccomp",
    "description": "Linux Seccomp sandbox library",
    "tags": [
      "linux",
      "security",
      "sandbox",
      "seccomp"
    ],
    "license": "LGPLv2.1",
    "web": "https://github.com/FedericoCeratto/nim-seccomp",
    "url": "https://github.com/FedericoCeratto/nim-seccomp",
    "method": "git"
  },
  {
    "name": "AntTweakBar",
    "tags": [
      "gui",
      "opengl",
      "rendering"
    ],
    "method": "git",
    "license": "MIT",
    "web": "https://github.com/krux02/nimAntTweakBar",
    "url": "https://github.com/krux02/nimAntTweakBar",
    "description": "nim wrapper around the AntTweakBar c library"
  },
  {
    "name": "slimdown",
    "tags": [
      "markdown",
      "parser",
      "library"
    ],
    "method": "git",
    "license": "MIT",
    "web": "https://github.com/ruivieira/nim-slimdown",
    "url": "https://github.com/ruivieira/nim-slimdown",
    "description": "Nim module that converts Markdown text to HTML using only regular expressions. Based on jbroadway's Slimdown."
  },
  {
    "name": "taglib",
    "description": "TagLib Audio Meta-Data Library wrapper",
    "license": "MIT",
    "tags": [
      "audio",
      "metadata",
      "tags",
      "library",
      "wrapper"
    ],
    "url": "https://github.com/alex-laskin/nim-taglib",
    "web": "https://github.com/alex-laskin/nim-taglib",
    "method": "git"
  },
  {
    "name": "des",
    "description": "3DES native library for Nim",
    "tags": [
      "library",
      "encryption",
      "crypto"
    ],
    "license": "MIT",
    "web": "https://github.com/LucaWolf/des.nim",
    "url": "https://github.com/LucaWolf/des.nim",
    "method": "git"
  },
  {
    "name": "bgfx",
    "url": "https://github.com/Halsys/nim-bgfx",
    "method": "git",
    "tags": [
      "wrapper",
      "media",
      "graphics",
      "3d",
      "rendering",
      "opengl"
    ],
    "description": "BGFX wrapper for the nim programming language.",
    "license": "BSD2",
    "web": "https://github.com/Halsys/nim-bgfx"
  },
  {
    "name": "json_builder",
    "tags": [
      "json",
      "generator",
      "builder"
    ],
    "method": "git",
    "license": "MIT",
    "web": "https://github.com/undecided/json_builder",
    "url": "https://github.com/undecided/json_builder",
    "description": "Easy and fast generator for valid json in nim"
  },
  {
    "name": "mapbits",
    "tags": [
      "map",
      "bits",
      "byte",
      "word",
      "binary"
    ],
    "method": "git",
    "license": "MIT",
    "description": "Access bit mapped portions of bytes in binary data as int variables",
    "web": "https://github.com/jlp765/mapbits",
    "url": "https://github.com/jlp765/mapbits"
  },
  {
    "name": "faststack",
    "tags": [
      "collection"
    ],
    "method": "git",
    "license": "MIT",
    "description": "Dynamically resizable data structure optimized for fast iteration.",
    "web": "https://github.com/Vladar4/FastStack",
    "url": "https://github.com/Vladar4/FastStack"
  },
  {
    "name": "gpx",
    "tags": [
      "GPX",
      "GPS",
      "waypoint",
      "route"
    ],
    "method": "git",
    "license": "MIT",
    "description": "Nim module for parsing GPX (GPS Exchange format) files",
    "web": "https://github.com/achesak/nim-gpx",
    "url": "https://github.com/achesak/nim-gpx"
  },
  {
    "name": "itn",
    "tags": [
      "GPS",
      "intinerary",
      "tomtom",
      "ITN"
    ],
    "method": "git",
    "license": "MIT",
    "description": "Nim module for parsing ITN (TomTom intinerary) files",
    "web": "https://github.com/achesak/nim-itn",
    "url": "https://github.com/achesak/nim-itn"
  },
  {
    "name": "foliant",
    "tags": [
      "foliant",
      "docs",
      "pdf",
      "docx",
      "word",
      "latex",
      "tex",
      "pandoc",
      "markdown",
      "md",
      "restream"
    ],
    "method": "git",
    "license": "MIT",
    "web": "https://github.com/foliant-docs/foliant-nim",
    "url": "https://github.com/foliant-docs/foliant-nim",
    "description": "Documentation generator that produces pdf and docx from Markdown. Uses Pandoc and LaTeX behind the scenes."
  },
  {
    "name": "gemf",
    "url": "https://bitbucket.org/abudden/gemf.nim",
    "method": "hg",
    "license": "MIT",
    "description": "Library for reading GEMF map tile stores",
    "web": "http://www.cgtk.co.uk/gemf",
    "tags": [
      "maps",
      "gemf",
      "parser"
    ]
  },
  {
    "name": "Remotery",
    "url": "https://github.com/Halsys/Nim-Remotery",
    "method": "git",
    "tags": [
      "wrapper",
      "opengl",
      "direct3d",
      "cuda",
      "profiler"
    ],
    "description": "Nim wrapper for (and with) Celtoys's Remotery",
    "license": "Apache License 2.0",
    "web": "https://github.com/Halsys/Nim-Remotery"
  },
  {
    "name": "picohttpparser",
    "tags": [
      "web",
      "http"
    ],
    "method": "git",
    "license": "MIT",
    "description": "Bindings for picohttpparser.",
    "web": "https://github.com/philip-wernersbach/nim-picohttpparser",
    "url": "https://github.com/philip-wernersbach/nim-picohttpparser"
  },
  {
    "name": "microasynchttpserver",
    "tags": [
      "web",
      "http",
      "async",
      "server"
    ],
    "method": "git",
    "license": "MIT",
    "description": "A thin asynchronous HTTP server library, API compatible with Nim's built-in asynchttpserver.",
    "web": "https://github.com/philip-wernersbach/microasynchttpserver",
    "url": "https://github.com/philip-wernersbach/microasynchttpserver"
  },
  {
    "name": "react",
    "url": "https://github.com/andreaferretti/react.nim",
    "method": "git",
    "tags": [
      "js",
      "react",
      "frontend",
      "ui",
      "single page application"
    ],
    "description": "React.js bindings for Nim",
    "license": "Apache License 2.0",
    "web": "https://github.com/andreaferretti/react.nim"
  },
  {
    "name": "oauth",
    "url": "https://github.com/CORDEA/oauth",
    "method": "git",
    "tags": [
      "library",
      "oauth",
      "oauth2",
      "authorization"
    ],
    "description": "OAuth library for nim",
    "license": "Apache License 2.0",
    "web": "http://cordea.github.io/oauth"
  },
  {
    "name": "jsbind",
    "url": "https://github.com/yglukhov/jsbind",
    "method": "git",
    "tags": [
      "bindings",
      "emscripten",
      "javascript"
    ],
    "description": "Define bindings to JavaScript and Emscripten",
    "license": "MIT",
    "web": "https://github.com/yglukhov/jsbind"
  },
  {
    "name": "uuids",
    "url": "https://github.com/pragmagic/uuids/",
    "method": "git",
    "tags": [
      "library",
      "uuid",
      "id"
    ],
    "description": "UUID library for Nim",
    "license": "MIT",
    "web": "https://github.com/pragmagic/uuids/"
  },
  {
    "name": "isaac",
    "url": "https://github.com/pragmagic/isaac/",
    "method": "git",
    "tags": [
      "library",
      "algorithms",
      "random",
      "crypto"
    ],
    "description": "ISAAC PRNG implementation on Nim",
    "license": "MIT",
    "web": "https://github.com/pragmagic/isaac/"
  },
  {
    "name": "SDF",
    "url": "https://github.com/Halsys/SDF.nim",
    "method": "git",
    "tags": [
      "sdf",
      "text",
      "contour",
      "texture",
      "signed",
      "distance",
      "transform"
    ],
    "description": "Signed Distance Field builder for contour texturing in Nim",
    "license": "MIT",
    "web": "https://github.com/Halsys/SDF.nim"
  },
  {
    "name": "WebGL",
    "url": "https://github.com/stisa/webgl",
    "method": "git",
    "tags": [
      "webgl",
      "graphic",
      "js",
      "javascript",
      "wrapper",
      "3D",
      "2D"
    ],
    "description": "Experimental wrapper to webgl for Nim",
    "license": "MIT",
    "web": "http://stisa.space/webgl/"
  },
  {
    "name": "fileinput",
    "url": "https://github.com/achesak/nim-fileinput",
    "method": "git",
    "tags": [
      "file",
      "io",
      "input"
    ],
    "description": "iterate through files and lines",
    "license": "MIT",
    "web": "https://github.com/achesak/nim-fileinput"
  },
  {
    "name": "classy",
    "url": "https://github.com/nigredo-tori/classy",
    "method": "git",
    "tags": [
      "library",
      "typeclasses",
      "macros"
    ],
    "description": "typeclasses for Nim",
    "license": "Unlicense",
    "web": "https://github.com/nigredo-tori/classy"
  },
  {
    "name": "MiNiM",
    "url": "https://github.com/h3rald/minim",
    "method": "git",
    "tags": [
      "concatenative",
      "language",
      "shell"
    ],
    "description": "A tiny concatenative programming language and shell.",
    "license": "MIT",
    "web": "https://h3rald.com/minim"
  },
  {
    "name": "boneIO",
    "url": "https://github.com/xyz32/boneIO",
    "method": "git",
    "tags": [
      "library",
      "GPIO",
      "BeagleBone"
    ],
    "description": "A low level GPIO library for the BeagleBone board family",
    "license": "MIT",
    "web": "https://github.com/xyz32/boneIO"
  },
  {
    "name": "ui",
    "url": "https://github.com/nim-lang/ui",
    "method": "git",
    "tags": [
      "library",
      "GUI",
      "libui",
      "toolkit"
    ],
    "description": "A wrapper for libui",
    "license": "MIT",
    "web": "https://github.com/nim-lang/ui"
  },
  {
    "name": "fractions",
    "url": "https://github.com/konqoro/fractions",
    "method": "git",
    "tags": [
      "library",
      "rationals",
      "arithmetic",
      "tuple"
    ],
    "description": "Implements rational number arithmetic",
    "license": "MIT",
    "web": "https://github.com/konqoro/fractions"
  },
  {
    "name": "mmgeoip",
    "url": "https://github.com/FedericoCeratto/nim-mmgeoip",
    "method": "git",
    "tags": [
      "geoip"
    ],
    "description": "MaxMind GeoIP library",
    "license": "LGPLv2.1",
    "web": "https://github.com/FedericoCeratto/nim-mmgeoip"
  },
  {
    "name": "libjwt",
    "url": "https://github.com/nimscale/nim-libjwt",
    "method": "git",
    "tags": [
      "jwt",
      "libjwt"
    ],
    "description": "Bindings for libjwt",
    "license": "LGPLv2.1",
    "web": "https://github.com/nimscale/nim-libjwt"
  },
  {
    "name": "forestdb",
    "url": "https://github.com/nimscale/forestdb",
    "method": "git",
    "tags": [
      "library",
      "bTree",
      "HB+-Trie",
      "db",
      "forestdb"
    ],
    "description": "ForestDB is fast key-value storage engine that is based on a Hierarchical B+-Tree based Trie, or HB+-Trie.",
    "license": "Apache License 2.0",
    "web": "https://github.com/nimscale/forestdb"
  },
  {
    "name": "nimbox",
    "url": "https://notabug.org/vktec/nimbox.git",
    "method": "git",
    "tags": [
      "library",
      "wrapper",
      "termbox",
      "commandline",
      "ui",
      "tui",
      "gui"
    ],
    "description": "A Rustbox-inspired termbox wrapper",
    "license": "MIT",
    "web": "https://notabug.org/vktec/nimbox"
  },
  {
    "name": "psutil",
    "url": "https://github.com/johnscillieri/psutil-nim",
    "method": "git",
    "tags": [
      "psutil",
      "process",
      "network",
      "system",
      "disk",
      "cpu"
    ],
    "description": "psutil is a cross-platform library for retrieving information on running processes and system utilization (CPU, memory, disks, network)",
    "license": "BSD",
    "web": "https://github.com/johnscillieri/psutil-nim"
  },
  {
    "name": "gapbuffer",
    "url": "https://notabug.org/vktec/nim-gapbuffer.git",
    "method": "git",
    "tags": [
      "buffer",
      "seq",
      "sequence",
      "string",
      "gapbuffer"
    ],
    "description": "A simple gap buffer implementation",
    "license": "MIT",
    "web": "https://notabug.org/vktec/nim-gapbuffer"
  },
  {
    "name": "pudge",
    "url": "https://github.com/recoilme/pudge.git",
    "method": "git",
    "tags": [
      "wrapper",
      "database",
      "sophia"
    ],
    "description": "Pudge Db - it's modern key/value storage with memcached protocol support. Pudge Db implements a high-level cross-platform sockets interface to sophia db.",
    "license": "MIT",
    "web": "https://github.com/recoilme/pudge"
  },
  {
    "name": "etcd_client",
    "url": "https://github.com/FedericoCeratto/nim-etcd-client",
    "method": "git",
    "tags": [
      "library",
      "etcd"
    ],
    "description": "etcd client library",
    "license": "LGPLv3",
    "web": "https://github.com/FedericoCeratto/nim-etcd-client"
  },
  {
    "name": "stb_image",
    "url": "https://gitlab.com/define-private-public/stb_image-Nim",
    "method": "git",
    "tags": [
      "stb",
      "image",
      "graphics",
      "io",
      "wrapper"
    ],
    "description": "A wrapper for stb_image and stb_image_write.",
    "license": "Unlicense (Public Domain)",
    "web": "https://gitlab.com/define-private-public/stb_image-Nim"
  },
  {
    "name": "mutableseqs",
    "url": "https://github.com/iourinski/mutableseqs",
    "method": "git",
    "tags": [
      "sequences",
      "mapreduce"
    ],
    "description": "utilities for transforming sequences",
    "license": "MIT",
    "web": "https://github.com/iourinski/mutableseqs"
  },
  {
    "name": "stor",
    "url": "https://github.com/nimscale/stor",
    "method": "git",
    "tags": [
      "storage",
      "io"
    ],
    "description": "Efficient object storage system",
    "license": "MIT",
    "web": "https://github.com/nimscale/stor"
  },
  {
    "name": "linuxfb",
    "url": "https://github.com/luked99/linuxfb.nim",
    "method": "git",
    "tags": [
      "wrapper",
      "graphics",
      "linux"
    ],
    "description": "Wrapper around the Linux framebuffer driver ioctl API",
    "license": "MIT",
    "web": "https://github.com/luked99/linuxfb.nim"
  },
  {
    "name": "nimactors",
    "url": "https://github.com/vegansk/nimactors",
    "method": "git",
    "tags": [
      "actors",
      "library"
    ],
    "description": "Actors library for Nim inspired by akka-actors",
    "license": "MIT",
    "web": "https://github.com/vegansk/nimactors"
  },
  {
    "name": "porter",
    "url": "https://github.com/iourinski/porter",
    "method": "git",
    "tags": [
      "stemmer",
      "multilanguage",
      "snowball"
    ],
    "description": "Simple extensible implementation of Porter stemmer algorithm",
    "license": "MIT",
    "web": "https://github.com/iourinski/porter"
  },
  {
    "name": "kiwi",
    "url": "https://github.com/yglukhov/kiwi",
    "method": "git",
    "tags": [
      "cassowary",
      "constraint",
      "solving"
    ],
    "description": "Cassowary constraint solving",
    "license": "MIT",
    "web": "https://github.com/yglukhov/kiwi"
  },
  {
    "name": "ArrayFireNim",
    "url": "https://github.com/bitstormGER/ArrayFire-Nim",
    "method": "git",
    "tags": [
      "array",
      "linear",
      "algebra",
      "scientific",
      "computing"
    ],
    "description": "A nim wrapper for ArrayFire",
    "license": "BSD",
    "web": "https://github.com/bitstormGER/ArrayFire-Nim"
  },
  {
    "name": "statsd_client",
    "url": "https://github.com/FedericoCeratto/nim-statsd-client",
    "method": "git",
    "tags": [
      "library",
      "statsd",
      "client",
      "statistics",
      "metrics"
    ],
    "description": "A simple, stateless StatsD client library",
    "license": "LGPLv3",
    "web": "https://github.com/FedericoCeratto/nim-statsd-client"
  },
  {
    "name": "html5_canvas",
    "url": "https://gitlab.com/define-private-public/HTML5-Canvas-Nim",
    "method": "git",
    "tags": [
      "html5",
      "canvas",
      "drawing",
      "graphics",
      "rendering",
      "browser",
      "javascript"
    ],
    "description": "HTML5 Canvas and drawing for the JavaScript backend.",
    "license": "MIT",
    "web": "https://gitlab.com/define-private-public/HTML5-Canvas-Nim"
  },
  {
    "name": "alea",
    "url": "https://github.com/unicredit/alea",
    "method": "git",
    "tags": [
      "random variables",
      "distributions",
      "probability",
      "gaussian",
      "sampling"
    ],
    "description": "Define and compose random variables",
    "license": "Apache License 2.0",
    "web": "https://github.com/unicredit/alea"
  },
  {
    "name": "winim",
    "url": "https://github.com/khchen/winim",
    "method": "git",
    "tags": [
      "library",
      "windows",
      "api",
      "com"
    ],
    "description": "Nim's Windows API and COM Library",
    "license": "MIT",
    "web": "https://github.com/khchen/winim"
  },
  {
    "name": "ed25519",
    "url": "https://github.com/niv/ed25519.nim",
    "method": "git",
    "tags": [
      "ed25519",
      "cryptography",
      "crypto",
      "publickey",
      "privatekey",
      "signing",
      "keyexchange",
      "native"
    ],
    "description": "ed25519 key crypto bindings",
    "license": "MIT",
    "web": "https://github.com/niv/ed25519.nim"
  },
  {
    "name": "libevdev",
    "url": "https://github.com/luked99/libevdev.nim",
    "method": "git",
    "tags": [
      "wrapper",
      "os",
      "linux"
    ],
    "description": "Wrapper for libevdev, Linux input device processing library",
    "license": "MIT",
    "web": "https://github.com/luked99/libevdev.nim"
  },
  {
    "name": "nesm",
    "url": "https://github.com/xomachine/NESM.git",
    "method": "git",
    "tags": [
      "metaprogramming",
      "parser",
      "pure",
      "serialization"
    ],
    "description": "A macro for generating [de]serializers for given objects",
    "license": "MIT",
    "web": "https://xomachine.github.io/NESM/"
  },
  {
    "name": "sdnotify",
    "url": "https://github.com/FedericoCeratto/nim-sdnotify",
    "method": "git",
    "tags": [
      "os",
      "linux",
      "systemd",
      "sdnotify"
    ],
    "description": "Systemd service notification helper",
    "license": "MIT",
    "web": "https://github.com/FedericoCeratto/nim-sdnotify"
  },
  {
    "name": "cmd",
    "url": "https://github.com/samdmarshall/cmd.nim",
    "method": "git",
    "tags": [
      "cmd",
      "command",
      "prompt",
      "interactive"
    ],
    "description": "interactive command prompt",
    "license": "BSD 3-Clause",
    "web": "https://github.com/samdmarshall/cmd.nim"
  },
  {
    "name": "csvtable",
    "url": "https://github.com/apahl/csvtable",
    "method": "git",
    "tags": [
      "csv",
      "table"
    ],
    "description": "tools for handling CSV files (comma or tab-separated) with an API similar to Python's CSVDictReader and -Writer.",
    "license": "MIT",
    "web": "https://github.com/apahl/csvtable"
  },
  {
    "name": "gnuplot",
    "url": "https://github.com/konqoro/gnuplot.nim",
    "method": "git",
    "tags": [
      "plot",
      "graphing",
      "data"
    ],
    "description": "Nim interface to gnuplot",
    "license": "MIT",
    "web": "https://github.com/konqoro/gnuplot.nim"
  },
  {
    "name": "ustring",
    "url": "https://github.com/rokups/nim-ustring",
    "method": "git",
    "tags": [
      "string",
      "text",
      "unicode",
      "uft8",
      "utf-8"
    ],
    "description": "utf-8 string",
    "license": "MIT",
    "web": "https://github.com/rokups/nim-ustring"
  },
  {
    "name": "imap",
    "url": "https://github.com/ehmry/imap",
    "method": "git",
    "tags": [
      "imap",
      "email"
    ],
    "description": "IMAP client library",
    "license": "GPL2",
    "web": "https://github.com/ehmry/imap"
  },
  {
    "name": "isa",
    "url": "https://github.com/nimscale/isa",
    "method": "git",
    "tags": [
      "erasure",
      "hash",
      "crypto",
      "compression"
    ],
    "description": "Binding for Intel Storage Acceleration library",
    "license": "Apache License 2.0",
    "web": "https://github.com/nimscale/isa"
  },
  {
    "name": "untar",
    "url": "https://github.com/dom96/untar",
    "method": "git",
    "tags": [
      "library",
      "tar",
      "gz",
      "compression",
      "archive",
      "decompression"
    ],
    "description": "Library for decompressing tar.gz files.",
    "license": "MIT",
    "web": "https://github.com/dom96/untar"
  },
  {
    "name": "nimcx",
    "url": "https://github.com/qqtop/nimcx",
    "method": "git",
    "tags": [
      "library",
      "linux"
    ],
    "description": "Color and utilities library for linux terminal.",
    "license": "MIT",
    "web": "https://github.com/qqtop/nimcx"
  },
  {
    "name": "dpdk",
    "url": "https://github.com/nimscale/dpdk",
    "method": "git",
    "tags": [
      "library",
      "dpdk",
      "packet",
      "processing"
    ],
    "description": "Library for fast packet processing",
    "license": "Apache License 2.0",
    "web": "http://dpdk.org/"
  },
  {
    "name": "libserialport",
    "alias": "serial"
  },
  {
    "name": "serial",
    "url": "https://github.com/euantorano/serial.nim",
    "method": "git",
    "tags": [
      "serial",
      "rs232",
      "io",
      "serialport"
    ],
    "description": "A library to operate serial ports using pure Nim.",
    "license": "BSD3",
    "web": "https://github.com/euantorano/serial.nim"
  },
  {
    "name": "spdk",
    "url": "https://github.com/nimscale/spdk.git",
    "method": "git",
    "tags": [
      "library",
      "SSD",
      "NVME",
      "io",
      "storage"
    ],
    "description": "The Storage Performance Development Kit(SPDK) provides a set of tools and libraries for writing high performance, scalable, user-mode storage applications.",
    "license": "MIT",
    "web": "https://github.com/nimscale/spdk.git"
  },
  {
    "name": "NimData",
    "url": "https://github.com/bluenote10/NimData",
    "method": "git",
    "tags": [
      "library",
      "dataframe"
    ],
    "description": "DataFrame API enabling fast out-of-core data analytics",
    "license": "MIT",
    "web": "https://github.com/bluenote10/NimData"
  },
  {
    "name": "testrunner",
    "url": "https://github.com/FedericoCeratto/nim-testrunner",
    "method": "git",
    "tags": [
      "test",
      "tests",
      "unittest",
      "utility",
      "tdd"
    ],
    "description": "Test runner with file monitoring and desktop notification capabilities",
    "license": "GPLv3",
    "web": "https://github.com/FedericoCeratto/nim-testrunner"
  },
  {
    "name": "reactorfuse",
    "url": "https://github.com/zielmicha/reactorfuse",
    "method": "git",
    "tags": [
      "filesystem",
      "fuse"
    ],
    "description": "Filesystem in userspace (FUSE) for Nim (for reactor.nim library)",
    "license": "MIT",
    "web": "https://github.com/zielmicha/reactorfuse"
  },
  {
    "name": "nimr",
    "url": "https://github.com/Jeff-Ciesielski/nimr",
    "method": "git",
    "tags": [
      "script",
      "utils"
    ],
    "description": "Helper to run nim code like a script",
    "license": "MIT",
    "web": "https://github.com/Jeff-Ciesielski/nimr"
  },
  {
    "name": "neverwinter",
    "url": "https://github.com/niv/neverwinter.nim",
    "method": "git",
    "tags": [
      "nwn",
      "neverwinternights",
      "neverwinter",
      "game",
      "bioware",
      "fileformats",
      "reader",
      "writer"
    ],
    "description": "Neverwinter Nights 1 data accessor library",
    "license": "MIT",
    "web": "https://github.com/niv/neverwinter.nim"
  },
  {
    "name": "snail",
    "url": "https://github.com/stisa/snail",
    "method": "git",
    "tags": [
      "js",
      "matrix",
      "linear algebra"
    ],
    "description": "Simple linear algebra for nim. Js too.",
    "license": "MIT",
    "web": "http://stisa.space/snail/"
  },
  {
    "name": "jswebsockets",
    "url": "https://github.com/stisa/jswebsockets",
    "method": "git",
    "tags": [
      "js",
      "javascripts",
      "ws",
      "websockets"
    ],
    "description": "Websockets wrapper for nim js backend.",
    "license": "MIT",
    "web": "http://stisa.space/jswebsockets/"
  },
  {
    "name": "morelogging",
    "url": "https://github.com/FedericoCeratto/nim-morelogging",
    "method": "git",
    "tags": [
      "log",
      "logging",
      "library",
      "systemd",
      "journald"
    ],
    "description": "Logging library with support for async IO, multithreading, Journald.",
    "license": "LGPLv3",
    "web": "https://github.com/FedericoCeratto/nim-morelogging"
  },
  {
    "name": "ajax",
    "url": "https://github.com/stisa/ajax",
    "method": "git",
    "tags": [
      "js",
      "javascripts",
      "ajax",
      "xmlhttprequest"
    ],
    "description": "AJAX wrapper for nim js backend.",
    "license": "MIT",
    "web": "http://stisa.space/ajax/"
  },
  {
    "name": "recaptcha",
    "url": "https://github.com/euantorano/recaptcha.nim",
    "method": "git",
    "tags": [
      "recaptcha",
      "captcha"
    ],
    "description": "reCAPTCHA support for Nim, supporting rendering a capctcha and verifying a user's response.",
    "license": "BSD3",
    "web": "https://github.com/euantorano/recaptcha.nim"
  },
  {
    "name": "influx",
    "url": "https://github.com/samdmarshall/influx.nim",
    "method": "git",
    "tags": [
      "influx",
      "influxdb"
    ],
    "description": "wrapper for communicating with InfluxDB over the REST interface",
    "license": "BSD 3-Clause",
    "web": "https://github.com/samdmarshall/influx.nim"
  },
  {
    "name": "gamelight",
    "url": "https://github.com/dom96/gamelight",
    "method": "git",
    "tags": [
      "js",
      "library",
      "graphics",
      "collision",
      "2d"
    ],
    "description": "A set of simple modules for writing a JavaScript 2D game.",
    "license": "MIT",
    "web": "https://github.com/dom96/gamelight"
  },
  {
    "name": "storage",
    "url": "https://bitbucket.org/moigagoo/storage/",
    "method": "hg",
    "tags": [
      "JavaScript",
      "Storage",
      "localStorage",
      "sessionStorage"
    ],
    "description": "Storage, localStorage, and sessionStorage bindigs for Nim's JavaScript backend.",
    "license": "MIT",
    "web": "https://bitbucket.org/moigagoo/storage/"
  },
  {
    "name": "fontconfig",
    "url": "https://github.com/Parashurama/fontconfig",
    "method": "git",
    "tags": [
      "fontconfig",
      "font"
    ],
    "description": "Low level wrapper for the fontconfig library.",
    "license": "Fontconfig License",
    "web": "https://github.com/Parashurama/fontconfig"
  },
  {
    "name": "sysrandom",
    "url": "https://github.com/euantorano/sysrandom.nim",
    "method": "git",
    "tags": [
      "random",
      "RNG",
      "PRNG"
    ],
    "description": "A simple library to generate random data, using the system's PRNG.",
    "license": "BSD3",
    "web": "https://github.com/euantorano/sysrandom.nim"
  },
  {
    "name": "colorize",
    "url": "https://github.com/molnarmark/colorize",
    "method": "git",
    "tags": [
      "color",
      "colors",
      "colorize"
    ],
    "description": "A simple and lightweight terminal coloring library.",
    "license": "MIT",
    "web": "https://github.com/molnarmark/colorize"
  },
  {
    "name": "cello",
    "url": "https://github.com/unicredit/cello",
    "method": "git",
    "tags": [
      "string",
      "succinct-data-structure",
      "rank",
      "select",
      "Burrows-Wheeler",
      "FM-index",
      "wavelet-tree"
    ],
    "description": "String algorithms with succinct data structures",
    "license": "Apache2",
    "web": "https://unicredit.github.io/cello/"
  },
  {
    "name": "notmuch",
    "url": "https://github.com/samdmarshall/notmuch.nim",
    "method": "git",
    "tags": [
      "notmuch",
      "wrapper",
      "email",
      "tagging"
    ],
    "description": "wrapper for the notmuch mail library",
    "license": "BSD 3-Clause",
    "web": "https://github.com/samdmarshall/notmuch.nim"
  },
  {
    "name": "pluginmanager",
    "url": "https://github.com/samdmarshall/plugin-manager",
    "method": "git",
    "tags": [
      "plugin",
      "dylib",
      "manager"
    ],
    "description": "Simple plugin implementation",
    "license": "BSD 3-Clause",
    "web": "https://github.com/samdmarshall/plugin-manager"
  },
  {
    "name": "node",
    "url": "https://github.com/tulayang/nimnode",
    "method": "git",
    "tags": [
      "async",
      "io",
      "socket",
      "net",
      "tcp",
      "http",
      "libuv"
    ],
    "description": "Library for async programming and communication. This Library uses a future/promise, non-blocking I/O model based on libuv.",
    "license": "MIT",
    "web": "http://tulayang.github.io/node/"
  },
  {
    "name": "tempdir",
    "url": "https://github.com/euantorano/tempdir.nim",
    "method": "git",
    "tags": [
      "temp",
      "io",
      "tmp"
    ],
    "description": "A Nim library to create and manage temporary directories.",
    "license": "BSD3",
    "web": "https://github.com/euantorano/tempdir.nim"
  },
  {
    "name": "mathexpr",
    "url": "https://github.com/Yardanico/nim-mathexpr",
    "method": "git",
    "tags": [
      "math",
      "mathparser",
      "tinyexpr"
    ],
    "description": "MathExpr - wrapper around TinyExpr C library",
    "license": "MIT",
    "web": "https://github.com/Yardanico/nim-mathexpr"
  },
  {
    "name": "frag",
    "url": "https://github.com/fragworks/frag",
    "method": "git",
    "tags": [
      "game",
      "game-dev",
      "2d",
      "3d"
    ],
    "description": "A 2D|3D game engine",
    "license": "MIT",
    "web": "https://github.com/fragworks/frag"
  },
  {
    "name": "freetype",
    "url": "https://github.com/jangko/freetype",
    "method": "git",
    "tags": [
      "font",
      "renderint",
      "library"
    ],
    "description": "wrapper for FreeType2 library",
    "license": "MIT",
    "web": "https://github.com/jangko/freetype"
  },
  {
    "name": "polyBool",
    "url": "https://github.com/jangko/polyBool",
    "method": "git",
    "tags": [
      "polygon",
      "clipper",
      "library"
    ],
    "description": "Polygon Clipper Library (Martinez Algorithm)",
    "license": "MIT",
    "web": "https://github.com/jangko/polyBool"
  },
  {
    "name": "nimAGG",
    "url": "https://github.com/jangko/nimAGG",
    "method": "git",
    "tags": [
      "renderer",
      "rasterizer",
      "library",
      "2D",
      "graphics"
    ],
    "description": "Hi Fidelity Rendering Engine",
    "license": "MIT",
    "web": "https://github.com/jangko/nimAGG"
  },
  {
    "name": "primme",
    "url": "https://github.com/jxy/primme",
    "method": "git",
    "tags": [
      "library",
      "eigenvalues",
      "high-performance",
      "singular-value-decomposition"
    ],
    "description": "Nim interface for PRIMME: PReconditioned Iterative MultiMethod Eigensolver",
    "license": "MIT",
    "web": "https://github.com/jxy/primme"
  },
  {
    "name": "sitmo",
    "url": "https://github.com/jxy/sitmo",
    "method": "git",
    "tags": [
      "RNG",
      "Sitmo",
      "high-performance",
      "random"
    ],
    "description": "Sitmo parallel random number generator in Nim",
    "license": "MIT",
    "web": "https://github.com/jxy/sitmo"
  },
  {
    "name": "webaudio",
    "url": "https://github.com/ftsf/nim-webaudio",
    "method": "git",
    "tags": [
      "javascript",
      "js",
      "web",
      "audio",
      "sound",
      "music"
    ],
    "description": "API for Web Audio (JS)",
    "license": "MIT",
    "web": "https://github.com/ftsf/nim-webaudio"
  },
  {
    "name": "nimcuda",
    "url": "https://github.com/unicredit/nimcuda",
    "method": "git",
    "tags": [
      "CUDA",
      "GPU"
    ],
    "description": "CUDA bindings",
    "license": "Apache2",
    "web": "https://github.com/unicredit/nimcuda"
  },
  {
    "name": "gifwriter",
    "url": "https://github.com/rxi/gifwriter",
    "method": "git",
    "tags": [
      "gif",
      "image",
      "library"
    ],
    "description": "Animated GIF writing library based on jo_gif",
    "license": "MIT",
    "web": "https://github.com/rxi/gifwriter"
  },
  {
    "name": "libplist",
    "url": "https://github.com/samdmarshall/libplist.nim",
    "method": "git",
    "tags": [
      "libplist",
      "property",
      "list",
      "property-list",
      "parsing",
      "binary",
      "xml",
      "format"
    ],
    "description": "wrapper around libplist https://github.com/libimobiledevice/libplist",
    "license": "MIT",
    "web": "https://github.com/samdmarshall/libplist.nim"
  },
  {
    "name": "getch",
    "url": "https://github.com/6A/getch",
    "method": "git",
    "tags": [
      "getch",
      "char"
    ],
    "description": "getch() for Windows and Unix",
    "license": "MIT",
    "web": "https://github.com/6A/getch"
  },
  {
    "name": "gifenc",
    "url": "https://github.com/ftsf/gifenc",
    "method": "git",
    "tags": [
      "gif",
      "encoder"
    ],
    "description": "Gif Encoder",
    "license": "Public Domain",
    "web": "https://github.com/ftsf/gifenc"
  },
  {
    "name": "nimlapack",
    "url": "https://github.com/unicredit/nimlapack",
    "method": "git",
    "tags": [
      "LAPACK",
      "linear-algebra"
    ],
    "description": "LAPACK bindings",
    "license": "Apache2",
    "web": "https://github.com/unicredit/nimlapack"
  },
  {
    "name": "jack",
    "url": "https://github.com/Skrylar/nim-jack",
    "method": "git",
    "tags": [
      "jack",
      "audio",
      "binding",
      "wrapper"
    ],
    "description": "Shiny bindings to the JACK Audio Connection Kit.",
    "license": "MIT",
    "web": "https://github.com/Skrylar/nim-jack"
  },
  {
    "name": "serializetools",
    "url": "https://github.com/JeffersonLab/serializetools",
    "method": "git",
    "tags": [
      "serialization",
      "xml"
    ],
    "description": "Support for serialization of objects",
    "license": "MIT",
    "web": "https://github.com/JeffersonLab/serializetools"
  },
  {
    "name": "neo",
    "url": "https://github.com/unicredit/neo",
    "method": "git",
    "tags": [
      "vector",
      "matrix",
      "linear-algebra",
      "BLAS",
      "LAPACK",
      "CUDA"
    ],
    "description": "Linear algebra for Nim",
    "license": "Apache License 2.0",
    "web": "https://unicredit.github.io/neo/"
  },
  {
    "name": "httpkit",
    "url": "https://github.com/tulayang/httpkit",
    "method": "git",
    "tags": [
      "http",
      "request",
      "response",
      "stream",
      "bigfile",
      "async"
    ],
    "description": "An efficient HTTP tool suite written in pure nim. Help you to write HTTP services or clients via TCP, UDP, or even Unix Domain socket, etc.",
    "license": "MIT",
    "web": "https://github.com/tulayang/httpkit"
  },
  {
    "name": "ulid",
    "url": "https://github.com/adelq/ulid",
    "method": "git",
    "tags": [
      "library",
      "id",
      "ulid",
      "uuid",
      "guid"
    ],
    "description": "Universally Unique Lexicographically Sortable Identifier",
    "license": "MIT",
    "web": "https://github.com/adelq/ulid"
  },
  {
    "name": "osureplay",
    "url": "https://github.com/Yardanico/nim-osureplay",
    "method": "git",
    "tags": [
      "library",
      "osu!",
      "parser",
      "osugame",
      "replay"
    ],
    "description": "osu! replay parser",
    "license": "MIT",
    "web": "https://github.com/Yardanico/nim-osureplay"
  },
  {
    "name": "tiger",
    "url": "https://github.com/ehmry/tiger",
    "method": "git",
    "tags": [
      "hash"
    ],
    "description": "Tiger hash function",
    "license": "MIT",
    "web": "https://github.com/ehmry/tiger"
  },
  {
    "name": "pipe",
    "url": "https://github.com/5paceToast/pipe",
    "method": "git",
    "tags": [
      "pipe",
      "macro",
      "operator",
      "functional"
    ],
    "description": "Pipe operator for nim.",
    "license": "MIT",
    "web": "https://github.com/5paceToast/pipe"
  },
  {
    "name": "flatdb",
    "url": "https://github.com/enthus1ast/flatdb",
    "method": "git",
    "tags": [
      "database",
      "json",
      "pure"
    ],
    "description": "small/tiny, flatfile, jsonl based, inprogress database for nim",
    "license": "MIT",
    "web": "https://github.com/enthus1ast/flatdb"
  },
  {
    "name": "nwt",
    "url": "https://github.com/enthus1ast/nimWebTemplates",
    "method": "git",
    "tags": [
      "template",
      "html",
      "pure",
      "jinja"
    ],
    "description": "experiment to build a jinja like template parser",
    "license": "MIT",
    "web": "https://github.com/enthus1ast/nimWebTemplates"
  },
  {
    "name": "cmixer",
    "url": "https://github.com/rxi/cmixer-nim",
    "method": "git",
    "tags": [
      "library",
      "audio",
      "mixer",
      "sound",
      "wav",
      "ogg"
    ],
    "description": "Lightweight audio mixer for games",
    "license": "MIT",
    "web": "https://github.com/rxi/cmixer-nim"
  },
  {
    "name": "cmixer_sdl2",
    "url": "https://github.com/rxi/cmixer_sdl2-nim",
    "method": "git",
    "tags": [
      "library",
      "audio",
      "mixer",
      "sound",
      "wav",
      "ogg"
    ],
    "description": "Lightweight audio mixer for SDL2",
    "license": "MIT",
    "web": "https://github.com/rxi/cmixer_sdl2-nim"
  },
  {
    "name": "chebyshev",
    "url": "https://github.com/jxy/chebyshev",
    "method": "git",
    "tags": [
      "math",
      "approximation",
      "numerical"
    ],
    "description": "Chebyshev approximation.",
    "license": "MIT",
    "web": "https://github.com/jxy/chebyshev"
  },
  {
    "name": "scram",
    "url": "https://github.com/rgv151/scram",
    "method": "git",
    "tags": [
      "scram",
      "sasl",
      "authentication",
      "salted",
      "challenge",
      "response"
    ],
    "description": "Salted Challenge Response Authentication Mechanism (SCRAM) ",
    "license": "MIT",
    "web": "https://github.com/rgv151/scram"
  },
  {
    "name": "blake2",
    "url": "https://bitbucket.org/mihailp/blake2/",
    "method": "hg",
    "tags": [
      "crypto",
      "cryptography",
      "hash",
      "security"
    ],
    "description": "blake2 - cryptographic hash function",
    "license": "CC0",
    "web": "https://bitbucket.org/mihailp/blake2/"
  },
  {
    "name": "spinny",
    "url": "https://github.com/molnarmark/spinny",
    "method": "git",
    "tags": [
      "terminal",
      "spinner",
      "spinny",
      "load"
    ],
    "description": "Spinny is a tiny terminal spinner package for the Nim Programming Language.",
    "license": "MIT",
    "web": "https://github.com/molnarmark/spinny"
  },
  {
    "name": "nigui",
    "url": "https://github.com/trustable-code/NiGui",
    "method": "git",
    "tags": [
      "gui",
      "windows",
      "gtk"
    ],
    "description": "NiGui is a cross-platform, desktop GUI toolkit using native widgets.",
    "license": "MIT",
    "web": "https://github.com/trustable-code/NiGui"
  },
  {
    "name": "nimcalcal",
    "url": "https://github.com/skilchen/nimcalcal",
    "method": "git",
    "tags": [
      "calendar",
      "library"
    ],
    "description": "nimcalcal - PyCalCal translated to Nim, Calendrical Calculations from Reingold/Dershowitz",
    "license": "MIT",
    "web": "http://www3.cs.stonybrook.edu/~algorith/implement/reingold/implement.shtml"
  },
  {
    "name": "currying",
    "url": "https://github.com/t8m8/currying",
    "method": "git",
    "tags": [
      "library",
      "functional",
      "currying"
    ],
    "description": "Currying library for Nim",
    "license": "MIT",
    "web": "https://github.com/t8m8/currying"
  },
  {
    "name": "rect_packer",
    "url": "https://github.com/yglukhov/rect_packer",
    "method": "git",
    "tags": [
      "library",
      "geometry",
      "packing"
    ],
    "description": "Pack rects into bigger rect",
    "license": "MIT",
    "web": "https://github.com/yglukhov/rect_packer"
  },
  {
    "name": "gintro",
    "url": "https://github.com/stefansalewski/gintro",
    "method": "git",
    "tags": [
      "library",
      "gtk",
      "wrapper",
      "gui"
    ],
    "description": "High level GObject-Introspection based GTK3 bindings",
    "license": "MIT",
    "web": "https://github.com/stefansalewski/gintro"
  },
  {
    "name": "arraymancer",
    "url": "https://github.com/mratsim/Arraymancer",
    "method": "git",
    "tags": [
      "vector",
      "matrix",
      "array",
      "ndarray",
      "multidimensional-array",
      "linear-algebra",
      "tensor"
    ],
    "description": "A tensor (multidimensional array) library for Nim",
    "license": "Apache License 2.0",
    "web": "https://mratsim.github.io/Arraymancer/"
  },
  {
    "name": "sha3",
    "url": "https://bitbucket.org/mihailp/sha3/",
    "method": "hg",
    "tags": [
      "crypto",
      "cryptography",
      "hash",
      "security"
    ],
    "description": "sha3 - cryptographic hash function",
    "license": "CC0",
    "web": "https://bitbucket.org/mihailp/sha3/"
  },
  {
    "name": "coalesce",
    "url": "https://github.com/piedar/coalesce",
    "method": "git",
    "tags": [
      "nil",
      "null",
      "options",
      "operator"
    ],
    "description": "A nil coalescing operator ?? for Nim",
    "license": "MIT",
    "web": "https://github.com/piedar/coalesce"
  },
  {
    "name": "asyncmysql",
    "url": "https://github.com/tulayang/asyncmysql",
    "method": "git",
    "tags": [
      "mysql",
      "async",
      "asynchronous"
    ],
    "description": "Asynchronous MySQL connector written in pure Nim",
    "license": "MIT",
    "web": "https://github.com/tulayang/asyncmysql"
  },
  {
    "name": "cassandra",
    "url": "https://github.com/yglukhov/cassandra",
    "method": "git",
    "tags": [
      "cassandra",
      "database",
      "wrapper",
      "bindings",
      "driver"
    ],
    "description": "Bindings to Cassandra DB driver",
    "license": "MIT",
    "web": "https://github.com/yglukhov/cassandra"
  },
  {
    "name": "tf2plug",
    "url": "https://gitlab.com/waylon531/tf2plug",
    "method": "git",
    "tags": [
      "app",
      "binary",
      "tool",
      "tf2"
    ],
    "description": "A mod manager for TF2",
    "license": "GPLv3",
    "web": "https://gitlab.com/waylon531/tf2plug"
  },
  {
    "name": "oldgtk3",
    "url": "https://github.com/stefansalewski/oldgtk3",
    "method": "git",
    "tags": [
      "library",
      "gtk",
      "wrapper",
      "gui"
    ],
    "description": "Low level bindings for GTK3 related libraries",
    "license": "MIT",
    "web": "https://github.com/stefansalewski/oldgtk3"
  },
  {
    "name": "godot",
    "url": "https://github.com/pragmagic/godot-nim",
    "method": "git",
    "tags": [
      "game",
      "engine",
      "2d",
      "3d"
    ],
    "description": "Nim bindings for Godot Engine",
    "license": "MIT",
    "web": "https://github.com/pragmagic/godot-nim"
  },
  {
    "name": "vkapi",
    "url": "https://github.com/Yardanico/nimvkapi",
    "method": "git",
    "tags": [
      "wrapper",
      "vkontakte",
      "vk",
      "library",
      "api"
    ],
    "description": "A wrapper for the vk.com API (russian social network)",
    "license": "MIT",
    "web": "https://github.com/Yardanico/nimvkapi"
  },
  {
    "name": "slacklib",
    "url": "https://github.com/ThomasTJdev/nim_slacklib",
    "method": "git",
    "tags": [
      "library",
      "wrapper",
      "slack",
      "slackapp",
      "api"
    ],
    "description": "Library for working with a slack app or sending messages to a slack channel (slack.com)",
    "license": "MIT",
    "web": "https://github.com/ThomasTJdev/nim_slacklib"
  },
  {
    "name": "calendar",
    "url": "https://github.com/skilchen/calendar",
    "method": "git",
    "tags": [
      "calendar",
      "dates",
      "library"
    ],
    "description": "calendar.py from Pythons stdlib translated to Nim",
    "license": "MIT",
    "web": "https://docs.python.org/2/library/calendar.html"
  },
  {
    "name": "wiringPiNim",
    "url": "https://github.com/ThomasTJdev/nim_wiringPiNim",
    "method": "git",
    "tags": [
      "wrapper",
      "raspberry",
      "rpi",
      "wiringpi",
      "pi"
    ],
    "description": "Wrapper that implements some of wiringPi's function for controlling a Raspberry Pi",
    "license": "MIT",
    "web": "https://github.com/ThomasTJdev/nim_wiringPiNim"
  },
  {
    "name": "redux",
    "url": "https://github.com/pragmagic/redux.nim",
    "method": "git",
    "tags": [
      "redux"
    ],
    "description": "Predictable state container.",
    "license": "MIT",
    "web": "https://github.com/pragmagic/redux.nim"
  },
  {
    "name": "skEasing",
    "url": "https://github.com/Skrylar/skEasing",
    "method": "git",
    "tags": [
      "math",
      "curves",
      "animation"
    ],
    "description": "A collection of easing curves for animation purposes.",
    "license": "BSD",
    "web": "https://github.com/Skrylar/skEasing"
  },
  {
    "name": "nimquery",
    "url": "https://github.com/GULPF/nimquery",
    "method": "git",
    "tags": [
      "html",
      "scraping",
      "web"
    ],
    "description": "Library for querying HTML using CSS-selectors, like JavaScripts document.querySelector",
    "license": "MIT",
    "web": "https://github.com/GULPF/nimquery"
  },
  {
    "name": "usha",
    "url": "https://github.com/subsetpark/untitled-shell-history-application",
    "method": "git",
    "tags": [
      "shell",
      "utility"
    ],
    "description": "untitled shell history application",
    "license": "MIT",
    "web": "https://github.com/subsetpark/untitled-shell-history-application"
  },
  {
    "name": "libgit2",
    "url": "https://github.com/barcharcraz/libgit2-nim",
    "method": "git",
    "tags": [
      "git",
      "libgit",
      "libgit2",
      "vcs",
      "wrapper"
    ],
    "description": "Libgit2 low level wrapper",
    "license": "MIT",
    "web": "https://github.com/barcharcraz/libgit2-nim"
  },
  {
    "name": "multicast",
    "url": "https://github.com/enthus1ast/nimMulticast",
    "method": "git",
    "tags": [
      "multicast",
      "udp",
      "socket",
      "net"
    ],
    "description": "proc to join (and leave) a multicast group",
    "license": "MIT",
    "web": "https://github.com/enthus1ast/nimMulticast"
  },
  {
    "name": "mysqlparser",
    "url": "https://github.com/tulayang/mysqlparser.git",
    "method": "git",
    "tags": [
      "mysql",
      "protocol",
      "parser"
    ],
    "description": "An efficient packet parser for MySQL Client/Server Protocol. Help you to write Mysql communication in either BLOCKIONG-IO or NON-BLOCKING-IO.",
    "license": "MIT",
    "web": "https://github.com/tulayang/mysqlparser"
  },
  {
    "name": "fugitive",
    "url": "https://github.com/citycide/fugitive",
    "method": "git",
    "tags": [
      "git",
      "github",
      "cli",
      "extras",
      "utility",
      "tool"
    ],
    "description": "Simple command line tool to make git more intuitive, along with useful GitHub addons.",
    "license": "MIT",
    "web": "https://github.com/citycide/fugitive"
  },
  {
    "name": "dbg",
    "url": "https://github.com/enthus1ast/nimDbg",
    "method": "git",
    "tags": [
      "template",
      "echo",
      "dbg",
      "debug"
    ],
    "description": "dbg template; in debug echo",
    "license": "MIT",
    "web": "https://github.com/enthus1ast/nimDbg"
  },
  {
    "name": "pylib",
    "url": "https://github.com/Yardanico/nimpylib",
    "method": "git",
    "tags": [
      "python",
      "compatibility",
      "library",
      "pure"
    ],
    "description": "Nim library with python-like functions and operators",
    "license": "MIT",
    "web": "https://github.com/Yardanico/nimpylib"
  },
  {
    "name": "graphemes",
    "url": "https://github.com/nitely/nim-graphemes",
    "method": "git",
    "tags": [
      "graphemes",
      "grapheme-cluster",
      "unicode"
    ],
    "description": "Grapheme aware string handling (Unicode tr29)",
    "license": "MIT",
    "web": "https://github.com/nitely/nim-graphemes"
  },
  {
    "name": "rfc3339",
    "url": "https://github.com/Skrylar/rfc3339",
    "method": "git",
    "tags": [
      "rfc3339",
      "datetime"
    ],
    "description": "RFC3339 (dates and times) implementation for Nim.",
    "license": "BSD",
    "web": "https://github.com/Skrylar/rfc3339"
  },
  {
    "name": "monero",
    "url": "https://github.com/ehmry/nim-monero",
    "method": "git",
    "tags": [
      "monero",
      "cryptonote",
      "vanity"
    ],
    "description": "Libraries and utilites related to Monero, a CryptoNote cryptocurrency.",
    "license": "MIT",
    "web": "https://github.com/ehmry/nim-monero"
  },
  {
    "name": "db_presto",
    "url": "https://github.com/Bennyelg/nimPresto",
    "method": "git",
    "tags": [
      "prestodb",
      "connector",
      "database"
    ],
    "description": "prestodb simple connector",
    "license": "MIT",
    "web": "https://github.com/Bennyelg/nimPresto"
  },
  {
    "name": "nimbomb",
    "url": "https://github.com/Tyler-Yocolano/nimbomb",
    "method": "git",
    "tags": [
      "giant",
      "bomb",
      "wiki",
      "api"
    ],
    "description": "A GiantBomb-wiki wrapper for nim",
    "license": "MIT",
    "web": "https://github.com/Tyler-Yocolano/nimbomb"
  },
  {
    "name": "csvql",
    "url": "https://github.com/Bennyelg/csvql",
    "method": "git",
    "tags": [
      "csv",
      "read",
      "ansisql",
      "query",
      "database",
      "files"
    ],
    "description": "csvql.",
    "license": "MIT",
    "web": "https://github.com/Bennyelg/csvql"
  },
  {
    "name": "contracts",
    "url": "https://github.com/Udiknedormin/NimContracts",
    "method": "git",
    "tags": [
      "library",
      "pure",
      "contract",
      "contracts",
      "DbC",
      "utility",
      "automation",
      "documentation",
      "safety",
      "test",
      "tests",
      "testing",
      "unittest"
    ],
    "description": "Design by Contract (DbC) library with minimal runtime.",
    "license": "MIT",
    "web": "https://github.com/Udiknedormin/NimContracts"
  },
  {
    "name": "syphus",
    "url": "https://github.com/makingspace/syphus-nim",
    "method": "git",
    "tags": [
      "optimization",
      "tabu"
    ],
    "description": "An implementation of the tabu search heuristic in Nim.",
    "license": "BSD-3",
    "web": "https://github.com/makingspace/syphus-nim"
  },
  {
    "name": "analytics",
    "url": "https://github.com/dom96/analytics",
    "method": "git",
    "tags": [
      "google",
      "telemetry",
      "statistics"
    ],
    "description": "Allows statistics to be sent to and recorded in Google Analytics.",
    "license": "MIT",
    "web": "https://github.com/dom96/analytics"
  },
  {
    "name": "arraymancer_vision",
    "url": "https://github.com/edubart/arraymancer-vision",
    "method": "git",
    "tags": [
      "arraymancer",
      "image",
      "vision"
    ],
    "description": "Image transformation and visualization utilities for arraymancer",
    "license": "Apache License 2.0",
    "web": "https://github.com/edubart/arraymancer-vision"
  },
  {
    "name": "kexpr",
    "url": "https://github.com/brentp/kexpr-nim",
    "method": "git",
    "tags": [
      "math",
      "expression",
      "evalute"
    ],
    "description": "wrapper for kexpr math expression evaluation library",
    "license": "MIT",
    "web": "https://github.com/brentp/kexpr-nim"
  },
  {
    "name": "lapper",
    "url": "https://github.com/brentp/nim-lapper",
    "method": "git",
    "tags": [
      "interval"
    ],
    "description": "fast interval overlaps",
    "license": "MIT",
    "web": "https://github.com/brentp/nim-lapper"
  },
  {
    "name": "gplay",
    "url": "https://github.com/yglukhov/gplay",
    "method": "git",
    "tags": [
      "google",
      "play",
      "apk",
      "publish",
      "upload"
    ],
    "description": "Google Play APK Uploader",
    "license": "MIT",
    "web": "https://github.com/yglukhov/gplay"
  },
  {
    "name": "huenim",
    "url": "https://github.com/IoTone/huenim",
    "method": "git",
    "tags": [
      "hue",
      "iot",
      "lighting",
      "philips",
      "library"
    ],
    "description": "Huenim",
    "license": "MIT",
    "web": "https://github.com/IoTone/huenim"
  },
  {
    "name": "drand48",
    "url": "https://github.com/JeffersonLab/drand48",
    "method": "git",
    "tags": [
      "random",
      "number",
      "generator"
    ],
    "description": "Nim implementation of the standard unix drand48 pseudo random number generator",
    "license": "BSD3",
    "web": "https://github.com/JeffersonLab/drand48"
  },
  {
    "name": "ensem",
    "url": "https://github.com/JeffersonLab/ensem",
    "method": "git",
    "tags": [
      "jackknife",
      "statistics"
    ],
    "description": "Support for ensemble file format and arithmetic using jackknife/bootstrap propagation of errors",
    "license": "BSD3",
    "web": "https://github.com/JeffersonLab/ensem"
  },
  {
    "name": "basic2d",
    "url": "https://github.com/nim-lang/basic2d",
    "method": "git",
    "tags": [
      "deprecated",
      "vector",
      "stdlib",
      "library"
    ],
    "description": "Deprecated module for vector/matrices operations.",
    "license": "MIT",
    "web": "https://github.com/nim-lang/basic2d"
  },
  {
    "name": "basic3d",
    "url": "https://github.com/nim-lang/basic3d",
    "method": "git",
    "tags": [
      "deprecated",
      "vector",
      "stdlib",
      "library"
    ],
    "description": "Deprecated module for vector/matrices operations.",
    "license": "MIT",
    "web": "https://github.com/nim-lang/basic3d"
  },
  {
    "name": "shiori",
    "url": "https://github.com/Narazaka/shiori-nim",
    "method": "git",
    "tags": [
      "ukagaka",
      "shiori",
      "protocol"
    ],
    "description": "SHIORI Protocol Parser/Builder",
    "license": "MIT",
    "web": "https://github.com/Narazaka/shiori-nim"
  },
  {
    "name": "shioridll",
    "url": "https://github.com/Narazaka/shioridll-nim",
    "method": "git",
    "tags": [
      "shiori",
      "ukagaka"
    ],
    "description": "The SHIORI DLL interface",
    "license": "MIT",
    "web": "https://github.com/Narazaka/shioridll-nim"
  },
  {
    "name": "httpauth",
    "url": "https://github.com/FedericoCeratto/nim-httpauth",
    "method": "git",
    "tags": [
      "http",
      "authentication",
      "authorization",
      "library",
      "security"
    ],
    "description": "HTTP Authentication and Authorization",
    "license": "LGPLv3",
    "web": "https://github.com/FedericoCeratto/nim-httpauth"
  },
  {
    "name": "cbor",
    "url": "https://github.com/ehmry/nim-cbor",
    "method": "git",
    "tags": [
      "library",
      "cbor",
      "binary",
      "encoding"
    ],
    "description": "Concise Binary Object Representation decoder (RFC7049).",
    "license": "MIT",
    "web": "https://github.com/ehmry/nim-cbor"
  },
  {
    "name": "base58",
    "url": "https://github.com/ehmry/nim-base58",
    "method": "git",
    "tags": [
      "base58",
      "bitcoin",
      "cryptonote",
      "monero",
      "encoding",
      "library"
    ],
    "description": "Base58 encoders and decoders for Bitcoin and CryptoNote addresses.",
    "license": "MIT",
    "web": "https://github.com/ehmry/nim-base58"
  },
  {
    "name": "webdriver",
    "url": "https://github.com/dom96/webdriver",
    "method": "git",
    "tags": [
      "webdriver",
      "selenium",
      "library",
      "firefox"
    ],
    "description": "Implementation of the WebDriver w3c spec.",
    "license": "MIT",
    "web": "https://github.com/dom96/webdriver"
  },
  {
    "name": "interfaced",
    "url": "https://github.com/andreaferretti/interfaced",
    "method": "git",
    "tags": [
      "interface"
    ],
    "description": "Go-like interfaces",
    "license": "Apache License 2.0",
    "web": "https://github.com/andreaferretti/interfaced"
  },
  {
    "name": "vla",
    "url": "https://github.com/bpr/vla",
    "method": "git",
    "tags": [
      "vla",
      "alloca"
    ],
    "description": "Variable length arrays for Nim",
    "license": "MIT",
    "web": "https://github.com/bpr/vla"
  },
  {
    "name": "metatools",
    "url": "https://github.com/jxy/metatools",
    "method": "git",
    "tags": [
      "macros",
      "metaprogramming"
    ],
    "description": "Metaprogramming tools for Nim",
    "license": "MIT",
    "web": "https://github.com/jxy/metatools"
  },
  {
    "name": "pdcurses",
    "url": "https://github.com/lcrees/pdcurses",
    "method": "git",
    "tags": [
      "pdcurses",
      "curses",
      "console",
      "gui"
    ],
    "description": "Nim wrapper for PDCurses",
    "license": "MIT",
    "web": "https://github.com/lcrees/pdcurses"
  },
  {
    "name": "libuv",
    "url": "https://github.com/lcrees/libuv",
    "method": "git",
    "tags": [
      "libuv",
      "wrapper",
      "node",
      "networking"
    ],
    "description": "libuv bindings for Nim",
    "license": "MIT",
    "web": "https://github.com/lcrees/libuv"
  },
  {
    "name": "romans",
    "url": "https://github.com/lcrees/romans",
    "method": "git",
    "tags": [
      "roman",
      "numerals"
    ],
    "description": "Conversion between integers and Roman numerals",
    "license": "MIT",
    "web": "https://github.com/lcrees/romans"
  },
  {
    "name": "simpleAST",
    "url": "https://github.com/lguzzon/simpleAST",
    "method": "git",
    "tags": [
      "ast"
    ],
    "description": "Simple AST in NIM",
    "license": "MIT",
    "web": "https://github.com/lguzzon/simpleAST"
  },
  {
    "name": "timerpool",
    "url": "https://github.com/mikra01/timerpool/",
    "method": "git",
    "tags": [
      "timer",
      "pool",
      "events",
      "thread"
    ],
    "description": "threadsafe timerpool implementation for event purpose",
    "license": "MIT",
    "web": "https://github.com/mikra01/timerpool"
  },
  {
    "name": "zero_functional",
    "url": "https://github.com/alehander42/zero-functional",
    "method": "git",
    "tags": [
      "functional",
      "dsl",
      "chaining",
      "seq"
    ],
    "description": "A library providing zero-cost chaining for functional abstractions in Nim",
    "license": "MIT",
    "web": "https://github.com/alehander42/zero-functional"
  },
  {
    "name": "ormin",
    "url": "https://github.com/Araq/ormin",
    "method": "git",
    "tags": [
      "ORM",
      "SQL",
      "db",
      "database"
    ],
    "description": "Prepared SQL statement generator. A lightweight ORM.",
    "license": "MIT",
    "web": "https://github.com/Araq/ormin"
  },
  {
    "name": "karax",
    "url": "https://github.com/pragmagic/karax",
    "method": "git",
    "tags": [
      "browser",
      "DOM",
      "virtual-DOM",
      "UI"
    ],
    "description": "Karax is a framework for developing single page applications in Nim.",
    "license": "MIT",
    "web": "https://github.com/pragmagic/karax"
  },
  {
    "name": "cascade",
    "url": "https://github.com/citycide/cascade",
    "method": "git",
    "tags": [
      "macro",
      "cascade",
      "operator",
      "dart",
      "with"
    ],
    "description": "Method & assignment cascades for Nim, inspired by Smalltalk & Dart.",
    "license": "MIT",
    "web": "https://github.com/citycide/cascade"
  },
  {
    "name": "chrono",
    "url": "https://github.com/treeform/chrono",
    "method": "git",
    "tags": [
      "library",
      "timestamp",
      "calendar",
      "timezone"
    ],
    "description": "Calendars, Timestamps and Timezones utilities.",
    "license": "MIT",
    "web": "https://github.com/treeform/chrono"
  },
  {
    "name": "dbschema",
    "url": "https://github.com/vegansk/dbschema",
    "method": "git",
    "tags": [
      "library",
      "database",
      "db"
    ],
    "description": "Database schema migration library for Nim language.",
    "license": "MIT",
    "web": "https://github.com/vegansk/dbschema"
  },
  {
    "name": "gentabs",
    "url": "https://github.com/lcrees/gentabs",
    "method": "git",
    "tags": [
      "table",
      "string",
      "key",
      "value"
    ],
    "description": "Efficient hash table that is a key-value mapping (removed from stdlib)",
    "license": "MIT",
    "web": "https://github.com/lcrees/gentabs"
  },
  {
    "name": "libgraph",
    "url": "https://github.com/Mnenmenth/libgraphnim",
    "method": "git",
    "tags": [
      "graph",
      "math",
      "conversion",
      "pixels",
      "coordinates"
    ],
    "description": "Converts 2D linear graph coordinates to pixels on screen",
    "license": "MIT",
    "web": "https://github.com/Mnenmenth/libgraphnim"
  },
  {
    "name": "polynumeric",
    "url": "https://github.com/lcrees/polynumeric",
    "method": "git",
    "tags": [
      "polynomial",
      "numeric"
    ],
    "description": "Polynomial operations",
    "license": "MIT",
    "web": "https://github.com/lcrees/polynumeric"
  },
  {
    "name": "unicodedb",
    "url": "https://github.com/nitely/nim-unicodedb",
    "method": "git",
    "tags": [
      "unicode",
      "UCD",
      "unicodedata"
    ],
    "description": "Unicode Character Database (UCD) access for Nim",
    "license": "MIT",
    "web": "https://github.com/nitely/nim-unicodedb"
  },
  {
    "name": "normalize",
    "url": "https://github.com/nitely/nim-normalize",
    "method": "git",
    "tags": [
      "unicode",
      "normalization",
      "nfc",
      "nfd"
    ],
    "description": "Unicode normalization forms (tr15)",
    "license": "MIT",
    "web": "https://github.com/nitely/nim-normalize"
  },
  {
    "name": "nico",
    "url": "https://github.com/ftsf/nico",
    "method": "git",
    "tags": [
      "pico-8",
      "game",
      "library",
      "ludum",
      "dare"
    ],
    "description": "Nico game engine",
    "license": "MIT",
    "web": "https://github.com/ftsf/nico"
  },
  {
    "name": "os_files",
    "url": "https://github.com/tormund/os_files",
    "method": "git",
    "tags": [
      "dialogs",
      "file",
      "icon"
    ],
    "description": "Crossplatform (x11, windows, osx) native file dialogs; sytem file/folder icons in any resolution; open file with default application",
    "license": "MIT",
    "web": "https://github.com/tormund/os_files"
  },
  {
<<<<<<< HEAD
    "name": "sprymicro",
    "url": "https://github.com/gokr/sprymicro",
    "method": "git",
    "tags": [
      "spry",
      "demo"
    ],
    "description": "Small demo Spry interpreters",
    "license": "MIT",
    "web": "https://github.com/gokr/sprymicro"
=======
    "name": "spryvm",
    "url": "https://github.com/gokr/spryvm",
    "method": "git",
    "tags": [
      "interpreter",
      "language",
      "spry"
    ],
    "description": "Homoiconic dynamic language interpreter in Nim",
    "license": "MIT",
    "web": "https://github.com/gokr/spryvm"
  },
  {
    "name": "netpbm",
    "url": "https://github.com/barcharcraz/nim-netpbm",
    "method": "git",
    "tags": [
      "pbm",
      "image",
      "wrapper",
      "netpbm"
    ],
    "description": "Wrapper for libnetpbm",
    "license": "MIT",
    "web": "https://github.com/barcharcraz/nim-netpbm"
>>>>>>> 46883878
  }
]<|MERGE_RESOLUTION|>--- conflicted
+++ resolved
@@ -7764,7 +7764,6 @@
     "web": "https://github.com/tormund/os_files"
   },
   {
-<<<<<<< HEAD
     "name": "sprymicro",
     "url": "https://github.com/gokr/sprymicro",
     "method": "git",
@@ -7775,7 +7774,8 @@
     "description": "Small demo Spry interpreters",
     "license": "MIT",
     "web": "https://github.com/gokr/sprymicro"
-=======
+  },
+  {
     "name": "spryvm",
     "url": "https://github.com/gokr/spryvm",
     "method": "git",
@@ -7801,6 +7801,5 @@
     "description": "Wrapper for libnetpbm",
     "license": "MIT",
     "web": "https://github.com/barcharcraz/nim-netpbm"
->>>>>>> 46883878
   }
 ]