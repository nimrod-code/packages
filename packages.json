--- conflicted
+++ resolved
@@ -15209,7 +15209,6 @@
     "web": "https://github.com/JohnAD/mongopool"
   },
   {
-<<<<<<< HEAD
     "name": "euwren",
     "url": "https://github.com/liquid600pgm/euwren",
     "method": "git",
@@ -15223,7 +15222,8 @@
     "description": "High-level Wren wrapper",
     "license": "MIT",
     "web": "https://github.com/liquid600pgm/euwren"
-=======
+  },
+  {
     "name": "leveldb",
     "url": "https://github.com/zielmicha/leveldb.nim",
     "method": "git",
@@ -15234,6 +15234,5 @@
     "description": "LevelDB bindings",
     "license": "MIT",
     "web": "https://github.com/zielmicha/leveldb.nim"
->>>>>>> 6f10e0fe
   }
 ]