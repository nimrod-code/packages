--- conflicted
+++ resolved
@@ -13313,7 +13313,6 @@
     "web": "https://github.com/johnconway/feed-nim"
   },
   {
-<<<<<<< HEAD
     "name": "simplepng",
     "url": "https://github.com/jrenner/nim-simplepng",
     "method": "git",
@@ -13324,7 +13323,8 @@
     "description": "high level simple way to write PNGs",
     "license": "MIT",
     "web": "https://github.com/jrenner/nim-simplepng"
-=======
+  },
+  {
     "name": "dali",
     "url": "https://github.com/akavel/dali",
     "method": "git",
@@ -13338,6 +13338,5 @@
     "description": "Indie assembler/linker for Android's Dalvik VM .dex & .apk files",
     "license": "AGPL-3.0",
     "web": "https://github.com/akavel/dali"
->>>>>>> 60e87899
   }
 ]