[
  {
    "name": "argument_parser",
    "url": "git://github.com/Xe/argument_parser/",
    "method": "git",
    "tags": [
      "library",
      "commandline",
      "arguments",
      "switches",
      "parsing"
    ],
    "description": "Provides a complex commandline parser",
    "license": "MIT",
    "web": "https://github.com/Xe/argument_parser"
  },
  {
    "name": "genieos",
    "url": "git://github.com/Araq/genieos/",
    "method": "git",
    "tags": [
      "library",
      "commandline",
      "sound",
      "recycle",
      "os"
    ],
    "description": "Too awesome procs to be included in nimrod.os module",
    "license": "MIT",
    "web": "http://github.com/Araq/genieos/"
  },
  {
    "name": "jester",
    "url": "git://github.com/dom96/jester/",
    "method": "git",
    "tags": [
      "web",
      "http",
      "framework",
      "dsl"
    ],
    "description": "A sinatra-like web framework for Nimrod.",
    "license": "MIT",
    "web": "https://github.com/dom96/jester"
  },
  {
    "name": "templates",
    "url": "https://github.com/onionhammer/nim-templates.git",
    "method": "git",
    "tags": [
      "web",
      "html",
      "template"
    ],
    "description": "A simple string templating library for Nimrod.",
    "license": "BSD",
    "web": "https://github.com/onionhammer/nim-templates"
  },
  {
    "name": "murmur",
    "url": "git://github.com/olahol/nimrod-murmur/",
    "method": "git",
    "tags": [
      "hash",
      "murmur"
    ],
    "description": "MurmurHash in pure Nimrod.",
    "license": "MIT",
    "web": "https://github.com/olahol/nimrod-murmur"
  },
  {
    "name": "libtcod-nim",
    "url": "git://github.com/Vladar4/libtcod-nim/",
    "method": "git",
    "tags": [
      "roguelike",
      "game",
      "library",
      "engine",
      "sdl",
      "opengl",
      "glsl"
    ],
    "description": "Wrapper of the libtcod library for the Nimrod language.",
    "license": "zlib",
    "web": "https://github.com/Vladar4/libtcod-nim"
  },
  {
    "name": "nimgame",
    "url": "git://github.com/Vladar4/nimgame/",
    "method": "git",
    "tags": [
      "game",
      "engine",
      "sdl"
    ],
    "description": "Simple 2D game engine for Nimrod language.",
    "license": "MIT",
    "web": "https://github.com/Vladar4/nimgame"
  },
  {
    "name": "sfml",
    "url": "git://github.com/fowlmouth/nimrod-sfml/",
    "method": "git",
    "tags": [
      "game",
      "library",
      "opengl"
    ],
    "description": "High level OpenGL-based Game Library",
    "license": "MIT",
    "web": "https://github.com/fowlmouth/nimrod-sfml"
  },
  {
    "name": "enet",
    "url": "git://github.com/fowlmouth/nimrod-enet/",
    "method": "git",
    "tags": [
      "game",
      "networking",
      "udp"
    ],
    "description": "Wrapper for ENet UDP networking library",
    "license": "MIT",
    "web": "https://github.com/fowlmouth/nimrod-enet"
  },
  {
    "name": "nim-locale",
    "url": "git://github.com/Amrykid/nim-locale/",
    "method": "git",
    "tags": [
      "library",
      "locale",
      "i18n",
      "localization",
      "localisation",
      "globalization"
    ],
    "description": "A simple library for localizing Nimrod applications.",
    "license": "MIT",
    "web": "https://github.com/Amrykid/nim-locale"
  },
  {
    "name": "fowltek",
    "url": "git://github.com/fowlmouth/nimlibs/",
    "method": "git",
    "tags": [
      "game",
      "opengl",
      "wrappers",
      "library",
      "assorted"
    ],
    "description": "A collection of reusable modules and wrappers.",
    "license": "MIT",
    "web": "https://github.com/fowlmouth/nimlibs"
  },
  {
    "name": "nake",
    "url": "git://github.com/fowlmouth/nake/",
    "method": "git",
    "tags": [
      "build",
      "automation",
      "sortof"
    ],
    "description": "make-like for Nimrod. Describe your builds as tasks!",
    "license": "MIT",
    "web": "https://github.com/fowlmouth/nake"
  },
  {
    "name": "nimrod-glfw",
    "url": "git://github.com/rafaelvasco/nimrod-glfw/",
    "method": "git",
    "tags": [
      "library",
      "glfw",
      "opengl",
      "windowing",
      "game"
    ],
    "description": "Nimrod bindings for GLFW library.",
    "license": "MIT",
    "web": "https://github.com/rafaelvasco/nimrod-glfw"
  },
  {
    "name": "chipmunk",
    "url": "git://github.com/fowlmouth/nimrod-chipmunk/",
    "method": "git",
    "tags": [
      "library",
      "physics",
      "game"
    ],
    "description": "Binding for Chipmunk 6.1",
    "license": "MIT",
    "web": "https://github.com/fowlmouth/nimrod-chipmunk"
  },
  {
    "name": "nim-glfw",
    "url": "git://github.com/EXetoC/nim-glfw/",
    "method": "git",
    "tags": [
      "library",
      "glfw",
      "opengl",
      "windowing",
      "game"
    ],
    "description": "A high-level GLFW 3 wrapper",
    "license": "MIT",
    "web": "https://github.com/EXetoC/nim-glfw"
  },
  {
    "name": "nim-ao",
    "url": "git://github.com/EXetoC/nim-ao/",
    "method": "git",
    "tags": [
      "library",
      "audio"
    ],
    "description": "A high-level libao wrapper",
    "license": "MIT",
    "web": "https://github.com/EXetoC/nim-ao"
  },
  {
    "name": "termbox",
    "url": "git://github.com/fowlmouth/nim-termbox",
    "method": "git",
    "tags": [
      "library",
      "terminal",
      "io"
    ],
    "description": "Termbox wrapper.",
    "license": "MIT",
    "web": "https://github.com/fowlmouth/nim-termbox"
  },
  {
    "name": "linagl",
    "url": "https://bitbucket.org/BitPuffin/linagl",
    "method": "hg",
    "tags": [
      "library",
      "opengl",
      "math",
      "game"
    ],
    "description": "OpenGL math library",
    "license": "CC0",
    "web": "https://bitbucket.org/BitPuffin/linagl"
  },
  {
    "name": "kwin",
    "url": "git://github.com/reactormonk/nim-kwin",
    "method": "git",
    "tags": [
      "library",
      "javascript",
      "kde"
    ],
    "description": "KWin JavaScript API wrapper",
    "license": "MIT",
    "web": "https://github.com/reactormonk/nim-kwin"
  },
  {
    "name": "opencv",
    "url": "git://github.com/dom96/nim-opencv",
    "method": "git",
    "tags": [
      "library",
      "wrapper",
      "opencv",
      "image",
      "processing"
    ],
    "description": "OpenCV wrapper",
    "license": "MIT",
    "web": "https://github.com/dom96/nim-opencv"
  },
  {
    "name": "nimble",
    "url": "git://github.com/nim-lang/nimble",
    "method": "git",
    "tags": [
      "app",
      "binary",
      "package",
      "manager"
    ],
    "description": "Nimble package manager",
    "license": "BSD",
    "web": "https://github.com/nim-lang/nimble"
  },
  {
    "name": "aporia",
    "url": "git://github.com/nim-lang/Aporia",
    "method": "git",
    "tags": [
      "app",
      "binary",
      "ide",
      "gtk",
      "nimrod"
    ],
    "description": "A Nimrod IDE.",
    "license": "GPLv2",
    "web": "https://github.com/nim-lang/Aporia"
  },
  {
    "name": "c2nim",
    "url": "git://github.com/nim-lang/c2nim",
    "method": "git",
    "tags": [
      "app",
      "binary",
      "tool",
      "header",
      "C",
      "nimrod"
    ],
    "description": "c2nim is a tool to translate Ansi C code to Nimrod.",
    "license": "MIT",
    "web": "https://github.com/nim-lang/c2nim"
  },
  {
    "name": "pas2nim",
    "url": "git://github.com/nim-lang/pas2nim",
    "method": "git",
    "tags": [
      "app",
      "binary",
      "tool",
      "Pascal",
      "nimrod"
    ],
    "description": "pas2nim is a tool to translate Pascal code to Nimrod.",
    "license": "MIT",
    "web": "https://github.com/nim-lang/pas2nim"
  },
  {
    "name": "ipsumgenera",
    "url": "git://github.com/dom96/ipsumgenera",
    "method": "git",
    "tags": [
      "app",
      "binary",
      "blog",
      "static",
      "generator"
    ],
    "description": "Static blog generator ala Jekyll.",
    "license": "MIT",
    "web": "https://github.com/dom96/ipsumgenera"
  },
  {
    "name": "clibpp",
    "url": "https://github.com/onionhammer/clibpp.git",
    "method": "git",
    "tags": [
      "import",
      "C++",
      "library",
      "wrap"
    ],
    "description": "Easy way to 'Mock' C++ interface",
    "license": "MIT",
    "web": "https://github.com/onionhammer/clibpp"
  },
  {
    "name": "pastebin",
    "url": "git://github.com/achesak/nim-pastebin",
    "method": "git",
    "tags": [
      "library",
      "wrapper",
      "pastebin"
    ],
    "description": "Pastebin API wrapper",
    "license": "MIT",
    "web": "https://github.com/achesak/nim-pastebin"
  },
  {
    "name": "yahooweather",
    "url": "git://github.com/achesak/nim-yahooweather",
    "method": "git",
    "tags": [
      "library",
      "wrapper",
      "weather"
    ],
    "description": "Yahoo! Weather API wrapper",
    "license": "MIT",
    "web": "https://github.com/achesak/nim-yahooweather"
  },
  {
    "name": "noaa",
    "url": "git://github.com/achesak/nim-noaa",
    "method": "git",
    "tags": [
      "library",
      "wrapper",
      "weather"
    ],
    "description": "NOAA weather API wrapper",
    "license": "MIT",
    "web": "https://github.com/achesak/nim-noaa"
  },
  {
    "name": "rss",
    "url": "git://github.com/achesak/nim-rss",
    "method": "git",
    "tags": [
      "library",
      "rss",
      "xml",
      "syndication"
    ],
    "description": "RSS library",
    "license": "MIT",
    "web": "https://github.com/achesak/nim-rss"
  },
  {
    "name": "extmath",
    "url": "git://github.com/achesak/extmath.nim",
    "method": "git",
    "tags": [
      "library",
      "math",
      "trigonometry"
    ],
    "description": "Nim math library",
    "license": "MIT",
    "web": "https://github.com/achesak/extmath.nim"
  },
  {
    "name": "gtk2",
    "url": "git://github.com/nim-lang/gtk2",
    "method": "git",
    "tags": [
      "wrapper",
      "gui",
      "gtk"
    ],
    "description": "Wrapper for gtk2, a feature rich toolkit for creating graphical user interfaces",
    "license": "MIT",
    "web": "https://github.com/nim-lang/gtk2"
  },
  {
    "name": "cairo",
    "url": "git://github.com/nim-lang/cairo",
    "method": "git",
    "tags": [
      "wrapper"
    ],
    "description": "Wrapper for cairo, a vector graphics library with display and print output",
    "license": "MIT",
    "web": "https://github.com/nim-lang/cairo"
  },
  {
    "name": "x11",
    "url": "git://github.com/nim-lang/x11",
    "method": "git",
    "tags": [
      "wrapper"
    ],
    "description": "Wrapper for X11",
    "license": "MIT",
    "web": "https://github.com/nim-lang/x11"
  },
  {
    "name": "opengl",
    "url": "git://github.com/nim-lang/opengl",
    "method": "git",
    "tags": [
      "wrapper"
    ],
    "description": "High-level and low-level wrapper for OpenGL",
    "license": "MIT",
    "web": "https://github.com/nim-lang/opengl"
  },
  {
    "name": "lua",
    "url": "git://github.com/nim-lang/lua",
    "method": "git",
    "tags": [
      "wrapper"
    ],
    "description": "Wrapper to interface with the Lua interpreter",
    "license": "MIT",
    "web": "https://github.com/nim-lang/lua"
  },
  {
    "name": "tcl",
    "url": "git://github.com/nim-lang/tcl",
    "method": "git",
    "tags": [
      "wrapper"
    ],
    "description": "Wrapper for the TCL programming language",
    "license": "MIT",
    "web": "https://github.com/nim-lang/tcl"
  },
  {
    "name": "glm",
    "url": "https://github.com/stavenko/nim-glm",
    "method": "git",
    "tags": [
      "opengl",
      "math",
      "matrix",
      "vector",
      "glsl"
    ],
    "description": "Port of c++ glm library with shader-like syntax",
    "license": "MIT",
    "web": "https://github.com/stavenko/nim-glm"
  },
  {
    "name": "python",
    "url": "git://github.com/nim-lang/python",
    "method": "git",
    "tags": [
      "wrapper"
    ],
    "description": "Wrapper to interface with Python interpreter",
    "license": "MIT",
    "web": "https://github.com/nim-lang/python"
  },
  {
    "name": "NimBorg",
    "url": "git://github.com/micklat/NimBorg",
    "method": "git",
    "tags": [
      "wrapper"
    ],
    "description": "High-level and low-level interfaces to python and lua",
    "license": "MIT",
    "web": "https://github.com/micklat/NimBorg"
  },
  {
    "name": "sha1",
    "url": "https://github.com/onionhammer/sha1",
    "method": "git",
    "tags": [
      "port",
      "hash",
      "sha1"
    ],
    "description": "SHA-1 produces a 160-bit (20-byte) hash value from arbitrary input",
    "license": "BSD"
  },
  {
    "name": "dropbox_filename_sanitizer",
    "url": "git://github.com/gradha/dropbox_filename_sanitizer/",
    "method": "git",
    "tags": [
      "dropbox"
    ],
    "description": "Tool to clean up filenames shared on Dropbox",
    "license": "MIT",
    "web": "https://github.com/gradha/dropbox_filename_sanitizer/"
  },
  {
    "name": "csv",
    "url": "git://github.com/achesak/nim-csv",
    "method": "git",
    "tags": [
      "csv",
      "parsing",
      "stringify",
      "library"
    ],
    "description": "Library for parsing, stringifying, reading, and writing CSV (comma separated value) files",
    "license": "MIT",
    "web": "https://github.com/achesak/nim-csv"
  },
  {
    "name": "geonames",
    "url": "git://github.com/achesak/nim-geonames",
    "method": "git",
    "tags": [
      "library",
      "wrapper",
      "geography"
    ],
    "description": "GeoNames API wrapper",
    "license": "MIT",
    "web": "https://github.com/achesak/nim-geonames"
  },
  {
    "name": "gravatar",
    "url": "git://github.com/achesak/nim-gravatar",
    "method": "git",
    "tags": [
      "library",
      "wrapper",
      "gravatar"
    ],
    "description": "Gravatar API wrapper",
    "license": "MIT",
    "web": "https://github.com/achesak/nim-gravatar"
  },
  {
    "name": "coverartarchive",
    "url": "git://github.com/achesak/nim-coverartarchive",
    "method": "git",
    "tags": [
      "library",
      "wrapper",
      "cover art",
      "music",
      "metadata"
    ],
    "description": "Cover Art Archive API wrapper",
    "license": "MIT",
    "web": "http://github.com/achesak/nim-coverartarchive"
  },
  {
    "name": "nim-ogg",
    "url": "https://bitbucket.org/BitPuffin/nim-ogg",
    "method": "hg",
    "tags": [
      "library",
      "wrapper",
      "binding",
      "audio",
      "sound",
      "video",
      "metadata",
      "media"
    ],
    "description": "Binding to libogg",
    "license": "CC0"
  },
  {
    "name": "nim-vorbis",
    "url": "https://bitbucket.org/BitPuffin/nim-vorbis",
    "method": "hg",
    "tags": [
      "library",
      "wrapper",
      "binding",
      "audio",
      "sound",
      "metadata",
      "media"
    ],
    "description": "Binding to libvorbis",
    "license": "CC0"
  },
  {
    "name": "nim-portaudio",
    "url": "https://bitbucket.org/BitPuffin/nim-portaudio",
    "method": "hg",
    "tags": [
      "library",
      "wrapper",
      "binding",
      "audio",
      "sound",
      "media",
      "io"
    ],
    "description": "Binding to portaudio",
    "license": "CC0"
  },
  {
    "name": "commandeer",
    "url": "git://github.com/fenekku/commandeer",
    "method": "git",
    "tags": [
      "library",
      "commandline",
      "arguments",
      "switches",
      "parsing",
      "options"
    ],
    "description": "Provides a small command line parsing DSL (domain specific language)",
    "license": "MIT",
    "web": "https://github.com/fenekku/commandeer"
  },
  {
    "name": "scrypt.nim",
    "url": "https://bitbucket.org/BitPuffin/scrypt.nim",
    "method": "hg",
    "tags": [
      "library",
      "wrapper",
      "binding",
      "crypto",
      "cryptography",
      "hash",
      "password",
      "security"
    ],
    "description": "Binding and utilities for scrypt",
    "license": "CC0"
  },
  {
    "name": "bloom",
    "url": "git://github.com/boydgreenfield/nimrod-bloom/",
    "method": "git",
    "tags": [
      "Bloom filter",
      "Bloom",
      "probabilistic",
      "data structure",
      "set membership",
      "MurmurHash",
      "MurmurHash3"
    ],
    "description": "Efficient Bloom filter implementation in Nimrod using MurmurHash3.",
    "license": "MIT",
    "web": "https://www.github.com/boydgreenfield/nimrod-bloom/"
  },
  {
    "name": "awesome_rmdir",
    "url": "git://github.com/gradha/awesome_rmdir/",
    "method": "git",
    "tags": [
      "rmdir",
      "awesome",
      "commandline"
    ],
    "description": "Command to remove acceptably empty directories.",
    "license": "MIT",
    "web": "https://github.com/gradha/awesome_rmdir/"
  },
  {
    "name": "nimalpm",
    "url": "git://github.com/barcharcraz/nimalpm/",
    "method": "git",
    "tags": [
      "alpm",
      "wrapper",
      "binding",
      "library"
    ],
    "description": "A nimrod wrapper for libalpm",
    "license": "GPLv2",
    "web": "https://www.github.com/barcharcraz/nimalpm/"
  },
  {
    "name": "nimlibpng",
    "url": "git://github.com/barcharcraz/nimlibpng",
    "method": "git",
    "tags": [
      "png",
      "wrapper",
      "library",
      "libpng",
      "image"
    ],
    "description": "Nimrod wrapper for the libpng library",
    "license": "libpng",
    "web": "https://github.com/barcharcraz/nimlibpng"
  },
  {
    "name": "sdl2",
    "url": "git://github.com/nim-lang/sdl2",
    "method": "git",
    "tags": [
      "wrapper",
      "media",
      "audio",
      "video"
    ],
    "description": "Wrapper for SDL 2.x",
    "license": "MIT",
    "web": "https://github.com/nim-lang/sdl2"
  },
  {
    "name": "assimp",
    "url": "git://github.com/barcharcraz/nim-assimp",
    "method": "git",
    "tags": [
      "wrapper",
      "media",
      "mesh",
      "import",
      "game"
    ],
    "description": "Wrapper for the assimp library",
    "license": "MIT",
    "web": "https://github.com/barcharcraz/nim-assimp"
  },
  {
    "name": "freeimage",
    "url": "git://github.com/barcharcraz/nim-freeimage",
    "method": "git",
    "tags": [
      "wrapper",
      "media",
      "image",
      "import",
      "game"
    ],
    "description": "Wrapper for the FreeImage library",
    "license": "MIT",
    "web": "https://github.com/barcharcraz/nim-freeimage"
  },
  {
    "name": "bcrypt",
    "url": "git://github.com/ithkuil/bcryptnim/",
    "method": "git",
    "tags": [
      "hash",
      "crypto",
      "password",
      "bcrypt",
      "library"
    ],
    "description": "Wraps the bcrypt (blowfish) library for creating encrypted hashes (useful for passwords)",
    "license": "BSD",
    "web": "https://www.github.com/ithkuil/bcryptnim/"
  },
  {
    "name": "opencl",
    "url": "git://github.com/nim-lang/opencl",
    "method": "git",
    "tags": [
      "library"
    ],
    "description": "Low-level wrapper for OpenCL",
    "license": "MIT",
    "web": "https://github.com/nim-lang/opencl"
  },
  {
    "name": "DevIL",
    "url": "git://github.com/Varriount/DevIL",
    "method": "git",
    "tags": [
      "image",
      "library",
      "graphics",
      "wrapper"
    ],
    "description": "Wrapper for the DevIL image library",
    "license": "MIT",
    "web": "https://github.com/Varriount/DevIL"
  },
  {
    "name": "signals",
    "url": "git://github.com/fowlmouth/signals.nim",
    "method": "git",
    "tags": [
      "event-based",
      "observer pattern",
      "library"
    ],
    "description": "Signals/slots library.",
    "license": "MIT",
    "web": "https://github.com/fowlmouth/signals.nim"
  },
  {
    "name": "number_files",
    "url": "git://github.com/gradha/number_files/",
    "method": "git",
    "tags": [
      "rename",
      "filename",
      "finder"
    ],
    "description": "Command to add counter suffix/prefix to a list of files.",
    "license": "MIT",
    "web": "https://github.com/gradha/number_files/"
  },
  {
    "name": "redissessions",
    "url": "git://github.com/ithkuil/redissessions/",
    "method": "git",
    "tags": [
      "jester",
      "sessions",
      "redis"
    ],
    "description": "Redis-backed sessions for jester",
    "license": "MIT",
    "web": "https://github.com/ithkuil/redissessions/"
  },
  {
    "name": "horde3d",
    "url": "git://github.com/fowlmouth/horde3d",
    "method": "git",
    "tags": [
      "graphics",
      "3d",
      "rendering",
      "wrapper"
    ],
    "description": "Wrapper for Horde3D, a small open source 3D rendering engine.",
    "license": "WTFPL",
    "web": "https://github.com/fowlmouth/horde3d"
  },
  {
    "name": "mongo",
    "url": "git://github.com/nim-lang/mongo",
    "method": "git",
    "tags": [
      "library",
      "wrapper",
      "database"
    ],
    "description": "Bindings and a high-level interface for MongoDB",
    "license": "MIT",
    "web": "https://github.com/nim-lang/mongo"
  },
  {
    "name": "allegro5",
    "url": "git://github.com/fowlmouth/allegro5",
    "method": "git",
    "tags": [
      "wrapper",
      "graphics",
      "games",
      "opengl",
      "audio"
    ],
    "description": "Wrapper for Allegro version 5.X",
    "license": "MIT",
    "web": "https://github.com/fowlmouth/allegro5"
  },
  {
    "name": "physfs",
    "url": "git://github.com/fowlmouth/physfs",
    "method": "git",
    "tags": [
      "wrapper",
      "filesystem",
      "archives"
    ],
    "description": "A library to provide abstract access to various archives.",
    "license": "WTFPL",
    "web": "https://github.com/fowlmouth/physfs"
  },
  {
    "name": "shoco",
    "url": "https://github.com/onionhammer/shoconim.git",
    "method": "git",
    "tags": [
      "compression",
      "shoco"
    ],
    "description": "A fast compressor for short strings",
    "license": "MIT",
    "web": "https://github.com/onionhammer/shoconim"
  },
  {
    "name": "murmur3",
    "url": "git://github.com/boydgreenfield/nimrod-murmur/",
    "method": "git",
    "tags": [
      "MurmurHash",
      "MurmurHash3",
      "murmur",
      "hash",
      "hashing"
    ],
    "description": "A simple MurmurHash3 wrapper for Nimrod",
    "license": "MIT",
    "web": "https://github.com/boydgreenfield/nimrod-murmur/"
  },
  {
    "name": "hex",
    "url": "https://github.com/esbullington/nimrod-hex",
    "method": "git",
    "tags": [
      "hex",
      "encoding"
    ],
    "description": "A simple hex package for Nimrod",
    "license": "MIT",
    "web": "https://github.com/esbullington/nimrod-hex"
  },
  {
    "name": "strfmt",
    "url": "https://bitbucket.org/lyro/strfmt",
    "method": "hg",
    "tags": [
      "library"
    ],
    "description": "A string formatting library inspired by Python's `format`.",
    "license": "MIT",
    "web": "https://lyro.bitbucket.org/strfmt"
  },
  {
    "name": "jade-nim",
    "url": "git://github.com/idlewan/jade-nim",
    "method": "git",
    "tags": [
      "template",
      "jade",
      "web",
      "dsl",
      "html"
    ],
    "description": "Compiles jade templates to Nimrod procedures.",
    "license": "MIT",
    "web": "https://github.com/idlewan/jade-nim"
  },
  {
    "name": "gh_nimrod_doc_pages",
    "url": "git://github.com/gradha/gh_nimrod_doc_pages",
    "method": "git",
    "tags": [
      "commandline",
      "web",
      "automation",
      "documentation"
    ],
    "description": "Generates a GitHub documentation website for Nimrod projects.",
    "license": "MIT",
    "web": "http://gradha.github.io/gh_nimrod_doc_pages/"
  },
  {
    "name": "midnight_dynamite",
    "url": "git://github.com/gradha/midnight_dynamite",
    "method": "git",
    "tags": [
      "wrapper",
      "library",
      "html",
      "markdown",
      "md"
    ],
    "description": "Wrapper for the markdown rendering hoedown library",
    "license": "MIT",
    "web": "http://gradha.github.io/midnight_dynamite/"
  },
  {
    "name": "rsvg",
    "url": "git://github.com/def-/rsvg",
    "method": "git",
    "tags": [
      "wrapper",
      "library",
      "graphics"
    ],
    "description": "Wrapper for librsvg, a Scalable Vector Graphics (SVG) rendering library",
    "license": "MIT",
    "web": "https://github.com/def-/rsvg"
  },
  {
    "name": "emerald",
    "url": "git://github.com/flyx/emerald",
    "method": "git",
    "tags": [
      "dsl",
      "html",
      "template",
      "web"
    ],
    "description": "macro-based HTML templating engine",
    "license": "WTFPL",
    "web": "https://flyx.github.io/emerald/"
  },
  {
    "name": "niminst",
    "url": "git://github.com/nim-lang/niminst",
    "method": "git",
    "tags": [
      "app",
      "binary",
      "tool",
      "installation",
      "generator",
      "nim"
    ],
    "description": "tool to generate installers for Nim programs",
    "license": "MIT",
    "web": "https://github.com/nim-lang/niminst"
  },
  {
    "name": "redis",
    "url": "git://github.com/nim-lang/redis",
    "method": "git",
    "tags": [
      "redis",
      "client",
      "library"
    ],
    "description": "official redis client for Nim",
    "license": "MIT",
    "web": "https://github.com/nim-lang/redis"
  },
  {
    "name": "dialogs",
    "url": "git://github.com/nim-lang/dialogs",
    "method": "git",
    "tags": [
      "library",
      "ui",
      "gui",
      "dialog",
      "file"
    ],
    "description": "wraps GTK+ or Windows' open file dialogs",
    "license": "MIT",
    "web": "https://github.com/nim-lang/dialogs"
  },
  {
    "name": "vectors",
    "url": "git://github.com/blamestross/nimrod-vectors",
    "method": "git",
    "tags": [
      "math",
      "vectors",
      "library"
    ],
    "description": "Simple multidimensional vector math",
    "license": "MIT",
    "web": "https://github.com/blamestross/nimrod-vectors"
  },
  {
    "name": "bitarray",
    "url": "git://github.com/refgenomics/nimrod-bitarray/",
    "method": "git",
    "tags": [
      "Bit arrays",
      "Bit sets",
      "Bit vectors",
      "Data structures"
    ],
    "description": "mmap-backed bitarray implementation in Nimrod..",
    "license": "MIT",
    "web": "https://www.github.com/refgenomics/nimrod-bitarray/"
  },
  {
    "name": "appdirs",
    "url": "git://github.com/MrJohz/appdirs",
    "method": "git",
    "tags": [
      "utility",
      "filesystem"
    ],
    "description": "A utility library to find the directory you need to app in.",
    "license": "MIT",
    "web": "https://github.com/MrJohz/appdirs"
  },
  {
    "name": "nim-sndfile",
    "url": "git://github.com/julienaubert/nim-sndfile",
    "method": "git",
    "tags": [
      "audio",
      "wav",
      "wrapper",
      "libsndfile"
    ],
    "description": "A wrapper of libsndfile",
    "license": "MIT",
    "web": "https://github.com/julienaubert/nim-sndfile"
  },
  {
    "name": "bigints",
    "url": "git://github.com/def-/bigints",
    "method": "git",
    "tags": [
      "math",
      "library",
      "numbers"
    ],
    "description": "Arbitrary-precision integers",
    "license": "MIT",
    "web": "https://github.com/def-/bigints"
  },
  {
    "name": "iterutils",
    "url": "git://github.com/def-/iterutils",
    "method": "git",
    "tags": [
      "library",
      "iterators"
    ],
    "description": "Functional operations for iterators and slices, similar to sequtils",
    "license": "MIT",
    "web": "https://github.com/def-/iterutils"
  },
  {
    "name": "hastyscribe",
    "url": "git://github.com/h3rald/hastyscribe",
    "method": "git",
    "tags": [
      "markdown",
      "html",
      "publishing"
    ],
    "description": "Self-contained markdown compiler generating self-contained HTML documents",
    "license": "MIT",
    "web": "https://h3rald.com/hastyscribe"
  },
  {
    "name": "nim-nanomsg",
    "url": "git://github.com/def-/nim-nanomsg",
    "method": "git",
    "tags": [
      "library",
      "wrapper",
      "networking"
    ],
    "description": "Wrapper for the nanomsg socket library that provides several common communication patterns",
    "license": "MIT",
    "web": "https://github.com/def-/nim-nanomsg"
  },
  {
    "name": "directnimrod",
    "url": "https://bitbucket.org/barcharcraz/directnimrod",
    "method": "git",
    "tags": [
      "library",
      "wrapper",
      "graphics",
      "windows"
    ],
    "description": "Wrapper for microsoft's DirectX libraries",
    "license": "MS-PL",
    "web": "https://bitbucket.org/barcharcraz/directnimrod"
  },
  {
    "name": "imghdr",
    "url": "git://github.com/achesak/nim-imghdr",
    "method": "git",
    "tags": [
      "image",
      "formats",
      "files"
    ],
    "description": "Library for detecting the format of an image",
    "license": "MIT",
    "web": "https://github.com/achesak/nim-imghdr"
  },
  {
    "name": "csv2json",
    "url": "git://github.com/achesak/nim-csv2json",
    "method": "git",
    "tags": [
      "csv",
      "json"
    ],
    "description": "Convert CSV files to JSON",
    "license": "MIT",
    "web": "https://github.com/achesak/nim-csv2json"
  },
  {
    "name": "vecmath",
    "url": "git://github.com/barcharcraz/vecmath",
    "method": "git",
    "tags": [
      "library",
      "math",
      "vector"
    ],
    "description": "various vector maths utils for nimrod",
    "license": "MIT",
    "web": "https://github.com/barcharcraz/vecmath"
  },
  {
    "name": "lazy_rest",
    "url": "git://github.com/gradha/lazy_rest",
    "method": "git",
    "tags": [
      "library",
      "rst",
      "rest",
      "text",
      "html"
    ],
    "description": "Simple reST HTML generation with some extras.",
    "license": "MIT",
    "web": "https://github.com/gradha/lazy_rest"
  },
  {
    "name": "Phosphor",
    "url": "git://github.com/barcharcraz/Phosphor",
    "method": "git",
    "tags": [
      "library",
      "opengl",
      "graphics"
    ],
    "description": "eaiser use of OpenGL and GLSL shaders",
    "license": "MIT",
    "web": "https://github.com/barcharcraz/Phosphor"
  },
  {
    "name": "colorsys",
    "url": "git://github.com/achesak/nim-colorsys",
    "method": "git",
    "tags": [
      "library",
      "colors",
      "rgb",
      "yiq",
      "hls",
      "hsv"
    ],
    "description": "Convert between RGB, YIQ, HLS, and HSV color systems.",
    "license": "MIT",
    "web": "https://github.com/achesak/nim-colorsys"
  },
  {
    "name": "pythonfile",
    "url": "git://github.com/achesak/nim-pythonfile",
    "method": "git",
    "tags": [
      "library",
      "python",
      "files",
      "file"
    ],
    "description": "Wrapper of the file procedures to provide an interface as similar as possible to that of Python",
    "license": "MIT",
    "web": "https://github.com/achesak/nim-pythonfile"
  },
  {
    "name": "sndhdr",
    "url": "git://github.com/achesak/nim-sndhdr",
    "method": "git",
    "tags": [
      "library",
      "formats",
      "files",
      "sound",
      "audio"
    ],
    "description": "Library for detecting the format of a sound file",
    "license": "MIT",
    "web": "https://github.com/achesak/nim-sndhdr"
  },
  {
    "name": "irc",
    "url": "git://github.com/nim-lang/irc",
    "method": "git",
    "tags": [
      "library",
      "irc",
      "network"
    ],
    "description": "Implements a simple IRC client.",
    "license": "MIT",
    "web": "https://github.com/nim-lang/irc"
  },
  {
    "name": "random",
    "url": "git://github.com/BlaXpirit/nim-random",
    "method": "git",
    "tags": [
      "library",
      "algorithms",
      "random"
    ],
    "description": "Pseudo-random number generation library inspired by Python",
    "license": "MIT",
    "web": "https://github.com/BlaXpirit/nim-random"
  },
  {
    "name": "zmq",
    "url": "git://github.com/nim-lang/nim-zmq",
    "method": "git",
    "tags": [
      "library",
      "wrapper",
      "zeromq",
      "messaging",
      "queue"
    ],
    "description": "ZeroMQ 4 wrapper",
    "license": "MIT",
    "web": "https://github.com/nim-lang/nim-zmq"
  },
  {
    "name": "uuid",
    "url": "git://github.com/idlewan/nim-uuid",
    "method": "git",
    "tags": [
      "library",
      "wrapper",
      "uuid"
    ],
    "description": "UUID wrapper",
    "license": "MIT",
    "web": "https://github.com/idlewan/nim-uuid"
  },
  {
    "name": "robotparser",
    "url": "git://github.com/achesak/nim-robotparser",
    "method": "git",
    "tags": [
      "library",
      "useragent",
      "robots",
      "robot.txt"
    ],
    "description": "Determine if a useragent can access a URL using robots.txt",
    "license": "MIT",
    "web": "https://github.com/achesak/nim-robotparser"
  },
  {
    "name": "epub",
    "url": "git://github.com/achesak/nim-epub",
    "method": "git",
    "tags": [
      "library",
      "epub",
      "e-book"
    ],
    "description": "Module for working with EPUB e-book files",
    "license": "MIT",
    "web": "https://github.com/achesak/nim-epub"
  },
  {
    "name": "hashids",
    "url": "git://github.com/achesak/nim-hashids",
    "method": "git",
    "tags": [
      "library",
      "hashids"
    ],
    "description": "Nim implementation of Hashids",
    "license": "MIT",
    "web": "https://github.com/achesak/nim-hashids"
  },
  {
    "name": "openssl_evp",
    "url": "git://github.com/cowboy-coders/nim-openssl-evp",
    "method": "git",
    "tags": [
      "library",
      "crypto",
      "openssl"
    ],
    "description": "Wrapper for OpenSSL's EVP interface",
    "license": "OpenSSL License and SSLeay License",
    "web": "https://github.com/cowboy-coders/nim-openssl-evp"
  },
  {
    "name": "monad",
    "url": "git://github.com/superfunc/monad",
    "method": "git",
    "tags": [
      "library",
      "functional",
      "monad",
      "functor"
    ],
    "description": "basic monadic data types for Nim",
    "license": "BSD3",
    "web": "https://github.com/superfunc/monad"
  },
  {
    "name": "eternity",
    "url": "git://github.com/hiteshjasani/nim-eternity",
    "method": "git",
    "tags": [
      "library",
      "time",
      "format"
    ],
    "description": "Humanize elapsed time",
    "license": "MIT",
    "web": "https://github.com/hiteshjasani/nim-eternity"
  },
  {
    "name": "gmp",
    "url": "https://github.com/FedeOmoto/nim-gmp",
    "method": "git",
    "tags": [
      "library",
      "bignum",
      "numbers",
      "math"
    ],
    "description": "wrapper for the GNU multiple precision arithmetic library (GMP)",
    "license": "LGPLv3 or GPLv2",
    "web": "https://github.com/FedeOmoto/nim-gmp"
  },
  {
    "name": "ludens",
    "url": "git://github.com/rnentjes/nim-ludens",
    "method": "git",
    "tags": [
      "library",
      "game",
      "opengl",
      "sfml"
    ],
    "description": "Little game library using opengl and sfml",
    "license": "MIT",
    "web": "https://github.com/rnentjes/nim-ludens"
  },
  {
    "name": "ffbookmarks",
    "url": "git://github.com/achesak/nim-ffbookmarks",
    "method": "git",
    "tags": [
      "firefox",
      "bookmarks",
      "library"
    ],
    "description": "Nim module for working with Firefox bookmarks",
    "license": "MIT",
    "web": "https://github.com/achesak/nim-ffbookmarks"
  },
  {
    "name": "moustachu",
    "url": "https://github.com/fenekku/moustachu.git",
    "method": "git",
    "tags": [
      "web",
      "html",
      "template",
      "mustache"
    ],
    "description": "Mustache templating for Nim.",
    "license": "MIT",
    "web": "https://github.com/fenekku/moustachu"
  },
  {
    "name": "easy-bcrypt",
    "url": "https://github.com/flaviut/easy-bcrypt.git",
    "method": "git",
    "tags": [
      "hash",
      "crypto",
      "password",
      "bcrypt"
    ],
    "description": "simple wrapper providing a convenient interface for the bcrypt password hashing algorithm",
    "license": "CC0",
    "web": "https://github.com/flaviut/easy-bcrypt/blob/master/easy-bcrypt.nimble"
  },
  {
    "name": "nim-libclang",
    "url": "https://github.com/cowboy-coders/nim-libclang.git",
    "method": "git",
    "tags": [
      "wrapper",
      "bindings",
      "clang"
    ],
    "description": "wrapper for libclang (the C-interface of the clang LLVM frontend)",
    "license": "MIT",
    "web": "https://github.com/cowboy-coders/nim-libclang"
  },
  {
    "name": "nimqml",
    "url": "git://github.com/filcuc/nimqml",
    "method": "git",
    "tags": [
      "Qt",
      "Qml",
      "UI",
      "GUI"
    ],
    "description": "Qt Qml bindings",
    "license": "GPLv3",
    "web": "https://github.com/filcuc/nimqml"
  },
  {
    "name": "XPLM-Nim",
    "url": "git://github.com/jpoirier/XPLM-Nim",
    "method": "git",
    "tags": [
      "X-Plane",
      "XPLM",
      "Plugin",
      "SDK"
    ],
    "description": "X-Plane XPLM SDK wrapper",
    "license": "BSD",
    "web": "https://github.com/jpoirier/XPLM-Nim"
  },
  {
    "name": "csfml",
    "url": "git://github.com/BlaXpirit/nim-csfml",
    "method": "git",
    "tags": [
      "sfml",
      "binding",
      "game",
      "media",
      "library",
      "opengl"
    ],
    "description": "Bindings for Simple and Fast Multimedia Library (through CSFML)",
    "license": "zlib",
    "web": "https://github.com/BlaXpirit/nim-csfml"
  },
  {
    "name": "optional_t",
    "url": "git://github.com/flaviut/optional_t",
    "method": "git",
    "tags": [
      "option",
      "functional"
    ],
    "description": "Basic Option[T] library",
    "license": "MIT",
    "web": "https://github.com/flaviut/optional_t"
  },
  {
    "name": "nimrtlsdr",
    "url": "git://github.com/jpoirier/nimrtlsdr",
    "method": "git",
    "tags": [
      "rtl-sdr",
      "wrapper",
      "bindings",
      "rtlsdr"
    ],
    "description": "A Nim wrapper for librtlsdr",
    "license": "BSD",
    "web": "https://github.com/jpoirier/nimrtlsdr"
  },
  {
    "name": "lapp",
    "url": "https://gitlab.3dicc.com/gokr/lapp.git",
    "method": "git",
    "tags": [
      "args",
      "cmd",
      "opt",
      "parse",
      "parsing"
    ],
    "description": "Opt parser using synopsis as specification, ported from Lua.",
    "license": "MIT",
    "web": "https://gitlab.3dicc.com/gokr/lapp"
  },
  {
    "name": "blimp",
    "url": "https://gitlab.3dicc.com/gokr/blimp.git",
    "method": "git",
    "tags": [
      "app",
      "binary",
      "utility",
      "git",
      "git-fat"
    ],
    "description": "Utility that helps with big files in git, very similar to git-fat, s3annnex etc.",
    "license": "MIT",
    "web": "https://gitlab.3dicc.com/gokr/blimp"
  },
  {
    "name": "parsetoml",
    "url": "https://github.com/ziotom78/parsetoml.git",
    "method": "git",
    "tags": [
      "library",
      "nim"
    ],
    "description": "Library for parsing TOML files.",
    "license": "MIT",
    "web": "https://github.com/ziotom78/parsetoml"
  },
  {
    "name": "compiler",
    "url": "https://github.com/Araq/Nim.git",
    "method": "git",
    "tags": [
      "library",
      "nim"
    ],
    "description": "Compiler package providing the compiler sources as a library.",
    "license": "MIT",
    "web": "https://github.com/nim-lang/Nim"
  },
  {
    "name": "nre",
    "url": "https://github.com/flaviut/nre.git",
    "method": "git",
    "tags": [
      "library",
      "pcre",
      "regex"
    ],
    "description": "A better regular expression library",
    "license": "MIT",
    "web": "https://github.com/flaviut/nre"
  },
  {
    "name": "docopt",
    "url": "git://github.com/docopt/docopt.nim",
    "method": "git",
    "tags": [
      "commandline",
      "arguments",
      "parsing",
      "library"
    ],
    "description": "Command-line args parser based on Usage message",
    "license": "MIT",
    "web": "https://github.com/docopt/docopt.nim"
  },
  {
    "name": "bpg",
    "url": "git://github.com/def-/nim-bpg.git",
    "method": "git",
    "tags": [
      "image",
      "library",
      "wrapper"
    ],
    "description": "BPG (Better Portable Graphics) for Nim",
    "license": "MIT",
    "web": "https://github.com/def-/nim-bpg"
  },
  {
    "name": "io-spacenav",
    "url": "git://github.com/nimious/io-spacenav.git",
    "method": "git",
    "tags": [
      "binding",
      "3dx",
      "3dconnexion",
      "libspnav",
      "spacenav",
      "spacemouse",
      "spacepilot",
      "spacenavigator"
    ],
    "description": "Bindings for libspnav, the free 3Dconnexion device driver",
    "license": "MIT",
    "web": "https://github.com/nimious/io-spacenav"
  },
  {
    "name": "optionals",
    "url": "https://github.com/MasonMcGill/optionals.git",
    "method": "git",
    "tags": [
      "library",
      "option",
      "optional",
      "maybe"
    ],
    "description": "Option types",
    "license": "MIT",
    "web": "https://github.com/MasonMcGill/optionals"
  },
  {
    "name": "tuples",
    "url": "https://github.com/MasonMcGill/tuples.git",
    "method": "git",
    "tags": [
      "library",
      "tuple",
      "metaprogramming"
    ],
    "description": "Tuple manipulation utilities",
    "license": "MIT",
    "web": "https://github.com/MasonMcGill/tuples"
  },
  {
    "name": "fuse",
    "url": "https://github.com/akiradeveloper/nim-fuse.git",
    "method": "git",
    "tags": [
      "fuse",
      "library",
      "wrapper"
    ],
    "description": "A FUSE binding for Nim",
    "license": "MIT",
    "web": "https://github.com/akiradeveloper/nim-fuse"
  },
  {
    "name": "brainfuck",
    "url": "https://github.com/def-/nim-brainfuck.git",
    "method": "git",
    "tags": [
      "library",
      "binary",
      "app",
      "interpreter",
      "compiler",
      "language"
    ],
    "description": "A brainfuck interpreter and compiler",
    "license": "MIT",
    "web": "https://github.com/def-/nim-brainfuck"
  },
  {
    "name": "nimsuggest",
    "url": "https://github.com/nim-lang/nimsuggest.git",
    "method": "git",
    "tags": [
      "binary",
      "app",
      "suggest",
      "compiler",
      "autocomplete",
      "nim"
    ],
    "description": "Tool for providing auto completion data for Nim source code.",
    "license": "MIT",
    "web": "https://github.com/nim-lang/nimsuggest"
  },
  {
    "name": "jwt",
    "url": "https://github.com/ekarlso/nim-jwt.git",
    "method": "git",
    "tags": [
      "library",
      "crypto",
      "hash"
    ],
    "description": "JSON Web Tokens for Nim",
    "license": "MIT",
    "web": "https://github.com/ekarlso/nim-jwt"
  },
  {
    "name": "pythonpathlib",
    "url": "git://github.com/achesak/nim-pythonpathlib.git",
    "method": "git",
    "tags": [
      "path",
      "directory",
      "python",
      "library"
    ],
    "description": "Module for working with paths that is as similar as possible to Python's pathlib",
    "license": "MIT",
    "web": "https://github.com/achesak/nim-pythonpathlib"
  },
  {
    "name": "RingBuffer",
    "url": "git@github.com:megawac/RingBuffer.nim.git",
    "method": "git",
    "tags": [
      "sequence",
      "seq",
      "circular",
      "ring",
      "buffer"
    ],
    "description": "Circular buffer implementation",
    "license": "MIT",
    "web": "https://github.com/megawac/RingBuffer.nim"
  },
  {
    "name": "nimrat",
    "url": "git://github.com/apense/nimrat",
    "method": "git",
    "tags": [
      "library",
      "math",
      "numbers"
    ],
    "description": "Module for working with rational numbers (fractions)",
    "license": "MIT",
    "web": "https://github.com/apense/nimrat"
  },
  {
    "name": "io-isense",
    "url": "git://github.com/nimious/io-isense.git",
    "method": "git",
    "tags": [
      "binding",
      "isense",
      "intersense",
      "inertiacube",
      "intertrax",
      "microtrax",
      "thales",
      "tracking",
      "sensor"
    ],
    "description": "Bindings for the InterSense SDK",
    "license": "MIT",
    "web": "https://github.com/nimious/io-isense"
  },
  {
    "name": "io-usb",
    "url": "git://github.com/nimious/io-usb.git",
    "method": "git",
    "tags": [
      "binding",
      "usb",
      "libusb"
    ],
    "description": "Bindings for libusb, the cross-platform user library to access USB devices.",
    "license": "MIT",
    "web": "https://github.com/nimious/io-usb"
  },
  {
    "name": "nimcfitsio",
    "url": "https://github.com/ziotom78/nimcfitsio.git",
    "method": "git",
    "tags": [
      "library",
      "binding",
      "cfitsio",
      "fits",
      "io"
    ],
    "description": "Bindings for CFITSIO, a library to read/write FITSIO images and tables.",
    "license": "MIT",
    "web": "https://github.com/ziotom78/nimcfitsio"
  },
  {
    "name": "glossolalia",
    "url": "git://github.com/fowlmouth/glossolalia",
    "method": "git",
    "tags": [
      "parser",
      "peg"
    ],
    "description": "A DSL for quickly writing parsers",
    "license": "CC0",
    "web": "https://github.com/fowlmouth/glossolalia"
  },
  {
    "name": "entoody",
    "url": "https://bitbucket.org/fowlmouth/entoody",
    "method": "git",
    "tags": [
      "component",
      "entity",
      "composition"
    ],
    "description": "A component/entity system",
    "license": "CC0",
    "web": "https://bitbucket.org/fowlmouth/entoody"
  },
  {
    "name": "msgpack",
    "url": "https://github.com/akiradeveloper/msgpack-nim.git",
    "method": "git",
    "tags": [
      "msgpack",
      "library",
      "serialization"
    ],
    "description": "A MessagePack binding for Nim",
    "license": "MIT",
    "web": "https://github.com/akiradeveloper/msgpack-nim"
  },
  {
    "name": "osinfo",
    "url": "https://github.com/nim-lang/osinfo.git",
    "method": "git",
    "tags": [
      "os",
      "library",
      "info"
    ],
    "description": "Modules providing information about the OS.",
    "license": "MIT",
    "web": "https://github.com/nim-lang/osinfo"
  },
  {
    "name": "io-myo",
    "url": "git://github.com/nimious/io-myo.git",
    "method": "git",
    "tags": [
      "binding",
      "myo",
      "thalmic",
      "armband",
      "gesture"
    ],
    "description": "Bindings for the Thalmic Labs Myo gesture control armband SDK.",
    "license": "MIT",
    "web": "https://github.com/nimious/io-myo"
  },
  {
    "name": "io-oculus",
    "url": "git://github.com/nimious/io-oculus.git",
    "method": "git",
    "tags": [
      "binding",
      "oculus",
      "rift",
      "vr",
      "libovr",
      "ovr",
      "dk1",
      "dk2",
      "gearvr"
    ],
    "description": "Bindings for the Oculus VR SDK.",
    "license": "MIT",
    "web": "https://github.com/nimious/io-oculus"
  },
  {
    "name": "closure_compiler",
    "url": "git://github.com/yglukhov/closure_compiler.git",
    "method": "git",
    "tags": [
      "binding",
      "closure",
      "compiler",
      "javascript"
    ],
    "description": "Bindings for Closure Compiler web API.",
    "license": "MIT",
    "web": "https://github.com/yglukhov/closure_compiler"
  },
  {
    "name": "io-serialport",
    "url": "git://github.com/nimious/io-serialport.git",
    "method": "git",
    "tags": [
      "binding",
      "libserialport",
      "serial",
      "communication"
    ],
    "description": "Bindings for libserialport, the cross-platform serial communication library.",
    "license": "MIT",
    "web": "https://github.com/nimious/io-serialport"
  },
  {
    "name": "beanstalkd",
    "url": "git://github.com/tormaroe/beanstalkd.nim.git",
    "method": "git",
    "tags": [
      "library",
      "queue",
      "messaging"
    ],
    "description": "A beanstalkd work queue client library.",
    "license": "MIT",
    "web": "https://github.com/tormaroe/beanstalkd.nim"
  },
  {
    "name": "wiki2text",
    "url": "git://github.com/rspeer/wiki2text.git",
    "method": "git",
    "tags": [
      "nlp",
      "wiki",
      "xml",
      "text"
    ],
    "description": "Quickly extracts natural-language text from a MediaWiki XML file.",
    "license": "MIT",
    "web": "https://github.com/rspeer/wiki2text"
  },
  {
    "name": "qt5_qtsql",
    "url": "https://github.com/philip-wernersbach/nim-qt5_qtsql.git",
    "method": "git",
    "tags": [
      "library",
      "wrapper",
      "database",
      "qt",
      "qt5",
      "qtsql",
      "sqlite",
      "postgres",
      "mysql"
    ],
    "description": "Binding for Qt 5's Qt SQL library that integrates with the features of the Nim language. Uses one API for multiple database engines.",
    "license": "MIT",
    "web": "https://github.com/philip-wernersbach/nim-qt5_qtsql"
  },
  {
    "name": "orient",
    "url": "https://github.com/philip-wernersbach/nim-orient",
    "method": "git",
    "tags": [
      "library",
      "wrapper",
      "database",
      "orientdb",
      "pure"
    ],
    "description": "OrientDB driver written in pure Nim, uses the OrientDB 2.0 Binary Protocol with Binary Serialization.",
    "license": "MPL",
    "web": "https://github.com/philip-wernersbach/nim-orient"
  },
  {
    "name": "syslog",
    "url": "https://github.com/FedericoCeratto/nim-syslog",
    "method": "git",
    "tags": [
      "library",
      "pure"
    ],
    "description": "Syslog module.",
    "license": "LGPLv3",
    "web": "https://github.com/FedericoCeratto/nim-syslog"
  },
  {
    "name": "nimes",
    "url": "https://github.com/def-/nimes",
    "method": "git",
    "tags": [
      "emulator",
      "nes",
      "game",
      "sdl",
      "javascript"
    ],
    "description": "NES emulator using SDL2, also compiles to JavaScript with emscripten.",
    "license": "MPL",
    "web": "https://github.com/def-/nimes"
  },
  {
    "name": "syscall",
    "url": "https://github.com/def-/nim-syscall",
    "method": "git",
    "tags": [
      "library"
    ],
    "description": "Raw system calls for Nim",
    "license": "MPL",
    "web": "https://github.com/def-/nim-syscall"
  },
  {
    "name": "jnim",
    "url": "https://github.com/yglukhov/jnim",
    "method": "git",
    "tags": [
      "library",
      "java",
      "jvm",
      "bridge",
      "bindings"
    ],
    "description": "Nim - Java bridge",
    "license": "MIT",
    "web": "https://github.com/yglukhov/jnim"
  },
  {
    "name": "nimPDF",
    "url": "https://github.com/jangko/nimpdf",
    "method": "git",
    "tags": [
      "library",
      "PDF",
      "document"
    ],
    "description": "library for generating PDF files",
    "license": "MIT",
    "web": "https://github.com/jangko/nimpdf"
  },
  {
    "name": "LLVM",
    "url": "https://github.com/FedeOmoto/llvm",
    "method": "git",
    "tags": [
      "LLVM",
      "bindings",
      "wrapper"
    ],
    "description": "LLVM bindings for the Nim language.",
    "license": "MIT",
    "web": "https://github.com/FedeOmoto/llvm"
  },
  {
    "name": "nshout",
    "url": "https://github.com/Senketsu/nshout",
    "method": "git",
    "tags": [
      "library",
      "shouter",
      "libshout",
      "wrapper",
      "bindings",
      "audio",
      "web"
    ],
    "description": "Nim bindings for libshout",
    "license": "MIT",
    "web": "https://github.com/Senketsu/nshout"
  },
  {
    "name": "nuuid",
    "url": "https://github.com/wheineman/nim-only-uuid",
    "method": "git",
    "tags": [
      "library",
      "uuid",
      "guid"
    ],
    "description": "A Nim source only UUID generator",
    "license": "MIT",
    "web": "https://github.com/wheineman/nim-only-uuid"
  },
  {
    "name": "fftw3",
    "url": "https://github.com/ziotom78/nimfftw3",
    "method": "git",
    "tags": [
      "library",
      "nim",
      "math",
      "fft"
    ],
    "description": "Bindings to the FFTW library",
    "license": "MIT",
    "web": "https://github.com/ziotom78/nimfftw3"
  },
  {
    "name": "nrpl",
    "url": "https://github.com/wheineman/nrpl",
    "method": "git",
    "tags": [
      "REPL",
      "application"
    ],
    "description": "A rudimentary Nim REPL",
    "license": "MIT",
    "web": "https://github.com/wheineman/nrpl"
  },
  {
    "name": "nim-geocoding",
    "url": "https://github.com/saratchandra92/nim-geocoding",
    "method": "git",
    "tags": [
      "library",
      "geocoding",
      "maps"
    ],
    "description": "A simple library for Google Maps Geocoding API",
    "license": "MIT",
    "web": "https://github.com/saratchandra92/nim-geocoding"
  },
  {
    "name": "io-gles",
    "url": "git://github.com/nimious/io-gles.git",
    "method": "git",
    "tags": [
      "binding",
      "khronos",
      "gles",
      "opengl es"
    ],
    "description": "Bindings for OpenGL ES, the embedded 3D graphics library.",
    "license": "MIT",
    "web": "https://github.com/nimious/io-gles"
  },
  {
    "name": "io-egl",
    "url": "git://github.com/nimious/io-egl.git",
    "method": "git",
    "tags": [
      "binding",
      "khronos",
      "egl",
      "opengl",
      "opengl es",
      "openvg"
    ],
    "description": "Bindings for EGL, the native platform interface for rendering APIs.",
    "license": "MIT",
    "web": "https://github.com/nimious/io-egl"
  },
  {
    "name": "io-sixense",
    "url": "git://github.com/nimious/io-sixense.git",
    "method": "git",
    "tags": [
      "binding",
      "sixense",
      "razer hydra",
      "stem system",
      "vr"
    ],
    "description": "Bindings for the Sixense Core API.",
    "license": "MIT",
    "web": "https://github.com/nimious/io-sixense"
  },
  {
    "name": "tnetstring",
    "url": "https://mahlon@bitbucket.org/mahlon/nim-tnetstring",
    "method": "hg",
    "tags": [
      "tnetstring",
      "library",
      "serialization"
    ],
    "description": "Parsing and serializing for the TNetstring format.",
    "license": "MIT",
    "web": "http://bitbucket.org/mahlon/nim-tnetstring"
  },
  {
    "name": "msgpack4nim",
    "url": "https://github.com/jangko/msgpack4nim",
    "method": "git",
    "tags": [
      "msgpack",
      "library",
      "serialization",
      "deserialization"
    ],
    "description": "Another MessagePack implementation written in pure nim",
    "license": "MIT",
    "web": "https://github.com/jangko/msgpack4nim"
  },
  {
    "name": "binaryheap",
    "url": "https://github.com/bluenote10/nim-heap",
    "method": "git",
    "tags": [
      "heap",
      "priority queue"
    ],
    "description": "Simple binary heap implementation",
    "license": "MIT",
    "web": "https://github.com/bluenote10/nim-heap"
  },
  {
    "name": "stringinterpolation",
    "url": "https://github.com/bluenote10/nim-stringinterpolation",
    "method": "git",
    "tags": [
      "string formatting",
      "string interpolation"
    ],
    "description": "String interpolation with printf syntax",
    "license": "MIT",
    "web": "https://github.com/bluenote10/nim-stringinterpolation"
  },
  {
    "name": "libovr",
    "url": "https://github.com/bluenote10/nim-ovr",
    "method": "git",
    "tags": [
      "Oculus Rift",
      "virtual reality"
    ],
    "description": "Nim bindings for libOVR (Oculus Rift)",
    "license": "MIT",
    "web": "https://github.com/bluenote10/nim-ovr"
  },
  {
    "name": "delaunay",
    "url": "https://github.com/Nycto/DelaunayNim",
    "method": "git",
    "tags": [
      "delaunay",
      "library",
      "algorithms",
      "graph"
    ],
    "description": "2D Delaunay triangulations",
    "license": "MIT",
    "web": "https://github.com/Nycto/DelaunayNim"
  },
  {
    "name": "linenoise",
    "url": "https://github.com/fallingduck/linenoise-nim",
    "method": "git",
    "tags": [
      "linenoise",
      "library",
      "wrapper",
      "commandline"
    ],
    "description": "Wrapper for linenoise, a free, self-contained alternative to GNU readline.",
    "license": "BSD",
    "web": "https://github.com/fallingduck/linenoise-nim"
  },
  {
    "name": "struct",
    "url": "https://github.com/rgv151/struct.nim",
    "method": "git",
    "tags": [
      "struct",
      "library",
      "python",
      "pack",
      "unpack"
    ],
    "description": "Python-like 'struct' for Nim",
    "license": "MIT",
    "web": "https://github.com/rgv151/struct.nim"
  },
  {
    "name": "uri2",
    "url": "git://github.com/achesak/nim-uri2",
    "method": "git",
    "tags": [
      "uri",
      "url",
      "library"
    ],
    "description": "Nim module for better URI handling",
    "license": "MIT",
    "web": "https://github.com/achesak/nim-uri2"
  },
  {
    "name": "hmac",
    "url": "https://github.com/rgv151/hmac.nim",
    "method": "git",
    "tags": [
      "hmac",
      "authentication",
      "hash",
      "sha1",
      "md5"
    ],
    "description": "HMAC-SHA1 and HMAC-MD5 hashing in Nim",
    "license": "MIT",
    "web": "https://github.com/rgv151/hmac.nim"
  },
  {
    "name": "mongrel2",
    "url": "https://mahlon@bitbucket.org/mahlon/nim-mongrel2",
    "method": "hg",
    "tags": [
      "mongrel2",
      "library",
      "www"
    ],
    "description": "Handler framework for the Mongrel2 web server.",
    "license": "MIT",
    "web": "http://bitbucket.org/mahlon/nim-mongrel2"
  },
  {
    "name": "shimsham",
    "url": "https://github.com/apense/shimsham",
    "method": "git",
    "tags": [
      "crypto",
      "hash",
      "hashing",
      "digest"
    ],
    "description": "Hashing/Digest collection in pure Nim",
    "license": "MIT",
    "web": "https://github.com/apense/shimsham"
  },
  {
    "name": "base32",
    "url": "https://github.com/rgv151/base32.nim",
    "method": "git",
    "tags": [
      "base32",
      "encode",
      "decode"
    ],
    "description": "Base32 library for Nim",
    "license": "MIT",
    "web": "https://github.com/rgv151/base32.nim"
  },
  {
    "name": "otp",
    "url": "https://github.com/rgv151/otp.nim",
    "method": "git",
    "tags": [
      "otp",
      "hotp",
      "totp",
      "time",
      "password",
      "one",
      "google",
      "authenticator"
    ],
    "description": "One Time Password library for Nim",
    "license": "MIT",
    "web": "https://github.com/rgv151/otp.nim"
  },
  {
    "name": "q",
    "url": "https://github.com/rgv151/q.nim",
    "method": "git",
    "tags": [
      "css",
      "selector",
      "query",
      "match",
      "find",
      "html",
      "xml",
      "jquery"
    ],
    "description": "Simple package for query HTML/XML elements using a CSS3 or jQuery-like selector syntax",
    "license": "MIT",
    "web": "https://github.com/rgv151/q.nim"
  },
  {
    "name": "bignum",
    "url": "https://github.com/FedeOmoto/bignum",
    "method": "git",
    "tags": [
      "bignum",
      "gmp",
      "wrapper"
    ],
    "description": "Wrapper around the GMP bindings for the Nim language.",
    "license": "MIT",
    "web": "https://github.com/FedeOmoto/bignum"
  },
  {
    "name": "rbtree",
    "url": "https://github.com/Nycto/RBTreeNim",
    "method": "git",
    "tags": [
      "tree",
      "binary search tree",
      "rbtree",
      "red black tree"
    ],
    "description": "Red/Black Trees",
    "license": "MIT",
    "web": "https://github.com/Nycto/RBTreeNim"
  },
  {
    "name": "anybar",
    "url": "https://github.com/rgv151/anybar.nim",
    "method": "git",
    "tags": [
      "anybar",
      "menubar",
      "status",
      "indicator"
    ],
    "description": "Control AnyBar instances with Nim",
    "license": "MIT",
    "web": "https://github.com/rgv151/anybar.nim"
  },
  {
    "name": "astar",
    "url": "https://github.com/Nycto/AStarNim",
    "method": "git",
    "tags": [
      "astar",
      "A*",
      "pathfinding",
      "algorithm"
    ],
    "description": "A* Pathfinding",
    "license": "MIT",
    "web": "https://github.com/Nycto/AStarNim"
  },
  {
    "name": "lazy",
    "url": "git://github.com/petermora/nimLazy/",
    "method": "git",
    "tags": [
      "library",
      "iterator",
      "lazy list"
    ],
    "description": "Iterator library for Nim",
    "license": "MIT",
    "web": "https://github.com/petermora/nimLazy"
  },
  {
    "name": "asyncpythonfile",
    "url": "https://github.com/fallingduck/asyncpythonfile-nim",
    "method": "git",
    "tags": [
      "async",
      "asynchronous",
      "library",
      "python",
      "file",
      "files"
    ],
    "description": "High level, asynchronous file API mimicking Python's file interface.",
    "license": "ISC",
    "web": "https://github.com/fallingduck/asyncpythonfile-nim"
  },
  {
    "name": "nimfuzz",
    "url": "https://github.com/apense/nimfuzz",
    "method": "git",
    "tags": [
      "fuzzing",
      "testing",
      "hacking",
      "security"
    ],
    "description": "Simple and compact fuzzing",
    "license": "Apache License 2.0",
    "web": "https://apense.github.io/nimfuzz"
  },
  {
    "name": "linalg",
    "url": "https://github.com/unicredit/linear-algebra",
    "method": "git",
    "tags": [
      "vector",
      "matrix",
      "linear algebra",
      "BLAS",
      "LAPACK"
    ],
    "description": "Linear algebra for Nim",
    "license": "Apache License 2.0",
    "web": "https://github.com/unicredit/linear-algebra"
  },
  {
    "name": "sequester",
    "url": "https://github.com/fallingduck/sequester",
    "method": "git",
    "tags": [
      "library",
      "seq",
      "sequence",
      "strings",
      "iterators",
      "php"
    ],
    "description": "Library for converting sequences to strings. Also has PHP-inspired explode and implode procs.",
    "license": "ISC",
    "web": "https://github.com/fallingduck/sequester"
  },
  {
    "name": "options",
    "url": "https://github.com/fallingduck/options-nim",
    "method": "git",
    "tags": [
      "library",
      "option",
      "optionals",
      "maybe"
    ],
    "description": "Temporary package to fix broken code in 0.11.2 stable.",
    "license": "MIT",
    "web": "https://github.com/fallingduck/options-nim"
  },
  {
    "name": "oldwinapi",
    "url": "git://github.com/nim-lang/oldwinapi",
    "method": "git",
    "tags": [
      "library",
      "windows",
      "api"
    ],
    "description": "Old Win API library for Nim",
    "license": "LGPL with static linking exception",
    "web": "https://github.com/nim-lang/oldwinapi"
  },
  {
    "name": "nimx",
    "url": "git://github.com/yglukhov/nimx",
    "method": "git",
    "tags": [
      "gui",
      "ui",
      "library"
    ],
    "description": "Cross-platform GUI framework",
    "license": "BSD",
    "web": "https://github.com/yglukhov/nimx"
  },
  {
    "name": "memo",
    "url": "https://github.com/andreaferretti/memo",
    "method": "git",
    "tags": [
      "memo",
      "memoization",
      "memoize",
      "cache"
    ],
    "description": "Memoize Nim functions",
    "license": "Apache License 2.0",
    "web": "https://github.com/andreaferretti/memo"
  },
  {
    "name": "base62",
    "url": "https://github.com/singularperturbation/base62-encode",
    "method": "git",
    "tags": [
      "base62",
      "encode",
      "decode"
    ],
    "description": "Arbitrary base encoding-decoding functions, defaulting to Base-62.",
    "license": "MIT",
    "web": "https://github.com/singularperturbation/base62-encode"
  },
  {
    "name": "telebot",
    "url": "https://github.com/rgv151/telebot.nim",
    "method": "git",
    "tags": [
      "telebot",
      "telegram",
      "bot",
      "api",
      "client",
      "async"
    ],
    "description": "Async Telegram Bot API Client",
    "license": "MIT",
    "web": "https://github.com/rgv151/telebot.nim"
  },
  {
    "name": "tempfile",
    "url": "https://github.com/rgv151/tempfile.nim",
    "method": "git",
    "tags": [
      "temp",
      "mktemp",
      "make",
      "mk",
      "mkstemp",
      "mkdtemp"
    ],
    "description": "Temporary files and directories",
    "license": "MIT",
    "web": "https://github.com/rgv151/tempfile.nim"
  },
  {
    "name": "AstroNimy",
    "url": "https://github.com/super-massive-black-holes/AstroNimy",
    "method": "git",
    "tags": [
      "science",
      "astronomy",
      "library"
    ],
    "description": "Astronomical library for Nim",
    "license": "MIT",
    "web": "https://github.com/super-massive-black-holes/AstroNimy"
  },
  {
    "name": "patty",
    "url": "https://github.com/andreaferretti/patty",
    "method": "git",
    "tags": [
      "pattern",
      "adt",
      "variant",
      "pattern matching",
      "algebraic data type"
    ],
    "description": "Algebraic data types and pattern matching",
    "license": "Apache License 2.0",
    "web": "https://github.com/andreaferretti/patty"
  },
  {
    "name": "einheit",
    "url": "https://github.com/jyapayne/einheit",
    "method": "git",
    "tags": [
      "unit",
      "tests",
      "unittest",
      "unit tests",
      "unit test macro"
    ],
    "description": "Pretty looking, full featured, Python-inspired unit test library.",
    "license": "MIT",
    "web": "https://github.com/jyapayne/einheit"
  },
  {
    "name": "plists",
    "url": "https://github.com/yglukhov/plists",
    "method": "git",
    "tags": [
      "plist",
      "property",
      "list"
    ],
    "description": "Generate and parse Mac OS X .plist files in Nim.",
    "license": "MIT",
    "web": "https://github.com/yglukhov/plists"
  },
  {
    "name": "ncurses",
    "url": "git://github.com/rnowley/nim-ncurses/",
    "method": "git",
    "tags": [
      "library",
      "terminal",
      "graphics",
      "wrapper"
    ],
    "description": "A wrapper for NCurses",
    "license": "MIT",
    "web": "https://github.com/rnowley/nim-ncurses"
  },
  {
    "name": "nanovg.nim",
    "url": "https://github.com/fowlmouth/nanovg.nim",
    "method": "git",
    "tags": [
      "wrapper",
      "GUI",
      "vector graphics",
      "opengl"
    ],
    "description": "A wrapper for NanoVG vector graphics rendering",
    "license": "MIT",
    "web": "https://github.com/fowlmouth/nanovg.nim"
  },
  {
    "name": "pwd",
    "url": "git://github.com/achesak/nim-pwd",
    "method": "git",
    "tags": [
      "library",
      "unix",
      "pwd",
      "password"
    ],
    "description": "Nim port of Python's pwd module for working with the UNIX password file",
    "license": "MIT",
    "web": "https://github.com/achesak/nim-pwd"
  },
  {
    "name": "spwd",
    "url": "git://github.com/achesak/nim-spwd",
    "method": "git",
    "tags": [
      "library",
      "unix",
      "spwd",
      "password",
      "shadow"
    ],
    "description": "Nim port of Python's spwd module for working with the UNIX shadow password file",
    "license": "MIT",
    "web": "https://github.com/achesak/nim-spwd"
  },
  {
    "name": "grp",
    "url": "git://github.com/achesak/nim-grp",
    "method": "git",
    "tags": [
      "library",
      "unix",
      "grp",
      "group"
    ],
    "description": "Nim port of Python's grp module for working with the UNIX group database file",
    "license": "MIT",
    "web": "https://github.com/achesak/nim-grp"
  },
  {
    "name": "stopwatch",
    "url": "https://github.com/rbmz/stopwatch",
    "method": "git",
    "tags": [
      "timer",
      "benchmarking"
    ],
    "description": "A simple benchmarking/timer library based on nim's lib/system/timers.nim",
    "license": "MIT",
    "web": "https://github.com/rbmz/stopwatch"
  },
  {
    "name": "nimFinLib",
    "url": "https://github.com/qqtop/NimFinLib",
    "method": "git",
    "tags": [
      "financial"
    ],
    "description": "Financial Library for Nim",
    "license": "MIT",
    "web": "https://github.com/qqtop/NimFinLib"
  },
  {
    "name": "libssh2",
    "url": "https://github.com/rgv151/libssh2.nim",
    "method": "git",
    "tags": [
      "lib",
      "ssh",
      "ssh2",
      "openssh",
      "client",
      "sftp",
      "scp"
    ],
    "description": "Nim wrapper for libssh2",
    "license": "MIT",
    "web": "https://github.com/rgv151/libssh2.nim"
  },
  {
    "name": "rethinkdb",
    "url": "https://github.com/rgv151/rethinkdb.nim",
    "method": "git",
    "tags": [
      "rethinkdb",
      "driver",
      "client",
      "json"
    ],
    "description": "RethinkDB driver for Nim",
    "license": "MIT",
    "web": "https://github.com/rgv151/rethinkdb.nim"
  },
  {
    "name": "dbus",
    "url": "https://github.com/zielmicha/nim-dbus",
    "method": "git",
    "tags": [
      "dbus"
    ],
    "description": "dbus bindings for Nim",
    "license": "MIT",
    "web": "https://github.com/zielmicha/nim-dbus"
  },
  {
    "name": "lmdb",
    "url": "https://github.com/fowlmouth/lmdb.nim",
    "method": "git",
    "tags": [
      "wrapper",
      "lmdb"
    ],
    "description": "A wrapper for LMDB the Lightning Memory-Mapped Database",
    "license": "MIT",
    "web": "https://github.com/fowlmouth/lmdb.nim"
  },
  {
    "name": "zip",
    "url": "https://github.com/nim-lang/zip",
    "method": "git",
    "tags": [
      "wrapper",
      "zip"
    ],
    "description": "A wrapper for the zip library",
    "license": "MIT",
    "web": "https://github.com/nim-lang/zip"
  },
  {
    "name": "csvtools",
    "url": "https://github.com/unicredit/csvtools",
    "method": "git",
    "tags": [
      "CSV",
      "comma separated values",
      "TSV"
    ],
    "description": "Manage CSV files",
    "license": "Apache License 2.0",
    "web": "https://github.com/unicredit/csvtools"
  },
  {
    "name": "httpform",
    "url": "https://github.com/tulayang/httpform",
    "method": "git",
    "tags": [
      "request parser",
      "upload",
      "html5 file"
    ],
    "description": "Http request form parser",
    "license": "MIT",
    "web": "https://github.com/tulayang/httpform"
  },
  {
    "name": "vardene",
    "url": "https://github.com/Xe/vardene",
    "method": "git",
    "tags": [
      "command line",
      "tool",
      "compiler"
    ],
    "description": "A simple tool to manage multiple installs of Nim.",
    "license": "MIT",
    "web": "https://christine.website/projects/Vardene"
  },
  {
    "name": "quadtree",
    "url": "https://github.com/Nycto/QuadtreeNim",
    "method": "git",
    "tags": [
      "quadtree",
      "algorithm"
    ],
    "description": "A Quadtree implementation",
    "license": "MIT",
    "web": "https://github.com/Nycto/QuadtreeNim"
  },
  {
    "name": "expat",
    "url": "https://github.com/nim-lang/expat",
    "method": "git",
    "tags": [
      "expat",
      "xml",
      "parsing"
    ],
    "description": "Expat wrapper for Nim",
    "license": "MIT",
    "web": "https://github.com/nim-lang/expat"
  },
  {
    "name": "sphinx",
    "url": "https://github.com/Araq/sphinx",
    "method": "git",
    "tags": [
      "sphinx",
      "wrapper",
      "search",
      "engine"
    ],
    "description": "Sphinx wrapper for Nim",
    "license": "LGPL",
    "web": "https://github.com/Araq/sphinx"
  },
  {
    "name": "sdl1",
    "url": "https://github.com/nim-lang/sdl1",
    "method": "git",
    "tags": [
      "graphics",
      "library",
      "multi-media",
      "input",
      "sound",
      "joystick"
    ],
    "description": "SDL 1.2 wrapper for Nim.",
    "license": "LGPL",
    "web": "https://github.com/nim-lang/sdl1"
  },
  {
    "name": "graphics",
    "url": "https://github.com/nim-lang/graphics",
    "method": "git",
    "tags": [
      "library",
      "SDL"
    ],
    "description": "Graphics module for Nim.",
    "license": "MIT",
    "web": "https://github.com/nim-lang/graphics"
  },
  {
    "name": "libffi",
    "url": "https://github.com/Araq/libffi",
    "method": "git",
    "tags": [
      "ffi",
      "library",
      "C",
      "calling",
      "convention"
    ],
    "description": "libffi wrapper for Nim.",
    "license": "MIT",
    "web": "https://github.com/Araq/libffi"
  },
  {
    "name": "libcurl",
    "url": "https://github.com/Araq/libcurl",
    "method": "git",
    "tags": [
      "curl",
      "web",
      "http",
      "download"
    ],
    "description": "Nim wrapper for libcurl.",
    "license": "MIT",
    "web": "https://github.com/Araq/libcurl"
  },
  {
    "name": "perlin",
    "url": "https://github.com/Nycto/PerlinNim",
    "method": "git",
    "tags": [
      "perlin",
      "simplex",
      "noise"
    ],
    "description": "Perlin noise and Simplex noise generation",
    "license": "MIT",
    "web": "https://github.com/Nycto/PerlinNim"
  },
  {
    "name": "pfring",
    "url": "https://github.com/rgv151/pfring.nim",
    "method": "git",
    "tags": [
      "pf_ring",
      "packet",
      "sniff",
      "pcap",
      "pfring",
      "network",
      "capture",
      "socket"
    ],
    "description": "PF_RING wrapper for Nim",
    "license": "MIT",
    "web": "https://github.com/rgv151/pfring.nim"
  },
  {
    "name": "xxtea",
    "url": "https://github.com/rgv151/xxtea.nim",
    "method": "git",
    "tags": [
      "xxtea",
      "encrypt",
      "decrypt",
      "crypto"
    ],
    "description": "XXTEA wrapper for Nim",
    "license": "MIT",
    "web": "https://github.com/rgv151/xxtea.nim"
  },
  {
    "name": "xxhash",
    "url": "https://github.com/rgv151/xxhash.nim",
    "method": "git",
    "tags": [
      "fast",
      "hash",
      "algorithm"
    ],
    "description": "xxhash wrapper for Nim",
    "license": "MIT",
    "web": "https://github.com/rgv151/xxhash.nim"
  },
  {
    "name": "libipset",
    "url": "https://github.com/rgv151/libipset.nim",
    "method": "git",
    "tags": [
      "ipset",
      "firewall",
      "netfilter",
      "mac",
      "ip",
      "network",
      "collection",
      "rule",
      "set"
    ],
    "description": "libipset wrapper for Nim",
    "license": "MIT",
    "web": "https://github.com/rgv151/libipset.nim"
  },
  {
    "name": "pop3",
    "url": "https://github.com/FedericoCeratto/nim-pop3",
    "method": "git",
    "tags": [
      "network",
      "pop3",
      "email"
    ],
    "description": "POP3 client library",
    "license": "LGPLv3",
    "web": "https://github.com/FedericoCeratto/nim-pop3"
  },
  {
    "name": "nimrpc",
    "url": "https://github.com/rogercloud/nim-rpc",
    "method": "git",
    "tags": [
      "msgpack",
      "library",
      "rpc",
      "nimrpc"
    ],
    "description": "RPC implementation for Nim based on msgpack4nim",
    "license": "MIT",
    "web": "https://github.com/rogercloud/nim-rpc"
  },
  {
    "name": "asyncevents",
    "url": "https://github.com/tulayang/asyncevents",
    "method": "git",
    "tags": [
      "event",
      "future",
      "asyncdispath"
    ],
    "description": "Asynchronous event loop for progaming with MVC",
    "license": "MIT",
    "web": "https://github.com/tulayang/asyncevents"
  },
  {
    "name": "nimSHA2",
    "url": "https://github.com/jangko/nimSHA2",
    "method": "git",
    "tags": [
      "hash",
      "crypto",
      "library",
      "sha2"
    ],
    "description": "Secure Hash Algorithm - 2, [224, 256, 384, and 512 bits]",
    "license": "MIT",
    "web": "https://github.com/jangko/nimSHA2"
  },
  {
    "name": "nimAES",
    "url": "https://github.com/jangko/nimAES",
    "method": "git",
    "tags": [
      "crypto",
      "library",
      "aes",
      "encryption",
      "rijndael"
    ],
    "description": "Advanced Encryption Standard, Rijndael Algorithm",
    "license": "MIT",
    "web": "https://github.com/jangko/nimAES"
  },
  {
    "name": "nimeverything",
    "url": "git://github.com/xland/nimeverything/",
    "method": "git",
    "tags": [
      "everything",
      "voidtools",
      "Everything Search Engine"
    ],
    "description": "everything  search engine wrapper",
    "license": "MIT",
    "web": "https://github.com/xland/nimeverything"
  },
  {
    "name": "vidhdr",
    "url": "git://github.com/achesak/nim-vidhdr",
    "method": "git",
    "tags": [
      "video",
      "formats",
      "file"
    ],
    "description": "Library for detecting the format of an video file",
    "license": "MIT",
    "web": "https://github.com/achesak/nim-vidhdr"
  },
  {
    "name": "gitapi",
    "url": "git://github.com/achesak/nim-gitapi",
    "method": "git",
    "tags": [
      "git",
      "version control",
      "library"
    ],
    "description": "Nim wrapper around the git version control software",
    "license": "MIT",
    "web": "https://github.com/achesak/nim-gitapi"
  },
  {
    "name": "ptrace",
    "url": "https://github.com/rgv151/ptrace.nim",
    "method": "git",
    "tags": [
      "ptrace",
      "trace",
      "process",
      "syscal",
      "system",
      "call"
    ],
    "description": "ptrace wrapper for Nim",
    "license": "MIT",
    "web": "https://github.com/rgv151/ptrace.nim"
  },
  {
    "name": "ndbex",
    "url": "https://github.com/Senketsu/nim-db-ex",
    "method": "git",
    "tags": [
      "extension",
      "database",
      "Nim",
      "convenience",
      "db",
      "mysql",
      "postgres",
      "sqlite"
    ],
    "description": "extension modules for Nim's 'db_*' modules",
    "license": "MIT",
    "web": "https://github.com/Senketsu/nim-db-ex"
  },
  {
    "name": "ni",
    "url": "git://github.com/gokr/ni/",
    "method": "git",
    "tags": [
      "language",
      "library",
      "scripting"
    ],
    "description": "A Rebol-ish language implemented as an AST interpreter",
    "license": "MIT",
    "web": "https://github.com/gokr/ni"
  },
  {
    "name": "nimBMP",
    "url": "https://github.com/jangko/nimBMP",
    "method": "git",
    "tags": [
      "graphics",
      "library",
      "BMP"
    ],
    "description": "BMP encoder and decoder",
    "license": "MIT",
    "web": "https://github.com/jangko/nimBMP"
  },
  {
    "name": "nimPNG",
    "url": "https://github.com/jangko/nimPNG",
    "method": "git",
    "tags": [
      "graphics",
      "library",
      "PNG"
    ],
    "description": "PNG(Portable Network Graphics) encoder and decoder",
    "license": "MIT",
    "web": "https://github.com/jangko/nimPNG"
  },
  {
    "name": "litestore",
    "url": "https://github.com/h3rald/litestore",
    "method": "git",
    "tags": [
      "database",
      "rest",
      "sqlite"
    ],
    "description": "A lightweight, self-contained, RESTful, searchable, multi-format NoSQL document store",
    "license": "MIT",
    "web": "https://h3rald.com/litestore"
  },
  {
    "name": "parseFixed",
    "url": "https://github.com/jlp765/parsefixed",
    "method": "git",
    "tags": [
      "parse",
      "fixed",
      "width",
      "parser",
      "text"
    ],
    "description": "Parse fixed-width fields within lines of text (complementary to parsecsv)",
    "license": "MIT",
    "web": "https://github.com/jlp765/parsefixed"
  },
  {
    "name": "playlists",
    "url": "https://github.com/achesak/nim-playlists",
    "method": "git",
    "tags": [
      "library",
      "playlists",
      "M3U",
      "PLS",
      "XSPF"
    ],
    "description": "Nim library for parsing PLS, M3U, and XSPF playlist files",
    "license": "MIT",
    "web": "https://github.com/achesak/nim-playlists"
  },
  {
    "name": "seqmath",
    "url": "https://github.com/jlp765/seqmath",
    "method": "git",
    "tags": [
      "math",
      "seq",
      "sequence",
      "array",
      "nested",
      "algebra",
      "statistics",
      "lifted",
      "financial"
    ],
    "description": "Nim math library for sequences and nested sequences (extends math library)",
    "license": "MIT",
    "web": "https://github.com/jlp765/seqmath"
  },
  {
    "name": "daemonize",
    "url": "https://github.com/rgv151/daemonize.nim",
    "method": "git",
    "tags": [
      "daemonize",
      "background",
      "fork",
      "unix",
      "linux",
      "process"
    ],
    "description": "This library makes your code run as a daemon process on Unix-like systems",
    "license": "MIT",
    "web": "https://github.com/rgv151/daemonize.nim"

  },
  {
<<<<<<< HEAD
    "name": "tnim",
    "url": "https://github.com/jlp765/tnim",
    "method": "git",
    "tags": [
      "REPL",
      "sandbox",
      "interactive",
      "compiler",
      "code",
      "language",
      "Nim"
    ],
    "description": "tnim is a Nim REPL - an interactive sandbox for testing Nim code",
    "license": "MIT",
    "web": "https://github.com/jlp765/tnim"
=======
    "name": "ris",
    "url": "https://github.com/achesak/nim-ris",
    "method": "git",
    "tags": [
      "RIS",
      "citation",
      "library"
    ],
    "description": "Module for working with RIS citation files",
    "license": "MIT",
    "web": "https://github.com/achesak/nim-ris"
  },
  {
    "name": "geoip",
    "url": "https://github.com/achesak/nim-geoip",
    "method": "git",
    "tags": [
      "IP",
      "address",
      "location"
    ],
    "description": "Retrieve info about a location from an IP address",
    "license": "MIT",
    "web": "https://github.com/achesak/nim-geoip"
>>>>>>> 1b5545dc
  }
]<|MERGE_RESOLUTION|>--- conflicted
+++ resolved
@@ -3394,7 +3394,6 @@
 
   },
   {
-<<<<<<< HEAD
     "name": "tnim",
     "url": "https://github.com/jlp765/tnim",
     "method": "git",
@@ -3410,7 +3409,8 @@
     "description": "tnim is a Nim REPL - an interactive sandbox for testing Nim code",
     "license": "MIT",
     "web": "https://github.com/jlp765/tnim"
-=======
+  },
+  {
     "name": "ris",
     "url": "https://github.com/achesak/nim-ris",
     "method": "git",
@@ -3435,6 +3435,5 @@
     "description": "Retrieve info about a location from an IP address",
     "license": "MIT",
     "web": "https://github.com/achesak/nim-geoip"
->>>>>>> 1b5545dc
   }
 ]