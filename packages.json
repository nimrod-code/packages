[
  {
    "name": "sequtils2",
    "url": "https://github.com/Michedev/sequtils2",
    "method": "git",
    "tags": [
      "library",
      "sequence",
      "string",
      "openArray",
      "functional"
    ],
    "description": "Additional functions for sequences that are not present in sequtils",
    "license": "MIT",
    "web": "http://htmlpreview.github.io/?https://github.com/Michedev/sequtils2/blob/master/sequtils2.html"
  },
  {
    "name": "github_api",
    "url": "https://github.com/watzon/github-api-nim",
    "method": "git",
    "tags": [
      "library",
      "api",
      "github",
      "client"
    ],
    "description": "Nim wrapper for the GitHub API",
    "license": "WTFPL",
    "web": "https://github.com/watzon/github-api-nim"
  },
  {
    "name": "extensions",
    "url": "https://github.com/jyapayne/nim-extensions",
    "method": "git",
    "tags": [
      "library",
      "extensions",
      "addons"
    ],
    "description": "A library that will add useful tools to Nim's arsenal.",
    "license": "MIT",
    "web": "https://github.com/jyapayne/nim-extensions"
  },
  {
    "name": "nimates",
    "url": "https://github.com/jamesalbert/nimates",
    "method": "git",
    "tags": [
      "library",
      "postmates",
      "delivery"
    ],
    "description": "Client library for the Postmates API",
    "license": "Apache",
    "web": "https://github.com/jamesalbert/nimates"
  },
  {
    "name": "discordnim",
    "url": "https://github.com/Krognol/discordnim",
    "method": "git",
    "tags": [
      "library",
      "discord"
    ],
    "description": "Discord library for Nim",
    "license": "MIT",
    "web": "https://github.com/Krognol/discordnim"
  },
  {
    "name": "argument_parser",
    "url": "https://github.com/Xe/argument_parser/",
    "method": "git",
    "tags": [
      "library",
      "commandline",
      "arguments",
      "switches",
      "parsing"
    ],
    "description": "Provides a complex commandline parser",
    "license": "MIT",
    "web": "https://github.com/Xe/argument_parser"
  },
  {
    "name": "genieos",
    "url": "https://github.com/Araq/genieos/",
    "method": "git",
    "tags": [
      "library",
      "commandline",
      "sound",
      "recycle",
      "os"
    ],
    "description": "Too awesome procs to be included in nimrod.os module",
    "license": "MIT",
    "web": "http://github.com/Araq/genieos/"
  },
  {
    "name": "jester",
    "url": "https://github.com/dom96/jester/",
    "method": "git",
    "tags": [
      "web",
      "http",
      "framework",
      "dsl"
    ],
    "description": "A sinatra-like web framework for Nim.",
    "license": "MIT",
    "web": "https://github.com/dom96/jester"
  },
  {
    "name": "templates",
    "url": "https://github.com/onionhammer/nim-templates.git",
    "method": "git",
    "tags": [
      "web",
      "html",
      "template"
    ],
    "description": "A simple string templating library for Nim.",
    "license": "BSD",
    "web": "https://github.com/onionhammer/nim-templates"
  },
  {
    "name": "murmur",
    "url": "https://github.com/olahol/nimrod-murmur/",
    "method": "git",
    "tags": [
      "hash",
      "murmur"
    ],
    "description": "MurmurHash in pure Nim.",
    "license": "MIT",
    "web": "https://github.com/olahol/nimrod-murmur"
  },
  {
    "name": "libtcod_nim",
    "url": "https://github.com/Vladar4/libtcod_nim/",
    "method": "git",
    "tags": [
      "roguelike",
      "game",
      "library",
      "engine",
      "sdl",
      "opengl",
      "glsl"
    ],
    "description": "Wrapper of the libtcod library for the Nim language.",
    "license": "zlib",
    "web": "https://github.com/Vladar4/libtcod_nim"
  },
  {
    "name": "nimgame",
    "url": "https://github.com/Vladar4/nimgame/",
    "method": "git",
    "tags": [
      "deprecated",
      "game",
      "engine",
      "sdl"
    ],
    "description": "A simple 2D game engine for Nim language. Deprecated, use nimgame2 instead.",
    "license": "MIT",
    "web": "https://github.com/Vladar4/nimgame"
  },
  {
    "name": "nimgame2",
    "url": "https://github.com/Vladar4/nimgame2/",
    "method": "git",
    "tags": [
      "game",
      "engine",
      "sdl",
      "sdl2"
    ],
    "description": "A simple 2D game engine for Nim language.",
    "license": "MIT",
    "web": "https://github.com/Vladar4/nimgame2"
  },
  {
    "name": "sfml",
    "url": "https://github.com/fowlmouth/nimrod-sfml/",
    "method": "git",
    "tags": [
      "game",
      "library",
      "opengl"
    ],
    "description": "High level OpenGL-based Game Library",
    "license": "MIT",
    "web": "https://github.com/fowlmouth/nimrod-sfml"
  },
  {
    "name": "enet",
    "url": "https://github.com/fowlmouth/nimrod-enet/",
    "method": "git",
    "tags": [
      "game",
      "networking",
      "udp"
    ],
    "description": "Wrapper for ENet UDP networking library",
    "license": "MIT",
    "web": "https://github.com/fowlmouth/nimrod-enet"
  },
  {
    "name": "nim-locale",
    "url": "https://github.com/Amrykid/nim-locale/",
    "method": "git",
    "tags": [
      "library",
      "locale",
      "i18n",
      "localization",
      "localisation",
      "globalization"
    ],
    "description": "A simple library for localizing Nim applications.",
    "license": "MIT",
    "web": "https://github.com/Amrykid/nim-locale"
  },
  {
    "name": "fowltek",
    "url": "https://github.com/fowlmouth/nimlibs/",
    "method": "git",
    "tags": [
      "game",
      "opengl",
      "wrappers",
      "library",
      "assorted"
    ],
    "description": "A collection of reusable modules and wrappers.",
    "license": "MIT",
    "web": "https://github.com/fowlmouth/nimlibs"
  },
  {
    "name": "nake",
    "url": "https://github.com/fowlmouth/nake/",
    "method": "git",
    "tags": [
      "build",
      "automation",
      "sortof"
    ],
    "description": "make-like for Nim. Describe your builds as tasks!",
    "license": "MIT",
    "web": "https://github.com/fowlmouth/nake"
  },
  {
    "name": "nimrod-glfw",
    "url": "https://github.com/rafaelvasco/nimrod-glfw/",
    "method": "git",
    "tags": [
      "library",
      "glfw",
      "opengl",
      "windowing",
      "game"
    ],
    "description": "Nim bindings for GLFW library.",
    "license": "MIT",
    "web": "https://github.com/rafaelvasco/nimrod-glfw"
  },
  {
    "name": "chipmunk",
    "url": "https://github.com/fowlmouth/nimrod-chipmunk/",
    "method": "git",
    "tags": [
      "library",
      "physics",
      "game"
    ],
    "description": "Bindings for Chipmunk2D 6.x physics library (for backwards compatibility)",
    "license": "MIT",
    "web": "https://github.com/fowlmouth/nimrod-chipmunk"
  },
  {
    "name": "chipmunk6",
    "url": "https://github.com/fowlmouth/nimrod-chipmunk/",
    "method": "git",
    "tags": [
      "library",
      "physics",
      "game"
    ],
    "description": "Bindings for Chipmunk2D 6.x physics library",
    "license": "MIT",
    "web": "https://github.com/fowlmouth/nimrod-chipmunk"
  },
  {
    "name": "chipmunk7_demos",
    "url": "https://github.com/matkuki/chipmunk7_demos/",
    "method": "git",
    "tags": [
      "demos",
      "physics",
      "game"
    ],
    "description": "Chipmunk7 demos for Nim",
    "license": "MIT",
    "web": "https://github.com/matkuki/chipmunk7_demos"
  },
  {
    "name": "nim-glfw",
    "alias": "glfw"
  },
  {
    "name": "glfw",
    "url": "https://github.com/ephja/nim-glfw",
    "method": "git",
    "tags": [
      "library",
      "glfw",
      "opengl",
      "windowing",
      "game"
    ],
    "description": "A high-level GLFW 3 wrapper",
    "license": "MIT",
    "web": "https://github.com/ephja/nim-glfw"
  },
  {
    "name": "nim-ao",
    "url": "https://github.com/ephja/nim-ao",
    "method": "git",
    "tags": [
      "library",
      "audio"
    ],
    "description": "A high-level libao wrapper",
    "license": "MIT",
    "web": "https://github.com/ephja/nim-ao"
  },
  {
    "name": "termbox",
    "url": "https://github.com/fowlmouth/nim-termbox",
    "method": "git",
    "tags": [
      "library",
      "terminal",
      "io"
    ],
    "description": "Termbox wrapper.",
    "license": "MIT",
    "web": "https://github.com/fowlmouth/nim-termbox"
  },
  {
    "name": "linagl",
    "url": "https://bitbucket.org/BitPuffin/linagl",
    "method": "hg",
    "tags": [
      "library",
      "opengl",
      "math",
      "game"
    ],
    "description": "OpenGL math library",
    "license": "CC0",
    "web": "https://bitbucket.org/BitPuffin/linagl"
  },
  {
    "name": "kwin",
    "url": "https://github.com/reactormonk/nim-kwin",
    "method": "git",
    "tags": [
      "library",
      "javascript",
      "kde"
    ],
    "description": "KWin JavaScript API wrapper",
    "license": "MIT",
    "web": "https://github.com/reactormonk/nim-kwin"
  },
  {
    "name": "opencv",
    "url": "https://github.com/dom96/nim-opencv",
    "method": "git",
    "tags": [
      "library",
      "wrapper",
      "opencv",
      "image",
      "processing"
    ],
    "description": "OpenCV wrapper",
    "license": "MIT",
    "web": "https://github.com/dom96/nim-opencv"
  },
  {
    "name": "nimble",
    "url": "https://github.com/nim-lang/nimble",
    "method": "git",
    "tags": [
      "app",
      "binary",
      "package",
      "manager"
    ],
    "description": "Nimble package manager",
    "license": "BSD",
    "web": "https://github.com/nim-lang/nimble"
  },
  {
    "name": "libnx",
    "url": "https://github.com/jyapayne/nim-libnx",
    "method": "git",
    "tags": [
      "switch",
      "nintendo",
      "libnx",
      "nx"
    ],
    "description": "A port of libnx to Nim",
    "license": "The Unlicense",
    "web": "https://github.com/jyapayne/nim-libnx"
  },
  {
    "name": "switch_build",
    "url": "https://github.com/jyapayne/switch-build",
    "method": "git",
    "tags": [
      "switch",
      "nintendo",
      "build",
      "builder"
    ],
    "description": "An easy way to build homebrew files for the Nintendo Switch",
    "license": "MIT",
    "web": "https://github.com/jyapayne/switch-build"
  },
  {
    "name": "aporia",
    "url": "https://github.com/nim-lang/Aporia",
    "method": "git",
    "tags": [
      "app",
      "binary",
      "ide",
      "gtk"
    ],
    "description": "A Nim IDE.",
    "license": "GPLv2",
    "web": "https://github.com/nim-lang/Aporia"
  },
  {
    "name": "c2nim",
    "url": "https://github.com/nim-lang/c2nim",
    "method": "git",
    "tags": [
      "app",
      "binary",
      "tool",
      "header",
      "C"
    ],
    "description": "c2nim is a tool to translate Ansi C code to Nim.",
    "license": "MIT",
    "web": "https://github.com/nim-lang/c2nim"
  },
  {
    "name": "pas2nim",
    "url": "https://github.com/nim-lang/pas2nim",
    "method": "git",
    "tags": [
      "app",
      "binary",
      "tool",
      "Pascal"
    ],
    "description": "pas2nim is a tool to translate Pascal code to Nim.",
    "license": "MIT",
    "web": "https://github.com/nim-lang/pas2nim"
  },
  {
    "name": "ipsumgenera",
    "url": "https://github.com/dom96/ipsumgenera",
    "method": "git",
    "tags": [
      "app",
      "binary",
      "blog",
      "static",
      "generator"
    ],
    "description": "Static blog generator ala Jekyll.",
    "license": "MIT",
    "web": "https://github.com/dom96/ipsumgenera"
  },
  {
    "name": "clibpp",
    "url": "https://github.com/onionhammer/clibpp.git",
    "method": "git",
    "tags": [
      "import",
      "C++",
      "library",
      "wrap"
    ],
    "description": "Easy way to 'Mock' C++ interface",
    "license": "MIT",
    "web": "https://github.com/onionhammer/clibpp"
  },
  {
    "name": "pastebin",
    "url": "https://github.com/achesak/nim-pastebin",
    "method": "git",
    "tags": [
      "library",
      "wrapper",
      "pastebin"
    ],
    "description": "Pastebin API wrapper",
    "license": "MIT",
    "web": "https://github.com/achesak/nim-pastebin"
  },
  {
    "name": "yahooweather",
    "url": "https://github.com/achesak/nim-yahooweather",
    "method": "git",
    "tags": [
      "library",
      "wrapper",
      "weather"
    ],
    "description": "Yahoo! Weather API wrapper",
    "license": "MIT",
    "web": "https://github.com/achesak/nim-yahooweather"
  },
  {
    "name": "noaa",
    "url": "https://github.com/achesak/nim-noaa",
    "method": "git",
    "tags": [
      "library",
      "wrapper",
      "weather"
    ],
    "description": "NOAA weather API wrapper",
    "license": "MIT",
    "web": "https://github.com/achesak/nim-noaa"
  },
  {
    "name": "rss",
    "url": "https://github.com/achesak/nim-rss",
    "method": "git",
    "tags": [
      "library",
      "rss",
      "xml",
      "syndication"
    ],
    "description": "RSS library",
    "license": "MIT",
    "web": "https://github.com/achesak/nim-rss"
  },
  {
    "name": "extmath",
    "url": "https://github.com/achesak/extmath.nim",
    "method": "git",
    "tags": [
      "library",
      "math",
      "trigonometry"
    ],
    "description": "Nim math library",
    "license": "MIT",
    "web": "https://github.com/achesak/extmath.nim"
  },
  {
    "name": "gtk2",
    "url": "https://github.com/nim-lang/gtk2",
    "method": "git",
    "tags": [
      "wrapper",
      "gui",
      "gtk"
    ],
    "description": "Wrapper for gtk2, a feature rich toolkit for creating graphical user interfaces",
    "license": "MIT",
    "web": "https://github.com/nim-lang/gtk2"
  },
  {
    "name": "cairo",
    "url": "https://github.com/nim-lang/cairo",
    "method": "git",
    "tags": [
      "wrapper"
    ],
    "description": "Wrapper for cairo, a vector graphics library with display and print output",
    "license": "MIT",
    "web": "https://github.com/nim-lang/cairo"
  },
  {
    "name": "x11",
    "url": "https://github.com/nim-lang/x11",
    "method": "git",
    "tags": [
      "wrapper"
    ],
    "description": "Wrapper for X11",
    "license": "MIT",
    "web": "https://github.com/nim-lang/x11"
  },
  {
    "name": "opengl",
    "url": "https://github.com/nim-lang/opengl",
    "method": "git",
    "tags": [
      "wrapper"
    ],
    "description": "High-level and low-level wrapper for OpenGL",
    "license": "MIT",
    "web": "https://github.com/nim-lang/opengl"
  },
  {
    "name": "lua",
    "url": "https://github.com/nim-lang/lua",
    "method": "git",
    "tags": [
      "wrapper"
    ],
    "description": "Wrapper to interface with the Lua interpreter",
    "license": "MIT",
    "web": "https://github.com/nim-lang/lua"
  },
  {
    "name": "tcl",
    "url": "https://github.com/nim-lang/tcl",
    "method": "git",
    "tags": [
      "wrapper"
    ],
    "description": "Wrapper for the TCL programming language",
    "license": "MIT",
    "web": "https://github.com/nim-lang/tcl"
  },
  {
    "name": "glm",
    "url": "https://github.com/stavenko/nim-glm",
    "method": "git",
    "tags": [
      "opengl",
      "math",
      "matrix",
      "vector",
      "glsl"
    ],
    "description": "Port of c++ glm library with shader-like syntax",
    "license": "MIT",
    "web": "https://github.com/stavenko/nim-glm"
  },
  {
    "name": "python",
    "url": "https://github.com/nim-lang/python",
    "method": "git",
    "tags": [
      "wrapper"
    ],
    "description": "Wrapper to interface with Python interpreter",
    "license": "MIT",
    "web": "https://github.com/nim-lang/python"
  },
  {
    "name": "NimBorg",
    "url": "https://github.com/micklat/NimBorg",
    "method": "git",
    "tags": [
      "wrapper"
    ],
    "description": "High-level and low-level interfaces to python and lua",
    "license": "MIT",
    "web": "https://github.com/micklat/NimBorg"
  },
  {
    "name": "sha1",
    "url": "https://github.com/onionhammer/sha1",
    "method": "git",
    "tags": [
      "port",
      "hash",
      "sha1"
    ],
    "description": "SHA-1 produces a 160-bit (20-byte) hash value from arbitrary input",
    "license": "BSD"
  },
  {
    "name": "dropbox_filename_sanitizer",
    "url": "https://github.com/Araq/dropbox_filename_sanitizer/",
    "method": "git",
    "tags": [
      "dropbox"
    ],
    "description": "Tool to clean up filenames shared on Dropbox",
    "license": "MIT",
    "web": "https://github.com/Araq/dropbox_filename_sanitizer/"
  },
  {
    "name": "csv",
    "url": "https://github.com/achesak/nim-csv",
    "method": "git",
    "tags": [
      "csv",
      "parsing",
      "stringify",
      "library"
    ],
    "description": "Library for parsing, stringifying, reading, and writing CSV (comma separated value) files",
    "license": "MIT",
    "web": "https://github.com/achesak/nim-csv"
  },
  {
    "name": "geonames",
    "url": "https://github.com/achesak/nim-geonames",
    "method": "git",
    "tags": [
      "library",
      "wrapper",
      "geography"
    ],
    "description": "GeoNames API wrapper",
    "license": "MIT",
    "web": "https://github.com/achesak/nim-geonames"
  },
  {
    "name": "gravatar",
    "url": "https://github.com/achesak/nim-gravatar",
    "method": "git",
    "tags": [
      "library",
      "wrapper",
      "gravatar"
    ],
    "description": "Gravatar API wrapper",
    "license": "MIT",
    "web": "https://github.com/achesak/nim-gravatar"
  },
  {
    "name": "coverartarchive",
    "url": "https://github.com/achesak/nim-coverartarchive",
    "method": "git",
    "tags": [
      "library",
      "wrapper",
      "cover art",
      "music",
      "metadata"
    ],
    "description": "Cover Art Archive API wrapper",
    "license": "MIT",
    "web": "http://github.com/achesak/nim-coverartarchive"
  },
  {
    "name": "nim-ogg",
    "url": "https://bitbucket.org/BitPuffin/nim-ogg",
    "method": "hg",
    "tags": [
      "library",
      "wrapper",
      "binding",
      "audio",
      "sound",
      "video",
      "metadata",
      "media"
    ],
    "description": "Binding to libogg",
    "license": "CC0"
  },
  {
    "name": "ogg",
    "url": "https://bitbucket.org/BitPuffin/nim-ogg",
    "method": "hg",
    "tags": [
      "library",
      "wrapper",
      "binding",
      "audio",
      "sound",
      "video",
      "metadata",
      "media"
    ],
    "description": "Binding to libogg",
    "license": "CC0"
  },
  {
    "name": "nim-vorbis",
    "url": "https://bitbucket.org/BitPuffin/nim-vorbis",
    "method": "hg",
    "tags": [
      "library",
      "wrapper",
      "binding",
      "audio",
      "sound",
      "metadata",
      "media"
    ],
    "description": "Binding to libvorbis",
    "license": "CC0"
  },
  {
    "name": "vorbis",
    "url": "https://bitbucket.org/BitPuffin/nim-vorbis",
    "method": "hg",
    "tags": [
      "library",
      "wrapper",
      "binding",
      "audio",
      "sound",
      "metadata",
      "media"
    ],
    "description": "Binding to libvorbis",
    "license": "CC0"
  },
  {
    "name": "nim-portaudio",
    "url": "https://bitbucket.org/BitPuffin/nim-portaudio",
    "method": "hg",
    "tags": [
      "library",
      "wrapper",
      "binding",
      "audio",
      "sound",
      "media",
      "io"
    ],
    "description": "Binding to portaudio",
    "license": "CC0"
  },
  {
    "name": "portaudio",
    "url": "https://bitbucket.org/BitPuffin/nim-portaudio",
    "method": "hg",
    "tags": [
      "library",
      "wrapper",
      "binding",
      "audio",
      "sound",
      "media",
      "io"
    ],
    "description": "Binding to portaudio",
    "license": "CC0"
  },
  {
    "name": "commandeer",
    "url": "https://github.com/fenekku/commandeer",
    "method": "git",
    "tags": [
      "library",
      "commandline",
      "arguments",
      "switches",
      "parsing",
      "options"
    ],
    "description": "Provides a small command line parsing DSL (domain specific language)",
    "license": "MIT",
    "web": "https://github.com/fenekku/commandeer"
  },
  {
    "name": "scrypt.nim",
    "url": "https://bitbucket.org/BitPuffin/scrypt.nim",
    "method": "hg",
    "tags": [
      "library",
      "wrapper",
      "binding",
      "crypto",
      "cryptography",
      "hash",
      "password",
      "security"
    ],
    "description": "Binding and utilities for scrypt",
    "license": "CC0"
  },
  {
    "name": "bloom",
    "url": "https://github.com/boydgreenfield/nimrod-bloom",
    "method": "git",
    "tags": [
      "bloom-filter",
      "bloom",
      "probabilistic",
      "data structure",
      "set membership",
      "MurmurHash",
      "MurmurHash3"
    ],
    "description": "Efficient Bloom filter implementation in Nim using MurmurHash3.",
    "license": "MIT",
    "web": "https://www.github.com/boydgreenfield/nimrod-bloom"
  },
  {
    "name": "awesome_rmdir",
    "url": "https://github.com/Araq/awesome_rmdir/",
    "method": "git",
    "tags": [
      "rmdir",
      "awesome",
      "commandline"
    ],
    "description": "Command to remove acceptably empty directories.",
    "license": "MIT",
    "web": "https://github.com/Araq/awesome_rmdir/"
  },
  {
    "name": "nimalpm",
    "url": "https://github.com/barcharcraz/nimalpm/",
    "method": "git",
    "tags": [
      "alpm",
      "wrapper",
      "binding",
      "library"
    ],
    "description": "A nimrod wrapper for libalpm",
    "license": "GPLv2",
    "web": "https://www.github.com/barcharcraz/nimalpm/"
  },
  {
    "name": "png",
    "url": "https://github.com/barcharcraz/nimlibpng",
    "method": "git",
    "tags": [
      "png",
      "wrapper",
      "library",
      "libpng",
      "image"
    ],
    "description": "Nim wrapper for the libpng library",
    "license": "libpng",
    "web": "https://github.com/barcharcraz/nimlibpng"
  },
  {
    "name": "nimlibpng",
    "alias": "png"
  },
  {
    "name": "sdl2",
    "url": "https://github.com/nim-lang/sdl2",
    "method": "git",
    "tags": [
      "wrapper",
      "media",
      "audio",
      "video"
    ],
    "description": "Wrapper for SDL 2.x",
    "license": "MIT",
    "web": "https://github.com/nim-lang/sdl2"
  },
  {
    "name": "gamelib",
    "url": "https://github.com/PMunch/SDLGamelib",
    "method": "git",
    "tags": [
      "sdl",
      "game",
      "library"
    ],
    "description": "A library of functions to make creating games using Nim and SDL2 easier. This does not intend to be a full blown engine and tries to keep all the components loosely coupled so that individual parts can be used separately.",
    "license": "MIT",
    "web": "https://github.com/PMunch/SDLGamelib"
  },
  {
    "name": "nimcr",
    "url": "https://github.com/PMunch/nimcr",
    "method": "git",
    "tags": [
      "shebang",
      "utility"
    ],
    "description": "A small program to make Nim shebang-able without the overhead of compiling each time",
    "license": "MIT",
    "web": "https://github.com/PMunch/nimcr"
  },
  {
    "name": "gtkgenui",
    "url": "https://github.com/PMunch/gtkgenui",
    "method": "git",
    "tags": [
      "gtk2",
      "utility"
    ],
    "description": "This module provides the genui macro for the Gtk2 toolkit. Genui is a way to specify graphical interfaces in a hierarchical way to more clearly show the structure of the interface as well as simplifying the code.",
    "license": "MIT",
    "web": "https://github.com/PMunch/gtkgenui"
  },
  {
    "name": "persvector",
    "url": "https://github.com/PMunch/nim-persistent-vector",
    "method": "git",
    "tags": [
      "datastructures",
      "immutable",
      "persistent"
    ],
    "description": "This is an implementation of Clojures persistent vectors in Nim.",
    "license": "MIT",
    "web": "https://github.com/PMunch/nim-persistent-vector"
  },
  {
    "name": "pcap",
    "url": "https://github.com/PMunch/nim-pcap",
    "method": "git",
    "tags": [
      "pcap",
      "fileformats"
    ],
    "description": "Tiny pure Nim library to read PCAP files used by TcpDump/WinDump/Wireshark.",
    "license": "MIT",
    "web": "https://github.com/PMunch/nim-pcap"
  },
  {
    "name": "drawille",
    "url": "https://github.com/PMunch/drawille-nim",
    "method": "git",
    "tags": [
      "drawile",
      "terminal",
      "graphics"
    ],
    "description": "Drawing in terminal with Unicode Braille characters.",
    "license": "MIT",
    "web": "https://github.com/PMunch/drawille-nim"
  },
  {
    "name": "binaryparse",
    "url": "https://github.com/PMunch/binaryparse",
    "method": "git",
    "tags": [
      "parsing",
      "binary"
    ],
    "description": "Binary parser (and writer) in pure Nim. Generates efficient parsing procedures that handle many commonly seen patterns seen in binary files and does sub-byte field reading.",
    "license": "MIT",
    "web": "https://github.com/PMunch/binaryparse"
  },
  {
    "name": "libkeepass",
    "url": "https://github.com/PMunch/libkeepass",
    "method": "git",
    "tags": [
      "keepass",
      "password",
      "library"
    ],
    "description": "Library for reading KeePass files and decrypt the passwords within it",
    "license": "MIT",
    "web": "https://github.com/PMunch/libkeepass"
  },
  {
    "name": "zhsh",
    "url": "https://github.com/PMunch/zhangshasha",
    "method": "git",
    "tags": [
      "algorithm",
      "edit-distance"
    ],
    "description": "This module is a port of the Java implementation of the Zhang-Shasha algorithm for tree edit distance",
    "license": "MIT",
    "web": "https://github.com/PMunch/zhangshasha"
  },
  {
    "name": "termstyle",
    "url": "https://github.com/PMunch/termstyle",
    "method": "git",
    "tags": [
      "terminal",
      "colour",
      "style"
    ],
    "description": "Easy to use styles for terminal output",
    "license": "MIT",
    "web": "https://github.com/PMunch/termstyle"
  },
  {
    "name": "combparser",
    "url": "https://github.com/PMunch/combparser",
    "method": "git",
    "tags": [
      "parser",
      "combinator"
    ],
    "description": "A parser combinator library for easy generation of complex parsers",
    "license": "MIT",
    "web": "https://github.com/PMunch/combparser"
  },
  {
    "name": "protobuf",
    "url": "https://github.com/PMunch/protobuf-nim",
    "method": "git",
    "tags": [
      "protobuf",
      "serialization"
    ],
    "description": "Protobuf implementation in pure Nim that leverages the power of the macro system to not depend on any external tools",
    "license": "MIT",
    "web": "https://github.com/PMunch/protobuf-nim"
  },
  {
    "name": "strslice",
    "url": "https://github.com/PMunch/strslice",
    "method": "git",
    "tags": [
      "optimization",
      "strings",
      "library"
    ],
    "description": "Simple implementation of string slices with some of the strutils ported or wrapped to work on them. String slices offer a performance enhancement when working with large amounts of slices from one base string",
    "license": "MIT",
    "web": "https://github.com/PMunch/strslice"
  },
  {
    "name": "jsonschema",
    "url": "https://github.com/PMunch/jsonschema",
    "method": "git",
    "tags": [
      "json",
      "schema",
      "library",
      "validation"
    ],
    "description": "JSON schema validation and creation.",
    "license": "MIT",
    "web": "https://github.com/PMunch/jsonschema"
  },
  {
    "name": "sdl2_nim",
    "url": "https://github.com/Vladar4/sdl2_nim",
    "method": "git",
    "tags": [
      "library",
      "wrapper",
      "sdl2",
      "game",
      "video",
      "image",
      "audio",
      "network",
      "ttf"
    ],
    "description": "Wrapper of the SDL 2 library for the Nim language.",
    "license": "zlib",
    "web": "https://github.com/Vladar4/sdl2_nim"
  },
  {
    "name": "assimp",
    "url": "https://github.com/barcharcraz/nim-assimp",
    "method": "git",
    "tags": [
      "wrapper",
      "media",
      "mesh",
      "import",
      "game"
    ],
    "description": "Wrapper for the assimp library",
    "license": "MIT",
    "web": "https://github.com/barcharcraz/nim-assimp"
  },
  {
    "name": "freeimage",
    "url": "https://github.com/barcharcraz/nim-freeimage",
    "method": "git",
    "tags": [
      "wrapper",
      "media",
      "image",
      "import",
      "game"
    ],
    "description": "Wrapper for the FreeImage library",
    "license": "MIT",
    "web": "https://github.com/barcharcraz/nim-freeimage"
  },
  {
    "name": "bcrypt",
    "url": "https://github.com/ithkuil/bcryptnim/",
    "method": "git",
    "tags": [
      "hash",
      "crypto",
      "password",
      "bcrypt",
      "library"
    ],
    "description": "Wraps the bcrypt (blowfish) library for creating encrypted hashes (useful for passwords)",
    "license": "BSD",
    "web": "https://www.github.com/ithkuil/bcryptnim/"
  },
  {
    "name": "opencl",
    "url": "https://github.com/nim-lang/opencl",
    "method": "git",
    "tags": [
      "library"
    ],
    "description": "Low-level wrapper for OpenCL",
    "license": "MIT",
    "web": "https://github.com/nim-lang/opencl"
  },
  {
    "name": "DevIL",
    "url": "https://github.com/Varriount/DevIL",
    "method": "git",
    "tags": [
      "image",
      "library",
      "graphics",
      "wrapper"
    ],
    "description": "Wrapper for the DevIL image library",
    "license": "MIT",
    "web": "https://github.com/Varriount/DevIL"
  },
  {
    "name": "signals",
    "url": "https://github.com/fowlmouth/signals.nim",
    "method": "git",
    "tags": [
      "event-based",
      "observer pattern",
      "library"
    ],
    "description": "Signals/slots library.",
    "license": "MIT",
    "web": "https://github.com/fowlmouth/signals.nim"
  },
  {
    "name": "sling",
    "url": "https://github.com/Druage/sling",
    "method": "git",
    "tags": [
      "signal",
      "slots",
      "eventloop",
      "callback"
    ],
    "description": "Signal and Slot library for Nim.",
    "license": "unlicense",
    "web": "https://github.com/Druage/sling"
  },
  {
    "name": "number_files",
    "url": "https://github.com/Araq/number_files/",
    "method": "git",
    "tags": [
      "rename",
      "filename",
      "finder"
    ],
    "description": "Command to add counter suffix/prefix to a list of files.",
    "license": "MIT",
    "web": "https://github.com/Araq/number_files/"
  },
  {
    "name": "redissessions",
    "url": "https://github.com/ithkuil/redissessions/",
    "method": "git",
    "tags": [
      "jester",
      "sessions",
      "redis"
    ],
    "description": "Redis-backed sessions for jester",
    "license": "MIT",
    "web": "https://github.com/ithkuil/redissessions/"
  },
  {
    "name": "horde3d",
    "url": "https://github.com/fowlmouth/horde3d",
    "method": "git",
    "tags": [
      "graphics",
      "3d",
      "rendering",
      "wrapper"
    ],
    "description": "Wrapper for Horde3D, a small open source 3D rendering engine.",
    "license": "WTFPL",
    "web": "https://github.com/fowlmouth/horde3d"
  },
  {
    "name": "mongo",
    "url": "https://github.com/nim-lang/mongo",
    "method": "git",
    "tags": [
      "library",
      "wrapper",
      "database"
    ],
    "description": "Bindings and a high-level interface for MongoDB",
    "license": "MIT",
    "web": "https://github.com/nim-lang/mongo"
  },
  {
    "name": "allegro5",
    "url": "https://github.com/fowlmouth/allegro5",
    "method": "git",
    "tags": [
      "wrapper",
      "graphics",
      "games",
      "opengl",
      "audio"
    ],
    "description": "Wrapper for Allegro version 5.X",
    "license": "MIT",
    "web": "https://github.com/fowlmouth/allegro5"
  },
  {
    "name": "physfs",
    "url": "https://github.com/fowlmouth/physfs",
    "method": "git",
    "tags": [
      "wrapper",
      "filesystem",
      "archives"
    ],
    "description": "A library to provide abstract access to various archives.",
    "license": "WTFPL",
    "web": "https://github.com/fowlmouth/physfs"
  },
  {
    "name": "shoco",
    "url": "https://github.com/onionhammer/shoconim.git",
    "method": "git",
    "tags": [
      "compression",
      "shoco"
    ],
    "description": "A fast compressor for short strings",
    "license": "MIT",
    "web": "https://github.com/onionhammer/shoconim"
  },
  {
    "name": "murmur3",
    "url": "https://github.com/boydgreenfield/nimrod-murmur",
    "method": "git",
    "tags": [
      "MurmurHash",
      "MurmurHash3",
      "murmur",
      "hash",
      "hashing"
    ],
    "description": "A simple MurmurHash3 wrapper for Nim",
    "license": "MIT",
    "web": "https://github.com/boydgreenfield/nimrod-murmur"
  },
  {
    "name": "hex",
    "url": "https://github.com/esbullington/nimrod-hex",
    "method": "git",
    "tags": [
      "hex",
      "encoding"
    ],
    "description": "A simple hex package for Nim",
    "license": "MIT",
    "web": "https://github.com/esbullington/nimrod-hex"
  },
  {
    "name": "strfmt",
    "url": "https://bitbucket.org/lyro/strfmt",
    "method": "hg",
    "tags": [
      "library"
    ],
    "description": "A string formatting library inspired by Python's `format`.",
    "license": "MIT",
    "web": "https://lyro.bitbucket.org/strfmt"
  },
  {
    "name": "jade-nim",
    "url": "https://github.com/idlewan/jade-nim",
    "method": "git",
    "tags": [
      "template",
      "jade",
      "web",
      "dsl",
      "html"
    ],
    "description": "Compiles jade templates to Nim procedures.",
    "license": "MIT",
    "web": "https://github.com/idlewan/jade-nim"
  },
  {
    "name": "gh_nimrod_doc_pages",
    "url": "https://github.com/Araq/gh_nimrod_doc_pages",
    "method": "git",
    "tags": [
      "commandline",
      "web",
      "automation",
      "documentation"
    ],
    "description": "Generates a GitHub documentation website for Nim projects.",
    "license": "MIT",
    "web": "https://github.com/Araq/gh_nimrod_doc_pages"
  },
  {
    "name": "midnight_dynamite",
    "url": "https://github.com/Araq/midnight_dynamite",
    "method": "git",
    "tags": [
      "wrapper",
      "library",
      "html",
      "markdown",
      "md"
    ],
    "description": "Wrapper for the markdown rendering hoedown library",
    "license": "MIT",
    "web": "https://github.com/Araq/midnight_dynamite"
  },
  {
    "name": "rsvg",
    "url": "https://github.com/def-/rsvg",
    "method": "git",
    "tags": [
      "wrapper",
      "library",
      "graphics"
    ],
    "description": "Wrapper for librsvg, a Scalable Vector Graphics (SVG) rendering library",
    "license": "MIT",
    "web": "https://github.com/def-/rsvg"
  },
  {
    "name": "emerald",
    "url": "https://github.com/flyx/emerald",
    "method": "git",
    "tags": [
      "dsl",
      "html",
      "template",
      "web"
    ],
    "description": "macro-based HTML templating engine",
    "license": "WTFPL",
    "web": "https://flyx.github.io/emerald/"
  },
  {
    "name": "niminst",
    "url": "https://github.com/nim-lang/niminst",
    "method": "git",
    "tags": [
      "app",
      "binary",
      "tool",
      "installation",
      "generator"
    ],
    "description": "tool to generate installers for Nim programs",
    "license": "MIT",
    "web": "https://github.com/nim-lang/niminst"
  },
  {
    "name": "redis",
    "url": "https://github.com/nim-lang/redis",
    "method": "git",
    "tags": [
      "redis",
      "client",
      "library"
    ],
    "description": "official redis client for Nim",
    "license": "MIT",
    "web": "https://github.com/nim-lang/redis"
  },
  {
    "name": "dialogs",
    "url": "https://github.com/nim-lang/dialogs",
    "method": "git",
    "tags": [
      "library",
      "ui",
      "gui",
      "dialog",
      "file"
    ],
    "description": "wraps GTK+ or Windows' open file dialogs",
    "license": "MIT",
    "web": "https://github.com/nim-lang/dialogs"
  },
  {
    "name": "vectors",
    "url": "https://github.com/blamestross/nimrod-vectors",
    "method": "git",
    "tags": [
      "math",
      "vectors",
      "library"
    ],
    "description": "Simple multidimensional vector math",
    "license": "MIT",
    "web": "https://github.com/blamestross/nimrod-vectors"
  },
  {
    "name": "bitarray",
    "url": "https://github.com/onecodex/nim-bitarray",
    "method": "git",
    "tags": [
      "Bit arrays",
      "Bit sets",
      "Bit vectors",
      "Data structures"
    ],
    "description": "mmap-backed bitarray implementation in Nim.",
    "license": "MIT",
    "web": "https://www.github.com/onecodex/nim-bitarray"
  },
  {
    "name": "appdirs",
    "url": "https://github.com/MrJohz/appdirs",
    "method": "git",
    "tags": [
      "utility",
      "filesystem"
    ],
    "description": "A utility library to find the directory you need to app in.",
    "license": "MIT",
    "web": "https://github.com/MrJohz/appdirs"
  },
  {
    "name": "sndfile",
    "url": "https://github.com/julienaubert/nim-sndfile",
    "method": "git",
    "tags": [
      "audio",
      "wav",
      "wrapper",
      "libsndfile"
    ],
    "description": "A wrapper of libsndfile",
    "license": "MIT",
    "web": "https://github.com/julienaubert/nim-sndfile"
  },
  {
    "name": "nim-sndfile",
    "alias": "sndfile"
  },
  {
    "name": "bigints",
    "url": "https://github.com/def-/bigints",
    "method": "git",
    "tags": [
      "math",
      "library",
      "numbers"
    ],
    "description": "Arbitrary-precision integers",
    "license": "MIT",
    "web": "https://github.com/def-/bigints"
  },
  {
    "name": "iterutils",
    "url": "https://github.com/def-/iterutils",
    "method": "git",
    "tags": [
      "library",
      "iterators"
    ],
    "description": "Functional operations for iterators and slices, similar to sequtils",
    "license": "MIT",
    "web": "https://github.com/def-/iterutils"
  },
  {
    "name": "hastyscribe",
    "url": "https://github.com/h3rald/hastyscribe",
    "method": "git",
    "tags": [
      "markdown",
      "html",
      "publishing"
    ],
    "description": "Self-contained markdown compiler generating self-contained HTML documents",
    "license": "MIT",
    "web": "https://h3rald.com/hastyscribe"
  },
  {
    "name": "nanomsg",
    "url": "https://github.com/def-/nim-nanomsg",
    "method": "git",
    "tags": [
      "library",
      "wrapper",
      "networking"
    ],
    "description": "Wrapper for the nanomsg socket library that provides several common communication patterns",
    "license": "MIT",
    "web": "https://github.com/def-/nim-nanomsg"
  },
  {
    "name": "directnimrod",
    "url": "https://bitbucket.org/barcharcraz/directnimrod",
    "method": "git",
    "tags": [
      "library",
      "wrapper",
      "graphics",
      "windows"
    ],
    "description": "Wrapper for microsoft's DirectX libraries",
    "license": "MS-PL",
    "web": "https://bitbucket.org/barcharcraz/directnimrod"
  },
  {
    "name": "imghdr",
    "url": "https://github.com/achesak/nim-imghdr",
    "method": "git",
    "tags": [
      "image",
      "formats",
      "files"
    ],
    "description": "Library for detecting the format of an image",
    "license": "MIT",
    "web": "https://github.com/achesak/nim-imghdr"
  },
  {
    "name": "csv2json",
    "url": "https://github.com/achesak/nim-csv2json",
    "method": "git",
    "tags": [
      "csv",
      "json"
    ],
    "description": "Convert CSV files to JSON",
    "license": "MIT",
    "web": "https://github.com/achesak/nim-csv2json"
  },
  {
    "name": "vecmath",
    "url": "https://github.com/barcharcraz/vecmath",
    "method": "git",
    "tags": [
      "library",
      "math",
      "vector"
    ],
    "description": "various vector maths utils for nimrod",
    "license": "MIT",
    "web": "https://github.com/barcharcraz/vecmath"
  },
  {
    "name": "lazy_rest",
    "url": "https://github.com/Araq/lazy_rest",
    "method": "git",
    "tags": [
      "library",
      "rst",
      "rest",
      "text",
      "html"
    ],
    "description": "Simple reST HTML generation with some extras.",
    "license": "MIT",
    "web": "https://github.com/Araq/lazy_rest"
  },
  {
    "name": "Phosphor",
    "url": "https://github.com/barcharcraz/Phosphor",
    "method": "git",
    "tags": [
      "library",
      "opengl",
      "graphics"
    ],
    "description": "eaiser use of OpenGL and GLSL shaders",
    "license": "MIT",
    "web": "https://github.com/barcharcraz/Phosphor"
  },
  {
    "name": "colorsys",
    "url": "https://github.com/achesak/nim-colorsys",
    "method": "git",
    "tags": [
      "library",
      "colors",
      "rgb",
      "yiq",
      "hls",
      "hsv"
    ],
    "description": "Convert between RGB, YIQ, HLS, and HSV color systems.",
    "license": "MIT",
    "web": "https://github.com/achesak/nim-colorsys"
  },
  {
    "name": "pythonfile",
    "url": "https://github.com/achesak/nim-pythonfile",
    "method": "git",
    "tags": [
      "library",
      "python",
      "files",
      "file"
    ],
    "description": "Wrapper of the file procedures to provide an interface as similar as possible to that of Python",
    "license": "MIT",
    "web": "https://github.com/achesak/nim-pythonfile"
  },
  {
    "name": "sndhdr",
    "url": "https://github.com/achesak/nim-sndhdr",
    "method": "git",
    "tags": [
      "library",
      "formats",
      "files",
      "sound",
      "audio"
    ],
    "description": "Library for detecting the format of a sound file",
    "license": "MIT",
    "web": "https://github.com/achesak/nim-sndhdr"
  },
  {
    "name": "irc",
    "url": "https://github.com/nim-lang/irc",
    "method": "git",
    "tags": [
      "library",
      "irc",
      "network"
    ],
    "description": "Implements a simple IRC client.",
    "license": "MIT",
    "web": "https://github.com/nim-lang/irc"
  },
  {
    "name": "random",
    "url": "https://github.com/oprypin/nim-random",
    "method": "git",
    "tags": [
      "library",
      "algorithms",
      "random"
    ],
    "description": "Pseudo-random number generation library inspired by Python",
    "license": "MIT",
    "web": "https://github.com/oprypin/nim-random"
  },
  {
    "name": "zmq",
    "url": "https://github.com/nim-lang/nim-zmq",
    "method": "git",
    "tags": [
      "library",
      "wrapper",
      "zeromq",
      "messaging",
      "queue"
    ],
    "description": "ZeroMQ 4 wrapper",
    "license": "MIT",
    "web": "https://github.com/nim-lang/nim-zmq"
  },
  {
    "name": "uuid",
    "url": "https://github.com/idlewan/nim-uuid",
    "method": "git",
    "tags": [
      "library",
      "wrapper",
      "uuid"
    ],
    "description": "UUID wrapper",
    "license": "MIT",
    "web": "https://github.com/idlewan/nim-uuid"
  },
  {
    "name": "robotparser",
    "url": "https://github.com/achesak/nim-robotparser",
    "method": "git",
    "tags": [
      "library",
      "useragent",
      "robots",
      "robot.txt"
    ],
    "description": "Determine if a useragent can access a URL using robots.txt",
    "license": "MIT",
    "web": "https://github.com/achesak/nim-robotparser"
  },
  {
    "name": "epub",
    "url": "https://github.com/achesak/nim-epub",
    "method": "git",
    "tags": [
      "library",
      "epub",
      "e-book"
    ],
    "description": "Module for working with EPUB e-book files",
    "license": "MIT",
    "web": "https://github.com/achesak/nim-epub"
  },
  {
    "name": "hashids",
    "url": "https://github.com/achesak/nim-hashids",
    "method": "git",
    "tags": [
      "library",
      "hashids"
    ],
    "description": "Nim implementation of Hashids",
    "license": "MIT",
    "web": "https://github.com/achesak/nim-hashids"
  },
  {
    "name": "openssl_evp",
    "url": "https://github.com/cowboy-coders/nim-openssl-evp",
    "method": "git",
    "tags": [
      "library",
      "crypto",
      "openssl"
    ],
    "description": "Wrapper for OpenSSL's EVP interface",
    "license": "OpenSSL License and SSLeay License",
    "web": "https://github.com/cowboy-coders/nim-openssl-evp"
  },
  {
    "name": "monad",
    "alias": "maybe"
  },
  {
    "name": "maybe",
    "url": "https://github.com/superfunc/maybe",
    "method": "git",
    "tags": [
      "library",
      "functional",
      "optional",
      "monad"
    ],
    "description": "basic monadic maybe type for Nim",
    "license": "BSD3",
    "web": "https://github.com/superfunc/maybe"
  },
  {
    "name": "eternity",
    "url": "https://github.com/hiteshjasani/nim-eternity",
    "method": "git",
    "tags": [
      "library",
      "time",
      "format"
    ],
    "description": "Humanize elapsed time",
    "license": "MIT",
    "web": "https://github.com/hiteshjasani/nim-eternity"
  },
  {
    "name": "gmp",
    "url": "https://github.com/subsetpark/nim-gmp",
    "method": "git",
    "tags": [
      "library",
      "bignum",
      "numbers",
      "math"
    ],
    "description": "wrapper for the GNU multiple precision arithmetic library (GMP)",
    "license": "LGPLv3 or GPLv2",
    "web": "https://github.com/subsetpark/nim-gmp"
  },
  {
    "name": "ludens",
    "url": "https://github.com/rnentjes/nim-ludens",
    "method": "git",
    "tags": [
      "library",
      "game",
      "opengl",
      "sfml"
    ],
    "description": "Little game library using opengl and sfml",
    "license": "MIT",
    "web": "https://github.com/rnentjes/nim-ludens"
  },
  {
    "name": "ffbookmarks",
    "url": "https://github.com/achesak/nim-ffbookmarks",
    "method": "git",
    "tags": [
      "firefox",
      "bookmarks",
      "library"
    ],
    "description": "Nim module for working with Firefox bookmarks",
    "license": "MIT",
    "web": "https://github.com/achesak/nim-ffbookmarks"
  },
  {
    "name": "moustachu",
    "url": "https://github.com/fenekku/moustachu.git",
    "method": "git",
    "tags": [
      "web",
      "html",
      "template",
      "mustache"
    ],
    "description": "Mustache templating for Nim.",
    "license": "MIT",
    "web": "https://github.com/fenekku/moustachu"
  },
  {
    "name": "easy-bcrypt",
    "url": "https://github.com/flaviut/easy-bcrypt.git",
    "method": "git",
    "tags": [
      "hash",
      "crypto",
      "password",
      "bcrypt"
    ],
    "description": "simple wrapper providing a convenient interface for the bcrypt password hashing algorithm",
    "license": "CC0",
    "web": "https://github.com/flaviut/easy-bcrypt/blob/master/easy-bcrypt.nimble"
  },
  {
    "name": "libclang",
    "url": "https://github.com/cowboy-coders/nim-libclang.git",
    "method": "git",
    "tags": [
      "wrapper",
      "bindings",
      "clang"
    ],
    "description": "wrapper for libclang (the C-interface of the clang LLVM frontend)",
    "license": "MIT",
    "web": "https://github.com/cowboy-coders/nim-libclang"
  },
  {
    "name": "nim-libclang",
    "url": "https://github.com/cowboy-coders/nim-libclang.git",
    "method": "git",
    "tags": [
      "wrapper",
      "bindings",
      "clang"
    ],
    "description": "Please use libclang instead.",
    "license": "MIT",
    "web": "https://github.com/cowboy-coders/nim-libclang"
  },
  {
    "name": "nimqml",
    "url": "https://github.com/filcuc/nimqml",
    "method": "git",
    "tags": [
      "Qt",
      "Qml",
      "UI",
      "GUI"
    ],
    "description": "Qt Qml bindings",
    "license": "GPLv3",
    "web": "https://github.com/filcuc/nimqml"
  },
  {
    "name": "XPLM-Nim",
    "url": "https://github.com/jpoirier/XPLM-Nim",
    "method": "git",
    "tags": [
      "X-Plane",
      "XPLM",
      "Plugin",
      "SDK"
    ],
    "description": "X-Plane XPLM SDK wrapper",
    "license": "BSD",
    "web": "https://github.com/jpoirier/XPLM-Nim"
  },
  {
    "name": "csfml",
    "url": "https://github.com/oprypin/nim-csfml",
    "method": "git",
    "tags": [
      "sfml",
      "binding",
      "game",
      "media",
      "library",
      "opengl"
    ],
    "description": "Bindings for Simple and Fast Multimedia Library (through CSFML)",
    "license": "zlib",
    "web": "https://github.com/oprypin/nim-csfml"
  },
  {
    "name": "optional_t",
    "url": "https://github.com/flaviut/optional_t",
    "method": "git",
    "tags": [
      "option",
      "functional"
    ],
    "description": "Basic Option[T] library",
    "license": "MIT",
    "web": "https://github.com/flaviut/optional_t"
  },
  {
    "name": "nimrtlsdr",
    "url": "https://github.com/jpoirier/nimrtlsdr",
    "method": "git",
    "tags": [
      "rtl-sdr",
      "wrapper",
      "bindings",
      "rtlsdr"
    ],
    "description": "A Nim wrapper for librtlsdr",
    "license": "BSD",
    "web": "https://github.com/jpoirier/nimrtlsdr"
  },
  {
    "name": "lapp",
    "url": "https://gitlab.3dicc.com/gokr/lapp.git",
    "method": "git",
    "tags": [
      "args",
      "cmd",
      "opt",
      "parse",
      "parsing"
    ],
    "description": "Opt parser using synopsis as specification, ported from Lua.",
    "license": "MIT",
    "web": "https://gitlab.3dicc.com/gokr/lapp"
  },
  {
    "name": "blimp",
    "url": "https://gitlab.3dicc.com/gokr/blimp.git",
    "method": "git",
    "tags": [
      "app",
      "binary",
      "utility",
      "git",
      "git-fat"
    ],
    "description": "Utility that helps with big files in git, very similar to git-fat, s3annnex etc.",
    "license": "MIT",
    "web": "https://gitlab.3dicc.com/gokr/blimp"
  },
  {
    "name": "parsetoml",
    "url": "https://github.com/NimParsers/parsetoml.git",
    "method": "git",
    "tags": [
      "library",
      "parse"
    ],
    "description": "Library for parsing TOML files.",
    "license": "MIT",
    "web": "https://github.com/NimParsers/parsetoml"
  },
  {
    "name": "compiler",
    "url": "https://github.com/nim-lang/Nim.git",
    "method": "git",
    "tags": [
      "library"
    ],
    "description": "Compiler package providing the compiler sources as a library.",
    "license": "MIT",
    "web": "https://github.com/nim-lang/Nim"
  },
  {
    "name": "nre",
    "url": "https://github.com/flaviut/nre.git",
    "method": "git",
    "tags": [
      "library",
      "pcre",
      "regex"
    ],
    "description": "A better regular expression library",
    "license": "MIT",
    "web": "https://github.com/flaviut/nre"
  },
  {
    "name": "docopt",
    "url": "https://github.com/docopt/docopt.nim",
    "method": "git",
    "tags": [
      "commandline",
      "arguments",
      "parsing",
      "library"
    ],
    "description": "Command-line args parser based on Usage message",
    "license": "MIT",
    "web": "https://github.com/docopt/docopt.nim"
  },
  {
    "name": "bpg",
    "url": "https://github.com/def-/nim-bpg.git",
    "method": "git",
    "tags": [
      "image",
      "library",
      "wrapper"
    ],
    "description": "BPG (Better Portable Graphics) for Nim",
    "license": "MIT",
    "web": "https://github.com/def-/nim-bpg"
  },
  {
    "name": "io-spacenav",
    "url": "https://github.com/nimious/io-spacenav.git",
    "method": "git",
    "tags": [
      "binding",
      "3dx",
      "3dconnexion",
      "libspnav",
      "spacenav",
      "spacemouse",
      "spacepilot",
      "spacenavigator"
    ],
    "description": "Obsolete - please use spacenav instead!",
    "license": "MIT",
    "web": "https://github.com/nimious/io-spacenav"
  },
  {
    "name": "optionals",
    "url": "https://github.com/MasonMcGill/optionals.git",
    "method": "git",
    "tags": [
      "library",
      "option",
      "optional",
      "maybe"
    ],
    "description": "Option types",
    "license": "MIT",
    "web": "https://github.com/MasonMcGill/optionals"
  },
  {
    "name": "tuples",
    "url": "https://github.com/MasonMcGill/tuples.git",
    "method": "git",
    "tags": [
      "library",
      "tuple",
      "metaprogramming"
    ],
    "description": "Tuple manipulation utilities",
    "license": "MIT",
    "web": "https://github.com/MasonMcGill/tuples"
  },
  {
    "name": "fuse",
    "url": "https://github.com/akiradeveloper/nim-fuse.git",
    "method": "git",
    "tags": [
      "fuse",
      "library",
      "wrapper"
    ],
    "description": "A FUSE binding for Nim",
    "license": "MIT",
    "web": "https://github.com/akiradeveloper/nim-fuse"
  },
  {
    "name": "brainfuck",
    "url": "https://github.com/def-/nim-brainfuck.git",
    "method": "git",
    "tags": [
      "library",
      "binary",
      "app",
      "interpreter",
      "compiler",
      "language"
    ],
    "description": "A brainfuck interpreter and compiler",
    "license": "MIT",
    "web": "https://github.com/def-/nim-brainfuck"
  },
  {
    "name": "nimsuggest",
    "url": "https://github.com/nim-lang/nimsuggest.git",
    "method": "git",
    "tags": [
      "binary",
      "app",
      "suggest",
      "compiler",
      "autocomplete"
    ],
    "description": "Tool for providing auto completion data for Nim source code.",
    "license": "MIT",
    "web": "https://github.com/nim-lang/nimsuggest"
  },
  {
    "name": "jwt",
    "url": "https://github.com/yglukhov/nim-jwt.git",
    "method": "git",
    "tags": [
      "library",
      "crypto",
      "hash"
    ],
    "description": "JSON Web Tokens for Nim",
    "license": "MIT",
    "web": "https://github.com/yglukhov/nim-jwt"
  },
  {
    "name": "pythonpathlib",
    "url": "https://github.com/achesak/nim-pythonpathlib.git",
    "method": "git",
    "tags": [
      "path",
      "directory",
      "python",
      "library"
    ],
    "description": "Module for working with paths that is as similar as possible to Python's pathlib",
    "license": "MIT",
    "web": "https://github.com/achesak/nim-pythonpathlib"
  },
  {
    "name": "RingBuffer",
    "url": "git@github.com:megawac/RingBuffer.nim.git",
    "method": "git",
    "tags": [
      "sequence",
      "seq",
      "circular",
      "ring",
      "buffer"
    ],
    "description": "Circular buffer implementation",
    "license": "MIT",
    "web": "https://github.com/megawac/RingBuffer.nim"
  },
  {
    "name": "nimrat",
    "url": "https://github.com/apense/nimrat",
    "method": "git",
    "tags": [
      "library",
      "math",
      "numbers"
    ],
    "description": "Module for working with rational numbers (fractions)",
    "license": "MIT",
    "web": "https://github.com/apense/nimrat"
  },
  {
    "name": "io-isense",
    "url": "https://github.com/nimious/io-isense.git",
    "method": "git",
    "tags": [
      "binding",
      "isense",
      "intersense",
      "inertiacube",
      "intertrax",
      "microtrax",
      "thales",
      "tracking",
      "sensor"
    ],
    "description": "Obsolete - please use isense instead!",
    "license": "MIT",
    "web": "https://github.com/nimious/io-isense"
  },
  {
    "name": "io-usb",
    "url": "https://github.com/nimious/io-usb.git",
    "method": "git",
    "tags": [
      "binding",
      "usb",
      "libusb"
    ],
    "description": "Obsolete - please use libusb instead!",
    "license": "MIT",
    "web": "https://github.com/nimious/io-usb"
  },
  {
    "name": "nimcfitsio",
    "url": "https://github.com/ziotom78/nimcfitsio.git",
    "method": "git",
    "tags": [
      "library",
      "binding",
      "cfitsio",
      "fits",
      "io"
    ],
    "description": "Bindings for CFITSIO, a library to read/write FITSIO images and tables.",
    "license": "MIT",
    "web": "https://github.com/ziotom78/nimcfitsio"
  },
  {
    "name": "glossolalia",
    "url": "https://github.com/fowlmouth/glossolalia",
    "method": "git",
    "tags": [
      "parser",
      "peg"
    ],
    "description": "A DSL for quickly writing parsers",
    "license": "CC0",
    "web": "https://github.com/fowlmouth/glossolalia"
  },
  {
    "name": "entoody",
    "url": "https://bitbucket.org/fowlmouth/entoody",
    "method": "git",
    "tags": [
      "component",
      "entity",
      "composition"
    ],
    "description": "A component/entity system",
    "license": "CC0",
    "web": "https://bitbucket.org/fowlmouth/entoody"
  },
  {
    "name": "msgpack",
    "url": "https://github.com/akiradeveloper/msgpack-nim.git",
    "method": "git",
    "tags": [
      "msgpack",
      "library",
      "serialization"
    ],
    "description": "A MessagePack binding for Nim",
    "license": "MIT",
    "web": "https://github.com/akiradeveloper/msgpack-nim"
  },
  {
    "name": "osinfo",
    "url": "https://github.com/nim-lang/osinfo.git",
    "method": "git",
    "tags": [
      "os",
      "library",
      "info"
    ],
    "description": "Modules providing information about the OS.",
    "license": "MIT",
    "web": "https://github.com/nim-lang/osinfo"
  },
  {
    "name": "io-myo",
    "url": "https://github.com/nimious/io-myo.git",
    "method": "git",
    "tags": [
      "binding",
      "myo",
      "thalmic",
      "armband",
      "gesture"
    ],
    "description": "Obsolete - please use myo instead!",
    "license": "MIT",
    "web": "https://github.com/nimious/io-myo"
  },
  {
    "name": "io-oculus",
    "url": "https://github.com/nimious/io-oculus.git",
    "method": "git",
    "tags": [
      "binding",
      "oculus",
      "rift",
      "vr",
      "libovr",
      "ovr",
      "dk1",
      "dk2",
      "gearvr"
    ],
    "description": "Obsolete - please use oculus instead!",
    "license": "MIT",
    "web": "https://github.com/nimious/io-oculus"
  },
  {
    "name": "closure_compiler",
    "url": "https://github.com/yglukhov/closure_compiler.git",
    "method": "git",
    "tags": [
      "binding",
      "closure",
      "compiler",
      "javascript"
    ],
    "description": "Bindings for Closure Compiler web API.",
    "license": "MIT",
    "web": "https://github.com/yglukhov/closure_compiler"
  },
  {
    "name": "io-serialport",
    "url": "https://github.com/nimious/io-serialport.git",
    "method": "git",
    "tags": [
      "binding",
      "libserialport",
      "serial",
      "communication"
    ],
    "description": "Obsolete - please use serialport instead!",
    "license": "MIT",
    "web": "https://github.com/nimious/io-serialport"
  },
  {
    "name": "beanstalkd",
    "url": "https://github.com/tormaroe/beanstalkd.nim.git",
    "method": "git",
    "tags": [
      "library",
      "queue",
      "messaging"
    ],
    "description": "A beanstalkd work queue client library.",
    "license": "MIT",
    "web": "https://github.com/tormaroe/beanstalkd.nim"
  },
  {
    "name": "wiki2text",
    "url": "https://github.com/rspeer/wiki2text.git",
    "method": "git",
    "tags": [
      "nlp",
      "wiki",
      "xml",
      "text"
    ],
    "description": "Quickly extracts natural-language text from a MediaWiki XML file.",
    "license": "MIT",
    "web": "https://github.com/rspeer/wiki2text"
  },
  {
    "name": "qt5_qtsql",
    "url": "https://github.com/philip-wernersbach/nim-qt5_qtsql.git",
    "method": "git",
    "tags": [
      "library",
      "wrapper",
      "database",
      "qt",
      "qt5",
      "qtsql",
      "sqlite",
      "postgres",
      "mysql"
    ],
    "description": "Binding for Qt 5's Qt SQL library that integrates with the features of the Nim language. Uses one API for multiple database engines.",
    "license": "MIT",
    "web": "https://github.com/philip-wernersbach/nim-qt5_qtsql"
  },
  {
    "name": "orient",
    "url": "https://github.com/philip-wernersbach/nim-orient",
    "method": "git",
    "tags": [
      "library",
      "wrapper",
      "database",
      "orientdb",
      "pure"
    ],
    "description": "OrientDB driver written in pure Nim, uses the OrientDB 2.0 Binary Protocol with Binary Serialization.",
    "license": "MPL",
    "web": "https://github.com/philip-wernersbach/nim-orient"
  },
  {
    "name": "syslog",
    "url": "https://github.com/FedericoCeratto/nim-syslog",
    "method": "git",
    "tags": [
      "library",
      "pure"
    ],
    "description": "Syslog module.",
    "license": "LGPLv3",
    "web": "https://github.com/FedericoCeratto/nim-syslog"
  },
  {
    "name": "nimes",
    "url": "https://github.com/def-/nimes",
    "method": "git",
    "tags": [
      "emulator",
      "nes",
      "game",
      "sdl",
      "javascript"
    ],
    "description": "NES emulator using SDL2, also compiles to JavaScript with emscripten.",
    "license": "MPL",
    "web": "https://github.com/def-/nimes"
  },
  {
    "name": "syscall",
    "url": "https://github.com/def-/nim-syscall",
    "method": "git",
    "tags": [
      "library"
    ],
    "description": "Raw system calls for Nim",
    "license": "MPL",
    "web": "https://github.com/def-/nim-syscall"
  },
  {
    "name": "jnim",
    "url": "https://github.com/yglukhov/jnim",
    "method": "git",
    "tags": [
      "library",
      "java",
      "jvm",
      "bridge",
      "bindings"
    ],
    "description": "Nim - Java bridge",
    "license": "MIT",
    "web": "https://github.com/yglukhov/jnim"
  },
  {
    "name": "nimPDF",
    "url": "https://github.com/jangko/nimpdf",
    "method": "git",
    "tags": [
      "library",
      "PDF",
      "document"
    ],
    "description": "library for generating PDF files",
    "license": "MIT",
    "web": "https://github.com/jangko/nimpdf"
  },
  {
    "name": "LLVM",
    "url": "https://github.com/FedeOmoto/llvm",
    "method": "git",
    "tags": [
      "LLVM",
      "bindings",
      "wrapper"
    ],
    "description": "LLVM bindings for the Nim language.",
    "license": "MIT",
    "web": "https://github.com/FedeOmoto/llvm"
  },
  {
    "name": "nshout",
    "url": "https://github.com/Senketsu/nshout",
    "method": "git",
    "tags": [
      "library",
      "shouter",
      "libshout",
      "wrapper",
      "bindings",
      "audio",
      "web"
    ],
    "description": "Nim bindings for libshout",
    "license": "MIT",
    "web": "https://github.com/Senketsu/nshout"
  },
  {
    "name": "nsu",
    "url": "https://github.com/Senketsu/nsu",
    "method": "git",
    "tags": [
      "library",
      "tool",
      "utility",
      "screenshot"
    ],
    "description": "Simple screenshot library & cli tool made in Nim",
    "license": "MIT",
    "web": "https://github.com/Senketsu/nsu"
  },
  {
    "name": "nuuid",
    "url": "https://github.com/yglukhov/nim-only-uuid",
    "method": "git",
    "tags": [
      "library",
      "uuid",
      "guid"
    ],
    "description": "A Nim source only UUID generator",
    "license": "MIT",
    "web": "https://github.com/yglukhov/nim-only-uuid"
  },
  {
    "name": "fftw3",
    "url": "https://github.com/ziotom78/nimfftw3",
    "method": "git",
    "tags": [
      "library",
      "math",
      "fft"
    ],
    "description": "Bindings to the FFTW library",
    "license": "MIT",
    "web": "https://github.com/ziotom78/nimfftw3"
  },
  {
    "name": "nrpl",
    "url": "https://github.com/vegansk/nrpl",
    "method": "git",
    "tags": [
      "REPL",
      "application"
    ],
    "description": "A rudimentary Nim REPL",
    "license": "MIT",
    "web": "https://github.com/vegansk/nrpl"
  },
  {
    "name": "nim-geocoding",
    "url": "https://github.com/saratchandra92/nim-geocoding",
    "method": "git",
    "tags": [
      "library",
      "geocoding",
      "maps"
    ],
    "description": "A simple library for Google Maps Geocoding API",
    "license": "MIT",
    "web": "https://github.com/saratchandra92/nim-geocoding"
  },
  {
    "name": "io-gles",
    "url": "https://github.com/nimious/io-gles.git",
    "method": "git",
    "tags": [
      "binding",
      "khronos",
      "gles",
      "opengl es"
    ],
    "description": "Obsolete - please use gles instead!",
    "license": "MIT",
    "web": "https://github.com/nimious/io-gles"
  },
  {
    "name": "io-egl",
    "url": "https://github.com/nimious/io-egl.git",
    "method": "git",
    "tags": [
      "binding",
      "khronos",
      "egl",
      "opengl",
      "opengl es",
      "openvg"
    ],
    "description": "Obsolete - please use egl instead!",
    "license": "MIT",
    "web": "https://github.com/nimious/io-egl"
  },
  {
    "name": "io-sixense",
    "url": "https://github.com/nimious/io-sixense.git",
    "method": "git",
    "tags": [
      "binding",
      "sixense",
      "razer hydra",
      "stem system",
      "vr"
    ],
    "description": "Obsolete - please use sixense instead!",
    "license": "MIT",
    "web": "https://github.com/nimious/io-sixense"
  },
  {
    "name": "tnetstring",
    "url": "https://mahlon@bitbucket.org/mahlon/nim-tnetstring",
    "method": "hg",
    "tags": [
      "tnetstring",
      "library",
      "serialization"
    ],
    "description": "Parsing and serializing for the TNetstring format.",
    "license": "MIT",
    "web": "http://bitbucket.org/mahlon/nim-tnetstring"
  },
  {
    "name": "msgpack4nim",
    "url": "https://github.com/jangko/msgpack4nim",
    "method": "git",
    "tags": [
      "msgpack",
      "library",
      "serialization",
      "deserialization"
    ],
    "description": "Another MessagePack implementation written in pure nim",
    "license": "MIT",
    "web": "https://github.com/jangko/msgpack4nim"
  },
  {
    "name": "binaryheap",
    "url": "https://github.com/bluenote10/nim-heap",
    "method": "git",
    "tags": [
      "heap",
      "priority queue"
    ],
    "description": "Simple binary heap implementation",
    "license": "MIT",
    "web": "https://github.com/bluenote10/nim-heap"
  },
  {
    "name": "stringinterpolation",
    "url": "https://github.com/bluenote10/nim-stringinterpolation",
    "method": "git",
    "tags": [
      "string formatting",
      "string interpolation"
    ],
    "description": "String interpolation with printf syntax",
    "license": "MIT",
    "web": "https://github.com/bluenote10/nim-stringinterpolation"
  },
  {
    "name": "libovr",
    "url": "https://github.com/bluenote10/nim-ovr",
    "method": "git",
    "tags": [
      "Oculus Rift",
      "virtual reality"
    ],
    "description": "Nim bindings for libOVR (Oculus Rift)",
    "license": "MIT",
    "web": "https://github.com/bluenote10/nim-ovr"
  },
  {
    "name": "delaunay",
    "url": "https://github.com/Nycto/DelaunayNim",
    "method": "git",
    "tags": [
      "delaunay",
      "library",
      "algorithms",
      "graph"
    ],
    "description": "2D Delaunay triangulations",
    "license": "MIT",
    "web": "https://github.com/Nycto/DelaunayNim"
  },
  {
    "name": "linenoise",
    "url": "https://github.com/fallingduck/linenoise-nim",
    "method": "git",
    "tags": [
      "linenoise",
      "library",
      "wrapper",
      "commandline"
    ],
    "description": "Wrapper for linenoise, a free, self-contained alternative to GNU readline.",
    "license": "BSD",
    "web": "https://github.com/fallingduck/linenoise-nim"
  },
  {
    "name": "struct",
    "url": "https://github.com/OpenSystemsLab/struct.nim",
    "method": "git",
    "tags": [
      "struct",
      "library",
      "python",
      "pack",
      "unpack"
    ],
    "description": "Python-like 'struct' for Nim",
    "license": "MIT",
    "web": "https://github.com/OpenSystemsLab/struct.nim"
  },
  {
    "name": "uri2",
    "url": "https://github.com/achesak/nim-uri2",
    "method": "git",
    "tags": [
      "uri",
      "url",
      "library"
    ],
    "description": "Nim module for better URI handling",
    "license": "MIT",
    "web": "https://github.com/achesak/nim-uri2"
  },
  {
    "name": "hmac",
    "url": "https://github.com/OpenSystemsLab/hmac.nim",
    "method": "git",
    "tags": [
      "hmac",
      "authentication",
      "hash",
      "sha1",
      "md5"
    ],
    "description": "HMAC-SHA1 and HMAC-MD5 hashing in Nim",
    "license": "MIT",
    "web": "https://github.com/OpenSystemsLab/hmac.nim"
  },
  {
    "name": "mongrel2",
    "url": "https://mahlon@bitbucket.org/mahlon/nim-mongrel2",
    "method": "hg",
    "tags": [
      "mongrel2",
      "library",
      "www"
    ],
    "description": "Handler framework for the Mongrel2 web server.",
    "license": "MIT",
    "web": "http://bitbucket.org/mahlon/nim-mongrel2"
  },
  {
    "name": "shimsham",
    "url": "https://github.com/apense/shimsham",
    "method": "git",
    "tags": [
      "crypto",
      "hash",
      "hashing",
      "digest"
    ],
    "description": "Hashing/Digest collection in pure Nim",
    "license": "MIT",
    "web": "https://github.com/apense/shimsham"
  },
  {
    "name": "base32",
    "url": "https://github.com/OpenSystemsLab/base32.nim",
    "method": "git",
    "tags": [
      "base32",
      "encode",
      "decode"
    ],
    "description": "Base32 library for Nim",
    "license": "MIT",
    "web": "https://github.com/OpenSystemsLab/base32.nim"
  },
  {
    "name": "otp",
    "url": "https://github.com/OpenSystemsLab/otp.nim",
    "method": "git",
    "tags": [
      "otp",
      "hotp",
      "totp",
      "time",
      "password",
      "one",
      "google",
      "authenticator"
    ],
    "description": "One Time Password library for Nim",
    "license": "MIT",
    "web": "https://github.com/OpenSystemsLab/otp.nim"
  },
  {
    "name": "q",
    "url": "https://github.com/OpenSystemsLab/q.nim",
    "method": "git",
    "tags": [
      "css",
      "selector",
      "query",
      "match",
      "find",
      "html",
      "xml",
      "jquery"
    ],
    "description": "Simple package for query HTML/XML elements using a CSS3 or jQuery-like selector syntax",
    "license": "MIT",
    "web": "https://github.com/OpenSystemsLab/q.nim"
  },
  {
    "name": "bignum",
    "url": "https://github.com/FedeOmoto/bignum",
    "method": "git",
    "tags": [
      "bignum",
      "gmp",
      "wrapper"
    ],
    "description": "Wrapper around the GMP bindings for the Nim language.",
    "license": "MIT",
    "web": "https://github.com/FedeOmoto/bignum"
  },
  {
    "name": "rbtree",
    "url": "https://github.com/Nycto/RBTreeNim",
    "method": "git",
    "tags": [
      "tree",
      "binary search tree",
      "rbtree",
      "red black tree"
    ],
    "description": "Red/Black Trees",
    "license": "MIT",
    "web": "https://github.com/Nycto/RBTreeNim"
  },
  {
    "name": "anybar",
    "url": "https://github.com/ba0f3/anybar.nim",
    "method": "git",
    "tags": [
      "anybar",
      "menubar",
      "status",
      "indicator"
    ],
    "description": "Control AnyBar instances with Nim",
    "license": "MIT",
    "web": "https://github.com/ba0f3/anybar.nim"
  },
  {
    "name": "astar",
    "url": "https://github.com/Nycto/AStarNim",
    "method": "git",
    "tags": [
      "astar",
      "A*",
      "pathfinding",
      "algorithm"
    ],
    "description": "A* Pathfinding",
    "license": "MIT",
    "web": "https://github.com/Nycto/AStarNim"
  },
  {
    "name": "lazy",
    "url": "https://github.com/petermora/nimLazy/",
    "method": "git",
    "tags": [
      "library",
      "iterator",
      "lazy list"
    ],
    "description": "Iterator library for Nim",
    "license": "MIT",
    "web": "https://github.com/petermora/nimLazy"
  },
  {
    "name": "asyncpythonfile",
    "url": "https://github.com/fallingduck/asyncpythonfile-nim",
    "method": "git",
    "tags": [
      "async",
      "asynchronous",
      "library",
      "python",
      "file",
      "files"
    ],
    "description": "High level, asynchronous file API mimicking Python's file interface.",
    "license": "ISC",
    "web": "https://github.com/fallingduck/asyncpythonfile-nim"
  },
  {
    "name": "nimfuzz",
    "url": "https://github.com/apense/nimfuzz",
    "method": "git",
    "tags": [
      "fuzzing",
      "testing",
      "hacking",
      "security"
    ],
    "description": "Simple and compact fuzzing",
    "license": "Apache License 2.0",
    "web": "https://apense.github.io/nimfuzz"
  },
  {
    "name": "linalg",
    "url": "https://github.com/unicredit/linear-algebra",
    "method": "git",
    "tags": [
      "vector",
      "matrix",
      "linear-algebra",
      "BLAS",
      "LAPACK"
    ],
    "description": "Linear algebra for Nim",
    "license": "Apache License 2.0",
    "web": "https://github.com/unicredit/linear-algebra"
  },
  {
    "name": "sequester",
    "url": "https://github.com/fallingduck/sequester",
    "method": "git",
    "tags": [
      "library",
      "seq",
      "sequence",
      "strings",
      "iterators",
      "php"
    ],
    "description": "Library for converting sequences to strings. Also has PHP-inspired explode and implode procs.",
    "license": "ISC",
    "web": "https://github.com/fallingduck/sequester"
  },
  {
    "name": "options",
    "url": "https://github.com/fallingduck/options-nim",
    "method": "git",
    "tags": [
      "library",
      "option",
      "optionals",
      "maybe"
    ],
    "description": "Temporary package to fix broken code in 0.11.2 stable.",
    "license": "MIT",
    "web": "https://github.com/fallingduck/options-nim"
  },
  {
    "name": "oldwinapi",
    "url": "https://github.com/nim-lang/oldwinapi",
    "method": "git",
    "tags": [
      "library",
      "windows",
      "api"
    ],
    "description": "Old Win API library for Nim",
    "license": "LGPL with static linking exception",
    "web": "https://github.com/nim-lang/oldwinapi"
  },
  {
    "name": "nimx",
    "url": "https://github.com/yglukhov/nimx",
    "method": "git",
    "tags": [
      "gui",
      "ui",
      "library"
    ],
    "description": "Cross-platform GUI framework",
    "license": "MIT",
    "web": "https://github.com/yglukhov/nimx"
  },
  {
    "name": "webview",
    "url": "https://github.com/oskca/webview",
    "method": "git",
    "tags": [
      "gui",
      "ui",
      "webview",
      "cross",
      "web",
      "library"
    ],
    "description": "Nim bindings for https://github.com/zserge/webview, a cross platform single header webview library",
    "license": "MIT",
    "web": "https://github.com/oskca/webview"
  },
  {
    "name": "memo",
    "url": "https://github.com/andreaferretti/memo",
    "method": "git",
    "tags": [
      "memo",
      "memoization",
      "memoize",
      "cache"
    ],
    "description": "Memoize Nim functions",
    "license": "Apache License 2.0",
    "web": "https://github.com/andreaferretti/memo"
  },
  {
    "name": "base62",
    "url": "https://github.com/singularperturbation/base62-encode",
    "method": "git",
    "tags": [
      "base62",
      "encode",
      "decode"
    ],
    "description": "Arbitrary base encoding-decoding functions, defaulting to Base-62.",
    "license": "MIT",
    "web": "https://github.com/singularperturbation/base62-encode"
  },
  {
    "name": "telebot",
    "url": "https://github.com/ba0f3/telebot.nim",
    "method": "git",
    "tags": [
      "telebot",
      "telegram",
      "bot",
      "api",
      "client",
      "async"
    ],
    "description": "Async Telegram Bot API Client",
    "license": "MIT",
    "web": "https://github.com/ba0f3/telebot.nim"
  },
  {
    "name": "tempfile",
    "url": "https://github.com/OpenSystemsLab/tempfile.nim",
    "method": "git",
    "tags": [
      "temp",
      "mktemp",
      "make",
      "mk",
      "mkstemp",
      "mkdtemp"
    ],
    "description": "Temporary files and directories",
    "license": "MIT",
    "web": "https://github.com/OpenSystemsLab/tempfile.nim"
  },
  {
    "name": "AstroNimy",
    "url": "https://github.com/super-massive-black-holes/AstroNimy",
    "method": "git",
    "tags": [
      "science",
      "astronomy",
      "library"
    ],
    "description": "Astronomical library for Nim",
    "license": "MIT",
    "web": "https://github.com/super-massive-black-holes/AstroNimy"
  },
  {
    "name": "patty",
    "url": "https://github.com/andreaferretti/patty",
    "method": "git",
    "tags": [
      "pattern",
      "adt",
      "variant",
      "pattern matching",
      "algebraic data type"
    ],
    "description": "Algebraic data types and pattern matching",
    "license": "Apache License 2.0",
    "web": "https://github.com/andreaferretti/patty"
  },
  {
    "name": "einheit",
    "url": "https://github.com/jyapayne/einheit",
    "method": "git",
    "tags": [
      "unit",
      "tests",
      "unittest",
      "unit tests",
      "unit test macro"
    ],
    "description": "Pretty looking, full featured, Python-inspired unit test library.",
    "license": "MIT",
    "web": "https://github.com/jyapayne/einheit"
  },
  {
    "name": "plists",
    "url": "https://github.com/yglukhov/plists",
    "method": "git",
    "tags": [
      "plist",
      "property",
      "list"
    ],
    "description": "Generate and parse Mac OS X .plist files in Nim.",
    "license": "MIT",
    "web": "https://github.com/yglukhov/plists"
  },
  {
    "name": "ncurses",
    "url": "https://github.com/rnowley/nim-ncurses/",
    "method": "git",
    "tags": [
      "library",
      "terminal",
      "graphics",
      "wrapper"
    ],
    "description": "A wrapper for NCurses",
    "license": "MIT",
    "web": "https://github.com/rnowley/nim-ncurses"
  },
  {
    "name": "nanovg.nim",
    "url": "https://github.com/fowlmouth/nanovg.nim",
    "method": "git",
    "tags": [
      "wrapper",
      "GUI",
      "vector graphics",
      "opengl"
    ],
    "description": "A wrapper for NanoVG vector graphics rendering",
    "license": "MIT",
    "web": "https://github.com/fowlmouth/nanovg.nim"
  },
  {
    "name": "pwd",
    "url": "https://github.com/achesak/nim-pwd",
    "method": "git",
    "tags": [
      "library",
      "unix",
      "pwd",
      "password"
    ],
    "description": "Nim port of Python's pwd module for working with the UNIX password file",
    "license": "MIT",
    "web": "https://github.com/achesak/nim-pwd"
  },
  {
    "name": "spwd",
    "url": "https://github.com/achesak/nim-spwd",
    "method": "git",
    "tags": [
      "library",
      "unix",
      "spwd",
      "password",
      "shadow"
    ],
    "description": "Nim port of Python's spwd module for working with the UNIX shadow password file",
    "license": "MIT",
    "web": "https://github.com/achesak/nim-spwd"
  },
  {
    "name": "grp",
    "url": "https://github.com/achesak/nim-grp",
    "method": "git",
    "tags": [
      "library",
      "unix",
      "grp",
      "group"
    ],
    "description": "Nim port of Python's grp module for working with the UNIX group database file",
    "license": "MIT",
    "web": "https://github.com/achesak/nim-grp"
  },
  {
    "name": "stopwatch",
    "url": "https://gitlab.com/define-private-public/stopwatch",
    "method": "git",
    "tags": [
      "timer",
      "timing",
      "benchmarking",
      "watch",
      "clock"
    ],
    "description": "A simple timing library for benchmarking code and other things.",
    "license": "MIT",
    "web": "https://gitlab.com/define-private-public/stopwatch"
  },
  {
    "name": "nimFinLib",
    "url": "https://github.com/qqtop/NimFinLib",
    "method": "git",
    "tags": [
      "financial"
    ],
    "description": "Financial Library for Nim",
    "license": "MIT",
    "web": "https://github.com/qqtop/NimFinLib"
  },
  {
    "name": "libssh2",
    "url": "https://github.com/ba0f3/libssh2.nim",
    "method": "git",
    "tags": [
      "lib",
      "ssh",
      "ssh2",
      "openssh",
      "client",
      "sftp",
      "scp"
    ],
    "description": "Nim wrapper for libssh2",
    "license": "MIT",
    "web": "https://github.com/ba0f3/libssh2.nim"
  },
  {
    "name": "rethinkdb",
    "url": "https://github.com/OpenSystemsLab/rethinkdb.nim",
    "method": "git",
    "tags": [
      "rethinkdb",
      "driver",
      "client",
      "json"
    ],
    "description": "RethinkDB driver for Nim",
    "license": "MIT",
    "web": "https://github.com/OpenSystemsLab/rethinkdb.nim"
  },
  {
    "name": "dbus",
    "url": "https://github.com/zielmicha/nim-dbus",
    "method": "git",
    "tags": [
      "dbus"
    ],
    "description": "dbus bindings for Nim",
    "license": "MIT",
    "web": "https://github.com/zielmicha/nim-dbus"
  },
  {
    "name": "lmdb",
    "url": "https://github.com/fowlmouth/lmdb.nim",
    "method": "git",
    "tags": [
      "wrapper",
      "lmdb"
    ],
    "description": "A wrapper for LMDB the Lightning Memory-Mapped Database",
    "license": "MIT",
    "web": "https://github.com/fowlmouth/lmdb.nim"
  },
  {
    "name": "zip",
    "url": "https://github.com/nim-lang/zip",
    "method": "git",
    "tags": [
      "wrapper",
      "zip"
    ],
    "description": "A wrapper for the zip library",
    "license": "MIT",
    "web": "https://github.com/nim-lang/zip"
  },
  {
    "name": "csvtools",
    "url": "https://github.com/unicredit/csvtools",
    "method": "git",
    "tags": [
      "CSV",
      "comma separated values",
      "TSV"
    ],
    "description": "Manage CSV files",
    "license": "Apache License 2.0",
    "web": "https://github.com/unicredit/csvtools"
  },
  {
    "name": "httpform",
    "url": "https://github.com/tulayang/httpform",
    "method": "git",
    "tags": [
      "request parser",
      "upload",
      "html5 file"
    ],
    "description": "Http request form parser",
    "license": "MIT",
    "web": "https://github.com/tulayang/httpform"
  },
  {
    "name": "vardene",
    "url": "https://github.com/Xe/vardene",
    "method": "git",
    "tags": [
      "command line",
      "tool",
      "compiler"
    ],
    "description": "A simple tool to manage multiple installs of Nim.",
    "license": "MIT",
    "web": "https://christine.website/projects/Vardene"
  },
  {
    "name": "quadtree",
    "url": "https://github.com/Nycto/QuadtreeNim",
    "method": "git",
    "tags": [
      "quadtree",
      "algorithm"
    ],
    "description": "A Quadtree implementation",
    "license": "MIT",
    "web": "https://github.com/Nycto/QuadtreeNim"
  },
  {
    "name": "expat",
    "url": "https://github.com/nim-lang/expat",
    "method": "git",
    "tags": [
      "expat",
      "xml",
      "parsing"
    ],
    "description": "Expat wrapper for Nim",
    "license": "MIT",
    "web": "https://github.com/nim-lang/expat"
  },
  {
    "name": "sphinx",
    "url": "https://github.com/Araq/sphinx",
    "method": "git",
    "tags": [
      "sphinx",
      "wrapper",
      "search",
      "engine"
    ],
    "description": "Sphinx wrapper for Nim",
    "license": "LGPL",
    "web": "https://github.com/Araq/sphinx"
  },
  {
    "name": "sdl1",
    "url": "https://github.com/nim-lang/sdl1",
    "method": "git",
    "tags": [
      "graphics",
      "library",
      "multi-media",
      "input",
      "sound",
      "joystick"
    ],
    "description": "SDL 1.2 wrapper for Nim.",
    "license": "LGPL",
    "web": "https://github.com/nim-lang/sdl1"
  },
  {
    "name": "graphics",
    "url": "https://github.com/nim-lang/graphics",
    "method": "git",
    "tags": [
      "library",
      "SDL"
    ],
    "description": "Graphics module for Nim.",
    "license": "MIT",
    "web": "https://github.com/nim-lang/graphics"
  },
  {
    "name": "libffi",
    "url": "https://github.com/Araq/libffi",
    "method": "git",
    "tags": [
      "ffi",
      "library",
      "C",
      "calling",
      "convention"
    ],
    "description": "libffi wrapper for Nim.",
    "license": "MIT",
    "web": "https://github.com/Araq/libffi"
  },
  {
    "name": "libcurl",
    "url": "https://github.com/Araq/libcurl",
    "method": "git",
    "tags": [
      "curl",
      "web",
      "http",
      "download"
    ],
    "description": "Nim wrapper for libcurl.",
    "license": "MIT",
    "web": "https://github.com/Araq/libcurl"
  },
  {
    "name": "perlin",
    "url": "https://github.com/Nycto/PerlinNim",
    "method": "git",
    "tags": [
      "perlin",
      "simplex",
      "noise"
    ],
    "description": "Perlin noise and Simplex noise generation",
    "license": "MIT",
    "web": "https://github.com/Nycto/PerlinNim"
  },
  {
    "name": "pfring",
    "url": "https://github.com/ba0f3/pfring.nim",
    "method": "git",
    "tags": [
      "pf_ring",
      "packet",
      "sniff",
      "pcap",
      "pfring",
      "network",
      "capture",
      "socket"
    ],
    "description": "PF_RING wrapper for Nim",
    "license": "MIT",
    "web": "https://github.com/ba0f3/pfring.nim"
  },
  {
    "name": "xxtea",
    "url": "https://github.com/xxtea/xxtea-nim",
    "method": "git",
    "tags": [
      "xxtea",
      "encrypt",
      "decrypt",
      "crypto"
    ],
    "description": "XXTEA encryption algorithm library written in pure Nim.",
    "license": "MIT",
    "web": "https://github.com/xxtea/xxtea-nim"
  },
  {
    "name": "xxhash",
    "url": "https://github.com/OpenSystemsLab/xxhash.nim",
    "method": "git",
    "tags": [
      "fast",
      "hash",
      "algorithm"
    ],
    "description": "xxhash wrapper for Nim",
    "license": "MIT",
    "web": "https://github.com/OpenSystemsLab/xxhash.nim"
  },
  {
    "name": "libipset",
    "url": "https://github.com/ba0f3/libipset.nim",
    "method": "git",
    "tags": [
      "ipset",
      "firewall",
      "netfilter",
      "mac",
      "ip",
      "network",
      "collection",
      "rule",
      "set"
    ],
    "description": "libipset wrapper for Nim",
    "license": "MIT",
    "web": "https://github.com/ba0f3/libipset.nim"
  },
  {
    "name": "pop3",
    "url": "https://github.com/FedericoCeratto/nim-pop3",
    "method": "git",
    "tags": [
      "network",
      "pop3",
      "email"
    ],
    "description": "POP3 client library",
    "license": "LGPLv3",
    "web": "https://github.com/FedericoCeratto/nim-pop3"
  },
  {
    "name": "nimrpc",
    "url": "https://github.com/rogercloud/nim-rpc",
    "method": "git",
    "tags": [
      "msgpack",
      "library",
      "rpc",
      "nimrpc"
    ],
    "description": "RPC implementation for Nim based on msgpack4nim",
    "license": "MIT",
    "web": "https://github.com/rogercloud/nim-rpc"
  },
  {
    "name": "nimrpc_milis",
    "url": "https://github.com/milisarge/nimrpc_milis",
    "method": "git",
    "tags": [
      "msgpack",
      "library",
      "rpc",
      "nimrpc"
    ],
    "description": "RPC implementation for Nim based on msgpack4nim",
    "license": "MIT",
    "web": "https://github.com/milisarge/nimrpc_milis"
  },
  {
    "name": "asyncevents",
    "url": "https://github.com/tulayang/asyncevents",
    "method": "git",
    "tags": [
      "event",
      "future",
      "asyncdispath"
    ],
    "description": "Asynchronous event loop for progaming with MVC",
    "license": "MIT",
    "web": "https://github.com/tulayang/asyncevents"
  },
  {
    "name": "nimSHA2",
    "url": "https://github.com/jangko/nimSHA2",
    "method": "git",
    "tags": [
      "hash",
      "crypto",
      "library",
      "sha256",
      "sha224",
      "sha384",
      "sha512"
    ],
    "description": "Secure Hash Algorithm - 2, [224, 256, 384, and 512 bits]",
    "license": "MIT",
    "web": "https://github.com/jangko/nimSHA2"
  },
  {
    "name": "nimAES",
    "url": "https://github.com/jangko/nimAES",
    "method": "git",
    "tags": [
      "crypto",
      "library",
      "aes",
      "encryption",
      "rijndael"
    ],
    "description": "Advanced Encryption Standard, Rijndael Algorithm",
    "license": "MIT",
    "web": "https://github.com/jangko/nimAES"
  },
  {
    "name": "nimeverything",
    "url": "https://github.com/xland/nimeverything/",
    "method": "git",
    "tags": [
      "everything",
      "voidtools",
      "Everything Search Engine"
    ],
    "description": "everything  search engine wrapper",
    "license": "MIT",
    "web": "https://github.com/xland/nimeverything"
  },
  {
    "name": "vidhdr",
    "url": "https://github.com/achesak/nim-vidhdr",
    "method": "git",
    "tags": [
      "video",
      "formats",
      "file"
    ],
    "description": "Library for detecting the format of an video file",
    "license": "MIT",
    "web": "https://github.com/achesak/nim-vidhdr"
  },
  {
    "name": "gitapi",
    "url": "https://github.com/achesak/nim-gitapi",
    "method": "git",
    "tags": [
      "git",
      "version control",
      "library"
    ],
    "description": "Nim wrapper around the git version control software",
    "license": "MIT",
    "web": "https://github.com/achesak/nim-gitapi"
  },
  {
    "name": "ptrace",
    "url": "https://github.com/ba0f3/ptrace.nim",
    "method": "git",
    "tags": [
      "ptrace",
      "trace",
      "process",
      "syscal",
      "system",
      "call"
    ],
    "description": "ptrace wrapper for Nim",
    "license": "MIT",
    "web": "https://github.com/ba0f3/ptrace.nim"
  },
  {
    "name": "ndbex",
    "url": "https://github.com/Senketsu/nim-db-ex",
    "method": "git",
    "tags": [
      "extension",
      "database",
      "convenience",
      "db",
      "mysql",
      "postgres",
      "sqlite"
    ],
    "description": "extension modules for Nim's 'db_*' modules",
    "license": "MIT",
    "web": "https://github.com/Senketsu/nim-db-ex"
  },
  {
    "name": "spry",
    "url": "https://github.com/gokr/spry",
    "method": "git",
    "tags": [
      "language",
      "library",
      "scripting"
    ],
    "description": "A Smalltalk and Rebol inspired language implemented as an AST interpreter",
    "license": "MIT",
    "web": "https://github.com/gokr/spry"
  },
  {
    "name": "nimBMP",
    "url": "https://github.com/jangko/nimBMP",
    "method": "git",
    "tags": [
      "graphics",
      "library",
      "BMP"
    ],
    "description": "BMP encoder and decoder",
    "license": "MIT",
    "web": "https://github.com/jangko/nimBMP"
  },
  {
    "name": "nimPNG",
    "url": "https://github.com/jangko/nimPNG",
    "method": "git",
    "tags": [
      "graphics",
      "library",
      "PNG"
    ],
    "description": "PNG(Portable Network Graphics) encoder and decoder",
    "license": "MIT",
    "web": "https://github.com/jangko/nimPNG"
  },
  {
    "name": "litestore",
    "url": "https://github.com/h3rald/litestore",
    "method": "git",
    "tags": [
      "database",
      "rest",
      "sqlite"
    ],
    "description": "A lightweight, self-contained, RESTful, searchable, multi-format NoSQL document store",
    "license": "MIT",
    "web": "https://h3rald.com/litestore"
  },
  {
    "name": "parseFixed",
    "url": "https://github.com/jlp765/parsefixed",
    "method": "git",
    "tags": [
      "parse",
      "fixed",
      "width",
      "parser",
      "text"
    ],
    "description": "Parse fixed-width fields within lines of text (complementary to parsecsv)",
    "license": "MIT",
    "web": "https://github.com/jlp765/parsefixed"
  },
  {
    "name": "playlists",
    "url": "https://github.com/achesak/nim-playlists",
    "method": "git",
    "tags": [
      "library",
      "playlists",
      "M3U",
      "PLS",
      "XSPF"
    ],
    "description": "Nim library for parsing PLS, M3U, and XSPF playlist files",
    "license": "MIT",
    "web": "https://github.com/achesak/nim-playlists"
  },
  {
    "name": "seqmath",
    "url": "https://github.com/jlp765/seqmath",
    "method": "git",
    "tags": [
      "math",
      "seq",
      "sequence",
      "array",
      "nested",
      "algebra",
      "statistics",
      "lifted",
      "financial"
    ],
    "description": "Nim math library for sequences and nested sequences (extends math library)",
    "license": "MIT",
    "web": "https://github.com/jlp765/seqmath"
  },
  {
    "name": "daemonize",
    "url": "https://github.com/OpenSystemsLab/daemonize.nim",
    "method": "git",
    "tags": [
      "daemonize",
      "background",
      "fork",
      "unix",
      "linux",
      "process"
    ],
    "description": "This library makes your code run as a daemon process on Unix-like systems",
    "license": "MIT",
    "web": "https://github.com/OpenSystemsLab/daemonize.nim"
  },
  {
    "name": "tnim",
    "url": "https://github.com/jlp765/tnim",
    "method": "git",
    "tags": [
      "REPL",
      "sandbox",
      "interactive",
      "compiler",
      "code",
      "language"
    ],
    "description": "tnim is a Nim REPL - an interactive sandbox for testing Nim code",
    "license": "MIT",
    "web": "https://github.com/jlp765/tnim"
  },
  {
    "name": "ris",
    "url": "https://github.com/achesak/nim-ris",
    "method": "git",
    "tags": [
      "RIS",
      "citation",
      "library"
    ],
    "description": "Module for working with RIS citation files",
    "license": "MIT",
    "web": "https://github.com/achesak/nim-ris"
  },
  {
    "name": "geoip",
    "url": "https://github.com/achesak/nim-geoip",
    "method": "git",
    "tags": [
      "IP",
      "address",
      "location",
      "geolocation"
    ],
    "description": "Retrieve info about a location from an IP address",
    "license": "MIT",
    "web": "https://github.com/achesak/nim-geoip"
  },
  {
    "name": "freegeoip",
    "url": "https://github.com/achesak/nim-freegeoip",
    "method": "git",
    "tags": [
      "IP",
      "address",
      "location",
      "geolocation"
    ],
    "description": "Retrieve info about a location from an IP address",
    "license": "MIT",
    "web": "https://github.com/achesak/nim-freegeoip"
  },
  {
    "name": "nimroutine",
    "url": "https://github.com/rogercloud/nim-routine",
    "method": "git",
    "tags": [
      "goroutine",
      "routine",
      "lightweight",
      "thread"
    ],
    "description": "A go routine like nim implementation",
    "license": "MIT",
    "web": "https://github.com/rogercloud/nim-routine"
  },
  {
    "name": "coverage",
    "url": "https://github.com/yglukhov/coverage",
    "method": "git",
    "tags": [
      "code",
      "coverage"
    ],
    "description": "Code coverage library",
    "license": "MIT",
    "web": "https://github.com/yglukhov/coverage"
  },
  {
    "name": "golib",
    "url": "https://github.com/stefantalpalaru/golib-nim",
    "method": "git",
    "tags": [
      "library",
      "wrapper"
    ],
    "description": "Bindings for golib - a library that (ab)uses gccgo to bring Go's channels and goroutines to the rest of the world",
    "license": "BSD",
    "web": "https://github.com/stefantalpalaru/golib-nim"
  },
  {
    "name": "libnotify",
    "url": "https://github.com/FedericoCeratto/nim-libnotify.git",
    "method": "git",
    "tags": [
      "library",
      "wrapper",
      "desktop"
    ],
    "description": "Minimalistic libnotify wrapper for desktop notifications",
    "license": "LGPLv3",
    "web": "https://github.com/FedericoCeratto/nim-libnotify"
  },
  {
    "name": "nimcat",
    "url": "https://github.com/shakna-israel/nimcat",
    "method": "git",
    "tags": [
      "cat",
      "cli"
    ],
    "description": "An implementation of cat in Nim",
    "license": "MIT",
    "web": "https://github.com/shakna-israel/nimcat"
  },
  {
    "name": "sections",
    "url": "https://github.com/c0ffeeartc/nim-sections",
    "method": "git",
    "tags": [
      "BDD",
      "test"
    ],
    "description": "`Section` macro with BDD aliases for testing",
    "license": "MIT",
    "web": "https://github.com/c0ffeeartc/nim-sections"
  },
  {
    "name": "nimfp",
    "url": "https://github.com/vegansk/nimfp",
    "method": "git",
    "tags": [
      "functional",
      "library"
    ],
    "description": "Nim functional programming library",
    "license": "MIT",
    "web": "https://github.com/vegansk/nimfp"
  },
  {
    "name": "nhsl",
    "url": "https://github.com/twist-vector/nhsl.git",
    "method": "git",
    "tags": [
      "library",
      "serialization",
      "pure"
    ],
    "description": "Nim Hessian Serialization Library encodes/decodes data into the Hessian binary protocol",
    "license": "LGPL",
    "web": "https://github.com/twist-vector/nhsl"
  },
  {
    "name": "nimstopwatch",
    "url": "https://github.com/twist-vector/nim-stopwatch.git",
    "method": "git",
    "tags": [
      "app",
      "timer"
    ],
    "description": "A Nim-based, non-graphical application designed to measure the amount of time elapsed from its activation to deactivation, includes total elapsed time, lap, and split times.",
    "license": "LGPL",
    "web": "https://github.com/twist-vector/nim-stopwatch"
  },
  {
    "name": "playground",
    "url": "https://github.com/theduke/nim-playground",
    "method": "git",
    "tags": [
      "webapp",
      "execution",
      "code",
      "sandbox"
    ],
    "description": "Web-based playground for testing Nim code.",
    "license": "MIT",
    "web": "https://github.com/theduke/nim-playground"
  },
  {
    "name": "nimsl",
    "url": "https://github.com/yglukhov/nimsl",
    "method": "git",
    "tags": [
      "shader",
      "opengl",
      "glsl"
    ],
    "description": "Shaders in Nim.",
    "license": "MIT",
    "web": "https://github.com/yglukhov/nimsl"
  },
  {
    "name": "omnilog",
    "url": "https://github.com/nim-appkit/omnilog",
    "method": "git",
    "tags": [
      "library",
      "logging",
      "logs"
    ],
    "description": "Advanced logging library for Nim with structured logging, formatters, filters and writers.",
    "license": "MIT",
    "web": "https://github.com/nim-appkit/omnilog"
  },
  {
    "name": "values",
    "url": "https://github.com/nim-appkit/values",
    "method": "git",
    "tags": [
      "library",
      "values",
      "datastructures"
    ],
    "description": "Library for working with arbitrary values + a map data structure.",
    "license": "MIT",
    "web": "https://github.com/nim-appkit/values"
  },
  {
    "name": "geohash",
    "url": "https://github.com/twist-vector/nim-geohash.git",
    "method": "git",
    "tags": [
      "library",
      "geocoding",
      "pure"
    ],
    "description": "Nim implementation of the geohash latitude/longitude geocode system",
    "license": "Apache License 2.0",
    "web": "https://github.com/twist-vector/nim-geohash"
  },
  {
    "name": "bped",
    "url": "https://github.com/twist-vector/nim-bped.git",
    "method": "git",
    "tags": [
      "library",
      "serialization",
      "pure"
    ],
    "description": "Nim implementation of the Bittorrent ascii serialization protocol",
    "license": "Apache License 2.0",
    "web": "https://github.com/twist-vector/nim-bped"
  },
  {
    "name": "ctrulib",
    "url": "https://github.com/skyforce77/ctrulib-nim.git",
    "method": "git",
    "tags": [
      "library",
      "nintendo",
      "3ds"
    ],
    "description": "ctrulib wrapper",
    "license": "GPLv2",
    "web": "https://github.com/skyforce77/ctrulib-nim"
  },
  {
    "name": "nimrdkafka",
    "url": "https://github.com/dfdeshom/nimrdkafka.git",
    "method": "git",
    "tags": [
      "library",
      "wrapper",
      "kafka"
    ],
    "description": "Nim wrapper for librdkafka",
    "license": "Apache License 2.0",
    "web": "https://github.com/dfdeshom/nimrdkafka"
  },
  {
    "name": "utils",
    "url": "https://github.com/nim-appkit/utils",
    "method": "git",
    "tags": [
      "library",
      "utilities"
    ],
    "description": "Collection of string, parsing, pointer, ... utilities.",
    "license": "MIT",
    "web": "https://github.com/nim-appkit/utils"
  },
  {
    "name": "pymod",
    "url": "https://github.com/jboy/nim-pymod",
    "method": "git",
    "tags": [
      "wrapper",
      "python",
      "module",
      "numpy",
      "array",
      "matrix",
      "ndarray",
      "pyobject",
      "pyarrayobject",
      "iterator",
      "iterators",
      "docstring"
    ],
    "description": "Auto-generate a Python module that wraps a Nim module.",
    "license": "MIT",
    "web": "https://github.com/jboy/nim-pymod"
  },
  {
    "name": "db",
    "url": "https://github.com/jlp765/db",
    "method": "git",
    "tags": [
      "wrapper",
      "database",
      "module",
      "sqlite",
      "mysql",
      "postgres",
      "db_sqlite",
      "db_mysql",
      "db_postgres"
    ],
    "description": "Unified db access module, providing a single library module to access the db_sqlite, db_mysql and db_postgres modules.",
    "license": "MIT",
    "web": "https://github.com/jlp765/db"
  },
  {
    "name": "nimsnappy",
    "url": "https://github.com/dfdeshom/nimsnappy.git",
    "method": "git",
    "tags": [
      "wrapper",
      "compression"
    ],
    "description": "Nim wrapper for the snappy compression library. there is also a high-level API for easy use",
    "license": "BSD",
    "web": "https://github.com/dfdeshom/nimsnappy"
  },
  {
    "name": "nimLUA",
    "url": "https://github.com/jangko/nimLUA",
    "method": "git",
    "tags": [
      "lua",
      "library",
      "bind",
      "glue",
      "macros"
    ],
    "description": "glue code generator to bind Nim and Lua together using Nim's powerful macro",
    "license": "MIT",
    "web": "https://github.com/jangko/nimLUA"
  },
  {
    "name": "sound",
    "url": "https://github.com/yglukhov/sound.git",
    "method": "git",
    "tags": [
      "sound",
      "ogg"
    ],
    "description": "Cross-platform sound mixer library",
    "license": "MIT",
    "web": "https://github.com/yglukhov/sound"
  },
  {
    "name": "nimi3status",
    "url": "https://github.com/FedericoCeratto/nimi3status",
    "method": "git",
    "tags": [
      "i3",
      "i3status"
    ],
    "description": "Lightweight i3 status bar.",
    "license": "GPLv3",
    "web": "https://github.com/FedericoCeratto/nimi3status"
  },
  {
    "name": "native_dialogs",
    "url": "https://github.com/SSPkrolik/nim-native-dialogs.git",
    "method": "git",
    "tags": [
      "ui",
      "gui",
      "cross-platform",
      "library"
    ],
    "description": "Implements framework-agnostic native operating system dialogs calls",
    "license": "MIT",
    "web": "https://github.com/SSPkrolik/nim-native-dialogs"
  },
  {
    "name": "variant",
    "url": "https://github.com/yglukhov/variant.git",
    "method": "git",
    "tags": [
      "variant"
    ],
    "description": "Variant type and type matching",
    "license": "MIT",
    "web": "https://github.com/yglukhov/variant"
  },
  {
    "name": "pythonmath",
    "url": "https://github.com/achesak/nim-pythonmath",
    "method": "git",
    "tags": [
      "library",
      "python",
      "math"
    ],
    "description": "Module to provide an interface as similar as possible to Python's math libary",
    "license": "MIT",
    "web": "https://github.com/achesak/nim-pythonmath"
  },
  {
    "name": "nimlz4",
    "url": "https://github.com/dfdeshom/nimlz4.git",
    "method": "git",
    "tags": [
      "wrapper",
      "compression",
      "lzo",
      "lz4"
    ],
    "description": "Nim wrapper for the LZ4 library. There is also a high-level API for easy use",
    "license": "BSD",
    "web": "https://github.com/dfdeshom/nimlz4"
  },
  {
    "name": "pythonize",
    "url": "https://github.com/marcoapintoo/nim-pythonize.git",
    "method": "git",
    "tags": [
      "python",
      "wrapper"
    ],
    "description": "A higher-level wrapper for the Python Programing Language",
    "license": "MIT",
    "web": "https://github.com/marcoapintoo/nim-pythonize"
  },
  {
    "name": "cligen",
    "url": "https://github.com/c-blake/cligen.git",
    "method": "git",
    "tags": [
      "library",
      "commandline",
      "arguments",
      "switches",
      "parsing",
      "options"
    ],
    "description": "Infer & generate command-line interace/option/argument parsers",
    "license": "MIT",
    "web": "https://github.com/c-blake/cligen"
  },
  {
    "name": "fnmatch",
    "url": "https://github.com/achesak/nim-fnmatch",
    "method": "git",
    "tags": [
      "library",
      "unix",
      "files",
      "matching"
    ],
    "description": "Nim module for filename matching with UNIX shell patterns",
    "license": "MIT",
    "web": "https://github.com/achesak/nim-fnmatch"
  },
  {
    "name": "shorturl",
    "url": "https://github.com/achesak/nim-shorturl",
    "method": "git",
    "tags": [
      "library",
      "url",
      "uid"
    ],
    "description": "Nim module for generating URL identifiers for Tiny URL and bit.ly-like URLs",
    "license": "MIT",
    "web": "https://github.com/achesak/nim-shorturl"
  },
  {
    "name": "teafiles",
    "url": "git@github.com:unicredit/nim-teafiles.git",
    "method": "git",
    "tags": [
      "teafiles",
      "mmap",
      "timeseries"
    ],
    "description": "TeaFiles provide fast read/write access to time series data",
    "license": "Apache2",
    "web": "https://github.com/unicredit/nim-teafiles"
  },
  {
    "name": "emmy",
    "url": "git@github.com:unicredit/emmy.git",
    "method": "git",
    "tags": [
      "algebra",
      "polynomials",
      "primes",
      "ring",
      "quotients"
    ],
    "description": "Algebraic structures and related operations for Nim",
    "license": "Apache2",
    "web": "https://github.com/unicredit/emmy"
  },
  {
    "name": "impulse_engine",
    "url": "https://github.com/matkuki/Nim-Impulse-Engine",
    "method": "git",
    "tags": [
      "physics",
      "engine",
      "2D"
    ],
    "description": "Nim port of a simple 2D physics engine",
    "license": "zlib",
    "web": "https://github.com/matkuki/Nim-Impulse-Engine"
  },
  {
    "name": "notifications",
    "url": "https://github.com/dom96/notifications",
    "method": "git",
    "tags": [
      "notifications",
      "alerts",
      "gui",
      "toasts",
      "macosx",
      "cocoa"
    ],
    "description": "Library for displaying notifications on the desktop",
    "license": "MIT",
    "web": "https://github.com/dom96/notifications"
  },
  {
    "name": "reactor",
    "url": "https://github.com/zielmicha/reactor.nim",
    "method": "git",
    "tags": [
      "async",
      "libuv",
      "http",
      "tcp"
    ],
    "description": "Asynchronous networking engine for Nim",
    "license": "MIT",
    "web": "https://networkos.net/nim/reactor.nim"
  },
  {
    "name": "asynctools",
    "url": "https://github.com/cheatfate/asynctools",
    "method": "git",
    "tags": [
      "async",
      "pipes",
      "processes",
      "ipc",
      "synchronization",
      "dns",
      "pty"
    ],
    "description": "Various asynchronous tools for Nim",
    "license": "MIT",
    "web": "https://github.com/cheatfate/asynctools"
  },
  {
    "name": "nimcrypto",
    "url": "https://github.com/cheatfate/nimcrypto",
    "method": "git",
    "tags": [
      "crypto",
      "hashes",
      "ciphers",
      "keccak",
      "sha3",
      "blowfish",
      "twofish",
      "rijndael",
      "csprng",
      "hmac",
      "ripemd"
    ],
    "description": "Nim cryptographic library",
    "license": "MIT",
    "web": "https://github.com/cheatfate/nimcrypto"
  },
  {
    "name": "collections",
    "url": "https://github.com/zielmicha/collections.nim",
    "method": "git",
    "tags": [
      "iterator",
      "functional"
    ],
    "description": "Various collections and utilities",
    "license": "MIT",
    "web": "https://github.com/zielmicha/collections.nim"
  },
  {
    "name": "capnp",
    "url": "https://github.com/zielmicha/capnp.nim",
    "method": "git",
    "tags": [
      "capnp",
      "serialization",
      "protocol",
      "rpc"
    ],
    "description": "Cap'n Proto implementation for Nim",
    "license": "MIT",
    "web": "https://github.com/zielmicha/capnp.nim"
  },
  {
    "name": "biscuits",
    "url": "https://github.com/achesak/nim-biscuits",
    "method": "git",
    "tags": [
      "cookie",
      "persistence"
    ],
    "description": "better cookie handling",
    "license": "MIT",
    "web": "https://github.com/achesak/nim-biscuits"
  },
  {
    "name": "pari",
    "url": "https://github.com/lompik/pari.nim",
    "method": "git",
    "tags": [
      "number theory",
      "computer algebra system"
    ],
    "description": "Pari/GP C library wrapper",
    "license": "MIT",
    "web": "https://github.com/lompik/pari.nim"
  },
  {
    "name": "spacenav",
    "url": "https://github.com/nimious/spacenav.git",
    "method": "git",
    "tags": [
      "binding",
      "3dx",
      "3dconnexion",
      "libspnav",
      "spacenav",
      "spacemouse",
      "spacepilot",
      "spacenavigator"
    ],
    "description": "Bindings for libspnav, the free 3Dconnexion device driver",
    "license": "MIT",
    "web": "https://github.com/nimious/spacenav"
  },
  {
    "name": "isense",
    "url": "https://github.com/nimious/isense.git",
    "method": "git",
    "tags": [
      "binding",
      "isense",
      "intersense",
      "inertiacube",
      "intertrax",
      "microtrax",
      "thales",
      "tracking",
      "sensor"
    ],
    "description": "Bindings for the InterSense SDK",
    "license": "MIT",
    "web": "https://github.com/nimious/isense"
  },
  {
    "name": "libusb",
    "url": "https://github.com/nimious/libusb.git",
    "method": "git",
    "tags": [
      "binding",
      "usb",
      "libusb"
    ],
    "description": "Bindings for libusb, the cross-platform user library to access USB devices.",
    "license": "MIT",
    "web": "https://github.com/nimious/libusb"
  },
  {
    "name": "myo",
    "url": "https://github.com/nimious/myo.git",
    "method": "git",
    "tags": [
      "binding",
      "myo",
      "thalmic",
      "armband",
      "gesture"
    ],
    "description": "Bindings for the Thalmic Labs Myo gesture control armband SDK.",
    "license": "MIT",
    "web": "https://github.com/nimious/myo"
  },
  {
    "name": "oculus",
    "url": "https://github.com/nimious/oculus.git",
    "method": "git",
    "tags": [
      "binding",
      "oculus",
      "rift",
      "vr",
      "libovr",
      "ovr",
      "dk1",
      "dk2",
      "gearvr"
    ],
    "description": "Bindings for the Oculus VR SDK.",
    "license": "MIT",
    "web": "https://github.com/nimious/oculus"
  },
  {
    "name": "serialport",
    "url": "https://github.com/nimious/serialport.git",
    "method": "git",
    "tags": [
      "binding",
      "libserialport",
      "serial",
      "communication"
    ],
    "description": "Bindings for libserialport, the cross-platform serial communication library.",
    "license": "MIT",
    "web": "https://github.com/nimious/serialport"
  },
  {
    "name": "gles",
    "url": "https://github.com/nimious/gles.git",
    "method": "git",
    "tags": [
      "binding",
      "khronos",
      "gles",
      "opengl es"
    ],
    "description": "Bindings for OpenGL ES, the embedded 3D graphics library.",
    "license": "MIT",
    "web": "https://github.com/nimious/gles"
  },
  {
    "name": "egl",
    "url": "https://github.com/nimious/egl.git",
    "method": "git",
    "tags": [
      "binding",
      "khronos",
      "egl",
      "opengl",
      "opengl es",
      "openvg"
    ],
    "description": "Bindings for EGL, the native platform interface for rendering APIs.",
    "license": "MIT",
    "web": "https://github.com/nimious/egl"
  },
  {
    "name": "sixense",
    "url": "https://github.com/nimious/sixense.git",
    "method": "git",
    "tags": [
      "binding",
      "sixense",
      "razer hydra",
      "stem system",
      "vr"
    ],
    "description": "Bindings for the Sixense Core API.",
    "license": "MIT",
    "web": "https://github.com/nimious/sixense"
  },
  {
    "name": "listsv",
    "url": "https://github.com/srwiley/listsv.git",
    "method": "git",
    "tags": [
      "singly linked list",
      "doubly linked list"
    ],
    "description": "Basic operations on singly and doubly linked lists.",
    "license": "MIT",
    "web": "https://github.com/srwiley/listsv"
  },
  {
    "name": "kissfft",
    "url": "https://github.com/m13253/nim-kissfft",
    "method": "git",
    "tags": [
      "fft",
      "dsp",
      "signal"
    ],
    "description": "Nim binding for KissFFT Fast Fourier Transform library",
    "license": "BSD",
    "web": "https://github.com/m13253/nim-kissfft"
  },
  {
    "name": "nimbench",
    "url": "https://github.com/ivankoster/nimbench.git",
    "method": "git",
    "tags": [
      "benchmark",
      "micro benchmark",
      "timer"
    ],
    "description": "Micro benchmarking tool to measure speed of code, with the goal of optimizing it.",
    "license": "Apache License, Version 2.0",
    "web": "https://github.com/ivankoster/nimbench"
  },
  {
    "name": "nest",
    "url": "https://github.com/kedean/nest.git",
    "method": "git",
    "tags": [
      "library",
      "api",
      "router",
      "web"
    ],
    "description": "RESTful URI router",
    "license": "MIT",
    "web": "https://github.com/kedean/nest"
  },
  {
    "name": "nimbluez",
    "url": "https://github.com/Electric-Blue/NimBluez.git",
    "method": "git",
    "tags": [
      "bluetooth",
      "library",
      "wrapper",
      "sockets"
    ],
    "description": "Nim modules for access to system Bluetooth resources.",
    "license": "BSD",
    "web": "https://github.com/Electric-Blue/NimBluez"
  },
  {
    "name": "yaml",
    "url": "https://github.com/flyx/NimYAML",
    "method": "git",
    "tags": [
      "serialization",
      "parsing",
      "library",
      "yaml"
    ],
    "description": "YAML 1.2 implementation for Nim",
    "license": "MIT",
    "web": "http://flyx.github.io/NimYAML/"
  },
  {
    "name": "nimyaml",
    "url": "https://github.com/flyx/NimYAML",
    "method": "git",
    "tags": [
      "serialization",
      "parsing",
      "library",
      "yaml"
    ],
    "description": "YAML 1.2 implementation for Nim",
    "license": "MIT",
    "web": "http://flyx.github.io/NimYAML/"
  },
  {
    "name": "jsmn",
    "url": "https://github.com/OpenSystemsLab/jsmn.nim",
    "method": "git",
    "tags": [
      "json",
      "token",
      "tokenizer",
      "parser",
      "jsmn"
    ],
    "description": "Jsmn - a world fastest JSON parser - in pure Nim",
    "license": "MIT",
    "web": "https://github.com/OpenSystemsLab/jsmn.nim"
  },
  {
    "name": "mangle",
    "url": "https://github.com/baabelfish/mangle",
    "method": "git",
    "tags": [
      "functional",
      "iterators",
      "lazy",
      "library"
    ],
    "description": "Yet another iterator library",
    "license": "MIT",
    "web": "https://github.com/baabelfish/mangle"
  },
  {
    "name": "nimshell",
    "url": "https://github.com/vegansk/nimshell",
    "method": "git",
    "tags": [
      "shell",
      "utility"
    ],
    "description": "Library for shell scripting in nim",
    "license": "MIT",
    "web": "https://github.com/vegansk/nimshell"
  },
  {
    "name": "rosencrantz",
    "url": "https://github.com/andreaferretti/rosencrantz",
    "method": "git",
    "tags": [
      "web",
      "server",
      "DSL",
      "combinators"
    ],
    "description": "A web DSL for Nim",
    "license": "MIT",
    "web": "https://github.com/andreaferretti/rosencrantz"
  },
  {
    "name": "sam",
    "url": "https://github.com/OpenSystemsLab/sam.nim",
    "method": "git",
    "tags": [
      "json",
      "binding",
      "map",
      "dump",
      "load"
    ],
    "description": "Fast and just works JSON-Binding for Nim",
    "license": "MIT",
    "web": "https://github.com/OpenSystemsLab/sam.nim"
  },
  {
    "name": "twitter",
    "url": "https://github.com/kubo39/twitter",
    "method": "git",
    "tags": [
      "library",
      "wrapper",
      "twitter"
    ],
    "description": "Low-level twitter API wrapper library for Nim.",
    "license": "MIT",
    "web": "https://github.com/kubo39/twitter"
  },
  {
    "name": "stomp",
    "url": "https://bitbucket.org/mahlon/nim-stomp",
    "method": "hg",
    "tags": [
      "stomp",
      "library",
      "messaging",
      "events"
    ],
    "description": "A pure-nim implementation of the STOMP protocol for machine messaging.",
    "license": "MIT",
    "web": "http://bitbucket.org/mahlon/nim-stomp"
  },
  {
    "name": "srt",
    "url": "https://github.com/achesak/nim-srt",
    "method": "git",
    "tags": [
      "srt",
      "subrip",
      "subtitle"
    ],
    "description": "Nim module for parsing SRT (SubRip) subtitle files",
    "license": "MIT",
    "web": "https://github.com/achesak/nim-srt"
  },
  {
    "name": "subviewer",
    "url": "https://github.com/achesak/nim-subviewer",
    "method": "git",
    "tags": [
      "subviewer",
      "subtitle"
    ],
    "description": "Nim module for parsing SubViewer subtitle files",
    "license": "MIT",
    "web": "https://github.com/achesak/nim-subviewer"
  },
  {
    "name": "Kinto",
    "url": "https://github.com/OpenSystemsLab/kinto.nim",
    "method": "git",
    "tags": [
      "mozilla",
      "kinto",
      "json",
      "storage",
      "server",
      "client"
    ],
    "description": "Kinto Client for Nim",
    "license": "MIT",
    "web": "https://github.com/OpenSystemsLab/kinto.nim"
  },
  {
    "name": "xmltools",
    "url": "https://github.com/vegansk/xmltools",
    "method": "git",
    "tags": [
      "xml",
      "functional",
      "library",
      "parsing"
    ],
    "description": "High level xml library for Nim",
    "license": "MIT",
    "web": "https://github.com/vegansk/xmltools"
  },
  {
    "name": "nimongo",
    "url": "https://github.com/SSPkrolik/nimongo",
    "method": "git",
    "tags": [
      "mongo",
      "mongodb",
      "database",
      "server",
      "driver",
      "storage"
    ],
    "description": "MongoDB driver in pure Nim language with synchronous and asynchronous I/O support",
    "license": "MIT",
    "web": "https://github.com/SSPkrolik/nimongo"
  },
  {
    "name": "nimboost",
    "url": "https://github.com/vegansk/nimboost",
    "method": "git",
    "tags": [
      "stdlib",
      "library",
      "utility"
    ],
    "description": "Additions to the Nim's standard library, like boost for C++",
    "license": "MIT",
    "web": "http://vegansk.github.io/nimboost/"
  },
  {
    "name": "asyncdocker",
    "url": "https://github.com/tulayang/asyncdocker",
    "method": "git",
    "tags": [
      "async",
      "docker"
    ],
    "description": "Asynchronous docker client written by Nim-lang",
    "license": "MIT",
    "web": "http://tulayang.github.io/asyncdocker.html"
  },
  {
    "name": "python3",
    "url": "https://github.com/matkuki/python3",
    "method": "git",
    "tags": [
      "python",
      "wrapper"
    ],
    "description": "Wrapper to interface with the Python 3 interpreter",
    "license": "MIT",
    "web": "https://github.com/matkuki/python3"
  },
  {
    "name": "jser",
    "url": "https://github.com/niv/jser.nim",
    "method": "git",
    "tags": [
      "json",
      "serialize",
      "tuple"
    ],
    "description": "json de/serializer for tuples and more",
    "license": "MIT",
    "web": "https://github.com/niv/jser.nim"
  },
  {
    "name": "pledge",
    "url": "https://github.com/euantorano/pledge.nim",
    "method": "git",
    "tags": [
      "pledge",
      "openbsd"
    ],
    "description": "OpenBSDs pledge(2) for Nim.",
    "license": "BSD3",
    "web": "https://github.com/euantorano/pledge.nim"
  },
  {
    "name": "sophia",
    "url": "https://github.com/gokr/nim-sophia",
    "method": "git",
    "tags": [
      "library",
      "wrapper",
      "database"
    ],
    "description": "Nim wrapper of the Sophia key/value store",
    "license": "MIT",
    "web": "https://github.com/gokr/nim-sophia"
  },
  {
    "name": "progress",
    "url": "https://github.com/euantorano/progress.nim",
    "method": "git",
    "tags": [
      "progress",
      "bar",
      "terminal",
      "ui"
    ],
    "description": "A simple progress bar for Nim.",
    "license": "BSD3",
    "web": "https://github.com/euantorano/progress.nim"
  },
  {
    "name": "websocket",
    "url": "https://github.com/niv/websocket.nim",
    "method": "git",
    "tags": [
      "http",
      "websockets",
      "async",
      "client",
      "server"
    ],
    "description": "websockets for nim",
    "license": "MIT",
    "web": "https://github.com/niv/websocket.nim"
  },
  {
    "name": "cucumber",
    "url": "https://github.com/shaunc/cucumber_nim",
    "method": "git",
    "tags": [
      "testing",
      "cucumber",
      "bdd"
    ],
    "description": "implements the cucumber BDD framework in the nim language",
    "license": "MIT",
    "web": "https://github.com/shaunc/cucumber_nim"
  },
  {
    "name": "libmpdclient",
    "url": "https://github.com/lompik/libmpdclient.nim",
    "method": "git",
    "tags": [
      "MPD",
      "Music Player Daemon"
    ],
    "description": "Bindings for the Music Player Daemon C client library",
    "license": "BSD",
    "web": "https://github.com/lompik/libmpdclient.nim"
  },
  {
    "name": "awk",
    "url": "https://github.com/greencardamom/awk",
    "method": "git",
    "tags": [
      "awk"
    ],
    "description": "Nim for awk programmers",
    "license": "MIT",
    "web": "https://github.com/greencardamom/awk"
  },
  {
    "name": "dotenv",
    "url": "https://github.com/euantorano/dotenv.nim",
    "method": "git",
    "tags": [
      "env",
      "dotenv",
      "configuration",
      "environment"
    ],
    "description": "Loads environment variables from `.env`.",
    "license": "BSD3",
    "web": "https://github.com/euantorano/dotenv.nim"
  },
  {
    "name": "sph",
    "url": "https://github.com/aidansteele/sph",
    "method": "git",
    "tags": [
      "crypto",
      "hashes",
      "md5",
      "sha"
    ],
    "description": "Large number of cryptographic hashes for Nim",
    "license": "MIT",
    "web": "https://github.com/aidansteele/sph"
  },
  {
    "name": "libsodium",
    "url": "https://github.com/FedericoCeratto/nim-libsodium",
    "method": "git",
    "tags": [
      "wrapper",
      "library",
      "security",
      "crypto"
    ],
    "description": "libsodium wrapper",
    "license": "LGPLv3",
    "web": "https://github.com/FedericoCeratto/nim-libsodium"
  },
  {
    "name": "aws_sdk",
    "url": "https://github.com/aidansteele/aws_sdk.nim",
    "method": "git",
    "tags": [
      "aws",
      "amazon"
    ],
    "description": "Library for interacting with Amazon Web Services (AWS)",
    "license": "MIT",
    "web": "https://github.com/aidansteele/aws_sdk.nim"
  },
  {
    "name": "i18n",
    "url": "https://github.com/Parashurama/nim-i18n",
    "method": "git",
    "tags": [
      "gettext",
      "i18n",
      "internationalisation"
    ],
    "description": "Bring a gettext-like internationalisation module to Nim",
    "license": "MIT",
    "web": "https://github.com/Parashurama/nim-i18n"
  },
  {
    "name": "persistent_enums",
    "url": "https://github.com/yglukhov/persistent_enums",
    "method": "git",
    "tags": [
      "enum",
      "binary",
      "protocol"
    ],
    "description": "Define enums which values preserve their binary representation upon inserting or reordering",
    "license": "MIT",
    "web": "https://github.com/yglukhov/persistent_enums"
  },
  {
    "name": "nimcl",
    "url": "https://github.com/unicredit/nimcl",
    "method": "git",
    "tags": [
      "OpenCL",
      "GPU"
    ],
    "description": "High level wrapper over OpenCL",
    "license": "Apache License 2.0",
    "web": "https://github.com/unicredit/nimcl"
  },
  {
    "name": "nimblas",
    "url": "https://github.com/unicredit/nimblas",
    "method": "git",
    "tags": [
      "BLAS",
      "linear algebra",
      "vector",
      "matrix"
    ],
    "description": "BLAS for Nim",
    "license": "Apache License 2.0",
    "web": "https://github.com/unicredit/nimblas"
  },
  {
    "name": "fixmath",
    "url": "https://github.com/Jeff-Ciesielski/fixmath",
    "method": "git",
    "tags": [
      "math"
    ],
    "description": "LibFixMath 16:16 fixed point support for nim",
    "license": "MIT",
    "web": "https://github.com/Jeff-Ciesielski/fixmath"
  },
  {
    "name": "nimzend",
    "url": "https://github.com/metatexx/nimzend",
    "method": "git",
    "tags": [
      "zend",
      "php",
      "binding",
      "extension"
    ],
    "description": "Native Nim Zend API glue for easy PHP extension development.",
    "license": "MIT",
    "web": "https://github.com/metatexx/nimzend"
  },
  {
    "name": "spills",
    "url": "https://github.com/andreaferretti/spills",
    "method": "git",
    "tags": [
      "disk-based",
      "sequence",
      "memory-mapping"
    ],
    "description": "Disk-based sequences",
    "license": "Apache License 2.0",
    "web": "https://github.com/andreaferretti/spills"
  },
  {
    "name": "platformer",
    "url": "https://github.com/def-/nim-platformer",
    "method": "git",
    "tags": [
      "game",
      "sdl",
      "2d"
    ],
    "description": "Writing a 2D Platform Game in Nim with SDL2",
    "license": "MIT",
    "web": "https://github.com/def-/nim-platformer"
  },
  {
    "name": "nimCEF",
    "url": "https://github.com/jangko/nimCEF",
    "method": "git",
    "tags": [
      "chromium",
      "embedded",
      "framework",
      "cef",
      "wrapper"
    ],
    "description": "Nim wrapper for the Chromium Embedded Framework",
    "license": "MIT",
    "web": "https://github.com/jangko/nimCEF"
  },
  {
    "name": "migrate",
    "url": "https://github.com/euantorano/migrate.nim",
    "method": "git",
    "tags": [
      "migrate",
      "database",
      "db"
    ],
    "description": "A simple database migration utility for Nim.",
    "license": "BSD3",
    "web": "https://github.com/euantorano/migrate.nim"
  },
  {
    "name": "subfield",
    "url": "https://github.com/jyapayne/subfield",
    "method": "git",
    "tags": [
      "subfield",
      "macros"
    ],
    "description": "Override the dot operator to access nested subfields of a Nim object.",
    "license": "MIT",
    "web": "https://github.com/jyapayne/subfield"
  },
  {
    "name": "semver",
    "url": "https://github.com/euantorano/semver.nim",
    "method": "git",
    "tags": [
      "semver",
      "version",
      "parser"
    ],
    "description": "Semantic versioning parser for Nim. Allows the parsing of version strings into objects and the comparing of version objects.",
    "license": "BSD3",
    "web": "https://github.com/euantorano/semver.nim"
  },
  {
    "name": "ad",
    "tags": [
      "calculator",
      "rpn"
    ],
    "method": "git",
    "license": "MIT",
    "web": "https://github.com/subsetpark/ad",
    "url": "https://github.com/subsetpark/ad",
    "description": "A simple RPN calculator"
  },
  {
    "name": "asyncpg",
    "url": "https://github.com/cheatfate/asyncpg",
    "method": "git",
    "tags": [
      "async",
      "database",
      "postgres",
      "postgresql",
      "asyncdispatch",
      "asynchronous",
      "library"
    ],
    "description": "Asynchronous PostgreSQL driver for Nim Language.",
    "license": "MIT",
    "web": "https://github.com/cheatfate/asyncpg"
  },
  {
    "name": "winregistry",
    "description": "Deal with Windows Registry from Nim.",
    "tags": [
      "registry",
      "windows",
      "library"
    ],
    "url": "https://github.com/miere43/nim-registry",
    "web": "https://github.com/miere43/nim-registry",
    "license": "MIT",
    "method": "git"
  },
  {
    "name": "luna",
    "description": "Lua convenience library for nim",
    "tags": [
      "lua",
      "scripting"
    ],
    "url": "https://github.com/smallfx/luna.nim",
    "web": "https://github.com/smallfx/luna.nim",
    "license": "MIT",
    "method": "git"
  },
  {
    "name": "qrcode",
    "description": "module for creating and reading QR codes using http://goqr.me/",
    "tags": [
      "qr",
      "qrcode",
      "api"
    ],
    "url": "https://github.com/achesak/nim-qrcode",
    "web": "https://github.com/achesak/nim-qrcode",
    "license": "MIT",
    "method": "git"
  },
  {
    "name": "circleci_client",
    "tags": [
      "circleci",
      "client"
    ],
    "method": "git",
    "license": "LGPLv3",
    "web": "https://github.com/FedericoCeratto/nim-circleci",
    "url": "https://github.com/FedericoCeratto/nim-circleci",
    "description": "CircleCI API client"
  },
  {
    "name": "iup",
    "description": "Bindings for the IUP widget toolkit",
    "tags": [
      "GUI",
      "IUP"
    ],
    "url": "https://github.com/nim-lang/iup",
    "web": "https://github.com/nim-lang/iup",
    "license": "MIT",
    "method": "git"
  },
  {
    "name": "barbarus",
    "tags": [
      "i18n",
      "internationalization"
    ],
    "method": "git",
    "license": "MIT",
    "web": "https://github.com/cjxgm/barbarus",
    "url": "https://github.com/cjxgm/barbarus",
    "description": "A simple extensible i18n engine."
  },
  {
    "name": "jsonob",
    "tags": [
      "json",
      "object",
      "marshal"
    ],
    "method": "git",
    "license": "MIT",
    "web": "https://github.com/cjxgm/jsonob",
    "url": "https://github.com/cjxgm/jsonob",
    "description": "JSON / Object mapper"
  },
  {
    "name": "autome",
    "description": "Write GUI automation scripts with Nim",
    "tags": [
      "gui",
      "automation",
      "windows"
    ],
    "license": "MIT",
    "web": "https://github.com/miere43/autome",
    "url": "https://github.com/miere43/autome",
    "method": "git"
  },
  {
    "name": "wox",
    "description": "Helper library for writing Wox plugins in Nim",
    "tags": [
      "wox",
      "plugins"
    ],
    "license": "MIT",
    "web": "https://github.com/roose/nim-wox",
    "url": "https://github.com/roose/nim-wox",
    "method": "git"
  },
  {
    "name": "seccomp",
    "description": "Linux Seccomp sandbox library",
    "tags": [
      "linux",
      "security",
      "sandbox",
      "seccomp"
    ],
    "license": "LGPLv2.1",
    "web": "https://github.com/FedericoCeratto/nim-seccomp",
    "url": "https://github.com/FedericoCeratto/nim-seccomp",
    "method": "git"
  },
  {
    "name": "AntTweakBar",
    "tags": [
      "gui",
      "opengl",
      "rendering"
    ],
    "method": "git",
    "license": "MIT",
    "web": "https://github.com/krux02/nimAntTweakBar",
    "url": "https://github.com/krux02/nimAntTweakBar",
    "description": "nim wrapper around the AntTweakBar c library"
  },
  {
    "name": "slimdown",
    "tags": [
      "markdown",
      "parser",
      "library"
    ],
    "method": "git",
    "license": "MIT",
    "web": "https://github.com/ruivieira/nim-slimdown",
    "url": "https://github.com/ruivieira/nim-slimdown",
    "description": "Nim module that converts Markdown text to HTML using only regular expressions. Based on jbroadway's Slimdown."
  },
  {
    "name": "taglib",
    "description": "TagLib Audio Meta-Data Library wrapper",
    "license": "MIT",
    "tags": [
      "audio",
      "metadata",
      "tags",
      "library",
      "wrapper"
    ],
    "url": "https://github.com/alex-laskin/nim-taglib",
    "web": "https://github.com/alex-laskin/nim-taglib",
    "method": "git"
  },
  {
    "name": "des",
    "description": "3DES native library for Nim",
    "tags": [
      "library",
      "encryption",
      "crypto"
    ],
    "license": "MIT",
    "web": "https://github.com/LucaWolf/des.nim",
    "url": "https://github.com/LucaWolf/des.nim",
    "method": "git"
  },
  {
    "name": "bgfx",
    "url": "https://github.com/Halsys/nim-bgfx",
    "method": "git",
    "tags": [
      "wrapper",
      "media",
      "graphics",
      "3d",
      "rendering",
      "opengl"
    ],
    "description": "BGFX wrapper for the nim programming language.",
    "license": "BSD2",
    "web": "https://github.com/Halsys/nim-bgfx"
  },
  {
    "name": "json_builder",
    "tags": [
      "json",
      "generator",
      "builder"
    ],
    "method": "git",
    "license": "MIT",
    "web": "https://github.com/undecided/json_builder",
    "url": "https://github.com/undecided/json_builder",
    "description": "Easy and fast generator for valid json in nim"
  },
  {
    "name": "mapbits",
    "tags": [
      "map",
      "bits",
      "byte",
      "word",
      "binary"
    ],
    "method": "git",
    "license": "MIT",
    "description": "Access bit mapped portions of bytes in binary data as int variables",
    "web": "https://github.com/jlp765/mapbits",
    "url": "https://github.com/jlp765/mapbits"
  },
  {
    "name": "faststack",
    "tags": [
      "collection"
    ],
    "method": "git",
    "license": "MIT",
    "description": "Dynamically resizable data structure optimized for fast iteration.",
    "web": "https://github.com/Vladar4/FastStack",
    "url": "https://github.com/Vladar4/FastStack"
  },
  {
    "name": "gpx",
    "tags": [
      "GPX",
      "GPS",
      "waypoint",
      "route"
    ],
    "method": "git",
    "license": "MIT",
    "description": "Nim module for parsing GPX (GPS Exchange format) files",
    "web": "https://github.com/achesak/nim-gpx",
    "url": "https://github.com/achesak/nim-gpx"
  },
  {
    "name": "itn",
    "tags": [
      "GPS",
      "intinerary",
      "tomtom",
      "ITN"
    ],
    "method": "git",
    "license": "MIT",
    "description": "Nim module for parsing ITN (TomTom intinerary) files",
    "web": "https://github.com/achesak/nim-itn",
    "url": "https://github.com/achesak/nim-itn"
  },
  {
    "name": "foliant",
    "tags": [
      "foliant",
      "docs",
      "pdf",
      "docx",
      "word",
      "latex",
      "tex",
      "pandoc",
      "markdown",
      "md",
      "restream"
    ],
    "method": "git",
    "license": "MIT",
    "web": "https://github.com/foliant-docs/foliant-nim",
    "url": "https://github.com/foliant-docs/foliant-nim",
    "description": "Documentation generator that produces pdf and docx from Markdown. Uses Pandoc and LaTeX behind the scenes."
  },
  {
    "name": "gemf",
    "url": "https://bitbucket.org/abudden/gemf.nim",
    "method": "hg",
    "license": "MIT",
    "description": "Library for reading GEMF map tile stores",
    "web": "http://www.cgtk.co.uk/gemf",
    "tags": [
      "maps",
      "gemf",
      "parser"
    ]
  },
  {
    "name": "Remotery",
    "url": "https://github.com/Halsys/Nim-Remotery",
    "method": "git",
    "tags": [
      "wrapper",
      "opengl",
      "direct3d",
      "cuda",
      "profiler"
    ],
    "description": "Nim wrapper for (and with) Celtoys's Remotery",
    "license": "Apache License 2.0",
    "web": "https://github.com/Halsys/Nim-Remotery"
  },
  {
    "name": "picohttpparser",
    "tags": [
      "web",
      "http"
    ],
    "method": "git",
    "license": "MIT",
    "description": "Bindings for picohttpparser.",
    "web": "https://github.com/philip-wernersbach/nim-picohttpparser",
    "url": "https://github.com/philip-wernersbach/nim-picohttpparser"
  },
  {
    "name": "microasynchttpserver",
    "tags": [
      "web",
      "http",
      "async",
      "server"
    ],
    "method": "git",
    "license": "MIT",
    "description": "A thin asynchronous HTTP server library, API compatible with Nim's built-in asynchttpserver.",
    "web": "https://github.com/philip-wernersbach/microasynchttpserver",
    "url": "https://github.com/philip-wernersbach/microasynchttpserver"
  },
  {
    "name": "react",
    "url": "https://github.com/andreaferretti/react.nim",
    "method": "git",
    "tags": [
      "js",
      "react",
      "frontend",
      "ui",
      "single page application"
    ],
    "description": "React.js bindings for Nim",
    "license": "Apache License 2.0",
    "web": "https://github.com/andreaferretti/react.nim"
  },
  {
    "name": "oauth",
    "url": "https://github.com/CORDEA/oauth",
    "method": "git",
    "tags": [
      "library",
      "oauth",
      "oauth2",
      "authorization"
    ],
    "description": "OAuth library for nim",
    "license": "Apache License 2.0",
    "web": "http://cordea.github.io/oauth"
  },
  {
    "name": "jsbind",
    "url": "https://github.com/yglukhov/jsbind",
    "method": "git",
    "tags": [
      "bindings",
      "emscripten",
      "javascript"
    ],
    "description": "Define bindings to JavaScript and Emscripten",
    "license": "MIT",
    "web": "https://github.com/yglukhov/jsbind"
  },
  {
    "name": "uuids",
    "url": "https://github.com/pragmagic/uuids/",
    "method": "git",
    "tags": [
      "library",
      "uuid",
      "id"
    ],
    "description": "UUID library for Nim",
    "license": "MIT",
    "web": "https://github.com/pragmagic/uuids/"
  },
  {
    "name": "isaac",
    "url": "https://github.com/pragmagic/isaac/",
    "method": "git",
    "tags": [
      "library",
      "algorithms",
      "random",
      "crypto"
    ],
    "description": "ISAAC PRNG implementation on Nim",
    "license": "MIT",
    "web": "https://github.com/pragmagic/isaac/"
  },
  {
    "name": "SDF",
    "url": "https://github.com/Halsys/SDF.nim",
    "method": "git",
    "tags": [
      "sdf",
      "text",
      "contour",
      "texture",
      "signed",
      "distance",
      "transform"
    ],
    "description": "Signed Distance Field builder for contour texturing in Nim",
    "license": "MIT",
    "web": "https://github.com/Halsys/SDF.nim"
  },
  {
    "name": "WebGL",
    "url": "https://github.com/stisa/webgl",
    "method": "git",
    "tags": [
      "webgl",
      "graphic",
      "js",
      "javascript",
      "wrapper",
      "3D",
      "2D"
    ],
    "description": "Experimental wrapper to webgl for Nim",
    "license": "MIT",
    "web": "http://stisa.space/webgl/"
  },
  {
    "name": "fileinput",
    "url": "https://github.com/achesak/nim-fileinput",
    "method": "git",
    "tags": [
      "file",
      "io",
      "input"
    ],
    "description": "iterate through files and lines",
    "license": "MIT",
    "web": "https://github.com/achesak/nim-fileinput"
  },
  {
    "name": "classy",
    "url": "https://github.com/nigredo-tori/classy",
    "method": "git",
    "tags": [
      "library",
      "typeclasses",
      "macros"
    ],
    "description": "typeclasses for Nim",
    "license": "Unlicense",
    "web": "https://github.com/nigredo-tori/classy"
  },
  {
    "name": "MiNiM",
    "url": "https://github.com/h3rald/minim",
    "method": "git",
    "tags": [
      "concatenative",
      "language",
      "shell"
    ],
    "description": "A tiny concatenative programming language and shell.",
    "license": "MIT",
    "web": "https://h3rald.com/minim"
  },
  {
    "name": "boneIO",
    "url": "https://github.com/xyz32/boneIO",
    "method": "git",
    "tags": [
      "library",
      "GPIO",
      "BeagleBone"
    ],
    "description": "A low level GPIO library for the BeagleBone board family",
    "license": "MIT",
    "web": "https://github.com/xyz32/boneIO"
  },
  {
    "name": "ui",
    "url": "https://github.com/nim-lang/ui",
    "method": "git",
    "tags": [
      "library",
      "GUI",
      "libui",
      "toolkit"
    ],
    "description": "A wrapper for libui",
    "license": "MIT",
    "web": "https://github.com/nim-lang/ui"
  },
  {
    "name": "mmgeoip",
    "url": "https://github.com/FedericoCeratto/nim-mmgeoip",
    "method": "git",
    "tags": [
      "geoip"
    ],
    "description": "MaxMind GeoIP library",
    "license": "LGPLv2.1",
    "web": "https://github.com/FedericoCeratto/nim-mmgeoip"
  },
  {
    "name": "libjwt",
    "url": "https://github.com/nimscale/nim-libjwt",
    "method": "git",
    "tags": [
      "jwt",
      "libjwt"
    ],
    "description": "Bindings for libjwt",
    "license": "LGPLv2.1",
    "web": "https://github.com/nimscale/nim-libjwt"
  },
  {
    "name": "forestdb",
    "url": "https://github.com/nimscale/forestdb",
    "method": "git",
    "tags": [
      "library",
      "bTree",
      "HB+-Trie",
      "db",
      "forestdb"
    ],
    "description": "ForestDB is fast key-value storage engine that is based on a Hierarchical B+-Tree based Trie, or HB+-Trie.",
    "license": "Apache License 2.0",
    "web": "https://github.com/nimscale/forestdb"
  },
  {
    "name": "nimbox",
    "url": "https://github.com/dom96/nimbox",
    "method": "git",
    "tags": [
      "library",
      "wrapper",
      "termbox",
      "commandline",
      "ui",
      "tui",
      "gui"
    ],
    "description": "A Rustbox-inspired termbox wrapper",
    "license": "MIT",
    "web": "https://github.com/dom96/nimbox"
  },
  {
    "name": "psutil",
    "url": "https://github.com/johnscillieri/psutil-nim",
    "method": "git",
    "tags": [
      "psutil",
      "process",
      "network",
      "system",
      "disk",
      "cpu"
    ],
    "description": "psutil is a cross-platform library for retrieving information on running processes and system utilization (CPU, memory, disks, network)",
    "license": "BSD",
    "web": "https://github.com/johnscillieri/psutil-nim"
  },
  {
    "name": "gapbuffer",
    "url": "https://notabug.org/vktec/nim-gapbuffer.git",
    "method": "git",
    "tags": [
      "buffer",
      "seq",
      "sequence",
      "string",
      "gapbuffer"
    ],
    "description": "A simple gap buffer implementation",
    "license": "MIT",
    "web": "https://notabug.org/vktec/nim-gapbuffer"
  },
  {
    "name": "pudge",
    "url": "https://github.com/recoilme/pudge.git",
    "method": "git",
    "tags": [
      "wrapper",
      "database",
      "sophia"
    ],
    "description": "Pudge Db - it's modern key/value storage with memcached protocol support. Pudge Db implements a high-level cross-platform sockets interface to sophia db.",
    "license": "MIT",
    "web": "https://github.com/recoilme/pudge"
  },
  {
    "name": "etcd_client",
    "url": "https://github.com/FedericoCeratto/nim-etcd-client",
    "method": "git",
    "tags": [
      "library",
      "etcd"
    ],
    "description": "etcd client library",
    "license": "LGPLv3",
    "web": "https://github.com/FedericoCeratto/nim-etcd-client"
  },
  {
    "name": "ranges",
    "url": "https://github.com/status-im/nim-ranges",
    "method": "git",
    "tags": [
      "library",
      "ranges"
    ],
    "description": "Exploration of various implementations of memory range types",
    "license": "Apache License 2.0",
    "web": "https://github.com/status-im/nim-ranges"
  },
  {
    "name": "json_rpc",
    "url": "https://github.com/status-im/nim-json-rpc",
    "method": "git",
    "tags": [
      "library",
      "json-rpc",
      "server",
      "client",
      "rpc",
      "json"
    ],
    "description": "Nim library for implementing JSON-RPC clients and servers",
    "license": "Apache License 2.0",
    "web": "https://github.com/status-im/nim-json-rpc"
  },
  {
    "name": "rlp",
    "url": "https://github.com/status-im/nim-rlp",
    "method": "git",
    "tags": [
      "library",
      "ethereum",
      "rlp"
    ],
    "description": "RLP serialization library for Nim",
    "license": "Apache License 2.0",
    "web": "https://github.com/status-im/nim-rlp"
  },
  {
    "name": "eth_keys",
    "url": "https://github.com/status-im/nim-eth-keys",
    "method": "git",
    "tags": [
      "library",
      "ethereum",
      "cryptography"
    ],
    "description": "A reimplementation in pure Nim of eth-keys, the common API for Ethereum key operations.",
    "license": "Apache License 2.0",
    "web": "https://github.com/status-im/nim-eth-keys"
  },
  {
    "name": "ethash",
    "url": "https://github.com/status-im/nim-ethash",
    "method": "git",
    "tags": [
      "library",
      "ethereum",
      "ethash",
      "cryptography",
      "proof-of-work"
    ],
    "description": "A Nim implementation of Ethash, the ethereum proof-of-work hashing function",
    "license": "Apache License 2.0",
    "web": "https://github.com/status-im/nim-ethash"
  },
  {
    "name": "eth_bloom",
    "url": "https://github.com/status-im/nim-eth-bloom",
    "method": "git",
    "tags": [
      "library",
      "ethereum",
      "bloom",
      "bloom-filter"
    ],
    "description": "Ethereum bloom filter",
    "license": "Apache License 2.0",
    "web": "https://github.com/status-im/nim-eth-bloom"
  },
  {
    "name": "evmjit",
    "url": "https://github.com/status-im/nim-evmjit",
    "method": "git",
    "tags": [
      "library",
      "ethereum",
      "evm",
      "jit",
      "wrapper"
    ],
    "description": "A wrapper for the The Ethereum EVM JIT library",
    "license": "Apache License 2.0",
    "web": "https://github.com/status-im/nim-evmjit"
  },
  {
    "name": "keccak_tiny",
    "url": "https://github.com/status-im/nim-keccak-tiny",
    "method": "git",
    "tags": [
      "library",
      "sha3",
      "keccak",
      "cryptography"
    ],
    "description": "A wrapper for the keccak-tiny C library",
    "license": "Apache License 2.0",
    "web": "https://github.com/status-im/nim-keccak-tiny"
  },
  {
    "name": "rocksdb",
    "url": "https://github.com/status-im/nim-rocksdb",
    "method": "git",
    "tags": [
      "library",
      "wrapper",
      "database"
    ],
    "description": "A wrapper for Facebook's RocksDB, an embeddable, persistent key-value store for fast storage",
    "license": "Apache License 2.0 or GPLv2",
    "web": "https://github.com/status-im/nim-rocksdb"
  },
  {
    "name": "secp256k1",
    "url": "https://github.com/status-im/nim-secp256k1",
    "method": "git",
    "tags": [
      "library",
      "cryptography",
      "secp256k1"
    ],
    "description": "A wrapper for the libsecp256k1 C library",
    "license": "Apache License 2.0",
    "web": "https://github.com/status-im/nim-secp256k1"
  },
  {
    "name": "eth_trie",
    "url": "https://github.com/status-im/nim-eth-trie",
    "method": "git",
    "tags": [
      "library",
      "ethereum",
      "trie",
      "patricia-trie"
    ],
    "description": "Merkle Patricia Tries as specified by Ethereum",
    "license": "Apache License 2.0",
    "web": "https://github.com/status-im/nim-eth-trie"
  },
  {
    "name": "eth_p2p",
    "url": "https://github.com/status-im/nim-eth-p2p",
    "method": "git",
    "tags": [
      "library",
      "ethereum",
      "p2p",
      "devp2p",
      "rplx",
      "networking",
      "whisper",
      "swarm"
    ],
    "description": "Implementation of the Ethereum suite of P2P protocols",
    "license": "Apache License 2.0",
    "web": "https://github.com/status-im/nim-eth-p2p"
  },
  {
    "name": "eth_keyfile",
    "url": "https://github.com/status-im/nim-eth-keyfile",
    "method": "git",
    "tags": [
      "library",
      "ethereum",
      "keyfile",
      "wallet"
    ],
    "description": "Library for handling Ethereum private keys and wallets",
    "license": "Apache License 2.0",
    "web": "https://github.com/status-im/nim-eth-keyfile"
  },
  {
    "name": "byteutils",
    "url": "https://github.com/status-im/nim-byteutils",
    "method": "git",
    "tags": [
      "library",
      "blobs",
      "hex-dump"
    ],
    "description": "Useful utilities for manipulating and visualizing byte blobs",
    "license": "Apache License 2.0",
    "web": "https://github.com/status-im/nim-byteutils"
  },
  {
    "name": "ttmath",
    "url": "https://github.com/status-im/nim-ttmath",
    "method": "git",
    "tags": [
      "library",
      "math",
      "numbers"
    ],
    "description": "A Nim wrapper for ttmath: big numbers with fixed size",
    "license": "Apache License 2.0",
    "web": "https://github.com/status-im/nim-ttmath"
  },
  {
    "name": "nimbus",
    "url": "https://github.com/status-im/nimbus",
    "method": "git",
    "tags": [
      "ethereum"
    ],
    "description": "An Ethereum 2.0 Sharding Client for Resource-Restricted Devices",
    "license": "Apache License 2.0",
    "web": "https://github.com/status-im/nimbus"
  },
  {
    "name": "stint",
    "url": "https://github.com/status-im/nim-stint",
    "method": "git",
    "tags": [
      "library",
      "math",
      "numbers"
    ],
    "description": "Stack-based arbitrary-precision integers - Fast and portable with natural syntax for resource-restricted devices",
    "license": "Apache License 2.0",
    "web": "https://github.com/status-im/nim-stint"
  },
  {
    "name": "daemon",
    "url": "https://github.com/status-im/nim-daemon",
    "method": "git",
    "tags": [
      "servers",
      "daemonization"
    ],
    "description": "Cross-platform process daemonization library",
    "license": "Apache License 2.0",
    "web": "https://github.com/status-im/nim-daemon"
  },
  {
    "name": "chronicles",
    "url": "https://github.com/status-im/nim-chronicles",
    "method": "git",
    "tags": [
      "logging",
      "json"
    ],
    "description": "A crafty implementation of structured logging for Nim",
    "license": "Apache License 2.0",
    "web": "https://github.com/status-im/nim-chronicles"
  },
  {
    "name": "stb_image",
    "url": "https://gitlab.com/define-private-public/stb_image-Nim",
    "method": "git",
    "tags": [
      "stb",
      "image",
      "graphics",
      "io",
      "wrapper"
    ],
    "description": "A wrapper for stb_image and stb_image_write.",
    "license": "Unlicense (Public Domain)",
    "web": "https://gitlab.com/define-private-public/stb_image-Nim"
  },
  {
    "name": "mutableseqs",
    "url": "https://github.com/iourinski/mutableseqs",
    "method": "git",
    "tags": [
      "sequences",
      "mapreduce"
    ],
    "description": "utilities for transforming sequences",
    "license": "MIT",
    "web": "https://github.com/iourinski/mutableseqs"
  },
  {
    "name": "stor",
    "url": "https://github.com/nimscale/stor",
    "method": "git",
    "tags": [
      "storage",
      "io"
    ],
    "description": "Efficient object storage system",
    "license": "MIT",
    "web": "https://github.com/nimscale/stor"
  },
  {
    "name": "linuxfb",
    "url": "https://github.com/luked99/linuxfb.nim",
    "method": "git",
    "tags": [
      "wrapper",
      "graphics",
      "linux"
    ],
    "description": "Wrapper around the Linux framebuffer driver ioctl API",
    "license": "MIT",
    "web": "https://github.com/luked99/linuxfb.nim"
  },
  {
    "name": "nimactors",
    "url": "https://github.com/vegansk/nimactors",
    "method": "git",
    "tags": [
      "actors",
      "library"
    ],
    "description": "Actors library for Nim inspired by akka-actors",
    "license": "MIT",
    "web": "https://github.com/vegansk/nimactors"
  },
  {
    "name": "porter",
    "url": "https://github.com/iourinski/porter",
    "method": "git",
    "tags": [
      "stemmer",
      "multilanguage",
      "snowball"
    ],
    "description": "Simple extensible implementation of Porter stemmer algorithm",
    "license": "MIT",
    "web": "https://github.com/iourinski/porter"
  },
  {
    "name": "kiwi",
    "url": "https://github.com/yglukhov/kiwi",
    "method": "git",
    "tags": [
      "cassowary",
      "constraint",
      "solving"
    ],
    "description": "Cassowary constraint solving",
    "license": "MIT",
    "web": "https://github.com/yglukhov/kiwi"
  },
  {
    "name": "ArrayFireNim",
    "url": "https://github.com/bitstormGER/ArrayFire-Nim",
    "method": "git",
    "tags": [
      "array",
      "linear",
      "algebra",
      "scientific",
      "computing"
    ],
    "description": "A nim wrapper for ArrayFire",
    "license": "BSD",
    "web": "https://github.com/bitstormGER/ArrayFire-Nim"
  },
  {
    "name": "statsd_client",
    "url": "https://github.com/FedericoCeratto/nim-statsd-client",
    "method": "git",
    "tags": [
      "library",
      "statsd",
      "client",
      "statistics",
      "metrics"
    ],
    "description": "A simple, stateless StatsD client library",
    "license": "LGPLv3",
    "web": "https://github.com/FedericoCeratto/nim-statsd-client"
  },
  {
    "name": "html5_canvas",
    "url": "https://gitlab.com/define-private-public/HTML5-Canvas-Nim",
    "method": "git",
    "tags": [
      "html5",
      "canvas",
      "drawing",
      "graphics",
      "rendering",
      "browser",
      "javascript"
    ],
    "description": "HTML5 Canvas and drawing for the JavaScript backend.",
    "license": "MIT",
    "web": "https://gitlab.com/define-private-public/HTML5-Canvas-Nim"
  },
  {
    "name": "alea",
    "url": "https://github.com/unicredit/alea",
    "method": "git",
    "tags": [
      "random variables",
      "distributions",
      "probability",
      "gaussian",
      "sampling"
    ],
    "description": "Define and compose random variables",
    "license": "Apache License 2.0",
    "web": "https://github.com/unicredit/alea"
  },
  {
    "name": "winim",
    "url": "https://github.com/khchen/winim",
    "method": "git",
    "tags": [
      "library",
      "windows",
      "api",
      "com"
    ],
    "description": "Nim's Windows API and COM Library",
    "license": "MIT",
    "web": "https://github.com/khchen/winim"
  },
  {
    "name": "ed25519",
    "url": "https://github.com/niv/ed25519.nim",
    "method": "git",
    "tags": [
      "ed25519",
      "cryptography",
      "crypto",
      "publickey",
      "privatekey",
      "signing",
      "keyexchange",
      "native"
    ],
    "description": "ed25519 key crypto bindings",
    "license": "MIT",
    "web": "https://github.com/niv/ed25519.nim"
  },
  {
    "name": "libevdev",
    "url": "https://github.com/luked99/libevdev.nim",
    "method": "git",
    "tags": [
      "wrapper",
      "os",
      "linux"
    ],
    "description": "Wrapper for libevdev, Linux input device processing library",
    "license": "MIT",
    "web": "https://github.com/luked99/libevdev.nim"
  },
  {
    "name": "nesm",
    "url": "https://gitlab.com/xomachine/NESM.git",
    "method": "git",
    "tags": [
      "metaprogramming",
      "parser",
      "pure",
      "serialization"
    ],
    "description": "A macro for generating [de]serializers for given objects",
    "license": "MIT",
    "web": "https://xomachine.gitlab.io/NESM/"
  },
  {
    "name": "sdnotify",
    "url": "https://github.com/FedericoCeratto/nim-sdnotify",
    "method": "git",
    "tags": [
      "os",
      "linux",
      "systemd",
      "sdnotify"
    ],
    "description": "Systemd service notification helper",
    "license": "MIT",
    "web": "https://github.com/FedericoCeratto/nim-sdnotify"
  },
  {
    "name": "cmd",
    "url": "https://github.com/samdmarshall/cmd.nim",
    "method": "git",
    "tags": [
      "cmd",
      "command",
      "prompt",
      "interactive"
    ],
    "description": "interactive command prompt",
    "license": "BSD 3-Clause",
    "web": "https://github.com/samdmarshall/cmd.nim"
  },
  {
    "name": "csvtable",
    "url": "https://github.com/apahl/csvtable",
    "method": "git",
    "tags": [
      "csv",
      "table"
    ],
    "description": "tools for handling CSV files (comma or tab-separated) with an API similar to Python's CSVDictReader and -Writer.",
    "license": "MIT",
    "web": "https://github.com/apahl/csvtable"
  },
  {
    "name": "plotly",
    "url": "https://github.com/brentp/nim-plotly",
    "method": "git",
    "tags": [
      "plot",
      "graphing",
      "chart",
      "data"
    ],
    "description": "Nim interface to plotly",
    "license": "MIT",
    "web": "https://github.com/brentp/nim-plotly"
  },
  {
    "name": "gnuplot",
    "url": "https://github.com/dvolk/gnuplot.nim",
    "method": "git",
    "tags": [
      "plot",
      "graphing",
      "data"
    ],
    "description": "Nim interface to gnuplot",
    "license": "MIT",
    "web": "https://github.com/dvolk/gnuplot.nim"
  },
  {
    "name": "ustring",
    "url": "https://github.com/rokups/nim-ustring",
    "method": "git",
    "tags": [
      "string",
      "text",
      "unicode",
      "uft8",
      "utf-8"
    ],
    "description": "utf-8 string",
    "license": "MIT",
    "web": "https://github.com/rokups/nim-ustring"
  },
  {
    "name": "imap",
    "url": "https://github.com/ehmry/imap",
    "method": "git",
    "tags": [
      "imap",
      "email"
    ],
    "description": "IMAP client library",
    "license": "GPL2",
    "web": "https://github.com/ehmry/imap"
  },
  {
    "name": "isa",
    "url": "https://github.com/nimscale/isa",
    "method": "git",
    "tags": [
      "erasure",
      "hash",
      "crypto",
      "compression"
    ],
    "description": "Binding for Intel Storage Acceleration library",
    "license": "Apache License 2.0",
    "web": "https://github.com/nimscale/isa"
  },
  {
    "name": "untar",
    "url": "https://github.com/dom96/untar",
    "method": "git",
    "tags": [
      "library",
      "tar",
      "gz",
      "compression",
      "archive",
      "decompression"
    ],
    "description": "Library for decompressing tar.gz files.",
    "license": "MIT",
    "web": "https://github.com/dom96/untar"
  },
  {
    "name": "nimcx",
    "url": "https://github.com/qqtop/nimcx",
    "method": "git",
    "tags": [
      "library",
      "linux"
    ],
    "description": "Color and utilities library for linux terminal.",
    "license": "MIT",
    "web": "https://github.com/qqtop/nimcx"
  },
  {
    "name": "dpdk",
    "url": "https://github.com/nimscale/dpdk",
    "method": "git",
    "tags": [
      "library",
      "dpdk",
      "packet",
      "processing"
    ],
    "description": "Library for fast packet processing",
    "license": "Apache License 2.0",
    "web": "http://dpdk.org/"
  },
  {
    "name": "libserialport",
    "alias": "serial"
  },
  {
    "name": "serial",
    "url": "https://github.com/euantorano/serial.nim",
    "method": "git",
    "tags": [
      "serial",
      "rs232",
      "io",
      "serialport"
    ],
    "description": "A library to operate serial ports using pure Nim.",
    "license": "BSD3",
    "web": "https://github.com/euantorano/serial.nim"
  },
  {
    "name": "spdk",
    "url": "https://github.com/nimscale/spdk.git",
    "method": "git",
    "tags": [
      "library",
      "SSD",
      "NVME",
      "io",
      "storage"
    ],
    "description": "The Storage Performance Development Kit(SPDK) provides a set of tools and libraries for writing high performance, scalable, user-mode storage applications.",
    "license": "MIT",
    "web": "https://github.com/nimscale/spdk.git"
  },
  {
    "name": "NimData",
    "url": "https://github.com/bluenote10/NimData",
    "method": "git",
    "tags": [
      "library",
      "dataframe"
    ],
    "description": "DataFrame API enabling fast out-of-core data analytics",
    "license": "MIT",
    "web": "https://github.com/bluenote10/NimData"
  },
  {
    "name": "testrunner",
    "url": "https://github.com/FedericoCeratto/nim-testrunner",
    "method": "git",
    "tags": [
      "test",
      "tests",
      "unittest",
      "utility",
      "tdd"
    ],
    "description": "Test runner with file monitoring and desktop notification capabilities",
    "license": "GPLv3",
    "web": "https://github.com/FedericoCeratto/nim-testrunner"
  },
  {
    "name": "reactorfuse",
    "url": "https://github.com/zielmicha/reactorfuse",
    "method": "git",
    "tags": [
      "filesystem",
      "fuse"
    ],
    "description": "Filesystem in userspace (FUSE) for Nim (for reactor.nim library)",
    "license": "MIT",
    "web": "https://github.com/zielmicha/reactorfuse"
  },
  {
    "name": "nimr",
    "url": "https://github.com/Jeff-Ciesielski/nimr",
    "method": "git",
    "tags": [
      "script",
      "utils"
    ],
    "description": "Helper to run nim code like a script",
    "license": "MIT",
    "web": "https://github.com/Jeff-Ciesielski/nimr"
  },
  {
    "name": "neverwinter",
    "url": "https://github.com/niv/neverwinter.nim",
    "method": "git",
    "tags": [
      "nwn",
      "neverwinternights",
      "neverwinter",
      "game",
      "bioware",
      "fileformats",
      "reader",
      "writer"
    ],
    "description": "Neverwinter Nights 1 data accessor library",
    "license": "MIT",
    "web": "https://github.com/niv/neverwinter.nim"
  },
  {
    "name": "snail",
    "url": "https://github.com/stisa/snail",
    "method": "git",
    "tags": [
      "js",
      "matrix",
      "linear algebra"
    ],
    "description": "Simple linear algebra for nim. Js too.",
    "license": "MIT",
    "web": "http://stisa.space/snail/"
  },
  {
    "name": "jswebsockets",
    "url": "https://github.com/stisa/jswebsockets",
    "method": "git",
    "tags": [
      "js",
      "javascripts",
      "ws",
      "websockets"
    ],
    "description": "Websockets wrapper for nim js backend.",
    "license": "MIT",
    "web": "http://stisa.space/jswebsockets/"
  },
  {
    "name": "morelogging",
    "url": "https://github.com/FedericoCeratto/nim-morelogging",
    "method": "git",
    "tags": [
      "log",
      "logging",
      "library",
      "systemd",
      "journald"
    ],
    "description": "Logging library with support for async IO, multithreading, Journald.",
    "license": "LGPLv3",
    "web": "https://github.com/FedericoCeratto/nim-morelogging"
  },
  {
    "name": "ajax",
    "url": "https://github.com/stisa/ajax",
    "method": "git",
    "tags": [
      "js",
      "javascripts",
      "ajax",
      "xmlhttprequest"
    ],
    "description": "AJAX wrapper for nim js backend.",
    "license": "MIT",
    "web": "http://stisa.space/ajax/"
  },
  {
    "name": "recaptcha",
    "url": "https://github.com/euantorano/recaptcha.nim",
    "method": "git",
    "tags": [
      "recaptcha",
      "captcha"
    ],
    "description": "reCAPTCHA support for Nim, supporting rendering a capctcha and verifying a user's response.",
    "license": "BSD3",
    "web": "https://github.com/euantorano/recaptcha.nim"
  },
  {
    "name": "influx",
    "url": "https://github.com/samdmarshall/influx.nim",
    "method": "git",
    "tags": [
      "influx",
      "influxdb"
    ],
    "description": "wrapper for communicating with InfluxDB over the REST interface",
    "license": "BSD 3-Clause",
    "web": "https://github.com/samdmarshall/influx.nim"
  },
  {
    "name": "gamelight",
    "url": "https://github.com/dom96/gamelight",
    "method": "git",
    "tags": [
      "js",
      "library",
      "graphics",
      "collision",
      "2d"
    ],
    "description": "A set of simple modules for writing a JavaScript 2D game.",
    "license": "MIT",
    "web": "https://github.com/dom96/gamelight"
  },
  {
    "name": "storage",
    "url": "https://bitbucket.org/moigagoo/storage/",
    "method": "hg",
    "tags": [
      "JavaScript",
      "Storage",
      "localStorage",
      "sessionStorage"
    ],
    "description": "Storage, localStorage, and sessionStorage bindigs for Nim's JavaScript backend.",
    "license": "MIT",
    "web": "https://bitbucket.org/moigagoo/storage/"
  },
  {
    "name": "fontconfig",
    "url": "https://github.com/Parashurama/fontconfig",
    "method": "git",
    "tags": [
      "fontconfig",
      "font"
    ],
    "description": "Low level wrapper for the fontconfig library.",
    "license": "Fontconfig License",
    "web": "https://github.com/Parashurama/fontconfig"
  },
  {
    "name": "sysrandom",
    "url": "https://github.com/euantorano/sysrandom.nim",
    "method": "git",
    "tags": [
      "random",
      "RNG",
      "PRNG"
    ],
    "description": "A simple library to generate random data, using the system's PRNG.",
    "license": "BSD3",
    "web": "https://github.com/euantorano/sysrandom.nim"
  },
  {
    "name": "colorize",
    "url": "https://github.com/molnarmark/colorize",
    "method": "git",
    "tags": [
      "color",
      "colors",
      "colorize"
    ],
    "description": "A simple and lightweight terminal coloring library.",
    "license": "MIT",
    "web": "https://github.com/molnarmark/colorize"
  },
  {
    "name": "cello",
    "url": "https://github.com/unicredit/cello",
    "method": "git",
    "tags": [
      "string",
      "succinct-data-structure",
      "rank",
      "select",
      "Burrows-Wheeler",
      "FM-index",
      "wavelet-tree"
    ],
    "description": "String algorithms with succinct data structures",
    "license": "Apache2",
    "web": "https://unicredit.github.io/cello/"
  },
  {
    "name": "notmuch",
    "url": "https://github.com/samdmarshall/notmuch.nim",
    "method": "git",
    "tags": [
      "notmuch",
      "wrapper",
      "email",
      "tagging"
    ],
    "description": "wrapper for the notmuch mail library",
    "license": "BSD 3-Clause",
    "web": "https://github.com/samdmarshall/notmuch.nim"
  },
  {
    "name": "pluginmanager",
    "url": "https://github.com/samdmarshall/plugin-manager",
    "method": "git",
    "tags": [
      "plugin",
      "dylib",
      "manager"
    ],
    "description": "Simple plugin implementation",
    "license": "BSD 3-Clause",
    "web": "https://github.com/samdmarshall/plugin-manager"
  },
  {
    "name": "node",
    "url": "https://github.com/tulayang/nimnode",
    "method": "git",
    "tags": [
      "async",
      "io",
      "socket",
      "net",
      "tcp",
      "http",
      "libuv"
    ],
    "description": "Library for async programming and communication. This Library uses a future/promise, non-blocking I/O model based on libuv.",
    "license": "MIT",
    "web": "http://tulayang.github.io/node/"
  },
  {
    "name": "tempdir",
    "url": "https://github.com/euantorano/tempdir.nim",
    "method": "git",
    "tags": [
      "temp",
      "io",
      "tmp"
    ],
    "description": "A Nim library to create and manage temporary directories.",
    "license": "BSD3",
    "web": "https://github.com/euantorano/tempdir.nim"
  },
  {
    "name": "mathexpr",
    "url": "https://github.com/Yardanico/nim-mathexpr",
    "method": "git",
    "tags": [
      "math",
      "mathparser",
      "tinyexpr"
    ],
    "description": "MathExpr - pure-Nim mathematical expression evaluator library",
    "license": "MIT",
    "web": "https://github.com/Yardanico/nim-mathexpr"
  },
  {
    "name": "frag",
    "url": "https://github.com/fragworks/frag",
    "method": "git",
    "tags": [
      "game",
      "game-dev",
      "2d",
      "3d"
    ],
    "description": "A 2D|3D game engine",
    "license": "MIT",
    "web": "https://github.com/fragworks/frag"
  },
  {
    "name": "freetype",
    "url": "https://github.com/jangko/freetype",
    "method": "git",
    "tags": [
      "font",
      "renderint",
      "library"
    ],
    "description": "wrapper for FreeType2 library",
    "license": "MIT",
    "web": "https://github.com/jangko/freetype"
  },
  {
    "name": "polyBool",
    "url": "https://github.com/jangko/polyBool",
    "method": "git",
    "tags": [
      "polygon",
      "clipper",
      "library"
    ],
    "description": "Polygon Clipper Library (Martinez Algorithm)",
    "license": "MIT",
    "web": "https://github.com/jangko/polyBool"
  },
  {
    "name": "nimAGG",
    "url": "https://github.com/jangko/nimAGG",
    "method": "git",
    "tags": [
      "renderer",
      "rasterizer",
      "library",
      "2D",
      "graphics"
    ],
    "description": "Hi Fidelity Rendering Engine",
    "license": "MIT",
    "web": "https://github.com/jangko/nimAGG"
  },
  {
    "name": "primme",
    "url": "https://github.com/jxy/primme",
    "method": "git",
    "tags": [
      "library",
      "eigenvalues",
      "high-performance",
      "singular-value-decomposition"
    ],
    "description": "Nim interface for PRIMME: PReconditioned Iterative MultiMethod Eigensolver",
    "license": "MIT",
    "web": "https://github.com/jxy/primme"
  },
  {
    "name": "sitmo",
    "url": "https://github.com/jxy/sitmo",
    "method": "git",
    "tags": [
      "RNG",
      "Sitmo",
      "high-performance",
      "random"
    ],
    "description": "Sitmo parallel random number generator in Nim",
    "license": "MIT",
    "web": "https://github.com/jxy/sitmo"
  },
  {
    "name": "webaudio",
    "url": "https://github.com/ftsf/nim-webaudio",
    "method": "git",
    "tags": [
      "javascript",
      "js",
      "web",
      "audio",
      "sound",
      "music"
    ],
    "description": "API for Web Audio (JS)",
    "license": "MIT",
    "web": "https://github.com/ftsf/nim-webaudio"
  },
  {
    "name": "nimcuda",
    "url": "https://github.com/unicredit/nimcuda",
    "method": "git",
    "tags": [
      "CUDA",
      "GPU"
    ],
    "description": "CUDA bindings",
    "license": "Apache2",
    "web": "https://github.com/unicredit/nimcuda"
  },
  {
    "name": "gifwriter",
    "url": "https://github.com/rxi/gifwriter",
    "method": "git",
    "tags": [
      "gif",
      "image",
      "library"
    ],
    "description": "Animated GIF writing library based on jo_gif",
    "license": "MIT",
    "web": "https://github.com/rxi/gifwriter"
  },
  {
    "name": "libplist",
    "url": "https://github.com/samdmarshall/libplist.nim",
    "method": "git",
    "tags": [
      "libplist",
      "property",
      "list",
      "property-list",
      "parsing",
      "binary",
      "xml",
      "format"
    ],
    "description": "wrapper around libplist https://github.com/libimobiledevice/libplist",
    "license": "MIT",
    "web": "https://github.com/samdmarshall/libplist.nim"
  },
  {
    "name": "getch",
    "url": "https://github.com/6A/getch",
    "method": "git",
    "tags": [
      "getch",
      "char"
    ],
    "description": "getch() for Windows and Unix",
    "license": "MIT",
    "web": "https://github.com/6A/getch"
  },
  {
    "name": "gifenc",
    "url": "https://github.com/ftsf/gifenc",
    "method": "git",
    "tags": [
      "gif",
      "encoder"
    ],
    "description": "Gif Encoder",
    "license": "Public Domain",
    "web": "https://github.com/ftsf/gifenc"
  },
  {
    "name": "nimlapack",
    "url": "https://github.com/unicredit/nimlapack",
    "method": "git",
    "tags": [
      "LAPACK",
      "linear-algebra"
    ],
    "description": "LAPACK bindings",
    "license": "Apache2",
    "web": "https://github.com/unicredit/nimlapack"
  },
  {
    "name": "jack",
    "url": "https://github.com/Skrylar/nim-jack",
    "method": "git",
    "tags": [
      "jack",
      "audio",
      "binding",
      "wrapper"
    ],
    "description": "Shiny bindings to the JACK Audio Connection Kit.",
    "license": "MIT",
    "web": "https://github.com/Skrylar/nim-jack"
  },
  {
    "name": "serializetools",
    "url": "https://github.com/JeffersonLab/serializetools",
    "method": "git",
    "tags": [
      "serialization",
      "xml"
    ],
    "description": "Support for serialization of objects",
    "license": "MIT",
    "web": "https://github.com/JeffersonLab/serializetools"
  },
  {
    "name": "neo",
    "url": "https://github.com/unicredit/neo",
    "method": "git",
    "tags": [
      "vector",
      "matrix",
      "linear-algebra",
      "BLAS",
      "LAPACK",
      "CUDA"
    ],
    "description": "Linear algebra for Nim",
    "license": "Apache License 2.0",
    "web": "https://unicredit.github.io/neo/"
  },
  {
    "name": "httpkit",
    "url": "https://github.com/tulayang/httpkit",
    "method": "git",
    "tags": [
      "http",
      "request",
      "response",
      "stream",
      "bigfile",
      "async"
    ],
    "description": "An efficient HTTP tool suite written in pure nim. Help you to write HTTP services or clients via TCP, UDP, or even Unix Domain socket, etc.",
    "license": "MIT",
    "web": "https://github.com/tulayang/httpkit"
  },
  {
    "name": "ulid",
    "url": "https://github.com/adelq/ulid",
    "method": "git",
    "tags": [
      "library",
      "id",
      "ulid",
      "uuid",
      "guid"
    ],
    "description": "Universally Unique Lexicographically Sortable Identifier",
    "license": "MIT",
    "web": "https://github.com/adelq/ulid"
  },
  {
    "name": "osureplay",
    "url": "https://github.com/Yardanico/nim-osureplay",
    "method": "git",
    "tags": [
      "library",
      "osu!",
      "parser",
      "osugame",
      "replay"
    ],
    "description": "osu! replay parser",
    "license": "MIT",
    "web": "https://github.com/Yardanico/nim-osureplay"
  },
  {
    "name": "tiger",
    "url": "https://github.com/ehmry/tiger",
    "method": "git",
    "tags": [
      "hash"
    ],
    "description": "Tiger hash function",
    "license": "MIT",
    "web": "https://github.com/ehmry/tiger"
  },
  {
    "name": "pipe",
    "url": "https://github.com/5paceToast/pipe",
    "method": "git",
    "tags": [
      "pipe",
      "macro",
      "operator",
      "functional"
    ],
    "description": "Pipe operator for nim.",
    "license": "MIT",
    "web": "https://github.com/5paceToast/pipe"
  },
  {
    "name": "flatdb",
    "url": "https://github.com/enthus1ast/flatdb",
    "method": "git",
    "tags": [
      "database",
      "json",
      "pure"
    ],
    "description": "small/tiny, flatfile, jsonl based, inprogress database for nim",
    "license": "MIT",
    "web": "https://github.com/enthus1ast/flatdb"
  },
  {
    "name": "nwt",
    "url": "https://github.com/enthus1ast/nimWebTemplates",
    "method": "git",
    "tags": [
      "template",
      "html",
      "pure",
      "jinja"
    ],
    "description": "experiment to build a jinja like template parser",
    "license": "MIT",
    "web": "https://github.com/enthus1ast/nimWebTemplates"
  },
  {
    "name": "cmixer",
    "url": "https://github.com/rxi/cmixer-nim",
    "method": "git",
    "tags": [
      "library",
      "audio",
      "mixer",
      "sound",
      "wav",
      "ogg"
    ],
    "description": "Lightweight audio mixer for games",
    "license": "MIT",
    "web": "https://github.com/rxi/cmixer-nim"
  },
  {
    "name": "cmixer_sdl2",
    "url": "https://github.com/rxi/cmixer_sdl2-nim",
    "method": "git",
    "tags": [
      "library",
      "audio",
      "mixer",
      "sound",
      "wav",
      "ogg"
    ],
    "description": "Lightweight audio mixer for SDL2",
    "license": "MIT",
    "web": "https://github.com/rxi/cmixer_sdl2-nim"
  },
  {
    "name": "chebyshev",
    "url": "https://github.com/jxy/chebyshev",
    "method": "git",
    "tags": [
      "math",
      "approximation",
      "numerical"
    ],
    "description": "Chebyshev approximation.",
    "license": "MIT",
    "web": "https://github.com/jxy/chebyshev"
  },
  {
    "name": "scram",
    "url": "https://github.com/rgv151/scram",
    "method": "git",
    "tags": [
      "scram",
      "sasl",
      "authentication",
      "salted",
      "challenge",
      "response"
    ],
    "description": "Salted Challenge Response Authentication Mechanism (SCRAM) ",
    "license": "MIT",
    "web": "https://github.com/rgv151/scram"
  },
  {
    "name": "blake2",
    "url": "https://bitbucket.org/mihailp/blake2/",
    "method": "hg",
    "tags": [
      "crypto",
      "cryptography",
      "hash",
      "security"
    ],
    "description": "blake2 - cryptographic hash function",
    "license": "CC0",
    "web": "https://bitbucket.org/mihailp/blake2/"
  },
  {
    "name": "spinny",
    "url": "https://github.com/molnarmark/spinny",
    "method": "git",
    "tags": [
      "terminal",
      "spinner",
      "spinny",
      "load"
    ],
    "description": "Spinny is a tiny terminal spinner package for the Nim Programming Language.",
    "license": "MIT",
    "web": "https://github.com/molnarmark/spinny"
  },
  {
    "name": "nigui",
    "url": "https://github.com/trustable-code/NiGui",
    "method": "git",
    "tags": [
      "gui",
      "windows",
      "gtk"
    ],
    "description": "NiGui is a cross-platform, desktop GUI toolkit using native widgets.",
    "license": "MIT",
    "web": "https://github.com/trustable-code/NiGui"
  },
  {
    "name": "nimcalcal",
    "url": "https://github.com/skilchen/nimcalcal",
    "method": "git",
    "tags": [
      "calendar",
      "library"
    ],
    "description": "nimcalcal - PyCalCal translated to Nim, Calendrical Calculations from Reingold/Dershowitz",
    "license": "MIT",
    "web": "http://www3.cs.stonybrook.edu/~algorith/implement/reingold/implement.shtml"
  },
  {
    "name": "currying",
    "url": "https://github.com/t8m8/currying",
    "method": "git",
    "tags": [
      "library",
      "functional",
      "currying"
    ],
    "description": "Currying library for Nim",
    "license": "MIT",
    "web": "https://github.com/t8m8/currying"
  },
  {
    "name": "rect_packer",
    "url": "https://github.com/yglukhov/rect_packer",
    "method": "git",
    "tags": [
      "library",
      "geometry",
      "packing"
    ],
    "description": "Pack rects into bigger rect",
    "license": "MIT",
    "web": "https://github.com/yglukhov/rect_packer"
  },
  {
    "name": "gintro",
    "url": "https://github.com/stefansalewski/gintro",
    "method": "git",
    "tags": [
      "library",
      "gtk",
      "wrapper",
      "gui"
    ],
    "description": "High level GObject-Introspection based GTK3 bindings",
    "license": "MIT",
    "web": "https://github.com/stefansalewski/gintro"
  },
  {
    "name": "arraymancer",
    "url": "https://github.com/mratsim/Arraymancer",
    "method": "git",
    "tags": [
      "vector",
      "matrix",
      "array",
      "ndarray",
      "multidimensional-array",
      "linear-algebra",
      "tensor"
    ],
    "description": "A tensor (multidimensional array) library for Nim",
    "license": "Apache License 2.0",
    "web": "https://mratsim.github.io/Arraymancer/"
  },
  {
    "name": "sha3",
    "url": "https://bitbucket.org/mihailp/sha3/",
    "method": "hg",
    "tags": [
      "crypto",
      "cryptography",
      "hash",
      "security"
    ],
    "description": "sha3 - cryptographic hash function",
    "license": "CC0",
    "web": "https://bitbucket.org/mihailp/sha3/"
  },
  {
    "name": "coalesce",
    "url": "https://github.com/piedar/coalesce",
    "method": "git",
    "tags": [
      "nil",
      "null",
      "options",
      "operator"
    ],
    "description": "A nil coalescing operator ?? for Nim",
    "license": "MIT",
    "web": "https://github.com/piedar/coalesce"
  },
  {
    "name": "asyncmysql",
    "url": "https://github.com/tulayang/asyncmysql",
    "method": "git",
    "tags": [
      "mysql",
      "async",
      "asynchronous"
    ],
    "description": "Asynchronous MySQL connector written in pure Nim",
    "license": "MIT",
    "web": "https://github.com/tulayang/asyncmysql"
  },
  {
    "name": "cassandra",
    "url": "https://github.com/yglukhov/cassandra",
    "method": "git",
    "tags": [
      "cassandra",
      "database",
      "wrapper",
      "bindings",
      "driver"
    ],
    "description": "Bindings to Cassandra DB driver",
    "license": "MIT",
    "web": "https://github.com/yglukhov/cassandra"
  },
  {
    "name": "tf2plug",
    "url": "https://gitlab.com/waylon531/tf2plug",
    "method": "git",
    "tags": [
      "app",
      "binary",
      "tool",
      "tf2"
    ],
    "description": "A mod manager for TF2",
    "license": "GPLv3",
    "web": "https://gitlab.com/waylon531/tf2plug"
  },
  {
    "name": "oldgtk3",
    "url": "https://github.com/stefansalewski/oldgtk3",
    "method": "git",
    "tags": [
      "library",
      "gtk",
      "wrapper",
      "gui"
    ],
    "description": "Low level bindings for GTK3 related libraries",
    "license": "MIT",
    "web": "https://github.com/stefansalewski/oldgtk3"
  },
  {
    "name": "godot",
    "url": "https://github.com/pragmagic/godot-nim",
    "method": "git",
    "tags": [
      "game",
      "engine",
      "2d",
      "3d"
    ],
    "description": "Nim bindings for Godot Engine",
    "license": "MIT",
    "web": "https://github.com/pragmagic/godot-nim"
  },
  {
    "name": "vkapi",
    "url": "https://github.com/Yardanico/nimvkapi",
    "method": "git",
    "tags": [
      "wrapper",
      "vkontakte",
      "vk",
      "library",
      "api"
    ],
    "description": "A wrapper for the vk.com API (russian social network)",
    "license": "MIT",
    "web": "https://github.com/Yardanico/nimvkapi"
  },
  {
    "name": "slacklib",
    "url": "https://github.com/ThomasTJdev/nim_slacklib",
    "method": "git",
    "tags": [
      "library",
      "wrapper",
      "slack",
      "slackapp",
      "api"
    ],
    "description": "Library for working with a slack app or sending messages to a slack channel (slack.com)",
    "license": "MIT",
    "web": "https://github.com/ThomasTJdev/nim_slacklib"
  },
  {
    "name": "calendar",
    "url": "https://github.com/skilchen/calendar",
    "method": "git",
    "tags": [
      "calendar",
      "dates",
      "library"
    ],
    "description": "calendar.py from Pythons stdlib translated to Nim",
    "license": "MIT",
    "web": "https://docs.python.org/2/library/calendar.html"
  },
  {
    "name": "wiringPiNim",
    "url": "https://github.com/ThomasTJdev/nim_wiringPiNim",
    "method": "git",
    "tags": [
      "wrapper",
      "raspberry",
      "rpi",
      "wiringpi",
      "pi"
    ],
    "description": "Wrapper that implements some of wiringPi's function for controlling a Raspberry Pi",
    "license": "MIT",
    "web": "https://github.com/ThomasTJdev/nim_wiringPiNim"
  },
  {
    "name": "redux",
    "url": "https://github.com/pragmagic/redux.nim",
    "method": "git",
    "tags": [
      "redux"
    ],
    "description": "Predictable state container.",
    "license": "MIT",
    "web": "https://github.com/pragmagic/redux.nim"
  },
  {
    "name": "skEasing",
    "url": "https://github.com/Skrylar/skEasing",
    "method": "git",
    "tags": [
      "math",
      "curves",
      "animation"
    ],
    "description": "A collection of easing curves for animation purposes.",
    "license": "BSD",
    "web": "https://github.com/Skrylar/skEasing"
  },
  {
    "name": "nimquery",
    "url": "https://github.com/GULPF/nimquery",
    "method": "git",
    "tags": [
      "html",
      "scraping",
      "web"
    ],
    "description": "Library for querying HTML using CSS-selectors, like JavaScripts document.querySelector",
    "license": "MIT",
    "web": "https://github.com/GULPF/nimquery"
  },
  {
    "name": "usha",
    "url": "https://github.com/subsetpark/untitled-shell-history-application",
    "method": "git",
    "tags": [
      "shell",
      "utility"
    ],
    "description": "untitled shell history application",
    "license": "MIT",
    "web": "https://github.com/subsetpark/untitled-shell-history-application"
  },
  {
    "name": "libgit2",
    "url": "https://github.com/barcharcraz/libgit2-nim",
    "method": "git",
    "tags": [
      "git",
      "libgit",
      "libgit2",
      "vcs",
      "wrapper"
    ],
    "description": "Libgit2 low level wrapper",
    "license": "MIT",
    "web": "https://github.com/barcharcraz/libgit2-nim"
  },
  {
    "name": "multicast",
    "url": "https://github.com/enthus1ast/nimMulticast",
    "method": "git",
    "tags": [
      "multicast",
      "udp",
      "socket",
      "net"
    ],
    "description": "proc to join (and leave) a multicast group",
    "license": "MIT",
    "web": "https://github.com/enthus1ast/nimMulticast"
  },
  {
    "name": "mysqlparser",
    "url": "https://github.com/tulayang/mysqlparser.git",
    "method": "git",
    "tags": [
      "mysql",
      "protocol",
      "parser"
    ],
    "description": "An efficient packet parser for MySQL Client/Server Protocol. Help you to write Mysql communication in either BLOCKIONG-IO or NON-BLOCKING-IO.",
    "license": "MIT",
    "web": "https://github.com/tulayang/mysqlparser"
  },
  {
    "name": "fugitive",
    "url": "https://github.com/citycide/fugitive",
    "method": "git",
    "tags": [
      "git",
      "github",
      "cli",
      "extras",
      "utility",
      "tool"
    ],
    "description": "Simple command line tool to make git more intuitive, along with useful GitHub addons.",
    "license": "MIT",
    "web": "https://github.com/citycide/fugitive"
  },
  {
    "name": "dbg",
    "url": "https://github.com/enthus1ast/nimDbg",
    "method": "git",
    "tags": [
      "template",
      "echo",
      "dbg",
      "debug"
    ],
    "description": "dbg template; in debug echo",
    "license": "MIT",
    "web": "https://github.com/enthus1ast/nimDbg"
  },
  {
    "name": "pylib",
    "url": "https://github.com/Yardanico/nimpylib",
    "method": "git",
    "tags": [
      "python",
      "compatibility",
      "library",
      "pure"
    ],
    "description": "Nim library with python-like functions and operators",
    "license": "MIT",
    "web": "https://github.com/Yardanico/nimpylib"
  },
  {
    "name": "graphemes",
    "url": "https://github.com/nitely/nim-graphemes",
    "method": "git",
    "tags": [
      "graphemes",
      "grapheme-cluster",
      "unicode"
    ],
    "description": "Grapheme aware string handling (Unicode tr29)",
    "license": "MIT",
    "web": "https://github.com/nitely/nim-graphemes"
  },
  {
    "name": "rfc3339",
    "url": "https://github.com/Skrylar/rfc3339",
    "method": "git",
    "tags": [
      "rfc3339",
      "datetime"
    ],
    "description": "RFC3339 (dates and times) implementation for Nim.",
    "license": "BSD",
    "web": "https://github.com/Skrylar/rfc3339"
  },
  {
    "name": "monero",
    "url": "https://github.com/ehmry/nim-monero",
    "method": "git",
    "tags": [
      "monero",
      "cryptonote",
      "vanity"
    ],
    "description": "Libraries and utilites related to Monero, a CryptoNote cryptocurrency.",
    "license": "MIT",
    "web": "https://github.com/ehmry/nim-monero"
  },
  {
    "name": "db_presto",
    "url": "https://github.com/Bennyelg/nimPresto",
    "method": "git",
    "tags": [
      "prestodb",
      "connector",
      "database"
    ],
    "description": "prestodb simple connector",
    "license": "MIT",
    "web": "https://github.com/Bennyelg/nimPresto"
  },
  {
    "name": "nimbomb",
    "url": "https://github.com/Tyler-Yocolano/nimbomb",
    "method": "git",
    "tags": [
      "giant",
      "bomb",
      "wiki",
      "api"
    ],
    "description": "A GiantBomb-wiki wrapper for nim",
    "license": "MIT",
    "web": "https://github.com/Tyler-Yocolano/nimbomb"
  },
  {
    "name": "csvql",
    "url": "https://github.com/Bennyelg/csvql",
    "method": "git",
    "tags": [
      "csv",
      "read",
      "ansisql",
      "query",
      "database",
      "files"
    ],
    "description": "csvql.",
    "license": "MIT",
    "web": "https://github.com/Bennyelg/csvql"
  },
  {
    "name": "contracts",
    "url": "https://github.com/Udiknedormin/NimContracts",
    "method": "git",
    "tags": [
      "library",
      "pure",
      "contract",
      "contracts",
      "DbC",
      "utility",
      "automation",
      "documentation",
      "safety",
      "test",
      "tests",
      "testing",
      "unittest"
    ],
    "description": "Design by Contract (DbC) library with minimal runtime.",
    "license": "MIT",
    "web": "https://github.com/Udiknedormin/NimContracts"
  },
  {
    "name": "syphus",
    "url": "https://github.com/makingspace/syphus",
    "method": "git",
    "tags": [
      "optimization",
      "tabu"
    ],
    "description": "An implementation of the tabu search heuristic in Nim.",
    "license": "BSD-3",
    "web": "https://github.com/makingspace/syphus-nim"
  },
  {
    "name": "analytics",
    "url": "https://github.com/dom96/analytics",
    "method": "git",
    "tags": [
      "google",
      "telemetry",
      "statistics"
    ],
    "description": "Allows statistics to be sent to and recorded in Google Analytics.",
    "license": "MIT",
    "web": "https://github.com/dom96/analytics"
  },
  {
    "name": "arraymancer_vision",
    "url": "https://github.com/edubart/arraymancer-vision",
    "method": "git",
    "tags": [
      "arraymancer",
      "image",
      "vision"
    ],
    "description": "Image transformation and visualization utilities for arraymancer",
    "license": "Apache License 2.0",
    "web": "https://github.com/edubart/arraymancer-vision"
  },
  {
    "name": "hts",
    "url": "https://github.com/brentp/hts-nim",
    "method": "git",
    "tags": [
      "kmer",
      "dna",
      "sequence",
      "bam",
      "vcf",
      "genomics"
    ],
    "description": "htslib wrapper for nim",
    "license": "MIT",
    "web": "https://brentp.github.io/hts-nim/"
  },
  {
    "name": "kmer",
    "url": "https://github.com/brentp/nim-kmer",
    "method": "git",
    "tags": [
      "kmer",
      "dna",
      "sequence"
    ],
    "description": "encoded kmer library for fast operations on kmers up to 31",
    "license": "MIT",
    "web": "https://github.com/brentp/nim-kmer"
  },
  {
    "name": "kexpr",
    "url": "https://github.com/brentp/kexpr-nim",
    "method": "git",
    "tags": [
      "math",
      "expression",
      "evalute"
    ],
    "description": "wrapper for kexpr math expression evaluation library",
    "license": "MIT",
    "web": "https://github.com/brentp/kexpr-nim"
  },
  {
    "name": "lapper",
    "url": "https://github.com/brentp/nim-lapper",
    "method": "git",
    "tags": [
      "interval"
    ],
    "description": "fast interval overlaps",
    "license": "MIT",
    "web": "https://github.com/brentp/nim-lapper"
  },
  {
    "name": "gplay",
    "url": "https://github.com/yglukhov/gplay",
    "method": "git",
    "tags": [
      "google",
      "play",
      "apk",
      "publish",
      "upload"
    ],
    "description": "Google Play APK Uploader",
    "license": "MIT",
    "web": "https://github.com/yglukhov/gplay"
  },
  {
    "name": "huenim",
    "url": "https://github.com/IoTone/huenim",
    "method": "git",
    "tags": [
      "hue",
      "iot",
      "lighting",
      "philips",
      "library"
    ],
    "description": "Huenim",
    "license": "MIT",
    "web": "https://github.com/IoTone/huenim"
  },
  {
    "name": "drand48",
    "url": "https://github.com/JeffersonLab/drand48",
    "method": "git",
    "tags": [
      "random",
      "number",
      "generator"
    ],
    "description": "Nim implementation of the standard unix drand48 pseudo random number generator",
    "license": "BSD3",
    "web": "https://github.com/JeffersonLab/drand48"
  },
  {
    "name": "ensem",
    "url": "https://github.com/JeffersonLab/ensem",
    "method": "git",
    "tags": [
      "jackknife",
      "statistics"
    ],
    "description": "Support for ensemble file format and arithmetic using jackknife/bootstrap propagation of errors",
    "license": "BSD3",
    "web": "https://github.com/JeffersonLab/ensem"
  },
  {
    "name": "basic2d",
    "url": "https://github.com/nim-lang/basic2d",
    "method": "git",
    "tags": [
      "deprecated",
      "vector",
      "stdlib",
      "library"
    ],
    "description": "Deprecated module for vector/matrices operations.",
    "license": "MIT",
    "web": "https://github.com/nim-lang/basic2d"
  },
  {
    "name": "basic3d",
    "url": "https://github.com/nim-lang/basic3d",
    "method": "git",
    "tags": [
      "deprecated",
      "vector",
      "stdlib",
      "library"
    ],
    "description": "Deprecated module for vector/matrices operations.",
    "license": "MIT",
    "web": "https://github.com/nim-lang/basic3d"
  },
  {
    "name": "shiori",
    "url": "https://github.com/Narazaka/shiori-nim",
    "method": "git",
    "tags": [
      "ukagaka",
      "shiori",
      "protocol"
    ],
    "description": "SHIORI Protocol Parser/Builder",
    "license": "MIT",
    "web": "https://github.com/Narazaka/shiori-nim"
  },
  {
    "name": "shioridll",
    "url": "https://github.com/Narazaka/shioridll-nim",
    "method": "git",
    "tags": [
      "shiori",
      "ukagaka"
    ],
    "description": "The SHIORI DLL interface",
    "license": "MIT",
    "web": "https://github.com/Narazaka/shioridll-nim"
  },
  {
    "name": "httpauth",
    "url": "https://github.com/FedericoCeratto/nim-httpauth",
    "method": "git",
    "tags": [
      "http",
      "authentication",
      "authorization",
      "library",
      "security"
    ],
    "description": "HTTP Authentication and Authorization",
    "license": "LGPLv3",
    "web": "https://github.com/FedericoCeratto/nim-httpauth"
  },
  {
    "name": "cbor",
    "url": "https://github.com/ehmry/nim-cbor",
    "method": "git",
    "tags": [
      "library",
      "cbor",
      "binary",
      "encoding"
    ],
    "description": "Concise Binary Object Representation decoder (RFC7049).",
    "license": "MIT",
    "web": "https://github.com/ehmry/nim-cbor"
  },
  {
    "name": "base58",
    "url": "https://github.com/ehmry/nim-base58",
    "method": "git",
    "tags": [
      "base58",
      "bitcoin",
      "cryptonote",
      "monero",
      "encoding",
      "library"
    ],
    "description": "Base58 encoders and decoders for Bitcoin and CryptoNote addresses.",
    "license": "MIT",
    "web": "https://github.com/ehmry/nim-base58"
  },
  {
    "name": "webdriver",
    "url": "https://github.com/dom96/webdriver",
    "method": "git",
    "tags": [
      "webdriver",
      "selenium",
      "library",
      "firefox"
    ],
    "description": "Implementation of the WebDriver w3c spec.",
    "license": "MIT",
    "web": "https://github.com/dom96/webdriver"
  },
  {
    "name": "interfaced",
    "url": "https://github.com/andreaferretti/interfaced",
    "method": "git",
    "tags": [
      "interface"
    ],
    "description": "Go-like interfaces",
    "license": "Apache License 2.0",
    "web": "https://github.com/andreaferretti/interfaced"
  },
  {
    "name": "vla",
    "url": "https://github.com/bpr/vla",
    "method": "git",
    "tags": [
      "vla",
      "alloca"
    ],
    "description": "Variable length arrays for Nim",
    "license": "MIT",
    "web": "https://github.com/bpr/vla"
  },
  {
    "name": "metatools",
    "url": "https://github.com/jxy/metatools",
    "method": "git",
    "tags": [
      "macros",
      "metaprogramming"
    ],
    "description": "Metaprogramming tools for Nim",
    "license": "MIT",
    "web": "https://github.com/jxy/metatools"
  },
  {
    "name": "pdcurses",
    "url": "https://github.com/lcrees/pdcurses",
    "method": "git",
    "tags": [
      "pdcurses",
      "curses",
      "console",
      "gui"
    ],
    "description": "Nim wrapper for PDCurses",
    "license": "MIT",
    "web": "https://github.com/lcrees/pdcurses"
  },
  {
    "name": "libuv",
    "url": "https://github.com/lcrees/libuv",
    "method": "git",
    "tags": [
      "libuv",
      "wrapper",
      "node",
      "networking"
    ],
    "description": "libuv bindings for Nim",
    "license": "MIT",
    "web": "https://github.com/lcrees/libuv"
  },
  {
    "name": "romans",
    "url": "https://github.com/lcrees/romans",
    "method": "git",
    "tags": [
      "roman",
      "numerals"
    ],
    "description": "Conversion between integers and Roman numerals",
    "license": "MIT",
    "web": "https://github.com/lcrees/romans"
  },
  {
    "name": "simpleAST",
    "url": "https://github.com/lguzzon/simpleAST",
    "method": "git",
    "tags": [
      "ast"
    ],
    "description": "Simple AST in NIM",
    "license": "MIT",
    "web": "https://github.com/lguzzon/simpleAST"
  },
  {
    "name": "timerpool",
    "url": "https://github.com/mikra01/timerpool/",
    "method": "git",
    "tags": [
      "timer",
      "pool",
      "events",
      "thread"
    ],
    "description": "threadsafe timerpool implementation for event purpose",
    "license": "MIT",
    "web": "https://github.com/mikra01/timerpool"
  },
  {
    "name": "zero_functional",
    "url": "https://github.com/zero-functional/zero-functional",
    "method": "git",
    "tags": [
      "functional",
      "dsl",
      "chaining",
      "seq"
    ],
    "description": "A library providing zero-cost chaining for functional abstractions in Nim",
    "license": "MIT",
    "web": "https://github.com/zero-functional/zero-functional"
  },
  {
    "name": "ormin",
    "url": "https://github.com/Araq/ormin",
    "method": "git",
    "tags": [
      "ORM",
      "SQL",
      "db",
      "database"
    ],
    "description": "Prepared SQL statement generator. A lightweight ORM.",
    "license": "MIT",
    "web": "https://github.com/Araq/ormin"
  },
  {
    "name": "karax",
    "url": "https://github.com/pragmagic/karax",
    "method": "git",
    "tags": [
      "browser",
      "DOM",
      "virtual-DOM",
      "UI"
    ],
    "description": "Karax is a framework for developing single page applications in Nim.",
    "license": "MIT",
    "web": "https://github.com/pragmagic/karax"
  },
  {
    "name": "cascade",
    "url": "https://github.com/citycide/cascade",
    "method": "git",
    "tags": [
      "macro",
      "cascade",
      "operator",
      "dart",
      "with"
    ],
    "description": "Method & assignment cascades for Nim, inspired by Smalltalk & Dart.",
    "license": "MIT",
    "web": "https://github.com/citycide/cascade"
  },
  {
    "name": "chrono",
    "url": "https://github.com/treeform/chrono",
    "method": "git",
    "tags": [
      "library",
      "timestamp",
      "calendar",
      "timezone"
    ],
    "description": "Calendars, Timestamps and Timezones utilities.",
    "license": "MIT",
    "web": "https://github.com/treeform/chrono"
  },
  {
    "name": "dbschema",
    "url": "https://github.com/vegansk/dbschema",
    "method": "git",
    "tags": [
      "library",
      "database",
      "db"
    ],
    "description": "Database schema migration library for Nim language.",
    "license": "MIT",
    "web": "https://github.com/vegansk/dbschema"
  },
  {
    "name": "gentabs",
    "url": "https://github.com/lcrees/gentabs",
    "method": "git",
    "tags": [
      "table",
      "string",
      "key",
      "value"
    ],
    "description": "Efficient hash table that is a key-value mapping (removed from stdlib)",
    "license": "MIT",
    "web": "https://github.com/lcrees/gentabs"
  },
  {
    "name": "libgraph",
    "url": "https://github.com/Mnenmenth/libgraphnim",
    "method": "git",
    "tags": [
      "graph",
      "math",
      "conversion",
      "pixels",
      "coordinates"
    ],
    "description": "Converts 2D linear graph coordinates to pixels on screen",
    "license": "MIT",
    "web": "https://github.com/Mnenmenth/libgraphnim"
  },
  {
    "name": "polynumeric",
    "url": "https://github.com/lcrees/polynumeric",
    "method": "git",
    "tags": [
      "polynomial",
      "numeric"
    ],
    "description": "Polynomial operations",
    "license": "MIT",
    "web": "https://github.com/lcrees/polynumeric"
  },
  {
    "name": "unicodedb",
    "url": "https://github.com/nitely/nim-unicodedb",
    "method": "git",
    "tags": [
      "unicode",
      "UCD",
      "unicodedata"
    ],
    "description": "Unicode Character Database (UCD) access for Nim",
    "license": "MIT",
    "web": "https://github.com/nitely/nim-unicodedb"
  },
  {
    "name": "normalize",
    "url": "https://github.com/nitely/nim-normalize",
    "method": "git",
    "tags": [
      "unicode",
      "normalization",
      "nfc",
      "nfd"
    ],
    "description": "Unicode normalization forms (tr15)",
    "license": "MIT",
    "web": "https://github.com/nitely/nim-normalize"
  },
  {
    "name": "nico",
    "url": "https://github.com/ftsf/nico",
    "method": "git",
    "tags": [
      "pico-8",
      "game",
      "library",
      "ludum",
      "dare"
    ],
    "description": "Nico game engine",
    "license": "MIT",
    "web": "https://github.com/ftsf/nico"
  },
  {
    "name": "os_files",
    "url": "https://github.com/tormund/os_files",
    "method": "git",
    "tags": [
      "dialogs",
      "file",
      "icon"
    ],
    "description": "Crossplatform (x11, windows, osx) native file dialogs; sytem file/folder icons in any resolution; open file with default application",
    "license": "MIT",
    "web": "https://github.com/tormund/os_files"
  },
  {
    "name": "sprymicro",
    "url": "https://github.com/gokr/sprymicro",
    "method": "git",
    "tags": [
      "spry",
      "demo"
    ],
    "description": "Small demo Spry interpreters",
    "license": "MIT",
    "web": "https://github.com/gokr/sprymicro"
  },
  {
    "name": "spryvm",
    "url": "https://github.com/gokr/spryvm",
    "method": "git",
    "tags": [
      "interpreter",
      "language",
      "spry"
    ],
    "description": "Homoiconic dynamic language interpreter in Nim",
    "license": "MIT",
    "web": "https://github.com/gokr/spryvm"
  },
  {
    "name": "netpbm",
    "url": "https://github.com/barcharcraz/nim-netpbm",
    "method": "git",
    "tags": [
      "pbm",
      "image",
      "wrapper",
      "netpbm"
    ],
    "description": "Wrapper for libnetpbm",
    "license": "MIT",
    "web": "https://github.com/barcharcraz/nim-netpbm"
  },
  {
    "name": "nimgen",
    "url": "https://github.com/genotrance/nimgen",
    "method": "git",
    "tags": [
      "c2nim",
      "library",
      "wrapper",
      "c",
      "c++"
    ],
    "description": "C2nim helper to simplify and automate wrapping C libraries",
    "license": "MIT",
    "web": "https://github.com/genotrance/nimgen"
  },
  {
    "name": "sksbox",
    "url": "https://github.com/Skrylar/sksbox",
    "method": "git",
    "tags": [
      "sbox",
      "binary",
      "binaryformat",
      "nothings",
      "container"
    ],
    "description": "A native-nim implementaton of the sBOX generic container format.",
    "license": "MIT",
    "web": "https://github.com/Skrylar/sksbox"
  },
  {
    "name": "avbin",
    "url": "https://github.com/Vladar4/avbin",
    "method": "git",
    "tags": [
      "audio",
      "video",
      "media",
      "library",
      "wrapper"
    ],
    "description": "Wrapper of the AVbin library for the Nim language.",
    "license": "LGPL",
    "web": "https://github.com/Vladar4/avbin"
  },
  {
    "name": "fsm",
    "url": "https://github.com/ba0f3/fsm.nim",
    "method": "git",
    "tags": [
      "fsm",
      "finite",
      "state",
      "machine"
    ],
    "description": "A simple finite-state machine for @nim-lang",
    "license": "MIT",
    "web": "https://github.com/ba0f3/fsm.nim"
  },
  {
    "name": "timezones",
    "url": "https://github.com/GULPF/timezones",
    "method": "git",
    "tags": [
      "timezone",
      "time",
      "tzdata"
    ],
    "description": "Timezone library compatible with the standard library. ",
    "license": "MIT",
    "web": "https://github.com/GULPF/timezones"
  },
  {
    "name": "ndf",
    "url": "https://github.com/rustomax/ndf",
    "method": "git",
    "tags": [
      "app",
      "binary",
      "duplicates",
      "utility",
      "filesystem"
    ],
    "description": "Duplicate files finder",
    "license": "MIT",
    "web": "https://github.com/rustomax/ndf"
  },
  {
    "name": "unicodeplus",
    "url": "https://github.com/nitely/nim-unicodeplus",
    "method": "git",
    "tags": [
      "unicode",
      "isdigit",
      "isalpha"
    ],
    "description": "Common unicode operations",
    "license": "MIT",
    "web": "https://github.com/nitely/nim-unicodeplus"
  },
  {
    "name": "libsvm",
    "url": "https://github.com/genotrance/libsvm",
    "method": "git",
    "tags": [
      "scientific",
      "svm",
      "vector"
    ],
    "description": "libsvm wrapper for Nim",
    "license": "MIT",
    "web": "https://github.com/genotrance/libsvm"
  },
  {
    "name": "lilt",
    "url": "https://github.com/quelklef/lilt",
    "method": "git",
    "tags": [
      "language",
      "parser",
      "parsing"
    ],
    "description": "Parsing language",
    "license": "MIT",
    "web": "https://github.com/quelklef/lilt"
  },
  {
    "name": "shiori_charset_convert",
    "url": "https://github.com/Narazaka/shiori_charset_convert-nim",
    "method": "git",
    "tags": [
      "shiori",
      "ukagaka"
    ],
    "description": "The SHIORI Message charset convert utility",
    "license": "MIT",
    "web": "https://github.com/Narazaka/shiori_charset_convert-nim"
  },
  {
    "name": "grafanim",
    "url": "https://github.com/jamesalbert/grafanim",
    "method": "git",
    "tags": [
      "library",
      "grafana",
      "dashboards"
    ],
    "description": "Grafana module for Nim",
    "license": "GPL",
    "web": "https://github.com/jamesalbert/grafanim"
  },
  {
    "name": "nimpy",
    "url": "https://github.com/yglukhov/nimpy",
    "method": "git",
    "tags": [
      "python",
      "bridge"
    ],
    "description": "Nim - Python bridge",
    "license": "MIT",
    "web": "https://github.com/yglukhov/nimpy"
  },
  {
    "name": "simple_graph",
    "url": "https://github.com/erhlee-bird/simple_graph",
    "method": "git",
    "tags": [
      "datastructures",
      "library"
    ],
    "description": "Simple Graph Library",
    "license": "MIT",
    "web": "https://github.com/erhlee-bird/simple_graph"
  },
  {
    "name": "controlStructures",
    "url": "https://github.com/TakeYourFreedom/Additional-Control-Structures-for-Nim",
    "method": "git",
    "tags": [
      "library",
      "control",
      "structure"
    ],
    "description": "Additional control structures",
    "license": "MIT",
    "web": "http://htmlpreview.github.io/?https://github.com/TakeYourFreedom/Additional-Control-Structures-for-Nim/blob/master/controlStructures.html"
  },
  {
    "name": "notetxt",
    "url": "https://github.com/mrshu/nim-notetxt",
    "method": "git",
    "tags": [
      "notetxt,",
      "note",
      "taking"
    ],
    "description": "A library that implements the note.txt specification for note taking.",
    "license": "MIT",
    "web": "https://github.com/mrshu/nim-notetxt"
  },
  {
    "name": "breeze",
    "url": "https://github.com/alehander42/breeze",
    "method": "git",
    "tags": [
      "dsl",
      "macro",
      "metaprogramming"
    ],
    "description": "A dsl for writing macros in Nim",
    "license": "MIT",
    "web": "https://github.com/alehander42/breeze"
  },
  {
    "name": "joyent_http_parser",
    "url": "https://github.com/nim-lang/joyent_http_parser",
    "method": "git",
    "tags": [
      "wrapper",
      "library",
      "parsing"
    ],
    "description": "Wrapper for high performance HTTP parsing library.",
    "license": "MIT",
    "web": "https://github.com/nim-lang/joyent_http_parser"
  },
  {
    "name": "libsvm_legacy",
    "url": "https://github.com/nim-lang/libsvm_legacy",
    "method": "git",
    "tags": [
      "wrapper",
      "library",
      "scientific"
    ],
    "description": "Wrapper for libsvm.",
    "license": "MIT",
    "web": "https://github.com/nim-lang/libsvm_legacy"
  },
  {
    "name": "clblast",
    "url": "https://github.com/numforge/nim-clblast",
    "method": "git",
    "tags": [
      "BLAS",
      "linear",
      "algebra",
      "vector",
      "matrix",
      "opencl",
      "high",
      "performance",
      "computing",
      "GPU",
      "wrapper"
    ],
    "description": "Wrapper for CLBlast, an OpenCL BLAS library",
    "license": "Apache License 2.0",
    "web": "https://github.com/numforge/nim-clblast"
  },
  {
    "name": "nimp5",
    "url": "https://github.com/Foldover/nim-p5",
    "method": "git",
    "tags": [
      "p5",
      "javascript",
      "creative",
      "coding",
      "processing",
      "library"
    ],
    "description": "Nim bindings for p5.js.",
    "license": "MIT",
    "web": "https://github.com/Foldover/nim-p5"
  },
  {
    "name": "names",
    "url": "https://github.com/pragmagic/names",
    "method": "git",
    "tags": [
      "strings"
    ],
    "description": "String interning library",
    "license": "MIT",
    "web": "https://github.com/pragmagic/names"
  },
  {
    "name": "sha1ext",
    "url": "https://github.com/CORDEA/sha1ext",
    "method": "git",
    "tags": [
      "sha1",
      "extension"
    ],
    "description": "std / sha1 extension",
    "license": "Apache License 2.0",
    "web": "https://github.com/CORDEA/sha1ext"
  },
  {
    "name": "libsha",
    "url": "https://github.com/forlan-ua/nim-libsha",
    "method": "git",
    "tags": [
      "sha1",
      "sha224",
      "sha256",
      "sha384",
      "sha512"
    ],
    "description": "Sha1 and Sha2 implementations",
    "license": "MIT",
    "web": "https://github.com/forlan-ua/nim-libsha"
  },
  {
    "name": "pwned",
    "url": "https://github.com/dom96/pwned",
    "method": "git",
    "tags": [
      "application",
      "passwords",
      "security",
      "binary"
    ],
    "description": "A client for the Pwned passwords API.",
    "license": "MIT",
    "web": "https://github.com/dom96/pwned"
  },
  {
    "name": "suffer",
    "url": "https://github.com/emekoi/suffer",
    "method": "git",
    "tags": [
      "graphics",
      "font",
      "software"
    ],
    "description": "a nim library for drawing 2d shapes, text, and images to 32bit software pixel buffers",
    "license": "MIT",
    "web": "https://github.com/emekoi/suffer"
  },
  {
    "name": "metric",
    "url": "https://github.com/mjendrusch/metric",
    "method": "git",
    "tags": [
      "library",
      "units",
      "scientific",
      "dimensional-analysis"
    ],
    "description": "Dimensionful types and dimensional analysis.",
    "license": "MIT",
    "web": "https://github.com/mjendrusch/metric"
  },
  {
    "name": "useragents",
    "url": "https://github.com/treeform/useragents",
    "method": "git",
    "tags": [
      "library",
      "useragent"
    ],
    "description": "User Agent parser for nim.",
    "license": "MIT",
    "web": "https://github.com/treeform/useragents"
  },
  {
    "name": "nimna",
    "url": "https://github.com/mjendrusch/nimna",
    "method": "git",
    "tags": [
      "library",
      "nucleic-acid-folding",
      "scientific",
      "biology"
    ],
    "description": "Nucleic acid folding and design.",
    "license": "MIT",
    "web": "https://github.com/mjendrusch/nimna"
  },
  {
    "name": "bencode",
    "url": "https://github.com/FedericoCeratto/nim-bencode",
    "method": "git",
    "tags": [
      "library",
      "bencode"
    ],
    "description": "Bencode serialization/deserialization library",
    "license": "LGPLv3",
    "web": "https://github.com/FedericoCeratto/nim-bencode"
  },
  {
    "name": "i3ipc",
    "url": "https://github.com/FedericoCeratto/nim-i3ipc",
    "method": "git",
    "tags": [
      "library",
      "i3"
    ],
    "description": "i3 IPC client library",
    "license": "LGPLv3",
    "web": "https://github.com/FedericoCeratto/nim-i3ipc"
  },
  {
    "name": "chroma",
    "url": "https://github.com/treeform/chroma",
    "method": "git",
    "tags": [
      "colors",
      "cmyk",
      "hsl",
      "hsv"
    ],
    "description": "Everything you want to do with colors.",
    "license": "MIT",
    "web": "https://github.com/treeform/chroma"
  },
  {
    "name": "nimrax",
    "url": "https://github.com/genotrance/nimrax",
    "method": "git",
    "tags": [
      "rax",
      "radix",
      "tree",
      "data",
      "structure"
    ],
    "description": "Radix tree wrapper for Nim",
    "license": "MIT",
    "web": "https://github.com/genotrance/nimrax"
  },
  {
    "name": "nimbass",
    "url": "https://github.com/genotrance/nimbass",
    "method": "git",
    "tags": [
      "bass",
      "audio",
      "wrapper"
    ],
    "description": "Bass wrapper for Nim",
    "license": "MIT",
    "web": "https://github.com/genotrance/nimbass"
  },
  {
    "name": "nimkerberos",
    "url": "https://github.com/genotrance/nimkerberos",
    "method": "git",
    "tags": [
      "kerberos",
      "ntlm",
      "authentication",
      "auth",
      "sspi"
    ],
    "description": "WinKerberos wrapper for Nim",
    "license": "MIT",
    "web": "https://github.com/genotrance/nimkerberos"
  },
  {
    "name": "nimssh2",
    "url": "https://github.com/genotrance/nimssh2",
    "method": "git",
    "tags": [
      "ssh",
      "library",
      "wrapper"
    ],
    "description": "libssh2 wrapper for Nim",
    "license": "MIT",
    "web": "https://github.com/genotrance/nimssh2"
  },
  {
    "name": "nimssl",
    "url": "https://github.com/genotrance/nimssl",
    "method": "git",
    "tags": [
      "openssl",
      "sha",
      "sha1",
      "hash",
      "sha256",
      "sha512"
    ],
    "description": "OpenSSL wrapper for Nim",
    "license": "MIT",
    "web": "https://github.com/genotrance/nimssl"
  },
  {
    "name": "snip",
    "url": "https://github.com/genotrance/snip",
    "method": "git",
    "tags": [
      "console",
      "editor",
      "text",
      "cli"
    ],
    "description": "Text editor to speed up testing code snippets",
    "license": "MIT",
    "web": "https://github.com/genotrance/snip"
  },
  {
    "name": "moduleinit",
    "url": "https://github.com/skunkiferous/moduleinit",
    "method": "git",
    "tags": [
      "library",
      "parallelism",
      "threads"
    ],
    "description": "Nim module/thread initialisation ordering library",
    "license": "MIT",
    "web": "https://github.com/skunkiferous/moduleinit"
  },
  {
    "name": "mofuw",
    "url": "https://github.com/2vg/mofuw",
    "method": "git",
    "tags": [
      "web",
      "http",
      "framework"
    ],
    "description": "mofuw is *MO*re *F*aster, *U*ltra *W*ebserver",
    "license": "MIT",
    "web": "https://github.com/2vg/mofuw"
  },
  {
    "name": "scnim",
    "url": "https://github.com/capocasa/scnim",
    "method": "git",
    "tags": [
      "music",
      "synthesizer",
      "realtime",
      "supercollider",
      "ugen",
      "plugin",
      "binding",
      "audio"
    ],
    "description": "Develop SuperCollider UGens in Nim",
    "license": "MIT",
    "web": "https://github.com/capocasa/scnim"
  },
  {
    "name": "nimgl",
    "url": "https://github.com/cavariux/nimgl",
    "method": "git",
    "tags": [
      "glfw",
      "glew",
      "math",
      "opengl",
      "bindings",
      "gl"
    ],
    "description": "Nim Game Library",
    "license": "MIT",
    "web": "https://github.com/cavariux/nimgl"
  },
  {
    "name": "inim",
    "url": "https://github.com/AndreiRegiani/INim",
    "method": "git",
    "tags": [
      "repl",
      "playground",
      "shell"
    ],
    "description": "Interactive Nim Shell",
    "license": "MIT",
    "web": "https://github.com/AndreiRegiani/INim"
  },
  {
    "name": "nimbigwig",
    "url": "https://github.com/genotrance/nimbigwig",
    "method": "git",
    "tags": [
      "bigwig",
      "bigbend",
      "genome"
    ],
    "description": "libBigWig wrapper for Nim",
    "license": "MIT",
    "web": "https://github.com/genotrance/nimbigwig"
  },
  {
    "name": "regex",
    "url": "https://github.com/nitely/nim-regex",
    "method": "git",
    "tags": [
      "regex"
    ],
    "description": "Linear time regex matching",
    "license": "MIT",
    "web": "https://github.com/nitely/nim-regex"
  },
  {
    "name": "tsundoku",
    "url": "https://github.com/FedericoCeratto/tsundoku",
    "method": "git",
    "tags": [
      "OPDS",
      "ebook",
      "server"
    ],
    "description": "Simple and lightweight OPDS ebook server",
    "license": "GPLv3",
    "web": "https://github.com/FedericoCeratto/tsundoku"
  },
  {
    "name": "nim_exodus",
    "url": "https://github.com/shinriyo/nim_exodus",
    "method": "git",
    "tags": [
      "web",
      "html",
      "template"
    ],
    "description": "Template generator for gester",
    "license": "MIT",
    "web": "https://github.com/shinriyo/nim_exodus"
  },
  {
    "name": "nimlibxlsxwriter",
    "url": "https://github.com/KeepCoolWithCoolidge/nimlibxlsxwriter",
    "method": "git",
    "tags": [
      "Excel",
      "wrapper",
      "nim",
      "xlsx"
    ],
    "description": "libxslxwriter wrapper for Nim",
    "license": "MIT",
    "web": "https://github.com/KeepCoolWithCoolidge/nimlibxlsxwriter"
  },
  {
    "name": "msqueue",
    "url": "https://github.com/2vg/MSQueue",
    "method": "git",
    "tags": [
      "algorithm",
      "queue",
      "MichaelScott",
      "fast",
      "concurrent"
    ],
    "description": "Michael-Scott queue implemented in Nim",
    "license": "MIT",
    "web": "https://github.com/2vg/MSQueue"
  },
  {
    "name": "nimclutter",
    "url": "https://github.com/KeepCoolWithCoolidge/nimclutter",
    "method": "git",
    "tags": [
      "clutter",
      "gtk",
      "gui"
    ],
    "description": "Nim bindings for Clutter toolkit.",
    "license": "LGPLv2.1",
    "web": "https://github.com/KeepCoolWithCoolidge/nimclutter"
  },
  {
    "name": "nimhdf5",
    "url": "https://github.com/Vindaar/nimhdf5",
    "method": "git",
    "tags": [
      "library",
      "wrapper",
      "binding",
      "libhdf5",
      "hdf5",
      "ndarray",
      "storage"
    ],
    "description": "Bindings for the HDF5 data format C library",
    "license": "MIT",
    "web": "https://github.com/Vindaar/nimhdf5"
  },
  {
    "name": "mpfit",
    "url": "https://github.com/Vindaar/nim-mpfit",
    "method": "git",
    "tags": [
      "library",
      "wrapper",
      "binding",
      "nonlinear",
      "least-squares",
      "fitting",
      "levenberg-marquardt",
      "regression"
    ],
    "description": "A wrapper for the cMPFIT non-linear least squares fitting library",
    "license": "MIT",
    "web": "https://github.com/Vindaar/nim-mpfit"
  },
  {
    "name": "nlopt",
    "url": "https://github.com/Vindaar/nimnlopt",
    "method": "git",
    "tags": [
      "library",
      "wrapper",
      "binding",
      "nonlinear-optimization"
    ],
    "description": "A wrapper for the non-linear optimization C library Nlopt",
    "license": "MIT",
    "web": "https://github.com/Vindaar/nimnlopt"
  },
  {
    "name": "itertools",
    "url": "https://github.com/narimiran/itertools",
    "method": "git",
    "tags": [
      "itertools",
      "python",
      "iterators"
    ],
    "description": "Itertools for Nim",
    "license": "MIT",
    "web": "https://github.com/narimiran/itertools"
  },
  {
    "name": "typelists",
    "url": "https://github.com/yglukhov/typelists",
    "method": "git",
    "tags": [
      "metaprogramming"
    ],
    "description": "Typelists in Nim",
    "license": "MIT",
    "web": "https://github.com/yglukhov/typelists"
  },
  {
    "name": "sol",
    "url": "https://github.com/davidgarland/sol",
    "method": "git",
    "tags": [
      "c99",
      "c11",
      "c",
      "vector",
      "simd",
      "avx",
      "avx2",
      "neon"
    ],
    "description": "A SIMD-accelerated vector library written in C99 with Nim bindings.",
    "license": "MIT",
    "web": "https://github.com/davidgarland/sol"
  },
  {
    "name": "simdX86",
    "url": "https://github.com/nimlibs/simdX86",
    "method": "git",
    "tags": [
      "simd"
    ],
    "description": "Wrappers for X86 SIMD intrinsics",
    "license": "MIT",
    "web": "https://github.com/nimlibs/simdX86"
  },
  {
    "name": "loopfusion",
    "url": "https://github.com/numforge/loopfusion",
    "method": "git",
    "tags": [
      "loop",
      "iterator",
      "zip",
      "forEach",
      "variadic"
    ],
    "description": "Loop efficiently over a variadic number of containers",
    "license": "MIT or Apache License 2.0",
    "web": "https://github.com/numforge/loopfusion"
  },
  {
    "name": "tinamou",
    "url": "https://github.com/Double-oxygeN/tinamou",
    "method": "git",
    "tags": [
      "game",
      "sdl2"
    ],
    "description": "Game Library in Nim with SDL2",
    "license": "MIT",
    "web": "https://github.com/Double-oxygeN/tinamou"
  },
  {
    "name": "cittadino",
    "url": "https://github.com/makingspace/cittadino",
    "method": "git",
    "tags": [
      "pubsub",
      "stomp",
      "rabbitmq",
      "amqp"
    ],
    "description": "A simple PubSub framework using STOMP.",
    "license": "BSD2",
    "web": "https://github.com/makingspace/cittadino"
  },
  {
    "name": "consul",
    "url": "https://github.com/makingspace/nim_consul",
    "method": "git",
    "tags": [
      "consul"
    ],
    "description": "A simple interface to a running Consul agent.",
    "license": "BSD2",
    "web": "https://github.com/makingspace/nim_consul"
  },
  {
    "name": "keystone",
    "url": "https://github.com/6A/Keystone.nim",
    "method": "git",
    "tags": [
      "binding",
      "keystone",
      "asm",
      "assembler",
      "x86",
      "arm"
    ],
    "description": "Bindings to the Keystone Assembler.",
    "license": "MIT",
    "web": "https://github.com/6A/Keystone.nim"
  },
  {
    "name": "units",
    "url": "https://github.com/Udiknedormin/NimUnits",
    "method": "git",
    "tags": [
      "library",
      "pure",
      "units",
      "physics",
      "science",
      "documentation",
      "safety"
    ],
    "description": " Statically-typed quantity units.",
    "license": "MIT",
    "web": "https://github.com/Udiknedormin/NimUnits"
  },
  {
    "name": "ast_pattern_matching",
    "url": "https://github.com/krux02/ast-pattern-matching",
    "method": "git",
    "tags": [
      "macros",
      "pattern-matching",
      "ast"
    ],
    "description": "a general ast pattern matching library with a focus on correctness and good error messages",
    "license": "MIT",
    "web": "https://github.com/krux02/ast-pattern-matching"
  },
  {
    "name": "tissue",
    "url": "https://github.com/genotrance/tissue",
    "method": "git",
    "tags": [
      "github",
      "issue",
      "debug",
      "test",
      "testament"
    ],
    "description": "Test failing snippets from Nim's issues",
    "license": "MIT",
    "web": "https://github.com/genotrance/tissue"
  },
  {
    "name": "sphincs",
    "url": "https://github.com/ehmry/nim-sphincs",
    "method": "git",
    "tags": [
      "crypto",
      "pqcrypto",
      "signing"
    ],
    "description": "SPHINCS⁺ stateless hash-based signature scheme",
    "license": "MIT",
    "web": "https://github.com/ehmry/nim-sphincs"
  },
  {
    "name": "nimpb",
    "url": "https://github.com/oswjk/nimpb",
    "method": "git",
    "tags": [
      "serialization",
      "protocol-buffers",
      "protobuf",
      "library"
    ],
    "description": "A Protocol Buffers library for Nim",
    "license": "MIT",
    "web": "https://github.com/oswjk/nimpb"
  },
  {
    "name": "nimpb_protoc",
    "url": "https://github.com/oswjk/nimpb_protoc",
    "method": "git",
    "tags": [
      "serialization",
      "protocol-buffers",
      "protobuf"
    ],
    "description": "Protocol Buffers compiler support package for nimpb",
    "license": "MIT",
    "web": "https://github.com/oswjk/nimpb_protoc"
  },
  {
    "name": "strunicode",
    "url": "https://github.com/nitely/nim-strunicode",
    "method": "git",
    "tags": [
      "string",
      "unicode",
      "grapheme"
    ],
    "description": "Swift-like unicode string handling",
    "license": "MIT",
    "web": "https://github.com/nitely/nim-strunicode"
  },
  {
    "name": "turn_based_game",
    "url": "https://github.com/JohnAD/turn_based_game",
    "method": "git",
    "tags": [
      "rules-engine",
      "game",
      "turn-based"
    ],
    "description": "Game rules engine for simulating or playing turn-based games",
    "license": "MIT",
    "web": "https://github.com/JohnAD/turn_based_game/wiki"
  },
  {
    "name": "negamax",
    "url": "https://github.com/JohnAD/negamax",
    "method": "git",
    "tags": [
      "negamax",
      "minimax",
      "game",
      "ai",
      "turn-based"
    ],
    "description": "Negamax AI search-tree algorithm for two player games",
    "license": "MIT",
    "web": "https://github.com/JohnAD/negamax"
  },
  {
    "name": "translation",
    "url": "https://github.com/juancarlospaco/nim-tinyslation",
    "method": "git",
    "tags": [
      "translation",
      "tinyslation",
      "api",
      "strings",
      "minimalism"
    ],
    "description": "Text string translation from free online crowdsourced API. Tinyslation a tiny translation.",
    "license": "LGPLv3",
    "web": "https://github.com/juancarlospaco/nim-tinyslation"
  },
  {
    "name": "magic",
    "url": "https://github.com/xmonader/nim-magic",
    "method": "git",
    "tags": [
      "libmagic",
      "magic",
      "guessfile"
    ],
    "description": "libmagic for nim",
    "license": "MIT",
    "web": "https://github.com/xmonader/nim-magic"
  },
  {
    "name": "configparser",
    "url": "https://github.com/xmonader/nim-configparser",
    "method": "git",
    "tags": [
      "configparser",
      "ini",
      "parser"
    ],
    "description": "pure Ini configurations parser",
    "license": "MIT",
    "web": "https://github.com/xmonader/nim-configparser"
  },
  {
    "name": "random_font_color",
    "url": "https://github.com/juancarlospaco/nim-random-font-color",
    "method": "git",
    "tags": [
      "fonts",
      "colors",
      "pastel",
      "design",
      "random"
    ],
    "description": "Random curated Fonts and pastel Colors for your UI/UX design, design for non-designers.",
    "license": "LGPLv3",
    "web": "https://github.com/juancarlospaco/nim-random-font-color"
  },
  {
    "name": "bytes2human",
    "url": "https://github.com/juancarlospaco/nim-bytes2human",
    "method": "git",
    "tags": [
      "bytes",
      "human",
      "minimalism",
      "size"
    ],
    "description": "Convert bytes to kilobytes, megabytes, gigabytes, etc.",
    "license": "LGPLv3",
    "web": "https://github.com/juancarlospaco/nim-bytes2human"
  },
  {
    "name": "nimhttpd",
    "url": "https://github.com/h3rald/nimhttpd",
    "method": "git",
    "tags": [
      "web-server",
      "static-file-server",
      "server",
      "http"
    ],
    "description": "A tiny static file web server.",
    "license": "MIT",
    "web": "https://github.com/h3rald/nimhttpd"
  },
  {
    "name": "crc32",
    "url": "https://github.com/juancarlospaco/nim-crc32",
    "method": "git",
    "tags": [
      "crc32",
      "checksum",
      "minimalism"
    ],
    "description": "CRC32, 2 proc, copied from RosettaCode.",
    "license": "MIT",
    "web": "https://github.com/juancarlospaco/nim-crc32"
  },
  {
    "name": "httpbeast",
    "url": "https://github.com/dom96/httpbeast",
    "method": "git",
    "tags": [
      "http",
      "server",
      "parallel",
      "linux",
      "unix"
    ],
    "description": "A performant and scalable HTTP server.",
    "license": "MIT",
    "web": "https://github.com/dom96/httpbeast"
  },
  {
    "name": "datetime2human",
    "url": "https://github.com/juancarlospaco/nim-datetime2human",
    "method": "git",
    "tags": [
      "date",
      "time",
      "datetime",
      "ISO-8601",
      "human",
      "minimalism"
    ],
    "description": "Human friendly DateTime string representations, seconds to millenniums.",
    "license": "LGPLv3",
    "web": "https://github.com/juancarlospaco/nim-datetime2human"
  },
  {
    "name": "sass",
    "url": "https://github.com/dom96/sass",
    "method": "git",
    "tags": [
      "css",
      "compiler",
      "wrapper",
      "library",
      "scss",
      "web"
    ],
    "description": "A wrapper for the libsass library.",
    "license": "MIT",
    "web": "https://github.com/dom96/sass"
  },
  {
    "name": "osutil",
    "url": "https://github.com/juancarlospaco/nim-osutil",
    "method": "git",
    "tags": [
      "utils",
      "helpers",
      "minimalism",
      "process",
      "mobile",
      "battery"
    ],
    "description": "OS Utils for Nim, simple tiny but useful procs for OS. Turn Display OFF and set Process Name.",
    "license": "LGPLv3",
    "web": "https://github.com/juancarlospaco/nim-osutil"
  },
  {
    "name": "binance",
    "url": "https://github.com/Imperator26/binance",
    "method": "git",
    "tags": [
      "library",
      "api",
      "binance"
    ],
    "description": "A Nim library to access the Binance API.",
    "license": "Apache License 2.0",
    "web": "https://github.com/Imperator26/binance"
  },
  {
    "name": "jdec",
    "tags": [
      "json",
      "marshal",
      "helper",
      "utils"
    ],
    "method": "git",
    "license": "MIT",
    "web": "https://github.com/diegogub/jdec",
    "url": "https://github.com/diegogub/jdec",
    "description": "Flexible JSON manshal/unmarshal library for nim"
  },
  {
    "name": "nimsnappyc",
    "url": "https://github.com/NimCompression/nimsnappyc",
    "method": "git",
    "tags": [
      "snappy",
      "compression",
      "wrapper",
      "library"
    ],
    "description": "Wrapper for the Snappy-C compression library",
    "license": "MIT",
    "web": "https://github.com/NimCompression/nimsnappyc"
  },
  {
    "name": "websitecreator",
    "alias": "nimwc"
  },
  {
    "name": "nimwc",
    "url": "https://github.com/ThomasTJdev/nim_websitecreator",
    "method": "git",
    "tags": [
      "website",
      "webpage",
      "blog",
      "binary"
    ],
    "description": "A website management tool. Run the file and access your webpage.",
    "license": "GPLv3",
    "web": "https://nimwc.org/"
  },
  {
    "name": "shaname",
    "url": "https://github.com/Torro/nimble-packages?subdir=shaname",
    "method": "git",
    "tags": [
      "sha1",
      "commandline",
      "utilities"
    ],
    "description": "Rename files to their sha1sums",
    "license": "BSD",
    "web": "https://github.com/Torro/nimble-packages/tree/master/shaname"
  },
  {
    "name": "about",
    "url": "https://github.com/aleandros/about",
    "method": "git",
    "tags": [
      "cli",
      "tool"
    ],
    "description": "Executable for finding information about programs in PATH",
    "license": "MIT",
    "web": "https://github.com/aleandros/about"
  },
  {
    "name": "findtests",
    "url": "https://github.com/jackvandrunen/findtests",
    "method": "git",
    "tags": [
      "test",
      "tests",
      "testing",
      "unit"
    ],
    "description": "A helper module for writing unit tests in Nim with nake or similar build system.",
    "license": "ISC",
    "web": "https://github.com/jackvandrunen/findtests"
  },
  {
    "name": "packedjson",
    "url": "https://github.com/Araq/packedjson",
    "method": "git",
    "tags": [
      "json"
    ],
    "description": "packedjson is an alternative Nim implementation for JSON. The JSON is essentially kept as a single string in order to save memory over a more traditional tree representation.",
    "license": "MIT",
    "web": "https://github.com/Araq/packedjson"
  },
  {
    "name": "unicode_numbers",
    "url": "https://github.com/Aearnus/unicode_numbers",
    "method": "git",
    "tags": [
      "library",
      "string",
      "format",
      "unicode"
    ],
    "description": "Converts a number into a specially formatted Unicode string",
    "license": "MIT",
    "web": "https://github.com/Aearnus/unicode_numbers"
  },
  {
    "name": "glob",
    "url": "https://github.com/citycide/glob",
    "method": "git",
    "tags": [
      "glob",
      "pattern",
      "match",
      "walk",
      "filesystem",
      "pure"
    ],
    "description": "Pure library for matching file paths against Unix style glob patterns.",
    "license": "MIT",
    "web": "https://github.com/citycide/glob"
  },
  {
    "name": "lda",
    "url": "https://github.com/unicredit/lda",
    "method": "git",
    "tags": [
      "LDA",
      "topic-modeling",
      "text-clustering",
      "NLP"
    ],
    "description": "Latent Dirichlet Allocation",
    "license": "Apache License 2.0",
    "web": "https://github.com/unicredit/lda"
  },
  {
    "name": "mdevolve",
    "url": "https://github.com/jxy/MDevolve",
    "method": "git",
    "tags": [
      "MD",
      "integrator",
      "numerical",
      "evolution"
    ],
    "description": "Integrator framework for Molecular Dynamic evolutions",
    "license": "MIT",
    "web": "https://github.com/jxy/MDevolve"
  },
  {
    "name": "sctp",
    "url": "https://github.com/metacontainer/sctp.nim",
    "method": "git",
    "tags": [
      "sctp",
      "networking",
      "userspace"
    ],
    "description": "Userspace SCTP bindings",
    "license": "BSD",
    "web": "https://github.com/metacontainer/sctp.nim"
  },
  {
    "name": "sodium",
    "url": "https://github.com/zielmicha/libsodium.nim",
    "method": "git",
    "tags": [
      "crypto",
      "security",
      "sodium"
    ],
    "description": "High-level libsodium bindings",
    "license": "MIT",
    "web": "https://github.com/zielmicha/libsodium.nim"
  },
  {
    "name": "db_clickhouse",
    "url": "https://github.com/leonardoce/nim-clickhouse",
    "method": "git",
    "tags": [
      "wrapper",
      "database",
      "clickhouse"
    ],
    "description": "ClickHouse Nim interface",
    "license": "MIT",
    "web": "https://github.com/leonardoce/nim-clickhouse"
  },
  {
    "name": "webterminal",
    "url": "https://github.com/JohnAD/webterminal",
    "method": "git",
    "tags": [
      "javascript",
      "terminal",
      "tty"
    ],
    "description": "Very simple browser Javascript TTY web terminal",
    "license": "MIT",
    "web": "https://github.com/JohnAD/webterminal"
  },
  {
    "name": "hpack",
    "url": "https://github.com/nitely/nim-hpack",
    "method": "git",
    "tags": [
      "http2",
      "hpack"
    ],
    "description": "HPACK (Header Compression for HTTP/2)",
    "license": "MIT",
    "web": "https://github.com/nitely/nim-hpack"
  },
  {
    "name": "cobs",
    "url": "https://github.com/keyme/nim_cobs",
    "method": "git",
    "tags": [
      "serialization",
      "encoding",
      "wireline",
      "framing",
      "cobs"
    ],
    "description": "Consistent Overhead Byte Stuffing for Nim",
    "license": "MIT",
    "web": "https://github.com/keyme/nim_cobs"
  },
  {
    "name": "bitvec",
    "url": "https://github.com/keyme/nim_bitvec",
    "method": "git",
    "tags": [
      "serialization",
      "encoding",
      "wireline"
    ],
    "description": "Extensible bit vector integer encoding library",
    "license": "MIT",
    "web": "https://github.com/keyme/nim_bitvec"
  },
  {
    "name": "nimsvg",
    "url": "https://github.com/bluenote10/NimSvg",
    "method": "git",
    "tags": [
      "svg"
    ],
    "description": "Nim-based DSL allowing to generate SVG files and GIF animations.",
    "license": "MIT",
    "web": "https://github.com/bluenote10/NimSvg"
  },
  {
    "name": "validation",
    "url": "https://github.com/captainbland/nim-validation",
    "method": "git",
    "tags": [
      "validation",
      "library"
    ],
    "description": "Nim object validation using type field pragmas",
    "license": "GPLv3",
    "web": "https://github.com/captainbland/nim-validation"
  },
  {
    "name": "nimgraphviz",
    "url": "https://github.com/QuinnFreedman/nimgraphviz",
    "method": "git",
    "tags": [
      "graph",
      "viz",
      "graphviz",
      "dot",
      "pygraphviz"
    ],
    "description": "Nim bindings for the GraphViz tool and the DOT graph language",
    "license": "MIT",
    "web": "https://github.com/QuinnFreedman/nimgraphviz"
  },
  {
    "name": "fab",
    "url": "https://github.com/icyphox/fab",
    "method": "git",
    "tags": [
      "colors",
      "terminal",
      "formatting",
      "text",
      "fun"
    ],
    "description": "Print fabulously in your terminal",
    "license": "MIT",
    "web": "https://github.com/icyphox/fab"
  },
  {
    "name": "kdialog",
    "url": "https://github.com/juancarlospaco/nim-kdialog",
    "method": "git",
    "tags": [
      "kdialog",
      "qt5",
      "kde",
      "gui",
      "easy",
      "qt"
    ],
    "description": "KDialog Qt5 Wrapper, easy API, KISS design",
    "license": "LGPLv3",
    "web": "https://github.com/juancarlospaco/nim-kdialog"
  },
  {
    "name": "nim7z",
    "url": "https://github.com/genotrance/nim7z",
    "method": "git",
    "tags": [
      "7zip",
      "7z",
      "extract",
      "archive"
    ],
    "description": "7z extraction for Nim",
    "license": "MIT",
    "web": "https://github.com/genotrance/nim7z"
  },
  {
    "name": "nimarchive",
    "url": "https://github.com/genotrance/nimarchive",
    "method": "git",
    "tags": [
      "7z",
      "zip",
      "tar",
      "rar",
      "gz",
      "libarchive",
      "compress",
      "extract",
      "archive"
    ],
    "description": "libarchive wrapper for Nim",
    "license": "MIT",
    "web": "https://github.com/genotrance/nimarchive"
  },
  {
    "name": "nimpcre",
    "url": "https://github.com/genotrance/nimpcre",
    "method": "git",
    "tags": [
      "pcre",
      "regex"
    ],
    "description": "PCRE wrapper for Nim",
    "license": "MIT",
    "web": "https://github.com/genotrance/nimpcre"
  },
  {
    "name": "nimdeps",
    "url": "https://github.com/genotrance/nimdeps",
    "method": "git",
    "tags": [
      "dependency",
      "bundle",
      "installer",
      "package"
    ],
    "description": "Nim library to bundle dependency files into executable",
    "license": "MIT",
    "web": "https://github.com/genotrance/nimdeps"
  },
  {
    "name": "intel_hex",
    "url": "https://github.com/keyme/nim_intel_hex",
    "method": "git",
    "tags": [
      "utils",
      "parsing",
      "hex"
    ],
    "description": "Intel hex file utility library",
    "license": "MIT",
    "web": "https://github.com/keyme/nim_intel_hex"
  },
  {
    "name": "nimha",
    "url": "https://github.com/ThomasTJdev/nim_homeassistant",
    "method": "git",
    "tags": [
      "smarthome",
      "automation",
      "mqtt",
      "xiaomi"
    ],
    "description": "Nim Home Assistant (NimHA) is a hub for combining multiple home automation devices and automating jobs",
    "license": "GPLv3",
    "web": "https://github.com/ThomasTJdev/nim_homeassistant"
  },
  {
    "name": "fmod",
    "url": "https://github.com/johnnovak/nim-fmod",
    "method": "git",
    "tags": [
      "library",
      "fmod",
      "audio",
      "game",
      "sound"
    ],
    "description": "Nim wrapper for the FMOD Low Level C API",
    "license": "MIT",
    "web": "https://github.com/johnnovak/nim-fmod"
  },
  {
    "name": "figures",
    "url": "https://github.com/cavariux/figures",
    "method": "git",
    "tags": [
      "unicode",
      "cli",
      "figures"
    ],
    "description": "unicode symbols",
    "license": "MIT",
    "web": "https://github.com/cavariux/figures"
  },
  {
    "name": "ur",
    "url": "https://github.com/JohnAD/ur",
    "method": "git",
    "tags": [
      "library",
      "universal",
      "result",
      "return"
    ],
    "description": "A Universal Result macro/object that normalizes the information returned from a procedure",
    "license": "MIT",
    "web": "https://github.com/JohnAD/ur",
    "doc": "https://github.com/JohnAD/ur/blob/master/docs/ur.rst"
  },
  {
    "name": "blosc",
    "url": "https://github.com/Skrylar/nblosc",
    "method": "git",
    "tags": [
      "blosc",
      "wrapper",
      "compression"
    ],
    "description": "Bit Shuffling Block Compressor (C-Blosc)",
    "license": "BSD",
    "web": "https://github.com/Skrylar/nblosc"
  },
  {
    "name": "fltk",
    "url": "https://github.com/Skrylar/nfltk",
    "method": "git",
    "tags": [
      "gui",
      "fltk",
      "wrapper",
      "c++"
    ],
    "description": "The Fast-Light Tool Kit",
    "license": "LGPL",
    "web": "https://github.com/Skrylar/nfltk"
  },
  {
    "name": "nim_cexc",
    "url": "https://github.com/metasyn/nim-cexc-splunk",
    "method": "git",
    "tags": [
      "splunk",
      "command",
      "cexc",
      "chunked"
    ],
    "description": "A simple chunked external protocol interface for Splunk custom search commands.",
    "license": "Apache2",
    "web": "https://github.com/metasyn/nim-cexc-splunk"
  },
  {
    "name": "nimclipboard",
    "url": "https://github.com/genotrance/nimclipboard",
    "method": "git",
    "tags": [
      "clipboard",
      "wrapper",
      "clip",
      "copy",
      "paste",
      "nimgen"
    ],
    "description": "Nim wrapper for libclipboard",
    "license": "MIT",
    "web": "https://github.com/genotrance/nimclipboard"
  },
  {
    "name": "skinterpolate",
    "url": "https://github.com/Skrylar/skInterpolate",
    "method": "git",
    "tags": [
      "interpolation",
      "animation"
    ],
    "description": "Interpolation routines for data and animation.",
    "license": "MIT",
    "web": "https://github.com/Skrylar/skInterpolate"
  },
  {
    "name": "nimspice",
    "url": "https://github.com/CodeDoes/nimspice",
    "method": "git",
    "tags": [
      "macro",
      "template",
      "class",
      "collection"
    ],
    "description": "A bunch of macros. sugar if you would",
    "license": "MIT",
    "web": "https://github.com/CodeDoes/nimspice"
  },
  {
    "name": "BN",
    "url": "https://github.com/EmberCrypto/BN",
    "method": "git",
    "tags": [
      "bignumber",
      "multiprecision",
      "imath"
    ],
    "description": "A Nim Wrapper of the imath BigNumber library.",
    "license": "MIT"
  },
  {
    "name": "nimbioseq",
    "url": "https://github.com/jhbadger/nimbioseq",
    "method": "git",
    "tags": [
      "bioinformatics",
      "fasta",
      "fastq"
    ],
    "description": "Nim Library for sequence (protein/nucleotide) bioinformatics",
    "license": "BSD-3",
    "web": "https://github.com/jhbadger/nimbioseq"
  },
  {
    "name": "subhook",
    "url": "https://github.com/ba0f3/subhook.nim",
    "method": "git",
    "tags": [
      "hook",
      "hooking",
      "subhook",
      "x86",
      "windows",
      "linux",
      "unix",
      ""
    ],
    "description": "subhook wrapper",
    "license": "BSD2",
    "web": "https://github.com/ba0f3/subhook.nim"
  },
  {
    "name": "timecop",
    "url": "https://github.com/ba0f3/timecop.nim",
    "method": "git",
    "tags": [
      "time",
      "travel",
      "timecop"
    ],
    "description": "Time travelling for Nim",
    "license": "MIT",
    "web": "https://github.com/ba0f3/timecop.nim"
  },
  {
    "name": "openexchangerates",
    "url": "https://github.com/juancarlospaco/nim-openexchangerates",
    "method": "git",
    "tags": [
      "money",
      "exchange",
      "openexchangerates",
      "bitcoin",
      "gold",
      "dollar",
      "euro",
      "prices"
    ],
    "description": "OpenExchangeRates API Client for Nim. Works with/without SSL. Partially works with/without Free API Key.",
    "license": "MIT",
    "web": "https://github.com/juancarlospaco/nim-openexchangerates"
  },
  {
    "name": "clr",
    "url": "https://github.com/Calinou/clr",
    "method": "git",
    "tags": [
      "commandline",
      "color",
      "rgb",
      "hsl",
      "hsv"
    ],
    "description": "Get information about colors and convert them in the command line",
    "license": "MIT",
    "web": "https://github.com/Calinou/clr"
  },
  {
    "name": "duktape",
    "url": "https://github.com/manguluka/duktape-nim",
    "method": "git",
    "tags": [
      "js",
      "javascript",
      "scripting",
      "language",
      "interpreter"
    ],
    "description": "wrapper for the Duktape embeddable Javascript engine",
    "license": "MIT",
    "web": "https://github.com/manguluka/duktape-nim"
  },
  {
    "name": "polypbren",
    "url": "https://github.com/guibar64/polypbren",
    "method": "git",
    "tags": [
      "science",
      "equation"
    ],
    "description": "Renormalization of colloidal charges of polydipserse dispersions using the Poisson-Boltzmann equation",
    "license": "MIT",
    "web": "https://github.com/guibar64/polypbren"
  },
  {
    "name": "spdx_licenses",
    "url": "https://github.com/euantorano/spdx_licenses.nim",
    "method": "git",
    "tags": [
      "spdx",
      "license"
    ],
    "description": "A library to retrieve the list of commonly used licenses from the SPDX License List.",
    "license": "BSD3",
    "web": "https://github.com/euantorano/spdx_licenses.nim"
  },
  {
    "name": "texttospeech",
    "url": "https://github.com/dom96/texttospeech",
    "method": "git",
    "tags": [
      "tts",
      "text-to-speech",
      "google-cloud",
      "gcloud",
      "api"
    ],
    "description": "A client for the Google Cloud Text to Speech API.",
    "license": "MIT",
    "web": "https://github.com/dom96/texttospeech"
  },
  {
    "name": "nim_tiled",
    "url": "https://github.com/SkyVault/nim-tiled",
    "method": "git",
    "tags": [
      "tiled",
      "gamedev",
      "tmx",
      "indie"
    ],
    "description": "Tiled map loader for the Nim programming language",
    "license": "MIT",
    "web": "https://github.com/SkyVault/nim-tiled"
  },
  {
    "name": "fragments",
    "url": "https://github.com/fragcolor-xyz/fragments",
    "method": "git",
    "tags": [
      "ffi",
      "math",
      "threading",
      "dsl",
      "memory",
      "serialization",
      "cpp",
      "utilities"
    ],
    "description": "Our very personal collection of utilities",
    "license": "MIT",
    "web": "https://github.com/fragcolor-xyz/fragments"
  },
  {
    "name": "nim_telegram_bot",
    "url": "https://github.com/juancarlospaco/nim-telegram-bot",
    "method": "git",
    "tags": [
      "telegram",
      "bot",
      "telebot",
      "async",
      "multipurpose",
      "chat"
    ],
    "description": "Generic Configurable Telegram Bot for Nim, with builtin basic functionality and Plugins",
    "license": "MIT",
    "web": "https://github.com/juancarlospaco/nim-telegram-bot"
  },
  {
    "name": "xiaomi",
    "url": "https://github.com/ThomasTJdev/nim_xiaomi.git",
    "method": "git",
    "tags": [
      "xiaomi",
      "iot"
    ],
    "description": "Read and write to Xiaomi IOT devices.",
    "license": "MIT",
    "web": "https://github.com/ThomasTJdev/nim_xiaomi"
  },
  {
    "name": "vecio",
    "url": "https://github.com/emekoi/vecio.nim",
    "method": "git",
    "tags": [
      "writev",
      "readv",
      "scatter",
      "gather",
      "vectored",
      "vector",
      "io",
      "networking"
    ],
    "description": "vectored io for nim",
    "license": "MIT",
    "web": "https://github.com/emekoi/vecio.nim"
  },
  {
    "name": "nmiline",
    "url": "https://github.com/mzteruru52/NmiLine",
    "method": "git",
    "tags": [
      "graph"
    ],
    "description": "Plotting tool using NiGui",
    "license": "MIT",
    "web": "https://github.com/mzteruru52/NmiLine"
  },
  {
    "name": "c_alikes",
    "url": "https://github.com/ReneSac/c_alikes",
    "method": "git",
    "tags": [
      "library",
      "bitwise",
      "bitops",
      "pointers",
      "shallowCopy",
      "C"
    ],
    "description": "Operators, commands and functions more c-like, plus a few other utilities",
    "license": "MIT",
    "web": "https://github.com/ReneSac/c_alikes"
  },
  {
    "name": "memviews",
    "url": "https://github.com/ReneSac/memviews",
    "method": "git",
    "tags": [
      "library",
      "slice",
      "slicing",
      "shallow",
      "array",
      "vector"
    ],
    "description": "Unsafe in-place slicing",
    "license": "MIT",
    "web": "https://github.com/ReneSac/memviews"
  },
  {
    "name": "espeak",
    "url": "https://github.com/juancarlospaco/nim-espeak",
    "method": "git",
    "tags": [
      "espeak",
      "voice",
      "texttospeech"
    ],
    "description": "Nim Espeak NG wrapper, for super easy Voice and Text-To-Speech",
    "license": "MIT",
    "web": "https://github.com/juancarlospaco/nim-espeak"
  },
  {
    "name": "wstp",
    "url": "https://github.com/oskca/nim-wstp",
    "method": "git",
    "tags": [
      "wolfram",
      "mathematica",
      "bindings",
      "wstp"
    ],
    "description": "Nim bindings for WSTP",
    "license": "MIT",
    "web": "https://github.com/oskca/nim-wstp"
  },
  {
    "name": "uibuilder",
    "url": "https://github.com/ba0f3/uibuilder.nim",
    "method": "git",
    "tags": [
      "ui",
      "builder",
      "libui",
      "designer",
      "gtk",
      "gnome",
      "glade",
      "interface",
      "gui",
      "linux",
      "windows",
      "osx",
      "mac",
      "native",
      "generator"
    ],
    "description": "UI building with Gnome's Glade",
    "license": "MIT",
    "web": "https://github.com/ba0f3/uibuilder.nim"
  },
  {
    "name": "webp",
    "url": "https://github.com/juancarlospaco/nim-webp",
    "method": "git",
    "tags": [
      "webp"
    ],
    "description": "WebP Tools wrapper for Nim",
    "license": "MIT",
    "web": "https://github.com/juancarlospaco/nim-webp"
  },
  {
    "name": "print",
    "url": "https://github.com/treeform/print.git",
    "method": "git",
    "tags": [
      "pretty"
    ],
    "description": "Print is a set of pretty print macros, useful for print-debugging.",
    "license": "MIT",
    "web": "https://github.com/treeform/print"
  },
  {
    "name": "vmath",
    "url": "https://github.com/treeform/vmath.git",
    "method": "git",
    "tags": [
      "math",
      "graphics",
      "2d",
      "3d"
    ],
    "description": "Collection of math routines for 2d and 3d graphics.",
    "license": "MIT",
    "web": "https://github.com/treeform/vmath"
  },
  {
    "name": "flippy",
    "url": "https://github.com/treeform/flippy.git",
    "method": "git",
    "tags": [
      "image",
      "graphics",
      "2d"
    ],
    "description": "Flippy is a simple 2d image and drawing library.",
    "license": "MIT",
    "web": "https://github.com/treeform/flippy"
  },
  {
    "name": "typography",
    "url": "https://github.com/treeform/typography.git",
    "method": "git",
    "tags": [
      "font",
      "text",
      "2d"
    ],
    "description": "Fonts, Typesetting and Rasterization.",
    "license": "MIT",
    "web": "https://github.com/treeform/typography"
  },
  {
    "name": "xdo",
    "url": "https://github.com/juancarlospaco/nim-xdo",
    "method": "git",
    "tags": [
      "automation",
      "linux",
      "gui",
      "keyboard",
      "mouse",
      "typing",
      "clicker"
    ],
    "description": "Nim GUI Automation Linux, simulate user interaction, mouse and keyboard.",
    "license": "MIT",
    "web": "https://github.com/juancarlospaco/nim-xdo"
  },
  {
    "name": "nimblegui",
    "url": "https://github.com/ThomasTJdev/nim_nimble_gui",
    "method": "git",
    "tags": [
      "nimble",
      "gui",
      "packages"
    ],
    "description": "A simple GUI front for Nimble.",
    "license": "MIT",
    "web": "https://github.com/ThomasTJdev/nim_nimble_gui"
  },
  {
    "name": "xml",
    "url": "https://github.com/ba0f3/xml.nim",
    "method": "git",
    "tags": [
      "xml",
      "parser",
      "compile",
      "tokenizer",
      "nim",
      "html",
      "cdata"
    ],
    "description": "Pure Nim XML parser",
    "license": "MIT",
    "web": "https://github.com/ba0f3/xml.nim"
  },
  {
    "name": "soundio",
    "url": "https://github.com/ul/soundio",
    "method": "git",
    "tags": [
      "library",
      "wrapper",
      "binding",
      "audio",
      "sound",
      "media",
      "io"
    ],
    "description": "Bindings for libsoundio",
    "license": "MIT"
  },
  {
    "name": "miniz",
    "url": "https://github.com/treeform/miniz",
    "method": "git",
    "tags": [
      "zlib",
      "zip",
      "wrapper",
      "compression"
    ],
    "description": "Bindings for Miniz lib.",
    "license": "MIT"
  },
  {
    "name": "nim_cjson",
    "url": "https://github.com/muxueqz/nim_cjson",
    "method": "git",
    "tags": [
      "cjson",
      "json"
    ],
    "description": "cjson wrapper for Nim",
    "license": "MIT",
    "web": "https://github.com/muxueqz/nim_cjson"
  },
  {
    "name": "nimobserver",
    "url": "https://github.com/Tangdongle/nimobserver",
    "method": "git",
    "tags": [
      "observer",
      "patterns",
      "library"
    ],
    "description": "An implementation of the observer pattern",
    "license": "MIT",
    "web": "https://github.com/Tangdongle/nimobserver"
  },
  {
<<<<<<< HEAD
    "name": "systimes",
    "url": "https://github.com/GULPF/systimes",
    "method": "git",
    "tags": [
      "time",
      "timezone",
      "datetime"
    ],
    "description": "An alternative DateTime implementation",
    "license": "MIT",
    "web": "https://github.com/GULPF/systimes"
=======
    "name": "overpass",
    "url": "https://github.com/juancarlospaco/nim-overpass",
    "method": "git",
    "tags": [
      "openstreetmap",
      "overpass",
      "multisync",
      "async"
    ],
    "description": "OpenStreetMap Overpass API Lib",
    "license": "MIT",
    "web": "https://github.com/juancarlospaco/nim-overpass"
>>>>>>> 3f8935d7
  }
]<|MERGE_RESOLUTION|>--- conflicted
+++ resolved
@@ -10466,7 +10466,6 @@
     "web": "https://github.com/Tangdongle/nimobserver"
   },
   {
-<<<<<<< HEAD
     "name": "systimes",
     "url": "https://github.com/GULPF/systimes",
     "method": "git",
@@ -10478,7 +10477,8 @@
     "description": "An alternative DateTime implementation",
     "license": "MIT",
     "web": "https://github.com/GULPF/systimes"
-=======
+  },
+  {
     "name": "overpass",
     "url": "https://github.com/juancarlospaco/nim-overpass",
     "method": "git",
@@ -10491,6 +10491,5 @@
     "description": "OpenStreetMap Overpass API Lib",
     "license": "MIT",
     "web": "https://github.com/juancarlospaco/nim-overpass"
->>>>>>> 3f8935d7
   }
 ]