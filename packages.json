[
  {
    "name": "sequtils2",
    "url": "https://github.com/Michedev/sequtils2",
    "method": "git",
    "tags": [
      "library",
      "sequence",
      "string",
      "openArray",
      "functional"
    ],
    "description": "Additional functions for sequences that are not present in sequtils",
    "license": "MIT",
    "web": "http://htmlpreview.github.io/?https://github.com/Michedev/sequtils2/blob/master/sequtils2.html"
  },
  {
    "name": "github_api",
    "url": "https://github.com/watzon/github-api-nim",
    "method": "git",
    "tags": [
      "library",
      "api",
      "github",
      "client"
    ],
    "description": "Nim wrapper for the GitHub API",
    "license": "WTFPL",
    "web": "https://github.com/watzon/github-api-nim"
  },
  {
    "name": "nimates",
    "url": "https://github.com/jamesalbert/nimates",
    "method": "git",
    "tags": [
      "library",
      "postmates",
      "delivery"
    ],
    "description": "Client library for the Postmates API",
    "license": "Apache",
    "web": "https://github.com/jamesalbert/nimates"
  },
  {
    "name": "discordnim",
    "url": "https://github.com/Krognol/discordnim",
    "method": "git",
    "tags": [
      "library",
      "discord"
    ],
    "description": "Discord library for Nim",
    "license": "MIT",
    "web": "https://github.com/Krognol/discordnim"
  },
  {
    "name": "argument_parser",
    "url": "https://github.com/Xe/argument_parser/",
    "method": "git",
    "tags": [
      "library",
      "commandline",
      "arguments",
      "switches",
      "parsing"
    ],
    "description": "Provides a complex commandline parser",
    "license": "MIT",
    "web": "https://github.com/Xe/argument_parser"
  },
  {
    "name": "genieos",
    "url": "https://github.com/Araq/genieos/",
    "method": "git",
    "tags": [
      "library",
      "commandline",
      "sound",
      "recycle",
      "os"
    ],
    "description": "Too awesome procs to be included in nimrod.os module",
    "license": "MIT",
    "web": "http://github.com/Araq/genieos/"
  },
  {
    "name": "jester",
    "url": "https://github.com/dom96/jester/",
    "method": "git",
    "tags": [
      "web",
      "http",
      "framework",
      "dsl"
    ],
    "description": "A sinatra-like web framework for Nim.",
    "license": "MIT",
    "web": "https://github.com/dom96/jester"
  },
  {
    "name": "templates",
    "url": "https://github.com/onionhammer/nim-templates.git",
    "method": "git",
    "tags": [
      "web",
      "html",
      "template"
    ],
    "description": "A simple string templating library for Nim.",
    "license": "BSD",
    "web": "https://github.com/onionhammer/nim-templates"
  },
  {
    "name": "murmur",
    "url": "https://github.com/olahol/nimrod-murmur/",
    "method": "git",
    "tags": [
      "hash",
      "murmur"
    ],
    "description": "MurmurHash in pure Nim.",
    "license": "MIT",
    "web": "https://github.com/olahol/nimrod-murmur"
  },
  {
    "name": "libtcod_nim",
    "url": "https://github.com/Vladar4/libtcod_nim/",
    "method": "git",
    "tags": [
      "roguelike",
      "game",
      "library",
      "engine",
      "sdl",
      "opengl",
      "glsl"
    ],
    "description": "Wrapper of the libtcod library for the Nim language.",
    "license": "zlib",
    "web": "https://github.com/Vladar4/libtcod_nim"
  },
  {
    "name": "nimgame",
    "url": "https://github.com/Vladar4/nimgame/",
    "method": "git",
    "tags": [
      "deprecated",
      "game",
      "engine",
      "sdl"
    ],
    "description": "A simple 2D game engine for Nim language. Deprecated, use nimgame2 instead.",
    "license": "MIT",
    "web": "https://github.com/Vladar4/nimgame"
  },
  {
    "name": "nimgame2",
    "url": "https://github.com/Vladar4/nimgame2/",
    "method": "git",
    "tags": [
      "game",
      "engine",
      "sdl",
      "sdl2"
    ],
    "description": "A simple 2D game engine for Nim language.",
    "license": "MIT",
    "web": "https://github.com/Vladar4/nimgame2"
  },
  {
    "name": "sfml",
    "url": "https://github.com/fowlmouth/nimrod-sfml/",
    "method": "git",
    "tags": [
      "game",
      "library",
      "opengl"
    ],
    "description": "High level OpenGL-based Game Library",
    "license": "MIT",
    "web": "https://github.com/fowlmouth/nimrod-sfml"
  },
  {
    "name": "enet",
    "url": "https://github.com/fowlmouth/nimrod-enet/",
    "method": "git",
    "tags": [
      "game",
      "networking",
      "udp"
    ],
    "description": "Wrapper for ENet UDP networking library",
    "license": "MIT",
    "web": "https://github.com/fowlmouth/nimrod-enet"
  },
  {
    "name": "nim-locale",
    "url": "https://github.com/Amrykid/nim-locale/",
    "method": "git",
    "tags": [
      "library",
      "locale",
      "i18n",
      "localization",
      "localisation",
      "globalization"
    ],
    "description": "A simple library for localizing Nim applications.",
    "license": "MIT",
    "web": "https://github.com/Amrykid/nim-locale"
  },
  {
    "name": "fowltek",
    "url": "https://github.com/fowlmouth/nimlibs/",
    "method": "git",
    "tags": [
      "game",
      "opengl",
      "wrappers",
      "library",
      "assorted"
    ],
    "description": "A collection of reusable modules and wrappers.",
    "license": "MIT",
    "web": "https://github.com/fowlmouth/nimlibs"
  },
  {
    "name": "nake",
    "url": "https://github.com/fowlmouth/nake/",
    "method": "git",
    "tags": [
      "build",
      "automation",
      "sortof"
    ],
    "description": "make-like for Nim. Describe your builds as tasks!",
    "license": "MIT",
    "web": "https://github.com/fowlmouth/nake"
  },
  {
    "name": "nimrod-glfw",
    "url": "https://github.com/rafaelvasco/nimrod-glfw/",
    "method": "git",
    "tags": [
      "library",
      "glfw",
      "opengl",
      "windowing",
      "game"
    ],
    "description": "Nim bindings for GLFW library.",
    "license": "MIT",
    "web": "https://github.com/rafaelvasco/nimrod-glfw"
  },
  {
    "name": "chipmunk",
    "url": "https://github.com/fowlmouth/nimrod-chipmunk/",
    "method": "git",
    "tags": [
      "library",
      "physics",
      "game"
    ],
    "description": "Bindings for Chipmunk2D 6.x physics library (for backwards compatibility)",
    "license": "MIT",
    "web": "https://github.com/fowlmouth/nimrod-chipmunk"
  },
  {
    "name": "chipmunk6",
    "url": "https://github.com/fowlmouth/nimrod-chipmunk/",
    "method": "git",
    "tags": [
      "library",
      "physics",
      "game"
    ],
    "description": "Bindings for Chipmunk2D 6.x physics library",
    "license": "MIT",
    "web": "https://github.com/fowlmouth/nimrod-chipmunk"
  },
  {
    "name": "chipmunk7_demos",
    "url": "https://github.com/matkuki/chipmunk7_demos/",
    "method": "git",
    "tags": [
      "demos",
      "physics",
      "game"
    ],
    "description": "Chipmunk7 demos for Nim",
    "license": "MIT",
    "web": "https://github.com/matkuki/chipmunk7_demos"
  },
  {
    "name": "nim-glfw",
    "url": "https://github.com/ephja/nim-glfw",
    "method": "git",
    "tags": [
      "library",
      "glfw",
      "opengl",
      "windowing",
      "game"
    ],
    "description": "A high-level GLFW 3 wrapper",
    "license": "MIT",
    "web": "https://github.com/ephja/nim-glfw"
  },
  {
    "name": "nim-ao",
    "url": "https://github.com/ephja/nim-ao",
    "method": "git",
    "tags": [
      "library",
      "audio"
    ],
    "description": "A high-level libao wrapper",
    "license": "MIT",
    "web": "https://github.com/ephja/nim-ao"
  },
  {
    "name": "termbox",
    "url": "https://github.com/fowlmouth/nim-termbox",
    "method": "git",
    "tags": [
      "library",
      "terminal",
      "io"
    ],
    "description": "Termbox wrapper.",
    "license": "MIT",
    "web": "https://github.com/fowlmouth/nim-termbox"
  },
  {
    "name": "linagl",
    "url": "https://bitbucket.org/BitPuffin/linagl",
    "method": "hg",
    "tags": [
      "library",
      "opengl",
      "math",
      "game"
    ],
    "description": "OpenGL math library",
    "license": "CC0",
    "web": "https://bitbucket.org/BitPuffin/linagl"
  },
  {
    "name": "kwin",
    "url": "https://github.com/reactormonk/nim-kwin",
    "method": "git",
    "tags": [
      "library",
      "javascript",
      "kde"
    ],
    "description": "KWin JavaScript API wrapper",
    "license": "MIT",
    "web": "https://github.com/reactormonk/nim-kwin"
  },
  {
    "name": "opencv",
    "url": "https://github.com/dom96/nim-opencv",
    "method": "git",
    "tags": [
      "library",
      "wrapper",
      "opencv",
      "image",
      "processing"
    ],
    "description": "OpenCV wrapper",
    "license": "MIT",
    "web": "https://github.com/dom96/nim-opencv"
  },
  {
    "name": "nimble",
    "url": "https://github.com/nim-lang/nimble",
    "method": "git",
    "tags": [
      "app",
      "binary",
      "package",
      "manager"
    ],
    "description": "Nimble package manager",
    "license": "BSD",
    "web": "https://github.com/nim-lang/nimble"
  },
  {
    "name": "aporia",
    "url": "https://github.com/nim-lang/Aporia",
    "method": "git",
    "tags": [
      "app",
      "binary",
      "ide",
      "gtk"
    ],
    "description": "A Nim IDE.",
    "license": "GPLv2",
    "web": "https://github.com/nim-lang/Aporia"
  },
  {
    "name": "c2nim",
    "url": "https://github.com/nim-lang/c2nim",
    "method": "git",
    "tags": [
      "app",
      "binary",
      "tool",
      "header",
      "C"
    ],
    "description": "c2nim is a tool to translate Ansi C code to Nim.",
    "license": "MIT",
    "web": "https://github.com/nim-lang/c2nim"
  },
  {
    "name": "pas2nim",
    "url": "https://github.com/nim-lang/pas2nim",
    "method": "git",
    "tags": [
      "app",
      "binary",
      "tool",
      "Pascal"
    ],
    "description": "pas2nim is a tool to translate Pascal code to Nim.",
    "license": "MIT",
    "web": "https://github.com/nim-lang/pas2nim"
  },
  {
    "name": "ipsumgenera",
    "url": "https://github.com/dom96/ipsumgenera",
    "method": "git",
    "tags": [
      "app",
      "binary",
      "blog",
      "static",
      "generator"
    ],
    "description": "Static blog generator ala Jekyll.",
    "license": "MIT",
    "web": "https://github.com/dom96/ipsumgenera"
  },
  {
    "name": "clibpp",
    "url": "https://github.com/onionhammer/clibpp.git",
    "method": "git",
    "tags": [
      "import",
      "C++",
      "library",
      "wrap"
    ],
    "description": "Easy way to 'Mock' C++ interface",
    "license": "MIT",
    "web": "https://github.com/onionhammer/clibpp"
  },
  {
    "name": "pastebin",
    "url": "https://github.com/achesak/nim-pastebin",
    "method": "git",
    "tags": [
      "library",
      "wrapper",
      "pastebin"
    ],
    "description": "Pastebin API wrapper",
    "license": "MIT",
    "web": "https://github.com/achesak/nim-pastebin"
  },
  {
    "name": "yahooweather",
    "url": "https://github.com/achesak/nim-yahooweather",
    "method": "git",
    "tags": [
      "library",
      "wrapper",
      "weather"
    ],
    "description": "Yahoo! Weather API wrapper",
    "license": "MIT",
    "web": "https://github.com/achesak/nim-yahooweather"
  },
  {
    "name": "noaa",
    "url": "https://github.com/achesak/nim-noaa",
    "method": "git",
    "tags": [
      "library",
      "wrapper",
      "weather"
    ],
    "description": "NOAA weather API wrapper",
    "license": "MIT",
    "web": "https://github.com/achesak/nim-noaa"
  },
  {
    "name": "rss",
    "url": "https://github.com/achesak/nim-rss",
    "method": "git",
    "tags": [
      "library",
      "rss",
      "xml",
      "syndication"
    ],
    "description": "RSS library",
    "license": "MIT",
    "web": "https://github.com/achesak/nim-rss"
  },
  {
    "name": "extmath",
    "url": "https://github.com/achesak/extmath.nim",
    "method": "git",
    "tags": [
      "library",
      "math",
      "trigonometry"
    ],
    "description": "Nim math library",
    "license": "MIT",
    "web": "https://github.com/achesak/extmath.nim"
  },
  {
    "name": "gtk2",
    "url": "https://github.com/nim-lang/gtk2",
    "method": "git",
    "tags": [
      "wrapper",
      "gui",
      "gtk"
    ],
    "description": "Wrapper for gtk2, a feature rich toolkit for creating graphical user interfaces",
    "license": "MIT",
    "web": "https://github.com/nim-lang/gtk2"
  },
  {
    "name": "cairo",
    "url": "https://github.com/nim-lang/cairo",
    "method": "git",
    "tags": [
      "wrapper"
    ],
    "description": "Wrapper for cairo, a vector graphics library with display and print output",
    "license": "MIT",
    "web": "https://github.com/nim-lang/cairo"
  },
  {
    "name": "x11",
    "url": "https://github.com/nim-lang/x11",
    "method": "git",
    "tags": [
      "wrapper"
    ],
    "description": "Wrapper for X11",
    "license": "MIT",
    "web": "https://github.com/nim-lang/x11"
  },
  {
    "name": "opengl",
    "url": "https://github.com/nim-lang/opengl",
    "method": "git",
    "tags": [
      "wrapper"
    ],
    "description": "High-level and low-level wrapper for OpenGL",
    "license": "MIT",
    "web": "https://github.com/nim-lang/opengl"
  },
  {
    "name": "lua",
    "url": "https://github.com/nim-lang/lua",
    "method": "git",
    "tags": [
      "wrapper"
    ],
    "description": "Wrapper to interface with the Lua interpreter",
    "license": "MIT",
    "web": "https://github.com/nim-lang/lua"
  },
  {
    "name": "tcl",
    "url": "https://github.com/nim-lang/tcl",
    "method": "git",
    "tags": [
      "wrapper"
    ],
    "description": "Wrapper for the TCL programming language",
    "license": "MIT",
    "web": "https://github.com/nim-lang/tcl"
  },
  {
    "name": "glm",
    "url": "https://github.com/stavenko/nim-glm",
    "method": "git",
    "tags": [
      "opengl",
      "math",
      "matrix",
      "vector",
      "glsl"
    ],
    "description": "Port of c++ glm library with shader-like syntax",
    "license": "MIT",
    "web": "https://github.com/stavenko/nim-glm"
  },
  {
    "name": "python",
    "url": "https://github.com/nim-lang/python",
    "method": "git",
    "tags": [
      "wrapper"
    ],
    "description": "Wrapper to interface with Python interpreter",
    "license": "MIT",
    "web": "https://github.com/nim-lang/python"
  },
  {
    "name": "NimBorg",
    "url": "https://github.com/micklat/NimBorg",
    "method": "git",
    "tags": [
      "wrapper"
    ],
    "description": "High-level and low-level interfaces to python and lua",
    "license": "MIT",
    "web": "https://github.com/micklat/NimBorg"
  },
  {
    "name": "sha1",
    "url": "https://github.com/onionhammer/sha1",
    "method": "git",
    "tags": [
      "port",
      "hash",
      "sha1"
    ],
    "description": "SHA-1 produces a 160-bit (20-byte) hash value from arbitrary input",
    "license": "BSD"
  },
  {
    "name": "dropbox_filename_sanitizer",
    "url": "https://github.com/Araq/dropbox_filename_sanitizer/",
    "method": "git",
    "tags": [
      "dropbox"
    ],
    "description": "Tool to clean up filenames shared on Dropbox",
    "license": "MIT",
    "web": "https://github.com/Araq/dropbox_filename_sanitizer/"
  },
  {
    "name": "csv",
    "url": "https://github.com/achesak/nim-csv",
    "method": "git",
    "tags": [
      "csv",
      "parsing",
      "stringify",
      "library"
    ],
    "description": "Library for parsing, stringifying, reading, and writing CSV (comma separated value) files",
    "license": "MIT",
    "web": "https://github.com/achesak/nim-csv"
  },
  {
    "name": "geonames",
    "url": "https://github.com/achesak/nim-geonames",
    "method": "git",
    "tags": [
      "library",
      "wrapper",
      "geography"
    ],
    "description": "GeoNames API wrapper",
    "license": "MIT",
    "web": "https://github.com/achesak/nim-geonames"
  },
  {
    "name": "gravatar",
    "url": "https://github.com/achesak/nim-gravatar",
    "method": "git",
    "tags": [
      "library",
      "wrapper",
      "gravatar"
    ],
    "description": "Gravatar API wrapper",
    "license": "MIT",
    "web": "https://github.com/achesak/nim-gravatar"
  },
  {
    "name": "coverartarchive",
    "url": "https://github.com/achesak/nim-coverartarchive",
    "method": "git",
    "tags": [
      "library",
      "wrapper",
      "cover art",
      "music",
      "metadata"
    ],
    "description": "Cover Art Archive API wrapper",
    "license": "MIT",
    "web": "http://github.com/achesak/nim-coverartarchive"
  },
  {
    "name": "nim-ogg",
    "url": "https://bitbucket.org/BitPuffin/nim-ogg",
    "method": "hg",
    "tags": [
      "library",
      "wrapper",
      "binding",
      "audio",
      "sound",
      "video",
      "metadata",
      "media"
    ],
    "description": "Binding to libogg",
    "license": "CC0"
  },
  {
    "name": "ogg",
    "url": "https://bitbucket.org/BitPuffin/nim-ogg",
    "method": "hg",
    "tags": [
      "library",
      "wrapper",
      "binding",
      "audio",
      "sound",
      "video",
      "metadata",
      "media"
    ],
    "description": "Binding to libogg",
    "license": "CC0"
  },
  {
    "name": "nim-vorbis",
    "url": "https://bitbucket.org/BitPuffin/nim-vorbis",
    "method": "hg",
    "tags": [
      "library",
      "wrapper",
      "binding",
      "audio",
      "sound",
      "metadata",
      "media"
    ],
    "description": "Binding to libvorbis",
    "license": "CC0"
  },
  {
    "name": "vorbis",
    "url": "https://bitbucket.org/BitPuffin/nim-vorbis",
    "method": "hg",
    "tags": [
      "library",
      "wrapper",
      "binding",
      "audio",
      "sound",
      "metadata",
      "media"
    ],
    "description": "Binding to libvorbis",
    "license": "CC0"
  },
  {
    "name": "nim-portaudio",
    "url": "https://bitbucket.org/BitPuffin/nim-portaudio",
    "method": "hg",
    "tags": [
      "library",
      "wrapper",
      "binding",
      "audio",
      "sound",
      "media",
      "io"
    ],
    "description": "Binding to portaudio",
    "license": "CC0"
  },
  {
    "name": "portaudio",
    "url": "https://bitbucket.org/BitPuffin/nim-portaudio",
    "method": "hg",
    "tags": [
      "library",
      "wrapper",
      "binding",
      "audio",
      "sound",
      "media",
      "io"
    ],
    "description": "Binding to portaudio",
    "license": "CC0"
  },
  {
    "name": "commandeer",
    "url": "https://github.com/fenekku/commandeer",
    "method": "git",
    "tags": [
      "library",
      "commandline",
      "arguments",
      "switches",
      "parsing",
      "options"
    ],
    "description": "Provides a small command line parsing DSL (domain specific language)",
    "license": "MIT",
    "web": "https://github.com/fenekku/commandeer"
  },
  {
    "name": "scrypt.nim",
    "url": "https://bitbucket.org/BitPuffin/scrypt.nim",
    "method": "hg",
    "tags": [
      "library",
      "wrapper",
      "binding",
      "crypto",
      "cryptography",
      "hash",
      "password",
      "security"
    ],
    "description": "Binding and utilities for scrypt",
    "license": "CC0"
  },
  {
    "name": "bloom",
    "url": "https://github.com/boydgreenfield/nimrod-bloom",
    "method": "git",
    "tags": [
      "Bloom filter",
      "Bloom",
      "probabilistic",
      "data structure",
      "set membership",
      "MurmurHash",
      "MurmurHash3"
    ],
    "description": "Efficient Bloom filter implementation in Nim using MurmurHash3.",
    "license": "MIT",
    "web": "https://www.github.com/boydgreenfield/nimrod-bloom"
  },
  {
    "name": "awesome_rmdir",
    "url": "https://github.com/Araq/awesome_rmdir/",
    "method": "git",
    "tags": [
      "rmdir",
      "awesome",
      "commandline"
    ],
    "description": "Command to remove acceptably empty directories.",
    "license": "MIT",
    "web": "https://github.com/Araq/awesome_rmdir/"
  },
  {
    "name": "nimalpm",
    "url": "https://github.com/barcharcraz/nimalpm/",
    "method": "git",
    "tags": [
      "alpm",
      "wrapper",
      "binding",
      "library"
    ],
    "description": "A nimrod wrapper for libalpm",
    "license": "GPLv2",
    "web": "https://www.github.com/barcharcraz/nimalpm/"
  },
  {
    "name": "png",
    "url": "https://github.com/barcharcraz/nimlibpng",
    "method": "git",
    "tags": [
      "png",
      "wrapper",
      "library",
      "libpng",
      "image"
    ],
    "description": "Nim wrapper for the libpng library",
    "license": "libpng",
    "web": "https://github.com/barcharcraz/nimlibpng"
  },
  {
    "name": "nimlibpng",
    "alias": "png"
  },
  {
    "name": "sdl2",
    "url": "https://github.com/nim-lang/sdl2",
    "method": "git",
    "tags": [
      "wrapper",
      "media",
      "audio",
      "video"
    ],
    "description": "Wrapper for SDL 2.x",
    "license": "MIT",
    "web": "https://github.com/nim-lang/sdl2"
  },
  {
    "name": "gamelib",
    "url": "https://github.com/PMunch/SDLGamelib",
    "method": "git",
    "tags": [
      "sdl",
      "game",
      "library"
    ],
    "description": "A library of functions to make creating games using Nim and SDL2 easier. This does not intend to be a full blown engine and tries to keep all the components loosely coupled so that individual parts can be used separately.",
    "license": "MIT",
    "web": "https://github.com/PMunch/SDLGamelib"
  },
  {
    "name": "nimcr",
    "url": "https://github.com/PMunch/nimcr",
    "method": "git",
    "tags": [
      "shebang",
      "utility"
    ],
    "description": "A small program to make Nim shebang-able without the overhead of compiling each time",
    "license": "MIT",
    "web": "https://github.com/PMunch/nimcr"
  },
  {
    "name": "gtkgenui",
    "url": "https://github.com/PMunch/gtkgenui",
    "method": "git",
    "tags": [
      "gtk2",
      "utility"
    ],
    "description": "This module provides the genui macro for the Gtk2 toolkit. Genui is a way to specify graphical interfaces in a hierarchical way to more clearly show the structure of the interface as well as simplifying the code.",
    "license": "MIT",
    "web": "https://github.com/PMunch/gtkgenui"
  },
  {
    "name": "persvector",
    "url": "https://github.com/PMunch/nim-persistent-vector",
    "method": "git",
    "tags": [
      "datastructures",
      "immutable",
      "persistent"
    ],
    "description": "This is an implementation of Clojures persistent vectors in Nim.",
    "license": "MIT",
    "web": "https://github.com/PMunch/nim-persistent-vector"
  },
  {
    "name": "pcap",
    "url": "https://github.com/PMunch/nim-pcap",
    "method": "git",
    "tags": [
      "pcap",
      "fileformats"
    ],
    "description": "Tiny pure Nim library to read PCAP files used by TcpDump/WinDump/Wireshark.",
    "license": "MIT",
    "web": "https://github.com/PMunch/nim-pcap"
  },
  {
    "name": "drawille",
    "url": "https://github.com/PMunch/drawille-nim",
    "method": "git",
    "tags": [
      "drawile",
      "terminal",
      "graphics"
    ],
    "description": "Drawing in terminal with Unicode Braille characters.",
    "license": "MIT",
    "web": "https://github.com/PMunch/drawille-nim"
  },
  {
    "name": "binaryparse",
    "url": "https://github.com/PMunch/binaryparse",
    "method": "git",
    "tags": [
      "parsing",
      "binary"
    ],
    "description": "Binary parser (and writer) in pure Nim. Generates efficient parsing procedures that handle many commonly seen patterns seen in binary files and does sub-byte field reading.",
    "license": "MIT",
    "web": "https://github.com/PMunch/binaryparse"
  },
  {
    "name": "libkeepass",
    "url": "https://github.com/PMunch/libkeepass",
    "method": "git",
    "tags": [
      "keepass",
      "password",
      "library"
    ],
    "description": "Library for reading KeePass files and decrypt the passwords within it",
    "license": "MIT",
    "web": "https://github.com/PMunch/libkeepass"
  },
  {
    "name": "zhsh",
    "url": "https://github.com/PMunch/zhangshasha",
    "method": "git",
    "tags": [
      "algorithm",
      "edit-distance"
    ],
    "description": "This module is a port of the Java implementation of the Zhang-Shasha algorithm for tree edit distance",
    "license": "MIT",
    "web": "https://github.com/PMunch/zhangshasha"
  },
  {
    "name": "termstyle",
    "url": "https://github.com/PMunch/termstyle",
    "method": "git",
    "tags": [
      "terminal",
      "colour",
      "style"
    ],
    "description": "Easy to use styles for terminal output",
    "license": "MIT",
    "web": "https://github.com/PMunch/termstyle"
  },
  {
    "name": "sdl2_nim",
    "url": "https://github.com/Vladar4/sdl2_nim",
    "method": "git",
    "tags": [
      "library",
      "wrapper",
      "sdl2",
      "game",
      "video",
      "image",
      "audio",
      "network",
      "ttf"
    ],
    "description": "Wrapper of the SDL 2 library for the Nim language.",
    "license": "zlib",
    "web": "https://github.com/Vladar4/sdl2_nim"
  },
  {
    "name": "assimp",
    "url": "https://github.com/barcharcraz/nim-assimp",
    "method": "git",
    "tags": [
      "wrapper",
      "media",
      "mesh",
      "import",
      "game"
    ],
    "description": "Wrapper for the assimp library",
    "license": "MIT",
    "web": "https://github.com/barcharcraz/nim-assimp"
  },
  {
    "name": "freeimage",
    "url": "https://github.com/barcharcraz/nim-freeimage",
    "method": "git",
    "tags": [
      "wrapper",
      "media",
      "image",
      "import",
      "game"
    ],
    "description": "Wrapper for the FreeImage library",
    "license": "MIT",
    "web": "https://github.com/barcharcraz/nim-freeimage"
  },
  {
    "name": "bcrypt",
    "url": "https://github.com/ithkuil/bcryptnim/",
    "method": "git",
    "tags": [
      "hash",
      "crypto",
      "password",
      "bcrypt",
      "library"
    ],
    "description": "Wraps the bcrypt (blowfish) library for creating encrypted hashes (useful for passwords)",
    "license": "BSD",
    "web": "https://www.github.com/ithkuil/bcryptnim/"
  },
  {
    "name": "opencl",
    "url": "https://github.com/nim-lang/opencl",
    "method": "git",
    "tags": [
      "library"
    ],
    "description": "Low-level wrapper for OpenCL",
    "license": "MIT",
    "web": "https://github.com/nim-lang/opencl"
  },
  {
    "name": "DevIL",
    "url": "https://github.com/Varriount/DevIL",
    "method": "git",
    "tags": [
      "image",
      "library",
      "graphics",
      "wrapper"
    ],
    "description": "Wrapper for the DevIL image library",
    "license": "MIT",
    "web": "https://github.com/Varriount/DevIL"
  },
  {
    "name": "signals",
    "url": "https://github.com/fowlmouth/signals.nim",
    "method": "git",
    "tags": [
      "event-based",
      "observer pattern",
      "library"
    ],
    "description": "Signals/slots library.",
    "license": "MIT",
    "web": "https://github.com/fowlmouth/signals.nim"
  },
  {
    "name": "sling",
    "url": "https://github.com/Druage/sling",
    "method": "git",
    "tags": [
      "signal",
      "slots",
      "eventloop",
      "callback"
    ],
    "description": "Signal and Slot library for Nim.",
    "license": "unlicense",
    "web": "https://github.com/Druage/sling"
  },
  {
    "name": "number_files",
    "url": "https://github.com/Araq/number_files/",
    "method": "git",
    "tags": [
      "rename",
      "filename",
      "finder"
    ],
    "description": "Command to add counter suffix/prefix to a list of files.",
    "license": "MIT",
    "web": "https://github.com/Araq/number_files/"
  },
  {
    "name": "redissessions",
    "url": "https://github.com/ithkuil/redissessions/",
    "method": "git",
    "tags": [
      "jester",
      "sessions",
      "redis"
    ],
    "description": "Redis-backed sessions for jester",
    "license": "MIT",
    "web": "https://github.com/ithkuil/redissessions/"
  },
  {
    "name": "horde3d",
    "url": "https://github.com/fowlmouth/horde3d",
    "method": "git",
    "tags": [
      "graphics",
      "3d",
      "rendering",
      "wrapper"
    ],
    "description": "Wrapper for Horde3D, a small open source 3D rendering engine.",
    "license": "WTFPL",
    "web": "https://github.com/fowlmouth/horde3d"
  },
  {
    "name": "mongo",
    "url": "https://github.com/nim-lang/mongo",
    "method": "git",
    "tags": [
      "library",
      "wrapper",
      "database"
    ],
    "description": "Bindings and a high-level interface for MongoDB",
    "license": "MIT",
    "web": "https://github.com/nim-lang/mongo"
  },
  {
    "name": "allegro5",
    "url": "https://github.com/fowlmouth/allegro5",
    "method": "git",
    "tags": [
      "wrapper",
      "graphics",
      "games",
      "opengl",
      "audio"
    ],
    "description": "Wrapper for Allegro version 5.X",
    "license": "MIT",
    "web": "https://github.com/fowlmouth/allegro5"
  },
  {
    "name": "physfs",
    "url": "https://github.com/fowlmouth/physfs",
    "method": "git",
    "tags": [
      "wrapper",
      "filesystem",
      "archives"
    ],
    "description": "A library to provide abstract access to various archives.",
    "license": "WTFPL",
    "web": "https://github.com/fowlmouth/physfs"
  },
  {
    "name": "shoco",
    "url": "https://github.com/onionhammer/shoconim.git",
    "method": "git",
    "tags": [
      "compression",
      "shoco"
    ],
    "description": "A fast compressor for short strings",
    "license": "MIT",
    "web": "https://github.com/onionhammer/shoconim"
  },
  {
    "name": "murmur3",
    "url": "https://github.com/boydgreenfield/nimrod-murmur",
    "method": "git",
    "tags": [
      "MurmurHash",
      "MurmurHash3",
      "murmur",
      "hash",
      "hashing"
    ],
    "description": "A simple MurmurHash3 wrapper for Nim",
    "license": "MIT",
    "web": "https://github.com/boydgreenfield/nimrod-murmur"
  },
  {
    "name": "hex",
    "url": "https://github.com/esbullington/nimrod-hex",
    "method": "git",
    "tags": [
      "hex",
      "encoding"
    ],
    "description": "A simple hex package for Nim",
    "license": "MIT",
    "web": "https://github.com/esbullington/nimrod-hex"
  },
  {
    "name": "strfmt",
    "url": "https://bitbucket.org/lyro/strfmt",
    "method": "hg",
    "tags": [
      "library"
    ],
    "description": "A string formatting library inspired by Python's `format`.",
    "license": "MIT",
    "web": "https://lyro.bitbucket.org/strfmt"
  },
  {
    "name": "jade-nim",
    "url": "https://github.com/idlewan/jade-nim",
    "method": "git",
    "tags": [
      "template",
      "jade",
      "web",
      "dsl",
      "html"
    ],
    "description": "Compiles jade templates to Nim procedures.",
    "license": "MIT",
    "web": "https://github.com/idlewan/jade-nim"
  },
  {
    "name": "gh_nimrod_doc_pages",
    "url": "https://github.com/Araq/gh_nimrod_doc_pages",
    "method": "git",
    "tags": [
      "commandline",
      "web",
      "automation",
      "documentation"
    ],
    "description": "Generates a GitHub documentation website for Nim projects.",
    "license": "MIT",
    "web": "https://github.com/Araq/gh_nimrod_doc_pages"
  },
  {
    "name": "midnight_dynamite",
    "url": "https://github.com/Araq/midnight_dynamite",
    "method": "git",
    "tags": [
      "wrapper",
      "library",
      "html",
      "markdown",
      "md"
    ],
    "description": "Wrapper for the markdown rendering hoedown library",
    "license": "MIT",
    "web": "https://github.com/Araq/midnight_dynamite"
  },
  {
    "name": "rsvg",
    "url": "https://github.com/def-/rsvg",
    "method": "git",
    "tags": [
      "wrapper",
      "library",
      "graphics"
    ],
    "description": "Wrapper for librsvg, a Scalable Vector Graphics (SVG) rendering library",
    "license": "MIT",
    "web": "https://github.com/def-/rsvg"
  },
  {
    "name": "emerald",
    "url": "https://github.com/flyx/emerald",
    "method": "git",
    "tags": [
      "dsl",
      "html",
      "template",
      "web"
    ],
    "description": "macro-based HTML templating engine",
    "license": "WTFPL",
    "web": "https://flyx.github.io/emerald/"
  },
  {
    "name": "niminst",
    "url": "https://github.com/nim-lang/niminst",
    "method": "git",
    "tags": [
      "app",
      "binary",
      "tool",
      "installation",
      "generator"
    ],
    "description": "tool to generate installers for Nim programs",
    "license": "MIT",
    "web": "https://github.com/nim-lang/niminst"
  },
  {
    "name": "redis",
    "url": "https://github.com/nim-lang/redis",
    "method": "git",
    "tags": [
      "redis",
      "client",
      "library"
    ],
    "description": "official redis client for Nim",
    "license": "MIT",
    "web": "https://github.com/nim-lang/redis"
  },
  {
    "name": "dialogs",
    "url": "https://github.com/nim-lang/dialogs",
    "method": "git",
    "tags": [
      "library",
      "ui",
      "gui",
      "dialog",
      "file"
    ],
    "description": "wraps GTK+ or Windows' open file dialogs",
    "license": "MIT",
    "web": "https://github.com/nim-lang/dialogs"
  },
  {
    "name": "vectors",
    "url": "https://github.com/blamestross/nimrod-vectors",
    "method": "git",
    "tags": [
      "math",
      "vectors",
      "library"
    ],
    "description": "Simple multidimensional vector math",
    "license": "MIT",
    "web": "https://github.com/blamestross/nimrod-vectors"
  },
  {
    "name": "bitarray",
    "url": "https://github.com/onecodex/nim-bitarray",
    "method": "git",
    "tags": [
      "Bit arrays",
      "Bit sets",
      "Bit vectors",
      "Data structures"
    ],
    "description": "mmap-backed bitarray implementation in Nim.",
    "license": "MIT",
    "web": "https://www.github.com/onecodex/nim-bitarray"
  },
  {
    "name": "appdirs",
    "url": "https://github.com/MrJohz/appdirs",
    "method": "git",
    "tags": [
      "utility",
      "filesystem"
    ],
    "description": "A utility library to find the directory you need to app in.",
    "license": "MIT",
    "web": "https://github.com/MrJohz/appdirs"
  },
  {
    "name": "sndfile",
    "url": "https://github.com/julienaubert/nim-sndfile",
    "method": "git",
    "tags": [
      "audio",
      "wav",
      "wrapper",
      "libsndfile"
    ],
    "description": "A wrapper of libsndfile",
    "license": "MIT",
    "web": "https://github.com/julienaubert/nim-sndfile"
  },
  {
    "name": "nim-sndfile",
    "alias": "sndfile"
  },
  {
    "name": "bigints",
    "url": "https://github.com/def-/bigints",
    "method": "git",
    "tags": [
      "math",
      "library",
      "numbers"
    ],
    "description": "Arbitrary-precision integers",
    "license": "MIT",
    "web": "https://github.com/def-/bigints"
  },
  {
    "name": "iterutils",
    "url": "https://github.com/def-/iterutils",
    "method": "git",
    "tags": [
      "library",
      "iterators"
    ],
    "description": "Functional operations for iterators and slices, similar to sequtils",
    "license": "MIT",
    "web": "https://github.com/def-/iterutils"
  },
  {
    "name": "hastyscribe",
    "url": "https://github.com/h3rald/hastyscribe",
    "method": "git",
    "tags": [
      "markdown",
      "html",
      "publishing"
    ],
    "description": "Self-contained markdown compiler generating self-contained HTML documents",
    "license": "MIT",
    "web": "https://h3rald.com/hastyscribe"
  },
  {
    "name": "nanomsg",
    "url": "https://github.com/def-/nim-nanomsg",
    "method": "git",
    "tags": [
      "library",
      "wrapper",
      "networking"
    ],
    "description": "Wrapper for the nanomsg socket library that provides several common communication patterns",
    "license": "MIT",
    "web": "https://github.com/def-/nim-nanomsg"
  },
  {
    "name": "directnimrod",
    "url": "https://bitbucket.org/barcharcraz/directnimrod",
    "method": "git",
    "tags": [
      "library",
      "wrapper",
      "graphics",
      "windows"
    ],
    "description": "Wrapper for microsoft's DirectX libraries",
    "license": "MS-PL",
    "web": "https://bitbucket.org/barcharcraz/directnimrod"
  },
  {
    "name": "imghdr",
    "url": "https://github.com/achesak/nim-imghdr",
    "method": "git",
    "tags": [
      "image",
      "formats",
      "files"
    ],
    "description": "Library for detecting the format of an image",
    "license": "MIT",
    "web": "https://github.com/achesak/nim-imghdr"
  },
  {
    "name": "csv2json",
    "url": "https://github.com/achesak/nim-csv2json",
    "method": "git",
    "tags": [
      "csv",
      "json"
    ],
    "description": "Convert CSV files to JSON",
    "license": "MIT",
    "web": "https://github.com/achesak/nim-csv2json"
  },
  {
    "name": "vecmath",
    "url": "https://github.com/barcharcraz/vecmath",
    "method": "git",
    "tags": [
      "library",
      "math",
      "vector"
    ],
    "description": "various vector maths utils for nimrod",
    "license": "MIT",
    "web": "https://github.com/barcharcraz/vecmath"
  },
  {
    "name": "lazy_rest",
    "url": "https://github.com/Araq/lazy_rest",
    "method": "git",
    "tags": [
      "library",
      "rst",
      "rest",
      "text",
      "html"
    ],
    "description": "Simple reST HTML generation with some extras.",
    "license": "MIT",
    "web": "https://github.com/Araq/lazy_rest"
  },
  {
    "name": "Phosphor",
    "url": "https://github.com/barcharcraz/Phosphor",
    "method": "git",
    "tags": [
      "library",
      "opengl",
      "graphics"
    ],
    "description": "eaiser use of OpenGL and GLSL shaders",
    "license": "MIT",
    "web": "https://github.com/barcharcraz/Phosphor"
  },
  {
    "name": "colorsys",
    "url": "https://github.com/achesak/nim-colorsys",
    "method": "git",
    "tags": [
      "library",
      "colors",
      "rgb",
      "yiq",
      "hls",
      "hsv"
    ],
    "description": "Convert between RGB, YIQ, HLS, and HSV color systems.",
    "license": "MIT",
    "web": "https://github.com/achesak/nim-colorsys"
  },
  {
    "name": "pythonfile",
    "url": "https://github.com/achesak/nim-pythonfile",
    "method": "git",
    "tags": [
      "library",
      "python",
      "files",
      "file"
    ],
    "description": "Wrapper of the file procedures to provide an interface as similar as possible to that of Python",
    "license": "MIT",
    "web": "https://github.com/achesak/nim-pythonfile"
  },
  {
    "name": "sndhdr",
    "url": "https://github.com/achesak/nim-sndhdr",
    "method": "git",
    "tags": [
      "library",
      "formats",
      "files",
      "sound",
      "audio"
    ],
    "description": "Library for detecting the format of a sound file",
    "license": "MIT",
    "web": "https://github.com/achesak/nim-sndhdr"
  },
  {
    "name": "irc",
    "url": "https://github.com/nim-lang/irc",
    "method": "git",
    "tags": [
      "library",
      "irc",
      "network"
    ],
    "description": "Implements a simple IRC client.",
    "license": "MIT",
    "web": "https://github.com/nim-lang/irc"
  },
  {
    "name": "random",
    "url": "https://github.com/oprypin/nim-random",
    "method": "git",
    "tags": [
      "library",
      "algorithms",
      "random"
    ],
    "description": "Pseudo-random number generation library inspired by Python",
    "license": "MIT",
    "web": "https://github.com/oprypin/nim-random"
  },
  {
    "name": "zmq",
    "url": "https://github.com/nim-lang/nim-zmq",
    "method": "git",
    "tags": [
      "library",
      "wrapper",
      "zeromq",
      "messaging",
      "queue"
    ],
    "description": "ZeroMQ 4 wrapper",
    "license": "MIT",
    "web": "https://github.com/nim-lang/nim-zmq"
  },
  {
    "name": "uuid",
    "url": "https://github.com/idlewan/nim-uuid",
    "method": "git",
    "tags": [
      "library",
      "wrapper",
      "uuid"
    ],
    "description": "UUID wrapper",
    "license": "MIT",
    "web": "https://github.com/idlewan/nim-uuid"
  },
  {
    "name": "robotparser",
    "url": "https://github.com/achesak/nim-robotparser",
    "method": "git",
    "tags": [
      "library",
      "useragent",
      "robots",
      "robot.txt"
    ],
    "description": "Determine if a useragent can access a URL using robots.txt",
    "license": "MIT",
    "web": "https://github.com/achesak/nim-robotparser"
  },
  {
    "name": "epub",
    "url": "https://github.com/achesak/nim-epub",
    "method": "git",
    "tags": [
      "library",
      "epub",
      "e-book"
    ],
    "description": "Module for working with EPUB e-book files",
    "license": "MIT",
    "web": "https://github.com/achesak/nim-epub"
  },
  {
    "name": "hashids",
    "url": "https://github.com/achesak/nim-hashids",
    "method": "git",
    "tags": [
      "library",
      "hashids"
    ],
    "description": "Nim implementation of Hashids",
    "license": "MIT",
    "web": "https://github.com/achesak/nim-hashids"
  },
  {
    "name": "openssl_evp",
    "url": "https://github.com/cowboy-coders/nim-openssl-evp",
    "method": "git",
    "tags": [
      "library",
      "crypto",
      "openssl"
    ],
    "description": "Wrapper for OpenSSL's EVP interface",
    "license": "OpenSSL License and SSLeay License",
    "web": "https://github.com/cowboy-coders/nim-openssl-evp"
  },
  {
    "name": "monad",
    "alias": "maybe"
  },
  {
    "name": "maybe",
    "url": "https://github.com/superfunc/maybe",
    "method": "git",
    "tags": [
      "library",
      "functional",
      "optional",
      "monad"
    ],
    "description": "basic monadic maybe type for Nim",
    "license": "BSD3",
    "web": "https://github.com/superfunc/maybe"
  },
  {
    "name": "eternity",
    "url": "https://github.com/hiteshjasani/nim-eternity",
    "method": "git",
    "tags": [
      "library",
      "time",
      "format"
    ],
    "description": "Humanize elapsed time",
    "license": "MIT",
    "web": "https://github.com/hiteshjasani/nim-eternity"
  },
  {
    "name": "gmp",
    "url": "https://github.com/subsetpark/nim-gmp",
    "method": "git",
    "tags": [
      "library",
      "bignum",
      "numbers",
      "math"
    ],
    "description": "wrapper for the GNU multiple precision arithmetic library (GMP)",
    "license": "LGPLv3 or GPLv2",
    "web": "https://github.com/subsetpark/nim-gmp"
  },
  {
    "name": "ludens",
    "url": "https://github.com/rnentjes/nim-ludens",
    "method": "git",
    "tags": [
      "library",
      "game",
      "opengl",
      "sfml"
    ],
    "description": "Little game library using opengl and sfml",
    "license": "MIT",
    "web": "https://github.com/rnentjes/nim-ludens"
  },
  {
    "name": "ffbookmarks",
    "url": "https://github.com/achesak/nim-ffbookmarks",
    "method": "git",
    "tags": [
      "firefox",
      "bookmarks",
      "library"
    ],
    "description": "Nim module for working with Firefox bookmarks",
    "license": "MIT",
    "web": "https://github.com/achesak/nim-ffbookmarks"
  },
  {
    "name": "moustachu",
    "url": "https://github.com/fenekku/moustachu.git",
    "method": "git",
    "tags": [
      "web",
      "html",
      "template",
      "mustache"
    ],
    "description": "Mustache templating for Nim.",
    "license": "MIT",
    "web": "https://github.com/fenekku/moustachu"
  },
  {
    "name": "easy-bcrypt",
    "url": "https://github.com/flaviut/easy-bcrypt.git",
    "method": "git",
    "tags": [
      "hash",
      "crypto",
      "password",
      "bcrypt"
    ],
    "description": "simple wrapper providing a convenient interface for the bcrypt password hashing algorithm",
    "license": "CC0",
    "web": "https://github.com/flaviut/easy-bcrypt/blob/master/easy-bcrypt.nimble"
  },
  {
    "name": "libclang",
    "url": "https://github.com/cowboy-coders/nim-libclang.git",
    "method": "git",
    "tags": [
      "wrapper",
      "bindings",
      "clang"
    ],
    "description": "wrapper for libclang (the C-interface of the clang LLVM frontend)",
    "license": "MIT",
    "web": "https://github.com/cowboy-coders/nim-libclang"
  },
  {
    "name": "nim-libclang",
    "url": "https://github.com/cowboy-coders/nim-libclang.git",
    "method": "git",
    "tags": [
      "wrapper",
      "bindings",
      "clang"
    ],
    "description": "Please use libclang instead.",
    "license": "MIT",
    "web": "https://github.com/cowboy-coders/nim-libclang"
  },
  {
    "name": "nimqml",
    "url": "https://github.com/filcuc/nimqml",
    "method": "git",
    "tags": [
      "Qt",
      "Qml",
      "UI",
      "GUI"
    ],
    "description": "Qt Qml bindings",
    "license": "GPLv3",
    "web": "https://github.com/filcuc/nimqml"
  },
  {
    "name": "XPLM-Nim",
    "url": "https://github.com/jpoirier/XPLM-Nim",
    "method": "git",
    "tags": [
      "X-Plane",
      "XPLM",
      "Plugin",
      "SDK"
    ],
    "description": "X-Plane XPLM SDK wrapper",
    "license": "BSD",
    "web": "https://github.com/jpoirier/XPLM-Nim"
  },
  {
    "name": "csfml",
    "url": "https://github.com/oprypin/nim-csfml",
    "method": "git",
    "tags": [
      "sfml",
      "binding",
      "game",
      "media",
      "library",
      "opengl"
    ],
    "description": "Bindings for Simple and Fast Multimedia Library (through CSFML)",
    "license": "zlib",
    "web": "https://github.com/oprypin/nim-csfml"
  },
  {
    "name": "optional_t",
    "url": "https://github.com/flaviut/optional_t",
    "method": "git",
    "tags": [
      "option",
      "functional"
    ],
    "description": "Basic Option[T] library",
    "license": "MIT",
    "web": "https://github.com/flaviut/optional_t"
  },
  {
    "name": "nimrtlsdr",
    "url": "https://github.com/jpoirier/nimrtlsdr",
    "method": "git",
    "tags": [
      "rtl-sdr",
      "wrapper",
      "bindings",
      "rtlsdr"
    ],
    "description": "A Nim wrapper for librtlsdr",
    "license": "BSD",
    "web": "https://github.com/jpoirier/nimrtlsdr"
  },
  {
    "name": "lapp",
    "url": "https://gitlab.3dicc.com/gokr/lapp.git",
    "method": "git",
    "tags": [
      "args",
      "cmd",
      "opt",
      "parse",
      "parsing"
    ],
    "description": "Opt parser using synopsis as specification, ported from Lua.",
    "license": "MIT",
    "web": "https://gitlab.3dicc.com/gokr/lapp"
  },
  {
    "name": "blimp",
    "url": "https://gitlab.3dicc.com/gokr/blimp.git",
    "method": "git",
    "tags": [
      "app",
      "binary",
      "utility",
      "git",
      "git-fat"
    ],
    "description": "Utility that helps with big files in git, very similar to git-fat, s3annnex etc.",
    "license": "MIT",
    "web": "https://gitlab.3dicc.com/gokr/blimp"
  },
  {
    "name": "parsetoml",
    "url": "https://github.com/ziotom78/parsetoml.git",
    "method": "git",
    "tags": [
      "library"
    ],
    "description": "Library for parsing TOML files.",
    "license": "MIT",
    "web": "https://github.com/ziotom78/parsetoml"
  },
  {
    "name": "compiler",
    "url": "https://github.com/nim-lang/Nim.git",
    "method": "git",
    "tags": [
      "library"
    ],
    "description": "Compiler package providing the compiler sources as a library.",
    "license": "MIT",
    "web": "https://github.com/nim-lang/Nim"
  },
  {
    "name": "nre",
    "url": "https://github.com/flaviut/nre.git",
    "method": "git",
    "tags": [
      "library",
      "pcre",
      "regex"
    ],
    "description": "A better regular expression library",
    "license": "MIT",
    "web": "https://github.com/flaviut/nre"
  },
  {
    "name": "docopt",
    "url": "https://github.com/docopt/docopt.nim",
    "method": "git",
    "tags": [
      "commandline",
      "arguments",
      "parsing",
      "library"
    ],
    "description": "Command-line args parser based on Usage message",
    "license": "MIT",
    "web": "https://github.com/docopt/docopt.nim"
  },
  {
    "name": "bpg",
    "url": "https://github.com/def-/nim-bpg.git",
    "method": "git",
    "tags": [
      "image",
      "library",
      "wrapper"
    ],
    "description": "BPG (Better Portable Graphics) for Nim",
    "license": "MIT",
    "web": "https://github.com/def-/nim-bpg"
  },
  {
    "name": "io-spacenav",
    "url": "https://github.com/nimious/io-spacenav.git",
    "method": "git",
    "tags": [
      "binding",
      "3dx",
      "3dconnexion",
      "libspnav",
      "spacenav",
      "spacemouse",
      "spacepilot",
      "spacenavigator"
    ],
    "description": "Obsolete - please use spacenav instead!",
    "license": "MIT",
    "web": "https://github.com/nimious/io-spacenav"
  },
  {
    "name": "optionals",
    "url": "https://github.com/MasonMcGill/optionals.git",
    "method": "git",
    "tags": [
      "library",
      "option",
      "optional",
      "maybe"
    ],
    "description": "Option types",
    "license": "MIT",
    "web": "https://github.com/MasonMcGill/optionals"
  },
  {
    "name": "tuples",
    "url": "https://github.com/MasonMcGill/tuples.git",
    "method": "git",
    "tags": [
      "library",
      "tuple",
      "metaprogramming"
    ],
    "description": "Tuple manipulation utilities",
    "license": "MIT",
    "web": "https://github.com/MasonMcGill/tuples"
  },
  {
    "name": "fuse",
    "url": "https://github.com/akiradeveloper/nim-fuse.git",
    "method": "git",
    "tags": [
      "fuse",
      "library",
      "wrapper"
    ],
    "description": "A FUSE binding for Nim",
    "license": "MIT",
    "web": "https://github.com/akiradeveloper/nim-fuse"
  },
  {
    "name": "brainfuck",
    "url": "https://github.com/def-/nim-brainfuck.git",
    "method": "git",
    "tags": [
      "library",
      "binary",
      "app",
      "interpreter",
      "compiler",
      "language"
    ],
    "description": "A brainfuck interpreter and compiler",
    "license": "MIT",
    "web": "https://github.com/def-/nim-brainfuck"
  },
  {
    "name": "nimsuggest",
    "url": "https://github.com/nim-lang/nimsuggest.git",
    "method": "git",
    "tags": [
      "binary",
      "app",
      "suggest",
      "compiler",
      "autocomplete"
    ],
    "description": "Tool for providing auto completion data for Nim source code.",
    "license": "MIT",
    "web": "https://github.com/nim-lang/nimsuggest"
  },
  {
    "name": "jwt",
    "url": "https://github.com/yglukhov/nim-jwt.git",
    "method": "git",
    "tags": [
      "library",
      "crypto",
      "hash"
    ],
    "description": "JSON Web Tokens for Nim",
    "license": "MIT",
    "web": "https://github.com/yglukhov/nim-jwt"
  },
  {
    "name": "pythonpathlib",
    "url": "https://github.com/achesak/nim-pythonpathlib.git",
    "method": "git",
    "tags": [
      "path",
      "directory",
      "python",
      "library"
    ],
    "description": "Module for working with paths that is as similar as possible to Python's pathlib",
    "license": "MIT",
    "web": "https://github.com/achesak/nim-pythonpathlib"
  },
  {
    "name": "RingBuffer",
    "url": "git@github.com:megawac/RingBuffer.nim.git",
    "method": "git",
    "tags": [
      "sequence",
      "seq",
      "circular",
      "ring",
      "buffer"
    ],
    "description": "Circular buffer implementation",
    "license": "MIT",
    "web": "https://github.com/megawac/RingBuffer.nim"
  },
  {
    "name": "nimrat",
    "url": "https://github.com/apense/nimrat",
    "method": "git",
    "tags": [
      "library",
      "math",
      "numbers"
    ],
    "description": "Module for working with rational numbers (fractions)",
    "license": "MIT",
    "web": "https://github.com/apense/nimrat"
  },
  {
    "name": "io-isense",
    "url": "https://github.com/nimious/io-isense.git",
    "method": "git",
    "tags": [
      "binding",
      "isense",
      "intersense",
      "inertiacube",
      "intertrax",
      "microtrax",
      "thales",
      "tracking",
      "sensor"
    ],
    "description": "Obsolete - please use isense instead!",
    "license": "MIT",
    "web": "https://github.com/nimious/io-isense"
  },
  {
    "name": "io-usb",
    "url": "https://github.com/nimious/io-usb.git",
    "method": "git",
    "tags": [
      "binding",
      "usb",
      "libusb"
    ],
    "description": "Obsolete - please use libusb instead!",
    "license": "MIT",
    "web": "https://github.com/nimious/io-usb"
  },
  {
    "name": "nimcfitsio",
    "url": "https://github.com/ziotom78/nimcfitsio.git",
    "method": "git",
    "tags": [
      "library",
      "binding",
      "cfitsio",
      "fits",
      "io"
    ],
    "description": "Bindings for CFITSIO, a library to read/write FITSIO images and tables.",
    "license": "MIT",
    "web": "https://github.com/ziotom78/nimcfitsio"
  },
  {
    "name": "glossolalia",
    "url": "https://github.com/fowlmouth/glossolalia",
    "method": "git",
    "tags": [
      "parser",
      "peg"
    ],
    "description": "A DSL for quickly writing parsers",
    "license": "CC0",
    "web": "https://github.com/fowlmouth/glossolalia"
  },
  {
    "name": "entoody",
    "url": "https://bitbucket.org/fowlmouth/entoody",
    "method": "git",
    "tags": [
      "component",
      "entity",
      "composition"
    ],
    "description": "A component/entity system",
    "license": "CC0",
    "web": "https://bitbucket.org/fowlmouth/entoody"
  },
  {
    "name": "msgpack",
    "url": "https://github.com/akiradeveloper/msgpack-nim.git",
    "method": "git",
    "tags": [
      "msgpack",
      "library",
      "serialization"
    ],
    "description": "A MessagePack binding for Nim",
    "license": "MIT",
    "web": "https://github.com/akiradeveloper/msgpack-nim"
  },
  {
    "name": "osinfo",
    "url": "https://github.com/nim-lang/osinfo.git",
    "method": "git",
    "tags": [
      "os",
      "library",
      "info"
    ],
    "description": "Modules providing information about the OS.",
    "license": "MIT",
    "web": "https://github.com/nim-lang/osinfo"
  },
  {
    "name": "io-myo",
    "url": "https://github.com/nimious/io-myo.git",
    "method": "git",
    "tags": [
      "binding",
      "myo",
      "thalmic",
      "armband",
      "gesture"
    ],
    "description": "Obsolete - please use myo instead!",
    "license": "MIT",
    "web": "https://github.com/nimious/io-myo"
  },
  {
    "name": "io-oculus",
    "url": "https://github.com/nimious/io-oculus.git",
    "method": "git",
    "tags": [
      "binding",
      "oculus",
      "rift",
      "vr",
      "libovr",
      "ovr",
      "dk1",
      "dk2",
      "gearvr"
    ],
    "description": "Obsolete - please use oculus instead!",
    "license": "MIT",
    "web": "https://github.com/nimious/io-oculus"
  },
  {
    "name": "closure_compiler",
    "url": "https://github.com/yglukhov/closure_compiler.git",
    "method": "git",
    "tags": [
      "binding",
      "closure",
      "compiler",
      "javascript"
    ],
    "description": "Bindings for Closure Compiler web API.",
    "license": "MIT",
    "web": "https://github.com/yglukhov/closure_compiler"
  },
  {
    "name": "io-serialport",
    "url": "https://github.com/nimious/io-serialport.git",
    "method": "git",
    "tags": [
      "binding",
      "libserialport",
      "serial",
      "communication"
    ],
    "description": "Obsolete - please use serialport instead!",
    "license": "MIT",
    "web": "https://github.com/nimious/io-serialport"
  },
  {
    "name": "beanstalkd",
    "url": "https://github.com/tormaroe/beanstalkd.nim.git",
    "method": "git",
    "tags": [
      "library",
      "queue",
      "messaging"
    ],
    "description": "A beanstalkd work queue client library.",
    "license": "MIT",
    "web": "https://github.com/tormaroe/beanstalkd.nim"
  },
  {
    "name": "wiki2text",
    "url": "https://github.com/rspeer/wiki2text.git",
    "method": "git",
    "tags": [
      "nlp",
      "wiki",
      "xml",
      "text"
    ],
    "description": "Quickly extracts natural-language text from a MediaWiki XML file.",
    "license": "MIT",
    "web": "https://github.com/rspeer/wiki2text"
  },
  {
    "name": "qt5_qtsql",
    "url": "https://github.com/philip-wernersbach/nim-qt5_qtsql.git",
    "method": "git",
    "tags": [
      "library",
      "wrapper",
      "database",
      "qt",
      "qt5",
      "qtsql",
      "sqlite",
      "postgres",
      "mysql"
    ],
    "description": "Binding for Qt 5's Qt SQL library that integrates with the features of the Nim language. Uses one API for multiple database engines.",
    "license": "MIT",
    "web": "https://github.com/philip-wernersbach/nim-qt5_qtsql"
  },
  {
    "name": "orient",
    "url": "https://github.com/philip-wernersbach/nim-orient",
    "method": "git",
    "tags": [
      "library",
      "wrapper",
      "database",
      "orientdb",
      "pure"
    ],
    "description": "OrientDB driver written in pure Nim, uses the OrientDB 2.0 Binary Protocol with Binary Serialization.",
    "license": "MPL",
    "web": "https://github.com/philip-wernersbach/nim-orient"
  },
  {
    "name": "syslog",
    "url": "https://github.com/FedericoCeratto/nim-syslog",
    "method": "git",
    "tags": [
      "library",
      "pure"
    ],
    "description": "Syslog module.",
    "license": "LGPLv3",
    "web": "https://github.com/FedericoCeratto/nim-syslog"
  },
  {
    "name": "nimes",
    "url": "https://github.com/def-/nimes",
    "method": "git",
    "tags": [
      "emulator",
      "nes",
      "game",
      "sdl",
      "javascript"
    ],
    "description": "NES emulator using SDL2, also compiles to JavaScript with emscripten.",
    "license": "MPL",
    "web": "https://github.com/def-/nimes"
  },
  {
    "name": "syscall",
    "url": "https://github.com/def-/nim-syscall",
    "method": "git",
    "tags": [
      "library"
    ],
    "description": "Raw system calls for Nim",
    "license": "MPL",
    "web": "https://github.com/def-/nim-syscall"
  },
  {
    "name": "jnim",
    "url": "https://github.com/yglukhov/jnim",
    "method": "git",
    "tags": [
      "library",
      "java",
      "jvm",
      "bridge",
      "bindings"
    ],
    "description": "Nim - Java bridge",
    "license": "MIT",
    "web": "https://github.com/yglukhov/jnim"
  },
  {
    "name": "nimPDF",
    "url": "https://github.com/jangko/nimpdf",
    "method": "git",
    "tags": [
      "library",
      "PDF",
      "document"
    ],
    "description": "library for generating PDF files",
    "license": "MIT",
    "web": "https://github.com/jangko/nimpdf"
  },
  {
    "name": "LLVM",
    "url": "https://github.com/FedeOmoto/llvm",
    "method": "git",
    "tags": [
      "LLVM",
      "bindings",
      "wrapper"
    ],
    "description": "LLVM bindings for the Nim language.",
    "license": "MIT",
    "web": "https://github.com/FedeOmoto/llvm"
  },
  {
    "name": "nshout",
    "url": "https://github.com/Senketsu/nshout",
    "method": "git",
    "tags": [
      "library",
      "shouter",
      "libshout",
      "wrapper",
      "bindings",
      "audio",
      "web"
    ],
    "description": "Nim bindings for libshout",
    "license": "MIT",
    "web": "https://github.com/Senketsu/nshout"
  },
  {
    "name": "nuuid",
    "url": "https://github.com/yglukhov/nim-only-uuid",
    "method": "git",
    "tags": [
      "library",
      "uuid",
      "guid"
    ],
    "description": "A Nim source only UUID generator",
    "license": "MIT",
    "web": "https://github.com/yglukhov/nim-only-uuid"
  },
  {
    "name": "fftw3",
    "url": "https://github.com/ziotom78/nimfftw3",
    "method": "git",
    "tags": [
      "library",
      "math",
      "fft"
    ],
    "description": "Bindings to the FFTW library",
    "license": "MIT",
    "web": "https://github.com/ziotom78/nimfftw3"
  },
  {
    "name": "nrpl",
    "url": "https://github.com/vegansk/nrpl",
    "method": "git",
    "tags": [
      "REPL",
      "application"
    ],
    "description": "A rudimentary Nim REPL",
    "license": "MIT",
    "web": "https://github.com/vegansk/nrpl"
  },
  {
    "name": "nim-geocoding",
    "url": "https://github.com/saratchandra92/nim-geocoding",
    "method": "git",
    "tags": [
      "library",
      "geocoding",
      "maps"
    ],
    "description": "A simple library for Google Maps Geocoding API",
    "license": "MIT",
    "web": "https://github.com/saratchandra92/nim-geocoding"
  },
  {
    "name": "io-gles",
    "url": "https://github.com/nimious/io-gles.git",
    "method": "git",
    "tags": [
      "binding",
      "khronos",
      "gles",
      "opengl es"
    ],
    "description": "Obsolete - please use gles instead!",
    "license": "MIT",
    "web": "https://github.com/nimious/io-gles"
  },
  {
    "name": "io-egl",
    "url": "https://github.com/nimious/io-egl.git",
    "method": "git",
    "tags": [
      "binding",
      "khronos",
      "egl",
      "opengl",
      "opengl es",
      "openvg"
    ],
    "description": "Obsolete - please use egl instead!",
    "license": "MIT",
    "web": "https://github.com/nimious/io-egl"
  },
  {
    "name": "io-sixense",
    "url": "https://github.com/nimious/io-sixense.git",
    "method": "git",
    "tags": [
      "binding",
      "sixense",
      "razer hydra",
      "stem system",
      "vr"
    ],
    "description": "Obsolete - please use sixense instead!",
    "license": "MIT",
    "web": "https://github.com/nimious/io-sixense"
  },
  {
    "name": "tnetstring",
    "url": "https://mahlon@bitbucket.org/mahlon/nim-tnetstring",
    "method": "hg",
    "tags": [
      "tnetstring",
      "library",
      "serialization"
    ],
    "description": "Parsing and serializing for the TNetstring format.",
    "license": "MIT",
    "web": "http://bitbucket.org/mahlon/nim-tnetstring"
  },
  {
    "name": "msgpack4nim",
    "url": "https://github.com/jangko/msgpack4nim",
    "method": "git",
    "tags": [
      "msgpack",
      "library",
      "serialization",
      "deserialization"
    ],
    "description": "Another MessagePack implementation written in pure nim",
    "license": "MIT",
    "web": "https://github.com/jangko/msgpack4nim"
  },
  {
    "name": "binaryheap",
    "url": "https://github.com/bluenote10/nim-heap",
    "method": "git",
    "tags": [
      "heap",
      "priority queue"
    ],
    "description": "Simple binary heap implementation",
    "license": "MIT",
    "web": "https://github.com/bluenote10/nim-heap"
  },
  {
    "name": "stringinterpolation",
    "url": "https://github.com/bluenote10/nim-stringinterpolation",
    "method": "git",
    "tags": [
      "string formatting",
      "string interpolation"
    ],
    "description": "String interpolation with printf syntax",
    "license": "MIT",
    "web": "https://github.com/bluenote10/nim-stringinterpolation"
  },
  {
    "name": "libovr",
    "url": "https://github.com/bluenote10/nim-ovr",
    "method": "git",
    "tags": [
      "Oculus Rift",
      "virtual reality"
    ],
    "description": "Nim bindings for libOVR (Oculus Rift)",
    "license": "MIT",
    "web": "https://github.com/bluenote10/nim-ovr"
  },
  {
    "name": "delaunay",
    "url": "https://github.com/Nycto/DelaunayNim",
    "method": "git",
    "tags": [
      "delaunay",
      "library",
      "algorithms",
      "graph"
    ],
    "description": "2D Delaunay triangulations",
    "license": "MIT",
    "web": "https://github.com/Nycto/DelaunayNim"
  },
  {
    "name": "linenoise",
    "url": "https://github.com/fallingduck/linenoise-nim",
    "method": "git",
    "tags": [
      "linenoise",
      "library",
      "wrapper",
      "commandline"
    ],
    "description": "Wrapper for linenoise, a free, self-contained alternative to GNU readline.",
    "license": "BSD",
    "web": "https://github.com/fallingduck/linenoise-nim"
  },
  {
    "name": "struct",
    "url": "https://github.com/OpenSystemsLab/struct.nim",
    "method": "git",
    "tags": [
      "struct",
      "library",
      "python",
      "pack",
      "unpack"
    ],
    "description": "Python-like 'struct' for Nim",
    "license": "MIT",
    "web": "https://github.com/OpenSystemsLab/struct.nim"
  },
  {
    "name": "uri2",
    "url": "https://github.com/achesak/nim-uri2",
    "method": "git",
    "tags": [
      "uri",
      "url",
      "library"
    ],
    "description": "Nim module for better URI handling",
    "license": "MIT",
    "web": "https://github.com/achesak/nim-uri2"
  },
  {
    "name": "hmac",
    "url": "https://github.com/OpenSystemsLab/hmac.nim",
    "method": "git",
    "tags": [
      "hmac",
      "authentication",
      "hash",
      "sha1",
      "md5"
    ],
    "description": "HMAC-SHA1 and HMAC-MD5 hashing in Nim",
    "license": "MIT",
    "web": "https://github.com/OpenSystemsLab/hmac.nim"
  },
  {
    "name": "mongrel2",
    "url": "https://mahlon@bitbucket.org/mahlon/nim-mongrel2",
    "method": "hg",
    "tags": [
      "mongrel2",
      "library",
      "www"
    ],
    "description": "Handler framework for the Mongrel2 web server.",
    "license": "MIT",
    "web": "http://bitbucket.org/mahlon/nim-mongrel2"
  },
  {
    "name": "shimsham",
    "url": "https://github.com/apense/shimsham",
    "method": "git",
    "tags": [
      "crypto",
      "hash",
      "hashing",
      "digest"
    ],
    "description": "Hashing/Digest collection in pure Nim",
    "license": "MIT",
    "web": "https://github.com/apense/shimsham"
  },
  {
    "name": "base32",
    "url": "https://github.com/OpenSystemsLab/base32.nim",
    "method": "git",
    "tags": [
      "base32",
      "encode",
      "decode"
    ],
    "description": "Base32 library for Nim",
    "license": "MIT",
    "web": "https://github.com/OpenSystemsLab/base32.nim"
  },
  {
    "name": "otp",
    "url": "https://github.com/OpenSystemsLab/otp.nim",
    "method": "git",
    "tags": [
      "otp",
      "hotp",
      "totp",
      "time",
      "password",
      "one",
      "google",
      "authenticator"
    ],
    "description": "One Time Password library for Nim",
    "license": "MIT",
    "web": "https://github.com/OpenSystemsLab/otp.nim"
  },
  {
    "name": "q",
    "url": "https://github.com/OpenSystemsLab/q.nim",
    "method": "git",
    "tags": [
      "css",
      "selector",
      "query",
      "match",
      "find",
      "html",
      "xml",
      "jquery"
    ],
    "description": "Simple package for query HTML/XML elements using a CSS3 or jQuery-like selector syntax",
    "license": "MIT",
    "web": "https://github.com/OpenSystemsLab/q.nim"
  },
  {
    "name": "bignum",
    "url": "https://github.com/FedeOmoto/bignum",
    "method": "git",
    "tags": [
      "bignum",
      "gmp",
      "wrapper"
    ],
    "description": "Wrapper around the GMP bindings for the Nim language.",
    "license": "MIT",
    "web": "https://github.com/FedeOmoto/bignum"
  },
  {
    "name": "rbtree",
    "url": "https://github.com/Nycto/RBTreeNim",
    "method": "git",
    "tags": [
      "tree",
      "binary search tree",
      "rbtree",
      "red black tree"
    ],
    "description": "Red/Black Trees",
    "license": "MIT",
    "web": "https://github.com/Nycto/RBTreeNim"
  },
  {
    "name": "anybar",
    "url": "https://github.com/ba0f3/anybar.nim",
    "method": "git",
    "tags": [
      "anybar",
      "menubar",
      "status",
      "indicator"
    ],
    "description": "Control AnyBar instances with Nim",
    "license": "MIT",
    "web": "https://github.com/ba0f3/anybar.nim"
  },
  {
    "name": "astar",
    "url": "https://github.com/Nycto/AStarNim",
    "method": "git",
    "tags": [
      "astar",
      "A*",
      "pathfinding",
      "algorithm"
    ],
    "description": "A* Pathfinding",
    "license": "MIT",
    "web": "https://github.com/Nycto/AStarNim"
  },
  {
    "name": "lazy",
    "url": "https://github.com/petermora/nimLazy/",
    "method": "git",
    "tags": [
      "library",
      "iterator",
      "lazy list"
    ],
    "description": "Iterator library for Nim",
    "license": "MIT",
    "web": "https://github.com/petermora/nimLazy"
  },
  {
    "name": "asyncpythonfile",
    "url": "https://github.com/fallingduck/asyncpythonfile-nim",
    "method": "git",
    "tags": [
      "async",
      "asynchronous",
      "library",
      "python",
      "file",
      "files"
    ],
    "description": "High level, asynchronous file API mimicking Python's file interface.",
    "license": "ISC",
    "web": "https://github.com/fallingduck/asyncpythonfile-nim"
  },
  {
    "name": "nimfuzz",
    "url": "https://github.com/apense/nimfuzz",
    "method": "git",
    "tags": [
      "fuzzing",
      "testing",
      "hacking",
      "security"
    ],
    "description": "Simple and compact fuzzing",
    "license": "Apache License 2.0",
    "web": "https://apense.github.io/nimfuzz"
  },
  {
    "name": "linalg",
    "url": "https://github.com/unicredit/linear-algebra",
    "method": "git",
    "tags": [
      "vector",
      "matrix",
      "linear-algebra",
      "BLAS",
      "LAPACK"
    ],
    "description": "Linear algebra for Nim",
    "license": "Apache License 2.0",
    "web": "https://github.com/unicredit/linear-algebra"
  },
  {
    "name": "sequester",
    "url": "https://github.com/fallingduck/sequester",
    "method": "git",
    "tags": [
      "library",
      "seq",
      "sequence",
      "strings",
      "iterators",
      "php"
    ],
    "description": "Library for converting sequences to strings. Also has PHP-inspired explode and implode procs.",
    "license": "ISC",
    "web": "https://github.com/fallingduck/sequester"
  },
  {
    "name": "options",
    "url": "https://github.com/fallingduck/options-nim",
    "method": "git",
    "tags": [
      "library",
      "option",
      "optionals",
      "maybe"
    ],
    "description": "Temporary package to fix broken code in 0.11.2 stable.",
    "license": "MIT",
    "web": "https://github.com/fallingduck/options-nim"
  },
  {
    "name": "oldwinapi",
    "url": "https://github.com/nim-lang/oldwinapi",
    "method": "git",
    "tags": [
      "library",
      "windows",
      "api"
    ],
    "description": "Old Win API library for Nim",
    "license": "LGPL with static linking exception",
    "web": "https://github.com/nim-lang/oldwinapi"
  },
  {
    "name": "nimx",
    "url": "https://github.com/yglukhov/nimx",
    "method": "git",
    "tags": [
      "gui",
      "ui",
      "library"
    ],
    "description": "Cross-platform GUI framework",
    "license": "MIT",
    "web": "https://github.com/yglukhov/nimx"
  },
  {
    "name": "webview",
    "url": "https://github.com/oskca/webview",
    "method": "git",
    "tags": [
      "gui",
      "ui",
      "webview",
      "cross",
      "web",
      "library"
    ],
    "description": "Nim bindings for https://github.com/zserge/webview, a cross platform single header webview library",
    "license": "MIT",
    "web": "https://github.com/oskca/webview"
  },
  {
    "name": "memo",
    "url": "https://github.com/andreaferretti/memo",
    "method": "git",
    "tags": [
      "memo",
      "memoization",
      "memoize",
      "cache"
    ],
    "description": "Memoize Nim functions",
    "license": "Apache License 2.0",
    "web": "https://github.com/andreaferretti/memo"
  },
  {
    "name": "base62",
    "url": "https://github.com/singularperturbation/base62-encode",
    "method": "git",
    "tags": [
      "base62",
      "encode",
      "decode"
    ],
    "description": "Arbitrary base encoding-decoding functions, defaulting to Base-62.",
    "license": "MIT",
    "web": "https://github.com/singularperturbation/base62-encode"
  },
  {
    "name": "telebot",
    "url": "https://github.com/ba0f3/telebot.nim",
    "method": "git",
    "tags": [
      "telebot",
      "telegram",
      "bot",
      "api",
      "client",
      "async"
    ],
    "description": "Async Telegram Bot API Client",
    "license": "MIT",
    "web": "https://github.com/ba0f3/telebot.nim"
  },
  {
    "name": "tempfile",
    "url": "https://github.com/OpenSystemsLab/tempfile.nim",
    "method": "git",
    "tags": [
      "temp",
      "mktemp",
      "make",
      "mk",
      "mkstemp",
      "mkdtemp"
    ],
    "description": "Temporary files and directories",
    "license": "MIT",
    "web": "https://github.com/OpenSystemsLab/tempfile.nim"
  },
  {
    "name": "AstroNimy",
    "url": "https://github.com/super-massive-black-holes/AstroNimy",
    "method": "git",
    "tags": [
      "science",
      "astronomy",
      "library"
    ],
    "description": "Astronomical library for Nim",
    "license": "MIT",
    "web": "https://github.com/super-massive-black-holes/AstroNimy"
  },
  {
    "name": "patty",
    "url": "https://github.com/andreaferretti/patty",
    "method": "git",
    "tags": [
      "pattern",
      "adt",
      "variant",
      "pattern matching",
      "algebraic data type"
    ],
    "description": "Algebraic data types and pattern matching",
    "license": "Apache License 2.0",
    "web": "https://github.com/andreaferretti/patty"
  },
  {
    "name": "einheit",
    "url": "https://github.com/jyapayne/einheit",
    "method": "git",
    "tags": [
      "unit",
      "tests",
      "unittest",
      "unit tests",
      "unit test macro"
    ],
    "description": "Pretty looking, full featured, Python-inspired unit test library.",
    "license": "MIT",
    "web": "https://github.com/jyapayne/einheit"
  },
  {
    "name": "plists",
    "url": "https://github.com/yglukhov/plists",
    "method": "git",
    "tags": [
      "plist",
      "property",
      "list"
    ],
    "description": "Generate and parse Mac OS X .plist files in Nim.",
    "license": "MIT",
    "web": "https://github.com/yglukhov/plists"
  },
  {
    "name": "ncurses",
    "url": "https://github.com/rnowley/nim-ncurses/",
    "method": "git",
    "tags": [
      "library",
      "terminal",
      "graphics",
      "wrapper"
    ],
    "description": "A wrapper for NCurses",
    "license": "MIT",
    "web": "https://github.com/rnowley/nim-ncurses"
  },
  {
    "name": "nanovg.nim",
    "url": "https://github.com/fowlmouth/nanovg.nim",
    "method": "git",
    "tags": [
      "wrapper",
      "GUI",
      "vector graphics",
      "opengl"
    ],
    "description": "A wrapper for NanoVG vector graphics rendering",
    "license": "MIT",
    "web": "https://github.com/fowlmouth/nanovg.nim"
  },
  {
    "name": "pwd",
    "url": "https://github.com/achesak/nim-pwd",
    "method": "git",
    "tags": [
      "library",
      "unix",
      "pwd",
      "password"
    ],
    "description": "Nim port of Python's pwd module for working with the UNIX password file",
    "license": "MIT",
    "web": "https://github.com/achesak/nim-pwd"
  },
  {
    "name": "spwd",
    "url": "https://github.com/achesak/nim-spwd",
    "method": "git",
    "tags": [
      "library",
      "unix",
      "spwd",
      "password",
      "shadow"
    ],
    "description": "Nim port of Python's spwd module for working with the UNIX shadow password file",
    "license": "MIT",
    "web": "https://github.com/achesak/nim-spwd"
  },
  {
    "name": "grp",
    "url": "https://github.com/achesak/nim-grp",
    "method": "git",
    "tags": [
      "library",
      "unix",
      "grp",
      "group"
    ],
    "description": "Nim port of Python's grp module for working with the UNIX group database file",
    "license": "MIT",
    "web": "https://github.com/achesak/nim-grp"
  },
  {
    "name": "stopwatch",
    "url": "https://gitlab.com/define-private-public/stopwatch",
    "method": "git",
    "tags": [
      "timer",
      "timing",
      "benchmarking",
      "watch",
      "clock"
    ],
    "description": "A simple timing library for benchmarking code and other things.",
    "license": "MIT",
    "web": "https://gitlab.com/define-private-public/stopwatch"
  },
  {
    "name": "nimFinLib",
    "url": "https://github.com/qqtop/NimFinLib",
    "method": "git",
    "tags": [
      "financial"
    ],
    "description": "Financial Library for Nim",
    "license": "MIT",
    "web": "https://github.com/qqtop/NimFinLib"
  },
  {
    "name": "libssh2",
    "url": "https://github.com/ba0f3/libssh2.nim",
    "method": "git",
    "tags": [
      "lib",
      "ssh",
      "ssh2",
      "openssh",
      "client",
      "sftp",
      "scp"
    ],
    "description": "Nim wrapper for libssh2",
    "license": "MIT",
    "web": "https://github.com/ba0f3/libssh2.nim"
  },
  {
    "name": "rethinkdb",
    "url": "https://github.com/OpenSystemsLab/rethinkdb.nim",
    "method": "git",
    "tags": [
      "rethinkdb",
      "driver",
      "client",
      "json"
    ],
    "description": "RethinkDB driver for Nim",
    "license": "MIT",
    "web": "https://github.com/OpenSystemsLab/rethinkdb.nim"
  },
  {
    "name": "dbus",
    "url": "https://github.com/zielmicha/nim-dbus",
    "method": "git",
    "tags": [
      "dbus"
    ],
    "description": "dbus bindings for Nim",
    "license": "MIT",
    "web": "https://github.com/zielmicha/nim-dbus"
  },
  {
    "name": "lmdb",
    "url": "https://github.com/fowlmouth/lmdb.nim",
    "method": "git",
    "tags": [
      "wrapper",
      "lmdb"
    ],
    "description": "A wrapper for LMDB the Lightning Memory-Mapped Database",
    "license": "MIT",
    "web": "https://github.com/fowlmouth/lmdb.nim"
  },
  {
    "name": "zip",
    "url": "https://github.com/nim-lang/zip",
    "method": "git",
    "tags": [
      "wrapper",
      "zip"
    ],
    "description": "A wrapper for the zip library",
    "license": "MIT",
    "web": "https://github.com/nim-lang/zip"
  },
  {
    "name": "csvtools",
    "url": "https://github.com/unicredit/csvtools",
    "method": "git",
    "tags": [
      "CSV",
      "comma separated values",
      "TSV"
    ],
    "description": "Manage CSV files",
    "license": "Apache License 2.0",
    "web": "https://github.com/unicredit/csvtools"
  },
  {
    "name": "httpform",
    "url": "https://github.com/tulayang/httpform",
    "method": "git",
    "tags": [
      "request parser",
      "upload",
      "html5 file"
    ],
    "description": "Http request form parser",
    "license": "MIT",
    "web": "https://github.com/tulayang/httpform"
  },
  {
    "name": "vardene",
    "url": "https://github.com/Xe/vardene",
    "method": "git",
    "tags": [
      "command line",
      "tool",
      "compiler"
    ],
    "description": "A simple tool to manage multiple installs of Nim.",
    "license": "MIT",
    "web": "https://christine.website/projects/Vardene"
  },
  {
    "name": "quadtree",
    "url": "https://github.com/Nycto/QuadtreeNim",
    "method": "git",
    "tags": [
      "quadtree",
      "algorithm"
    ],
    "description": "A Quadtree implementation",
    "license": "MIT",
    "web": "https://github.com/Nycto/QuadtreeNim"
  },
  {
    "name": "expat",
    "url": "https://github.com/nim-lang/expat",
    "method": "git",
    "tags": [
      "expat",
      "xml",
      "parsing"
    ],
    "description": "Expat wrapper for Nim",
    "license": "MIT",
    "web": "https://github.com/nim-lang/expat"
  },
  {
    "name": "sphinx",
    "url": "https://github.com/Araq/sphinx",
    "method": "git",
    "tags": [
      "sphinx",
      "wrapper",
      "search",
      "engine"
    ],
    "description": "Sphinx wrapper for Nim",
    "license": "LGPL",
    "web": "https://github.com/Araq/sphinx"
  },
  {
    "name": "sdl1",
    "url": "https://github.com/nim-lang/sdl1",
    "method": "git",
    "tags": [
      "graphics",
      "library",
      "multi-media",
      "input",
      "sound",
      "joystick"
    ],
    "description": "SDL 1.2 wrapper for Nim.",
    "license": "LGPL",
    "web": "https://github.com/nim-lang/sdl1"
  },
  {
    "name": "graphics",
    "url": "https://github.com/nim-lang/graphics",
    "method": "git",
    "tags": [
      "library",
      "SDL"
    ],
    "description": "Graphics module for Nim.",
    "license": "MIT",
    "web": "https://github.com/nim-lang/graphics"
  },
  {
    "name": "libffi",
    "url": "https://github.com/Araq/libffi",
    "method": "git",
    "tags": [
      "ffi",
      "library",
      "C",
      "calling",
      "convention"
    ],
    "description": "libffi wrapper for Nim.",
    "license": "MIT",
    "web": "https://github.com/Araq/libffi"
  },
  {
    "name": "libcurl",
    "url": "https://github.com/Araq/libcurl",
    "method": "git",
    "tags": [
      "curl",
      "web",
      "http",
      "download"
    ],
    "description": "Nim wrapper for libcurl.",
    "license": "MIT",
    "web": "https://github.com/Araq/libcurl"
  },
  {
    "name": "perlin",
    "url": "https://github.com/Nycto/PerlinNim",
    "method": "git",
    "tags": [
      "perlin",
      "simplex",
      "noise"
    ],
    "description": "Perlin noise and Simplex noise generation",
    "license": "MIT",
    "web": "https://github.com/Nycto/PerlinNim"
  },
  {
    "name": "pfring",
    "url": "https://github.com/ba0f3/pfring.nim",
    "method": "git",
    "tags": [
      "pf_ring",
      "packet",
      "sniff",
      "pcap",
      "pfring",
      "network",
      "capture",
      "socket"
    ],
    "description": "PF_RING wrapper for Nim",
    "license": "MIT",
    "web": "https://github.com/ba0f3/pfring.nim"
  },
  {
    "name": "xxtea",
    "url": "https://github.com/xxtea/xxtea-nim",
    "method": "git",
    "tags": [
      "xxtea",
      "encrypt",
      "decrypt",
      "crypto"
    ],
    "description": "XXTEA encryption algorithm library written in pure Nim.",
    "license": "MIT",
    "web": "https://github.com/xxtea/xxtea-nim"
  },
  {
    "name": "xxhash",
    "url": "https://github.com/OpenSystemsLab/xxhash.nim",
    "method": "git",
    "tags": [
      "fast",
      "hash",
      "algorithm"
    ],
    "description": "xxhash wrapper for Nim",
    "license": "MIT",
    "web": "https://github.com/OpenSystemsLab/xxhash.nim"
  },
  {
    "name": "libipset",
    "url": "https://github.com/ba0f3/libipset.nim",
    "method": "git",
    "tags": [
      "ipset",
      "firewall",
      "netfilter",
      "mac",
      "ip",
      "network",
      "collection",
      "rule",
      "set"
    ],
    "description": "libipset wrapper for Nim",
    "license": "MIT",
    "web": "https://github.com/ba0f3/libipset.nim"
  },
  {
    "name": "pop3",
    "url": "https://github.com/FedericoCeratto/nim-pop3",
    "method": "git",
    "tags": [
      "network",
      "pop3",
      "email"
    ],
    "description": "POP3 client library",
    "license": "LGPLv3",
    "web": "https://github.com/FedericoCeratto/nim-pop3"
  },
  {
    "name": "nimrpc",
    "url": "https://github.com/rogercloud/nim-rpc",
    "method": "git",
    "tags": [
      "msgpack",
      "library",
      "rpc",
      "nimrpc"
    ],
    "description": "RPC implementation for Nim based on msgpack4nim",
    "license": "MIT",
    "web": "https://github.com/rogercloud/nim-rpc"
  },
  {
    "name": "nimrpc_milis",
    "url": "https://github.com/milisarge/nimrpc_milis",
    "method": "git",
    "tags": [
      "msgpack",
      "library",
      "rpc",
      "nimrpc"
    ],
    "description": "RPC implementation for Nim based on msgpack4nim",
    "license": "MIT",
    "web": "https://github.com/milisarge/nimrpc_milis"
  },
  {
    "name": "asyncevents",
    "url": "https://github.com/tulayang/asyncevents",
    "method": "git",
    "tags": [
      "event",
      "future",
      "asyncdispath"
    ],
    "description": "Asynchronous event loop for progaming with MVC",
    "license": "MIT",
    "web": "https://github.com/tulayang/asyncevents"
  },
  {
    "name": "nimSHA2",
    "url": "https://github.com/jangko/nimSHA2",
    "method": "git",
    "tags": [
      "hash",
      "crypto",
      "library",
      "sha256",
      "sha224",
      "sha384",
      "sha512"
    ],
    "description": "Secure Hash Algorithm - 2, [224, 256, 384, and 512 bits]",
    "license": "MIT",
    "web": "https://github.com/jangko/nimSHA2"
  },
  {
    "name": "nimAES",
    "url": "https://github.com/jangko/nimAES",
    "method": "git",
    "tags": [
      "crypto",
      "library",
      "aes",
      "encryption",
      "rijndael"
    ],
    "description": "Advanced Encryption Standard, Rijndael Algorithm",
    "license": "MIT",
    "web": "https://github.com/jangko/nimAES"
  },
  {
    "name": "nimeverything",
    "url": "https://github.com/xland/nimeverything/",
    "method": "git",
    "tags": [
      "everything",
      "voidtools",
      "Everything Search Engine"
    ],
    "description": "everything  search engine wrapper",
    "license": "MIT",
    "web": "https://github.com/xland/nimeverything"
  },
  {
    "name": "vidhdr",
    "url": "https://github.com/achesak/nim-vidhdr",
    "method": "git",
    "tags": [
      "video",
      "formats",
      "file"
    ],
    "description": "Library for detecting the format of an video file",
    "license": "MIT",
    "web": "https://github.com/achesak/nim-vidhdr"
  },
  {
    "name": "gitapi",
    "url": "https://github.com/achesak/nim-gitapi",
    "method": "git",
    "tags": [
      "git",
      "version control",
      "library"
    ],
    "description": "Nim wrapper around the git version control software",
    "license": "MIT",
    "web": "https://github.com/achesak/nim-gitapi"
  },
  {
    "name": "ptrace",
    "url": "https://github.com/ba0f3/ptrace.nim",
    "method": "git",
    "tags": [
      "ptrace",
      "trace",
      "process",
      "syscal",
      "system",
      "call"
    ],
    "description": "ptrace wrapper for Nim",
    "license": "MIT",
    "web": "https://github.com/ba0f3/ptrace.nim"
  },
  {
    "name": "ndbex",
    "url": "https://github.com/Senketsu/nim-db-ex",
    "method": "git",
    "tags": [
      "extension",
      "database",
      "convenience",
      "db",
      "mysql",
      "postgres",
      "sqlite"
    ],
    "description": "extension modules for Nim's 'db_*' modules",
    "license": "MIT",
    "web": "https://github.com/Senketsu/nim-db-ex"
  },
  {
    "name": "spry",
    "url": "https://github.com/gokr/spry",
    "method": "git",
    "tags": [
      "language",
      "library",
      "scripting"
    ],
    "description": "A Smalltalk and Rebol inspired language implemented as an AST interpreter",
    "license": "MIT",
    "web": "https://github.com/gokr/spry"
  },
  {
    "name": "nimBMP",
    "url": "https://github.com/jangko/nimBMP",
    "method": "git",
    "tags": [
      "graphics",
      "library",
      "BMP"
    ],
    "description": "BMP encoder and decoder",
    "license": "MIT",
    "web": "https://github.com/jangko/nimBMP"
  },
  {
    "name": "nimPNG",
    "url": "https://github.com/jangko/nimPNG",
    "method": "git",
    "tags": [
      "graphics",
      "library",
      "PNG"
    ],
    "description": "PNG(Portable Network Graphics) encoder and decoder",
    "license": "MIT",
    "web": "https://github.com/jangko/nimPNG"
  },
  {
    "name": "litestore",
    "url": "https://github.com/h3rald/litestore",
    "method": "git",
    "tags": [
      "database",
      "rest",
      "sqlite"
    ],
    "description": "A lightweight, self-contained, RESTful, searchable, multi-format NoSQL document store",
    "license": "MIT",
    "web": "https://h3rald.com/litestore"
  },
  {
    "name": "parseFixed",
    "url": "https://github.com/jlp765/parsefixed",
    "method": "git",
    "tags": [
      "parse",
      "fixed",
      "width",
      "parser",
      "text"
    ],
    "description": "Parse fixed-width fields within lines of text (complementary to parsecsv)",
    "license": "MIT",
    "web": "https://github.com/jlp765/parsefixed"
  },
  {
    "name": "playlists",
    "url": "https://github.com/achesak/nim-playlists",
    "method": "git",
    "tags": [
      "library",
      "playlists",
      "M3U",
      "PLS",
      "XSPF"
    ],
    "description": "Nim library for parsing PLS, M3U, and XSPF playlist files",
    "license": "MIT",
    "web": "https://github.com/achesak/nim-playlists"
  },
  {
    "name": "seqmath",
    "url": "https://github.com/jlp765/seqmath",
    "method": "git",
    "tags": [
      "math",
      "seq",
      "sequence",
      "array",
      "nested",
      "algebra",
      "statistics",
      "lifted",
      "financial"
    ],
    "description": "Nim math library for sequences and nested sequences (extends math library)",
    "license": "MIT",
    "web": "https://github.com/jlp765/seqmath"
  },
  {
    "name": "daemonize",
    "url": "https://github.com/OpenSystemsLab/daemonize.nim",
    "method": "git",
    "tags": [
      "daemonize",
      "background",
      "fork",
      "unix",
      "linux",
      "process"
    ],
    "description": "This library makes your code run as a daemon process on Unix-like systems",
    "license": "MIT",
    "web": "https://github.com/OpenSystemsLab/daemonize.nim"
  },
  {
    "name": "tnim",
    "url": "https://github.com/jlp765/tnim",
    "method": "git",
    "tags": [
      "REPL",
      "sandbox",
      "interactive",
      "compiler",
      "code",
      "language"
    ],
    "description": "tnim is a Nim REPL - an interactive sandbox for testing Nim code",
    "license": "MIT",
    "web": "https://github.com/jlp765/tnim"
  },
  {
    "name": "ris",
    "url": "https://github.com/achesak/nim-ris",
    "method": "git",
    "tags": [
      "RIS",
      "citation",
      "library"
    ],
    "description": "Module for working with RIS citation files",
    "license": "MIT",
    "web": "https://github.com/achesak/nim-ris"
  },
  {
    "name": "geoip",
    "url": "https://github.com/achesak/nim-geoip",
    "method": "git",
    "tags": [
      "IP",
      "address",
      "location",
      "geolocation"
    ],
    "description": "Retrieve info about a location from an IP address",
    "license": "MIT",
    "web": "https://github.com/achesak/nim-geoip"
  },
  {
    "name": "freegeoip",
    "url": "https://github.com/achesak/nim-freegeoip",
    "method": "git",
    "tags": [
      "IP",
      "address",
      "location",
      "geolocation"
    ],
    "description": "Retrieve info about a location from an IP address",
    "license": "MIT",
    "web": "https://github.com/achesak/nim-freegeoip"
  },
  {
    "name": "nimroutine",
    "url": "https://github.com/rogercloud/nim-routine",
    "method": "git",
    "tags": [
      "goroutine",
      "routine",
      "lightweight",
      "thread"
    ],
    "description": "A go routine like nim implementation",
    "license": "MIT",
    "web": "https://github.com/rogercloud/nim-routine"
  },
  {
    "name": "coverage",
    "url": "https://github.com/yglukhov/coverage",
    "method": "git",
    "tags": [
      "code",
      "coverage"
    ],
    "description": "Code coverage library",
    "license": "MIT",
    "web": "https://github.com/yglukhov/coverage"
  },
  {
    "name": "golib",
    "url": "https://github.com/stefantalpalaru/golib-nim",
    "method": "git",
    "tags": [
      "library",
      "wrapper"
    ],
    "description": "Bindings for golib - a library that (ab)uses gccgo to bring Go's channels and goroutines to the rest of the world",
    "license": "BSD",
    "web": "https://github.com/stefantalpalaru/golib-nim"
  },
  {
    "name": "libnotify",
    "url": "https://github.com/FedericoCeratto/nim-libnotify.git",
    "method": "git",
    "tags": [
      "library",
      "wrapper",
      "desktop"
    ],
    "description": "Minimalistic libnotify wrapper for desktop notifications",
    "license": "LGPLv3",
    "web": "https://github.com/FedericoCeratto/nim-libnotify"
  },
  {
    "name": "nimcat",
    "url": "https://github.com/shakna-israel/nimcat",
    "method": "git",
    "tags": [
      "cat",
      "cli"
    ],
    "description": "An implementation of cat in Nim",
    "license": "MIT",
    "web": "https://github.com/shakna-israel/nimcat"
  },
  {
    "name": "sections",
    "url": "https://github.com/c0ffeeartc/nim-sections",
    "method": "git",
    "tags": [
      "BDD",
      "test"
    ],
    "description": "`Section` macro with BDD aliases for testing",
    "license": "MIT",
    "web": "https://github.com/c0ffeeartc/nim-sections"
  },
  {
    "name": "nimfp",
    "url": "https://github.com/vegansk/nimfp",
    "method": "git",
    "tags": [
      "functional",
      "library"
    ],
    "description": "Nim functional programming library",
    "license": "MIT",
    "web": "https://github.com/vegansk/nimfp"
  },
  {
    "name": "nhsl",
    "url": "https://github.com/twist-vector/nhsl.git",
    "method": "git",
    "tags": [
      "library",
      "serialization",
      "pure"
    ],
    "description": "Nim Hessian Serialization Library encodes/decodes data into the Hessian binary protocol",
    "license": "LGPL",
    "web": "https://github.com/twist-vector/nhsl"
  },
  {
    "name": "nimstopwatch",
    "url": "https://github.com/twist-vector/nim-stopwatch.git",
    "method": "git",
    "tags": [
      "app",
      "timer"
    ],
    "description": "A Nim-based, non-graphical application designed to measure the amount of time elapsed from its activation to deactivation, includes total elapsed time, lap, and split times.",
    "license": "LGPL",
    "web": "https://github.com/twist-vector/nim-stopwatch"
  },
  {
    "name": "playground",
    "url": "https://github.com/theduke/nim-playground",
    "method": "git",
    "tags": [
      "webapp",
      "execution",
      "code",
      "sandbox"
    ],
    "description": "Web-based playground for testing Nim code.",
    "license": "MIT",
    "web": "https://github.com/theduke/nim-playground"
  },
  {
    "name": "nimsl",
    "url": "https://github.com/yglukhov/nimsl",
    "method": "git",
    "tags": [
      "shader",
      "opengl",
      "glsl"
    ],
    "description": "Shaders in Nim.",
    "license": "MIT",
    "web": "https://github.com/yglukhov/nimsl"
  },
  {
    "name": "omnilog",
    "url": "https://github.com/nim-appkit/omnilog",
    "method": "git",
    "tags": [
      "library",
      "logging",
      "logs"
    ],
    "description": "Advanced logging library for Nim with structured logging, formatters, filters and writers.",
    "license": "MIT",
    "web": "https://github.com/nim-appkit/omnilog"
  },
  {
    "name": "values",
    "url": "https://github.com/nim-appkit/values",
    "method": "git",
    "tags": [
      "library",
      "values",
      "datastructures"
    ],
    "description": "Library for working with arbitrary values + a map data structure.",
    "license": "MIT",
    "web": "https://github.com/nim-appkit/values"
  },
  {
    "name": "geohash",
    "url": "https://github.com/twist-vector/nim-geohash.git",
    "method": "git",
    "tags": [
      "library",
      "geocoding",
      "pure"
    ],
    "description": "Nim implementation of the geohash latitude/longitude geocode system",
    "license": "Apache License 2.0",
    "web": "https://github.com/twist-vector/nim-geohash"
  },
  {
    "name": "bped",
    "url": "https://github.com/twist-vector/nim-bped.git",
    "method": "git",
    "tags": [
      "library",
      "serialization",
      "pure"
    ],
    "description": "Nim implementation of the Bittorrent ascii serialization protocol",
    "license": "Apache License 2.0",
    "web": "https://github.com/twist-vector/nim-bped"
  },
  {
    "name": "ctrulib",
    "url": "https://github.com/skyforce77/ctrulib-nim.git",
    "method": "git",
    "tags": [
      "library",
      "nintendo",
      "3ds"
    ],
    "description": "ctrulib wrapper",
    "license": "GPLv2",
    "web": "https://github.com/skyforce77/ctrulib-nim"
  },
  {
    "name": "nimrdkafka",
    "url": "https://github.com/dfdeshom/nimrdkafka.git",
    "method": "git",
    "tags": [
      "library",
      "wrapper",
      "kafka"
    ],
    "description": "Nim wrapper for librdkafka",
    "license": "Apache License 2.0",
    "web": "https://github.com/dfdeshom/nimrdkafka"
  },
  {
    "name": "utils",
    "url": "https://github.com/nim-appkit/utils",
    "method": "git",
    "tags": [
      "library",
      "utilities"
    ],
    "description": "Collection of string, parsing, pointer, ... utilities.",
    "license": "MIT",
    "web": "https://github.com/nim-appkit/utils"
  },
  {
    "name": "pymod",
    "url": "https://github.com/jboy/nim-pymod",
    "method": "git",
    "tags": [
      "wrapper",
      "python",
      "module",
      "numpy",
      "array",
      "matrix",
      "ndarray",
      "pyobject",
      "pyarrayobject",
      "iterator",
      "iterators",
      "docstring"
    ],
    "description": "Auto-generate a Python module that wraps a Nim module.",
    "license": "MIT",
    "web": "https://github.com/jboy/nim-pymod"
  },
  {
    "name": "db",
    "url": "https://github.com/jlp765/db",
    "method": "git",
    "tags": [
      "wrapper",
      "database",
      "module",
      "sqlite",
      "mysql",
      "postgres",
      "db_sqlite",
      "db_mysql",
      "db_postgres"
    ],
    "description": "Unified db access module, providing a single library module to access the db_sqlite, db_mysql and db_postgres modules.",
    "license": "MIT",
    "web": "https://github.com/jlp765/db"
  },
  {
    "name": "nimsnappy",
    "url": "https://github.com/dfdeshom/nimsnappy.git",
    "method": "git",
    "tags": [
      "wrapper",
      "compression"
    ],
    "description": "Nim wrapper for the snappy compression library. there is also a high-level API for easy use",
    "license": "BSD",
    "web": "https://github.com/dfdeshom/nimsnappy"
  },
  {
    "name": "nimLUA",
    "url": "https://github.com/jangko/nimLUA",
    "method": "git",
    "tags": [
      "lua",
      "library",
      "bind",
      "glue",
      "macros"
    ],
    "description": "glue code generator to bind Nim and Lua together using Nim's powerful macro",
    "license": "MIT",
    "web": "https://github.com/jangko/nimLUA"
  },
  {
    "name": "sound",
    "url": "https://github.com/yglukhov/sound.git",
    "method": "git",
    "tags": [
      "sound",
      "ogg"
    ],
    "description": "Cross-platform sound mixer library",
    "license": "MIT",
    "web": "https://github.com/yglukhov/sound"
  },
  {
    "name": "nimi3status",
    "url": "https://github.com/FedericoCeratto/nimi3status",
    "method": "git",
    "tags": [
      "i3",
      "i3status"
    ],
    "description": "Lightweight i3 status bar.",
    "license": "GPLv3",
    "web": "https://github.com/FedericoCeratto/nimi3status"
  },
  {
    "name": "native_dialogs",
    "url": "https://github.com/SSPkrolik/nim-native-dialogs.git",
    "method": "git",
    "tags": [
      "ui",
      "gui",
      "cross-platform",
      "library"
    ],
    "description": "Implements framework-agnostic native operating system dialogs calls",
    "license": "MIT",
    "web": "https://github.com/SSPkrolik/nim-native-dialogs"
  },
  {
    "name": "variant",
    "url": "https://github.com/yglukhov/variant.git",
    "method": "git",
    "tags": [
      "variant"
    ],
    "description": "Variant type and type matching",
    "license": "MIT",
    "web": "https://github.com/yglukhov/variant"
  },
  {
    "name": "pythonmath",
    "url": "https://github.com/achesak/nim-pythonmath",
    "method": "git",
    "tags": [
      "library",
      "python",
      "math"
    ],
    "description": "Module to provide an interface as similar as possible to Python's math libary",
    "license": "MIT",
    "web": "https://github.com/achesak/nim-pythonmath"
  },
  {
    "name": "nimlz4",
    "url": "https://github.com/dfdeshom/nimlz4.git",
    "method": "git",
    "tags": [
      "wrapper",
      "compression",
      "lzo",
      "lz4"
    ],
    "description": "Nim wrapper for the LZ4 library. There is also a high-level API for easy use",
    "license": "BSD",
    "web": "https://github.com/dfdeshom/nimlz4"
  },
  {
    "name": "pythonize",
    "url": "https://github.com/marcoapintoo/nim-pythonize.git",
    "method": "git",
    "tags": [
      "python",
      "wrapper"
    ],
    "description": "A higher-level wrapper for the Python Programing Language",
    "license": "MIT",
    "web": "https://github.com/marcoapintoo/nim-pythonize"
  },
  {
    "name": "cligen",
    "url": "https://github.com/c-blake/cligen.git",
    "method": "git",
    "tags": [
      "library",
      "commandline",
      "arguments",
      "switches",
      "parsing",
      "options"
    ],
    "description": "Infer & generate command-line interace/option/argument parsers",
    "license": "MIT",
    "web": "https://github.com/c-blake/cligen"
  },
  {
    "name": "fnmatch",
    "url": "https://github.com/achesak/nim-fnmatch",
    "method": "git",
    "tags": [
      "library",
      "unix",
      "files",
      "matching"
    ],
    "description": "Nim module for filename matching with UNIX shell patterns",
    "license": "MIT",
    "web": "https://github.com/achesak/nim-fnmatch"
  },
  {
    "name": "shorturl",
    "url": "https://github.com/achesak/nim-shorturl",
    "method": "git",
    "tags": [
      "library",
      "url",
      "uid"
    ],
    "description": "Nim module for generating URL identifiers for Tiny URL and bit.ly-like URLs",
    "license": "MIT",
    "web": "https://github.com/achesak/nim-shorturl"
  },
  {
    "name": "teafiles",
    "url": "git@github.com:unicredit/nim-teafiles.git",
    "method": "git",
    "tags": [
      "teafiles",
      "mmap",
      "timeseries"
    ],
    "description": "TeaFiles provide fast read/write access to time series data",
    "license": "Apache2",
    "web": "https://github.com/unicredit/nim-teafiles"
  },
  {
    "name": "emmy",
    "url": "git@github.com:unicredit/emmy.git",
    "method": "git",
    "tags": [
      "algebra",
      "polynomials",
      "primes",
      "ring",
      "quotients"
    ],
    "description": "Algebraic structures and related operations for Nim",
    "license": "Apache2",
    "web": "https://github.com/unicredit/emmy"
  },
  {
    "name": "impulse_engine",
    "url": "https://github.com/matkuki/Nim-Impulse-Engine",
    "method": "git",
    "tags": [
      "physics",
      "engine",
      "2D"
    ],
    "description": "Nim port of a simple 2D physics engine",
    "license": "zlib",
    "web": "https://github.com/matkuki/Nim-Impulse-Engine"
  },
  {
    "name": "notifications",
    "url": "https://github.com/dom96/notifications",
    "method": "git",
    "tags": [
      "notifications",
      "alerts",
      "gui",
      "toasts",
      "macosx",
      "cocoa"
    ],
    "description": "Library for displaying notifications on the desktop",
    "license": "MIT",
    "web": "https://github.com/dom96/notifications"
  },
  {
    "name": "reactor",
    "url": "https://github.com/zielmicha/reactor.nim",
    "method": "git",
    "tags": [
      "async",
      "libuv",
      "http",
      "tcp"
    ],
    "description": "Asynchronous networking engine for Nim",
    "license": "MIT",
    "web": "https://networkos.net/nim/reactor.nim"
  },
  {
    "name": "asynctools",
    "url": "https://github.com/cheatfate/asynctools",
    "method": "git",
    "tags": [
      "async",
      "pipes",
      "processes",
      "ipc",
      "synchronization",
      "dns",
      "pty"
    ],
    "description": "Various asynchronous tools for Nim",
    "license": "MIT",
    "web": "https://github.com/cheatfate/asynctools"
  },
  {
    "name": "collections",
    "url": "https://github.com/zielmicha/collections.nim",
    "method": "git",
    "tags": [
      "iterator",
      "functional"
    ],
    "description": "Various collections and utilities",
    "license": "MIT",
    "web": "https://github.com/zielmicha/collections.nim"
  },
  {
    "name": "capnp",
    "url": "https://github.com/zielmicha/capnp.nim",
    "method": "git",
    "tags": [
      "capnp",
      "serialization",
      "protocol",
      "rpc"
    ],
    "description": "Cap'n Proto implementation for Nim",
    "license": "MIT",
    "web": "https://github.com/zielmicha/capnp.nim"
  },
  {
    "name": "biscuits",
    "url": "https://github.com/achesak/nim-biscuits",
    "method": "git",
    "tags": [
      "cookie",
      "persistence"
    ],
    "description": "better cookie handling",
    "license": "MIT",
    "web": "https://github.com/achesak/nim-biscuits"
  },
  {
    "name": "pari",
    "url": "https://github.com/lompik/pari.nim",
    "method": "git",
    "tags": [
      "number theory",
      "computer algebra system"
    ],
    "description": "Pari/GP C library wrapper",
    "license": "MIT",
    "web": "https://github.com/lompik/pari.nim"
  },
  {
    "name": "spacenav",
    "url": "https://github.com/nimious/spacenav.git",
    "method": "git",
    "tags": [
      "binding",
      "3dx",
      "3dconnexion",
      "libspnav",
      "spacenav",
      "spacemouse",
      "spacepilot",
      "spacenavigator"
    ],
    "description": "Bindings for libspnav, the free 3Dconnexion device driver",
    "license": "MIT",
    "web": "https://github.com/nimious/spacenav"
  },
  {
    "name": "isense",
    "url": "https://github.com/nimious/isense.git",
    "method": "git",
    "tags": [
      "binding",
      "isense",
      "intersense",
      "inertiacube",
      "intertrax",
      "microtrax",
      "thales",
      "tracking",
      "sensor"
    ],
    "description": "Bindings for the InterSense SDK",
    "license": "MIT",
    "web": "https://github.com/nimious/isense"
  },
  {
    "name": "libusb",
    "url": "https://github.com/nimious/libusb.git",
    "method": "git",
    "tags": [
      "binding",
      "usb",
      "libusb"
    ],
    "description": "Bindings for libusb, the cross-platform user library to access USB devices.",
    "license": "MIT",
    "web": "https://github.com/nimious/libusb"
  },
  {
    "name": "myo",
    "url": "https://github.com/nimious/myo.git",
    "method": "git",
    "tags": [
      "binding",
      "myo",
      "thalmic",
      "armband",
      "gesture"
    ],
    "description": "Bindings for the Thalmic Labs Myo gesture control armband SDK.",
    "license": "MIT",
    "web": "https://github.com/nimious/myo"
  },
  {
    "name": "oculus",
    "url": "https://github.com/nimious/oculus.git",
    "method": "git",
    "tags": [
      "binding",
      "oculus",
      "rift",
      "vr",
      "libovr",
      "ovr",
      "dk1",
      "dk2",
      "gearvr"
    ],
    "description": "Bindings for the Oculus VR SDK.",
    "license": "MIT",
    "web": "https://github.com/nimious/oculus"
  },
  {
    "name": "serialport",
    "url": "https://github.com/nimious/serialport.git",
    "method": "git",
    "tags": [
      "binding",
      "libserialport",
      "serial",
      "communication"
    ],
    "description": "Bindings for libserialport, the cross-platform serial communication library.",
    "license": "MIT",
    "web": "https://github.com/nimious/serialport"
  },
  {
    "name": "gles",
    "url": "https://github.com/nimious/gles.git",
    "method": "git",
    "tags": [
      "binding",
      "khronos",
      "gles",
      "opengl es"
    ],
    "description": "Bindings for OpenGL ES, the embedded 3D graphics library.",
    "license": "MIT",
    "web": "https://github.com/nimious/gles"
  },
  {
    "name": "egl",
    "url": "https://github.com/nimious/egl.git",
    "method": "git",
    "tags": [
      "binding",
      "khronos",
      "egl",
      "opengl",
      "opengl es",
      "openvg"
    ],
    "description": "Bindings for EGL, the native platform interface for rendering APIs.",
    "license": "MIT",
    "web": "https://github.com/nimious/egl"
  },
  {
    "name": "sixense",
    "url": "https://github.com/nimious/sixense.git",
    "method": "git",
    "tags": [
      "binding",
      "sixense",
      "razer hydra",
      "stem system",
      "vr"
    ],
    "description": "Bindings for the Sixense Core API.",
    "license": "MIT",
    "web": "https://github.com/nimious/sixense"
  },
  {
    "name": "listsv",
    "url": "https://github.com/srwiley/listsv.git",
    "method": "git",
    "tags": [
      "singly linked list",
      "doubly linked list"
    ],
    "description": "Basic operations on singly and doubly linked lists.",
    "license": "MIT",
    "web": "https://github.com/srwiley/listsv"
  },
  {
    "name": "kissfft",
    "url": "https://github.com/m13253/nim-kissfft",
    "method": "git",
    "tags": [
      "fft",
      "dsp",
      "signal"
    ],
    "description": "Nim binding for KissFFT Fast Fourier Transform library",
    "license": "BSD",
    "web": "https://github.com/m13253/nim-kissfft"
  },
  {
    "name": "nimbench",
    "url": "https://github.com/ivankoster/nimbench.git",
    "method": "git",
    "tags": [
      "benchmark",
      "micro benchmark",
      "timer"
    ],
    "description": "Micro benchmarking tool to measure speed of code, with the goal of optimizing it.",
    "license": "Apache License, Version 2.0",
    "web": "https://github.com/ivankoster/nimbench"
  },
  {
    "name": "nest",
    "url": "https://github.com/kedean/nest.git",
    "method": "git",
    "tags": [
      "library",
      "api",
      "router",
      "web"
    ],
    "description": "RESTful URI router",
    "license": "MIT",
    "web": "https://github.com/kedean/nest"
  },
  {
    "name": "nimbluez",
    "url": "https://github.com/Electric-Blue/NimBluez.git",
    "method": "git",
    "tags": [
      "bluetooth",
      "library",
      "wrapper",
      "sockets"
    ],
    "description": "Nim modules for access to system Bluetooth resources.",
    "license": "BSD",
    "web": "https://github.com/Electric-Blue/NimBluez"
  },
  {
    "name": "yaml",
    "url": "https://github.com/flyx/NimYAML",
    "method": "git",
    "tags": [
      "serialization",
      "parsing",
      "library",
      "yaml"
    ],
    "description": "YAML 1.2 implementation for Nim",
    "license": "MIT",
    "web": "http://flyx.github.io/NimYAML/"
  },
  {
    "name": "nimyaml",
    "url": "https://github.com/flyx/NimYAML",
    "method": "git",
    "tags": [
      "serialization",
      "parsing",
      "library",
      "yaml"
    ],
    "description": "YAML 1.2 implementation for Nim",
    "license": "MIT",
    "web": "http://flyx.github.io/NimYAML/"
  },
  {
    "name": "jsmn",
    "url": "https://github.com/OpenSystemsLab/jsmn.nim",
    "method": "git",
    "tags": [
      "json",
      "token",
      "tokenizer",
      "parser",
      "jsmn"
    ],
    "description": "Jsmn - a world fastest JSON parser - in pure Nim",
    "license": "MIT",
    "web": "https://github.com/OpenSystemsLab/jsmn.nim"
  },
  {
    "name": "mangle",
    "url": "https://github.com/baabelfish/mangle",
    "method": "git",
    "tags": [
      "functional",
      "iterators",
      "lazy",
      "library"
    ],
    "description": "Yet another iterator library",
    "license": "MIT",
    "web": "https://github.com/baabelfish/mangle"
  },
  {
    "name": "nimshell",
    "url": "https://github.com/vegansk/nimshell",
    "method": "git",
    "tags": [
      "shell",
      "utility"
    ],
    "description": "Library for shell scripting in nim",
    "license": "MIT",
    "web": "https://github.com/vegansk/nimshell"
  },
  {
    "name": "rosencrantz",
    "url": "https://github.com/andreaferretti/rosencrantz",
    "method": "git",
    "tags": [
      "web",
      "server",
      "DSL",
      "combinators"
    ],
    "description": "A web DSL for Nim",
    "license": "MIT",
    "web": "https://github.com/andreaferretti/rosencrantz"
  },
  {
    "name": "sam",
    "url": "https://github.com/OpenSystemsLab/sam.nim",
    "method": "git",
    "tags": [
      "json",
      "binding",
      "map",
      "dump",
      "load"
    ],
    "description": "Fast and just works JSON-Binding for Nim",
    "license": "MIT",
    "web": "https://github.com/OpenSystemsLab/sam.nim"
  },
  {
    "name": "twitter",
    "url": "https://github.com/kubo39/twitter",
    "method": "git",
    "tags": [
      "library",
      "wrapper",
      "twitter"
    ],
    "description": "Low-level twitter API wrapper library for Nim.",
    "license": "MIT",
    "web": "https://github.com/kubo39/twitter"
  },
  {
    "name": "stomp",
    "url": "https://bitbucket.org/mahlon/nim-stomp",
    "method": "hg",
    "tags": [
      "stomp",
      "library",
      "messaging",
      "events"
    ],
    "description": "A pure-nim implementation of the STOMP protocol for machine messaging.",
    "license": "MIT",
    "web": "http://bitbucket.org/mahlon/nim-stomp"
  },
  {
    "name": "srt",
    "url": "https://github.com/achesak/nim-srt",
    "method": "git",
    "tags": [
      "srt",
      "subrip",
      "subtitle"
    ],
    "description": "Nim module for parsing SRT (SubRip) subtitle files",
    "license": "MIT",
    "web": "https://github.com/achesak/nim-srt"
  },
  {
    "name": "subviewer",
    "url": "https://github.com/achesak/nim-subviewer",
    "method": "git",
    "tags": [
      "subviewer",
      "subtitle"
    ],
    "description": "Nim module for parsing SubViewer subtitle files",
    "license": "MIT",
    "web": "https://github.com/achesak/nim-subviewer"
  },
  {
    "name": "Kinto",
    "url": "https://github.com/OpenSystemsLab/kinto.nim",
    "method": "git",
    "tags": [
      "mozilla",
      "kinto",
      "json",
      "storage",
      "server",
      "client"
    ],
    "description": "Kinto Client for Nim",
    "license": "MIT",
    "web": "https://github.com/OpenSystemsLab/kinto.nim"
  },
  {
    "name": "xmltools",
    "url": "https://github.com/vegansk/xmltools",
    "method": "git",
    "tags": [
      "xml",
      "functional",
      "library",
      "parsing"
    ],
    "description": "High level xml library for Nim",
    "license": "MIT",
    "web": "https://github.com/vegansk/xmltools"
  },
  {
    "name": "nimongo",
    "url": "https://github.com/SSPkrolik/nimongo",
    "method": "git",
    "tags": [
      "mongo",
      "mongodb",
      "database",
      "server",
      "driver",
      "storage"
    ],
    "description": "MongoDB driver in pure Nim language with synchronous and asynchronous I/O support",
    "license": "MIT",
    "web": "https://github.com/SSPkrolik/nimongo"
  },
  {
    "name": "nimboost",
    "url": "https://github.com/vegansk/nimboost",
    "method": "git",
    "tags": [
      "stdlib",
      "library",
      "utility"
    ],
    "description": "Additions to the Nim's standard library, like boost for C++",
    "license": "MIT",
    "web": "http://vegansk.github.io/nimboost/"
  },
  {
    "name": "asyncdocker",
    "url": "https://github.com/tulayang/asyncdocker",
    "method": "git",
    "tags": [
      "async",
      "docker"
    ],
    "description": "Asynchronous docker client written by Nim-lang",
    "license": "MIT",
    "web": "http://tulayang.github.io/asyncdocker.html"
  },
  {
    "name": "python3",
    "url": "https://github.com/matkuki/python3",
    "method": "git",
    "tags": [
      "python",
      "wrapper"
    ],
    "description": "Wrapper to interface with the Python 3 interpreter",
    "license": "MIT",
    "web": "https://github.com/matkuki/python3"
  },
  {
    "name": "jser",
    "url": "https://github.com/niv/jser.nim",
    "method": "git",
    "tags": [
      "json",
      "serialize",
      "tuple"
    ],
    "description": "json de/serializer for tuples and more",
    "license": "MIT",
    "web": "https://github.com/niv/jser.nim"
  },
  {
    "name": "pledge",
    "url": "https://github.com/euantorano/pledge.nim",
    "method": "git",
    "tags": [
      "pledge",
      "openbsd"
    ],
    "description": "OpenBSDs pledge(2) for Nim.",
    "license": "BSD3",
    "web": "https://github.com/euantorano/pledge.nim"
  },
  {
    "name": "sophia",
    "url": "https://github.com/gokr/nim-sophia",
    "method": "git",
    "tags": [
      "library",
      "wrapper",
      "database"
    ],
    "description": "Nim wrapper of the Sophia key/value store",
    "license": "MIT",
    "web": "https://github.com/gokr/nim-sophia"
  },
  {
    "name": "progress",
    "url": "https://github.com/euantorano/progress.nim",
    "method": "git",
    "tags": [
      "progress",
      "bar",
      "terminal",
      "ui"
    ],
    "description": "A simple progress bar for Nim.",
    "license": "BSD3",
    "web": "https://github.com/euantorano/progress.nim"
  },
  {
    "name": "websocket",
    "url": "https://github.com/niv/websocket.nim",
    "method": "git",
    "tags": [
      "http",
      "websockets",
      "async",
      "client",
      "server"
    ],
    "description": "websockets for nim",
    "license": "MIT",
    "web": "https://github.com/niv/websocket.nim"
  },
  {
    "name": "cucumber",
    "url": "https://github.com/shaunc/cucumber_nim",
    "method": "git",
    "tags": [
      "testing",
      "cucumber",
      "bdd"
    ],
    "description": "implements the cucumber BDD framework in the nim language",
    "license": "MIT",
    "web": "https://github.com/shaunc/cucumber_nim"
  },
  {
    "name": "libmpdclient",
    "url": "https://github.com/lompik/libmpdclient.nim",
    "method": "git",
    "tags": [
      "MPD",
      "Music Player Daemon"
    ],
    "description": "Bindings for the Music Player Daemon C client library",
    "license": "BSD",
    "web": "https://github.com/lompik/libmpdclient.nim"
  },
  {
    "name": "awk",
    "url": "https://github.com/greencardamom/awk",
    "method": "git",
    "tags": [
      "awk"
    ],
    "description": "Nim for awk programmers",
    "license": "MIT",
    "web": "https://github.com/greencardamom/awk"
  },
  {
    "name": "dotenv",
    "url": "https://github.com/euantorano/dotenv.nim",
    "method": "git",
    "tags": [
      "env",
      "dotenv",
      "configuration",
      "environment"
    ],
    "description": "Loads environment variables from `.env`.",
    "license": "BSD3",
    "web": "https://github.com/euantorano/dotenv.nim"
  },
  {
    "name": "sph",
    "url": "https://github.com/aidansteele/sph",
    "method": "git",
    "tags": [
      "crypto",
      "hashes",
      "md5",
      "sha"
    ],
    "description": "Large number of cryptographic hashes for Nim",
    "license": "MIT",
    "web": "https://github.com/aidansteele/sph"
  },
  {
    "name": "libsodium",
    "url": "https://github.com/FedericoCeratto/nim-libsodium",
    "method": "git",
    "tags": [
      "wrapper",
      "library",
      "security",
      "crypto"
    ],
    "description": "libsodium wrapper",
    "license": "LGPLv3",
    "web": "https://github.com/FedericoCeratto/nim-libsodium"
  },
  {
    "name": "aws_sdk",
    "url": "https://github.com/aidansteele/aws_sdk.nim",
    "method": "git",
    "tags": [
      "aws",
      "amazon"
    ],
    "description": "Library for interacting with Amazon Web Services (AWS)",
    "license": "MIT",
    "web": "https://github.com/aidansteele/aws_sdk.nim"
  },
  {
    "name": "i18n",
    "url": "https://github.com/Parashurama/nim-i18n",
    "method": "git",
    "tags": [
      "gettext",
      "i18n",
      "internationalisation"
    ],
    "description": "Bring a gettext-like internationalisation module to Nim",
    "license": "MIT",
    "web": "https://github.com/Parashurama/nim-i18n"
  },
  {
    "name": "persistent_enums",
    "url": "https://github.com/yglukhov/persistent_enums",
    "method": "git",
    "tags": [
      "enum",
      "binary",
      "protocol"
    ],
    "description": "Define enums which values preserve their binary representation upon inserting or reordering",
    "license": "MIT",
    "web": "https://github.com/yglukhov/persistent_enums"
  },
  {
    "name": "nimcl",
    "url": "https://github.com/unicredit/nimcl",
    "method": "git",
    "tags": [
      "OpenCL",
      "GPU"
    ],
    "description": "High level wrapper over OpenCL",
    "license": "Apache License 2.0",
    "web": "https://github.com/unicredit/nimcl"
  },
  {
    "name": "nimblas",
    "url": "https://github.com/unicredit/nimblas",
    "method": "git",
    "tags": [
      "BLAS",
      "linear algebra",
      "vector",
      "matrix"
    ],
    "description": "BLAS for Nim",
    "license": "Apache License 2.0",
    "web": "https://github.com/unicredit/nimblas"
  },
  {
    "name": "fixmath",
    "url": "https://github.com/Jeff-Ciesielski/fixmath",
    "method": "git",
    "tags": [
      "math"
    ],
    "description": "LibFixMath 16:16 fixed point support for nim",
    "license": "MIT",
    "web": "https://github.com/Jeff-Ciesielski/fixmath"
  },
  {
    "name": "nimzend",
    "url": "https://github.com/metatexx/nimzend",
    "method": "git",
    "tags": [
      "zend",
      "php",
      "binding",
      "extension"
    ],
    "description": "Native Nim Zend API glue for easy PHP extension development.",
    "license": "MIT",
    "web": "https://github.com/metatexx/nimzend"
  },
  {
    "name": "spills",
    "url": "https://github.com/andreaferretti/spills",
    "method": "git",
    "tags": [
      "disk-based",
      "sequence",
      "memory-mapping"
    ],
    "description": "Disk-based sequences",
    "license": "Apache License 2.0",
    "web": "https://github.com/andreaferretti/spills"
  },
  {
    "name": "platformer",
    "url": "https://github.com/def-/nim-platformer",
    "method": "git",
    "tags": [
      "game",
      "sdl",
      "2d"
    ],
    "description": "Writing a 2D Platform Game in Nim with SDL2",
    "license": "MIT",
    "web": "https://github.com/def-/nim-platformer"
  },
  {
    "name": "nimCEF",
    "url": "https://github.com/jangko/nimCEF",
    "method": "git",
    "tags": [
      "chromium",
      "embedded",
      "framework",
      "cef",
      "wrapper"
    ],
    "description": "Nim wrapper for the Chromium Embedded Framework",
    "license": "MIT",
    "web": "https://github.com/jangko/nimCEF"
  },
  {
    "name": "migrate",
    "url": "https://github.com/euantorano/migrate.nim",
    "method": "git",
    "tags": [
      "migrate",
      "database",
      "db"
    ],
    "description": "A simple database migration utility for Nim.",
    "license": "BSD3",
    "web": "https://github.com/euantorano/migrate.nim"
  },
  {
    "name": "subfield",
    "url": "https://github.com/jyapayne/subfield",
    "method": "git",
    "tags": [
      "subfield",
      "macros"
    ],
    "description": "Override the dot operator to access nested subfields of a Nim object.",
    "license": "MIT",
    "web": "https://github.com/jyapayne/subfield"
  },
  {
    "name": "semver",
    "url": "https://github.com/euantorano/semver.nim",
    "method": "git",
    "tags": [
      "semver",
      "version",
      "parser"
    ],
    "description": "Semantic versioning parser for Nim. Allows the parsing of version strings into objects and the comparing of version objects.",
    "license": "BSD3",
    "web": "https://github.com/euantorano/semver.nim"
  },
  {
    "name": "ad",
    "tags": [
      "calculator",
      "rpn"
    ],
    "method": "git",
    "license": "MIT",
    "web": "https://github.com/subsetpark/ad",
    "url": "https://github.com/subsetpark/ad",
    "description": "A simple RPN calculator"
  },
  {
    "name": "asyncpg",
    "url": "https://github.com/cheatfate/asyncpg",
    "method": "git",
    "tags": [
      "async",
      "database",
      "postgres",
      "postgresql",
      "asyncdispatch",
      "asynchronous",
      "library"
    ],
    "description": "Asynchronous PostgreSQL driver for Nim Language.",
    "license": "MIT",
    "web": "https://github.com/cheatfate/asyncpg"
  },
  {
    "name": "winregistry",
    "description": "Deal with Windows Registry from Nim.",
    "tags": [
      "registry",
      "windows",
      "library"
    ],
    "url": "https://github.com/miere43/nim-registry",
    "web": "https://github.com/miere43/nim-registry",
    "license": "MIT",
    "method": "git"
  },
  {
    "name": "luna",
    "description": "Lua convenience library for nim",
    "tags": [
      "lua",
      "scripting"
    ],
    "url": "https://github.com/smallfx/luna.nim",
    "web": "https://github.com/smallfx/luna.nim",
    "license": "MIT",
    "method": "git"
  },
  {
    "name": "qrcode",
    "description": "module for creating and reading QR codes using http://goqr.me/",
    "tags": [
      "qr",
      "qrcode",
      "api"
    ],
    "url": "https://github.com/achesak/nim-qrcode",
    "web": "https://github.com/achesak/nim-qrcode",
    "license": "MIT",
    "method": "git"
  },
  {
    "name": "circleci_client",
    "tags": [
      "circleci",
      "client"
    ],
    "method": "git",
    "license": "LGPLv3",
    "web": "https://github.com/FedericoCeratto/nim-circleci",
    "url": "https://github.com/FedericoCeratto/nim-circleci",
    "description": "CircleCI API client"
  },
  {
    "name": "iup",
    "description": "Bindings for the IUP widget toolkit",
    "tags": [
      "GUI",
      "IUP"
    ],
    "url": "https://github.com/nim-lang/iup",
    "web": "https://github.com/nim-lang/iup",
    "license": "MIT",
    "method": "git"
  },
  {
    "name": "barbarus",
    "tags": [
      "i18n",
      "internationalization"
    ],
    "method": "git",
    "license": "MIT",
    "web": "https://github.com/cjxgm/barbarus",
    "url": "https://github.com/cjxgm/barbarus",
    "description": "A simple extensible i18n engine."
  },
  {
    "name": "jsonob",
    "tags": [
      "json",
      "object",
      "marshal"
    ],
    "method": "git",
    "license": "MIT",
    "web": "https://github.com/cjxgm/jsonob",
    "url": "https://github.com/cjxgm/jsonob",
    "description": "JSON / Object mapper"
  },
  {
    "name": "autome",
    "description": "Write GUI automation scripts with Nim",
    "tags": [
      "gui",
      "automation",
      "windows"
    ],
    "license": "MIT",
    "web": "https://github.com/miere43/autome",
    "url": "https://github.com/miere43/autome",
    "method": "git"
  },
  {
    "name": "wox",
    "description": "Helper library for writing Wox plugins in Nim",
    "tags": [
      "wox",
      "plugins"
    ],
    "license": "MIT",
    "web": "https://github.com/roose/nim-wox",
    "url": "https://github.com/roose/nim-wox",
    "method": "git"
  },
  {
    "name": "seccomp",
    "description": "Linux Seccomp sandbox library",
    "tags": [
      "linux",
      "security",
      "sandbox",
      "seccomp"
    ],
    "license": "LGPLv2.1",
    "web": "https://github.com/FedericoCeratto/nim-seccomp",
    "url": "https://github.com/FedericoCeratto/nim-seccomp",
    "method": "git"
  },
  {
    "name": "AntTweakBar",
    "tags": [
      "gui",
      "opengl",
      "rendering"
    ],
    "method": "git",
    "license": "MIT",
    "web": "https://github.com/krux02/nimAntTweakBar",
    "url": "https://github.com/krux02/nimAntTweakBar",
    "description": "nim wrapper around the AntTweakBar c library"
  },
  {
    "name": "slimdown",
    "tags": [
      "markdown",
      "parser",
      "library"
    ],
    "method": "git",
    "license": "MIT",
    "web": "https://github.com/ruivieira/nim-slimdown",
    "url": "https://github.com/ruivieira/nim-slimdown",
    "description": "Nim module that converts Markdown text to HTML using only regular expressions. Based on jbroadway's Slimdown."
  },
  {
    "name": "taglib",
    "description": "TagLib Audio Meta-Data Library wrapper",
    "license": "MIT",
    "tags": [
      "audio",
      "metadata",
      "tags",
      "library",
      "wrapper"
    ],
    "url": "https://github.com/alex-laskin/nim-taglib",
    "web": "https://github.com/alex-laskin/nim-taglib",
    "method": "git"
  },
  {
    "name": "des",
    "description": "3DES native library for Nim",
    "tags": [
      "library",
      "encryption",
      "crypto"
    ],
    "license": "MIT",
    "web": "https://github.com/LucaWolf/des.nim",
    "url": "https://github.com/LucaWolf/des.nim",
    "method": "git"
  },
  {
    "name": "bgfx",
    "url": "https://github.com/Halsys/nim-bgfx",
    "method": "git",
    "tags": [
      "wrapper",
      "media",
      "graphics",
      "3d",
      "rendering",
      "opengl"
    ],
    "description": "BGFX wrapper for the nim programming language.",
    "license": "BSD2",
    "web": "https://github.com/Halsys/nim-bgfx"
  },
  {
    "name": "json_builder",
    "tags": [
      "json",
      "generator",
      "builder"
    ],
    "method": "git",
    "license": "MIT",
    "web": "https://github.com/undecided/json_builder",
    "url": "https://github.com/undecided/json_builder",
    "description": "Easy and fast generator for valid json in nim"
  },
  {
    "name": "mapbits",
    "tags": [
      "map",
      "bits",
      "byte",
      "word",
      "binary"
    ],
    "method": "git",
    "license": "MIT",
    "description": "Access bit mapped portions of bytes in binary data as int variables",
    "web": "https://github.com/jlp765/mapbits",
    "url": "https://github.com/jlp765/mapbits"
  },
  {
    "name": "faststack",
    "tags": [
      "collection"
    ],
    "method": "git",
    "license": "MIT",
    "description": "Dynamically resizable data structure optimized for fast iteration.",
    "web": "https://github.com/Vladar4/FastStack",
    "url": "https://github.com/Vladar4/FastStack"
  },
  {
    "name": "gpx",
    "tags": [
      "GPX",
      "GPS",
      "waypoint",
      "route"
    ],
    "method": "git",
    "license": "MIT",
    "description": "Nim module for parsing GPX (GPS Exchange format) files",
    "web": "https://github.com/achesak/nim-gpx",
    "url": "https://github.com/achesak/nim-gpx"
  },
  {
    "name": "itn",
    "tags": [
      "GPS",
      "intinerary",
      "tomtom",
      "ITN"
    ],
    "method": "git",
    "license": "MIT",
    "description": "Nim module for parsing ITN (TomTom intinerary) files",
    "web": "https://github.com/achesak/nim-itn",
    "url": "https://github.com/achesak/nim-itn"
  },
  {
    "name": "foliant",
    "tags": [
      "foliant",
      "docs",
      "pdf",
      "docx",
      "word",
      "latex",
      "tex",
      "pandoc",
      "markdown",
      "md",
      "restream"
    ],
    "method": "git",
    "license": "MIT",
    "web": "https://github.com/foliant-docs/foliant-nim",
    "url": "https://github.com/foliant-docs/foliant-nim",
    "description": "Documentation generator that produces pdf and docx from Markdown. Uses Pandoc and LaTeX behind the scenes."
  },
  {
    "name": "gemf",
    "url": "https://bitbucket.org/abudden/gemf.nim",
    "method": "hg",
    "license": "MIT",
    "description": "Library for reading GEMF map tile stores",
    "web": "http://www.cgtk.co.uk/gemf",
    "tags": [
      "maps",
      "gemf",
      "parser"
    ]
  },
  {
    "name": "Remotery",
    "url": "https://github.com/Halsys/Nim-Remotery",
    "method": "git",
    "tags": [
      "wrapper",
      "opengl",
      "direct3d",
      "cuda",
      "profiler"
    ],
    "description": "Nim wrapper for (and with) Celtoys's Remotery",
    "license": "Apache License 2.0",
    "web": "https://github.com/Halsys/Nim-Remotery"
  },
  {
    "name": "picohttpparser",
    "tags": [
      "web",
      "http"
    ],
    "method": "git",
    "license": "MIT",
    "description": "Bindings for picohttpparser.",
    "web": "https://github.com/philip-wernersbach/nim-picohttpparser",
    "url": "https://github.com/philip-wernersbach/nim-picohttpparser"
  },
  {
    "name": "microasynchttpserver",
    "tags": [
      "web",
      "http",
      "async",
      "server"
    ],
    "method": "git",
    "license": "MIT",
    "description": "A thin asynchronous HTTP server library, API compatible with Nim's built-in asynchttpserver.",
    "web": "https://github.com/philip-wernersbach/microasynchttpserver",
    "url": "https://github.com/philip-wernersbach/microasynchttpserver"
  },
  {
    "name": "react",
    "url": "https://github.com/andreaferretti/react.nim",
    "method": "git",
    "tags": [
      "js",
      "react",
      "frontend",
      "ui",
      "single page application"
    ],
    "description": "React.js bindings for Nim",
    "license": "Apache License 2.0",
    "web": "https://github.com/andreaferretti/react.nim"
  },
  {
    "name": "oauth",
    "url": "https://github.com/CORDEA/oauth",
    "method": "git",
    "tags": [
      "library",
      "oauth",
      "oauth2",
      "authorization"
    ],
    "description": "OAuth library for nim",
    "license": "Apache License 2.0",
    "web": "http://cordea.github.io/oauth"
  },
  {
    "name": "jsbind",
    "url": "https://github.com/yglukhov/jsbind",
    "method": "git",
    "tags": [
      "bindings",
      "emscripten",
      "javascript"
    ],
    "description": "Define bindings to JavaScript and Emscripten",
    "license": "MIT",
    "web": "https://github.com/yglukhov/jsbind"
  },
  {
    "name": "uuids",
    "url": "https://github.com/pragmagic/uuids/",
    "method": "git",
    "tags": [
      "library",
      "uuid",
      "id"
    ],
    "description": "UUID library for Nim",
    "license": "MIT",
    "web": "https://github.com/pragmagic/uuids/"
  },
  {
    "name": "isaac",
    "url": "https://github.com/pragmagic/isaac/",
    "method": "git",
    "tags": [
      "library",
      "algorithms",
      "random",
      "crypto"
    ],
    "description": "ISAAC PRNG implementation on Nim",
    "license": "MIT",
    "web": "https://github.com/pragmagic/isaac/"
  },
  {
    "name": "SDF",
    "url": "https://github.com/Halsys/SDF.nim",
    "method": "git",
    "tags": [
      "sdf",
      "text",
      "contour",
      "texture",
      "signed",
      "distance",
      "transform"
    ],
    "description": "Signed Distance Field builder for contour texturing in Nim",
    "license": "MIT",
    "web": "https://github.com/Halsys/SDF.nim"
  },
  {
    "name": "WebGL",
    "url": "https://github.com/stisa/webgl",
    "method": "git",
    "tags": [
      "webgl",
      "graphic",
      "js",
      "javascript",
      "wrapper",
      "3D",
      "2D"
    ],
    "description": "Experimental wrapper to webgl for Nim",
    "license": "MIT",
    "web": "http://stisa.space/webgl/"
  },
  {
    "name": "fileinput",
    "url": "https://github.com/achesak/nim-fileinput",
    "method": "git",
    "tags": [
      "file",
      "io",
      "input"
    ],
    "description": "iterate through files and lines",
    "license": "MIT",
    "web": "https://github.com/achesak/nim-fileinput"
  },
  {
    "name": "classy",
    "url": "https://github.com/nigredo-tori/classy",
    "method": "git",
    "tags": [
      "library",
      "typeclasses",
      "macros"
    ],
    "description": "typeclasses for Nim",
    "license": "Unlicense",
    "web": "https://github.com/nigredo-tori/classy"
  },
  {
    "name": "MiNiM",
    "url": "https://github.com/h3rald/minim",
    "method": "git",
    "tags": [
      "concatenative",
      "language",
      "shell"
    ],
    "description": "A tiny concatenative programming language and shell.",
    "license": "MIT",
    "web": "https://h3rald.com/minim"
  },
  {
    "name": "boneIO",
    "url": "https://github.com/xyz32/boneIO",
    "method": "git",
    "tags": [
      "library",
      "GPIO",
      "BeagleBone"
    ],
    "description": "A low level GPIO library for the BeagleBone board family",
    "license": "MIT",
    "web": "https://github.com/xyz32/boneIO"
  },
  {
    "name": "ui",
    "url": "https://github.com/nim-lang/ui",
    "method": "git",
    "tags": [
      "library",
      "GUI",
      "libui",
      "toolkit"
    ],
    "description": "A wrapper for libui",
    "license": "MIT",
    "web": "https://github.com/nim-lang/ui"
  },
  {
    "name": "fractions",
    "url": "https://github.com/konqoro/fractions",
    "method": "git",
    "tags": [
      "library",
      "rationals",
      "arithmetic",
      "tuple"
    ],
    "description": "Implements rational number arithmetic",
    "license": "MIT",
    "web": "https://github.com/konqoro/fractions"
  },
  {
    "name": "mmgeoip",
    "url": "https://github.com/FedericoCeratto/nim-mmgeoip",
    "method": "git",
    "tags": [
      "geoip"
    ],
    "description": "MaxMind GeoIP library",
    "license": "LGPLv2.1",
    "web": "https://github.com/FedericoCeratto/nim-mmgeoip"
  },
  {
    "name": "libjwt",
    "url": "https://github.com/nimscale/nim-libjwt",
    "method": "git",
    "tags": [
      "jwt",
      "libjwt"
    ],
    "description": "Bindings for libjwt",
    "license": "LGPLv2.1",
    "web": "https://github.com/nimscale/nim-libjwt"
  },
  {
    "name": "forestdb",
    "url": "https://github.com/nimscale/forestdb",
    "method": "git",
    "tags": [
      "library",
      "bTree",
      "HB+-Trie",
      "db",
      "forestdb"
    ],
    "description": "ForestDB is fast key-value storage engine that is based on a Hierarchical B+-Tree based Trie, or HB+-Trie.",
    "license": "Apache License 2.0",
    "web": "https://github.com/nimscale/forestdb"
  },
  {
    "name": "nimbox",
    "url": "https://notabug.org/vktec/nimbox.git",
    "method": "git",
    "tags": [
      "library",
      "wrapper",
      "termbox",
      "commandline",
      "ui",
      "tui",
      "gui"
    ],
    "description": "A Rustbox-inspired termbox wrapper",
    "license": "MIT",
    "web": "https://notabug.org/vktec/nimbox"
  },
  {
    "name": "psutil",
    "url": "https://github.com/johnscillieri/psutil-nim",
    "method": "git",
    "tags": [
      "psutil",
      "process",
      "network",
      "system",
      "disk",
      "cpu"
    ],
    "description": "psutil is a cross-platform library for retrieving information on running processes and system utilization (CPU, memory, disks, network)",
    "license": "BSD",
    "web": "https://github.com/johnscillieri/psutil-nim"
  },
  {
    "name": "gapbuffer",
    "url": "https://notabug.org/vktec/nim-gapbuffer.git",
    "method": "git",
    "tags": [
      "buffer",
      "seq",
      "sequence",
      "string",
      "gapbuffer"
    ],
    "description": "A simple gap buffer implementation",
    "license": "MIT",
    "web": "https://notabug.org/vktec/nim-gapbuffer"
  },
  {
    "name": "pudge",
    "url": "https://github.com/recoilme/pudge.git",
    "method": "git",
    "tags": [
      "wrapper",
      "database",
      "sophia"
    ],
    "description": "Pudge Db - it's modern key/value storage with memcached protocol support. Pudge Db implements a high-level cross-platform sockets interface to sophia db.",
    "license": "MIT",
    "web": "https://github.com/recoilme/pudge"
  },
  {
    "name": "etcd_client",
    "url": "https://github.com/FedericoCeratto/nim-etcd-client",
    "method": "git",
    "tags": [
      "library",
      "etcd"
    ],
    "description": "etcd client library",
    "license": "LGPLv3",
    "web": "https://github.com/FedericoCeratto/nim-etcd-client"
  },
  {
    "name": "ranges",
    "url": "https://github.com/status-im/nim-ranges",
    "method": "git",
    "tags": [
      "library",
      "ranges"
    ],
    "description": "Exploration of various implementations of memory range types",
    "license": "Apache License 2.0",
    "web": "https://github.com/status-im/nim-ranges"
  },
  {
    "name": "rlp",
    "url": "https://github.com/status-im/nim-rlp",
    "method": "git",
    "tags": [
      "library",
      "ethereum",
      "rlp"
    ],
    "description": "RLP serialization library for Nim",
    "license": "Apache License 2.0",
    "web": "https://github.com/status-im/nim-rlp"
  },
  {
    "name": "eth_keys",
    "url": "https://github.com/status-im/nim-eth-keys",
    "method": "git",
    "tags": [
      "library",
      "ethereum",
      "cryptography"
    ],
    "description": "A reimplementation in pure Nim of eth-keys, the common API for Ethereum key operations.",
    "license": "Apache License 2.0",
    "web": "https://github.com/status-im/nim-eth-keys"
  },
  {
    "name": "ethash",
    "url": "https://github.com/status-im/nim-ethash",
    "method": "git",
    "tags": [
      "library",
      "ethereum",
      "ethash",
      "cryptography",
      "proof-of-work"
    ],
    "description": "A Nim implementation of Ethash, the ethereum proof-of-work hashing function",
    "license": "Apache License 2.0",
    "web": "https://github.com/status-im/nim-ethash"
  },
  {
    "name": "evmjit",
    "url": "https://github.com/status-im/nim-evmjit",
    "method": "git",
    "tags": [
      "library",
      "ethereum",
      "evm",
      "jit",
      "wrapper"
    ],
    "description": "A wrapper for the The Ethereum EVM JIT library",
    "license": "Apache License 2.0",
    "web": "https://github.com/status-im/nim-evmjit"
  },
  {
    "name": "keccak_tiny",
    "url": "https://github.com/status-im/nim-keccak-tiny",
    "method": "git",
    "tags": [
      "library",
      "sha3",
      "keccak",
      "cryptography"
    ],
    "description": "A wrapper for the keccak-tiny C library",
    "license": "Apache License 2.0",
    "web": "https://github.com/status-im/nim-keccak-tiny"
  },
  {
    "name": "rocksdb",
    "url": "https://github.com/status-im/nim-rocksdb",
    "method": "git",
    "tags": [
      "library",
      "wrapper",
      "database"
    ],
    "description": "A wrapper for Facebook's RocksDB, an embeddable, persistent key-value store for fast storage",
    "license": "Apache License 2.0 or GPLv2",
    "web": "https://github.com/status-im/nim-rocksdb"
  },
  {
    "name": "secp256k1",
    "url": "https://github.com/status-im/nim-secp256k1",
    "method": "git",
    "tags": [
      "library",
      "cryptography",
      "secp256k1"
    ],
    "description": "A wrapper for the libsecp256k1 C library",
    "license": "Apache License 2.0",
    "web": "https://github.com/status-im/nim-secp256k1"
  },
  {
    "name": "ethereum_trie",
    "url": "https://github.com/status-im/nim-trie",
    "method": "git",
    "tags": [
      "library",
      "ethereum",
      "trie",
      "patricia-trie"
    ],
    "description": "Merkle Patricia Tries as specified by Ethereum",
    "license": "Apache License 2.0",
    "web": "https://github.com/status-im/nim-trie"
  },
  {
    "name": "ttmath",
    "url": "https://github.com/status-im/nim-ttmath",
    "method": "git",
    "tags": [
      "library",
      "math",
      "numbers"
    ],
    "description": "A Nim wrapper for ttmath: big numbers with fixed size",
    "license": "Apache License 2.0",
    "web": "https://github.com/status-im/nim-ttmath"
  },
  {
    "name": "nimbus",
    "url": "https://github.com/status-im/nimbus",
    "method": "git",
    "tags": [
      "ethereum"
    ],
    "description": "An Ethereum 2.0 Sharding Client for Resource-Restricted Devices",
    "license": "Apache License 2.0",
    "web": "https://github.com/status-im/nimbus"
  },
  {
    "name": "mpint",
    "url": "https://github.com/status-im/mpint",
    "method": "git",
    "tags": [
      "library",
      "math",
      "numbers"
    ],
    "description": "Efficient multiprecision int in Nim",
    "license": "Apache License 2.0",
    "web": "https://github.com/status-im/mpint"
  },
  {
    "name": "stb_image",
    "url": "https://gitlab.com/define-private-public/stb_image-Nim",
    "method": "git",
    "tags": [
      "stb",
      "image",
      "graphics",
      "io",
      "wrapper"
    ],
    "description": "A wrapper for stb_image and stb_image_write.",
    "license": "Unlicense (Public Domain)",
    "web": "https://gitlab.com/define-private-public/stb_image-Nim"
  },
  {
    "name": "mutableseqs",
    "url": "https://github.com/iourinski/mutableseqs",
    "method": "git",
    "tags": [
      "sequences",
      "mapreduce"
    ],
    "description": "utilities for transforming sequences",
    "license": "MIT",
    "web": "https://github.com/iourinski/mutableseqs"
  },
  {
    "name": "stor",
    "url": "https://github.com/nimscale/stor",
    "method": "git",
    "tags": [
      "storage",
      "io"
    ],
    "description": "Efficient object storage system",
    "license": "MIT",
    "web": "https://github.com/nimscale/stor"
  },
  {
    "name": "linuxfb",
    "url": "https://github.com/luked99/linuxfb.nim",
    "method": "git",
    "tags": [
      "wrapper",
      "graphics",
      "linux"
    ],
    "description": "Wrapper around the Linux framebuffer driver ioctl API",
    "license": "MIT",
    "web": "https://github.com/luked99/linuxfb.nim"
  },
  {
    "name": "nimactors",
    "url": "https://github.com/vegansk/nimactors",
    "method": "git",
    "tags": [
      "actors",
      "library"
    ],
    "description": "Actors library for Nim inspired by akka-actors",
    "license": "MIT",
    "web": "https://github.com/vegansk/nimactors"
  },
  {
    "name": "porter",
    "url": "https://github.com/iourinski/porter",
    "method": "git",
    "tags": [
      "stemmer",
      "multilanguage",
      "snowball"
    ],
    "description": "Simple extensible implementation of Porter stemmer algorithm",
    "license": "MIT",
    "web": "https://github.com/iourinski/porter"
  },
  {
    "name": "kiwi",
    "url": "https://github.com/yglukhov/kiwi",
    "method": "git",
    "tags": [
      "cassowary",
      "constraint",
      "solving"
    ],
    "description": "Cassowary constraint solving",
    "license": "MIT",
    "web": "https://github.com/yglukhov/kiwi"
  },
  {
    "name": "ArrayFireNim",
    "url": "https://github.com/bitstormGER/ArrayFire-Nim",
    "method": "git",
    "tags": [
      "array",
      "linear",
      "algebra",
      "scientific",
      "computing"
    ],
    "description": "A nim wrapper for ArrayFire",
    "license": "BSD",
    "web": "https://github.com/bitstormGER/ArrayFire-Nim"
  },
  {
    "name": "statsd_client",
    "url": "https://github.com/FedericoCeratto/nim-statsd-client",
    "method": "git",
    "tags": [
      "library",
      "statsd",
      "client",
      "statistics",
      "metrics"
    ],
    "description": "A simple, stateless StatsD client library",
    "license": "LGPLv3",
    "web": "https://github.com/FedericoCeratto/nim-statsd-client"
  },
  {
    "name": "html5_canvas",
    "url": "https://gitlab.com/define-private-public/HTML5-Canvas-Nim",
    "method": "git",
    "tags": [
      "html5",
      "canvas",
      "drawing",
      "graphics",
      "rendering",
      "browser",
      "javascript"
    ],
    "description": "HTML5 Canvas and drawing for the JavaScript backend.",
    "license": "MIT",
    "web": "https://gitlab.com/define-private-public/HTML5-Canvas-Nim"
  },
  {
    "name": "alea",
    "url": "https://github.com/unicredit/alea",
    "method": "git",
    "tags": [
      "random variables",
      "distributions",
      "probability",
      "gaussian",
      "sampling"
    ],
    "description": "Define and compose random variables",
    "license": "Apache License 2.0",
    "web": "https://github.com/unicredit/alea"
  },
  {
    "name": "winim",
    "url": "https://github.com/khchen/winim",
    "method": "git",
    "tags": [
      "library",
      "windows",
      "api",
      "com"
    ],
    "description": "Nim's Windows API and COM Library",
    "license": "MIT",
    "web": "https://github.com/khchen/winim"
  },
  {
    "name": "ed25519",
    "url": "https://github.com/niv/ed25519.nim",
    "method": "git",
    "tags": [
      "ed25519",
      "cryptography",
      "crypto",
      "publickey",
      "privatekey",
      "signing",
      "keyexchange",
      "native"
    ],
    "description": "ed25519 key crypto bindings",
    "license": "MIT",
    "web": "https://github.com/niv/ed25519.nim"
  },
  {
    "name": "libevdev",
    "url": "https://github.com/luked99/libevdev.nim",
    "method": "git",
    "tags": [
      "wrapper",
      "os",
      "linux"
    ],
    "description": "Wrapper for libevdev, Linux input device processing library",
    "license": "MIT",
    "web": "https://github.com/luked99/libevdev.nim"
  },
  {
    "name": "nesm",
    "url": "https://github.com/xomachine/NESM.git",
    "method": "git",
    "tags": [
      "metaprogramming",
      "parser",
      "pure",
      "serialization"
    ],
    "description": "A macro for generating [de]serializers for given objects",
    "license": "MIT",
    "web": "https://xomachine.github.io/NESM/"
  },
  {
    "name": "sdnotify",
    "url": "https://github.com/FedericoCeratto/nim-sdnotify",
    "method": "git",
    "tags": [
      "os",
      "linux",
      "systemd",
      "sdnotify"
    ],
    "description": "Systemd service notification helper",
    "license": "MIT",
    "web": "https://github.com/FedericoCeratto/nim-sdnotify"
  },
  {
    "name": "cmd",
    "url": "https://github.com/samdmarshall/cmd.nim",
    "method": "git",
    "tags": [
      "cmd",
      "command",
      "prompt",
      "interactive"
    ],
    "description": "interactive command prompt",
    "license": "BSD 3-Clause",
    "web": "https://github.com/samdmarshall/cmd.nim"
  },
  {
    "name": "csvtable",
    "url": "https://github.com/apahl/csvtable",
    "method": "git",
    "tags": [
      "csv",
      "table"
    ],
    "description": "tools for handling CSV files (comma or tab-separated) with an API similar to Python's CSVDictReader and -Writer.",
    "license": "MIT",
    "web": "https://github.com/apahl/csvtable"
  },
  {
    "name": "gnuplot",
    "url": "https://github.com/konqoro/gnuplot.nim",
    "method": "git",
    "tags": [
      "plot",
      "graphing",
      "data"
    ],
    "description": "Nim interface to gnuplot",
    "license": "MIT",
    "web": "https://github.com/konqoro/gnuplot.nim"
  },
  {
    "name": "ustring",
    "url": "https://github.com/rokups/nim-ustring",
    "method": "git",
    "tags": [
      "string",
      "text",
      "unicode",
      "uft8",
      "utf-8"
    ],
    "description": "utf-8 string",
    "license": "MIT",
    "web": "https://github.com/rokups/nim-ustring"
  },
  {
    "name": "imap",
    "url": "https://github.com/ehmry/imap",
    "method": "git",
    "tags": [
      "imap",
      "email"
    ],
    "description": "IMAP client library",
    "license": "GPL2",
    "web": "https://github.com/ehmry/imap"
  },
  {
    "name": "isa",
    "url": "https://github.com/nimscale/isa",
    "method": "git",
    "tags": [
      "erasure",
      "hash",
      "crypto",
      "compression"
    ],
    "description": "Binding for Intel Storage Acceleration library",
    "license": "Apache License 2.0",
    "web": "https://github.com/nimscale/isa"
  },
  {
    "name": "untar",
    "url": "https://github.com/dom96/untar",
    "method": "git",
    "tags": [
      "library",
      "tar",
      "gz",
      "compression",
      "archive",
      "decompression"
    ],
    "description": "Library for decompressing tar.gz files.",
    "license": "MIT",
    "web": "https://github.com/dom96/untar"
  },
  {
    "name": "nimcx",
    "url": "https://github.com/qqtop/nimcx",
    "method": "git",
    "tags": [
      "library",
      "linux"
    ],
    "description": "Color and utilities library for linux terminal.",
    "license": "MIT",
    "web": "https://github.com/qqtop/nimcx"
  },
  {
    "name": "dpdk",
    "url": "https://github.com/nimscale/dpdk",
    "method": "git",
    "tags": [
      "library",
      "dpdk",
      "packet",
      "processing"
    ],
    "description": "Library for fast packet processing",
    "license": "Apache License 2.0",
    "web": "http://dpdk.org/"
  },
  {
    "name": "libserialport",
    "alias": "serial"
  },
  {
    "name": "serial",
    "url": "https://github.com/euantorano/serial.nim",
    "method": "git",
    "tags": [
      "serial",
      "rs232",
      "io",
      "serialport"
    ],
    "description": "A library to operate serial ports using pure Nim.",
    "license": "BSD3",
    "web": "https://github.com/euantorano/serial.nim"
  },
  {
    "name": "spdk",
    "url": "https://github.com/nimscale/spdk.git",
    "method": "git",
    "tags": [
      "library",
      "SSD",
      "NVME",
      "io",
      "storage"
    ],
    "description": "The Storage Performance Development Kit(SPDK) provides a set of tools and libraries for writing high performance, scalable, user-mode storage applications.",
    "license": "MIT",
    "web": "https://github.com/nimscale/spdk.git"
  },
  {
    "name": "NimData",
    "url": "https://github.com/bluenote10/NimData",
    "method": "git",
    "tags": [
      "library",
      "dataframe"
    ],
    "description": "DataFrame API enabling fast out-of-core data analytics",
    "license": "MIT",
    "web": "https://github.com/bluenote10/NimData"
  },
  {
    "name": "testrunner",
    "url": "https://github.com/FedericoCeratto/nim-testrunner",
    "method": "git",
    "tags": [
      "test",
      "tests",
      "unittest",
      "utility",
      "tdd"
    ],
    "description": "Test runner with file monitoring and desktop notification capabilities",
    "license": "GPLv3",
    "web": "https://github.com/FedericoCeratto/nim-testrunner"
  },
  {
    "name": "reactorfuse",
    "url": "https://github.com/zielmicha/reactorfuse",
    "method": "git",
    "tags": [
      "filesystem",
      "fuse"
    ],
    "description": "Filesystem in userspace (FUSE) for Nim (for reactor.nim library)",
    "license": "MIT",
    "web": "https://github.com/zielmicha/reactorfuse"
  },
  {
    "name": "nimr",
    "url": "https://github.com/Jeff-Ciesielski/nimr",
    "method": "git",
    "tags": [
      "script",
      "utils"
    ],
    "description": "Helper to run nim code like a script",
    "license": "MIT",
    "web": "https://github.com/Jeff-Ciesielski/nimr"
  },
  {
    "name": "neverwinter",
    "url": "https://github.com/niv/neverwinter.nim",
    "method": "git",
    "tags": [
      "nwn",
      "neverwinternights",
      "neverwinter",
      "game",
      "bioware",
      "fileformats",
      "reader",
      "writer"
    ],
    "description": "Neverwinter Nights 1 data accessor library",
    "license": "MIT",
    "web": "https://github.com/niv/neverwinter.nim"
  },
  {
    "name": "snail",
    "url": "https://github.com/stisa/snail",
    "method": "git",
    "tags": [
      "js",
      "matrix",
      "linear algebra"
    ],
    "description": "Simple linear algebra for nim. Js too.",
    "license": "MIT",
    "web": "http://stisa.space/snail/"
  },
  {
    "name": "jswebsockets",
    "url": "https://github.com/stisa/jswebsockets",
    "method": "git",
    "tags": [
      "js",
      "javascripts",
      "ws",
      "websockets"
    ],
    "description": "Websockets wrapper for nim js backend.",
    "license": "MIT",
    "web": "http://stisa.space/jswebsockets/"
  },
  {
    "name": "morelogging",
    "url": "https://github.com/FedericoCeratto/nim-morelogging",
    "method": "git",
    "tags": [
      "log",
      "logging",
      "library",
      "systemd",
      "journald"
    ],
    "description": "Logging library with support for async IO, multithreading, Journald.",
    "license": "LGPLv3",
    "web": "https://github.com/FedericoCeratto/nim-morelogging"
  },
  {
    "name": "ajax",
    "url": "https://github.com/stisa/ajax",
    "method": "git",
    "tags": [
      "js",
      "javascripts",
      "ajax",
      "xmlhttprequest"
    ],
    "description": "AJAX wrapper for nim js backend.",
    "license": "MIT",
    "web": "http://stisa.space/ajax/"
  },
  {
    "name": "recaptcha",
    "url": "https://github.com/euantorano/recaptcha.nim",
    "method": "git",
    "tags": [
      "recaptcha",
      "captcha"
    ],
    "description": "reCAPTCHA support for Nim, supporting rendering a capctcha and verifying a user's response.",
    "license": "BSD3",
    "web": "https://github.com/euantorano/recaptcha.nim"
  },
  {
    "name": "influx",
    "url": "https://github.com/samdmarshall/influx.nim",
    "method": "git",
    "tags": [
      "influx",
      "influxdb"
    ],
    "description": "wrapper for communicating with InfluxDB over the REST interface",
    "license": "BSD 3-Clause",
    "web": "https://github.com/samdmarshall/influx.nim"
  },
  {
    "name": "gamelight",
    "url": "https://github.com/dom96/gamelight",
    "method": "git",
    "tags": [
      "js",
      "library",
      "graphics",
      "collision",
      "2d"
    ],
    "description": "A set of simple modules for writing a JavaScript 2D game.",
    "license": "MIT",
    "web": "https://github.com/dom96/gamelight"
  },
  {
    "name": "storage",
    "url": "https://bitbucket.org/moigagoo/storage/",
    "method": "hg",
    "tags": [
      "JavaScript",
      "Storage",
      "localStorage",
      "sessionStorage"
    ],
    "description": "Storage, localStorage, and sessionStorage bindigs for Nim's JavaScript backend.",
    "license": "MIT",
    "web": "https://bitbucket.org/moigagoo/storage/"
  },
  {
    "name": "fontconfig",
    "url": "https://github.com/Parashurama/fontconfig",
    "method": "git",
    "tags": [
      "fontconfig",
      "font"
    ],
    "description": "Low level wrapper for the fontconfig library.",
    "license": "Fontconfig License",
    "web": "https://github.com/Parashurama/fontconfig"
  },
  {
    "name": "sysrandom",
    "url": "https://github.com/euantorano/sysrandom.nim",
    "method": "git",
    "tags": [
      "random",
      "RNG",
      "PRNG"
    ],
    "description": "A simple library to generate random data, using the system's PRNG.",
    "license": "BSD3",
    "web": "https://github.com/euantorano/sysrandom.nim"
  },
  {
    "name": "colorize",
    "url": "https://github.com/molnarmark/colorize",
    "method": "git",
    "tags": [
      "color",
      "colors",
      "colorize"
    ],
    "description": "A simple and lightweight terminal coloring library.",
    "license": "MIT",
    "web": "https://github.com/molnarmark/colorize"
  },
  {
    "name": "cello",
    "url": "https://github.com/unicredit/cello",
    "method": "git",
    "tags": [
      "string",
      "succinct-data-structure",
      "rank",
      "select",
      "Burrows-Wheeler",
      "FM-index",
      "wavelet-tree"
    ],
    "description": "String algorithms with succinct data structures",
    "license": "Apache2",
    "web": "https://unicredit.github.io/cello/"
  },
  {
    "name": "notmuch",
    "url": "https://github.com/samdmarshall/notmuch.nim",
    "method": "git",
    "tags": [
      "notmuch",
      "wrapper",
      "email",
      "tagging"
    ],
    "description": "wrapper for the notmuch mail library",
    "license": "BSD 3-Clause",
    "web": "https://github.com/samdmarshall/notmuch.nim"
  },
  {
    "name": "pluginmanager",
    "url": "https://github.com/samdmarshall/plugin-manager",
    "method": "git",
    "tags": [
      "plugin",
      "dylib",
      "manager"
    ],
    "description": "Simple plugin implementation",
    "license": "BSD 3-Clause",
    "web": "https://github.com/samdmarshall/plugin-manager"
  },
  {
    "name": "node",
    "url": "https://github.com/tulayang/nimnode",
    "method": "git",
    "tags": [
      "async",
      "io",
      "socket",
      "net",
      "tcp",
      "http",
      "libuv"
    ],
    "description": "Library for async programming and communication. This Library uses a future/promise, non-blocking I/O model based on libuv.",
    "license": "MIT",
    "web": "http://tulayang.github.io/node/"
  },
  {
    "name": "tempdir",
    "url": "https://github.com/euantorano/tempdir.nim",
    "method": "git",
    "tags": [
      "temp",
      "io",
      "tmp"
    ],
    "description": "A Nim library to create and manage temporary directories.",
    "license": "BSD3",
    "web": "https://github.com/euantorano/tempdir.nim"
  },
  {
    "name": "mathexpr",
    "url": "https://github.com/Yardanico/nim-mathexpr",
    "method": "git",
    "tags": [
      "math",
      "mathparser",
      "tinyexpr"
    ],
    "description": "MathExpr - wrapper around TinyExpr C library",
    "license": "MIT",
    "web": "https://github.com/Yardanico/nim-mathexpr"
  },
  {
    "name": "frag",
    "url": "https://github.com/fragworks/frag",
    "method": "git",
    "tags": [
      "game",
      "game-dev",
      "2d",
      "3d"
    ],
    "description": "A 2D|3D game engine",
    "license": "MIT",
    "web": "https://github.com/fragworks/frag"
  },
  {
    "name": "freetype",
    "url": "https://github.com/jangko/freetype",
    "method": "git",
    "tags": [
      "font",
      "renderint",
      "library"
    ],
    "description": "wrapper for FreeType2 library",
    "license": "MIT",
    "web": "https://github.com/jangko/freetype"
  },
  {
    "name": "polyBool",
    "url": "https://github.com/jangko/polyBool",
    "method": "git",
    "tags": [
      "polygon",
      "clipper",
      "library"
    ],
    "description": "Polygon Clipper Library (Martinez Algorithm)",
    "license": "MIT",
    "web": "https://github.com/jangko/polyBool"
  },
  {
    "name": "nimAGG",
    "url": "https://github.com/jangko/nimAGG",
    "method": "git",
    "tags": [
      "renderer",
      "rasterizer",
      "library",
      "2D",
      "graphics"
    ],
    "description": "Hi Fidelity Rendering Engine",
    "license": "MIT",
    "web": "https://github.com/jangko/nimAGG"
  },
  {
    "name": "primme",
    "url": "https://github.com/jxy/primme",
    "method": "git",
    "tags": [
      "library",
      "eigenvalues",
      "high-performance",
      "singular-value-decomposition"
    ],
    "description": "Nim interface for PRIMME: PReconditioned Iterative MultiMethod Eigensolver",
    "license": "MIT",
    "web": "https://github.com/jxy/primme"
  },
  {
    "name": "sitmo",
    "url": "https://github.com/jxy/sitmo",
    "method": "git",
    "tags": [
      "RNG",
      "Sitmo",
      "high-performance",
      "random"
    ],
    "description": "Sitmo parallel random number generator in Nim",
    "license": "MIT",
    "web": "https://github.com/jxy/sitmo"
  },
  {
    "name": "webaudio",
    "url": "https://github.com/ftsf/nim-webaudio",
    "method": "git",
    "tags": [
      "javascript",
      "js",
      "web",
      "audio",
      "sound",
      "music"
    ],
    "description": "API for Web Audio (JS)",
    "license": "MIT",
    "web": "https://github.com/ftsf/nim-webaudio"
  },
  {
    "name": "nimcuda",
    "url": "https://github.com/unicredit/nimcuda",
    "method": "git",
    "tags": [
      "CUDA",
      "GPU"
    ],
    "description": "CUDA bindings",
    "license": "Apache2",
    "web": "https://github.com/unicredit/nimcuda"
  },
  {
    "name": "gifwriter",
    "url": "https://github.com/rxi/gifwriter",
    "method": "git",
    "tags": [
      "gif",
      "image",
      "library"
    ],
    "description": "Animated GIF writing library based on jo_gif",
    "license": "MIT",
    "web": "https://github.com/rxi/gifwriter"
  },
  {
    "name": "libplist",
    "url": "https://github.com/samdmarshall/libplist.nim",
    "method": "git",
    "tags": [
      "libplist",
      "property",
      "list",
      "property-list",
      "parsing",
      "binary",
      "xml",
      "format"
    ],
    "description": "wrapper around libplist https://github.com/libimobiledevice/libplist",
    "license": "MIT",
    "web": "https://github.com/samdmarshall/libplist.nim"
  },
  {
    "name": "getch",
    "url": "https://github.com/6A/getch",
    "method": "git",
    "tags": [
      "getch",
      "char"
    ],
    "description": "getch() for Windows and Unix",
    "license": "MIT",
    "web": "https://github.com/6A/getch"
  },
  {
    "name": "gifenc",
    "url": "https://github.com/ftsf/gifenc",
    "method": "git",
    "tags": [
      "gif",
      "encoder"
    ],
    "description": "Gif Encoder",
    "license": "Public Domain",
    "web": "https://github.com/ftsf/gifenc"
  },
  {
    "name": "nimlapack",
    "url": "https://github.com/unicredit/nimlapack",
    "method": "git",
    "tags": [
      "LAPACK",
      "linear-algebra"
    ],
    "description": "LAPACK bindings",
    "license": "Apache2",
    "web": "https://github.com/unicredit/nimlapack"
  },
  {
    "name": "jack",
    "url": "https://github.com/Skrylar/nim-jack",
    "method": "git",
    "tags": [
      "jack",
      "audio",
      "binding",
      "wrapper"
    ],
    "description": "Shiny bindings to the JACK Audio Connection Kit.",
    "license": "MIT",
    "web": "https://github.com/Skrylar/nim-jack"
  },
  {
    "name": "serializetools",
    "url": "https://github.com/JeffersonLab/serializetools",
    "method": "git",
    "tags": [
      "serialization",
      "xml"
    ],
    "description": "Support for serialization of objects",
    "license": "MIT",
    "web": "https://github.com/JeffersonLab/serializetools"
  },
  {
    "name": "neo",
    "url": "https://github.com/unicredit/neo",
    "method": "git",
    "tags": [
      "vector",
      "matrix",
      "linear-algebra",
      "BLAS",
      "LAPACK",
      "CUDA"
    ],
    "description": "Linear algebra for Nim",
    "license": "Apache License 2.0",
    "web": "https://unicredit.github.io/neo/"
  },
  {
    "name": "httpkit",
    "url": "https://github.com/tulayang/httpkit",
    "method": "git",
    "tags": [
      "http",
      "request",
      "response",
      "stream",
      "bigfile",
      "async"
    ],
    "description": "An efficient HTTP tool suite written in pure nim. Help you to write HTTP services or clients via TCP, UDP, or even Unix Domain socket, etc.",
    "license": "MIT",
    "web": "https://github.com/tulayang/httpkit"
  },
  {
    "name": "ulid",
    "url": "https://github.com/adelq/ulid",
    "method": "git",
    "tags": [
      "library",
      "id",
      "ulid",
      "uuid",
      "guid"
    ],
    "description": "Universally Unique Lexicographically Sortable Identifier",
    "license": "MIT",
    "web": "https://github.com/adelq/ulid"
  },
  {
    "name": "osureplay",
    "url": "https://github.com/Yardanico/nim-osureplay",
    "method": "git",
    "tags": [
      "library",
      "osu!",
      "parser",
      "osugame",
      "replay"
    ],
    "description": "osu! replay parser",
    "license": "MIT",
    "web": "https://github.com/Yardanico/nim-osureplay"
  },
  {
    "name": "tiger",
    "url": "https://github.com/ehmry/tiger",
    "method": "git",
    "tags": [
      "hash"
    ],
    "description": "Tiger hash function",
    "license": "MIT",
    "web": "https://github.com/ehmry/tiger"
  },
  {
    "name": "pipe",
    "url": "https://github.com/5paceToast/pipe",
    "method": "git",
    "tags": [
      "pipe",
      "macro",
      "operator",
      "functional"
    ],
    "description": "Pipe operator for nim.",
    "license": "MIT",
    "web": "https://github.com/5paceToast/pipe"
  },
  {
    "name": "flatdb",
    "url": "https://github.com/enthus1ast/flatdb",
    "method": "git",
    "tags": [
      "database",
      "json",
      "pure"
    ],
    "description": "small/tiny, flatfile, jsonl based, inprogress database for nim",
    "license": "MIT",
    "web": "https://github.com/enthus1ast/flatdb"
  },
  {
    "name": "nwt",
    "url": "https://github.com/enthus1ast/nimWebTemplates",
    "method": "git",
    "tags": [
      "template",
      "html",
      "pure",
      "jinja"
    ],
    "description": "experiment to build a jinja like template parser",
    "license": "MIT",
    "web": "https://github.com/enthus1ast/nimWebTemplates"
  },
  {
    "name": "cmixer",
    "url": "https://github.com/rxi/cmixer-nim",
    "method": "git",
    "tags": [
      "library",
      "audio",
      "mixer",
      "sound",
      "wav",
      "ogg"
    ],
    "description": "Lightweight audio mixer for games",
    "license": "MIT",
    "web": "https://github.com/rxi/cmixer-nim"
  },
  {
    "name": "cmixer_sdl2",
    "url": "https://github.com/rxi/cmixer_sdl2-nim",
    "method": "git",
    "tags": [
      "library",
      "audio",
      "mixer",
      "sound",
      "wav",
      "ogg"
    ],
    "description": "Lightweight audio mixer for SDL2",
    "license": "MIT",
    "web": "https://github.com/rxi/cmixer_sdl2-nim"
  },
  {
    "name": "chebyshev",
    "url": "https://github.com/jxy/chebyshev",
    "method": "git",
    "tags": [
      "math",
      "approximation",
      "numerical"
    ],
    "description": "Chebyshev approximation.",
    "license": "MIT",
    "web": "https://github.com/jxy/chebyshev"
  },
  {
    "name": "scram",
    "url": "https://github.com/rgv151/scram",
    "method": "git",
    "tags": [
      "scram",
      "sasl",
      "authentication",
      "salted",
      "challenge",
      "response"
    ],
    "description": "Salted Challenge Response Authentication Mechanism (SCRAM) ",
    "license": "MIT",
    "web": "https://github.com/rgv151/scram"
  },
  {
    "name": "blake2",
    "url": "https://bitbucket.org/mihailp/blake2/",
    "method": "hg",
    "tags": [
      "crypto",
      "cryptography",
      "hash",
      "security"
    ],
    "description": "blake2 - cryptographic hash function",
    "license": "CC0",
    "web": "https://bitbucket.org/mihailp/blake2/"
  },
  {
    "name": "spinny",
    "url": "https://github.com/molnarmark/spinny",
    "method": "git",
    "tags": [
      "terminal",
      "spinner",
      "spinny",
      "load"
    ],
    "description": "Spinny is a tiny terminal spinner package for the Nim Programming Language.",
    "license": "MIT",
    "web": "https://github.com/molnarmark/spinny"
  },
  {
    "name": "nigui",
    "url": "https://github.com/trustable-code/NiGui",
    "method": "git",
    "tags": [
      "gui",
      "windows",
      "gtk"
    ],
    "description": "NiGui is a cross-platform, desktop GUI toolkit using native widgets.",
    "license": "MIT",
    "web": "https://github.com/trustable-code/NiGui"
  },
  {
    "name": "nimcalcal",
    "url": "https://github.com/skilchen/nimcalcal",
    "method": "git",
    "tags": [
      "calendar",
      "library"
    ],
    "description": "nimcalcal - PyCalCal translated to Nim, Calendrical Calculations from Reingold/Dershowitz",
    "license": "MIT",
    "web": "http://www3.cs.stonybrook.edu/~algorith/implement/reingold/implement.shtml"
  },
  {
    "name": "currying",
    "url": "https://github.com/t8m8/currying",
    "method": "git",
    "tags": [
      "library",
      "functional",
      "currying"
    ],
    "description": "Currying library for Nim",
    "license": "MIT",
    "web": "https://github.com/t8m8/currying"
  },
  {
    "name": "rect_packer",
    "url": "https://github.com/yglukhov/rect_packer",
    "method": "git",
    "tags": [
      "library",
      "geometry",
      "packing"
    ],
    "description": "Pack rects into bigger rect",
    "license": "MIT",
    "web": "https://github.com/yglukhov/rect_packer"
  },
  {
    "name": "gintro",
    "url": "https://github.com/stefansalewski/gintro",
    "method": "git",
    "tags": [
      "library",
      "gtk",
      "wrapper",
      "gui"
    ],
    "description": "High level GObject-Introspection based GTK3 bindings",
    "license": "MIT",
    "web": "https://github.com/stefansalewski/gintro"
  },
  {
    "name": "arraymancer",
    "url": "https://github.com/mratsim/Arraymancer",
    "method": "git",
    "tags": [
      "vector",
      "matrix",
      "array",
      "ndarray",
      "multidimensional-array",
      "linear-algebra",
      "tensor"
    ],
    "description": "A tensor (multidimensional array) library for Nim",
    "license": "Apache License 2.0",
    "web": "https://mratsim.github.io/Arraymancer/"
  },
  {
    "name": "sha3",
    "url": "https://bitbucket.org/mihailp/sha3/",
    "method": "hg",
    "tags": [
      "crypto",
      "cryptography",
      "hash",
      "security"
    ],
    "description": "sha3 - cryptographic hash function",
    "license": "CC0",
    "web": "https://bitbucket.org/mihailp/sha3/"
  },
  {
    "name": "coalesce",
    "url": "https://github.com/piedar/coalesce",
    "method": "git",
    "tags": [
      "nil",
      "null",
      "options",
      "operator"
    ],
    "description": "A nil coalescing operator ?? for Nim",
    "license": "MIT",
    "web": "https://github.com/piedar/coalesce"
  },
  {
    "name": "asyncmysql",
    "url": "https://github.com/tulayang/asyncmysql",
    "method": "git",
    "tags": [
      "mysql",
      "async",
      "asynchronous"
    ],
    "description": "Asynchronous MySQL connector written in pure Nim",
    "license": "MIT",
    "web": "https://github.com/tulayang/asyncmysql"
  },
  {
    "name": "cassandra",
    "url": "https://github.com/yglukhov/cassandra",
    "method": "git",
    "tags": [
      "cassandra",
      "database",
      "wrapper",
      "bindings",
      "driver"
    ],
    "description": "Bindings to Cassandra DB driver",
    "license": "MIT",
    "web": "https://github.com/yglukhov/cassandra"
  },
  {
    "name": "tf2plug",
    "url": "https://gitlab.com/waylon531/tf2plug",
    "method": "git",
    "tags": [
      "app",
      "binary",
      "tool",
      "tf2"
    ],
    "description": "A mod manager for TF2",
    "license": "GPLv3",
    "web": "https://gitlab.com/waylon531/tf2plug"
  },
  {
    "name": "oldgtk3",
    "url": "https://github.com/stefansalewski/oldgtk3",
    "method": "git",
    "tags": [
      "library",
      "gtk",
      "wrapper",
      "gui"
    ],
    "description": "Low level bindings for GTK3 related libraries",
    "license": "MIT",
    "web": "https://github.com/stefansalewski/oldgtk3"
  },
  {
    "name": "godot",
    "url": "https://github.com/pragmagic/godot-nim",
    "method": "git",
    "tags": [
      "game",
      "engine",
      "2d",
      "3d"
    ],
    "description": "Nim bindings for Godot Engine",
    "license": "MIT",
    "web": "https://github.com/pragmagic/godot-nim"
  },
  {
    "name": "vkapi",
    "url": "https://github.com/Yardanico/nimvkapi",
    "method": "git",
    "tags": [
      "wrapper",
      "vkontakte",
      "vk",
      "library",
      "api"
    ],
    "description": "A wrapper for the vk.com API (russian social network)",
    "license": "MIT",
    "web": "https://github.com/Yardanico/nimvkapi"
  },
  {
    "name": "slacklib",
    "url": "https://github.com/ThomasTJdev/nim_slacklib",
    "method": "git",
    "tags": [
      "library",
      "wrapper",
      "slack",
      "slackapp",
      "api"
    ],
    "description": "Library for working with a slack app or sending messages to a slack channel (slack.com)",
    "license": "MIT",
    "web": "https://github.com/ThomasTJdev/nim_slacklib"
  },
  {
    "name": "calendar",
    "url": "https://github.com/skilchen/calendar",
    "method": "git",
    "tags": [
      "calendar",
      "dates",
      "library"
    ],
    "description": "calendar.py from Pythons stdlib translated to Nim",
    "license": "MIT",
    "web": "https://docs.python.org/2/library/calendar.html"
  },
  {
    "name": "wiringPiNim",
    "url": "https://github.com/ThomasTJdev/nim_wiringPiNim",
    "method": "git",
    "tags": [
      "wrapper",
      "raspberry",
      "rpi",
      "wiringpi",
      "pi"
    ],
    "description": "Wrapper that implements some of wiringPi's function for controlling a Raspberry Pi",
    "license": "MIT",
    "web": "https://github.com/ThomasTJdev/nim_wiringPiNim"
  },
  {
    "name": "redux",
    "url": "https://github.com/pragmagic/redux.nim",
    "method": "git",
    "tags": [
      "redux"
    ],
    "description": "Predictable state container.",
    "license": "MIT",
    "web": "https://github.com/pragmagic/redux.nim"
  },
  {
    "name": "skEasing",
    "url": "https://github.com/Skrylar/skEasing",
    "method": "git",
    "tags": [
      "math",
      "curves",
      "animation"
    ],
    "description": "A collection of easing curves for animation purposes.",
    "license": "BSD",
    "web": "https://github.com/Skrylar/skEasing"
  },
  {
    "name": "nimquery",
    "url": "https://github.com/GULPF/nimquery",
    "method": "git",
    "tags": [
      "html",
      "scraping",
      "web"
    ],
    "description": "Library for querying HTML using CSS-selectors, like JavaScripts document.querySelector",
    "license": "MIT",
    "web": "https://github.com/GULPF/nimquery"
  },
  {
    "name": "usha",
    "url": "https://github.com/subsetpark/untitled-shell-history-application",
    "method": "git",
    "tags": [
      "shell",
      "utility"
    ],
    "description": "untitled shell history application",
    "license": "MIT",
    "web": "https://github.com/subsetpark/untitled-shell-history-application"
  },
  {
    "name": "libgit2",
    "url": "https://github.com/barcharcraz/libgit2-nim",
    "method": "git",
    "tags": [
      "git",
      "libgit",
      "libgit2",
      "vcs",
      "wrapper"
    ],
    "description": "Libgit2 low level wrapper",
    "license": "MIT",
    "web": "https://github.com/barcharcraz/libgit2-nim"
  },
  {
    "name": "multicast",
    "url": "https://github.com/enthus1ast/nimMulticast",
    "method": "git",
    "tags": [
      "multicast",
      "udp",
      "socket",
      "net"
    ],
    "description": "proc to join (and leave) a multicast group",
    "license": "MIT",
    "web": "https://github.com/enthus1ast/nimMulticast"
  },
  {
    "name": "mysqlparser",
    "url": "https://github.com/tulayang/mysqlparser.git",
    "method": "git",
    "tags": [
      "mysql",
      "protocol",
      "parser"
    ],
    "description": "An efficient packet parser for MySQL Client/Server Protocol. Help you to write Mysql communication in either BLOCKIONG-IO or NON-BLOCKING-IO.",
    "license": "MIT",
    "web": "https://github.com/tulayang/mysqlparser"
  },
  {
    "name": "fugitive",
    "url": "https://github.com/citycide/fugitive",
    "method": "git",
    "tags": [
      "git",
      "github",
      "cli",
      "extras",
      "utility",
      "tool"
    ],
    "description": "Simple command line tool to make git more intuitive, along with useful GitHub addons.",
    "license": "MIT",
    "web": "https://github.com/citycide/fugitive"
  },
  {
    "name": "dbg",
    "url": "https://github.com/enthus1ast/nimDbg",
    "method": "git",
    "tags": [
      "template",
      "echo",
      "dbg",
      "debug"
    ],
    "description": "dbg template; in debug echo",
    "license": "MIT",
    "web": "https://github.com/enthus1ast/nimDbg"
  },
  {
    "name": "pylib",
    "url": "https://github.com/Yardanico/nimpylib",
    "method": "git",
    "tags": [
      "python",
      "compatibility",
      "library",
      "pure"
    ],
    "description": "Nim library with python-like functions and operators",
    "license": "MIT",
    "web": "https://github.com/Yardanico/nimpylib"
  },
  {
    "name": "graphemes",
    "url": "https://github.com/nitely/nim-graphemes",
    "method": "git",
    "tags": [
      "graphemes",
      "grapheme-cluster",
      "unicode"
    ],
    "description": "Grapheme aware string handling (Unicode tr29)",
    "license": "MIT",
    "web": "https://github.com/nitely/nim-graphemes"
  },
  {
    "name": "rfc3339",
    "url": "https://github.com/Skrylar/rfc3339",
    "method": "git",
    "tags": [
      "rfc3339",
      "datetime"
    ],
    "description": "RFC3339 (dates and times) implementation for Nim.",
    "license": "BSD",
    "web": "https://github.com/Skrylar/rfc3339"
  },
  {
    "name": "monero",
    "url": "https://github.com/ehmry/nim-monero",
    "method": "git",
    "tags": [
      "monero",
      "cryptonote",
      "vanity"
    ],
    "description": "Libraries and utilites related to Monero, a CryptoNote cryptocurrency.",
    "license": "MIT",
    "web": "https://github.com/ehmry/nim-monero"
  },
  {
    "name": "db_presto",
    "url": "https://github.com/Bennyelg/nimPresto",
    "method": "git",
    "tags": [
      "prestodb",
      "connector",
      "database"
    ],
    "description": "prestodb simple connector",
    "license": "MIT",
    "web": "https://github.com/Bennyelg/nimPresto"
  },
  {
    "name": "nimbomb",
    "url": "https://github.com/Tyler-Yocolano/nimbomb",
    "method": "git",
    "tags": [
      "giant",
      "bomb",
      "wiki",
      "api"
    ],
    "description": "A GiantBomb-wiki wrapper for nim",
    "license": "MIT",
    "web": "https://github.com/Tyler-Yocolano/nimbomb"
  },
  {
    "name": "csvql",
    "url": "https://github.com/Bennyelg/csvql",
    "method": "git",
    "tags": [
      "csv",
      "read",
      "ansisql",
      "query",
      "database",
      "files"
    ],
    "description": "csvql.",
    "license": "MIT",
    "web": "https://github.com/Bennyelg/csvql"
  },
  {
    "name": "contracts",
    "url": "https://github.com/Udiknedormin/NimContracts",
    "method": "git",
    "tags": [
      "library",
      "pure",
      "contract",
      "contracts",
      "DbC",
      "utility",
      "automation",
      "documentation",
      "safety",
      "test",
      "tests",
      "testing",
      "unittest"
    ],
    "description": "Design by Contract (DbC) library with minimal runtime.",
    "license": "MIT",
    "web": "https://github.com/Udiknedormin/NimContracts"
  },
  {
    "name": "syphus",
    "url": "https://github.com/makingspace/syphus-nim",
    "method": "git",
    "tags": [
      "optimization",
      "tabu"
    ],
    "description": "An implementation of the tabu search heuristic in Nim.",
    "license": "BSD-3",
    "web": "https://github.com/makingspace/syphus-nim"
  },
  {
    "name": "analytics",
    "url": "https://github.com/dom96/analytics",
    "method": "git",
    "tags": [
      "google",
      "telemetry",
      "statistics"
    ],
    "description": "Allows statistics to be sent to and recorded in Google Analytics.",
    "license": "MIT",
    "web": "https://github.com/dom96/analytics"
  },
  {
    "name": "arraymancer_vision",
    "url": "https://github.com/edubart/arraymancer-vision",
    "method": "git",
    "tags": [
      "arraymancer",
      "image",
      "vision"
    ],
    "description": "Image transformation and visualization utilities for arraymancer",
    "license": "Apache License 2.0",
    "web": "https://github.com/edubart/arraymancer-vision"
  },
  {
    "name": "hts",
    "url": "https://github.com/brentp/hts-nim",
    "method": "git",
    "tags": [
      "kmer",
      "dna",
      "sequence",
      "bam",
      "vcf",
      "genomics"
    ],
    "description": "htslib wrapper for nim",
    "license": "MIT",
    "web": "https://brentp.github.io/hts-nim/"
  },
  {
    "name": "kmer",
    "url": "https://github.com/brentp/nim-kmer",
    "method": "git",
    "tags": [
      "kmer",
      "dna",
      "sequence"
    ],
    "description": "encoded kmer library for fast operations on kmers up to 31",
    "license": "MIT",
    "web": "https://github.com/brentp/nim-kmer"
  },
  {
    "name": "kexpr",
    "url": "https://github.com/brentp/kexpr-nim",
    "method": "git",
    "tags": [
      "math",
      "expression",
      "evalute"
    ],
    "description": "wrapper for kexpr math expression evaluation library",
    "license": "MIT",
    "web": "https://github.com/brentp/kexpr-nim"
  },
  {
    "name": "lapper",
    "url": "https://github.com/brentp/nim-lapper",
    "method": "git",
    "tags": [
      "interval"
    ],
    "description": "fast interval overlaps",
    "license": "MIT",
    "web": "https://github.com/brentp/nim-lapper"
  },
  {
    "name": "gplay",
    "url": "https://github.com/yglukhov/gplay",
    "method": "git",
    "tags": [
      "google",
      "play",
      "apk",
      "publish",
      "upload"
    ],
    "description": "Google Play APK Uploader",
    "license": "MIT",
    "web": "https://github.com/yglukhov/gplay"
  },
  {
    "name": "huenim",
    "url": "https://github.com/IoTone/huenim",
    "method": "git",
    "tags": [
      "hue",
      "iot",
      "lighting",
      "philips",
      "library"
    ],
    "description": "Huenim",
    "license": "MIT",
    "web": "https://github.com/IoTone/huenim"
  },
  {
    "name": "drand48",
    "url": "https://github.com/JeffersonLab/drand48",
    "method": "git",
    "tags": [
      "random",
      "number",
      "generator"
    ],
    "description": "Nim implementation of the standard unix drand48 pseudo random number generator",
    "license": "BSD3",
    "web": "https://github.com/JeffersonLab/drand48"
  },
  {
    "name": "ensem",
    "url": "https://github.com/JeffersonLab/ensem",
    "method": "git",
    "tags": [
      "jackknife",
      "statistics"
    ],
    "description": "Support for ensemble file format and arithmetic using jackknife/bootstrap propagation of errors",
    "license": "BSD3",
    "web": "https://github.com/JeffersonLab/ensem"
  },
  {
    "name": "basic2d",
    "url": "https://github.com/nim-lang/basic2d",
    "method": "git",
    "tags": [
      "deprecated",
      "vector",
      "stdlib",
      "library"
    ],
    "description": "Deprecated module for vector/matrices operations.",
    "license": "MIT",
    "web": "https://github.com/nim-lang/basic2d"
  },
  {
    "name": "basic3d",
    "url": "https://github.com/nim-lang/basic3d",
    "method": "git",
    "tags": [
      "deprecated",
      "vector",
      "stdlib",
      "library"
    ],
    "description": "Deprecated module for vector/matrices operations.",
    "license": "MIT",
    "web": "https://github.com/nim-lang/basic3d"
  },
  {
    "name": "shiori",
    "url": "https://github.com/Narazaka/shiori-nim",
    "method": "git",
    "tags": [
      "ukagaka",
      "shiori",
      "protocol"
    ],
    "description": "SHIORI Protocol Parser/Builder",
    "license": "MIT",
    "web": "https://github.com/Narazaka/shiori-nim"
  },
  {
    "name": "shioridll",
    "url": "https://github.com/Narazaka/shioridll-nim",
    "method": "git",
    "tags": [
      "shiori",
      "ukagaka"
    ],
    "description": "The SHIORI DLL interface",
    "license": "MIT",
    "web": "https://github.com/Narazaka/shioridll-nim"
  },
  {
    "name": "httpauth",
    "url": "https://github.com/FedericoCeratto/nim-httpauth",
    "method": "git",
    "tags": [
      "http",
      "authentication",
      "authorization",
      "library",
      "security"
    ],
    "description": "HTTP Authentication and Authorization",
    "license": "LGPLv3",
    "web": "https://github.com/FedericoCeratto/nim-httpauth"
  },
  {
    "name": "cbor",
    "url": "https://github.com/ehmry/nim-cbor",
    "method": "git",
    "tags": [
      "library",
      "cbor",
      "binary",
      "encoding"
    ],
    "description": "Concise Binary Object Representation decoder (RFC7049).",
    "license": "MIT",
    "web": "https://github.com/ehmry/nim-cbor"
  },
  {
    "name": "base58",
    "url": "https://github.com/ehmry/nim-base58",
    "method": "git",
    "tags": [
      "base58",
      "bitcoin",
      "cryptonote",
      "monero",
      "encoding",
      "library"
    ],
    "description": "Base58 encoders and decoders for Bitcoin and CryptoNote addresses.",
    "license": "MIT",
    "web": "https://github.com/ehmry/nim-base58"
  },
  {
    "name": "webdriver",
    "url": "https://github.com/dom96/webdriver",
    "method": "git",
    "tags": [
      "webdriver",
      "selenium",
      "library",
      "firefox"
    ],
    "description": "Implementation of the WebDriver w3c spec.",
    "license": "MIT",
    "web": "https://github.com/dom96/webdriver"
  },
  {
    "name": "interfaced",
    "url": "https://github.com/andreaferretti/interfaced",
    "method": "git",
    "tags": [
      "interface"
    ],
    "description": "Go-like interfaces",
    "license": "Apache License 2.0",
    "web": "https://github.com/andreaferretti/interfaced"
  },
  {
    "name": "vla",
    "url": "https://github.com/bpr/vla",
    "method": "git",
    "tags": [
      "vla",
      "alloca"
    ],
    "description": "Variable length arrays for Nim",
    "license": "MIT",
    "web": "https://github.com/bpr/vla"
  },
  {
    "name": "metatools",
    "url": "https://github.com/jxy/metatools",
    "method": "git",
    "tags": [
      "macros",
      "metaprogramming"
    ],
    "description": "Metaprogramming tools for Nim",
    "license": "MIT",
    "web": "https://github.com/jxy/metatools"
  },
  {
    "name": "pdcurses",
    "url": "https://github.com/lcrees/pdcurses",
    "method": "git",
    "tags": [
      "pdcurses",
      "curses",
      "console",
      "gui"
    ],
    "description": "Nim wrapper for PDCurses",
    "license": "MIT",
    "web": "https://github.com/lcrees/pdcurses"
  },
  {
    "name": "libuv",
    "url": "https://github.com/lcrees/libuv",
    "method": "git",
    "tags": [
      "libuv",
      "wrapper",
      "node",
      "networking"
    ],
    "description": "libuv bindings for Nim",
    "license": "MIT",
    "web": "https://github.com/lcrees/libuv"
  },
  {
    "name": "romans",
    "url": "https://github.com/lcrees/romans",
    "method": "git",
    "tags": [
      "roman",
      "numerals"
    ],
    "description": "Conversion between integers and Roman numerals",
    "license": "MIT",
    "web": "https://github.com/lcrees/romans"
  },
  {
    "name": "simpleAST",
    "url": "https://github.com/lguzzon/simpleAST",
    "method": "git",
    "tags": [
      "ast"
    ],
    "description": "Simple AST in NIM",
    "license": "MIT",
    "web": "https://github.com/lguzzon/simpleAST"
  },
  {
    "name": "timerpool",
    "url": "https://github.com/mikra01/timerpool/",
    "method": "git",
    "tags": [
      "timer",
      "pool",
      "events",
      "thread"
    ],
    "description": "threadsafe timerpool implementation for event purpose",
    "license": "MIT",
    "web": "https://github.com/mikra01/timerpool"
  },
  {
    "name": "zero_functional",
    "url": "https://github.com/alehander42/zero-functional",
    "method": "git",
    "tags": [
      "functional",
      "dsl",
      "chaining",
      "seq"
    ],
    "description": "A library providing zero-cost chaining for functional abstractions in Nim",
    "license": "MIT",
    "web": "https://github.com/alehander42/zero-functional"
  },
  {
    "name": "ormin",
    "url": "https://github.com/Araq/ormin",
    "method": "git",
    "tags": [
      "ORM",
      "SQL",
      "db",
      "database"
    ],
    "description": "Prepared SQL statement generator. A lightweight ORM.",
    "license": "MIT",
    "web": "https://github.com/Araq/ormin"
  },
  {
    "name": "karax",
    "url": "https://github.com/pragmagic/karax",
    "method": "git",
    "tags": [
      "browser",
      "DOM",
      "virtual-DOM",
      "UI"
    ],
    "description": "Karax is a framework for developing single page applications in Nim.",
    "license": "MIT",
    "web": "https://github.com/pragmagic/karax"
  },
  {
    "name": "cascade",
    "url": "https://github.com/citycide/cascade",
    "method": "git",
    "tags": [
      "macro",
      "cascade",
      "operator",
      "dart",
      "with"
    ],
    "description": "Method & assignment cascades for Nim, inspired by Smalltalk & Dart.",
    "license": "MIT",
    "web": "https://github.com/citycide/cascade"
  },
  {
    "name": "chrono",
    "url": "https://github.com/treeform/chrono",
    "method": "git",
    "tags": [
      "library",
      "timestamp",
      "calendar",
      "timezone"
    ],
    "description": "Calendars, Timestamps and Timezones utilities.",
    "license": "MIT",
    "web": "https://github.com/treeform/chrono"
  },
  {
    "name": "dbschema",
    "url": "https://github.com/vegansk/dbschema",
    "method": "git",
    "tags": [
      "library",
      "database",
      "db"
    ],
    "description": "Database schema migration library for Nim language.",
    "license": "MIT",
    "web": "https://github.com/vegansk/dbschema"
  },
  {
    "name": "gentabs",
    "url": "https://github.com/lcrees/gentabs",
    "method": "git",
    "tags": [
      "table",
      "string",
      "key",
      "value"
    ],
    "description": "Efficient hash table that is a key-value mapping (removed from stdlib)",
    "license": "MIT",
    "web": "https://github.com/lcrees/gentabs"
  },
  {
    "name": "libgraph",
    "url": "https://github.com/Mnenmenth/libgraphnim",
    "method": "git",
    "tags": [
      "graph",
      "math",
      "conversion",
      "pixels",
      "coordinates"
    ],
    "description": "Converts 2D linear graph coordinates to pixels on screen",
    "license": "MIT",
    "web": "https://github.com/Mnenmenth/libgraphnim"
  },
  {
    "name": "polynumeric",
    "url": "https://github.com/lcrees/polynumeric",
    "method": "git",
    "tags": [
      "polynomial",
      "numeric"
    ],
    "description": "Polynomial operations",
    "license": "MIT",
    "web": "https://github.com/lcrees/polynumeric"
  },
  {
    "name": "unicodedb",
    "url": "https://github.com/nitely/nim-unicodedb",
    "method": "git",
    "tags": [
      "unicode",
      "UCD",
      "unicodedata"
    ],
    "description": "Unicode Character Database (UCD) access for Nim",
    "license": "MIT",
    "web": "https://github.com/nitely/nim-unicodedb"
  },
  {
    "name": "normalize",
    "url": "https://github.com/nitely/nim-normalize",
    "method": "git",
    "tags": [
      "unicode",
      "normalization",
      "nfc",
      "nfd"
    ],
    "description": "Unicode normalization forms (tr15)",
    "license": "MIT",
    "web": "https://github.com/nitely/nim-normalize"
  },
  {
    "name": "nico",
    "url": "https://github.com/ftsf/nico",
    "method": "git",
    "tags": [
      "pico-8",
      "game",
      "library",
      "ludum",
      "dare"
    ],
    "description": "Nico game engine",
    "license": "MIT",
    "web": "https://github.com/ftsf/nico"
  },
  {
    "name": "os_files",
    "url": "https://github.com/tormund/os_files",
    "method": "git",
    "tags": [
      "dialogs",
      "file",
      "icon"
    ],
    "description": "Crossplatform (x11, windows, osx) native file dialogs; sytem file/folder icons in any resolution; open file with default application",
    "license": "MIT",
    "web": "https://github.com/tormund/os_files"
  },
  {
    "name": "sprymicro",
    "url": "https://github.com/gokr/sprymicro",
    "method": "git",
    "tags": [
      "spry",
      "demo"
    ],
    "description": "Small demo Spry interpreters",
    "license": "MIT",
    "web": "https://github.com/gokr/sprymicro"
  },
  {
    "name": "spryvm",
    "url": "https://github.com/gokr/spryvm",
    "method": "git",
    "tags": [
      "interpreter",
      "language",
      "spry"
    ],
    "description": "Homoiconic dynamic language interpreter in Nim",
    "license": "MIT",
    "web": "https://github.com/gokr/spryvm"
  },
  {
    "name": "netpbm",
    "url": "https://github.com/barcharcraz/nim-netpbm",
    "method": "git",
    "tags": [
      "pbm",
      "image",
      "wrapper",
      "netpbm"
    ],
    "description": "Wrapper for libnetpbm",
    "license": "MIT",
    "web": "https://github.com/barcharcraz/nim-netpbm"
  },
  {
    "name": "nimgen",
    "url": "https://github.com/genotrance/nimgen",
    "method": "git",
    "tags": [
      "c2nim",
      "library",
      "wrapper",
      "c",
      "c++"
    ],
    "description": "C2nim helper to simplify and automate wrapping C libraries",
    "license": "MIT",
    "web": "https://github.com/genotrance/nimgen"
  },
  {
    "name": "sksbox",
    "url": "https://github.com/Skrylar/sksbox",
    "method": "git",
    "tags": [
      "sbox",
      "binary",
      "binaryformat",
      "nothings",
      "container"
    ],
    "description": "A native-nim implementaton of the sBOX generic container format.",
    "license": "MIT",
    "web": "https://github.com/Skrylar/sksbox"
  },
  {
    "name": "avbin",
    "url": "https://github.com/Vladar4/avbin",
    "method": "git",
    "tags": [
      "audio",
      "video",
      "media",
      "library",
      "wrapper"
    ],
    "description": "Wrapper of the AVbin library for the Nim language.",
    "license": "LGPL",
    "web": "https://github.com/Vladar4/avbin"
  },
  {
    "name": "fsm",
    "url": "https://github.com/ba0f3/fsm.nim",
    "method": "git",
    "tags": [
      "fsm",
      "finite",
      "state",
      "machine"
    ],
    "description": "A simple finite-state machine for @nim-lang",
    "license": "MIT",
    "web": "https://github.com/ba0f3/fsm.nim"
  },
  {
    "name": "timezones",
    "url": "https://github.com/GULPF/timezones",
    "method": "git",
    "tags": [
      "timezone",
      "time",
      "tzdata"
    ],
    "description": "Timezone library compatible with the standard library. ",
    "license": "MIT",
    "web": "https://github.com/GULPF/timezones"
  },
  {
    "name": "ndf",
    "url": "https://github.com/rustomax/ndf",
    "method": "git",
    "tags": [
      "app",
      "binary",
      "duplicates",
      "utility",
      "filesystem"
    ],
    "description": "Duplicate files finder",
    "license": "MIT",
    "web": "https://github.com/rustomax/ndf"
  },
  {
    "name": "unicodeplus",
    "url": "https://github.com/nitely/nim-unicodeplus",
    "method": "git",
    "tags": [
      "unicode",
      "isdigit",
      "isalpha"
    ],
    "description": "Common unicode operations",
    "license": "MIT",
    "web": "https://github.com/nitely/nim-unicodeplus"
  },
  {
    "name": "libsvm",
    "url": "https://github.com/genotrance/libsvm",
    "method": "git",
    "tags": [
      "scientific",
      "svm",
      "vector"
    ],
    "description": "libsvm wrapper for Nim",
    "license": "MIT",
    "web": "https://github.com/genotrance/libsvm"
  },
  {
    "name": "lilt",
    "url": "https://github.com/quelklef/lilt",
    "method": "git",
    "tags": [
      "language",
      "parser",
      "parsing"
    ],
    "description": "Parsing language",
    "license": "MIT",
    "web": "https://github.com/quelklef/lilt"
  },
  {
    "name": "shiori_charset_convert",
    "url": "https://github.com/Narazaka/shiori_charset_convert-nim",
    "method": "git",
    "tags": [
      "shiori",
      "ukagaka"
    ],
    "description": "The SHIORI Message charset convert utility",
    "license": "MIT",
    "web": "https://github.com/Narazaka/shiori_charset_convert-nim"
  },
  {
    "name": "grafanim",
    "url": "https://github.com/jamesalbert/grafanim",
    "method": "git",
    "tags": [
      "library",
      "grafana",
      "dashboards"
    ],
    "description": "Grafana module for Nim",
    "license": "GPL",
    "web": "https://github.com/jamesalbert/grafanim"
  },
  {
    "name": "nimpy",
    "url": "https://github.com/yglukhov/nimpy",
    "method": "git",
    "tags": [
      "python",
      "bridge"
    ],
    "description": "Nim - Python bridge",
    "license": "MIT",
    "web": "https://github.com/yglukhov/nimpy"
  },
  {
    "name": "simple_graph",
    "url": "https://github.com/erhlee-bird/simple_graph",
    "method": "git",
    "tags": [
      "datastructures",
      "library"
    ],
    "description": "Simple Graph Library",
    "license": "MIT",
    "web": "https://github.com/erhlee-bird/simple_graph"
  },
  {
    "name": "controlStructures",
    "url": "https://github.com/TakeYourFreedom/Additional-Control-Structures-for-Nim",
    "method": "git",
    "tags": [
      "library",
      "control",
      "structure"
    ],
    "description": "Additional control structures",
    "license": "MIT",
    "web": "http://htmlpreview.github.io/?https://github.com/TakeYourFreedom/Additional-Control-Structures-for-Nim/blob/master/controlStructures.html"
  },
  {
    "name": "notetxt",
    "url": "https://github.com/mrshu/nim-notetxt",
    "method": "git",
    "tags": [
      "notetxt,",
      "note",
      "taking"
    ],
    "description": "A library that implements the note.txt specification for note taking.",
    "license": "MIT",
    "web": "https://github.com/mrshu/nim-notetxt"
  },
  {
    "name": "breeze",
    "url": "https://github.com/alehander42/breeze",
    "method": "git",
    "tags": [
      "dsl",
      "macro",
      "metaprogramming"
    ],
    "description": "A dsl for writing macros in Nim",
    "license": "MIT",
    "web": "https://github.com/alehander42/breeze"
  },
  {
    "name": "joyent_http_parser",
    "url": "https://github.com/nim-lang/joyent_http_parser",
    "method": "git",
    "tags": [
      "wrapper",
      "library",
      "parsing"
    ],
    "description": "Wrapper for high performance HTTP parsing library.",
    "license": "MIT",
    "web": "https://github.com/nim-lang/joyent_http_parser"
  },
  {
    "name": "libsvm_legacy",
    "url": "https://github.com/nim-lang/libsvm_legacy",
    "method": "git",
    "tags": [
      "wrapper",
      "library",
      "scientific"
    ],
    "description": "Wrapper for libsvm.",
    "license": "MIT",
    "web": "https://github.com/nim-lang/libsvm_legacy"
  },
  {
    "name": "clblast",
    "url": "https://github.com/numforge/nim-clblast",
    "method": "git",
    "tags": [
      "BLAS",
      "linear",
      "algebra",
      "vector",
      "matrix",
      "opencl",
      "high",
      "performance",
      "computing",
      "GPU",
      "wrapper"
    ],
    "description": "Wrapper for CLBlast, an OpenCL BLAS library",
    "license": "Apache License 2.0",
    "web": "https://github.com/numforge/nim-clblast"
  },
  {
    "name": "nimp5",
    "url": "https://github.com/Foldover/nim-p5",
    "method": "git",
    "tags": [
      "p5",
      "javascript",
      "creative",
      "coding",
      "processing",
      "library"
    ],
    "description": "Nim bindings for p5.js.",
    "license": "MIT",
    "web": "https://github.com/Foldover/nim-p5"
  },
  {
    "name": "names",
    "url": "https://github.com/pragmagic/names",
    "method": "git",
    "tags": [
      "strings"
    ],
    "description": "String interning library",
    "license": "MIT",
    "web": "https://github.com/pragmagic/names"
  },
  {
    "name": "sha1ext",
    "url": "https://github.com/CORDEA/sha1ext",
    "method": "git",
    "tags": [
      "sha1",
      "extension"
    ],
    "description": "std / sha1 extension",
    "license": "Apache License 2.0",
    "web": "https://github.com/CORDEA/sha1ext"
  },
  {
    "name": "libsha",
    "url": "https://github.com/forlan-ua/nim-libsha",
    "method": "git",
    "tags": [
      "sha1",
      "sha224",
      "sha256",
      "sha384",
      "sha512"
    ],
    "description": "Sha1 and Sha2 implementations",
    "license": "MIT",
    "web": "https://github.com/forlan-ua/nim-libsha"
  },
  {
    "name": "pwned",
    "url": "https://github.com/dom96/pwned",
    "method": "git",
    "tags": [
      "application",
      "passwords",
      "security",
      "binary"
    ],
    "description": "A client for the Pwned passwords API.",
    "license": "MIT",
    "web": "https://github.com/dom96/pwned"
  },
  {
    "name": "suffer",
    "url": "https://github.com/emekoi/suffer",
    "method": "git",
    "tags": [
      "graphics",
      "font",
      "software"
    ],
    "description": "a nim library for drawing 2d shapes, text, and images to 32bit software pixel buffers",
    "license": "MIT",
    "web": "https://github.com/emekoi/suffer"
  },
  {
    "name": "metric",
    "url": "https://github.com/mjendrusch/metric",
    "method": "git",
    "tags": [
      "library",
      "units",
      "scientific",
      "dimensional-analysis"
    ],
    "description": "Dimensionful types and dimensional analysis.",
    "license": "MIT",
    "web": "https://github.com/mjendrusch/metric"
  },
  {
    "name": "useragents",
    "url": "https://github.com/treeform/useragents",
    "method": "git",
    "tags": [
      "library",
      "useragent"
    ],
    "description": "User Agent parser for nim.",
    "license": "MIT",
    "web": "https://github.com/treeform/useragents"
  },
  {
    "name": "nimna",
    "url": "https://github.com/mjendrusch/nimna",
    "method": "git",
    "tags": [
      "library",
      "nucleic-acid-folding",
      "scientific",
      "biology"
    ],
    "description": "Nucleic acid folding and design.",
    "license": "MIT",
    "web": "https://github.com/mjendrusch/nimna"
  },
  {
    "name": "bencode",
    "url": "https://github.com/FedericoCeratto/nim-bencode",
    "method": "git",
    "tags": [
      "library",
      "bencode"
    ],
    "description": "Bencode serialization/deserialization library",
    "license": "LGPLv3",
    "web": "https://github.com/FedericoCeratto/nim-bencode"
  },
  {
    "name": "i3ipc",
    "url": "https://github.com/FedericoCeratto/nim-i3ipc",
    "method": "git",
    "tags": [
      "library",
      "i3"
    ],
    "description": "i3 IPC client library",
    "license": "LGPLv3",
    "web": "https://github.com/FedericoCeratto/nim-i3ipc"
  },
  {
    "name": "chroma",
    "url": "https://github.com/treeform/chroma",
    "method": "git",
    "tags": [
      "colors",
      "cmyk",
      "hsl",
      "hsv"
    ],
    "description": "Everything you want to do with colors.",
    "license": "MIT",
    "web": "https://github.com/treeform/chroma"
  },
  {
<<<<<<< HEAD
    "name": "nimrax",
    "url": "https://github.com/genotrance/nimrax",
    "method": "git",
    "tags": [
      "rax",
      "radix",
      "tree",
      "data",
      "structure"
    ],
    "description": "Radix tree wrapper for Nim",
    "license": "MIT",
    "web": "https://github.com/genotrance/nimrax"
=======
    "name": "nimbass",
    "url": "https://github.com/genotrance/nimbass",
    "method": "git",
    "tags": [
      "bass",
      "audio",
      "wrapper"
    ],
    "description": "Bass wrapper for Nim",
    "license": "MIT",
    "web": "https://github.com/genotrance/nimbass"
>>>>>>> 23e097f6
  }
]<|MERGE_RESOLUTION|>--- conflicted
+++ resolved
@@ -8509,7 +8509,6 @@
     "web": "https://github.com/treeform/chroma"
   },
   {
-<<<<<<< HEAD
     "name": "nimrax",
     "url": "https://github.com/genotrance/nimrax",
     "method": "git",
@@ -8523,7 +8522,8 @@
     "description": "Radix tree wrapper for Nim",
     "license": "MIT",
     "web": "https://github.com/genotrance/nimrax"
-=======
+  },
+  {
     "name": "nimbass",
     "url": "https://github.com/genotrance/nimbass",
     "method": "git",
@@ -8535,6 +8535,5 @@
     "description": "Bass wrapper for Nim",
     "license": "MIT",
     "web": "https://github.com/genotrance/nimbass"
->>>>>>> 23e097f6
   }
 ]