--- conflicted
+++ resolved
@@ -15139,7 +15139,6 @@
     "web": "https://github.com/MnlPhlp/cli_menu"
   },
   {
-<<<<<<< HEAD
     "name": "libu2f",
     "url": "",
     "method": "git",
@@ -15153,7 +15152,8 @@
     "description": "A wrapper for libu2f, a library for FIDO/U2F",
     "license": "LGPLv3",
     "web": "https://github.com/FedericoCeratto/nim-libu2f"
-=======
+  },
+  {
     "name": "sim",
     "url": "https://github.com/ba0f3/sim.nim",
     "method": "git",
@@ -15165,7 +15165,6 @@
     "description": "Parse config by defining an object",
     "license": "MIT",
     "web": "https://github.com/ba0f3/sim.nim"
->>>>>>> bc3dcb04
   }
 
 ]