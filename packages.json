[
  {
    "name": "nimler",
    "url": "https://github.com/wltsmrz/nimler",
    "method": "git",
    "tags": [
      "Erlang",
      "Elixir"
    ],
    "description": "Erlang/Elixir NIFs for nim",
    "license": "MIT",
    "web": "https://github.com/wltsmrz/nimler"
  },
  {
    "name": "QuickJS4nim",
    "url": "https://github.com/ImVexed/quickjs4nim",
    "method": "git",
    "tags": [
      "QuickJS",
      "Javascript",
      "Runtime",
      "Wrapper"
    ],
    "description": "A QuickJS wrapper for Nim",
    "license": "MIT",
    "web": "https://github.com/ImVexed/quickjs4nim"
  },
  {
    "name": "BitVector",
    "url": "https://github.com/MarcAzar/BitVector",
    "method": "git",
    "tags": [
      "Bit",
      "Array",
      "Vector",
      "Bloom"
    ],
    "description": "A high performance Nim implementation of BitVector with base SomeUnsignedInt(i.e: uint8-64) with support for slices, and seq supported operations",
    "license": "MIT",
    "web": "https://marcazar.github.io/BitVector"
  },
  {
    "name": "RollingHash",
    "url": "https://github.com/MarcAzar/RollingHash",
    "method": "git",
    "tags": [
      "Cyclic",
      "Hash",
      "BuzHash",
      "Rolling",
      "Rabin",
      "Karp",
      "CRC",
      "Fingerprint",
      "n-gram"
    ],
    "description": "A high performance Nim implementation of a Cyclic Polynomial Hash, aka BuzHash, and the Rabin-Karp algorithm",
    "license": "MIT",
    "web": "https://marcazar.github.io/RollingHash"
  },
  {
    "name": "BipBuffer",
    "url": "https://github.com/MarcAzar/BipBuffer",
    "method": "git",
    "tags": [
      "Bip Buffer",
      "Circular",
      "Ring",
      "Buffer",
      "nim"
    ],
    "description": "A Nim implementation of Simon Cooke's Bip Buffer. A type of circular buffer ensuring contiguous blocks of memory",
    "license": "MIT",
    "web": "https://marcazar.github.io/BipBuffer"
  },
  {
    "name": "whip",
    "url": "https://github.com/mattaylor/whip",
    "method": "git",
    "tags": [
      "http",
      "rest",
      "server",
      "httpbeast",
      "nest",
      "fast"
    ],
    "description": "Whip is high performance web application server based on httpbeast a nest for redix tree based routing with some extra opmtizations.",
    "license": "MIT",
    "web": "https://github.com/mattaylor/whip"
  },
  {
    "name": "elvis",
    "url": "https://github.com/mattaylor/elvis",
    "method": "git",
    "tags": [
      "operator",
      "elvis",
      "ternary",
      "template",
      "truthy",
      "falsy",
      "exception",
      "none",
      "null",
      "nil",
      "0",
      "NaN",
      "coalesce"
    ],
    "description": "The elvis package implements a 'truthy', 'ternary' and a 'coalesce' operator to Nim as syntactic sugar for working with conditional expressions",
    "license": "MIT",
    "web": "https://github.com/mattaylor/elvis"
  },
  {
    "name": "nimrun",
    "url": "https://github.com/lee-b/nimrun",
    "method": "git",
    "tags": [
      "shebang",
      "unix",
      "linux",
      "bsd",
      "mac",
      "shell",
      "script",
      "nimble",
      "nimcr",
      "compile",
      "run",
      "standalone"
    ],
    "description": "Shebang frontend for running nim code as scripts. Does not require .nim extensions.",
    "license": "MIT",
    "web": "https://github.com/lee-b/nimrun"
  },
  {
    "name": "sequtils2",
    "url": "https://github.com/Michedev/sequtils2",
    "method": "git",
    "tags": [
      "library",
      "sequence",
      "string",
      "openArray",
      "functional"
    ],
    "description": "Additional functions for sequences that are not present in sequtils",
    "license": "MIT",
    "web": "http://htmlpreview.github.io/?https://github.com/Michedev/sequtils2/blob/master/sequtils2.html"
  },
  {
    "name": "github_api",
    "url": "https://github.com/watzon/github-api-nim",
    "method": "git",
    "tags": [
      "library",
      "api",
      "github",
      "client"
    ],
    "description": "Nim wrapper for the GitHub API",
    "license": "WTFPL",
    "web": "https://github.com/watzon/github-api-nim"
  },
  {
    "name": "extensions",
    "url": "https://github.com/jyapayne/nim-extensions",
    "method": "git",
    "tags": [
      "library",
      "extensions",
      "addons"
    ],
    "description": "A library that will add useful tools to Nim's arsenal.",
    "license": "MIT",
    "web": "https://github.com/jyapayne/nim-extensions"
  },
  {
    "name": "nimates",
    "url": "https://github.com/jamesalbert/nimates",
    "method": "git",
    "tags": [
      "library",
      "postmates",
      "delivery"
    ],
    "description": "Client library for the Postmates API",
    "license": "Apache",
    "web": "https://github.com/jamesalbert/nimates"
  },
  {
    "name": "discordnim",
    "url": "https://github.com/Krognol/discordnim",
    "method": "git",
    "tags": [
      "library",
      "discord"
    ],
    "description": "Discord library for Nim",
    "license": "MIT",
    "web": "https://github.com/Krognol/discordnim"
  },
  {
    "name": "argument_parser",
    "url": "https://github.com/Xe/argument_parser/",
    "method": "git",
    "tags": [
      "library",
      "command-line",
      "arguments",
      "switches",
      "parsing"
    ],
    "description": "Provides a complex command-line parser",
    "license": "MIT",
    "web": "https://github.com/Xe/argument_parser"
  },
  {
    "name": "genieos",
    "url": "https://github.com/Araq/genieos/",
    "method": "git",
    "tags": [
      "library",
      "command-line",
      "sound",
      "recycle",
      "os"
    ],
    "description": "Too awesome procs to be included in nimrod.os module",
    "license": "MIT",
    "web": "https://github.com/Araq/genieos/"
  },
  {
    "name": "jester",
    "url": "https://github.com/dom96/jester/",
    "method": "git",
    "tags": [
      "web",
      "http",
      "framework",
      "dsl"
    ],
    "description": "A sinatra-like web framework for Nim.",
    "license": "MIT",
    "web": "https://github.com/dom96/jester"
  },
  {
    "name": "templates",
    "url": "https://github.com/onionhammer/nim-templates.git",
    "method": "git",
    "tags": [
      "web",
      "html",
      "template"
    ],
    "description": "A simple string templating library for Nim.",
    "license": "BSD",
    "web": "https://github.com/onionhammer/nim-templates"
  },
  {
    "name": "murmur",
    "url": "https://github.com/olahol/nimrod-murmur/",
    "method": "git",
    "tags": [
      "hash",
      "murmur"
    ],
    "description": "MurmurHash in pure Nim.",
    "license": "MIT",
    "web": "https://github.com/olahol/nimrod-murmur"
  },
  {
    "name": "libtcod_nim",
    "url": "https://github.com/Vladar4/libtcod_nim/",
    "method": "git",
    "tags": [
      "roguelike",
      "game",
      "library",
      "engine",
      "sdl",
      "opengl",
      "glsl"
    ],
    "description": "Wrapper of the libtcod library for the Nim language.",
    "license": "zlib",
    "web": "https://github.com/Vladar4/libtcod_nim"
  },
  {
    "name": "nimgame",
    "url": "https://github.com/Vladar4/nimgame/",
    "method": "git",
    "tags": [
      "deprecated",
      "game",
      "engine",
      "sdl"
    ],
    "description": "A simple 2D game engine for Nim language. Deprecated, use nimgame2 instead.",
    "license": "MIT",
    "web": "https://github.com/Vladar4/nimgame"
  },
  {
    "name": "nimgame2",
    "url": "https://github.com/Vladar4/nimgame2/",
    "method": "git",
    "tags": [
      "game",
      "engine",
      "sdl",
      "sdl2"
    ],
    "description": "A simple 2D game engine for Nim language.",
    "license": "MIT",
    "web": "https://github.com/Vladar4/nimgame2"
  },
  {
    "name": "sfml",
    "url": "https://github.com/fowlmouth/nimrod-sfml/",
    "method": "git",
    "tags": [
      "game",
      "library",
      "opengl"
    ],
    "description": "High level OpenGL-based Game Library",
    "license": "MIT",
    "web": "https://github.com/fowlmouth/nimrod-sfml"
  },
  {
    "name": "enet",
    "url": "https://github.com/fowlmouth/nimrod-enet/",
    "method": "git",
    "tags": [
      "game",
      "networking",
      "udp"
    ],
    "description": "Wrapper for ENet UDP networking library",
    "license": "MIT",
    "web": "https://github.com/fowlmouth/nimrod-enet"
  },
  {
    "name": "nim-locale",
    "alias": "locale"
  },
  {
    "name": "locale",
    "url": "https://github.com/Amrykid/nim-locale/",
    "method": "git",
    "tags": [
      "library",
      "locale",
      "i18n",
      "localization",
      "localisation",
      "globalization"
    ],
    "description": "A simple library for localizing Nim applications.",
    "license": "MIT",
    "web": "https://github.com/Amrykid/nim-locale"
  },
  {
    "name": "fowltek",
    "url": "https://github.com/fowlmouth/nimlibs/",
    "method": "git",
    "tags": [
      "game",
      "opengl",
      "wrappers",
      "library",
      "assorted"
    ],
    "description": "A collection of reusable modules and wrappers.",
    "license": "MIT",
    "web": "https://github.com/fowlmouth/nimlibs"
  },
  {
    "name": "nake",
    "url": "https://github.com/fowlmouth/nake/",
    "method": "git",
    "tags": [
      "build",
      "automation",
      "sortof"
    ],
    "description": "make-like for Nim. Describe your builds as tasks!",
    "license": "MIT",
    "web": "https://github.com/fowlmouth/nake"
  },
  {
    "name": "nimrod-glfw",
    "url": "https://github.com/rafaelvasco/nimrod-glfw/",
    "method": "git",
    "tags": [
      "library",
      "glfw",
      "opengl",
      "windowing",
      "game"
    ],
    "description": "Nim bindings for GLFW library.",
    "license": "MIT",
    "web": "https://github.com/rafaelvasco/nimrod-glfw"
  },
  {
    "name": "chipmunk",
    "alias": "chipmunk6"
  },
  {
    "name": "chipmunk6",
    "url": "https://github.com/fowlmouth/nimrod-chipmunk/",
    "method": "git",
    "tags": [
      "library",
      "physics",
      "game"
    ],
    "description": "Bindings for Chipmunk2D 6.x physics library",
    "license": "MIT",
    "web": "https://github.com/fowlmouth/nimrod-chipmunk"
  },
  {
    "name": "chipmunk7_demos",
    "url": "https://github.com/matkuki/chipmunk7_demos/",
    "method": "git",
    "tags": [
      "demos",
      "physics",
      "game"
    ],
    "description": "Chipmunk7 demos for Nim",
    "license": "MIT",
    "web": "https://github.com/matkuki/chipmunk7_demos"
  },
  {
    "name": "nim-glfw",
    "alias": "glfw"
  },
  {
    "name": "glfw",
    "url": "https://github.com/ephja/nim-glfw",
    "method": "git",
    "tags": [
      "library",
      "glfw",
      "opengl",
      "windowing",
      "game"
    ],
    "description": "A high-level GLFW 3 wrapper",
    "license": "MIT",
    "web": "https://github.com/ephja/nim-glfw"
  },
  {
    "name": "nim-ao",
    "alias": "ao"
  },
  {
    "name": "ao",
    "url": "https://github.com/ephja/nim-ao",
    "method": "git",
    "tags": [
      "library",
      "audio"
    ],
    "description": "A high-level libao wrapper",
    "license": "MIT",
    "web": "https://github.com/ephja/nim-ao"
  },
  {
    "name": "termbox",
    "url": "https://github.com/fowlmouth/nim-termbox",
    "method": "git",
    "tags": [
      "library",
      "terminal",
      "io"
    ],
    "description": "Termbox wrapper.",
    "license": "MIT",
    "web": "https://github.com/fowlmouth/nim-termbox"
  },
  {
    "name": "linagl",
    "url": "https://bitbucket.org/BitPuffin/linagl",
    "method": "hg",
    "tags": [
      "library",
      "opengl",
      "math",
      "game"
    ],
    "description": "OpenGL math library",
    "license": "CC0",
    "web": "https://bitbucket.org/BitPuffin/linagl"
  },
  {
    "name": "kwin",
    "url": "https://github.com/reactormonk/nim-kwin",
    "method": "git",
    "tags": [
      "library",
      "javascript",
      "kde"
    ],
    "description": "KWin JavaScript API wrapper",
    "license": "MIT",
    "web": "https://github.com/reactormonk/nim-kwin"
  },
  {
    "name": "opencv",
    "url": "https://github.com/dom96/nim-opencv",
    "method": "git",
    "tags": [
      "library",
      "wrapper",
      "opencv",
      "image",
      "processing"
    ],
    "description": "OpenCV wrapper",
    "license": "MIT",
    "web": "https://github.com/dom96/nim-opencv"
  },
  {
    "name": "nimble",
    "url": "https://github.com/nim-lang/nimble",
    "method": "git",
    "tags": [
      "app",
      "binary",
      "package",
      "manager"
    ],
    "description": "Nimble package manager",
    "license": "BSD",
    "web": "https://github.com/nim-lang/nimble"
  },
  {
    "name": "libnx",
    "url": "https://github.com/jyapayne/nim-libnx",
    "method": "git",
    "tags": [
      "switch",
      "nintendo",
      "libnx",
      "nx"
    ],
    "description": "A port of libnx to Nim",
    "license": "Unlicense",
    "web": "https://github.com/jyapayne/nim-libnx"
  },
  {
    "name": "switch_build",
    "url": "https://github.com/jyapayne/switch-build",
    "method": "git",
    "tags": [
      "switch",
      "nintendo",
      "build",
      "builder"
    ],
    "description": "An easy way to build homebrew files for the Nintendo Switch",
    "license": "MIT",
    "web": "https://github.com/jyapayne/switch-build"
  },
  {
    "name": "aporia",
    "url": "https://github.com/nim-lang/Aporia",
    "method": "git",
    "tags": [
      "app",
      "binary",
      "ide",
      "gtk"
    ],
    "description": "A Nim IDE.",
    "license": "GPLv2",
    "web": "https://github.com/nim-lang/Aporia"
  },
  {
    "name": "c2nim",
    "url": "https://github.com/nim-lang/c2nim",
    "method": "git",
    "tags": [
      "app",
      "binary",
      "tool",
      "header",
      "C"
    ],
    "description": "c2nim is a tool to translate Ansi C code to Nim.",
    "license": "MIT",
    "web": "https://github.com/nim-lang/c2nim"
  },
  {
    "name": "pas2nim",
    "url": "https://github.com/nim-lang/pas2nim",
    "method": "git",
    "tags": [
      "app",
      "binary",
      "tool",
      "Pascal"
    ],
    "description": "pas2nim is a tool to translate Pascal code to Nim.",
    "license": "MIT",
    "web": "https://github.com/nim-lang/pas2nim"
  },
  {
    "name": "ipsumgenera",
    "url": "https://github.com/dom96/ipsumgenera",
    "method": "git",
    "tags": [
      "app",
      "binary",
      "blog",
      "static",
      "generator"
    ],
    "description": "Static blog generator ala Jekyll.",
    "license": "MIT",
    "web": "https://github.com/dom96/ipsumgenera"
  },
  {
    "name": "clibpp",
    "url": "https://github.com/onionhammer/clibpp.git",
    "method": "git",
    "tags": [
      "import",
      "C++",
      "library",
      "wrap"
    ],
    "description": "Easy way to 'Mock' C++ interface",
    "license": "MIT",
    "web": "https://github.com/onionhammer/clibpp"
  },
  {
    "name": "pastebin",
    "url": "https://github.com/achesak/nim-pastebin",
    "method": "git",
    "tags": [
      "library",
      "wrapper",
      "pastebin"
    ],
    "description": "Pastebin API wrapper",
    "license": "MIT",
    "web": "https://github.com/achesak/nim-pastebin"
  },
  {
    "name": "yahooweather",
    "url": "https://github.com/achesak/nim-yahooweather",
    "method": "git",
    "tags": [
      "library",
      "wrapper",
      "weather"
    ],
    "description": "Yahoo! Weather API wrapper",
    "license": "MIT",
    "web": "https://github.com/achesak/nim-yahooweather"
  },
  {
    "name": "noaa",
    "url": "https://github.com/achesak/nim-noaa",
    "method": "git",
    "tags": [
      "library",
      "wrapper",
      "weather"
    ],
    "description": "NOAA weather API wrapper",
    "license": "MIT",
    "web": "https://github.com/achesak/nim-noaa"
  },
  {
    "name": "rss",
    "url": "https://github.com/achesak/nim-rss",
    "method": "git",
    "tags": [
      "library",
      "rss",
      "xml",
      "syndication"
    ],
    "description": "RSS library",
    "license": "MIT",
    "web": "https://github.com/achesak/nim-rss"
  },
  {
    "name": "extmath",
    "url": "https://github.com/achesak/extmath.nim",
    "method": "git",
    "tags": [
      "library",
      "math",
      "trigonometry"
    ],
    "description": "Nim math library",
    "license": "MIT",
    "web": "https://github.com/achesak/extmath.nim"
  },
  {
    "name": "gtk2",
    "url": "https://github.com/nim-lang/gtk2",
    "method": "git",
    "tags": [
      "wrapper",
      "gui",
      "gtk"
    ],
    "description": "Wrapper for gtk2, a feature rich toolkit for creating graphical user interfaces",
    "license": "MIT",
    "web": "https://github.com/nim-lang/gtk2"
  },
  {
    "name": "cairo",
    "url": "https://github.com/nim-lang/cairo",
    "method": "git",
    "tags": [
      "wrapper"
    ],
    "description": "Wrapper for cairo, a vector graphics library with display and print output",
    "license": "MIT",
    "web": "https://github.com/nim-lang/cairo"
  },
  {
    "name": "x11",
    "url": "https://github.com/nim-lang/x11",
    "method": "git",
    "tags": [
      "wrapper"
    ],
    "description": "Wrapper for X11",
    "license": "MIT",
    "web": "https://github.com/nim-lang/x11"
  },
  {
    "name": "opengl",
    "url": "https://github.com/nim-lang/opengl",
    "method": "git",
    "tags": [
      "wrapper"
    ],
    "description": "High-level and low-level wrapper for OpenGL",
    "license": "MIT",
    "web": "https://github.com/nim-lang/opengl"
  },
  {
    "name": "lua",
    "url": "https://github.com/nim-lang/lua",
    "method": "git",
    "tags": [
      "wrapper"
    ],
    "description": "Wrapper to interface with the Lua interpreter",
    "license": "MIT",
    "web": "https://github.com/nim-lang/lua"
  },
  {
    "name": "tcl",
    "url": "https://github.com/nim-lang/tcl",
    "method": "git",
    "tags": [
      "wrapper"
    ],
    "description": "Wrapper for the TCL programming language",
    "license": "MIT",
    "web": "https://github.com/nim-lang/tcl"
  },
  {
    "name": "glm",
    "url": "https://github.com/stavenko/nim-glm",
    "method": "git",
    "tags": [
      "opengl",
      "math",
      "matrix",
      "vector",
      "glsl"
    ],
    "description": "Port of c++ glm library with shader-like syntax",
    "license": "MIT",
    "web": "https://github.com/stavenko/nim-glm"
  },
  {
    "name": "python",
    "url": "https://github.com/nim-lang/python",
    "method": "git",
    "tags": [
      "wrapper"
    ],
    "description": "Wrapper to interface with Python interpreter",
    "license": "MIT",
    "web": "https://github.com/nim-lang/python"
  },
  {
    "name": "NimBorg",
    "url": "https://github.com/micklat/NimBorg",
    "method": "git",
    "tags": [
      "wrapper"
    ],
    "description": "High-level and low-level interfaces to python and lua",
    "license": "MIT",
    "web": "https://github.com/micklat/NimBorg"
  },
  {
    "name": "sha1",
    "url": "https://github.com/onionhammer/sha1",
    "method": "git",
    "tags": [
      "port",
      "hash",
      "sha1"
    ],
    "description": "SHA-1 produces a 160-bit (20-byte) hash value from arbitrary input",
    "license": "BSD"
  },
  {
    "name": "dropbox_filename_sanitizer",
    "url": "https://github.com/Araq/dropbox_filename_sanitizer/",
    "method": "git",
    "tags": [
      "dropbox"
    ],
    "description": "Tool to clean up filenames shared on Dropbox",
    "license": "MIT",
    "web": "https://github.com/Araq/dropbox_filename_sanitizer/"
  },
  {
    "name": "csv",
    "url": "https://github.com/achesak/nim-csv",
    "method": "git",
    "tags": [
      "csv",
      "parsing",
      "stringify",
      "library"
    ],
    "description": "Library for parsing, stringifying, reading, and writing CSV (comma separated value) files",
    "license": "MIT",
    "web": "https://github.com/achesak/nim-csv"
  },
  {
    "name": "geonames",
    "url": "https://github.com/achesak/nim-geonames",
    "method": "git",
    "tags": [
      "library",
      "wrapper",
      "geography"
    ],
    "description": "GeoNames API wrapper",
    "license": "MIT",
    "web": "https://github.com/achesak/nim-geonames"
  },
  {
    "name": "gravatar",
    "url": "https://github.com/achesak/nim-gravatar",
    "method": "git",
    "tags": [
      "library",
      "wrapper",
      "gravatar"
    ],
    "description": "Gravatar API wrapper",
    "license": "MIT",
    "web": "https://github.com/achesak/nim-gravatar"
  },
  {
    "name": "coverartarchive",
    "url": "https://github.com/achesak/nim-coverartarchive",
    "method": "git",
    "tags": [
      "library",
      "wrapper",
      "cover art",
      "music",
      "metadata"
    ],
    "description": "Cover Art Archive API wrapper",
    "license": "MIT",
    "web": "https://github.com/achesak/nim-coverartarchive"
  },
  {
    "name": "nim-ogg",
    "alias": "ogg"
  },
  {
    "name": "ogg",
    "url": "https://bitbucket.org/BitPuffin/nim-ogg",
    "method": "hg",
    "tags": [
      "library",
      "wrapper",
      "binding",
      "audio",
      "sound",
      "video",
      "metadata",
      "media"
    ],
    "description": "Binding to libogg",
    "license": "CC0"
  },
  {
    "name": "nim-vorbis",
    "alias": "vorbis"
  },
  {
    "name": "vorbis",
    "url": "https://bitbucket.org/BitPuffin/nim-vorbis",
    "method": "hg",
    "tags": [
      "library",
      "wrapper",
      "binding",
      "audio",
      "sound",
      "metadata",
      "media"
    ],
    "description": "Binding to libvorbis",
    "license": "CC0"
  },
  {
    "name": "nim-portaudio",
    "alias": "portaudio"
  },
  {
    "name": "portaudio",
    "url": "https://bitbucket.org/BitPuffin/nim-portaudio",
    "method": "hg",
    "tags": [
      "library",
      "wrapper",
      "binding",
      "audio",
      "sound",
      "media",
      "io"
    ],
    "description": "Binding to portaudio",
    "license": "CC0"
  },
  {
    "name": "commandeer",
    "url": "https://github.com/fenekku/commandeer",
    "method": "git",
    "tags": [
      "library",
      "command-line",
      "arguments",
      "switches",
      "parsing",
      "options"
    ],
    "description": "Provides a small command line parsing DSL (domain specific language)",
    "license": "MIT",
    "web": "https://github.com/fenekku/commandeer"
  },
  {
    "name": "scrypt.nim",
    "url": "https://bitbucket.org/BitPuffin/scrypt.nim",
    "method": "hg",
    "tags": [
      "library",
      "wrapper",
      "binding",
      "crypto",
      "cryptography",
      "hash",
      "password",
      "security"
    ],
    "description": "Binding and utilities for scrypt",
    "license": "CC0"
  },
  {
    "name": "bloom",
    "url": "https://github.com/boydgreenfield/nimrod-bloom",
    "method": "git",
    "tags": [
      "bloom-filter",
      "bloom",
      "probabilistic",
      "data structure",
      "set membership",
      "MurmurHash",
      "MurmurHash3"
    ],
    "description": "Efficient Bloom filter implementation in Nim using MurmurHash3.",
    "license": "MIT",
    "web": "https://www.github.com/boydgreenfield/nimrod-bloom"
  },
  {
    "name": "awesome_rmdir",
    "url": "https://github.com/Araq/awesome_rmdir/",
    "method": "git",
    "tags": [
      "rmdir",
      "awesome",
      "command-line"
    ],
    "description": "Command to remove acceptably empty directories.",
    "license": "MIT",
    "web": "https://github.com/Araq/awesome_rmdir/"
  },
  {
    "name": "nimalpm",
    "url": "https://github.com/barcharcraz/nimalpm/",
    "method": "git",
    "tags": [
      "alpm",
      "wrapper",
      "binding",
      "library"
    ],
    "description": "A nimrod wrapper for libalpm",
    "license": "GPLv2",
    "web": "https://www.github.com/barcharcraz/nimalpm/"
  },
  {
    "name": "png",
    "url": "https://github.com/barcharcraz/nimlibpng",
    "method": "git",
    "tags": [
      "png",
      "wrapper",
      "library",
      "libpng",
      "image"
    ],
    "description": "Nim wrapper for the libpng library",
    "license": "libpng",
    "web": "https://github.com/barcharcraz/nimlibpng"
  },
  {
    "name": "nimlibpng",
    "alias": "png"
  },
  {
    "name": "sdl2",
    "url": "https://github.com/nim-lang/sdl2",
    "method": "git",
    "tags": [
      "wrapper",
      "media",
      "audio",
      "video"
    ],
    "description": "Wrapper for SDL 2.x",
    "license": "MIT",
    "web": "https://github.com/nim-lang/sdl2"
  },
  {
    "name": "gamelib",
    "url": "https://github.com/PMunch/SDLGamelib",
    "method": "git",
    "tags": [
      "sdl",
      "game",
      "library"
    ],
    "description": "A library of functions to make creating games using Nim and SDL2 easier. This does not intend to be a full blown engine and tries to keep all the components loosely coupled so that individual parts can be used separately.",
    "license": "MIT",
    "web": "https://github.com/PMunch/SDLGamelib"
  },
  {
    "name": "nimcr",
    "url": "https://github.com/PMunch/nimcr",
    "method": "git",
    "tags": [
      "shebang",
      "utility"
    ],
    "description": "A small program to make Nim shebang-able without the overhead of compiling each time",
    "license": "MIT",
    "web": "https://github.com/PMunch/nimcr"
  },
  {
    "name": "gtkgenui",
    "url": "https://github.com/PMunch/gtkgenui",
    "method": "git",
    "tags": [
      "gtk2",
      "utility"
    ],
    "description": "This module provides the genui macro for the Gtk2 toolkit. Genui is a way to specify graphical interfaces in a hierarchical way to more clearly show the structure of the interface as well as simplifying the code.",
    "license": "MIT",
    "web": "https://github.com/PMunch/gtkgenui"
  },
  {
    "name": "persvector",
    "url": "https://github.com/PMunch/nim-persistent-vector",
    "method": "git",
    "tags": [
      "datastructures",
      "immutable",
      "persistent"
    ],
    "description": "This is an implementation of Clojures persistent vectors in Nim.",
    "license": "MIT",
    "web": "https://github.com/PMunch/nim-persistent-vector"
  },
  {
    "name": "pcap",
    "url": "https://github.com/PMunch/nim-pcap",
    "method": "git",
    "tags": [
      "pcap",
      "fileformats"
    ],
    "description": "Tiny pure Nim library to read PCAP files used by TcpDump/WinDump/Wireshark.",
    "license": "MIT",
    "web": "https://github.com/PMunch/nim-pcap"
  },
  {
    "name": "drawille",
    "url": "https://github.com/PMunch/drawille-nim",
    "method": "git",
    "tags": [
      "drawile",
      "terminal",
      "graphics"
    ],
    "description": "Drawing in terminal with Unicode Braille characters.",
    "license": "MIT",
    "web": "https://github.com/PMunch/drawille-nim"
  },
  {
    "name": "binaryparse",
    "url": "https://github.com/PMunch/binaryparse",
    "method": "git",
    "tags": [
      "parsing",
      "binary"
    ],
    "description": "Binary parser (and writer) in pure Nim. Generates efficient parsing procedures that handle many commonly seen patterns seen in binary files and does sub-byte field reading.",
    "license": "MIT",
    "web": "https://github.com/PMunch/binaryparse"
  },
  {
    "name": "libkeepass",
    "url": "https://github.com/PMunch/libkeepass",
    "method": "git",
    "tags": [
      "keepass",
      "password",
      "library"
    ],
    "description": "Library for reading KeePass files and decrypt the passwords within it",
    "license": "MIT",
    "web": "https://github.com/PMunch/libkeepass"
  },
  {
    "name": "zhsh",
    "url": "https://github.com/PMunch/zhangshasha",
    "method": "git",
    "tags": [
      "algorithm",
      "edit-distance"
    ],
    "description": "This module is a port of the Java implementation of the Zhang-Shasha algorithm for tree edit distance",
    "license": "MIT",
    "web": "https://github.com/PMunch/zhangshasha"
  },
  {
    "name": "termstyle",
    "url": "https://github.com/PMunch/termstyle",
    "method": "git",
    "tags": [
      "terminal",
      "colour",
      "style"
    ],
    "description": "Easy to use styles for terminal output",
    "license": "MIT",
    "web": "https://github.com/PMunch/termstyle"
  },
  {
    "name": "combparser",
    "url": "https://github.com/PMunch/combparser",
    "method": "git",
    "tags": [
      "parser",
      "combinator"
    ],
    "description": "A parser combinator library for easy generation of complex parsers",
    "license": "MIT",
    "web": "https://github.com/PMunch/combparser"
  },
  {
    "name": "protobuf",
    "url": "https://github.com/PMunch/protobuf-nim",
    "method": "git",
    "tags": [
      "protobuf",
      "serialization"
    ],
    "description": "Protobuf implementation in pure Nim that leverages the power of the macro system to not depend on any external tools",
    "license": "MIT",
    "web": "https://github.com/PMunch/protobuf-nim"
  },
  {
    "name": "strslice",
    "url": "https://github.com/PMunch/strslice",
    "method": "git",
    "tags": [
      "optimization",
      "strings",
      "library"
    ],
    "description": "Simple implementation of string slices with some of the strutils ported or wrapped to work on them. String slices offer a performance enhancement when working with large amounts of slices from one base string",
    "license": "MIT",
    "web": "https://github.com/PMunch/strslice"
  },
  {
    "name": "jsonschema",
    "url": "https://github.com/PMunch/jsonschema",
    "method": "git",
    "tags": [
      "json",
      "schema",
      "library",
      "validation"
    ],
    "description": "JSON schema validation and creation.",
    "license": "MIT",
    "web": "https://github.com/PMunch/jsonschema"
  },
  {
    "name": "nimlsp",
    "url": "https://github.com/PMunch/nimlsp",
    "method": "git",
    "tags": [
      "lsp",
      "nimsuggest",
      "editor"
    ],
    "description": "Language Server Protocol implementation for Nim",
    "license": "MIT",
    "web": "https://github.com/PMunch/nimlsp"
  },
  {
    "name": "optionsutils",
    "url": "https://github.com/PMunch/nim-optionsutils",
    "method": "git",
    "tags": [
      "options",
      "library",
      "safety"
    ],
    "description": "Utility macros for easier handling of options in Nim",
    "license": "MIT",
    "web": "https://github.com/PMunch/nim-optionsutils"
  },
  {
    "name": "sdl2_nim",
    "url": "https://github.com/Vladar4/sdl2_nim",
    "method": "git",
    "tags": [
      "library",
      "wrapper",
      "sdl2",
      "game",
      "video",
      "image",
      "audio",
      "network",
      "ttf"
    ],
    "description": "Wrapper of the SDL 2 library for the Nim language.",
    "license": "zlib",
    "web": "https://github.com/Vladar4/sdl2_nim"
  },
  {
    "name": "assimp",
    "url": "https://github.com/barcharcraz/nim-assimp",
    "method": "git",
    "tags": [
      "wrapper",
      "media",
      "mesh",
      "import",
      "game"
    ],
    "description": "Wrapper for the assimp library",
    "license": "MIT",
    "web": "https://github.com/barcharcraz/nim-assimp"
  },
  {
    "name": "freeimage",
    "url": "https://github.com/barcharcraz/nim-freeimage",
    "method": "git",
    "tags": [
      "wrapper",
      "media",
      "image",
      "import",
      "game"
    ],
    "description": "Wrapper for the FreeImage library",
    "license": "MIT",
    "web": "https://github.com/barcharcraz/nim-freeimage"
  },
  {
    "name": "bcrypt",
    "url": "https://github.com/ithkuil/bcryptnim/",
    "method": "git",
    "tags": [
      "hash",
      "crypto",
      "password",
      "bcrypt",
      "library"
    ],
    "description": "Wraps the bcrypt (blowfish) library for creating encrypted hashes (useful for passwords)",
    "license": "BSD",
    "web": "https://www.github.com/ithkuil/bcryptnim/"
  },
  {
    "name": "opencl",
    "url": "https://github.com/nim-lang/opencl",
    "method": "git",
    "tags": [
      "library"
    ],
    "description": "Low-level wrapper for OpenCL",
    "license": "MIT",
    "web": "https://github.com/nim-lang/opencl"
  },
  {
    "name": "DevIL",
    "url": "https://github.com/Varriount/DevIL",
    "method": "git",
    "tags": [
      "image",
      "library",
      "graphics",
      "wrapper"
    ],
    "description": "Wrapper for the DevIL image library",
    "license": "MIT",
    "web": "https://github.com/Varriount/DevIL"
  },
  {
    "name": "signals",
    "url": "https://github.com/fowlmouth/signals.nim",
    "method": "git",
    "tags": [
      "event-based",
      "observer pattern",
      "library"
    ],
    "description": "Signals/slots library.",
    "license": "MIT",
    "web": "https://github.com/fowlmouth/signals.nim"
  },
  {
    "name": "sling",
    "url": "https://github.com/Druage/sling",
    "method": "git",
    "tags": [
      "signal",
      "slots",
      "eventloop",
      "callback"
    ],
    "description": "Signal and Slot library for Nim.",
    "license": "unlicense",
    "web": "https://github.com/Druage/sling"
  },
  {
    "name": "number_files",
    "url": "https://github.com/Araq/number_files/",
    "method": "git",
    "tags": [
      "rename",
      "filename",
      "finder"
    ],
    "description": "Command to add counter suffix/prefix to a list of files.",
    "license": "MIT",
    "web": "https://github.com/Araq/number_files/"
  },
  {
    "name": "redissessions",
    "url": "https://github.com/ithkuil/redissessions/",
    "method": "git",
    "tags": [
      "jester",
      "sessions",
      "redis"
    ],
    "description": "Redis-backed sessions for jester",
    "license": "MIT",
    "web": "https://github.com/ithkuil/redissessions/"
  },
  {
    "name": "horde3d",
    "url": "https://github.com/fowlmouth/horde3d",
    "method": "git",
    "tags": [
      "graphics",
      "3d",
      "rendering",
      "wrapper"
    ],
    "description": "Wrapper for Horde3D, a small open source 3D rendering engine.",
    "license": "WTFPL",
    "web": "https://github.com/fowlmouth/horde3d"
  },
  {
    "name": "mongo",
    "url": "https://github.com/nim-lang/mongo",
    "method": "git",
    "tags": [
      "library",
      "wrapper",
      "database"
    ],
    "description": "Bindings and a high-level interface for MongoDB",
    "license": "MIT",
    "web": "https://github.com/nim-lang/mongo"
  },
  {
    "name": "allegro5",
    "url": "https://github.com/fowlmouth/allegro5",
    "method": "git",
    "tags": [
      "wrapper",
      "graphics",
      "games",
      "opengl",
      "audio"
    ],
    "description": "Wrapper for Allegro version 5.X",
    "license": "MIT",
    "web": "https://github.com/fowlmouth/allegro5"
  },
  {
    "name": "physfs",
    "url": "https://github.com/fowlmouth/physfs",
    "method": "git",
    "tags": [
      "wrapper",
      "filesystem",
      "archives"
    ],
    "description": "A library to provide abstract access to various archives.",
    "license": "WTFPL",
    "web": "https://github.com/fowlmouth/physfs"
  },
  {
    "name": "shoco",
    "url": "https://github.com/onionhammer/shoconim.git",
    "method": "git",
    "tags": [
      "compression",
      "shoco"
    ],
    "description": "A fast compressor for short strings",
    "license": "MIT",
    "web": "https://github.com/onionhammer/shoconim"
  },
  {
    "name": "murmur3",
    "url": "https://github.com/boydgreenfield/nimrod-murmur",
    "method": "git",
    "tags": [
      "MurmurHash",
      "MurmurHash3",
      "murmur",
      "hash",
      "hashing"
    ],
    "description": "A simple MurmurHash3 wrapper for Nim",
    "license": "MIT",
    "web": "https://github.com/boydgreenfield/nimrod-murmur"
  },
  {
    "name": "hex",
    "url": "https://github.com/esbullington/nimrod-hex",
    "method": "git",
    "tags": [
      "hex",
      "encoding"
    ],
    "description": "A simple hex package for Nim",
    "license": "MIT",
    "web": "https://github.com/esbullington/nimrod-hex"
  },
  {
    "name": "strfmt",
    "url": "https://bitbucket.org/lyro/strfmt",
    "method": "hg",
    "tags": [
      "library"
    ],
    "description": "A string formatting library inspired by Python's `format`.",
    "license": "MIT",
    "web": "https://lyro.bitbucket.org/strfmt"
  },
  {
    "name": "jade-nim",
    "url": "https://github.com/idlewan/jade-nim",
    "method": "git",
    "tags": [
      "template",
      "jade",
      "web",
      "dsl",
      "html"
    ],
    "description": "Compiles jade templates to Nim procedures.",
    "license": "MIT",
    "web": "https://github.com/idlewan/jade-nim"
  },
  {
    "name": "gh_nimrod_doc_pages",
    "url": "https://github.com/Araq/gh_nimrod_doc_pages",
    "method": "git",
    "tags": [
      "command-line",
      "web",
      "automation",
      "documentation"
    ],
    "description": "Generates a GitHub documentation website for Nim projects.",
    "license": "MIT",
    "web": "https://github.com/Araq/gh_nimrod_doc_pages"
  },
  {
    "name": "midnight_dynamite",
    "url": "https://github.com/Araq/midnight_dynamite",
    "method": "git",
    "tags": [
      "wrapper",
      "library",
      "html",
      "markdown",
      "md"
    ],
    "description": "Wrapper for the markdown rendering hoedown library",
    "license": "MIT",
    "web": "https://github.com/Araq/midnight_dynamite"
  },
  {
    "name": "rsvg",
    "url": "https://github.com/def-/rsvg",
    "method": "git",
    "tags": [
      "wrapper",
      "library",
      "graphics"
    ],
    "description": "Wrapper for librsvg, a Scalable Vector Graphics (SVG) rendering library",
    "license": "MIT",
    "web": "https://github.com/def-/rsvg"
  },
  {
    "name": "emerald",
    "url": "https://github.com/flyx/emerald",
    "method": "git",
    "tags": [
      "dsl",
      "html",
      "template",
      "web"
    ],
    "description": "macro-based HTML templating engine",
    "license": "WTFPL",
    "web": "https://flyx.github.io/emerald/"
  },
  {
    "name": "niminst",
    "url": "https://github.com/nim-lang/niminst",
    "method": "git",
    "tags": [
      "app",
      "binary",
      "tool",
      "installation",
      "generator"
    ],
    "description": "tool to generate installers for Nim programs",
    "license": "MIT",
    "web": "https://github.com/nim-lang/niminst"
  },
  {
    "name": "redis",
    "url": "https://github.com/nim-lang/redis",
    "method": "git",
    "tags": [
      "redis",
      "client",
      "library"
    ],
    "description": "official redis client for Nim",
    "license": "MIT",
    "web": "https://github.com/nim-lang/redis"
  },
  {
    "name": "dialogs",
    "url": "https://github.com/nim-lang/dialogs",
    "method": "git",
    "tags": [
      "library",
      "ui",
      "gui",
      "dialog",
      "file"
    ],
    "description": "wraps GTK+ or Windows' open file dialogs",
    "license": "MIT",
    "web": "https://github.com/nim-lang/dialogs"
  },
  {
    "name": "vectors",
    "url": "https://github.com/blamestross/nimrod-vectors",
    "method": "git",
    "tags": [
      "math",
      "vectors",
      "library"
    ],
    "description": "Simple multidimensional vector math",
    "license": "MIT",
    "web": "https://github.com/blamestross/nimrod-vectors"
  },
  {
    "name": "bitarray",
    "url": "https://github.com/onecodex/nim-bitarray",
    "method": "git",
    "tags": [
      "Bit arrays",
      "Bit sets",
      "Bit vectors",
      "Data structures"
    ],
    "description": "mmap-backed bitarray implementation in Nim.",
    "license": "MIT",
    "web": "https://www.github.com/onecodex/nim-bitarray"
  },
  {
    "name": "appdirs",
    "url": "https://github.com/MrJohz/appdirs",
    "method": "git",
    "tags": [
      "utility",
      "filesystem"
    ],
    "description": "A utility library to find the directory you need to app in.",
    "license": "MIT",
    "web": "https://github.com/MrJohz/appdirs"
  },
  {
    "name": "sndfile",
    "url": "https://github.com/julienaubert/nim-sndfile",
    "method": "git",
    "tags": [
      "audio",
      "wav",
      "wrapper",
      "libsndfile"
    ],
    "description": "A wrapper of libsndfile",
    "license": "MIT",
    "web": "https://github.com/julienaubert/nim-sndfile"
  },
  {
    "name": "nim-sndfile",
    "alias": "sndfile"
  },
  {
    "name": "bigints",
    "url": "https://github.com/def-/bigints",
    "method": "git",
    "tags": [
      "math",
      "library",
      "numbers"
    ],
    "description": "Arbitrary-precision integers",
    "license": "MIT",
    "web": "https://github.com/def-/bigints"
  },
  {
    "name": "iterutils",
    "url": "https://github.com/def-/iterutils",
    "method": "git",
    "tags": [
      "library",
      "iterators"
    ],
    "description": "Functional operations for iterators and slices, similar to sequtils",
    "license": "MIT",
    "web": "https://github.com/def-/iterutils"
  },
  {
    "name": "hastyscribe",
    "url": "https://github.com/h3rald/hastyscribe",
    "method": "git",
    "tags": [
      "markdown",
      "html",
      "publishing"
    ],
    "description": "Self-contained markdown compiler generating self-contained HTML documents",
    "license": "MIT",
    "web": "https://h3rald.com/hastyscribe"
  },
  {
    "name": "nanomsg",
    "url": "https://github.com/def-/nim-nanomsg",
    "method": "git",
    "tags": [
      "library",
      "wrapper",
      "networking"
    ],
    "description": "Wrapper for the nanomsg socket library that provides several common communication patterns",
    "license": "MIT",
    "web": "https://github.com/def-/nim-nanomsg"
  },
  {
    "name": "directnimrod",
    "url": "https://bitbucket.org/barcharcraz/directnimrod",
    "method": "git",
    "tags": [
      "library",
      "wrapper",
      "graphics",
      "windows"
    ],
    "description": "Wrapper for microsoft's DirectX libraries",
    "license": "MS-PL",
    "web": "https://bitbucket.org/barcharcraz/directnimrod"
  },
  {
    "name": "imghdr",
    "url": "https://github.com/achesak/nim-imghdr",
    "method": "git",
    "tags": [
      "image",
      "formats",
      "files"
    ],
    "description": "Library for detecting the format of an image",
    "license": "MIT",
    "web": "https://github.com/achesak/nim-imghdr"
  },
  {
    "name": "csv2json",
    "url": "https://github.com/achesak/nim-csv2json",
    "method": "git",
    "tags": [
      "csv",
      "json"
    ],
    "description": "Convert CSV files to JSON",
    "license": "MIT",
    "web": "https://github.com/achesak/nim-csv2json"
  },
  {
    "name": "vecmath",
    "url": "https://github.com/barcharcraz/vecmath",
    "method": "git",
    "tags": [
      "library",
      "math",
      "vector"
    ],
    "description": "various vector maths utils for nimrod",
    "license": "MIT",
    "web": "https://github.com/barcharcraz/vecmath"
  },
  {
    "name": "lazy_rest",
    "url": "https://github.com/Araq/lazy_rest",
    "method": "git",
    "tags": [
      "library",
      "rst",
      "rest",
      "text",
      "html"
    ],
    "description": "Simple reST HTML generation with some extras.",
    "license": "MIT",
    "web": "https://github.com/Araq/lazy_rest"
  },
  {
    "name": "Phosphor",
    "url": "https://github.com/barcharcraz/Phosphor",
    "method": "git",
    "tags": [
      "library",
      "opengl",
      "graphics"
    ],
    "description": "eaiser use of OpenGL and GLSL shaders",
    "license": "MIT",
    "web": "https://github.com/barcharcraz/Phosphor"
  },
  {
    "name": "colorsys",
    "url": "https://github.com/achesak/nim-colorsys",
    "method": "git",
    "tags": [
      "library",
      "colors",
      "rgb",
      "yiq",
      "hls",
      "hsv"
    ],
    "description": "Convert between RGB, YIQ, HLS, and HSV color systems.",
    "license": "MIT",
    "web": "https://github.com/achesak/nim-colorsys"
  },
  {
    "name": "pythonfile",
    "url": "https://github.com/achesak/nim-pythonfile",
    "method": "git",
    "tags": [
      "library",
      "python",
      "files",
      "file"
    ],
    "description": "Wrapper of the file procedures to provide an interface as similar as possible to that of Python",
    "license": "MIT",
    "web": "https://github.com/achesak/nim-pythonfile"
  },
  {
    "name": "sndhdr",
    "url": "https://github.com/achesak/nim-sndhdr",
    "method": "git",
    "tags": [
      "library",
      "formats",
      "files",
      "sound",
      "audio"
    ],
    "description": "Library for detecting the format of a sound file",
    "license": "MIT",
    "web": "https://github.com/achesak/nim-sndhdr"
  },
  {
    "name": "irc",
    "url": "https://github.com/nim-lang/irc",
    "method": "git",
    "tags": [
      "library",
      "irc",
      "network"
    ],
    "description": "Implements a simple IRC client.",
    "license": "MIT",
    "web": "https://github.com/nim-lang/irc"
  },
  {
    "name": "random",
    "url": "https://github.com/oprypin/nim-random",
    "method": "git",
    "tags": [
      "library",
      "algorithms",
      "random"
    ],
    "description": "Pseudo-random number generation library inspired by Python",
    "license": "MIT",
    "web": "https://github.com/oprypin/nim-random"
  },
  {
    "name": "zmq",
    "url": "https://github.com/nim-lang/nim-zmq",
    "method": "git",
    "tags": [
      "library",
      "wrapper",
      "zeromq",
      "messaging",
      "queue"
    ],
    "description": "ZeroMQ 4 wrapper",
    "license": "MIT",
    "web": "https://github.com/nim-lang/nim-zmq"
  },
  {
    "name": "uuid",
    "url": "https://github.com/idlewan/nim-uuid",
    "method": "git",
    "tags": [
      "library",
      "wrapper",
      "uuid"
    ],
    "description": "UUID wrapper",
    "license": "MIT",
    "web": "https://github.com/idlewan/nim-uuid"
  },
  {
    "name": "robotparser",
    "url": "https://github.com/achesak/nim-robotparser",
    "method": "git",
    "tags": [
      "library",
      "useragent",
      "robots",
      "robot.txt"
    ],
    "description": "Determine if a useragent can access a URL using robots.txt",
    "license": "MIT",
    "web": "https://github.com/achesak/nim-robotparser"
  },
  {
    "name": "epub",
    "url": "https://github.com/achesak/nim-epub",
    "method": "git",
    "tags": [
      "library",
      "epub",
      "e-book"
    ],
    "description": "Module for working with EPUB e-book files",
    "license": "MIT",
    "web": "https://github.com/achesak/nim-epub"
  },
  {
    "name": "hashids",
    "url": "https://github.com/achesak/nim-hashids",
    "method": "git",
    "tags": [
      "library",
      "hashids"
    ],
    "description": "Nim implementation of Hashids",
    "license": "MIT",
    "web": "https://github.com/achesak/nim-hashids"
  },
  {
    "name": "openssl_evp",
    "url": "https://github.com/cowboy-coders/nim-openssl-evp",
    "method": "git",
    "tags": [
      "library",
      "crypto",
      "openssl"
    ],
    "description": "Wrapper for OpenSSL's EVP interface",
    "license": "OpenSSL and SSLeay",
    "web": "https://github.com/cowboy-coders/nim-openssl-evp"
  },
  {
    "name": "monad",
    "alias": "maybe"
  },
  {
    "name": "maybe",
    "url": "https://github.com/superfunc/maybe",
    "method": "git",
    "tags": [
      "library",
      "functional",
      "optional",
      "monad"
    ],
    "description": "basic monadic maybe type for Nim",
    "license": "BSD3",
    "web": "https://github.com/superfunc/maybe"
  },
  {
    "name": "eternity",
    "url": "https://github.com/hiteshjasani/nim-eternity",
    "method": "git",
    "tags": [
      "library",
      "time",
      "format"
    ],
    "description": "Humanize elapsed time",
    "license": "MIT",
    "web": "https://github.com/hiteshjasani/nim-eternity"
  },
  {
    "name": "gmp",
    "url": "https://github.com/subsetpark/nim-gmp",
    "method": "git",
    "tags": [
      "library",
      "bignum",
      "numbers",
      "math"
    ],
    "description": "wrapper for the GNU multiple precision arithmetic library (GMP)",
    "license": "LGPLv3 or GPLv2",
    "web": "https://github.com/subsetpark/nim-gmp"
  },
  {
    "name": "ludens",
    "url": "https://github.com/rnentjes/nim-ludens",
    "method": "git",
    "tags": [
      "library",
      "game",
      "opengl",
      "sfml"
    ],
    "description": "Little game library using opengl and sfml",
    "license": "MIT",
    "web": "https://github.com/rnentjes/nim-ludens"
  },
  {
    "name": "ffbookmarks",
    "url": "https://github.com/achesak/nim-ffbookmarks",
    "method": "git",
    "tags": [
      "firefox",
      "bookmarks",
      "library"
    ],
    "description": "Nim module for working with Firefox bookmarks",
    "license": "MIT",
    "web": "https://github.com/achesak/nim-ffbookmarks"
  },
  {
    "name": "moustachu",
    "url": "https://github.com/fenekku/moustachu.git",
    "method": "git",
    "tags": [
      "web",
      "html",
      "template",
      "mustache"
    ],
    "description": "Mustache templating for Nim.",
    "license": "MIT",
    "web": "https://github.com/fenekku/moustachu"
  },
  {
    "name": "easy_bcrypt",
    "url": "https://github.com/Akito13/easy-bcrypt.git",
    "method": "git",
    "tags": [
      "hash",
      "crypto",
      "password",
      "bcrypt"
    ],
    "description": "A simple wrapper providing a convenient reentrant interface for the bcrypt password hashing algorithm.",
    "license": "CC0"
  },
  {
    "name": "libclang",
    "url": "https://github.com/cowboy-coders/nim-libclang.git",
    "method": "git",
    "tags": [
      "wrapper",
      "bindings",
      "clang"
    ],
    "description": "wrapper for libclang (the C-interface of the clang LLVM frontend)",
    "license": "MIT",
    "web": "https://github.com/cowboy-coders/nim-libclang"
  },
  {
    "name": "nim-libclang",
    "alias": "libclang"
  },
  {
    "name": "nimqml",
    "url": "https://github.com/filcuc/nimqml",
    "method": "git",
    "tags": [
      "Qt",
      "Qml",
      "UI",
      "GUI"
    ],
    "description": "Qt Qml bindings",
    "license": "GPLv3",
    "web": "https://github.com/filcuc/nimqml"
  },
  {
    "name": "XPLM-Nim",
    "url": "https://github.com/jpoirier/XPLM-Nim",
    "method": "git",
    "tags": [
      "X-Plane",
      "XPLM",
      "Plugin",
      "SDK"
    ],
    "description": "X-Plane XPLM SDK wrapper",
    "license": "BSD",
    "web": "https://github.com/jpoirier/XPLM-Nim"
  },
  {
    "name": "csfml",
    "url": "https://github.com/oprypin/nim-csfml",
    "method": "git",
    "tags": [
      "sfml",
      "binding",
      "game",
      "media",
      "library",
      "opengl"
    ],
    "description": "Bindings for Simple and Fast Multimedia Library (through CSFML)",
    "license": "zlib",
    "web": "https://github.com/oprypin/nim-csfml"
  },
  {
    "name": "optional_t",
    "url": "https://github.com/flaviut/optional_t",
    "method": "git",
    "tags": [
      "option",
      "functional"
    ],
    "description": "Basic Option[T] library",
    "license": "MIT",
    "web": "https://github.com/flaviut/optional_t"
  },
  {
    "name": "nimrtlsdr",
    "url": "https://github.com/jpoirier/nimrtlsdr",
    "method": "git",
    "tags": [
      "rtl-sdr",
      "wrapper",
      "bindings",
      "rtlsdr"
    ],
    "description": "A Nim wrapper for librtlsdr",
    "license": "BSD",
    "web": "https://github.com/jpoirier/nimrtlsdr"
  },
  {
    "name": "lapp",
    "url": "https://gitlab.3dicc.com/gokr/lapp.git",
    "method": "git",
    "tags": [
      "args",
      "cmd",
      "opt",
      "parse",
      "parsing"
    ],
    "description": "Opt parser using synopsis as specification, ported from Lua.",
    "license": "MIT",
    "web": "https://gitlab.3dicc.com/gokr/lapp"
  },
  {
    "name": "blimp",
    "url": "https://gitlab.3dicc.com/gokr/blimp.git",
    "method": "git",
    "tags": [
      "app",
      "binary",
      "utility",
      "git",
      "git-fat"
    ],
    "description": "Utility that helps with big files in git, very similar to git-fat, s3annnex etc.",
    "license": "MIT",
    "web": "https://gitlab.3dicc.com/gokr/blimp"
  },
  {
    "name": "parsetoml",
    "url": "https://github.com/NimParsers/parsetoml.git",
    "method": "git",
    "tags": [
      "library",
      "parse"
    ],
    "description": "Library for parsing TOML files.",
    "license": "MIT",
    "web": "https://github.com/NimParsers/parsetoml"
  },
  {
    "name": "compiler",
    "url": "https://github.com/nim-lang/Nim.git",
    "method": "git",
    "tags": [
      "library"
    ],
    "description": "Compiler package providing the compiler sources as a library.",
    "license": "MIT",
    "web": "https://github.com/nim-lang/Nim"
  },
  {
    "name": "nre",
    "url": "https://github.com/flaviut/nre.git",
    "method": "git",
    "tags": [
      "library",
      "pcre",
      "regex"
    ],
    "description": "A better regular expression library",
    "license": "MIT",
    "web": "https://github.com/flaviut/nre"
  },
  {
    "name": "docopt",
    "url": "https://github.com/docopt/docopt.nim",
    "method": "git",
    "tags": [
      "command-line",
      "arguments",
      "parsing",
      "library"
    ],
    "description": "Command-line args parser based on Usage message",
    "license": "MIT",
    "web": "https://github.com/docopt/docopt.nim"
  },
  {
    "name": "bpg",
    "url": "https://github.com/def-/nim-bpg.git",
    "method": "git",
    "tags": [
      "image",
      "library",
      "wrapper"
    ],
    "description": "BPG (Better Portable Graphics) for Nim",
    "license": "MIT",
    "web": "https://github.com/def-/nim-bpg"
  },
  {
    "name": "io-spacenav",
    "url": "https://github.com/nimious/io-spacenav.git",
    "method": "git",
    "tags": [
      "binding",
      "3dx",
      "3dconnexion",
      "libspnav",
      "spacenav",
      "spacemouse",
      "spacepilot",
      "spacenavigator"
    ],
    "description": "Obsolete - please use spacenav instead!",
    "license": "MIT",
    "web": "https://github.com/nimious/io-spacenav"
  },
  {
    "name": "optionals",
    "url": "https://github.com/MasonMcGill/optionals.git",
    "method": "git",
    "tags": [
      "library",
      "option",
      "optional",
      "maybe"
    ],
    "description": "Option types",
    "license": "MIT",
    "web": "https://github.com/MasonMcGill/optionals"
  },
  {
    "name": "tuples",
    "url": "https://github.com/MasonMcGill/tuples.git",
    "method": "git",
    "tags": [
      "library",
      "tuple",
      "metaprogramming"
    ],
    "description": "Tuple manipulation utilities",
    "license": "MIT",
    "web": "https://github.com/MasonMcGill/tuples"
  },
  {
    "name": "fuse",
    "url": "https://github.com/akiradeveloper/nim-fuse.git",
    "method": "git",
    "tags": [
      "fuse",
      "library",
      "wrapper"
    ],
    "description": "A FUSE binding for Nim",
    "license": "MIT",
    "web": "https://github.com/akiradeveloper/nim-fuse"
  },
  {
    "name": "brainfuck",
    "url": "https://github.com/def-/nim-brainfuck.git",
    "method": "git",
    "tags": [
      "library",
      "binary",
      "app",
      "interpreter",
      "compiler",
      "language"
    ],
    "description": "A brainfuck interpreter and compiler",
    "license": "MIT",
    "web": "https://github.com/def-/nim-brainfuck"
  },
  {
    "name": "nimsuggest",
    "url": "https://github.com/nim-lang/nimsuggest.git",
    "method": "git",
    "tags": [
      "binary",
      "app",
      "suggest",
      "compiler",
      "autocomplete"
    ],
    "description": "Tool for providing auto completion data for Nim source code.",
    "license": "MIT",
    "web": "https://github.com/nim-lang/nimsuggest"
  },
  {
    "name": "jwt",
    "url": "https://github.com/yglukhov/nim-jwt.git",
    "method": "git",
    "tags": [
      "library",
      "crypto",
      "hash"
    ],
    "description": "JSON Web Tokens for Nim",
    "license": "MIT",
    "web": "https://github.com/yglukhov/nim-jwt"
  },
  {
    "name": "pythonpathlib",
    "url": "https://github.com/achesak/nim-pythonpathlib.git",
    "method": "git",
    "tags": [
      "path",
      "directory",
      "python",
      "library"
    ],
    "description": "Module for working with paths that is as similar as possible to Python's pathlib",
    "license": "MIT",
    "web": "https://github.com/achesak/nim-pythonpathlib"
  },
  {
    "name": "RingBuffer",
    "url": "git@github.com:megawac/RingBuffer.nim.git",
    "method": "git",
    "tags": [
      "sequence",
      "seq",
      "circular",
      "ring",
      "buffer"
    ],
    "description": "Circular buffer implementation",
    "license": "MIT",
    "web": "https://github.com/megawac/RingBuffer.nim"
  },
  {
    "name": "nimrat",
    "url": "https://github.com/apense/nimrat",
    "method": "git",
    "tags": [
      "library",
      "math",
      "numbers"
    ],
    "description": "Module for working with rational numbers (fractions)",
    "license": "MIT",
    "web": "https://github.com/apense/nimrat"
  },
  {
    "name": "io-isense",
    "url": "https://github.com/nimious/io-isense.git",
    "method": "git",
    "tags": [
      "binding",
      "isense",
      "intersense",
      "inertiacube",
      "intertrax",
      "microtrax",
      "thales",
      "tracking",
      "sensor"
    ],
    "description": "Obsolete - please use isense instead!",
    "license": "MIT",
    "web": "https://github.com/nimious/io-isense"
  },
  {
    "name": "io-usb",
    "url": "https://github.com/nimious/io-usb.git",
    "method": "git",
    "tags": [
      "binding",
      "usb",
      "libusb"
    ],
    "description": "Obsolete - please use libusb instead!",
    "license": "MIT",
    "web": "https://github.com/nimious/io-usb"
  },
  {
    "name": "nimcfitsio",
    "url": "https://github.com/ziotom78/nimcfitsio.git",
    "method": "git",
    "tags": [
      "library",
      "binding",
      "cfitsio",
      "fits",
      "io"
    ],
    "description": "Bindings for CFITSIO, a library to read/write FITSIO images and tables.",
    "license": "MIT",
    "web": "https://github.com/ziotom78/nimcfitsio"
  },
  {
    "name": "glossolalia",
    "url": "https://github.com/fowlmouth/glossolalia",
    "method": "git",
    "tags": [
      "parser",
      "peg"
    ],
    "description": "A DSL for quickly writing parsers",
    "license": "CC0",
    "web": "https://github.com/fowlmouth/glossolalia"
  },
  {
    "name": "entoody",
    "url": "https://bitbucket.org/fowlmouth/entoody",
    "method": "git",
    "tags": [
      "component",
      "entity",
      "composition"
    ],
    "description": "A component/entity system",
    "license": "CC0",
    "web": "https://bitbucket.org/fowlmouth/entoody"
  },
  {
    "name": "msgpack",
    "url": "https://github.com/akiradeveloper/msgpack-nim.git",
    "method": "git",
    "tags": [
      "msgpack",
      "library",
      "serialization"
    ],
    "description": "A MessagePack binding for Nim",
    "license": "MIT",
    "web": "https://github.com/akiradeveloper/msgpack-nim"
  },
  {
    "name": "osinfo",
    "url": "https://github.com/nim-lang/osinfo.git",
    "method": "git",
    "tags": [
      "os",
      "library",
      "info"
    ],
    "description": "Modules providing information about the OS.",
    "license": "MIT",
    "web": "https://github.com/nim-lang/osinfo"
  },
  {
    "name": "io-myo",
    "url": "https://github.com/nimious/io-myo.git",
    "method": "git",
    "tags": [
      "binding",
      "myo",
      "thalmic",
      "armband",
      "gesture"
    ],
    "description": "Obsolete - please use myo instead!",
    "license": "MIT",
    "web": "https://github.com/nimious/io-myo"
  },
  {
    "name": "io-oculus",
    "url": "https://github.com/nimious/io-oculus.git",
    "method": "git",
    "tags": [
      "binding",
      "oculus",
      "rift",
      "vr",
      "libovr",
      "ovr",
      "dk1",
      "dk2",
      "gearvr"
    ],
    "description": "Obsolete - please use oculus instead!",
    "license": "MIT",
    "web": "https://github.com/nimious/io-oculus"
  },
  {
    "name": "closure_compiler",
    "url": "https://github.com/yglukhov/closure_compiler.git",
    "method": "git",
    "tags": [
      "binding",
      "closure",
      "compiler",
      "javascript"
    ],
    "description": "Bindings for Closure Compiler web API.",
    "license": "MIT",
    "web": "https://github.com/yglukhov/closure_compiler"
  },
  {
    "name": "io-serialport",
    "url": "https://github.com/nimious/io-serialport.git",
    "method": "git",
    "tags": [
      "binding",
      "libserialport",
      "serial",
      "communication"
    ],
    "description": "Obsolete - please use serialport instead!",
    "license": "MIT",
    "web": "https://github.com/nimious/io-serialport"
  },
  {
    "name": "beanstalkd",
    "url": "https://github.com/tormaroe/beanstalkd.nim.git",
    "method": "git",
    "tags": [
      "library",
      "queue",
      "messaging"
    ],
    "description": "A beanstalkd work queue client library.",
    "license": "MIT",
    "web": "https://github.com/tormaroe/beanstalkd.nim"
  },
  {
    "name": "wiki2text",
    "url": "https://github.com/rspeer/wiki2text.git",
    "method": "git",
    "tags": [
      "nlp",
      "wiki",
      "xml",
      "text"
    ],
    "description": "Quickly extracts natural-language text from a MediaWiki XML file.",
    "license": "MIT",
    "web": "https://github.com/rspeer/wiki2text"
  },
  {
    "name": "qt5_qtsql",
    "url": "https://github.com/philip-wernersbach/nim-qt5_qtsql.git",
    "method": "git",
    "tags": [
      "library",
      "wrapper",
      "database",
      "qt",
      "qt5",
      "qtsql",
      "sqlite",
      "postgres",
      "mysql"
    ],
    "description": "Binding for Qt 5's Qt SQL library that integrates with the features of the Nim language. Uses one API for multiple database engines.",
    "license": "MIT",
    "web": "https://github.com/philip-wernersbach/nim-qt5_qtsql"
  },
  {
    "name": "orient",
    "url": "https://github.com/philip-wernersbach/nim-orient",
    "method": "git",
    "tags": [
      "library",
      "wrapper",
      "database",
      "orientdb",
      "pure"
    ],
    "description": "OrientDB driver written in pure Nim, uses the OrientDB 2.0 Binary Protocol with Binary Serialization.",
    "license": "MPL",
    "web": "https://github.com/philip-wernersbach/nim-orient"
  },
  {
    "name": "syslog",
    "url": "https://github.com/FedericoCeratto/nim-syslog",
    "method": "git",
    "tags": [
      "library",
      "pure"
    ],
    "description": "Syslog module.",
    "license": "LGPLv3",
    "web": "https://github.com/FedericoCeratto/nim-syslog"
  },
  {
    "name": "nimes",
    "url": "https://github.com/def-/nimes",
    "method": "git",
    "tags": [
      "emulator",
      "nes",
      "game",
      "sdl",
      "javascript"
    ],
    "description": "NES emulator using SDL2, also compiles to JavaScript with emscripten.",
    "license": "MPL",
    "web": "https://github.com/def-/nimes"
  },
  {
    "name": "syscall",
    "url": "https://github.com/def-/nim-syscall",
    "method": "git",
    "tags": [
      "library"
    ],
    "description": "Raw system calls for Nim",
    "license": "MPL",
    "web": "https://github.com/def-/nim-syscall"
  },
  {
    "name": "jnim",
    "url": "https://github.com/yglukhov/jnim",
    "method": "git",
    "tags": [
      "library",
      "java",
      "jvm",
      "bridge",
      "bindings"
    ],
    "description": "Nim - Java bridge",
    "license": "MIT",
    "web": "https://github.com/yglukhov/jnim"
  },
  {
    "name": "nimPDF",
    "url": "https://github.com/jangko/nimpdf",
    "method": "git",
    "tags": [
      "library",
      "PDF",
      "document"
    ],
    "description": "library for generating PDF files",
    "license": "MIT",
    "web": "https://github.com/jangko/nimpdf"
  },
  {
    "name": "LLVM",
    "url": "https://github.com/FedeOmoto/llvm",
    "method": "git",
    "tags": [
      "LLVM",
      "bindings",
      "wrapper"
    ],
    "description": "LLVM bindings for the Nim language.",
    "license": "MIT",
    "web": "https://github.com/FedeOmoto/llvm"
  },
  {
    "name": "nshout",
    "url": "https://github.com/Senketsu/nshout",
    "method": "git",
    "tags": [
      "library",
      "shouter",
      "libshout",
      "wrapper",
      "bindings",
      "audio",
      "web"
    ],
    "description": "Nim bindings for libshout",
    "license": "MIT",
    "web": "https://github.com/Senketsu/nshout"
  },
  {
    "name": "nsu",
    "url": "https://github.com/Senketsu/nsu",
    "method": "git",
    "tags": [
      "library",
      "tool",
      "utility",
      "screenshot"
    ],
    "description": "Simple screenshot library & cli tool made in Nim",
    "license": "MIT",
    "web": "https://github.com/Senketsu/nsu"
  },
  {
    "name": "nuuid",
    "url": "https://github.com/yglukhov/nim-only-uuid",
    "method": "git",
    "tags": [
      "library",
      "uuid",
      "guid"
    ],
    "description": "A Nim source only UUID generator",
    "license": "MIT",
    "web": "https://github.com/yglukhov/nim-only-uuid"
  },
  {
    "name": "fftw3",
    "url": "https://github.com/ziotom78/nimfftw3",
    "method": "git",
    "tags": [
      "library",
      "math",
      "fft"
    ],
    "description": "Bindings to the FFTW library",
    "license": "MIT",
    "web": "https://github.com/ziotom78/nimfftw3"
  },
  {
    "name": "nrpl",
    "url": "https://github.com/vegansk/nrpl",
    "method": "git",
    "tags": [
      "REPL",
      "application"
    ],
    "description": "A rudimentary Nim REPL",
    "license": "MIT",
    "web": "https://github.com/vegansk/nrpl"
  },
  {
    "name": "nim-geocoding",
    "alias": "geocoding"
  },
  {
    "name": "geocoding",
    "url": "https://github.com/saratchandra92/nim-geocoding",
    "method": "git",
    "tags": [
      "library",
      "geocoding",
      "maps"
    ],
    "description": "A simple library for Google Maps Geocoding API",
    "license": "MIT",
    "web": "https://github.com/saratchandra92/nim-geocoding"
  },
  {
    "name": "io-gles",
    "url": "https://github.com/nimious/io-gles.git",
    "method": "git",
    "tags": [
      "binding",
      "khronos",
      "gles",
      "opengl es"
    ],
    "description": "Obsolete - please use gles instead!",
    "license": "MIT",
    "web": "https://github.com/nimious/io-gles"
  },
  {
    "name": "io-egl",
    "url": "https://github.com/nimious/io-egl.git",
    "method": "git",
    "tags": [
      "binding",
      "khronos",
      "egl",
      "opengl",
      "opengl es",
      "openvg"
    ],
    "description": "Obsolete - please use egl instead!",
    "license": "MIT",
    "web": "https://github.com/nimious/io-egl"
  },
  {
    "name": "io-sixense",
    "url": "https://github.com/nimious/io-sixense.git",
    "method": "git",
    "tags": [
      "binding",
      "sixense",
      "razer hydra",
      "stem system",
      "vr"
    ],
    "description": "Obsolete - please use sixense instead!",
    "license": "MIT",
    "web": "https://github.com/nimious/io-sixense"
  },
  {
    "name": "tnetstring",
    "url": "https://mahlon@bitbucket.org/mahlon/nim-tnetstring",
    "method": "hg",
    "tags": [
      "tnetstring",
      "library",
      "serialization"
    ],
    "description": "Parsing and serializing for the TNetstring format.",
    "license": "MIT",
    "web": "http://bitbucket.org/mahlon/nim-tnetstring"
  },
  {
    "name": "msgpack4nim",
    "url": "https://github.com/jangko/msgpack4nim",
    "method": "git",
    "tags": [
      "msgpack",
      "library",
      "serialization",
      "deserialization"
    ],
    "description": "Another MessagePack implementation written in pure nim",
    "license": "MIT",
    "web": "https://github.com/jangko/msgpack4nim"
  },
  {
    "name": "binaryheap",
    "url": "https://github.com/bluenote10/nim-heap",
    "method": "git",
    "tags": [
      "heap",
      "priority queue"
    ],
    "description": "Simple binary heap implementation",
    "license": "MIT",
    "web": "https://github.com/bluenote10/nim-heap"
  },
  {
    "name": "stringinterpolation",
    "url": "https://github.com/bluenote10/nim-stringinterpolation",
    "method": "git",
    "tags": [
      "string formatting",
      "string interpolation"
    ],
    "description": "String interpolation with printf syntax",
    "license": "MIT",
    "web": "https://github.com/bluenote10/nim-stringinterpolation"
  },
  {
    "name": "libovr",
    "url": "https://github.com/bluenote10/nim-ovr",
    "method": "git",
    "tags": [
      "Oculus Rift",
      "virtual reality"
    ],
    "description": "Nim bindings for libOVR (Oculus Rift)",
    "license": "MIT",
    "web": "https://github.com/bluenote10/nim-ovr"
  },
  {
    "name": "delaunay",
    "url": "https://github.com/Nycto/DelaunayNim",
    "method": "git",
    "tags": [
      "delaunay",
      "library",
      "algorithms",
      "graph"
    ],
    "description": "2D Delaunay triangulations",
    "license": "MIT",
    "web": "https://github.com/Nycto/DelaunayNim"
  },
  {
    "name": "linenoise",
    "url": "https://github.com/fallingduck/linenoise-nim",
    "method": "git",
    "tags": [
      "linenoise",
      "readline",
      "library",
      "wrapper",
      "command-line"
    ],
    "description": "Wrapper for linenoise, a free, self-contained alternative to GNU readline.",
    "license": "BSD",
    "web": "https://github.com/fallingduck/linenoise-nim"
  },
  {
    "name": "struct",
    "url": "https://github.com/OpenSystemsLab/struct.nim",
    "method": "git",
    "tags": [
      "struct",
      "library",
      "python",
      "pack",
      "unpack"
    ],
    "description": "Python-like 'struct' for Nim",
    "license": "MIT",
    "web": "https://github.com/OpenSystemsLab/struct.nim"
  },
  {
    "name": "uri2",
    "url": "https://github.com/achesak/nim-uri2",
    "method": "git",
    "tags": [
      "uri",
      "url",
      "library"
    ],
    "description": "Nim module for better URI handling",
    "license": "MIT",
    "web": "https://github.com/achesak/nim-uri2"
  },
  {
    "name": "hmac",
    "url": "https://github.com/OpenSystemsLab/hmac.nim",
    "method": "git",
    "tags": [
      "hmac",
      "authentication",
      "hash",
      "sha1",
      "md5"
    ],
    "description": "HMAC-SHA1 and HMAC-MD5 hashing in Nim",
    "license": "MIT",
    "web": "https://github.com/OpenSystemsLab/hmac.nim"
  },
  {
    "name": "mongrel2",
    "url": "https://mahlon@bitbucket.org/mahlon/nim-mongrel2",
    "method": "hg",
    "tags": [
      "mongrel2",
      "library",
      "www"
    ],
    "description": "Handler framework for the Mongrel2 web server.",
    "license": "MIT",
    "web": "http://bitbucket.org/mahlon/nim-mongrel2"
  },
  {
    "name": "shimsham",
    "url": "https://github.com/apense/shimsham",
    "method": "git",
    "tags": [
      "crypto",
      "hash",
      "hashing",
      "digest"
    ],
    "description": "Hashing/Digest collection in pure Nim",
    "license": "MIT",
    "web": "https://github.com/apense/shimsham"
  },
  {
    "name": "base32",
    "url": "https://github.com/OpenSystemsLab/base32.nim",
    "method": "git",
    "tags": [
      "base32",
      "encode",
      "decode"
    ],
    "description": "Base32 library for Nim",
    "license": "MIT",
    "web": "https://github.com/OpenSystemsLab/base32.nim"
  },
  {
    "name": "otp",
    "url": "https://github.com/OpenSystemsLab/otp.nim",
    "method": "git",
    "tags": [
      "otp",
      "hotp",
      "totp",
      "time",
      "password",
      "one",
      "google",
      "authenticator"
    ],
    "description": "One Time Password library for Nim",
    "license": "MIT",
    "web": "https://github.com/OpenSystemsLab/otp.nim"
  },
  {
    "name": "q",
    "url": "https://github.com/OpenSystemsLab/q.nim",
    "method": "git",
    "tags": [
      "css",
      "selector",
      "query",
      "match",
      "find",
      "html",
      "xml",
      "jquery"
    ],
    "description": "Simple package for query HTML/XML elements using a CSS3 or jQuery-like selector syntax",
    "license": "MIT",
    "web": "https://github.com/OpenSystemsLab/q.nim"
  },
  {
    "name": "bignum",
    "url": "https://github.com/kaushalmodi/bignum",
    "method": "git",
    "tags": [
      "bignum",
      "gmp",
      "wrapper"
    ],
    "description": "Wrapper around the GMP bindings for the Nim language.",
    "license": "MIT",
    "web": "https://github.com/kaushalmodi/bignum"
  },
  {
    "name": "rbtree",
    "url": "https://github.com/Nycto/RBTreeNim",
    "method": "git",
    "tags": [
      "tree",
      "binary search tree",
      "rbtree",
      "red black tree"
    ],
    "description": "Red/Black Trees",
    "license": "MIT",
    "web": "https://github.com/Nycto/RBTreeNim"
  },
  {
    "name": "anybar",
    "url": "https://github.com/ba0f3/anybar.nim",
    "method": "git",
    "tags": [
      "anybar",
      "menubar",
      "status",
      "indicator"
    ],
    "description": "Control AnyBar instances with Nim",
    "license": "MIT",
    "web": "https://github.com/ba0f3/anybar.nim"
  },
  {
    "name": "astar",
    "url": "https://github.com/Nycto/AStarNim",
    "method": "git",
    "tags": [
      "astar",
      "A*",
      "pathfinding",
      "algorithm"
    ],
    "description": "A* Pathfinding",
    "license": "MIT",
    "web": "https://github.com/Nycto/AStarNim"
  },
  {
    "name": "lazy",
    "url": "https://github.com/petermora/nimLazy/",
    "method": "git",
    "tags": [
      "library",
      "iterator",
      "lazy list"
    ],
    "description": "Iterator library for Nim",
    "license": "MIT",
    "web": "https://github.com/petermora/nimLazy"
  },
  {
    "name": "asyncpythonfile",
    "url": "https://github.com/fallingduck/asyncpythonfile-nim",
    "method": "git",
    "tags": [
      "async",
      "asynchronous",
      "library",
      "python",
      "file",
      "files"
    ],
    "description": "High level, asynchronous file API mimicking Python's file interface.",
    "license": "ISC",
    "web": "https://github.com/fallingduck/asyncpythonfile-nim"
  },
  {
    "name": "nimfuzz",
    "url": "https://github.com/apense/nimfuzz",
    "method": "git",
    "tags": [
      "fuzzing",
      "testing",
      "hacking",
      "security"
    ],
    "description": "Simple and compact fuzzing",
    "license": "Apache License 2.0",
    "web": "https://apense.github.io/nimfuzz"
  },
  {
    "name": "linalg",
    "url": "https://github.com/unicredit/linear-algebra",
    "method": "git",
    "tags": [
      "vector",
      "matrix",
      "linear-algebra",
      "BLAS",
      "LAPACK"
    ],
    "description": "Linear algebra for Nim",
    "license": "Apache License 2.0",
    "web": "https://github.com/unicredit/linear-algebra"
  },
  {
    "name": "sequester",
    "url": "https://github.com/fallingduck/sequester",
    "method": "git",
    "tags": [
      "library",
      "seq",
      "sequence",
      "strings",
      "iterators",
      "php"
    ],
    "description": "Library for converting sequences to strings. Also has PHP-inspired explode and implode procs.",
    "license": "ISC",
    "web": "https://github.com/fallingduck/sequester"
  },
  {
    "name": "options",
    "url": "https://github.com/fallingduck/options-nim",
    "method": "git",
    "tags": [
      "library",
      "option",
      "optionals",
      "maybe"
    ],
    "description": "Temporary package to fix broken code in 0.11.2 stable.",
    "license": "MIT",
    "web": "https://github.com/fallingduck/options-nim"
  },
  {
    "name": "oldwinapi",
    "url": "https://github.com/nim-lang/oldwinapi",
    "method": "git",
    "tags": [
      "library",
      "windows",
      "api"
    ],
    "description": "Old Win API library for Nim",
    "license": "LGPL with static linking exception",
    "web": "https://github.com/nim-lang/oldwinapi"
  },
  {
    "name": "nimx",
    "url": "https://github.com/yglukhov/nimx",
    "method": "git",
    "tags": [
      "gui",
      "ui",
      "library"
    ],
    "description": "Cross-platform GUI framework",
    "license": "MIT",
    "web": "https://github.com/yglukhov/nimx"
  },
  {
    "name": "webview",
    "url": "https://github.com/oskca/webview",
    "method": "git",
    "tags": [
      "gui",
      "ui",
      "webview",
      "cross",
      "web",
      "library"
    ],
    "description": "Nim bindings for https://github.com/zserge/webview, a cross platform single header webview library",
    "license": "MIT",
    "web": "https://github.com/oskca/webview"
  },
  {
    "name": "memo",
    "url": "https://github.com/andreaferretti/memo",
    "method": "git",
    "tags": [
      "memo",
      "memoization",
      "memoize",
      "cache"
    ],
    "description": "Memoize Nim functions",
    "license": "Apache License 2.0",
    "web": "https://github.com/andreaferretti/memo"
  },
  {
    "name": "base62",
    "url": "https://github.com/singularperturbation/base62-encode",
    "method": "git",
    "tags": [
      "base62",
      "encode",
      "decode"
    ],
    "description": "Arbitrary base encoding-decoding functions, defaulting to Base-62.",
    "license": "MIT",
    "web": "https://github.com/singularperturbation/base62-encode"
  },
  {
    "name": "telebot",
    "url": "https://github.com/ba0f3/telebot.nim",
    "method": "git",
    "tags": [
      "telebot",
      "telegram",
      "bot",
      "api",
      "client",
      "async"
    ],
    "description": "Async Telegram Bot API Client",
    "license": "MIT",
    "web": "https://github.com/ba0f3/telebot.nim"
  },
  {
    "name": "tempfile",
    "url": "https://github.com/OpenSystemsLab/tempfile.nim",
    "method": "git",
    "tags": [
      "temp",
      "mktemp",
      "make",
      "mk",
      "mkstemp",
      "mkdtemp"
    ],
    "description": "Temporary files and directories",
    "license": "MIT",
    "web": "https://github.com/OpenSystemsLab/tempfile.nim"
  },
  {
    "name": "AstroNimy",
    "url": "https://github.com/super-massive-black-holes/AstroNimy",
    "method": "git",
    "tags": [
      "science",
      "astronomy",
      "library"
    ],
    "description": "Astronomical library for Nim",
    "license": "MIT",
    "web": "https://github.com/super-massive-black-holes/AstroNimy"
  },
  {
    "name": "patty",
    "url": "https://github.com/andreaferretti/patty",
    "method": "git",
    "tags": [
      "pattern",
      "adt",
      "variant",
      "pattern matching",
      "algebraic data type"
    ],
    "description": "Algebraic data types and pattern matching",
    "license": "Apache License 2.0",
    "web": "https://github.com/andreaferretti/patty"
  },
  {
    "name": "einheit",
    "url": "https://github.com/jyapayne/einheit",
    "method": "git",
    "tags": [
      "unit",
      "tests",
      "unittest",
      "unit tests",
      "unit test macro"
    ],
    "description": "Pretty looking, full featured, Python-inspired unit test library.",
    "license": "MIT",
    "web": "https://github.com/jyapayne/einheit"
  },
  {
    "name": "plists",
    "url": "https://github.com/yglukhov/plists",
    "method": "git",
    "tags": [
      "plist",
      "property",
      "list"
    ],
    "description": "Generate and parse Mac OS X .plist files in Nim.",
    "license": "MIT",
    "web": "https://github.com/yglukhov/plists"
  },
  {
    "name": "ncurses",
    "url": "https://github.com/rnowley/nim-ncurses/",
    "method": "git",
    "tags": [
      "library",
      "terminal",
      "graphics",
      "wrapper"
    ],
    "description": "A wrapper for NCurses",
    "license": "MIT",
    "web": "https://github.com/rnowley/nim-ncurses"
  },
  {
    "name": "nanovg.nim",
    "url": "https://github.com/fowlmouth/nanovg.nim",
    "method": "git",
    "tags": [
      "wrapper",
      "GUI",
      "vector graphics",
      "opengl"
    ],
    "description": "A wrapper for NanoVG vector graphics rendering",
    "license": "MIT",
    "web": "https://github.com/fowlmouth/nanovg.nim"
  },
  {
    "name": "pwd",
    "url": "https://github.com/achesak/nim-pwd",
    "method": "git",
    "tags": [
      "library",
      "unix",
      "pwd",
      "password"
    ],
    "description": "Nim port of Python's pwd module for working with the UNIX password file",
    "license": "MIT",
    "web": "https://github.com/achesak/nim-pwd"
  },
  {
    "name": "spwd",
    "url": "https://github.com/achesak/nim-spwd",
    "method": "git",
    "tags": [
      "library",
      "unix",
      "spwd",
      "password",
      "shadow"
    ],
    "description": "Nim port of Python's spwd module for working with the UNIX shadow password file",
    "license": "MIT",
    "web": "https://github.com/achesak/nim-spwd"
  },
  {
    "name": "grp",
    "url": "https://github.com/achesak/nim-grp",
    "method": "git",
    "tags": [
      "library",
      "unix",
      "grp",
      "group"
    ],
    "description": "Nim port of Python's grp module for working with the UNIX group database file",
    "license": "MIT",
    "web": "https://github.com/achesak/nim-grp"
  },
  {
    "name": "stopwatch",
    "url": "https://gitlab.com/define-private-public/stopwatch",
    "method": "git",
    "tags": [
      "timer",
      "timing",
      "benchmarking",
      "watch",
      "clock"
    ],
    "description": "A simple timing library for benchmarking code and other things.",
    "license": "MIT",
    "web": "https://gitlab.com/define-private-public/stopwatch"
  },
  {
    "name": "nimFinLib",
    "url": "https://github.com/qqtop/NimFinLib",
    "method": "git",
    "tags": [
      "financial"
    ],
    "description": "Financial Library for Nim",
    "license": "MIT",
    "web": "https://github.com/qqtop/NimFinLib"
  },
  {
    "name": "libssh2",
    "url": "https://github.com/ba0f3/libssh2.nim",
    "method": "git",
    "tags": [
      "lib",
      "ssh",
      "ssh2",
      "openssh",
      "client",
      "sftp",
      "scp"
    ],
    "description": "Nim wrapper for libssh2",
    "license": "MIT",
    "web": "https://github.com/ba0f3/libssh2.nim"
  },
  {
    "name": "rethinkdb",
    "url": "https://github.com/OpenSystemsLab/rethinkdb.nim",
    "method": "git",
    "tags": [
      "rethinkdb",
      "driver",
      "client",
      "json"
    ],
    "description": "RethinkDB driver for Nim",
    "license": "MIT",
    "web": "https://github.com/OpenSystemsLab/rethinkdb.nim"
  },
  {
    "name": "dbus",
    "url": "https://github.com/zielmicha/nim-dbus",
    "method": "git",
    "tags": [
      "dbus"
    ],
    "description": "dbus bindings for Nim",
    "license": "MIT",
    "web": "https://github.com/zielmicha/nim-dbus"
  },
  {
    "name": "lmdb",
    "url": "https://github.com/FedericoCeratto/nim-lmdb",
    "method": "git",
    "tags": [
      "wrapper",
      "lmdb",
      "key-value"
    ],
    "description": "A wrapper for LMDB the Lightning Memory-Mapped Database",
    "license": "OpenLDAP",
    "web": "https://github.com/FedericoCeratto/nim-lmdb"
  },
  {
    "name": "zip",
    "url": "https://github.com/nim-lang/zip",
    "method": "git",
    "tags": [
      "wrapper",
      "zip"
    ],
    "description": "A wrapper for the zip library",
    "license": "MIT",
    "web": "https://github.com/nim-lang/zip"
  },
  {
    "name": "csvtools",
    "url": "https://github.com/unicredit/csvtools",
    "method": "git",
    "tags": [
      "CSV",
      "comma separated values",
      "TSV"
    ],
    "description": "Manage CSV files",
    "license": "Apache License 2.0",
    "web": "https://github.com/unicredit/csvtools"
  },
  {
    "name": "httpform",
    "url": "https://github.com/tulayang/httpform",
    "method": "git",
    "tags": [
      "request parser",
      "upload",
      "html5 file"
    ],
    "description": "Http request form parser",
    "license": "MIT",
    "web": "https://github.com/tulayang/httpform"
  },
  {
    "name": "quadtree",
    "url": "https://github.com/Nycto/QuadtreeNim",
    "method": "git",
    "tags": [
      "quadtree",
      "algorithm"
    ],
    "description": "A Quadtree implementation",
    "license": "MIT",
    "web": "https://github.com/Nycto/QuadtreeNim"
  },
  {
    "name": "expat",
    "url": "https://github.com/nim-lang/expat",
    "method": "git",
    "tags": [
      "expat",
      "xml",
      "parsing"
    ],
    "description": "Expat wrapper for Nim",
    "license": "MIT",
    "web": "https://github.com/nim-lang/expat"
  },
  {
    "name": "sphinx",
    "url": "https://github.com/Araq/sphinx",
    "method": "git",
    "tags": [
      "sphinx",
      "wrapper",
      "search",
      "engine"
    ],
    "description": "Sphinx wrapper for Nim",
    "license": "LGPL",
    "web": "https://github.com/Araq/sphinx"
  },
  {
    "name": "sdl1",
    "url": "https://github.com/nim-lang/sdl1",
    "method": "git",
    "tags": [
      "graphics",
      "library",
      "multi-media",
      "input",
      "sound",
      "joystick"
    ],
    "description": "SDL 1.2 wrapper for Nim.",
    "license": "LGPL",
    "web": "https://github.com/nim-lang/sdl1"
  },
  {
    "name": "graphics",
    "url": "https://github.com/nim-lang/graphics",
    "method": "git",
    "tags": [
      "library",
      "SDL"
    ],
    "description": "Graphics module for Nim.",
    "license": "MIT",
    "web": "https://github.com/nim-lang/graphics"
  },
  {
    "name": "libffi",
    "url": "https://github.com/Araq/libffi",
    "method": "git",
    "tags": [
      "ffi",
      "library",
      "C",
      "calling",
      "convention"
    ],
    "description": "libffi wrapper for Nim.",
    "license": "MIT",
    "web": "https://github.com/Araq/libffi"
  },
  {
    "name": "libcurl",
    "url": "https://github.com/Araq/libcurl",
    "method": "git",
    "tags": [
      "curl",
      "web",
      "http",
      "download"
    ],
    "description": "Nim wrapper for libcurl.",
    "license": "MIT",
    "web": "https://github.com/Araq/libcurl"
  },
  {
    "name": "perlin",
    "url": "https://github.com/Nycto/PerlinNim",
    "method": "git",
    "tags": [
      "perlin",
      "simplex",
      "noise"
    ],
    "description": "Perlin noise and Simplex noise generation",
    "license": "MIT",
    "web": "https://github.com/Nycto/PerlinNim"
  },
  {
    "name": "pfring",
    "url": "https://github.com/ba0f3/pfring.nim",
    "method": "git",
    "tags": [
      "pf_ring",
      "packet",
      "sniff",
      "pcap",
      "pfring",
      "network",
      "capture",
      "socket"
    ],
    "description": "PF_RING wrapper for Nim",
    "license": "MIT",
    "web": "https://github.com/ba0f3/pfring.nim"
  },
  {
    "name": "xxtea",
    "url": "https://github.com/xxtea/xxtea-nim",
    "method": "git",
    "tags": [
      "xxtea",
      "encrypt",
      "decrypt",
      "crypto"
    ],
    "description": "XXTEA encryption algorithm library written in pure Nim.",
    "license": "MIT",
    "web": "https://github.com/xxtea/xxtea-nim"
  },
  {
    "name": "xxhash",
    "url": "https://github.com/OpenSystemsLab/xxhash.nim",
    "method": "git",
    "tags": [
      "fast",
      "hash",
      "algorithm"
    ],
    "description": "xxhash wrapper for Nim",
    "license": "MIT",
    "web": "https://github.com/OpenSystemsLab/xxhash.nim"
  },
  {
    "name": "libipset",
    "url": "https://github.com/ba0f3/libipset.nim",
    "method": "git",
    "tags": [
      "ipset",
      "firewall",
      "netfilter",
      "mac",
      "ip",
      "network",
      "collection",
      "rule",
      "set"
    ],
    "description": "libipset wrapper for Nim",
    "license": "MIT",
    "web": "https://github.com/ba0f3/libipset.nim"
  },
  {
    "name": "pop3",
    "url": "https://github.com/FedericoCeratto/nim-pop3",
    "method": "git",
    "tags": [
      "network",
      "pop3",
      "email"
    ],
    "description": "POP3 client library",
    "license": "LGPLv3",
    "web": "https://github.com/FedericoCeratto/nim-pop3"
  },
  {
    "name": "nimrpc",
    "url": "https://github.com/rogercloud/nim-rpc",
    "method": "git",
    "tags": [
      "msgpack",
      "library",
      "rpc",
      "nimrpc"
    ],
    "description": "RPC implementation for Nim based on msgpack4nim",
    "license": "MIT",
    "web": "https://github.com/rogercloud/nim-rpc"
  },
  {
    "name": "nimrpc_milis",
    "url": "https://github.com/milisarge/nimrpc_milis",
    "method": "git",
    "tags": [
      "msgpack",
      "library",
      "rpc",
      "nimrpc"
    ],
    "description": "RPC implementation for Nim based on msgpack4nim",
    "license": "MIT",
    "web": "https://github.com/milisarge/nimrpc_milis"
  },
  {
    "name": "asyncevents",
    "url": "https://github.com/tulayang/asyncevents",
    "method": "git",
    "tags": [
      "event",
      "future",
      "asyncdispatch"
    ],
    "description": "Asynchronous event loop for progaming with MVC",
    "license": "MIT",
    "web": "https://github.com/tulayang/asyncevents"
  },
  {
    "name": "nimSHA2",
    "url": "https://github.com/jangko/nimSHA2",
    "method": "git",
    "tags": [
      "hash",
      "crypto",
      "library",
      "sha256",
      "sha224",
      "sha384",
      "sha512"
    ],
    "description": "Secure Hash Algorithm - 2, [224, 256, 384, and 512 bits]",
    "license": "MIT",
    "web": "https://github.com/jangko/nimSHA2"
  },
  {
    "name": "nimAES",
    "url": "https://github.com/jangko/nimAES",
    "method": "git",
    "tags": [
      "crypto",
      "library",
      "aes",
      "encryption",
      "rijndael"
    ],
    "description": "Advanced Encryption Standard, Rijndael Algorithm",
    "license": "MIT",
    "web": "https://github.com/jangko/nimAES"
  },
  {
    "name": "nimeverything",
    "url": "https://github.com/xland/nimeverything/",
    "method": "git",
    "tags": [
      "everything",
      "voidtools",
      "Everything Search Engine"
    ],
    "description": "everything  search engine wrapper",
    "license": "MIT",
    "web": "https://github.com/xland/nimeverything"
  },
  {
    "name": "vidhdr",
    "url": "https://github.com/achesak/nim-vidhdr",
    "method": "git",
    "tags": [
      "video",
      "formats",
      "file"
    ],
    "description": "Library for detecting the format of an video file",
    "license": "MIT",
    "web": "https://github.com/achesak/nim-vidhdr"
  },
  {
    "name": "gitapi",
    "url": "https://github.com/achesak/nim-gitapi",
    "method": "git",
    "tags": [
      "git",
      "version control",
      "library"
    ],
    "description": "Nim wrapper around the git version control software",
    "license": "MIT",
    "web": "https://github.com/achesak/nim-gitapi"
  },
  {
    "name": "ptrace",
    "url": "https://github.com/ba0f3/ptrace.nim",
    "method": "git",
    "tags": [
      "ptrace",
      "trace",
      "process",
      "syscal",
      "system",
      "call"
    ],
    "description": "ptrace wrapper for Nim",
    "license": "MIT",
    "web": "https://github.com/ba0f3/ptrace.nim"
  },
  {
    "name": "ndbex",
    "url": "https://github.com/Senketsu/nim-db-ex",
    "method": "git",
    "tags": [
      "extension",
      "database",
      "convenience",
      "db",
      "mysql",
      "postgres",
      "sqlite"
    ],
    "description": "extension modules for Nim's 'db_*' modules",
    "license": "MIT",
    "web": "https://github.com/Senketsu/nim-db-ex"
  },
  {
    "name": "spry",
    "url": "https://github.com/gokr/spry",
    "method": "git",
    "tags": [
      "language",
      "library",
      "scripting"
    ],
    "description": "A Smalltalk and Rebol inspired language implemented as an AST interpreter",
    "license": "MIT",
    "web": "https://github.com/gokr/spry"
  },
  {
    "name": "nimBMP",
    "url": "https://github.com/jangko/nimBMP",
    "method": "git",
    "tags": [
      "graphics",
      "library",
      "BMP"
    ],
    "description": "BMP encoder and decoder",
    "license": "MIT",
    "web": "https://github.com/jangko/nimBMP"
  },
  {
    "name": "nimPNG",
    "url": "https://github.com/jangko/nimPNG",
    "method": "git",
    "tags": [
      "graphics",
      "library",
      "PNG"
    ],
    "description": "PNG(Portable Network Graphics) encoder and decoder",
    "license": "MIT",
    "web": "https://github.com/jangko/nimPNG"
  },
  {
    "name": "litestore",
    "url": "https://github.com/h3rald/litestore",
    "method": "git",
    "tags": [
      "database",
      "rest",
      "sqlite"
    ],
    "description": "A lightweight, self-contained, RESTful, searchable, multi-format NoSQL document store",
    "license": "MIT",
    "web": "https://h3rald.com/litestore"
  },
  {
    "name": "parseFixed",
    "url": "https://github.com/jlp765/parsefixed",
    "method": "git",
    "tags": [
      "parse",
      "fixed",
      "width",
      "parser",
      "text"
    ],
    "description": "Parse fixed-width fields within lines of text (complementary to parsecsv)",
    "license": "MIT",
    "web": "https://github.com/jlp765/parsefixed"
  },
  {
    "name": "playlists",
    "url": "https://github.com/achesak/nim-playlists",
    "method": "git",
    "tags": [
      "library",
      "playlists",
      "M3U",
      "PLS",
      "XSPF"
    ],
    "description": "Nim library for parsing PLS, M3U, and XSPF playlist files",
    "license": "MIT",
    "web": "https://github.com/achesak/nim-playlists"
  },
  {
    "name": "seqmath",
    "url": "https://github.com/jlp765/seqmath",
    "method": "git",
    "tags": [
      "math",
      "seq",
      "sequence",
      "array",
      "nested",
      "algebra",
      "statistics",
      "lifted",
      "financial"
    ],
    "description": "Nim math library for sequences and nested sequences (extends math library)",
    "license": "MIT",
    "web": "https://github.com/jlp765/seqmath"
  },
  {
    "name": "daemonize",
    "url": "https://github.com/OpenSystemsLab/daemonize.nim",
    "method": "git",
    "tags": [
      "daemonize",
      "background",
      "fork",
      "unix",
      "linux",
      "process"
    ],
    "description": "This library makes your code run as a daemon process on Unix-like systems",
    "license": "MIT",
    "web": "https://github.com/OpenSystemsLab/daemonize.nim"
  },
  {
    "name": "tnim",
    "url": "https://github.com/jlp765/tnim",
    "method": "git",
    "tags": [
      "REPL",
      "sandbox",
      "interactive",
      "compiler",
      "code",
      "language"
    ],
    "description": "tnim is a Nim REPL - an interactive sandbox for testing Nim code",
    "license": "MIT",
    "web": "https://github.com/jlp765/tnim"
  },
  {
    "name": "ris",
    "url": "https://github.com/achesak/nim-ris",
    "method": "git",
    "tags": [
      "RIS",
      "citation",
      "library"
    ],
    "description": "Module for working with RIS citation files",
    "license": "MIT",
    "web": "https://github.com/achesak/nim-ris"
  },
  {
    "name": "geoip",
    "url": "https://github.com/achesak/nim-geoip",
    "method": "git",
    "tags": [
      "IP",
      "address",
      "location",
      "geolocation"
    ],
    "description": "Retrieve info about a location from an IP address",
    "license": "MIT",
    "web": "https://github.com/achesak/nim-geoip"
  },
  {
    "name": "freegeoip",
    "url": "https://github.com/achesak/nim-freegeoip",
    "method": "git",
    "tags": [
      "IP",
      "address",
      "location",
      "geolocation"
    ],
    "description": "Retrieve info about a location from an IP address",
    "license": "MIT",
    "web": "https://github.com/achesak/nim-freegeoip"
  },
  {
    "name": "nimroutine",
    "url": "https://github.com/rogercloud/nim-routine",
    "method": "git",
    "tags": [
      "goroutine",
      "routine",
      "lightweight",
      "thread"
    ],
    "description": "A go routine like nim implementation",
    "license": "MIT",
    "web": "https://github.com/rogercloud/nim-routine"
  },
  {
    "name": "coverage",
    "url": "https://github.com/yglukhov/coverage",
    "method": "git",
    "tags": [
      "code",
      "coverage"
    ],
    "description": "Code coverage library",
    "license": "MIT",
    "web": "https://github.com/yglukhov/coverage"
  },
  {
    "name": "golib",
    "url": "https://github.com/stefantalpalaru/golib-nim",
    "method": "git",
    "tags": [
      "library",
      "wrapper"
    ],
    "description": "Bindings for golib - a library that (ab)uses gccgo to bring Go's channels and goroutines to the rest of the world",
    "license": "BSD",
    "web": "https://github.com/stefantalpalaru/golib-nim"
  },
  {
    "name": "libnotify",
    "url": "https://github.com/FedericoCeratto/nim-libnotify.git",
    "method": "git",
    "tags": [
      "library",
      "wrapper",
      "desktop"
    ],
    "description": "Minimalistic libnotify wrapper for desktop notifications",
    "license": "LGPLv3",
    "web": "https://github.com/FedericoCeratto/nim-libnotify"
  },
  {
    "name": "nimcat",
    "url": "https://github.com/shakna-israel/nimcat",
    "method": "git",
    "tags": [
      "cat",
      "cli"
    ],
    "description": "An implementation of cat in Nim",
    "license": "MIT",
    "web": "https://github.com/shakna-israel/nimcat"
  },
  {
    "name": "sections",
    "url": "https://github.com/c0ffeeartc/nim-sections",
    "method": "git",
    "tags": [
      "BDD",
      "test"
    ],
    "description": "`Section` macro with BDD aliases for testing",
    "license": "MIT",
    "web": "https://github.com/c0ffeeartc/nim-sections"
  },
  {
    "name": "nimfp",
    "url": "https://github.com/vegansk/nimfp",
    "method": "git",
    "tags": [
      "functional",
      "library"
    ],
    "description": "Nim functional programming library",
    "license": "MIT",
    "web": "https://github.com/vegansk/nimfp"
  },
  {
    "name": "nhsl",
    "url": "https://github.com/twist-vector/nhsl.git",
    "method": "git",
    "tags": [
      "library",
      "serialization",
      "pure"
    ],
    "description": "Nim Hessian Serialization Library encodes/decodes data into the Hessian binary protocol",
    "license": "LGPL",
    "web": "https://github.com/twist-vector/nhsl"
  },
  {
    "name": "nimstopwatch",
    "url": "https://github.com/twist-vector/nim-stopwatch.git",
    "method": "git",
    "tags": [
      "app",
      "timer"
    ],
    "description": "A Nim-based, non-graphical application designed to measure the amount of time elapsed from its activation to deactivation, includes total elapsed time, lap, and split times.",
    "license": "LGPL",
    "web": "https://github.com/twist-vector/nim-stopwatch"
  },
  {
    "name": "playground",
    "url": "https://github.com/theduke/nim-playground",
    "method": "git",
    "tags": [
      "webapp",
      "execution",
      "code",
      "sandbox"
    ],
    "description": "Web-based playground for testing Nim code.",
    "license": "MIT",
    "web": "https://github.com/theduke/nim-playground"
  },
  {
    "name": "nimsl",
    "url": "https://github.com/yglukhov/nimsl",
    "method": "git",
    "tags": [
      "shader",
      "opengl",
      "glsl"
    ],
    "description": "Shaders in Nim.",
    "license": "MIT",
    "web": "https://github.com/yglukhov/nimsl"
  },
  {
    "name": "omnilog",
    "url": "https://github.com/nim-appkit/omnilog",
    "method": "git",
    "tags": [
      "library",
      "logging",
      "logs"
    ],
    "description": "Advanced logging library for Nim with structured logging, formatters, filters and writers.",
    "license": "LGPLv3",
    "web": "https://github.com/nim-appkit/omnilog"
  },
  {
    "name": "values",
    "url": "https://github.com/nim-appkit/values",
    "method": "git",
    "tags": [
      "library",
      "values",
      "datastructures"
    ],
    "description": "Library for working with arbitrary values + a map data structure.",
    "license": "MIT",
    "web": "https://github.com/nim-appkit/values"
  },
  {
    "name": "geohash",
    "url": "https://github.com/twist-vector/nim-geohash.git",
    "method": "git",
    "tags": [
      "library",
      "geocoding",
      "pure"
    ],
    "description": "Nim implementation of the geohash latitude/longitude geocode system",
    "license": "Apache License 2.0",
    "web": "https://github.com/twist-vector/nim-geohash"
  },
  {
    "name": "bped",
    "url": "https://github.com/twist-vector/nim-bped.git",
    "method": "git",
    "tags": [
      "library",
      "serialization",
      "pure"
    ],
    "description": "Nim implementation of the Bittorrent ascii serialization protocol",
    "license": "Apache License 2.0",
    "web": "https://github.com/twist-vector/nim-bped"
  },
  {
    "name": "ctrulib",
    "url": "https://github.com/skyforce77/ctrulib-nim.git",
    "method": "git",
    "tags": [
      "library",
      "nintendo",
      "3ds"
    ],
    "description": "ctrulib wrapper",
    "license": "GPLv2",
    "web": "https://github.com/skyforce77/ctrulib-nim"
  },
  {
    "name": "nimrdkafka",
    "url": "https://github.com/dfdeshom/nimrdkafka.git",
    "method": "git",
    "tags": [
      "library",
      "wrapper",
      "kafka"
    ],
    "description": "Nim wrapper for librdkafka",
    "license": "Apache License 2.0",
    "web": "https://github.com/dfdeshom/nimrdkafka"
  },
  {
    "name": "utils",
    "url": "https://github.com/nim-appkit/utils",
    "method": "git",
    "tags": [
      "library",
      "utilities"
    ],
    "description": "Collection of string, parsing, pointer, ... utilities.",
    "license": "MIT",
    "web": "https://github.com/nim-appkit/utils"
  },
  {
    "name": "pymod",
    "url": "https://github.com/jboy/nim-pymod",
    "method": "git",
    "tags": [
      "wrapper",
      "python",
      "module",
      "numpy",
      "array",
      "matrix",
      "ndarray",
      "pyobject",
      "pyarrayobject",
      "iterator",
      "iterators",
      "docstring"
    ],
    "description": "Auto-generate a Python module that wraps a Nim module.",
    "license": "MIT",
    "web": "https://github.com/jboy/nim-pymod"
  },
  {
    "name": "db",
    "url": "https://github.com/jlp765/db",
    "method": "git",
    "tags": [
      "wrapper",
      "database",
      "module",
      "sqlite",
      "mysql",
      "postgres",
      "db_sqlite",
      "db_mysql",
      "db_postgres"
    ],
    "description": "Unified db access module, providing a single library module to access the db_sqlite, db_mysql and db_postgres modules.",
    "license": "MIT",
    "web": "https://github.com/jlp765/db"
  },
  {
    "name": "nimsnappy",
    "url": "https://github.com/dfdeshom/nimsnappy.git",
    "method": "git",
    "tags": [
      "wrapper",
      "compression"
    ],
    "description": "Nim wrapper for the snappy compression library. there is also a high-level API for easy use",
    "license": "BSD",
    "web": "https://github.com/dfdeshom/nimsnappy"
  },
  {
    "name": "nimLUA",
    "url": "https://github.com/jangko/nimLUA",
    "method": "git",
    "tags": [
      "lua",
      "library",
      "bind",
      "glue",
      "macros"
    ],
    "description": "glue code generator to bind Nim and Lua together using Nim's powerful macro",
    "license": "MIT",
    "web": "https://github.com/jangko/nimLUA"
  },
  {
    "name": "sound",
    "url": "https://github.com/yglukhov/sound.git",
    "method": "git",
    "tags": [
      "sound",
      "ogg"
    ],
    "description": "Cross-platform sound mixer library",
    "license": "MIT",
    "web": "https://github.com/yglukhov/sound"
  },
  {
    "name": "nimi3status",
    "url": "https://github.com/FedericoCeratto/nimi3status",
    "method": "git",
    "tags": [
      "i3",
      "i3status"
    ],
    "description": "Lightweight i3 status bar.",
    "license": "GPLv3",
    "web": "https://github.com/FedericoCeratto/nimi3status"
  },
  {
    "name": "native_dialogs",
    "url": "https://github.com/SSPkrolik/nim-native-dialogs.git",
    "method": "git",
    "tags": [
      "ui",
      "gui",
      "cross-platform",
      "library"
    ],
    "description": "Implements framework-agnostic native operating system dialogs calls",
    "license": "MIT",
    "web": "https://github.com/SSPkrolik/nim-native-dialogs"
  },
  {
    "name": "variant",
    "url": "https://github.com/yglukhov/variant.git",
    "method": "git",
    "tags": [
      "variant"
    ],
    "description": "Variant type and type matching",
    "license": "MIT",
    "web": "https://github.com/yglukhov/variant"
  },
  {
    "name": "pythonmath",
    "url": "https://github.com/achesak/nim-pythonmath",
    "method": "git",
    "tags": [
      "library",
      "python",
      "math"
    ],
    "description": "Module to provide an interface as similar as possible to Python's math libary",
    "license": "MIT",
    "web": "https://github.com/achesak/nim-pythonmath"
  },
  {
    "name": "nimlz4",
    "url": "https://github.com/dfdeshom/nimlz4.git",
    "method": "git",
    "tags": [
      "wrapper",
      "compression",
      "lzo",
      "lz4"
    ],
    "description": "Nim wrapper for the LZ4 library. There is also a high-level API for easy use",
    "license": "BSD",
    "web": "https://github.com/dfdeshom/nimlz4"
  },
  {
    "name": "pythonize",
    "url": "https://github.com/marcoapintoo/nim-pythonize.git",
    "method": "git",
    "tags": [
      "python",
      "wrapper"
    ],
    "description": "A higher-level wrapper for the Python Programing Language",
    "license": "MIT",
    "web": "https://github.com/marcoapintoo/nim-pythonize"
  },
  {
    "name": "cligen",
    "url": "https://github.com/c-blake/cligen.git",
    "method": "git",
    "tags": [
      "library",
      "command-line",
      "arguments",
      "switches",
      "parsing",
      "options"
    ],
    "description": "Infer & generate command-line interace/option/argument parsers",
    "license": "MIT",
    "web": "https://github.com/c-blake/cligen"
  },
  {
    "name": "fnmatch",
    "url": "https://github.com/achesak/nim-fnmatch",
    "method": "git",
    "tags": [
      "library",
      "unix",
      "files",
      "matching"
    ],
    "description": "Nim module for filename matching with UNIX shell patterns",
    "license": "MIT",
    "web": "https://github.com/achesak/nim-fnmatch"
  },
  {
    "name": "shorturl",
    "url": "https://github.com/achesak/nim-shorturl",
    "method": "git",
    "tags": [
      "library",
      "url",
      "uid"
    ],
    "description": "Nim module for generating URL identifiers for Tiny URL and bit.ly-like URLs",
    "license": "MIT",
    "web": "https://github.com/achesak/nim-shorturl"
  },
  {
    "name": "teafiles",
    "url": "git@github.com:unicredit/nim-teafiles.git",
    "method": "git",
    "tags": [
      "teafiles",
      "mmap",
      "timeseries"
    ],
    "description": "TeaFiles provide fast read/write access to time series data",
    "license": "Apache2",
    "web": "https://github.com/unicredit/nim-teafiles"
  },
  {
    "name": "emmy",
    "url": "git@github.com:unicredit/emmy.git",
    "method": "git",
    "tags": [
      "algebra",
      "polynomials",
      "primes",
      "ring",
      "quotients"
    ],
    "description": "Algebraic structures and related operations for Nim",
    "license": "Apache2",
    "web": "https://github.com/unicredit/emmy"
  },
  {
    "name": "impulse_engine",
    "url": "https://github.com/matkuki/Nim-Impulse-Engine",
    "method": "git",
    "tags": [
      "physics",
      "engine",
      "2D"
    ],
    "description": "Nim port of a simple 2D physics engine",
    "license": "zlib",
    "web": "https://github.com/matkuki/Nim-Impulse-Engine"
  },
  {
    "name": "notifications",
    "url": "https://github.com/dom96/notifications",
    "method": "git",
    "tags": [
      "notifications",
      "alerts",
      "gui",
      "toasts",
      "macosx",
      "cocoa"
    ],
    "description": "Library for displaying notifications on the desktop",
    "license": "MIT",
    "web": "https://github.com/dom96/notifications"
  },
  {
    "name": "reactor",
    "url": "https://github.com/zielmicha/reactor.nim",
    "method": "git",
    "tags": [
      "async",
      "libuv",
      "http",
      "tcp"
    ],
    "description": "Asynchronous networking engine for Nim",
    "license": "MIT",
    "web": "https://networkos.net/nim/reactor.nim"
  },
  {
    "name": "asynctools",
    "url": "https://github.com/cheatfate/asynctools",
    "method": "git",
    "tags": [
      "async",
      "pipes",
      "processes",
      "ipc",
      "synchronization",
      "dns",
      "pty"
    ],
    "description": "Various asynchronous tools for Nim",
    "license": "MIT",
    "web": "https://github.com/cheatfate/asynctools"
  },
  {
    "name": "nimcrypto",
    "url": "https://github.com/cheatfate/nimcrypto",
    "method": "git",
    "tags": [
      "crypto",
      "hashes",
      "ciphers",
      "keccak",
      "sha3",
      "blowfish",
      "twofish",
      "rijndael",
      "csprng",
      "hmac",
      "ripemd"
    ],
    "description": "Nim cryptographic library",
    "license": "MIT",
    "web": "https://github.com/cheatfate/nimcrypto"
  },
  {
    "name": "collections",
    "url": "https://github.com/zielmicha/collections.nim",
    "method": "git",
    "tags": [
      "iterator",
      "functional"
    ],
    "description": "Various collections and utilities",
    "license": "MIT",
    "web": "https://github.com/zielmicha/collections.nim"
  },
  {
    "name": "capnp",
    "url": "https://github.com/zielmicha/capnp.nim",
    "method": "git",
    "tags": [
      "capnp",
      "serialization",
      "protocol",
      "rpc"
    ],
    "description": "Cap'n Proto implementation for Nim",
    "license": "MIT",
    "web": "https://github.com/zielmicha/capnp.nim"
  },
  {
    "name": "biscuits",
    "url": "https://github.com/achesak/nim-biscuits",
    "method": "git",
    "tags": [
      "cookie",
      "persistence"
    ],
    "description": "better cookie handling",
    "license": "MIT",
    "web": "https://github.com/achesak/nim-biscuits"
  },
  {
    "name": "pari",
    "url": "https://github.com/lompik/pari.nim",
    "method": "git",
    "tags": [
      "number theory",
      "computer algebra system"
    ],
    "description": "Pari/GP C library wrapper",
    "license": "MIT",
    "web": "https://github.com/lompik/pari.nim"
  },
  {
    "name": "spacenav",
    "url": "https://github.com/nimious/spacenav.git",
    "method": "git",
    "tags": [
      "binding",
      "3dx",
      "3dconnexion",
      "libspnav",
      "spacenav",
      "spacemouse",
      "spacepilot",
      "spacenavigator"
    ],
    "description": "Bindings for libspnav, the free 3Dconnexion device driver",
    "license": "MIT",
    "web": "https://github.com/nimious/spacenav"
  },
  {
    "name": "isense",
    "url": "https://github.com/nimious/isense.git",
    "method": "git",
    "tags": [
      "binding",
      "isense",
      "intersense",
      "inertiacube",
      "intertrax",
      "microtrax",
      "thales",
      "tracking",
      "sensor"
    ],
    "description": "Bindings for the InterSense SDK",
    "license": "MIT",
    "web": "https://github.com/nimious/isense"
  },
  {
    "name": "libusb",
    "url": "https://github.com/nimious/libusb.git",
    "method": "git",
    "tags": [
      "binding",
      "usb",
      "libusb"
    ],
    "description": "Bindings for libusb, the cross-platform user library to access USB devices.",
    "license": "MIT",
    "web": "https://github.com/nimious/libusb"
  },
  {
    "name": "myo",
    "url": "https://github.com/nimious/myo.git",
    "method": "git",
    "tags": [
      "binding",
      "myo",
      "thalmic",
      "armband",
      "gesture"
    ],
    "description": "Bindings for the Thalmic Labs Myo gesture control armband SDK.",
    "license": "MIT",
    "web": "https://github.com/nimious/myo"
  },
  {
    "name": "oculus",
    "url": "https://github.com/nimious/oculus.git",
    "method": "git",
    "tags": [
      "binding",
      "oculus",
      "rift",
      "vr",
      "libovr",
      "ovr",
      "dk1",
      "dk2",
      "gearvr"
    ],
    "description": "Bindings for the Oculus VR SDK.",
    "license": "MIT",
    "web": "https://github.com/nimious/oculus"
  },
  {
    "name": "serialport",
    "url": "https://github.com/nimious/serialport.git",
    "method": "git",
    "tags": [
      "binding",
      "libserialport",
      "serial",
      "communication"
    ],
    "description": "Bindings for libserialport, the cross-platform serial communication library.",
    "license": "MIT",
    "web": "https://github.com/nimious/serialport"
  },
  {
    "name": "gles",
    "url": "https://github.com/nimious/gles.git",
    "method": "git",
    "tags": [
      "binding",
      "khronos",
      "gles",
      "opengl es"
    ],
    "description": "Bindings for OpenGL ES, the embedded 3D graphics library.",
    "license": "MIT",
    "web": "https://github.com/nimious/gles"
  },
  {
    "name": "egl",
    "url": "https://github.com/nimious/egl.git",
    "method": "git",
    "tags": [
      "binding",
      "khronos",
      "egl",
      "opengl",
      "opengl es",
      "openvg"
    ],
    "description": "Bindings for EGL, the native platform interface for rendering APIs.",
    "license": "MIT",
    "web": "https://github.com/nimious/egl"
  },
  {
    "name": "sixense",
    "url": "https://github.com/nimious/sixense.git",
    "method": "git",
    "tags": [
      "binding",
      "sixense",
      "razer hydra",
      "stem system",
      "vr"
    ],
    "description": "Bindings for the Sixense Core API.",
    "license": "MIT",
    "web": "https://github.com/nimious/sixense"
  },
  {
    "name": "listsv",
    "url": "https://github.com/srwiley/listsv.git",
    "method": "git",
    "tags": [
      "singly linked list",
      "doubly linked list"
    ],
    "description": "Basic operations on singly and doubly linked lists.",
    "license": "MIT",
    "web": "https://github.com/srwiley/listsv"
  },
  {
    "name": "kissfft",
    "url": "https://github.com/m13253/nim-kissfft",
    "method": "git",
    "tags": [
      "fft",
      "dsp",
      "signal"
    ],
    "description": "Nim binding for KissFFT Fast Fourier Transform library",
    "license": "BSD",
    "web": "https://github.com/m13253/nim-kissfft"
  },
  {
    "name": "nimbench",
    "url": "https://github.com/ivankoster/nimbench.git",
    "method": "git",
    "tags": [
      "benchmark",
      "micro benchmark",
      "timer"
    ],
    "description": "Micro benchmarking tool to measure speed of code, with the goal of optimizing it.",
    "license": "Apache Version 2.0",
    "web": "https://github.com/ivankoster/nimbench"
  },
  {
    "name": "nest",
    "url": "https://github.com/kedean/nest.git",
    "method": "git",
    "tags": [
      "library",
      "api",
      "router",
      "web"
    ],
    "description": "RESTful URI router",
    "license": "MIT",
    "web": "https://github.com/kedean/nest"
  },
  {
    "name": "nimbluez",
    "url": "https://github.com/Electric-Blue/NimBluez.git",
    "method": "git",
    "tags": [
      "bluetooth",
      "library",
      "wrapper",
      "sockets"
    ],
    "description": "Nim modules for access to system Bluetooth resources.",
    "license": "BSD",
    "web": "https://github.com/Electric-Blue/NimBluez"
  },
  {
    "name": "yaml",
    "url": "https://github.com/flyx/NimYAML",
    "method": "git",
    "tags": [
      "serialization",
      "parsing",
      "library",
      "yaml"
    ],
    "description": "YAML 1.2 implementation for Nim",
    "license": "MIT",
    "web": "http://flyx.github.io/NimYAML/"
  },
  {
    "name": "nimyaml",
    "alias": "yaml"
  },
  {
    "name": "jsmn",
    "url": "https://github.com/OpenSystemsLab/jsmn.nim",
    "method": "git",
    "tags": [
      "json",
      "token",
      "tokenizer",
      "parser",
      "jsmn"
    ],
    "description": "Jsmn - a world fastest JSON parser - in pure Nim",
    "license": "MIT",
    "web": "https://github.com/OpenSystemsLab/jsmn.nim"
  },
  {
    "name": "mangle",
    "url": "https://github.com/baabelfish/mangle",
    "method": "git",
    "tags": [
      "functional",
      "iterators",
      "lazy",
      "library"
    ],
    "description": "Yet another iterator library",
    "license": "MIT",
    "web": "https://github.com/baabelfish/mangle"
  },
  {
    "name": "nimshell",
    "url": "https://github.com/vegansk/nimshell",
    "method": "git",
    "tags": [
      "shell",
      "utility"
    ],
    "description": "Library for shell scripting in nim",
    "license": "MIT",
    "web": "https://github.com/vegansk/nimshell"
  },
  {
    "name": "rosencrantz",
    "url": "https://github.com/andreaferretti/rosencrantz",
    "method": "git",
    "tags": [
      "web",
      "server",
      "DSL",
      "combinators"
    ],
    "description": "A web DSL for Nim",
    "license": "MIT",
    "web": "https://github.com/andreaferretti/rosencrantz"
  },
  {
    "name": "sam",
    "url": "https://github.com/OpenSystemsLab/sam.nim",
    "method": "git",
    "tags": [
      "json",
      "binding",
      "map",
      "dump",
      "load"
    ],
    "description": "Fast and just works JSON-Binding for Nim",
    "license": "MIT",
    "web": "https://github.com/OpenSystemsLab/sam.nim"
  },
  {
    "name": "twitter",
    "url": "https://github.com/dchem/twitter.nim",
    "method": "git",
    "tags": [
      "library",
      "wrapper",
      "twitter"
    ],
    "description": "Low-level twitter API wrapper library for Nim.",
    "license": "MIT",
    "web": "https://github.com/dchem/twitter.nim"
  },
  {
    "name": "stomp",
    "url": "https://bitbucket.org/mahlon/nim-stomp",
    "method": "hg",
    "tags": [
      "stomp",
      "library",
      "messaging",
      "events"
    ],
    "description": "A pure-nim implementation of the STOMP protocol for machine messaging.",
    "license": "MIT",
    "web": "http://bitbucket.org/mahlon/nim-stomp"
  },
  {
    "name": "srt",
    "url": "https://github.com/achesak/nim-srt",
    "method": "git",
    "tags": [
      "srt",
      "subrip",
      "subtitle"
    ],
    "description": "Nim module for parsing SRT (SubRip) subtitle files",
    "license": "MIT",
    "web": "https://github.com/achesak/nim-srt"
  },
  {
    "name": "subviewer",
    "url": "https://github.com/achesak/nim-subviewer",
    "method": "git",
    "tags": [
      "subviewer",
      "subtitle"
    ],
    "description": "Nim module for parsing SubViewer subtitle files",
    "license": "MIT",
    "web": "https://github.com/achesak/nim-subviewer"
  },
  {
    "name": "Kinto",
    "url": "https://github.com/OpenSystemsLab/kinto.nim",
    "method": "git",
    "tags": [
      "mozilla",
      "kinto",
      "json",
      "storage",
      "server",
      "client"
    ],
    "description": "Kinto Client for Nim",
    "license": "MIT",
    "web": "https://github.com/OpenSystemsLab/kinto.nim"
  },
  {
    "name": "xmltools",
    "url": "https://github.com/vegansk/xmltools",
    "method": "git",
    "tags": [
      "xml",
      "functional",
      "library",
      "parsing"
    ],
    "description": "High level xml library for Nim",
    "license": "MIT",
    "web": "https://github.com/vegansk/xmltools"
  },
  {
    "name": "nimongo",
    "url": "https://github.com/SSPkrolik/nimongo",
    "method": "git",
    "tags": [
      "mongo",
      "mongodb",
      "database",
      "server",
      "driver",
      "storage"
    ],
    "description": "MongoDB driver in pure Nim language with synchronous and asynchronous I/O support",
    "license": "MIT",
    "web": "https://github.com/SSPkrolik/nimongo"
  },
  {
    "name": "nimboost",
    "url": "https://github.com/vegansk/nimboost",
    "method": "git",
    "tags": [
      "stdlib",
      "library",
      "utility"
    ],
    "description": "Additions to the Nim's standard library, like boost for C++",
    "license": "MIT",
    "web": "http://vegansk.github.io/nimboost/"
  },
  {
    "name": "asyncdocker",
    "url": "https://github.com/tulayang/asyncdocker",
    "method": "git",
    "tags": [
      "async",
      "docker"
    ],
    "description": "Asynchronous docker client written by Nim-lang",
    "license": "MIT",
    "web": "http://tulayang.github.io/asyncdocker.html"
  },
  {
    "name": "python3",
    "url": "https://github.com/matkuki/python3",
    "method": "git",
    "tags": [
      "python",
      "wrapper"
    ],
    "description": "Wrapper to interface with the Python 3 interpreter",
    "license": "MIT",
    "web": "https://github.com/matkuki/python3"
  },
  {
    "name": "jser",
    "url": "https://github.com/niv/jser.nim",
    "method": "git",
    "tags": [
      "json",
      "serialize",
      "tuple"
    ],
    "description": "json de/serializer for tuples and more",
    "license": "MIT",
    "web": "https://github.com/niv/jser.nim"
  },
  {
    "name": "pledge",
    "url": "https://github.com/euantorano/pledge.nim",
    "method": "git",
    "tags": [
      "pledge",
      "openbsd"
    ],
    "description": "OpenBSDs pledge(2) for Nim.",
    "license": "BSD3",
    "web": "https://github.com/euantorano/pledge.nim"
  },
  {
    "name": "sophia",
    "url": "https://github.com/gokr/nim-sophia",
    "method": "git",
    "tags": [
      "library",
      "wrapper",
      "database"
    ],
    "description": "Nim wrapper of the Sophia key/value store",
    "license": "MIT",
    "web": "https://github.com/gokr/nim-sophia"
  },
  {
    "name": "progress",
    "url": "https://github.com/euantorano/progress.nim",
    "method": "git",
    "tags": [
      "progress",
      "bar",
      "terminal",
      "ui"
    ],
    "description": "A simple progress bar for Nim.",
    "license": "BSD3",
    "web": "https://github.com/euantorano/progress.nim"
  },
  {
    "name": "websocket",
    "url": "https://github.com/niv/websocket.nim",
    "method": "git",
    "tags": [
      "http",
      "websockets",
      "async",
      "client",
      "server"
    ],
    "description": "websockets for nim",
    "license": "MIT",
    "web": "https://github.com/niv/websocket.nim"
  },
  {
    "name": "cucumber",
    "url": "https://github.com/shaunc/cucumber_nim",
    "method": "git",
    "tags": [
      "testing",
      "cucumber",
      "bdd"
    ],
    "description": "implements the cucumber BDD framework in the nim language",
    "license": "MIT",
    "web": "https://github.com/shaunc/cucumber_nim"
  },
  {
    "name": "libmpdclient",
    "url": "https://github.com/lompik/libmpdclient.nim",
    "method": "git",
    "tags": [
      "MPD",
      "Music Player Daemon"
    ],
    "description": "Bindings for the Music Player Daemon C client library",
    "license": "BSD",
    "web": "https://github.com/lompik/libmpdclient.nim"
  },
  {
    "name": "awk",
    "url": "https://github.com/greencardamom/awk",
    "method": "git",
    "tags": [
      "awk"
    ],
    "description": "Nim for awk programmers",
    "license": "MIT",
    "web": "https://github.com/greencardamom/awk"
  },
  {
    "name": "dotenv",
    "url": "https://github.com/euantorano/dotenv.nim",
    "method": "git",
    "tags": [
      "env",
      "dotenv",
      "configuration",
      "environment"
    ],
    "description": "Loads environment variables from `.env`.",
    "license": "BSD3",
    "web": "https://github.com/euantorano/dotenv.nim"
  },
  {
    "name": "sph",
    "url": "https://github.com/aidansteele/sph",
    "method": "git",
    "tags": [
      "crypto",
      "hashes",
      "md5",
      "sha"
    ],
    "description": "Large number of cryptographic hashes for Nim",
    "license": "MIT",
    "web": "https://github.com/aidansteele/sph"
  },
  {
    "name": "libsodium",
    "url": "https://github.com/FedericoCeratto/nim-libsodium",
    "method": "git",
    "tags": [
      "wrapper",
      "library",
      "security",
      "crypto"
    ],
    "description": "libsodium wrapper",
    "license": "LGPLv3",
    "web": "https://github.com/FedericoCeratto/nim-libsodium"
  },
  {
    "name": "aws_sdk",
    "url": "https://github.com/aidansteele/aws_sdk.nim",
    "method": "git",
    "tags": [
      "aws",
      "amazon"
    ],
    "description": "Library for interacting with Amazon Web Services (AWS)",
    "license": "MIT",
    "web": "https://github.com/aidansteele/aws_sdk.nim"
  },
  {
    "name": "i18n",
    "url": "https://github.com/Parashurama/nim-i18n",
    "method": "git",
    "tags": [
      "gettext",
      "i18n",
      "internationalisation"
    ],
    "description": "Bring a gettext-like internationalisation module to Nim",
    "license": "MIT",
    "web": "https://github.com/Parashurama/nim-i18n"
  },
  {
    "name": "persistent_enums",
    "url": "https://github.com/yglukhov/persistent_enums",
    "method": "git",
    "tags": [
      "enum",
      "binary",
      "protocol"
    ],
    "description": "Define enums which values preserve their binary representation upon inserting or reordering",
    "license": "MIT",
    "web": "https://github.com/yglukhov/persistent_enums"
  },
  {
    "name": "nimcl",
    "url": "https://github.com/unicredit/nimcl",
    "method": "git",
    "tags": [
      "OpenCL",
      "GPU"
    ],
    "description": "High level wrapper over OpenCL",
    "license": "Apache License 2.0",
    "web": "https://github.com/unicredit/nimcl"
  },
  {
    "name": "nimblas",
    "url": "https://github.com/unicredit/nimblas",
    "method": "git",
    "tags": [
      "BLAS",
      "linear algebra",
      "vector",
      "matrix"
    ],
    "description": "BLAS for Nim",
    "license": "Apache License 2.0",
    "web": "https://github.com/unicredit/nimblas"
  },
  {
    "name": "fixmath",
    "url": "https://github.com/Jeff-Ciesielski/fixmath",
    "method": "git",
    "tags": [
      "math"
    ],
    "description": "LibFixMath 16:16 fixed point support for nim",
    "license": "MIT",
    "web": "https://github.com/Jeff-Ciesielski/fixmath"
  },
  {
    "name": "nimzend",
    "url": "https://github.com/metatexx/nimzend",
    "method": "git",
    "tags": [
      "zend",
      "php",
      "binding",
      "extension"
    ],
    "description": "Native Nim Zend API glue for easy PHP extension development.",
    "license": "MIT",
    "web": "https://github.com/metatexx/nimzend"
  },
  {
    "name": "spills",
    "url": "https://github.com/andreaferretti/spills",
    "method": "git",
    "tags": [
      "disk-based",
      "sequence",
      "memory-mapping"
    ],
    "description": "Disk-based sequences",
    "license": "Apache License 2.0",
    "web": "https://github.com/andreaferretti/spills"
  },
  {
    "name": "platformer",
    "url": "https://github.com/def-/nim-platformer",
    "method": "git",
    "tags": [
      "game",
      "sdl",
      "2d"
    ],
    "description": "Writing a 2D Platform Game in Nim with SDL2",
    "license": "MIT",
    "web": "https://github.com/def-/nim-platformer"
  },
  {
    "name": "nimCEF",
    "url": "https://github.com/jangko/nimCEF",
    "method": "git",
    "tags": [
      "chromium",
      "embedded",
      "framework",
      "cef",
      "wrapper"
    ],
    "description": "Nim wrapper for the Chromium Embedded Framework",
    "license": "MIT",
    "web": "https://github.com/jangko/nimCEF"
  },
  {
    "name": "migrate",
    "url": "https://github.com/euantorano/migrate.nim",
    "method": "git",
    "tags": [
      "migrate",
      "database",
      "db"
    ],
    "description": "A simple database migration utility for Nim.",
    "license": "BSD3",
    "web": "https://github.com/euantorano/migrate.nim"
  },
  {
    "name": "subfield",
    "url": "https://github.com/jyapayne/subfield",
    "method": "git",
    "tags": [
      "subfield",
      "macros"
    ],
    "description": "Override the dot operator to access nested subfields of a Nim object.",
    "license": "MIT",
    "web": "https://github.com/jyapayne/subfield"
  },
  {
    "name": "semver",
    "url": "https://github.com/euantorano/semver.nim",
    "method": "git",
    "tags": [
      "semver",
      "version",
      "parser"
    ],
    "description": "Semantic versioning parser for Nim. Allows the parsing of version strings into objects and the comparing of version objects.",
    "license": "BSD3",
    "web": "https://github.com/euantorano/semver.nim"
  },
  {
    "name": "ad",
    "tags": [
      "calculator",
      "rpn"
    ],
    "method": "git",
    "license": "MIT",
    "web": "https://github.com/subsetpark/ad",
    "url": "https://github.com/subsetpark/ad",
    "description": "A simple RPN calculator"
  },
  {
    "name": "asyncpg",
    "url": "https://github.com/cheatfate/asyncpg",
    "method": "git",
    "tags": [
      "async",
      "database",
      "postgres",
      "postgresql",
      "asyncdispatch",
      "asynchronous",
      "library"
    ],
    "description": "Asynchronous PostgreSQL driver for Nim Language.",
    "license": "MIT",
    "web": "https://github.com/cheatfate/asyncpg"
  },
  {
    "name": "winregistry",
    "description": "Deal with Windows Registry from Nim.",
    "tags": [
      "registry",
      "windows",
      "library"
    ],
    "url": "https://github.com/miere43/nim-registry",
    "web": "https://github.com/miere43/nim-registry",
    "license": "MIT",
    "method": "git"
  },
  {
    "name": "luna",
    "description": "Lua convenience library for nim",
    "tags": [
      "lua",
      "scripting"
    ],
    "url": "https://github.com/smallfx/luna.nim",
    "web": "https://github.com/smallfx/luna.nim",
    "license": "MIT",
    "method": "git"
  },
  {
    "name": "qrcode",
    "description": "module for creating and reading QR codes using http://goqr.me/",
    "tags": [
      "qr",
      "qrcode",
      "api"
    ],
    "url": "https://github.com/achesak/nim-qrcode",
    "web": "https://github.com/achesak/nim-qrcode",
    "license": "MIT",
    "method": "git"
  },
  {
    "name": "circleci_client",
    "tags": [
      "circleci",
      "client"
    ],
    "method": "git",
    "license": "LGPLv3",
    "web": "https://github.com/FedericoCeratto/nim-circleci",
    "url": "https://github.com/FedericoCeratto/nim-circleci",
    "description": "CircleCI API client"
  },
  {
    "name": "iup",
    "description": "Bindings for the IUP widget toolkit",
    "tags": [
      "GUI",
      "IUP"
    ],
    "url": "https://github.com/nim-lang/iup",
    "web": "https://github.com/nim-lang/iup",
    "license": "MIT",
    "method": "git"
  },
  {
    "name": "barbarus",
    "tags": [
      "i18n",
      "internationalization"
    ],
    "method": "git",
    "license": "MIT",
    "web": "https://github.com/cjxgm/barbarus",
    "url": "https://github.com/cjxgm/barbarus",
    "description": "A simple extensible i18n engine."
  },
  {
    "name": "jsonob",
    "tags": [
      "json",
      "object",
      "marshal"
    ],
    "method": "git",
    "license": "MIT",
    "web": "https://github.com/cjxgm/jsonob",
    "url": "https://github.com/cjxgm/jsonob",
    "description": "JSON / Object mapper"
  },
  {
    "name": "autome",
    "description": "Write GUI automation scripts with Nim",
    "tags": [
      "gui",
      "automation",
      "windows"
    ],
    "license": "MIT",
    "web": "https://github.com/miere43/autome",
    "url": "https://github.com/miere43/autome",
    "method": "git"
  },
  {
    "name": "wox",
    "description": "Helper library for writing Wox plugins in Nim",
    "tags": [
      "wox",
      "plugins"
    ],
    "license": "MIT",
    "web": "https://github.com/roose/nim-wox",
    "url": "https://github.com/roose/nim-wox",
    "method": "git"
  },
  {
    "name": "seccomp",
    "description": "Linux Seccomp sandbox library",
    "tags": [
      "linux",
      "security",
      "sandbox",
      "seccomp"
    ],
    "license": "LGPLv2.1",
    "web": "https://github.com/FedericoCeratto/nim-seccomp",
    "url": "https://github.com/FedericoCeratto/nim-seccomp",
    "method": "git"
  },
  {
    "name": "AntTweakBar",
    "tags": [
      "gui",
      "opengl",
      "rendering"
    ],
    "method": "git",
    "license": "MIT",
    "web": "https://github.com/krux02/nimAntTweakBar",
    "url": "https://github.com/krux02/nimAntTweakBar",
    "description": "nim wrapper around the AntTweakBar c library"
  },
  {
    "name": "slimdown",
    "tags": [
      "markdown",
      "parser",
      "library"
    ],
    "method": "git",
    "license": "MIT",
    "web": "https://github.com/ruivieira/nim-slimdown",
    "url": "https://github.com/ruivieira/nim-slimdown",
    "description": "Nim module that converts Markdown text to HTML using only regular expressions. Based on jbroadway's Slimdown."
  },
  {
    "name": "taglib",
    "description": "TagLib Audio Meta-Data Library wrapper",
    "license": "MIT",
    "tags": [
      "audio",
      "metadata",
      "tags",
      "library",
      "wrapper"
    ],
    "url": "https://github.com/alex-laskin/nim-taglib",
    "web": "https://github.com/alex-laskin/nim-taglib",
    "method": "git"
  },
  {
    "name": "des",
    "description": "3DES native library for Nim",
    "tags": [
      "library",
      "encryption",
      "crypto"
    ],
    "license": "MIT",
    "web": "https://github.com/LucaWolf/des.nim",
    "url": "https://github.com/LucaWolf/des.nim",
    "method": "git"
  },
  {
    "name": "bgfx",
    "url": "https://github.com/Halsys/nim-bgfx",
    "method": "git",
    "tags": [
      "wrapper",
      "media",
      "graphics",
      "3d",
      "rendering",
      "opengl"
    ],
    "description": "BGFX wrapper for the nim programming language.",
    "license": "BSD2",
    "web": "https://github.com/Halsys/nim-bgfx"
  },
  {
    "name": "json_builder",
    "tags": [
      "json",
      "generator",
      "builder"
    ],
    "method": "git",
    "license": "MIT",
    "web": "https://github.com/undecided/json_builder",
    "url": "https://github.com/undecided/json_builder",
    "description": "Easy and fast generator for valid json in nim"
  },
  {
    "name": "mapbits",
    "tags": [
      "map",
      "bits",
      "byte",
      "word",
      "binary"
    ],
    "method": "git",
    "license": "MIT",
    "description": "Access bit mapped portions of bytes in binary data as int variables",
    "web": "https://github.com/jlp765/mapbits",
    "url": "https://github.com/jlp765/mapbits"
  },
  {
    "name": "faststack",
    "tags": [
      "collection"
    ],
    "method": "git",
    "license": "MIT",
    "description": "Dynamically resizable data structure optimized for fast iteration.",
    "web": "https://github.com/Vladar4/FastStack",
    "url": "https://github.com/Vladar4/FastStack"
  },
  {
    "name": "gpx",
    "tags": [
      "GPX",
      "GPS",
      "waypoint",
      "route"
    ],
    "method": "git",
    "license": "MIT",
    "description": "Nim module for parsing GPX (GPS Exchange format) files",
    "web": "https://github.com/achesak/nim-gpx",
    "url": "https://github.com/achesak/nim-gpx"
  },
  {
    "name": "itn",
    "tags": [
      "GPS",
      "intinerary",
      "tomtom",
      "ITN"
    ],
    "method": "git",
    "license": "MIT",
    "description": "Nim module for parsing ITN (TomTom intinerary) files",
    "web": "https://github.com/achesak/nim-itn",
    "url": "https://github.com/achesak/nim-itn"
  },
  {
    "name": "foliant",
    "tags": [
      "foliant",
      "docs",
      "pdf",
      "docx",
      "word",
      "latex",
      "tex",
      "pandoc",
      "markdown",
      "md",
      "restream"
    ],
    "method": "git",
    "license": "MIT",
    "web": "https://github.com/foliant-docs/foliant-nim",
    "url": "https://github.com/foliant-docs/foliant-nim",
    "description": "Documentation generator that produces pdf and docx from Markdown. Uses Pandoc and LaTeX behind the scenes."
  },
  {
    "name": "gemf",
    "url": "https://bitbucket.org/abudden/gemf.nim",
    "method": "hg",
    "license": "MIT",
    "description": "Library for reading GEMF map tile stores",
    "web": "http://www.cgtk.co.uk/gemf",
    "tags": [
      "maps",
      "gemf",
      "parser"
    ]
  },
  {
    "name": "Remotery",
    "url": "https://github.com/Halsys/Nim-Remotery",
    "method": "git",
    "tags": [
      "wrapper",
      "opengl",
      "direct3d",
      "cuda",
      "profiler"
    ],
    "description": "Nim wrapper for (and with) Celtoys's Remotery",
    "license": "Apache License 2.0",
    "web": "https://github.com/Halsys/Nim-Remotery"
  },
  {
    "name": "picohttpparser",
    "tags": [
      "web",
      "http"
    ],
    "method": "git",
    "license": "MIT",
    "description": "Bindings for picohttpparser.",
    "web": "https://github.com/philip-wernersbach/nim-picohttpparser",
    "url": "https://github.com/philip-wernersbach/nim-picohttpparser"
  },
  {
    "name": "microasynchttpserver",
    "tags": [
      "web",
      "http",
      "async",
      "server"
    ],
    "method": "git",
    "license": "MIT",
    "description": "A thin asynchronous HTTP server library, API compatible with Nim's built-in asynchttpserver.",
    "web": "https://github.com/philip-wernersbach/microasynchttpserver",
    "url": "https://github.com/philip-wernersbach/microasynchttpserver"
  },
  {
    "name": "react",
    "url": "https://github.com/andreaferretti/react.nim",
    "method": "git",
    "tags": [
      "js",
      "react",
      "frontend",
      "ui",
      "single page application"
    ],
    "description": "React.js bindings for Nim",
    "license": "Apache License 2.0",
    "web": "https://github.com/andreaferretti/react.nim"
  },
  {
    "name": "oauth",
    "url": "https://github.com/CORDEA/oauth",
    "method": "git",
    "tags": [
      "library",
      "oauth",
      "oauth2",
      "authorization"
    ],
    "description": "OAuth library for nim",
    "license": "Apache License 2.0",
    "web": "http://cordea.github.io/oauth"
  },
  {
    "name": "jsbind",
    "url": "https://github.com/yglukhov/jsbind",
    "method": "git",
    "tags": [
      "bindings",
      "emscripten",
      "javascript"
    ],
    "description": "Define bindings to JavaScript and Emscripten",
    "license": "MIT",
    "web": "https://github.com/yglukhov/jsbind"
  },
  {
    "name": "uuids",
    "url": "https://github.com/pragmagic/uuids/",
    "method": "git",
    "tags": [
      "library",
      "uuid",
      "id"
    ],
    "description": "UUID library for Nim",
    "license": "MIT",
    "web": "https://github.com/pragmagic/uuids/"
  },
  {
    "name": "isaac",
    "url": "https://github.com/pragmagic/isaac/",
    "method": "git",
    "tags": [
      "library",
      "algorithms",
      "random",
      "crypto"
    ],
    "description": "ISAAC PRNG implementation on Nim",
    "license": "MIT",
    "web": "https://github.com/pragmagic/isaac/"
  },
  {
    "name": "SDF",
    "url": "https://github.com/Halsys/SDF.nim",
    "method": "git",
    "tags": [
      "sdf",
      "text",
      "contour",
      "texture",
      "signed",
      "distance",
      "transform"
    ],
    "description": "Signed Distance Field builder for contour texturing in Nim",
    "license": "MIT",
    "web": "https://github.com/Halsys/SDF.nim"
  },
  {
    "name": "WebGL",
    "url": "https://github.com/stisa/webgl",
    "method": "git",
    "tags": [
      "webgl",
      "graphic",
      "js",
      "javascript",
      "wrapper",
      "3D",
      "2D"
    ],
    "description": "Experimental wrapper to webgl for Nim",
    "license": "MIT",
    "web": "http://stisa.space/webgl/"
  },
  {
    "name": "fileinput",
    "url": "https://github.com/achesak/nim-fileinput",
    "method": "git",
    "tags": [
      "file",
      "io",
      "input"
    ],
    "description": "iterate through files and lines",
    "license": "MIT",
    "web": "https://github.com/achesak/nim-fileinput"
  },
  {
    "name": "classy",
    "url": "https://github.com/nigredo-tori/classy",
    "method": "git",
    "tags": [
      "library",
      "typeclasses",
      "macros"
    ],
    "description": "typeclasses for Nim",
    "license": "Unlicense",
    "web": "https://github.com/nigredo-tori/classy"
  },
  {
    "name": "MiNiM",
    "url": "https://github.com/h3rald/minim",
    "method": "git",
    "tags": [
      "concatenative",
      "language",
      "shell"
    ],
    "description": "A tiny concatenative programming language and shell.",
    "license": "MIT",
    "web": "https://h3rald.com/minim"
  },
  {
    "name": "boneIO",
    "url": "https://github.com/xyz32/boneIO",
    "method": "git",
    "tags": [
      "library",
      "GPIO",
      "BeagleBone"
    ],
    "description": "A low level GPIO library for the BeagleBone board family",
    "license": "MIT",
    "web": "https://github.com/xyz32/boneIO"
  },
  {
    "name": "ui",
    "url": "https://github.com/nim-lang/ui",
    "method": "git",
    "tags": [
      "library",
      "GUI",
      "libui",
      "toolkit"
    ],
    "description": "A wrapper for libui",
    "license": "MIT",
    "web": "https://github.com/nim-lang/ui"
  },
  {
    "name": "mmgeoip",
    "url": "https://github.com/FedericoCeratto/nim-mmgeoip",
    "method": "git",
    "tags": [
      "geoip"
    ],
    "description": "MaxMind GeoIP library",
    "license": "LGPLv2.1",
    "web": "https://github.com/FedericoCeratto/nim-mmgeoip"
  },
  {
    "name": "libjwt",
    "url": "https://github.com/nimscale/nim-libjwt",
    "method": "git",
    "tags": [
      "jwt",
      "libjwt"
    ],
    "description": "Bindings for libjwt",
    "license": "LGPLv2.1",
    "web": "https://github.com/nimscale/nim-libjwt"
  },
  {
    "name": "forestdb",
    "url": "https://github.com/nimscale/forestdb",
    "method": "git",
    "tags": [
      "library",
      "bTree",
      "HB+-Trie",
      "db",
      "forestdb"
    ],
    "description": "ForestDB is fast key-value storage engine that is based on a Hierarchical B+-Tree based Trie, or HB+-Trie.",
    "license": "Apache License 2.0",
    "web": "https://github.com/nimscale/forestdb"
  },
  {
    "name": "nimbox",
    "url": "https://github.com/dom96/nimbox",
    "method": "git",
    "tags": [
      "library",
      "wrapper",
      "termbox",
      "command-line",
      "ui",
      "tui",
      "gui"
    ],
    "description": "A Rustbox-inspired termbox wrapper",
    "license": "MIT",
    "web": "https://github.com/dom96/nimbox"
  },
  {
    "name": "psutil",
    "url": "https://github.com/juancarlospaco/psutil-nim",
    "method": "git",
    "tags": [
      "psutil",
      "process",
      "network",
      "system",
      "disk",
      "cpu"
    ],
    "description": "psutil is a cross-platform library for retrieving information on running processes and system utilization (CPU, memory, disks, network). Since 2018 maintained by Juan Carlos because was abandoned.",
    "license": "BSD",
    "web": "https://github.com/johnscillieri/psutil-nim"
  },
  {
    "name": "gapbuffer",
    "url": "https://notabug.org/vktec/nim-gapbuffer.git",
    "method": "git",
    "tags": [
      "buffer",
      "seq",
      "sequence",
      "string",
      "gapbuffer"
    ],
    "description": "A simple gap buffer implementation",
    "license": "MIT",
    "web": "https://notabug.org/vktec/nim-gapbuffer"
  },
  {
    "name": "pudge",
    "url": "https://github.com/recoilme/pudge.git",
    "method": "git",
    "tags": [
      "wrapper",
      "database",
      "sophia"
    ],
    "description": "Pudge Db - it's modern key/value storage with memcached protocol support. Pudge Db implements a high-level cross-platform sockets interface to sophia db.",
    "license": "MIT",
    "web": "https://github.com/recoilme/pudge"
  },
  {
    "name": "etcd_client",
    "url": "https://github.com/FedericoCeratto/nim-etcd-client",
    "method": "git",
    "tags": [
      "library",
      "etcd"
    ],
    "description": "etcd client library",
    "license": "LGPLv3",
    "web": "https://github.com/FedericoCeratto/nim-etcd-client"
  },
  {
    "name": "package_visible_types",
    "url": "https://github.com/zah/nim-package-visible-types",
    "method": "git",
    "tags": [
      "library",
      "packages",
      "visibility"
    ],
    "description": "A hacky helper lib for authoring Nim packages with package-level visiblity",
    "license": "MIT",
    "web": "https://github.com/zah/nim-package-visible-types"
  },
  {
    "name": "ranges",
    "url": "https://github.com/status-im/nim-ranges",
    "method": "git",
    "tags": [
      "library",
      "ranges"
    ],
    "description": "Exploration of various implementations of memory range types",
    "license": "Apache License 2.0",
    "web": "https://github.com/status-im/nim-ranges"
  },
  {
    "name": "json_rpc",
    "url": "https://github.com/status-im/nim-json-rpc",
    "method": "git",
    "tags": [
      "library",
      "json-rpc",
      "server",
      "client",
      "rpc",
      "json"
    ],
    "description": "Nim library for implementing JSON-RPC clients and servers",
    "license": "Apache License 2.0",
    "web": "https://github.com/status-im/nim-json-rpc"
  },
  {
    "name": "chronos",
    "url": "https://github.com/status-im/nim-chronos",
    "method": "git",
    "tags": [
      "library",
      "networking",
      "async",
      "asynchronous",
      "eventloop",
      "timers",
      "sendfile",
      "tcp",
      "udp"
    ],
    "description": "An efficient library for asynchronous programming",
    "license": "Apache License 2.0",
    "web": "https://github.com/status-im/nim-chronos"
  },
  {
    "name": "asyncdispatch2",
    "alias": "chronos"
  },
  {
    "name": "serialization",
    "url": "https://github.com/status-im/nim-serialization",
    "method": "git",
    "tags": [
      "library",
      "serialization"
    ],
    "description": "A modern and extensible serialization framework for Nim",
    "license": "Apache License 2.0",
    "web": "https://github.com/status-im/nim-serialization"
  },
  {
    "name": "json_serialization",
    "url": "https://github.com/status-im/nim-json-serialization",
    "method": "git",
    "tags": [
      "library",
      "json",
      "serialization"
    ],
    "description": "Flexible JSON serialization not relying on run-time type information",
    "license": "Apache License 2.0",
    "web": "https://github.com/status-im/nim-json-serialization"
  },
  {
    "name": "confutils",
    "url": "https://github.com/status-im/nim-confutils",
    "method": "git",
    "tags": [
      "library",
      "configuration"
    ],
    "description": "Simplified handling of command line options and config files",
    "license": "Apache License 2.0",
    "web": "https://github.com/status-im/nim-confutils"
  },
  {
    "name": "std_shims",
    "url": "https://github.com/status-im/nim-std-shims",
    "method": "git",
    "tags": [
      "library",
      "backports",
      "shims"
    ],
    "description": "APIs available in the latests version of Nim, backported to older stable releases",
    "license": "Apache License 2.0",
    "web": "https://github.com/status-im/nim-std-shims"
  },
  {
    "name": "stew",
    "url": "https://github.com/status-im/nim-stew",
    "method": "git",
    "tags": [
      "library",
      "backports",
      "shims",
      "ranges",
      "bitwise",
      "bitops",
      "endianness",
      "bytes",
      "blobs",
      "pointer-arithmetic"
    ],
    "description": "stew is collection of utilities, std library extensions and budding libraries that are frequently used at Status, but are too small to deserve their own git repository.",
    "license": "Apache License 2.0",
    "web": "https://github.com/status-im/nim-stew"
  },
  {
    "name": "faststreams",
    "url": "https://github.com/status-im/nim-faststreams",
    "method": "git",
    "tags": [
      "library",
      "I/O",
      "memory-mapping",
      "streams"
    ],
    "description": "Nearly zero-overhead input/output streams for Nim",
    "license": "Apache License 2.0",
    "web": "https://github.com/status-im/nim-faststreams"
  },
  {
    "name": "bncurve",
    "url": "https://github.com/status-im/nim-bncurve",
    "method": "git",
    "tags": [
      "library",
      "cryptography",
      "barreto-naehrig",
      "eliptic-curves",
      "pairing"
    ],
    "description": "Nim Barreto-Naehrig pairing-friendly elliptic curve implementation",
    "license": "Apache License 2.0",
    "web": "https://github.com/status-im/nim-bncurve"
  },
  {
    "name": "eth",
    "url": "https://github.com/status-im/nim-eth",
    "method": "git",
    "tags": [
      "library",
      "ethereum",
      "p2p",
      "devp2p",
      "rplx",
      "networking",
      "whisper",
      "swarm",
      "rlp",
      "cryptography",
      "trie",
      "patricia-trie",
      "keyfile",
      "wallet",
      "bloom",
      "bloom-filter"
    ],
    "description": "A collection of Ethereum related libraries",
    "license": "Apache License 2.0",
    "web": "https://github.com/status-im/nim-eth"
  },
  {
    "name": "metrics",
    "url": "https://github.com/status-im/nim-metrics",
    "method": "git",
    "tags": [
      "library",
      "metrics",
      "prometheus",
      "statsd"
    ],
    "description": "Nim metrics client library supporting the Prometheus monitoring toolkit",
    "license": "Apache License 2.0",
    "web": "https://github.com/status-im/nim-metrics"
  },
  {
    "name": "blscurve",
    "url": "https://github.com/status-im/nim-blscurve",
    "method": "git",
    "tags": [
      "library",
      "cryptography",
      "bls",
      "aggregated-signatures"
    ],
    "description": "Nim implementation of  Barreto-Lynn-Scott (BLS) curve BLS12-381.",
    "license": "Apache License 2.0",
    "web": "https://github.com/status-im/nim-blscurve"
  },
  {
    "name": "libp2p",
    "url": "https://github.com/status-im/nim-libp2p",
    "method": "git",
    "tags": [
      "library",
      "networking",
      "libp2p",
      "ipfs",
      "ethereum"
    ],
    "description": "libp2p implementation in Nim",
    "license": "Apache License 2.0",
    "web": "https://github.com/status-im/nim-libp2p"
  },
  {
    "name": "rlp",
    "url": "https://github.com/status-im/nim-rlp",
    "method": "git",
    "tags": [
      "deprecated"
    ],
    "description": "Deprecated RLP serialization library for Nim (now part of the 'eth' module)",
    "license": "Apache License 2.0",
    "web": "https://github.com/status-im/nim-rlp"
  },
  {
    "name": "eth_keys",
    "url": "https://github.com/status-im/nim-eth-keys",
    "method": "git",
    "tags": [
      "deprecated"
    ],
    "description": "A deprecated reimplementation in pure Nim of eth-keys, the common API for Ethereum key operations (now part of the 'eth' package).",
    "license": "Apache License 2.0",
    "web": "https://github.com/status-im/nim-eth-keys"
  },
  {
    "name": "eth_common",
    "url": "https://github.com/status-im/nim-eth-common",
    "method": "git",
    "tags": [
      "library",
      "ethereum"
    ],
    "description": "Definitions of various data structures used in the Ethereum eco-system",
    "license": "Apache License 2.0",
    "web": "https://github.com/status-im/nim-eth-common"
  },
  {
    "name": "ethash",
    "url": "https://github.com/status-im/nim-ethash",
    "method": "git",
    "tags": [
      "library",
      "ethereum",
      "ethash",
      "cryptography",
      "proof-of-work"
    ],
    "description": "A Nim implementation of Ethash, the ethereum proof-of-work hashing function",
    "license": "Apache License 2.0",
    "web": "https://github.com/status-im/nim-ethash"
  },
  {
    "name": "eth_bloom",
    "url": "https://github.com/status-im/nim-eth-bloom",
    "method": "git",
    "tags": [
      "deprecated"
    ],
    "description": "Ethereum bloom filter (deprecated, now part of the 'eth' package)",
    "license": "Apache License 2.0",
    "web": "https://github.com/status-im/nim-eth-bloom"
  },
  {
    "name": "evmjit",
    "url": "https://github.com/status-im/nim-evmjit",
    "method": "git",
    "tags": [
      "library",
      "ethereum",
      "evm",
      "jit",
      "wrapper"
    ],
    "description": "A wrapper for the The Ethereum EVM JIT library",
    "license": "Apache License 2.0",
    "web": "https://github.com/status-im/nim-evmjit"
  },
  {
    "name": "keccak_tiny",
    "url": "https://github.com/status-im/nim-keccak-tiny",
    "method": "git",
    "tags": [
      "library",
      "sha3",
      "keccak",
      "cryptography"
    ],
    "description": "A wrapper for the keccak-tiny C library",
    "license": "Apache License 2.0",
    "web": "https://github.com/status-im/nim-keccak-tiny"
  },
  {
    "name": "httputils",
    "url": "https://github.com/status-im/nim-http-utils",
    "method": "git",
    "tags": [
      "http",
      "parsers",
      "protocols"
    ],
    "description": "Common utilities for implementing HTTP servers",
    "license": "Apache License 2.0",
    "web": "https://github.com/status-im/nim-http-utils"
  },
  {
    "name": "rocksdb",
    "url": "https://github.com/status-im/nim-rocksdb",
    "method": "git",
    "tags": [
      "library",
      "wrapper",
      "database"
    ],
    "description": "A wrapper for Facebook's RocksDB, an embeddable, persistent key-value store for fast storage",
    "license": "Apache 2.0 or GPLv2",
    "web": "https://github.com/status-im/nim-rocksdb"
  },
  {
    "name": "secp256k1",
    "url": "https://github.com/status-im/nim-secp256k1",
    "method": "git",
    "tags": [
      "library",
      "cryptography",
      "secp256k1"
    ],
    "description": "A wrapper for the libsecp256k1 C library",
    "license": "Apache License 2.0",
    "web": "https://github.com/status-im/nim-secp256k1"
  },
  {
    "name": "eth_trie",
    "url": "https://github.com/status-im/nim-eth-trie",
    "method": "git",
    "tags": [
      "deprecated"
    ],
    "description": "Merkle Patricia Tries as specified by Ethereum (deprecated, now part of the 'eth' package)",
    "license": "Apache License 2.0",
    "web": "https://github.com/status-im/nim-eth-trie"
  },
  {
    "name": "eth_p2p",
    "url": "https://github.com/status-im/nim-eth-p2p",
    "method": "git",
    "tags": [
      "deprecated",
      "library",
      "ethereum",
      "p2p",
      "devp2p",
      "rplx",
      "networking",
      "whisper",
      "swarm"
    ],
    "description": "Deprecated implementation of the Ethereum suite of P2P protocols (now part of the 'eth' package)",
    "license": "Apache License 2.0",
    "web": "https://github.com/status-im/nim-eth-p2p"
  },
  {
    "name": "eth_keyfile",
    "url": "https://github.com/status-im/nim-eth-keyfile",
    "method": "git",
    "tags": [
      "deprecated"
    ],
    "description": "A deprecated library for handling Ethereum private keys and wallets (now part of the 'eth' package)",
    "license": "Apache License 2.0",
    "web": "https://github.com/status-im/nim-eth-keyfile"
  },
  {
    "name": "byteutils",
    "url": "https://github.com/status-im/nim-byteutils",
    "method": "git",
    "tags": [
      "library",
      "blobs",
      "hex-dump"
    ],
    "description": "Useful utilities for manipulating and visualizing byte blobs",
    "license": "Apache License 2.0",
    "web": "https://github.com/status-im/nim-byteutils"
  },
  {
    "name": "ttmath",
    "url": "https://github.com/status-im/nim-ttmath",
    "method": "git",
    "tags": [
      "library",
      "math",
      "numbers"
    ],
    "description": "A Nim wrapper for ttmath: big numbers with fixed size",
    "license": "Apache License 2.0",
    "web": "https://github.com/status-im/nim-ttmath"
  },
  {
    "name": "nimbus",
    "url": "https://github.com/status-im/nimbus",
    "method": "git",
    "tags": [
      "ethereum"
    ],
    "description": "An Ethereum 2.0 Sharding Client for Resource-Restricted Devices",
    "license": "Apache License 2.0",
    "web": "https://github.com/status-im/nimbus"
  },
  {
    "name": "stint",
    "url": "https://github.com/status-im/nim-stint",
    "method": "git",
    "tags": [
      "library",
      "math",
      "numbers"
    ],
    "description": "Stack-based arbitrary-precision integers - Fast and portable with natural syntax for resource-restricted devices",
    "license": "Apache License 2.0",
    "web": "https://github.com/status-im/nim-stint"
  },
  {
    "name": "daemon",
    "url": "https://github.com/status-im/nim-daemon",
    "method": "git",
    "tags": [
      "servers",
      "daemonization"
    ],
    "description": "Cross-platform process daemonization library",
    "license": "Apache License 2.0",
    "web": "https://github.com/status-im/nim-daemon"
  },
  {
    "name": "chronicles",
    "url": "https://github.com/status-im/nim-chronicles",
    "method": "git",
    "tags": [
      "logging",
      "json"
    ],
    "description": "A crafty implementation of structured logging for Nim",
    "license": "Apache License 2.0",
    "web": "https://github.com/status-im/nim-chronicles"
  },
  {
    "name": "stb_image",
    "url": "https://gitlab.com/define-private-public/stb_image-Nim",
    "method": "git",
    "tags": [
      "stb",
      "image",
      "graphics",
      "io",
      "wrapper"
    ],
    "description": "A wrapper for stb_image and stb_image_write.",
    "license": "Unlicense",
    "web": "https://gitlab.com/define-private-public/stb_image-Nim"
  },
  {
    "name": "mutableseqs",
    "url": "https://github.com/iourinski/mutableseqs",
    "method": "git",
    "tags": [
      "sequences",
      "mapreduce"
    ],
    "description": "utilities for transforming sequences",
    "license": "MIT",
    "web": "https://github.com/iourinski/mutableseqs"
  },
  {
    "name": "stor",
    "url": "https://github.com/nimscale/stor",
    "method": "git",
    "tags": [
      "storage",
      "io"
    ],
    "description": "Efficient object storage system",
    "license": "MIT",
    "web": "https://github.com/nimscale/stor"
  },
  {
    "name": "linuxfb",
    "url": "https://github.com/luked99/linuxfb.nim",
    "method": "git",
    "tags": [
      "wrapper",
      "graphics",
      "linux"
    ],
    "description": "Wrapper around the Linux framebuffer driver ioctl API",
    "license": "MIT",
    "web": "https://github.com/luked99/linuxfb.nim"
  },
  {
    "name": "nimactors",
    "url": "https://github.com/vegansk/nimactors",
    "method": "git",
    "tags": [
      "actors",
      "library"
    ],
    "description": "Actors library for Nim inspired by akka-actors",
    "license": "MIT",
    "web": "https://github.com/vegansk/nimactors"
  },
  {
    "name": "porter",
    "url": "https://github.com/iourinski/porter",
    "method": "git",
    "tags": [
      "stemmer",
      "multilanguage",
      "snowball"
    ],
    "description": "Simple extensible implementation of Porter stemmer algorithm",
    "license": "MIT",
    "web": "https://github.com/iourinski/porter"
  },
  {
    "name": "kiwi",
    "url": "https://github.com/yglukhov/kiwi",
    "method": "git",
    "tags": [
      "cassowary",
      "constraint",
      "solving"
    ],
    "description": "Cassowary constraint solving",
    "license": "MIT",
    "web": "https://github.com/yglukhov/kiwi"
  },
  {
    "name": "ArrayFireNim",
    "url": "https://github.com/bitstormGER/ArrayFire-Nim",
    "method": "git",
    "tags": [
      "array",
      "linear",
      "algebra",
      "scientific",
      "computing"
    ],
    "description": "A nim wrapper for ArrayFire",
    "license": "BSD",
    "web": "https://github.com/bitstormGER/ArrayFire-Nim"
  },
  {
    "name": "statsd_client",
    "url": "https://github.com/FedericoCeratto/nim-statsd-client",
    "method": "git",
    "tags": [
      "library",
      "statsd",
      "client",
      "statistics",
      "metrics"
    ],
    "description": "A simple, stateless StatsD client library",
    "license": "LGPLv3",
    "web": "https://github.com/FedericoCeratto/nim-statsd-client"
  },
  {
    "name": "html5_canvas",
    "url": "https://gitlab.com/define-private-public/HTML5-Canvas-Nim",
    "method": "git",
    "tags": [
      "html5",
      "canvas",
      "drawing",
      "graphics",
      "rendering",
      "browser",
      "javascript"
    ],
    "description": "HTML5 Canvas and drawing for the JavaScript backend.",
    "license": "MIT",
    "web": "https://gitlab.com/define-private-public/HTML5-Canvas-Nim"
  },
  {
    "name": "alea",
    "url": "https://github.com/unicredit/alea",
    "method": "git",
    "tags": [
      "random variables",
      "distributions",
      "probability",
      "gaussian",
      "sampling"
    ],
    "description": "Define and compose random variables",
    "license": "Apache License 2.0",
    "web": "https://github.com/unicredit/alea"
  },
  {
    "name": "winim",
    "url": "https://github.com/khchen/winim",
    "method": "git",
    "tags": [
      "library",
      "windows",
      "api",
      "com"
    ],
    "description": "Nim's Windows API and COM Library",
    "license": "MIT",
    "web": "https://github.com/khchen/winim"
  },
  {
    "name": "ed25519",
    "url": "https://github.com/niv/ed25519.nim",
    "method": "git",
    "tags": [
      "ed25519",
      "cryptography",
      "crypto",
      "publickey",
      "privatekey",
      "signing",
      "keyexchange",
      "native"
    ],
    "description": "ed25519 key crypto bindings",
    "license": "MIT",
    "web": "https://github.com/niv/ed25519.nim"
  },
  {
    "name": "libevdev",
    "url": "https://github.com/luked99/libevdev.nim",
    "method": "git",
    "tags": [
      "wrapper",
      "os",
      "linux"
    ],
    "description": "Wrapper for libevdev, Linux input device processing library",
    "license": "MIT",
    "web": "https://github.com/luked99/libevdev.nim"
  },
  {
    "name": "nesm",
    "url": "https://gitlab.com/xomachine/NESM.git",
    "method": "git",
    "tags": [
      "metaprogramming",
      "parser",
      "pure",
      "serialization"
    ],
    "description": "A macro for generating [de]serializers for given objects",
    "license": "MIT",
    "web": "https://xomachine.gitlab.io/NESM/"
  },
  {
    "name": "sdnotify",
    "url": "https://github.com/FedericoCeratto/nim-sdnotify",
    "method": "git",
    "tags": [
      "os",
      "linux",
      "systemd",
      "sdnotify"
    ],
    "description": "Systemd service notification helper",
    "license": "MIT",
    "web": "https://github.com/FedericoCeratto/nim-sdnotify"
  },
  {
    "name": "cmd",
    "url": "https://github.com/samdmarshall/cmd.nim",
    "method": "git",
    "tags": [
      "cmd",
      "command-line",
      "prompt",
      "interactive"
    ],
    "description": "interactive command prompt",
    "license": "BSD 3-Clause",
    "web": "https://github.com/samdmarshall/cmd.nim"
  },
  {
    "name": "csvtable",
    "url": "https://github.com/apahl/csvtable",
    "method": "git",
    "tags": [
      "csv",
      "table"
    ],
    "description": "tools for handling CSV files (comma or tab-separated) with an API similar to Python's CSVDictReader and -Writer.",
    "license": "MIT",
    "web": "https://github.com/apahl/csvtable"
  },
  {
    "name": "plotly",
    "url": "https://github.com/brentp/nim-plotly",
    "method": "git",
    "tags": [
      "plot",
      "graphing",
      "chart",
      "data"
    ],
    "description": "Nim interface to plotly",
    "license": "MIT",
    "web": "https://github.com/brentp/nim-plotly"
  },
  {
    "name": "gnuplot",
    "url": "https://github.com/dvolk/gnuplot.nim",
    "method": "git",
    "tags": [
      "plot",
      "graphing",
      "data"
    ],
    "description": "Nim interface to gnuplot",
    "license": "MIT",
    "web": "https://github.com/dvolk/gnuplot.nim"
  },
  {
    "name": "ustring",
    "url": "https://github.com/rokups/nim-ustring",
    "method": "git",
    "tags": [
      "string",
      "text",
      "unicode",
      "uft8",
      "utf-8"
    ],
    "description": "utf-8 string",
    "license": "MIT",
    "web": "https://github.com/rokups/nim-ustring"
  },
  {
    "name": "imap",
    "url": "https://git.sr.ht/~ehmry/nim_imap",
    "method": "git",
    "tags": [
      "imap",
      "email"
    ],
    "description": "IMAP client library",
    "license": "GPL2",
    "web": "https://git.sr.ht/~ehmry/nim_imap"
  },
  {
    "name": "isa",
    "url": "https://github.com/nimscale/isa",
    "method": "git",
    "tags": [
      "erasure",
      "hash",
      "crypto",
      "compression"
    ],
    "description": "Binding for Intel Storage Acceleration library",
    "license": "Apache License 2.0",
    "web": "https://github.com/nimscale/isa"
  },
  {
    "name": "untar",
    "url": "https://github.com/dom96/untar",
    "method": "git",
    "tags": [
      "library",
      "tar",
      "gz",
      "compression",
      "archive",
      "decompression"
    ],
    "description": "Library for decompressing tar.gz files.",
    "license": "MIT",
    "web": "https://github.com/dom96/untar"
  },
  {
    "name": "nimcx",
    "url": "https://github.com/qqtop/nimcx",
    "method": "git",
    "tags": [
      "library",
      "linux"
    ],
    "description": "Color and utilities library for linux terminal.",
    "license": "MIT",
    "web": "https://github.com/qqtop/nimcx"
  },
  {
    "name": "dpdk",
    "url": "https://github.com/nimscale/dpdk",
    "method": "git",
    "tags": [
      "library",
      "dpdk",
      "packet",
      "processing"
    ],
    "description": "Library for fast packet processing",
    "license": "Apache License 2.0",
    "web": "http://dpdk.org/"
  },
  {
    "name": "libserialport",
    "alias": "serial"
  },
  {
    "name": "serial",
    "url": "https://github.com/euantorano/serial.nim",
    "method": "git",
    "tags": [
      "serial",
      "rs232",
      "io",
      "serialport"
    ],
    "description": "A library to operate serial ports using pure Nim.",
    "license": "BSD3",
    "web": "https://github.com/euantorano/serial.nim"
  },
  {
    "name": "spdk",
    "url": "https://github.com/nimscale/spdk.git",
    "method": "git",
    "tags": [
      "library",
      "SSD",
      "NVME",
      "io",
      "storage"
    ],
    "description": "The Storage Performance Development Kit(SPDK) provides a set of tools and libraries for writing high performance, scalable, user-mode storage applications.",
    "license": "MIT",
    "web": "https://github.com/nimscale/spdk.git"
  },
  {
    "name": "NimData",
    "url": "https://github.com/bluenote10/NimData",
    "method": "git",
    "tags": [
      "library",
      "dataframe"
    ],
    "description": "DataFrame API enabling fast out-of-core data analytics",
    "license": "MIT",
    "web": "https://github.com/bluenote10/NimData"
  },
  {
    "name": "testrunner",
    "url": "https://github.com/FedericoCeratto/nim-testrunner",
    "method": "git",
    "tags": [
      "test",
      "tests",
      "unittest",
      "utility",
      "tdd"
    ],
    "description": "Test runner with file monitoring and desktop notification capabilities",
    "license": "GPLv3",
    "web": "https://github.com/FedericoCeratto/nim-testrunner"
  },
  {
    "name": "reactorfuse",
    "url": "https://github.com/zielmicha/reactorfuse",
    "method": "git",
    "tags": [
      "filesystem",
      "fuse"
    ],
    "description": "Filesystem in userspace (FUSE) for Nim (for reactor.nim library)",
    "license": "MIT",
    "web": "https://github.com/zielmicha/reactorfuse"
  },
  {
    "name": "nimr",
    "url": "https://github.com/Jeff-Ciesielski/nimr",
    "method": "git",
    "tags": [
      "script",
      "utils"
    ],
    "description": "Helper to run nim code like a script",
    "license": "MIT",
    "web": "https://github.com/Jeff-Ciesielski/nimr"
  },
  {
    "name": "neverwinter",
    "url": "https://github.com/niv/neverwinter.nim",
    "method": "git",
    "tags": [
      "nwn",
      "neverwinternights",
      "neverwinter",
      "game",
      "bioware",
      "fileformats",
      "reader",
      "writer"
    ],
    "description": "Neverwinter Nights 1 data accessor library",
    "license": "MIT",
    "web": "https://github.com/niv/neverwinter.nim"
  },
  {
    "name": "snail",
    "url": "https://github.com/stisa/snail",
    "method": "git",
    "tags": [
      "js",
      "matrix",
      "linear algebra"
    ],
    "description": "Simple linear algebra for nim. Js too.",
    "license": "MIT",
    "web": "http://stisa.space/snail/"
  },
  {
    "name": "jswebsockets",
    "url": "https://github.com/stisa/jswebsockets",
    "method": "git",
    "tags": [
      "js",
      "javascripts",
      "ws",
      "websockets"
    ],
    "description": "Websockets wrapper for nim js backend.",
    "license": "MIT",
    "web": "http://stisa.space/jswebsockets/"
  },
  {
    "name": "morelogging",
    "url": "https://github.com/FedericoCeratto/nim-morelogging",
    "method": "git",
    "tags": [
      "log",
      "logging",
      "library",
      "systemd",
      "journald"
    ],
    "description": "Logging library with support for async IO, multithreading, Journald.",
    "license": "LGPLv3",
    "web": "https://github.com/FedericoCeratto/nim-morelogging"
  },
  {
    "name": "ajax",
    "url": "https://github.com/stisa/ajax",
    "method": "git",
    "tags": [
      "js",
      "javascripts",
      "ajax",
      "xmlhttprequest"
    ],
    "description": "AJAX wrapper for nim js backend.",
    "license": "MIT",
    "web": "http://stisa.space/ajax/"
  },
  {
    "name": "recaptcha",
    "url": "https://github.com/euantorano/recaptcha.nim",
    "method": "git",
    "tags": [
      "recaptcha",
      "captcha"
    ],
    "description": "reCAPTCHA support for Nim, supporting rendering a capctcha and verifying a user's response.",
    "license": "BSD3",
    "web": "https://github.com/euantorano/recaptcha.nim"
  },
  {
    "name": "influx",
    "url": "https://github.com/samdmarshall/influx.nim",
    "method": "git",
    "tags": [
      "influx",
      "influxdb"
    ],
    "description": "wrapper for communicating with InfluxDB over the REST interface",
    "license": "BSD 3-Clause",
    "web": "https://github.com/samdmarshall/influx.nim"
  },
  {
    "name": "gamelight",
    "url": "https://github.com/dom96/gamelight",
    "method": "git",
    "tags": [
      "js",
      "library",
      "graphics",
      "collision",
      "2d"
    ],
    "description": "A set of simple modules for writing a JavaScript 2D game.",
    "license": "MIT",
    "web": "https://github.com/dom96/gamelight"
  },
  {
    "name": "storage",
    "url": "https://bitbucket.org/moigagoo/storage/",
    "method": "hg",
    "tags": [
      "JavaScript",
      "Storage",
      "localStorage",
      "sessionStorage"
    ],
    "description": "Storage, localStorage, and sessionStorage bindigs for Nim's JavaScript backend.",
    "license": "MIT",
    "web": "https://bitbucket.org/moigagoo/storage/"
  },
  {
    "name": "fontconfig",
    "url": "https://github.com/Parashurama/fontconfig",
    "method": "git",
    "tags": [
      "fontconfig",
      "font"
    ],
    "description": "Low level wrapper for the fontconfig library.",
    "license": "Fontconfig",
    "web": "https://github.com/Parashurama/fontconfig"
  },
  {
    "name": "sysrandom",
    "url": "https://github.com/euantorano/sysrandom.nim",
    "method": "git",
    "tags": [
      "random",
      "RNG",
      "PRNG"
    ],
    "description": "A simple library to generate random data, using the system's PRNG.",
    "license": "BSD3",
    "web": "https://github.com/euantorano/sysrandom.nim"
  },
  {
    "name": "colorize",
    "url": "https://github.com/molnarmark/colorize",
    "method": "git",
    "tags": [
      "color",
      "colors",
      "colorize"
    ],
    "description": "A simple and lightweight terminal coloring library.",
    "license": "MIT",
    "web": "https://github.com/molnarmark/colorize"
  },
  {
    "name": "cello",
    "url": "https://github.com/unicredit/cello",
    "method": "git",
    "tags": [
      "string",
      "succinct-data-structure",
      "rank",
      "select",
      "Burrows-Wheeler",
      "FM-index",
      "wavelet-tree"
    ],
    "description": "String algorithms with succinct data structures",
    "license": "Apache2",
    "web": "https://unicredit.github.io/cello/"
  },
  {
    "name": "notmuch",
    "url": "https://github.com/samdmarshall/notmuch.nim",
    "method": "git",
    "tags": [
      "notmuch",
      "wrapper",
      "email",
      "tagging"
    ],
    "description": "wrapper for the notmuch mail library",
    "license": "BSD 3-Clause",
    "web": "https://github.com/samdmarshall/notmuch.nim"
  },
  {
    "name": "pluginmanager",
    "url": "https://github.com/samdmarshall/plugin-manager",
    "method": "git",
    "tags": [
      "plugin",
      "dylib",
      "manager"
    ],
    "description": "Simple plugin implementation",
    "license": "BSD 3-Clause",
    "web": "https://github.com/samdmarshall/plugin-manager"
  },
  {
    "name": "node",
    "url": "https://github.com/tulayang/nimnode",
    "method": "git",
    "tags": [
      "async",
      "io",
      "socket",
      "net",
      "tcp",
      "http",
      "libuv"
    ],
    "description": "Library for async programming and communication. This Library uses a future/promise, non-blocking I/O model based on libuv.",
    "license": "MIT",
    "web": "http://tulayang.github.io/node/"
  },
  {
    "name": "tempdir",
    "url": "https://github.com/euantorano/tempdir.nim",
    "method": "git",
    "tags": [
      "temp",
      "io",
      "tmp"
    ],
    "description": "A Nim library to create and manage temporary directories.",
    "license": "BSD3",
    "web": "https://github.com/euantorano/tempdir.nim"
  },
  {
    "name": "mathexpr",
    "url": "https://github.com/Yardanico/nim-mathexpr",
    "method": "git",
    "tags": [
      "math",
      "mathparser",
      "tinyexpr"
    ],
    "description": "MathExpr - pure-Nim mathematical expression evaluator library",
    "license": "MIT",
    "web": "https://github.com/Yardanico/nim-mathexpr"
  },
  {
    "name": "frag",
    "url": "https://github.com/fragworks/frag",
    "method": "git",
    "tags": [
      "game",
      "game-dev",
      "2d",
      "3d"
    ],
    "description": "A 2D|3D game engine",
    "license": "MIT",
    "web": "https://github.com/fragworks/frag"
  },
  {
    "name": "freetype",
    "url": "https://github.com/jangko/freetype",
    "method": "git",
    "tags": [
      "font",
      "renderint",
      "library"
    ],
    "description": "wrapper for FreeType2 library",
    "license": "MIT",
    "web": "https://github.com/jangko/freetype"
  },
  {
    "name": "polyBool",
    "url": "https://github.com/jangko/polyBool",
    "method": "git",
    "tags": [
      "polygon",
      "clipper",
      "library"
    ],
    "description": "Polygon Clipper Library (Martinez Algorithm)",
    "license": "MIT",
    "web": "https://github.com/jangko/polyBool"
  },
  {
    "name": "nimAGG",
    "url": "https://github.com/jangko/nimAGG",
    "method": "git",
    "tags": [
      "renderer",
      "rasterizer",
      "library",
      "2D",
      "graphics"
    ],
    "description": "Hi Fidelity Rendering Engine",
    "license": "MIT",
    "web": "https://github.com/jangko/nimAGG"
  },
  {
    "name": "primme",
    "url": "https://github.com/jxy/primme",
    "method": "git",
    "tags": [
      "library",
      "eigenvalues",
      "high-performance",
      "singular-value-decomposition"
    ],
    "description": "Nim interface for PRIMME: PReconditioned Iterative MultiMethod Eigensolver",
    "license": "MIT",
    "web": "https://github.com/jxy/primme"
  },
  {
    "name": "sitmo",
    "url": "https://github.com/jxy/sitmo",
    "method": "git",
    "tags": [
      "RNG",
      "Sitmo",
      "high-performance",
      "random"
    ],
    "description": "Sitmo parallel random number generator in Nim",
    "license": "MIT",
    "web": "https://github.com/jxy/sitmo"
  },
  {
    "name": "webaudio",
    "url": "https://github.com/ftsf/nim-webaudio",
    "method": "git",
    "tags": [
      "javascript",
      "js",
      "web",
      "audio",
      "sound",
      "music"
    ],
    "description": "API for Web Audio (JS)",
    "license": "MIT",
    "web": "https://github.com/ftsf/nim-webaudio"
  },
  {
    "name": "nimcuda",
    "url": "https://github.com/unicredit/nimcuda",
    "method": "git",
    "tags": [
      "CUDA",
      "GPU"
    ],
    "description": "CUDA bindings",
    "license": "Apache2",
    "web": "https://github.com/unicredit/nimcuda"
  },
  {
    "name": "gifwriter",
    "url": "https://github.com/rxi/gifwriter",
    "method": "git",
    "tags": [
      "gif",
      "image",
      "library"
    ],
    "description": "Animated GIF writing library based on jo_gif",
    "license": "MIT",
    "web": "https://github.com/rxi/gifwriter"
  },
  {
    "name": "libplist",
    "url": "https://github.com/samdmarshall/libplist.nim",
    "method": "git",
    "tags": [
      "libplist",
      "property",
      "list",
      "property-list",
      "parsing",
      "binary",
      "xml",
      "format"
    ],
    "description": "wrapper around libplist https://github.com/libimobiledevice/libplist",
    "license": "MIT",
    "web": "https://github.com/samdmarshall/libplist.nim"
  },
  {
    "name": "getch",
    "url": "https://github.com/6A/getch",
    "method": "git",
    "tags": [
      "getch",
      "char"
    ],
    "description": "getch() for Windows and Unix",
    "license": "MIT",
    "web": "https://github.com/6A/getch"
  },
  {
    "name": "gifenc",
    "url": "https://github.com/ftsf/gifenc",
    "method": "git",
    "tags": [
      "gif",
      "encoder"
    ],
    "description": "Gif Encoder",
    "license": "Public Domain",
    "web": "https://github.com/ftsf/gifenc"
  },
  {
    "name": "nimlapack",
    "url": "https://github.com/unicredit/nimlapack",
    "method": "git",
    "tags": [
      "LAPACK",
      "linear-algebra"
    ],
    "description": "LAPACK bindings",
    "license": "Apache2",
    "web": "https://github.com/unicredit/nimlapack"
  },
  {
    "name": "jack",
    "url": "https://github.com/Skrylar/nim-jack",
    "method": "git",
    "tags": [
      "jack",
      "audio",
      "binding",
      "wrapper"
    ],
    "description": "Shiny bindings to the JACK Audio Connection Kit.",
    "license": "MIT",
    "web": "https://github.com/Skrylar/nim-jack"
  },
  {
    "name": "serializetools",
    "url": "https://github.com/JeffersonLab/serializetools",
    "method": "git",
    "tags": [
      "serialization",
      "xml"
    ],
    "description": "Support for serialization of objects",
    "license": "MIT",
    "web": "https://github.com/JeffersonLab/serializetools"
  },
  {
    "name": "neo",
    "url": "https://github.com/unicredit/neo",
    "method": "git",
    "tags": [
      "vector",
      "matrix",
      "linear-algebra",
      "BLAS",
      "LAPACK",
      "CUDA"
    ],
    "description": "Linear algebra for Nim",
    "license": "Apache License 2.0",
    "web": "https://unicredit.github.io/neo/"
  },
  {
    "name": "httpkit",
    "url": "https://github.com/tulayang/httpkit",
    "method": "git",
    "tags": [
      "http",
      "request",
      "response",
      "stream",
      "bigfile",
      "async"
    ],
    "description": "An efficient HTTP tool suite written in pure nim. Help you to write HTTP services or clients via TCP, UDP, or even Unix Domain socket, etc.",
    "license": "MIT",
    "web": "https://github.com/tulayang/httpkit"
  },
  {
    "name": "ulid",
    "url": "https://github.com/adelq/ulid",
    "method": "git",
    "tags": [
      "library",
      "id",
      "ulid",
      "uuid",
      "guid"
    ],
    "description": "Universally Unique Lexicographically Sortable Identifier",
    "license": "MIT",
    "web": "https://github.com/adelq/ulid"
  },
  {
    "name": "osureplay",
    "url": "https://github.com/Yardanico/nim-osureplay",
    "method": "git",
    "tags": [
      "library",
      "osu!",
      "parser",
      "osugame",
      "replay"
    ],
    "description": "osu! replay parser",
    "license": "MIT",
    "web": "https://github.com/Yardanico/nim-osureplay"
  },
  {
    "name": "tiger",
    "url": "https://git.sr.ht/~ehmry/nim_tiger",
    "method": "git",
    "tags": [
      "hash"
    ],
    "description": "Tiger hash function",
    "license": "MIT",
    "web": "https://git.sr.ht/~ehmry/nim_tiger"
  },
  {
    "name": "pipe",
    "url": "https://github.com/5paceToast/pipe",
    "method": "git",
    "tags": [
      "pipe",
      "macro",
      "operator",
      "functional"
    ],
    "description": "Pipe operator for nim.",
    "license": "MIT",
    "web": "https://github.com/5paceToast/pipe"
  },
  {
    "name": "flatdb",
    "url": "https://github.com/enthus1ast/flatdb",
    "method": "git",
    "tags": [
      "database",
      "json",
      "pure"
    ],
    "description": "small/tiny, flatfile, jsonl based, inprogress database for nim",
    "license": "MIT",
    "web": "https://github.com/enthus1ast/flatdb"
  },
  {
    "name": "nwt",
    "url": "https://github.com/enthus1ast/nimWebTemplates",
    "method": "git",
    "tags": [
      "template",
      "html",
      "pure",
      "jinja"
    ],
    "description": "experiment to build a jinja like template parser",
    "license": "MIT",
    "web": "https://github.com/enthus1ast/nimWebTemplates"
  },
  {
    "name": "cmixer",
    "url": "https://github.com/rxi/cmixer-nim",
    "method": "git",
    "tags": [
      "library",
      "audio",
      "mixer",
      "sound",
      "wav",
      "ogg"
    ],
    "description": "Lightweight audio mixer for games",
    "license": "MIT",
    "web": "https://github.com/rxi/cmixer-nim"
  },
  {
    "name": "cmixer_sdl2",
    "url": "https://github.com/rxi/cmixer_sdl2-nim",
    "method": "git",
    "tags": [
      "library",
      "audio",
      "mixer",
      "sound",
      "wav",
      "ogg"
    ],
    "description": "Lightweight audio mixer for SDL2",
    "license": "MIT",
    "web": "https://github.com/rxi/cmixer_sdl2-nim"
  },
  {
    "name": "chebyshev",
    "url": "https://github.com/jxy/chebyshev",
    "method": "git",
    "tags": [
      "math",
      "approximation",
      "numerical"
    ],
    "description": "Chebyshev approximation.",
    "license": "MIT",
    "web": "https://github.com/jxy/chebyshev"
  },
  {
    "name": "scram",
    "url": "https://github.com/rgv151/scram",
    "method": "git",
    "tags": [
      "scram",
      "sasl",
      "authentication",
      "salted",
      "challenge",
      "response"
    ],
    "description": "Salted Challenge Response Authentication Mechanism (SCRAM) ",
    "license": "MIT",
    "web": "https://github.com/rgv151/scram"
  },
  {
    "name": "blake2",
    "url": "https://github.com/narimiran/blake2",
    "method": "git",
    "tags": [
      "crypto",
      "cryptography",
      "hash",
      "security"
    ],
    "description": "blake2 - cryptographic hash function",
    "license": "CC0",
    "web": "https://github.com/narimiran/blake2"
  },
  {
    "name": "spinny",
    "url": "https://github.com/molnarmark/spinny",
    "method": "git",
    "tags": [
      "terminal",
      "spinner",
      "spinny",
      "load"
    ],
    "description": "Spinny is a tiny terminal spinner package for the Nim Programming Language.",
    "license": "MIT",
    "web": "https://github.com/molnarmark/spinny"
  },
  {
    "name": "nigui",
    "url": "https://github.com/trustable-code/NiGui",
    "method": "git",
    "tags": [
      "gui",
      "windows",
      "gtk"
    ],
    "description": "NiGui is a cross-platform, desktop GUI toolkit using native widgets.",
    "license": "MIT",
    "web": "https://github.com/trustable-code/NiGui"
  },
  {
    "name": "currying",
    "url": "https://github.com/t8m8/currying",
    "method": "git",
    "tags": [
      "library",
      "functional",
      "currying"
    ],
    "description": "Currying library for Nim",
    "license": "MIT",
    "web": "https://github.com/t8m8/currying"
  },
  {
    "name": "rect_packer",
    "url": "https://github.com/yglukhov/rect_packer",
    "method": "git",
    "tags": [
      "library",
      "geometry",
      "packing"
    ],
    "description": "Pack rects into bigger rect",
    "license": "MIT",
    "web": "https://github.com/yglukhov/rect_packer"
  },
  {
    "name": "gintro",
    "url": "https://github.com/stefansalewski/gintro",
    "method": "git",
    "tags": [
      "library",
      "gtk",
      "wrapper",
      "gui"
    ],
    "description": "High level GObject-Introspection based GTK3 bindings",
    "license": "MIT",
    "web": "https://github.com/stefansalewski/gintro"
  },
  {
    "name": "arraymancer",
    "url": "https://github.com/mratsim/Arraymancer",
    "method": "git",
    "tags": [
      "vector",
      "matrix",
      "array",
      "ndarray",
      "multidimensional-array",
      "linear-algebra",
      "tensor"
    ],
    "description": "A tensor (multidimensional array) library for Nim",
    "license": "Apache License 2.0",
    "web": "https://mratsim.github.io/Arraymancer/"
  },
  {
    "name": "sha3",
    "url": "https://github.com/narimiran/sha3",
    "method": "git",
    "tags": [
      "crypto",
      "cryptography",
      "hash",
      "security"
    ],
    "description": "sha3 - cryptographic hash function",
    "license": "CC0",
    "web": "https://github.com/narimiran/sha3"
  },
  {
    "name": "coalesce",
    "url": "https://github.com/piedar/coalesce",
    "method": "git",
    "tags": [
      "nil",
      "null",
      "options",
      "operator"
    ],
    "description": "A nil coalescing operator ?? for Nim",
    "license": "MIT",
    "web": "https://github.com/piedar/coalesce"
  },
  {
    "name": "asyncmysql",
    "url": "https://github.com/tulayang/asyncmysql",
    "method": "git",
    "tags": [
      "mysql",
      "async",
      "asynchronous"
    ],
    "description": "Asynchronous MySQL connector written in pure Nim",
    "license": "MIT",
    "web": "https://github.com/tulayang/asyncmysql"
  },
  {
    "name": "cassandra",
    "url": "https://github.com/yglukhov/cassandra",
    "method": "git",
    "tags": [
      "cassandra",
      "database",
      "wrapper",
      "bindings",
      "driver"
    ],
    "description": "Bindings to Cassandra DB driver",
    "license": "MIT",
    "web": "https://github.com/yglukhov/cassandra"
  },
  {
    "name": "tf2plug",
    "url": "https://gitlab.com/waylon531/tf2plug",
    "method": "git",
    "tags": [
      "app",
      "binary",
      "tool",
      "tf2"
    ],
    "description": "A mod manager for TF2",
    "license": "GPLv3",
    "web": "https://gitlab.com/waylon531/tf2plug"
  },
  {
    "name": "oldgtk3",
    "url": "https://github.com/stefansalewski/oldgtk3",
    "method": "git",
    "tags": [
      "library",
      "gtk",
      "wrapper",
      "gui"
    ],
    "description": "Low level bindings for GTK3 related libraries",
    "license": "MIT",
    "web": "https://github.com/stefansalewski/oldgtk3"
  },
  {
    "name": "godot",
    "url": "https://github.com/pragmagic/godot-nim",
    "method": "git",
    "tags": [
      "game",
      "engine",
      "2d",
      "3d"
    ],
    "description": "Nim bindings for Godot Engine",
    "license": "MIT",
    "web": "https://github.com/pragmagic/godot-nim"
  },
  {
    "name": "vkapi",
    "url": "https://github.com/Yardanico/nimvkapi",
    "method": "git",
    "tags": [
      "wrapper",
      "vkontakte",
      "vk",
      "library",
      "api"
    ],
    "description": "A wrapper for the vk.com API (russian social network)",
    "license": "MIT",
    "web": "https://github.com/Yardanico/nimvkapi"
  },
  {
    "name": "slacklib",
    "url": "https://github.com/ThomasTJdev/nim_slacklib",
    "method": "git",
    "tags": [
      "library",
      "wrapper",
      "slack",
      "slackapp",
      "api"
    ],
    "description": "Library for working with a slack app or sending messages to a slack channel (slack.com)",
    "license": "MIT",
    "web": "https://github.com/ThomasTJdev/nim_slacklib"
  },
  {
    "name": "wiringPiNim",
    "url": "https://github.com/ThomasTJdev/nim_wiringPiNim",
    "method": "git",
    "tags": [
      "wrapper",
      "raspberry",
      "rpi",
      "wiringpi",
      "pi"
    ],
    "description": "Wrapper that implements some of wiringPi's function for controlling a Raspberry Pi",
    "license": "MIT",
    "web": "https://github.com/ThomasTJdev/nim_wiringPiNim"
  },
  {
    "name": "redux",
    "url": "https://github.com/pragmagic/redux.nim",
    "method": "git",
    "tags": [
      "redux"
    ],
    "description": "Predictable state container.",
    "license": "MIT",
    "web": "https://github.com/pragmagic/redux.nim"
  },
  {
    "name": "skEasing",
    "url": "https://github.com/Skrylar/skEasing",
    "method": "git",
    "tags": [
      "math",
      "curves",
      "animation"
    ],
    "description": "A collection of easing curves for animation purposes.",
    "license": "BSD",
    "web": "https://github.com/Skrylar/skEasing"
  },
  {
    "name": "nimquery",
    "url": "https://github.com/GULPF/nimquery",
    "method": "git",
    "tags": [
      "html",
      "scraping",
      "web"
    ],
    "description": "Library for querying HTML using CSS-selectors, like JavaScripts document.querySelector",
    "license": "MIT",
    "web": "https://github.com/GULPF/nimquery"
  },
  {
    "name": "usha",
    "url": "https://github.com/subsetpark/untitled-shell-history-application",
    "method": "git",
    "tags": [
      "shell",
      "utility"
    ],
    "description": "untitled shell history application",
    "license": "MIT",
    "web": "https://github.com/subsetpark/untitled-shell-history-application"
  },
  {
    "name": "libgit2",
    "url": "https://github.com/barcharcraz/libgit2-nim",
    "method": "git",
    "tags": [
      "git",
      "libgit",
      "libgit2",
      "vcs",
      "wrapper"
    ],
    "description": "Libgit2 low level wrapper",
    "license": "MIT",
    "web": "https://github.com/barcharcraz/libgit2-nim"
  },
  {
    "name": "multicast",
    "url": "https://github.com/enthus1ast/nimMulticast",
    "method": "git",
    "tags": [
      "multicast",
      "udp",
      "socket",
      "net"
    ],
    "description": "proc to join (and leave) a multicast group",
    "license": "MIT",
    "web": "https://github.com/enthus1ast/nimMulticast"
  },
  {
    "name": "mysqlparser",
    "url": "https://github.com/tulayang/mysqlparser.git",
    "method": "git",
    "tags": [
      "mysql",
      "protocol",
      "parser"
    ],
    "description": "An efficient packet parser for MySQL Client/Server Protocol. Help you to write Mysql communication in either BLOCKIONG-IO or NON-BLOCKING-IO.",
    "license": "MIT",
    "web": "https://github.com/tulayang/mysqlparser"
  },
  {
    "name": "fugitive",
    "url": "https://github.com/citycide/fugitive",
    "method": "git",
    "tags": [
      "git",
      "github",
      "cli",
      "extras",
      "utility",
      "tool"
    ],
    "description": "Simple command line tool to make git more intuitive, along with useful GitHub addons.",
    "license": "MIT",
    "web": "https://github.com/citycide/fugitive"
  },
  {
    "name": "dbg",
    "url": "https://github.com/enthus1ast/nimDbg",
    "method": "git",
    "tags": [
      "template",
      "echo",
      "dbg",
      "debug"
    ],
    "description": "dbg template; in debug echo",
    "license": "MIT",
    "web": "https://github.com/enthus1ast/nimDbg"
  },
  {
    "name": "pylib",
    "url": "https://github.com/Yardanico/nimpylib",
    "method": "git",
    "tags": [
      "python",
      "compatibility",
      "library",
      "pure"
    ],
    "description": "Nim library with python-like functions and operators",
    "license": "MIT",
    "web": "https://github.com/Yardanico/nimpylib"
  },
  {
    "name": "graphemes",
    "url": "https://github.com/nitely/nim-graphemes",
    "method": "git",
    "tags": [
      "graphemes",
      "grapheme-cluster",
      "unicode"
    ],
    "description": "Grapheme aware string handling (Unicode tr29)",
    "license": "MIT",
    "web": "https://github.com/nitely/nim-graphemes"
  },
  {
    "name": "rfc3339",
    "url": "https://github.com/Skrylar/rfc3339",
    "method": "git",
    "tags": [
      "rfc3339",
      "datetime"
    ],
    "description": "RFC3339 (dates and times) implementation for Nim.",
    "license": "BSD",
    "web": "https://github.com/Skrylar/rfc3339"
  },
  {
    "name": "db_presto",
    "url": "https://github.com/Bennyelg/nimPresto",
    "method": "git",
    "tags": [
      "prestodb",
      "connector",
      "database"
    ],
    "description": "prestodb simple connector",
    "license": "MIT",
    "web": "https://github.com/Bennyelg/nimPresto"
  },
  {
    "name": "nimbomb",
    "url": "https://github.com/Tyler-Yocolano/nimbomb",
    "method": "git",
    "tags": [
      "giant",
      "bomb",
      "wiki",
      "api"
    ],
    "description": "A GiantBomb-wiki wrapper for nim",
    "license": "MIT",
    "web": "https://github.com/Tyler-Yocolano/nimbomb"
  },
  {
    "name": "csvql",
    "url": "https://github.com/Bennyelg/csvql",
    "method": "git",
    "tags": [
      "csv",
      "read",
      "ansisql",
      "query",
      "database",
      "files"
    ],
    "description": "csvql.",
    "license": "MIT",
    "web": "https://github.com/Bennyelg/csvql"
  },
  {
    "name": "contracts",
    "url": "https://github.com/Udiknedormin/NimContracts",
    "method": "git",
    "tags": [
      "library",
      "pure",
      "contract",
      "contracts",
      "DbC",
      "utility",
      "automation",
      "documentation",
      "safety",
      "test",
      "tests",
      "testing",
      "unittest"
    ],
    "description": "Design by Contract (DbC) library with minimal runtime.",
    "license": "MIT",
    "web": "https://github.com/Udiknedormin/NimContracts"
  },
  {
    "name": "syphus",
    "url": "https://github.com/makingspace/syphus",
    "method": "git",
    "tags": [
      "optimization",
      "tabu"
    ],
    "description": "An implementation of the tabu search heuristic in Nim.",
    "license": "BSD-3",
    "web": "https://github.com/makingspace/syphus-nim"
  },
  {
    "name": "analytics",
    "url": "https://github.com/dom96/analytics",
    "method": "git",
    "tags": [
      "google",
      "telemetry",
      "statistics"
    ],
    "description": "Allows statistics to be sent to and recorded in Google Analytics.",
    "license": "MIT",
    "web": "https://github.com/dom96/analytics"
  },
  {
    "name": "arraymancer_vision",
    "url": "https://github.com/edubart/arraymancer-vision",
    "method": "git",
    "tags": [
      "arraymancer",
      "image",
      "vision"
    ],
    "description": "Image transformation and visualization utilities for arraymancer",
    "license": "Apache License 2.0",
    "web": "https://github.com/edubart/arraymancer-vision"
  },
  {
    "name": "variantkey",
    "url": "https://github.com/brentp/variantkey-nim",
    "method": "git",
    "tags": [
      "vcf",
      "variant",
      "genomics"
    ],
    "description": "encode/decode variants to/from uint64",
    "license": "MIT"
  },
  {
    "name": "genoiser",
    "url": "https://github.com/brentp/genoiser",
    "method": "git",
    "tags": [
      "bam",
      "cram",
      "vcf",
      "genomics"
    ],
    "description": "functions to tracks for genomics data files",
    "license": "MIT"
  },
  {
    "name": "hts",
    "url": "https://github.com/brentp/hts-nim",
    "method": "git",
    "tags": [
      "kmer",
      "dna",
      "sequence",
      "bam",
      "vcf",
      "genomics"
    ],
    "description": "htslib wrapper for nim",
    "license": "MIT",
    "web": "https://brentp.github.io/hts-nim/"
  },
  {
    "name": "falas",
    "url": "https://github.com/brentp/falas",
    "method": "git",
    "tags": [
      "assembly",
      "dna",
      "sequence",
      "genomics"
    ],
    "description": "fragment-aware assembler for short reads",
    "license": "MIT",
    "web": "https://brentp.github.io/falas/falas.html"
  },
  {
    "name": "kmer",
    "url": "https://github.com/brentp/nim-kmer",
    "method": "git",
    "tags": [
      "kmer",
      "dna",
      "sequence"
    ],
    "description": "encoded kmer library for fast operations on kmers up to 31",
    "license": "MIT",
    "web": "https://github.com/brentp/nim-kmer"
  },
  {
    "name": "kexpr",
    "url": "https://github.com/brentp/kexpr-nim",
    "method": "git",
    "tags": [
      "math",
      "expression",
      "evalute"
    ],
    "description": "wrapper for kexpr math expression evaluation library",
    "license": "MIT",
    "web": "https://github.com/brentp/kexpr-nim"
  },
  {
    "name": "lapper",
    "url": "https://github.com/brentp/nim-lapper",
    "method": "git",
    "tags": [
      "interval"
    ],
    "description": "fast interval overlaps",
    "license": "MIT",
    "web": "https://github.com/brentp/nim-lapper"
  },
  {
    "name": "gplay",
    "url": "https://github.com/yglukhov/gplay",
    "method": "git",
    "tags": [
      "google",
      "play",
      "apk",
      "publish",
      "upload"
    ],
    "description": "Google Play APK Uploader",
    "license": "MIT",
    "web": "https://github.com/yglukhov/gplay"
  },
  {
    "name": "huenim",
    "url": "https://github.com/IoTone/huenim",
    "method": "git",
    "tags": [
      "hue",
      "iot",
      "lighting",
      "philips",
      "library"
    ],
    "description": "Huenim",
    "license": "MIT",
    "web": "https://github.com/IoTone/huenim"
  },
  {
    "name": "drand48",
    "url": "https://github.com/JeffersonLab/drand48",
    "method": "git",
    "tags": [
      "random",
      "number",
      "generator"
    ],
    "description": "Nim implementation of the standard unix drand48 pseudo random number generator",
    "license": "BSD3",
    "web": "https://github.com/JeffersonLab/drand48"
  },
  {
    "name": "ensem",
    "url": "https://github.com/JeffersonLab/ensem",
    "method": "git",
    "tags": [
      "jackknife",
      "statistics"
    ],
    "description": "Support for ensemble file format and arithmetic using jackknife/bootstrap propagation of errors",
    "license": "BSD3",
    "web": "https://github.com/JeffersonLab/ensem"
  },
  {
    "name": "basic2d",
    "url": "https://github.com/nim-lang/basic2d",
    "method": "git",
    "tags": [
      "deprecated",
      "vector",
      "stdlib",
      "library"
    ],
    "description": "Deprecated module for vector/matrices operations.",
    "license": "MIT",
    "web": "https://github.com/nim-lang/basic2d"
  },
  {
    "name": "basic3d",
    "url": "https://github.com/nim-lang/basic3d",
    "method": "git",
    "tags": [
      "deprecated",
      "vector",
      "stdlib",
      "library"
    ],
    "description": "Deprecated module for vector/matrices operations.",
    "license": "MIT",
    "web": "https://github.com/nim-lang/basic3d"
  },
  {
    "name": "shiori",
    "url": "https://github.com/Narazaka/shiori-nim",
    "method": "git",
    "tags": [
      "ukagaka",
      "shiori",
      "protocol"
    ],
    "description": "SHIORI Protocol Parser/Builder",
    "license": "MIT",
    "web": "https://github.com/Narazaka/shiori-nim"
  },
  {
    "name": "shioridll",
    "url": "https://github.com/Narazaka/shioridll-nim",
    "method": "git",
    "tags": [
      "shiori",
      "ukagaka"
    ],
    "description": "The SHIORI DLL interface",
    "license": "MIT",
    "web": "https://github.com/Narazaka/shioridll-nim"
  },
  {
    "name": "httpauth",
    "url": "https://github.com/FedericoCeratto/nim-httpauth",
    "method": "git",
    "tags": [
      "http",
      "authentication",
      "authorization",
      "library",
      "security"
    ],
    "description": "HTTP Authentication and Authorization",
    "license": "LGPLv3",
    "web": "https://github.com/FedericoCeratto/nim-httpauth"
  },
  {
    "name": "cbor",
    "url": "https://git.sr.ht/~ehmry/nim_cbor",
    "method": "git",
    "tags": [
      "library",
      "cbor",
      "binary",
      "encoding"
    ],
    "description": "Concise Binary Object Representation decoder (RFC7049).",
    "license": "MIT",
    "web": "https://git.sr.ht/~ehmry/nim_cbor"
  },
  {
    "name": "base58",
    "url": "https://git.sr.ht/~ehmry/nim_base58",
    "method": "git",
    "tags": [
      "base58",
      "bitcoin",
      "cryptonote",
      "monero",
      "encoding",
      "library"
    ],
    "description": "Base58 encoders and decoders for Bitcoin and CryptoNote addresses.",
    "license": "MIT",
    "web": "https://git.sr.ht/~ehmry/nim_base58"
  },
  {
    "name": "webdriver",
    "url": "https://github.com/dom96/webdriver",
    "method": "git",
    "tags": [
      "webdriver",
      "selenium",
      "library",
      "firefox"
    ],
    "description": "Implementation of the WebDriver w3c spec.",
    "license": "MIT",
    "web": "https://github.com/dom96/webdriver"
  },
  {
    "name": "interfaced",
    "url": "https://github.com/andreaferretti/interfaced",
    "method": "git",
    "tags": [
      "interface"
    ],
    "description": "Go-like interfaces",
    "license": "Apache License 2.0",
    "web": "https://github.com/andreaferretti/interfaced"
  },
  {
    "name": "vla",
    "url": "https://github.com/bpr/vla",
    "method": "git",
    "tags": [
      "vla",
      "alloca"
    ],
    "description": "Variable length arrays for Nim",
    "license": "MIT",
    "web": "https://github.com/bpr/vla"
  },
  {
    "name": "metatools",
    "url": "https://github.com/jxy/metatools",
    "method": "git",
    "tags": [
      "macros",
      "metaprogramming"
    ],
    "description": "Metaprogramming tools for Nim",
    "license": "MIT",
    "web": "https://github.com/jxy/metatools"
  },
  {
    "name": "pdcurses",
    "url": "https://github.com/lcrees/pdcurses",
    "method": "git",
    "tags": [
      "pdcurses",
      "curses",
      "console",
      "gui"
    ],
    "description": "Nim wrapper for PDCurses",
    "license": "MIT",
    "web": "https://github.com/lcrees/pdcurses"
  },
  {
    "name": "libuv",
    "url": "https://github.com/lcrees/libuv",
    "method": "git",
    "tags": [
      "libuv",
      "wrapper",
      "node",
      "networking"
    ],
    "description": "libuv bindings for Nim",
    "license": "MIT",
    "web": "https://github.com/lcrees/libuv"
  },
  {
    "name": "romans",
    "url": "https://github.com/lcrees/romans",
    "method": "git",
    "tags": [
      "roman",
      "numerals"
    ],
    "description": "Conversion between integers and Roman numerals",
    "license": "MIT",
    "web": "https://github.com/lcrees/romans"
  },
  {
    "name": "simpleAST",
    "url": "https://github.com/lguzzon-NIM/simpleAST",
    "method": "git",
    "tags": [
      "ast"
    ],
    "description": "Simple AST in NIM",
    "license": "MIT",
    "web": "https://github.com/lguzzon-NIM/simpleAST"
  },
  {
    "name": "timerpool",
    "url": "https://github.com/mikra01/timerpool/",
    "method": "git",
    "tags": [
      "timer",
      "pool",
      "events",
      "thread"
    ],
    "description": "threadsafe timerpool implementation for event purpose",
    "license": "MIT",
    "web": "https://github.com/mikra01/timerpool"
  },
  {
    "name": "zero_functional",
    "url": "https://github.com/zero-functional/zero-functional",
    "method": "git",
    "tags": [
      "functional",
      "dsl",
      "chaining",
      "seq"
    ],
    "description": "A library providing zero-cost chaining for functional abstractions in Nim",
    "license": "MIT",
    "web": "https://github.com/zero-functional/zero-functional"
  },
  {
    "name": "ormin",
    "url": "https://github.com/Araq/ormin",
    "method": "git",
    "tags": [
      "ORM",
      "SQL",
      "db",
      "database"
    ],
    "description": "Prepared SQL statement generator. A lightweight ORM.",
    "license": "MIT",
    "web": "https://github.com/Araq/ormin"
  },
  {
    "name": "karax",
    "url": "https://github.com/pragmagic/karax",
    "method": "git",
    "tags": [
      "browser",
      "DOM",
      "virtual-DOM",
      "UI"
    ],
    "description": "Karax is a framework for developing single page applications in Nim.",
    "license": "MIT",
    "web": "https://github.com/pragmagic/karax"
  },
  {
    "name": "cascade",
    "url": "https://github.com/citycide/cascade",
    "method": "git",
    "tags": [
      "macro",
      "cascade",
      "operator",
      "dart",
      "with"
    ],
    "description": "Method & assignment cascades for Nim, inspired by Smalltalk & Dart.",
    "license": "MIT",
    "web": "https://github.com/citycide/cascade"
  },
  {
    "name": "chrono",
    "url": "https://github.com/treeform/chrono",
    "method": "git",
    "tags": [
      "library",
      "timestamp",
      "calendar",
      "timezone"
    ],
    "description": "Calendars, Timestamps and Timezones utilities.",
    "license": "MIT",
    "web": "https://github.com/treeform/chrono"
  },
  {
    "name": "dbschema",
    "url": "https://github.com/vegansk/dbschema",
    "method": "git",
    "tags": [
      "library",
      "database",
      "db"
    ],
    "description": "Database schema migration library for Nim language.",
    "license": "MIT",
    "web": "https://github.com/vegansk/dbschema"
  },
  {
    "name": "gentabs",
    "url": "https://github.com/lcrees/gentabs",
    "method": "git",
    "tags": [
      "table",
      "string",
      "key",
      "value"
    ],
    "description": "Efficient hash table that is a key-value mapping (removed from stdlib)",
    "license": "MIT",
    "web": "https://github.com/lcrees/gentabs"
  },
  {
    "name": "libgraph",
    "url": "https://github.com/Mnenmenth/libgraphnim",
    "method": "git",
    "tags": [
      "graph",
      "math",
      "conversion",
      "pixels",
      "coordinates"
    ],
    "description": "Converts 2D linear graph coordinates to pixels on screen",
    "license": "MIT",
    "web": "https://github.com/Mnenmenth/libgraphnim"
  },
  {
    "name": "polynumeric",
    "url": "https://github.com/lcrees/polynumeric",
    "method": "git",
    "tags": [
      "polynomial",
      "numeric"
    ],
    "description": "Polynomial operations",
    "license": "MIT",
    "web": "https://github.com/lcrees/polynumeric"
  },
  {
    "name": "unicodedb",
    "url": "https://github.com/nitely/nim-unicodedb",
    "method": "git",
    "tags": [
      "unicode",
      "UCD",
      "unicodedata"
    ],
    "description": "Unicode Character Database (UCD) access for Nim",
    "license": "MIT",
    "web": "https://github.com/nitely/nim-unicodedb"
  },
  {
    "name": "normalize",
    "url": "https://github.com/nitely/nim-normalize",
    "method": "git",
    "tags": [
      "unicode",
      "normalization",
      "nfc",
      "nfd"
    ],
    "description": "Unicode normalization forms (tr15)",
    "license": "MIT",
    "web": "https://github.com/nitely/nim-normalize"
  },
  {
    "name": "nico",
    "url": "https://github.com/ftsf/nico",
    "method": "git",
    "tags": [
      "pico-8",
      "game",
      "library",
      "ludum",
      "dare"
    ],
    "description": "Nico game engine",
    "license": "MIT",
    "web": "https://github.com/ftsf/nico"
  },
  {
    "name": "os_files",
    "url": "https://github.com/tormund/os_files",
    "method": "git",
    "tags": [
      "dialogs",
      "file",
      "icon"
    ],
    "description": "Crossplatform (x11, windows, osx) native file dialogs; sytem file/folder icons in any resolution; open file with default application",
    "license": "MIT",
    "web": "https://github.com/tormund/os_files"
  },
  {
    "name": "sprymicro",
    "url": "https://github.com/gokr/sprymicro",
    "method": "git",
    "tags": [
      "spry",
      "demo"
    ],
    "description": "Small demo Spry interpreters",
    "license": "MIT",
    "web": "https://github.com/gokr/sprymicro"
  },
  {
    "name": "spryvm",
    "url": "https://github.com/gokr/spryvm",
    "method": "git",
    "tags": [
      "interpreter",
      "language",
      "spry"
    ],
    "description": "Homoiconic dynamic language interpreter in Nim",
    "license": "MIT",
    "web": "https://github.com/gokr/spryvm"
  },
  {
    "name": "netpbm",
    "url": "https://github.com/barcharcraz/nim-netpbm",
    "method": "git",
    "tags": [
      "pbm",
      "image",
      "wrapper",
      "netpbm"
    ],
    "description": "Wrapper for libnetpbm",
    "license": "MIT",
    "web": "https://github.com/barcharcraz/nim-netpbm"
  },
  {
    "name": "nimgen",
    "url": "https://github.com/genotrance/nimgen",
    "method": "git",
    "tags": [
      "c2nim",
      "library",
      "wrapper",
      "c",
      "c++"
    ],
    "description": "C2nim helper to simplify and automate wrapping C libraries",
    "license": "MIT",
    "web": "https://github.com/genotrance/nimgen"
  },
  {
    "name": "sksbox",
    "url": "https://github.com/Skrylar/sksbox",
    "method": "git",
    "tags": [
      "sbox",
      "binary",
      "binaryformat",
      "nothings",
      "container"
    ],
    "description": "A native-nim implementaton of the sBOX generic container format.",
    "license": "MIT",
    "web": "https://github.com/Skrylar/sksbox"
  },
  {
    "name": "avbin",
    "url": "https://github.com/Vladar4/avbin",
    "method": "git",
    "tags": [
      "audio",
      "video",
      "media",
      "library",
      "wrapper"
    ],
    "description": "Wrapper of the AVbin library for the Nim language.",
    "license": "LGPL",
    "web": "https://github.com/Vladar4/avbin"
  },
  {
    "name": "fsm",
    "url": "https://github.com/ba0f3/fsm.nim",
    "method": "git",
    "tags": [
      "fsm",
      "finite",
      "state",
      "machine"
    ],
    "description": "A simple finite-state machine for @nim-lang",
    "license": "MIT",
    "web": "https://github.com/ba0f3/fsm.nim"
  },
  {
    "name": "timezones",
    "url": "https://github.com/GULPF/timezones",
    "method": "git",
    "tags": [
      "timezone",
      "time",
      "tzdata"
    ],
    "description": "Timezone library compatible with the standard library. ",
    "license": "MIT",
    "web": "https://github.com/GULPF/timezones"
  },
  {
    "name": "ndf",
    "url": "https://github.com/rustomax/ndf",
    "method": "git",
    "tags": [
      "app",
      "binary",
      "duplicates",
      "utility",
      "filesystem"
    ],
    "description": "Duplicate files finder",
    "license": "MIT",
    "web": "https://github.com/rustomax/ndf"
  },
  {
    "name": "unicodeplus",
    "url": "https://github.com/nitely/nim-unicodeplus",
    "method": "git",
    "tags": [
      "unicode",
      "isdigit",
      "isalpha"
    ],
    "description": "Common unicode operations",
    "license": "MIT",
    "web": "https://github.com/nitely/nim-unicodeplus"
  },
  {
    "name": "libsvm",
    "url": "https://github.com/genotrance/libsvm",
    "method": "git",
    "tags": [
      "scientific",
      "svm",
      "vector"
    ],
    "description": "libsvm wrapper for Nim",
    "license": "MIT",
    "web": "https://github.com/genotrance/libsvm"
  },
  {
    "name": "lilt",
    "url": "https://github.com/quelklef/lilt",
    "method": "git",
    "tags": [
      "language",
      "parser",
      "parsing"
    ],
    "description": "Parsing language",
    "license": "MIT",
    "web": "https://github.com/quelklef/lilt"
  },
  {
    "name": "shiori_charset_convert",
    "url": "https://github.com/Narazaka/shiori_charset_convert-nim",
    "method": "git",
    "tags": [
      "shiori",
      "ukagaka"
    ],
    "description": "The SHIORI Message charset convert utility",
    "license": "MIT",
    "web": "https://github.com/Narazaka/shiori_charset_convert-nim"
  },
  {
    "name": "grafanim",
    "url": "https://github.com/jamesalbert/grafanim",
    "method": "git",
    "tags": [
      "library",
      "grafana",
      "dashboards"
    ],
    "description": "Grafana module for Nim",
    "license": "GPL",
    "web": "https://github.com/jamesalbert/grafanim"
  },
  {
    "name": "nimpy",
    "url": "https://github.com/yglukhov/nimpy",
    "method": "git",
    "tags": [
      "python",
      "bridge"
    ],
    "description": "Nim - Python bridge",
    "license": "MIT",
    "web": "https://github.com/yglukhov/nimpy"
  },
  {
    "name": "simple_graph",
    "url": "https://github.com/erhlee-bird/simple_graph",
    "method": "git",
    "tags": [
      "datastructures",
      "library"
    ],
    "description": "Simple Graph Library",
    "license": "MIT",
    "web": "https://github.com/erhlee-bird/simple_graph"
  },
  {
    "name": "controlStructures",
    "url": "https://github.com/TakeYourFreedom/Additional-Control-Structures-for-Nim",
    "method": "git",
    "tags": [
      "library",
      "control",
      "structure"
    ],
    "description": "Additional control structures",
    "license": "MIT",
    "web": "http://htmlpreview.github.io/?https://github.com/TakeYourFreedom/Additional-Control-Structures-for-Nim/blob/master/controlStructures.html"
  },
  {
    "name": "notetxt",
    "url": "https://github.com/mrshu/nim-notetxt",
    "method": "git",
    "tags": [
      "notetxt,",
      "note",
      "taking"
    ],
    "description": "A library that implements the note.txt specification for note taking.",
    "license": "MIT",
    "web": "https://github.com/mrshu/nim-notetxt"
  },
  {
    "name": "breeze",
    "url": "https://github.com/alehander42/breeze",
    "method": "git",
    "tags": [
      "dsl",
      "macro",
      "metaprogramming"
    ],
    "description": "A dsl for writing macros in Nim",
    "license": "MIT",
    "web": "https://github.com/alehander42/breeze"
  },
  {
    "name": "joyent_http_parser",
    "url": "https://github.com/nim-lang/joyent_http_parser",
    "method": "git",
    "tags": [
      "wrapper",
      "library",
      "parsing"
    ],
    "description": "Wrapper for high performance HTTP parsing library.",
    "license": "MIT",
    "web": "https://github.com/nim-lang/joyent_http_parser"
  },
  {
    "name": "libsvm_legacy",
    "url": "https://github.com/nim-lang/libsvm_legacy",
    "method": "git",
    "tags": [
      "wrapper",
      "library",
      "scientific"
    ],
    "description": "Wrapper for libsvm.",
    "license": "MIT",
    "web": "https://github.com/nim-lang/libsvm_legacy"
  },
  {
    "name": "clblast",
    "url": "https://github.com/numforge/nim-clblast",
    "method": "git",
    "tags": [
      "BLAS",
      "linear",
      "algebra",
      "vector",
      "matrix",
      "opencl",
      "high",
      "performance",
      "computing",
      "GPU",
      "wrapper"
    ],
    "description": "Wrapper for CLBlast, an OpenCL BLAS library",
    "license": "Apache License 2.0",
    "web": "https://github.com/numforge/nim-clblast"
  },
  {
    "name": "nimp5",
    "url": "https://github.com/Foldover/nim-p5",
    "method": "git",
    "tags": [
      "p5",
      "javascript",
      "creative",
      "coding",
      "processing",
      "library"
    ],
    "description": "Nim bindings for p5.js.",
    "license": "MIT",
    "web": "https://github.com/Foldover/nim-p5"
  },
  {
    "name": "names",
    "url": "https://github.com/pragmagic/names",
    "method": "git",
    "tags": [
      "strings"
    ],
    "description": "String interning library",
    "license": "MIT",
    "web": "https://github.com/pragmagic/names"
  },
  {
    "name": "sha1ext",
    "url": "https://github.com/CORDEA/sha1ext",
    "method": "git",
    "tags": [
      "sha1",
      "extension"
    ],
    "description": "std / sha1 extension",
    "license": "Apache License 2.0",
    "web": "https://github.com/CORDEA/sha1ext"
  },
  {
    "name": "libsha",
    "url": "https://github.com/forlan-ua/nim-libsha",
    "method": "git",
    "tags": [
      "sha1",
      "sha224",
      "sha256",
      "sha384",
      "sha512"
    ],
    "description": "Sha1 and Sha2 implementations",
    "license": "MIT",
    "web": "https://github.com/forlan-ua/nim-libsha"
  },
  {
    "name": "pwned",
    "url": "https://github.com/dom96/pwned",
    "method": "git",
    "tags": [
      "application",
      "passwords",
      "security",
      "binary"
    ],
    "description": "A client for the Pwned passwords API.",
    "license": "MIT",
    "web": "https://github.com/dom96/pwned"
  },
  {
    "name": "suffer",
    "url": "https://github.com/emekoi/suffer",
    "method": "git",
    "tags": [
      "graphics",
      "font",
      "software"
    ],
    "description": "a nim library for drawing 2d shapes, text, and images to 32bit software pixel buffers",
    "license": "MIT",
    "web": "https://github.com/emekoi/suffer"
  },
  {
    "name": "metric",
    "url": "https://github.com/mjendrusch/metric",
    "method": "git",
    "tags": [
      "library",
      "units",
      "scientific",
      "dimensional-analysis"
    ],
    "description": "Dimensionful types and dimensional analysis.",
    "license": "MIT",
    "web": "https://github.com/mjendrusch/metric"
  },
  {
    "name": "useragents",
    "url": "https://github.com/treeform/useragents",
    "method": "git",
    "tags": [
      "library",
      "useragent"
    ],
    "description": "User Agent parser for nim.",
    "license": "MIT",
    "web": "https://github.com/treeform/useragents"
  },
  {
    "name": "nimna",
    "url": "https://github.com/mjendrusch/nimna",
    "method": "git",
    "tags": [
      "library",
      "nucleic-acid-folding",
      "scientific",
      "biology"
    ],
    "description": "Nucleic acid folding and design.",
    "license": "MIT",
    "web": "https://github.com/mjendrusch/nimna"
  },
  {
    "name": "bencode",
    "url": "https://github.com/FedericoCeratto/nim-bencode",
    "method": "git",
    "tags": [
      "library",
      "bencode"
    ],
    "description": "Bencode serialization/deserialization library",
    "license": "LGPLv3",
    "web": "https://github.com/FedericoCeratto/nim-bencode"
  },
  {
    "name": "i3ipc",
    "url": "https://github.com/FedericoCeratto/nim-i3ipc",
    "method": "git",
    "tags": [
      "library",
      "i3"
    ],
    "description": "i3 IPC client library",
    "license": "LGPLv3",
    "web": "https://github.com/FedericoCeratto/nim-i3ipc"
  },
  {
    "name": "chroma",
    "url": "https://github.com/treeform/chroma",
    "method": "git",
    "tags": [
      "colors",
      "cmyk",
      "hsl",
      "hsv"
    ],
    "description": "Everything you want to do with colors.",
    "license": "MIT",
    "web": "https://github.com/treeform/chroma"
  },
  {
    "name": "nimrax",
    "url": "https://github.com/genotrance/nimrax",
    "method": "git",
    "tags": [
      "rax",
      "radix",
      "tree",
      "data",
      "structure"
    ],
    "description": "Radix tree wrapper for Nim",
    "license": "MIT",
    "web": "https://github.com/genotrance/nimrax"
  },
  {
    "name": "nimbass",
    "url": "https://github.com/genotrance/nimbass",
    "method": "git",
    "tags": [
      "bass",
      "audio",
      "wrapper"
    ],
    "description": "Bass wrapper for Nim",
    "license": "MIT",
    "web": "https://github.com/genotrance/nimbass"
  },
  {
    "name": "nimkerberos",
    "url": "https://github.com/genotrance/nimkerberos",
    "method": "git",
    "tags": [
      "kerberos",
      "ntlm",
      "authentication",
      "auth",
      "sspi"
    ],
    "description": "WinKerberos wrapper for Nim",
    "license": "MIT",
    "web": "https://github.com/genotrance/nimkerberos"
  },
  {
    "name": "nimssh2",
    "url": "https://github.com/genotrance/nimssh2",
    "method": "git",
    "tags": [
      "ssh",
      "library",
      "wrapper"
    ],
    "description": "libssh2 wrapper for Nim",
    "license": "MIT",
    "web": "https://github.com/genotrance/nimssh2"
  },
  {
    "name": "nimssl",
    "url": "https://github.com/genotrance/nimssl",
    "method": "git",
    "tags": [
      "openssl",
      "sha",
      "sha1",
      "hash",
      "sha256",
      "sha512"
    ],
    "description": "OpenSSL wrapper for Nim",
    "license": "MIT",
    "web": "https://github.com/genotrance/nimssl"
  },
  {
    "name": "snip",
    "url": "https://github.com/genotrance/snip",
    "method": "git",
    "tags": [
      "console",
      "editor",
      "text",
      "cli"
    ],
    "description": "Text editor to speed up testing code snippets",
    "license": "MIT",
    "web": "https://github.com/genotrance/snip"
  },
  {
    "name": "moduleinit",
    "url": "https://github.com/skunkiferous/moduleinit",
    "method": "git",
    "tags": [
      "library",
      "parallelism",
      "threads"
    ],
    "description": "Nim module/thread initialisation ordering library",
    "license": "MIT",
    "web": "https://github.com/skunkiferous/moduleinit"
  },
  {
    "name": "mofuw",
    "url": "https://github.com/2vg/mofuw",
    "method": "git",
    "tags": [
      "web",
      "http",
      "framework",
      "abandoned"
    ],
    "description": "mofuw is *MO*re *F*aster, *U*ltra *W*ebserver",
    "license": "MIT",
    "web": "https://github.com/2vg/mofuw"
  },
  {
    "name": "scnim",
    "url": "https://github.com/capocasa/scnim",
    "method": "git",
    "tags": [
      "music",
      "synthesizer",
      "realtime",
      "supercollider",
      "ugen",
      "plugin",
      "binding",
      "audio"
    ],
    "description": "Develop SuperCollider UGens in Nim",
    "license": "MIT",
    "web": "https://github.com/capocasa/scnim"
  },
  {
    "name": "nimgl",
    "url": "https://github.com/nimgl/nimgl",
    "method": "git",
    "tags": [
      "glfw",
      "imgui",
      "opengl",
      "bindings",
      "gl",
      "graphics"
    ],
    "description": "Nim Game Library",
    "license": "MIT",
    "web": "https://github.com/lmariscal/nimgl"
  },
  {
    "name": "inim",
    "url": "https://github.com/AndreiRegiani/INim",
    "method": "git",
    "tags": [
      "repl",
      "playground",
      "shell"
    ],
    "description": "Interactive Nim Shell",
    "license": "MIT",
    "web": "https://github.com/AndreiRegiani/INim"
  },
  {
    "name": "nimbigwig",
    "url": "https://github.com/genotrance/nimbigwig",
    "method": "git",
    "tags": [
      "bigwig",
      "bigbend",
      "genome"
    ],
    "description": "libBigWig wrapper for Nim",
    "license": "MIT",
    "web": "https://github.com/genotrance/nimbigwig"
  },
  {
    "name": "regex",
    "url": "https://github.com/nitely/nim-regex",
    "method": "git",
    "tags": [
      "regex"
    ],
    "description": "Linear time regex matching",
    "license": "MIT",
    "web": "https://github.com/nitely/nim-regex"
  },
  {
    "name": "tsundoku",
    "url": "https://github.com/FedericoCeratto/tsundoku",
    "method": "git",
    "tags": [
      "OPDS",
      "ebook",
      "server"
    ],
    "description": "Simple and lightweight OPDS ebook server",
    "license": "GPLv3",
    "web": "https://github.com/FedericoCeratto/tsundoku"
  },
  {
    "name": "nim_exodus",
    "url": "https://github.com/shinriyo/nim_exodus",
    "method": "git",
    "tags": [
      "web",
      "html",
      "template"
    ],
    "description": "Template generator for gester",
    "license": "MIT",
    "web": "https://github.com/shinriyo/nim_exodus"
  },
  {
    "name": "nimlibxlsxwriter",
    "url": "https://github.com/KeepCoolWithCoolidge/nimlibxlsxwriter",
    "method": "git",
    "tags": [
      "Excel",
      "wrapper",
      "xlsx"
    ],
    "description": "libxslxwriter wrapper for Nim",
    "license": "MIT",
    "web": "https://github.com/KeepCoolWithCoolidge/nimlibxlsxwriter"
  },
  {
    "name": "nimclutter",
    "url": "https://github.com/KeepCoolWithCoolidge/nimclutter",
    "method": "git",
    "tags": [
      "clutter",
      "gtk",
      "gui"
    ],
    "description": "Nim bindings for Clutter toolkit.",
    "license": "LGPLv2.1",
    "web": "https://github.com/KeepCoolWithCoolidge/nimclutter"
  },
  {
    "name": "nimhdf5",
    "url": "https://github.com/Vindaar/nimhdf5",
    "method": "git",
    "tags": [
      "library",
      "wrapper",
      "binding",
      "libhdf5",
      "hdf5",
      "ndarray",
      "storage"
    ],
    "description": "Bindings for the HDF5 data format C library",
    "license": "MIT",
    "web": "https://github.com/Vindaar/nimhdf5"
  },
  {
    "name": "mpfit",
    "url": "https://github.com/Vindaar/nim-mpfit",
    "method": "git",
    "tags": [
      "library",
      "wrapper",
      "binding",
      "nonlinear",
      "least-squares",
      "fitting",
      "levenberg-marquardt",
      "regression"
    ],
    "description": "A wrapper for the cMPFIT non-linear least squares fitting library",
    "license": "MIT",
    "web": "https://github.com/Vindaar/nim-mpfit"
  },
  {
    "name": "nlopt",
    "url": "https://github.com/Vindaar/nimnlopt",
    "method": "git",
    "tags": [
      "library",
      "wrapper",
      "binding",
      "nonlinear-optimization"
    ],
    "description": "A wrapper for the non-linear optimization C library Nlopt",
    "license": "MIT",
    "web": "https://github.com/Vindaar/nimnlopt"
  },
  {
    "name": "itertools",
    "url": "https://github.com/narimiran/itertools",
    "method": "git",
    "tags": [
      "itertools",
      "iterutils",
      "python",
      "iter",
      "iterator",
      "iterators"
    ],
    "description": "Itertools for Nim",
    "license": "MIT",
    "web": "https://github.com/narimiran/itertools"
  },
  {
    "name": "typelists",
    "url": "https://github.com/yglukhov/typelists",
    "method": "git",
    "tags": [
      "metaprogramming"
    ],
    "description": "Typelists in Nim",
    "license": "MIT",
    "web": "https://github.com/yglukhov/typelists"
  },
  {
    "name": "sol",
    "url": "https://github.com/davidgarland/sol",
    "method": "git",
    "tags": [
      "c99",
      "c11",
      "c",
      "vector",
      "simd",
      "avx",
      "avx2",
      "neon"
    ],
    "description": "A SIMD-accelerated vector library written in C99 with Nim bindings.",
    "license": "MIT",
    "web": "https://github.com/davidgarland/sol"
  },
  {
    "name": "simdX86",
    "url": "https://github.com/nimlibs/simdX86",
    "method": "git",
    "tags": [
      "simd"
    ],
    "description": "Wrappers for X86 SIMD intrinsics",
    "license": "MIT",
    "web": "https://github.com/nimlibs/simdX86"
  },
  {
    "name": "loopfusion",
    "url": "https://github.com/numforge/loopfusion",
    "method": "git",
    "tags": [
      "loop",
      "iterator",
      "zip",
      "forEach",
      "variadic"
    ],
    "description": "Loop efficiently over a variadic number of containers",
    "license": "MIT or Apache 2.0",
    "web": "https://github.com/numforge/loopfusion"
  },
  {
    "name": "tinamou",
    "url": "https://github.com/Double-oxygeN/tinamou",
    "method": "git",
    "tags": [
      "game",
      "sdl2"
    ],
    "description": "Game Library in Nim with SDL2",
    "license": "MIT",
    "web": "https://github.com/Double-oxygeN/tinamou"
  },
  {
    "name": "cittadino",
    "url": "https://github.com/makingspace/cittadino",
    "method": "git",
    "tags": [
      "pubsub",
      "stomp",
      "rabbitmq",
      "amqp"
    ],
    "description": "A simple PubSub framework using STOMP.",
    "license": "BSD2",
    "web": "https://github.com/makingspace/cittadino"
  },
  {
    "name": "consul",
    "url": "https://github.com/makingspace/nim_consul",
    "method": "git",
    "tags": [
      "consul"
    ],
    "description": "A simple interface to a running Consul agent.",
    "license": "BSD2",
    "web": "https://github.com/makingspace/nim_consul"
  },
  {
    "name": "keystone",
    "url": "https://github.com/6A/Keystone.nim",
    "method": "git",
    "tags": [
      "binding",
      "keystone",
      "asm",
      "assembler",
      "x86",
      "arm"
    ],
    "description": "Bindings to the Keystone Assembler.",
    "license": "MIT",
    "web": "https://github.com/6A/Keystone.nim"
  },
  {
    "name": "units",
    "url": "https://github.com/Udiknedormin/NimUnits",
    "method": "git",
    "tags": [
      "library",
      "pure",
      "units",
      "physics",
      "science",
      "documentation",
      "safety"
    ],
    "description": " Statically-typed quantity units.",
    "license": "MIT",
    "web": "https://github.com/Udiknedormin/NimUnits"
  },
  {
    "name": "ast_pattern_matching",
    "url": "https://github.com/krux02/ast-pattern-matching",
    "method": "git",
    "tags": [
      "macros",
      "pattern-matching",
      "ast"
    ],
    "description": "a general ast pattern matching library with a focus on correctness and good error messages",
    "license": "MIT",
    "web": "https://github.com/krux02/ast-pattern-matching"
  },
  {
    "name": "tissue",
    "url": "https://github.com/genotrance/tissue",
    "method": "git",
    "tags": [
      "github",
      "issue",
      "debug",
      "test",
      "testament"
    ],
    "description": "Test failing snippets from Nim's issues",
    "license": "MIT",
    "web": "https://github.com/genotrance/tissue"
  },
  {
    "name": "sphincs",
    "url": "https://git.sr.ht/~ehmry/nim_sphincs",
    "method": "git",
    "tags": [
      "crypto",
      "pqcrypto",
      "signing"
    ],
    "description": "SPHINCS⁺ stateless hash-based signature scheme",
    "license": "MIT",
    "web": "https://git.sr.ht/~ehmry/nim_sphincs"
  },
  {
    "name": "nimpb",
    "url": "https://github.com/oswjk/nimpb",
    "method": "git",
    "tags": [
      "serialization",
      "protocol-buffers",
      "protobuf",
      "library"
    ],
    "description": "A Protocol Buffers library for Nim",
    "license": "MIT",
    "web": "https://github.com/oswjk/nimpb"
  },
  {
    "name": "nimpb_protoc",
    "url": "https://github.com/oswjk/nimpb_protoc",
    "method": "git",
    "tags": [
      "serialization",
      "protocol-buffers",
      "protobuf"
    ],
    "description": "Protocol Buffers compiler support package for nimpb",
    "license": "MIT",
    "web": "https://github.com/oswjk/nimpb_protoc"
  },
  {
    "name": "strunicode",
    "url": "https://github.com/nitely/nim-strunicode",
    "method": "git",
    "tags": [
      "string",
      "unicode",
      "grapheme"
    ],
    "description": "Swift-like unicode string handling",
    "license": "MIT",
    "web": "https://github.com/nitely/nim-strunicode"
  },
  {
    "name": "turn_based_game",
    "url": "https://github.com/JohnAD/turn_based_game",
    "method": "git",
    "tags": [
      "rules-engine",
      "game",
      "turn-based"
    ],
    "description": "Game rules engine for simulating or playing turn-based games",
    "license": "MIT",
    "web": "https://github.com/JohnAD/turn_based_game/wiki"
  },
  {
    "name": "negamax",
    "url": "https://github.com/JohnAD/negamax",
    "method": "git",
    "tags": [
      "negamax",
      "minimax",
      "game",
      "ai",
      "turn-based"
    ],
    "description": "Negamax AI search-tree algorithm for two player games",
    "license": "MIT",
    "web": "https://github.com/JohnAD/negamax"
  },
  {
    "name": "translation",
    "url": "https://github.com/juancarlospaco/nim-tinyslation",
    "method": "git",
    "tags": [
      "translation",
      "tinyslation",
      "api",
      "strings",
      "minimalism"
    ],
    "description": "Text string translation from free online crowdsourced API. Tinyslation a tiny translation.",
    "license": "LGPLv3",
    "web": "https://github.com/juancarlospaco/nim-tinyslation"
  },
  {
    "name": "magic",
    "url": "https://github.com/xmonader/nim-magic",
    "method": "git",
    "tags": [
      "libmagic",
      "magic",
      "guessfile"
    ],
    "description": "libmagic for nim",
    "license": "MIT",
    "web": "https://github.com/xmonader/nim-magic"
  },
  {
    "name": "configparser",
    "url": "https://github.com/xmonader/nim-configparser",
    "method": "git",
    "tags": [
      "configparser",
      "ini",
      "parser"
    ],
    "description": "pure Ini configurations parser",
    "license": "MIT",
    "web": "https://github.com/xmonader/nim-configparser"
  },
  {
    "name": "random_font_color",
    "url": "https://github.com/juancarlospaco/nim-random-font-color",
    "method": "git",
    "tags": [
      "fonts",
      "colors",
      "pastel",
      "design",
      "random"
    ],
    "description": "Random curated Fonts and pastel Colors for your UI/UX design, design for non-designers.",
    "license": "LGPLv3",
    "web": "https://github.com/juancarlospaco/nim-random-font-color"
  },
  {
    "name": "bytes2human",
    "url": "https://github.com/juancarlospaco/nim-bytes2human",
    "method": "git",
    "tags": [
      "bytes",
      "human",
      "minimalism",
      "size"
    ],
    "description": "Convert bytes to kilobytes, megabytes, gigabytes, etc.",
    "license": "LGPLv3",
    "web": "https://github.com/juancarlospaco/nim-bytes2human"
  },
  {
    "name": "nimhttpd",
    "url": "https://github.com/h3rald/nimhttpd",
    "method": "git",
    "tags": [
      "web-server",
      "static-file-server",
      "server",
      "http"
    ],
    "description": "A tiny static file web server.",
    "license": "MIT",
    "web": "https://github.com/h3rald/nimhttpd"
  },
  {
    "name": "crc32",
    "url": "https://github.com/juancarlospaco/nim-crc32",
    "method": "git",
    "tags": [
      "crc32",
      "checksum",
      "minimalism"
    ],
    "description": "CRC32, 2 proc, copied from RosettaCode.",
    "license": "MIT",
    "web": "https://github.com/juancarlospaco/nim-crc32"
  },
  {
    "name": "httpbeast",
    "url": "https://github.com/dom96/httpbeast",
    "method": "git",
    "tags": [
      "http",
      "server",
      "parallel",
      "linux",
      "unix"
    ],
    "description": "A performant and scalable HTTP server.",
    "license": "MIT",
    "web": "https://github.com/dom96/httpbeast"
  },
  {
    "name": "datetime2human",
    "url": "https://github.com/juancarlospaco/nim-datetime2human",
    "method": "git",
    "tags": [
      "date",
      "time",
      "datetime",
      "ISO-8601",
      "human",
      "minimalism"
    ],
    "description": "Human friendly DateTime string representations, seconds to millenniums.",
    "license": "LGPLv3",
    "web": "https://github.com/juancarlospaco/nim-datetime2human"
  },
  {
    "name": "sass",
    "url": "https://github.com/dom96/sass",
    "method": "git",
    "tags": [
      "css",
      "compiler",
      "wrapper",
      "library",
      "scss",
      "web"
    ],
    "description": "A wrapper for the libsass library.",
    "license": "MIT",
    "web": "https://github.com/dom96/sass"
  },
  {
    "name": "osutil",
    "url": "https://github.com/juancarlospaco/nim-osutil",
    "method": "git",
    "tags": [
      "utils",
      "helpers",
      "minimalism",
      "process",
      "mobile",
      "battery"
    ],
    "description": "OS Utils for Nim, simple tiny but useful procs for OS. Turn Display OFF and set Process Name.",
    "license": "LGPLv3",
    "web": "https://github.com/juancarlospaco/nim-osutil"
  },
  {
    "name": "binance",
    "url": "https://github.com/Imperator26/binance",
    "method": "git",
    "tags": [
      "library",
      "api",
      "binance"
    ],
    "description": "A Nim library to access the Binance API.",
    "license": "Apache License 2.0",
    "web": "https://github.com/Imperator26/binance"
  },
  {
    "name": "jdec",
    "tags": [
      "json",
      "marshal",
      "helper",
      "utils"
    ],
    "method": "git",
    "license": "MIT",
    "web": "https://github.com/diegogub/jdec",
    "url": "https://github.com/diegogub/jdec",
    "description": "Flexible JSON manshal/unmarshal library for nim"
  },
  {
    "name": "nimsnappyc",
    "url": "https://github.com/NimCompression/nimsnappyc",
    "method": "git",
    "tags": [
      "snappy",
      "compression",
      "wrapper",
      "library"
    ],
    "description": "Wrapper for the Snappy-C compression library",
    "license": "MIT",
    "web": "https://github.com/NimCompression/nimsnappyc"
  },
  {
    "name": "websitecreator",
    "alias": "nimwc"
  },
  {
    "name": "nimwc",
    "url": "https://github.com/ThomasTJdev/nim_websitecreator",
    "method": "git",
    "tags": [
      "website",
      "webpage",
      "blog",
      "binary"
    ],
    "description": "A website management tool. Run the file and access your webpage.",
    "license": "PPL",
    "web": "https://nimwc.org/"
  },
  {
    "name": "shaname",
    "url": "https://github.com/Torro/nimble-packages?subdir=shaname",
    "method": "git",
    "tags": [
      "sha1",
      "command-line",
      "utilities"
    ],
    "description": "Rename files to their sha1sums",
    "license": "BSD",
    "web": "https://github.com/Torro/nimble-packages/tree/master/shaname"
  },
  {
    "name": "about",
    "url": "https://github.com/aleandros/about",
    "method": "git",
    "tags": [
      "cli",
      "tool"
    ],
    "description": "Executable for finding information about programs in PATH",
    "license": "MIT",
    "web": "https://github.com/aleandros/about"
  },
  {
    "name": "findtests",
    "url": "https://github.com/jackvandrunen/findtests",
    "method": "git",
    "tags": [
      "test",
      "tests",
      "testing",
      "unit"
    ],
    "description": "A helper module for writing unit tests in Nim with nake or similar build system.",
    "license": "ISC",
    "web": "https://github.com/jackvandrunen/findtests"
  },
  {
    "name": "packedjson",
    "url": "https://github.com/Araq/packedjson",
    "method": "git",
    "tags": [
      "json"
    ],
    "description": "packedjson is an alternative Nim implementation for JSON. The JSON is essentially kept as a single string in order to save memory over a more traditional tree representation.",
    "license": "MIT",
    "web": "https://github.com/Araq/packedjson"
  },
  {
    "name": "unicode_numbers",
    "url": "https://github.com/Aearnus/unicode_numbers",
    "method": "git",
    "tags": [
      "library",
      "string",
      "format",
      "unicode"
    ],
    "description": "Converts a number into a specially formatted Unicode string",
    "license": "MIT",
    "web": "https://github.com/Aearnus/unicode_numbers"
  },
  {
    "name": "glob",
    "url": "https://github.com/citycide/glob",
    "method": "git",
    "tags": [
      "glob",
      "pattern",
      "match",
      "walk",
      "filesystem",
      "pure"
    ],
    "description": "Pure library for matching file paths against Unix style glob patterns.",
    "license": "MIT",
    "web": "https://github.com/citycide/glob"
  },
  {
    "name": "lda",
    "url": "https://github.com/unicredit/lda",
    "method": "git",
    "tags": [
      "LDA",
      "topic-modeling",
      "text-clustering",
      "NLP"
    ],
    "description": "Latent Dirichlet Allocation",
    "license": "Apache License 2.0",
    "web": "https://github.com/unicredit/lda"
  },
  {
    "name": "mdevolve",
    "url": "https://github.com/jxy/MDevolve",
    "method": "git",
    "tags": [
      "MD",
      "integrator",
      "numerical",
      "evolution"
    ],
    "description": "Integrator framework for Molecular Dynamic evolutions",
    "license": "MIT",
    "web": "https://github.com/jxy/MDevolve"
  },
  {
    "name": "sctp",
    "url": "https://github.com/metacontainer/sctp.nim",
    "method": "git",
    "tags": [
      "sctp",
      "networking",
      "userspace"
    ],
    "description": "Userspace SCTP bindings",
    "license": "BSD",
    "web": "https://github.com/metacontainer/sctp.nim"
  },
  {
    "name": "sodium",
    "url": "https://github.com/zielmicha/libsodium.nim",
    "method": "git",
    "tags": [
      "crypto",
      "security",
      "sodium"
    ],
    "description": "High-level libsodium bindings",
    "license": "MIT",
    "web": "https://github.com/zielmicha/libsodium.nim"
  },
  {
    "name": "db_clickhouse",
    "url": "https://github.com/leonardoce/nim-clickhouse",
    "method": "git",
    "tags": [
      "wrapper",
      "database",
      "clickhouse"
    ],
    "description": "ClickHouse Nim interface",
    "license": "MIT",
    "web": "https://github.com/leonardoce/nim-clickhouse"
  },
  {
    "name": "webterminal",
    "url": "https://github.com/JohnAD/webterminal",
    "method": "git",
    "tags": [
      "javascript",
      "terminal",
      "tty"
    ],
    "description": "Very simple browser Javascript TTY web terminal",
    "license": "MIT",
    "web": "https://github.com/JohnAD/webterminal"
  },
  {
    "name": "hpack",
    "url": "https://github.com/nitely/nim-hpack",
    "method": "git",
    "tags": [
      "http2",
      "hpack"
    ],
    "description": "HPACK (Header Compression for HTTP/2)",
    "license": "MIT",
    "web": "https://github.com/nitely/nim-hpack"
  },
  {
    "name": "cobs",
    "url": "https://github.com/keyme/nim_cobs",
    "method": "git",
    "tags": [
      "serialization",
      "encoding",
      "wireline",
      "framing",
      "cobs"
    ],
    "description": "Consistent Overhead Byte Stuffing for Nim",
    "license": "MIT",
    "web": "https://github.com/keyme/nim_cobs"
  },
  {
    "name": "bitvec",
    "url": "https://github.com/keyme/nim_bitvec",
    "method": "git",
    "tags": [
      "serialization",
      "encoding",
      "wireline"
    ],
    "description": "Extensible bit vector integer encoding library",
    "license": "MIT",
    "web": "https://github.com/keyme/nim_bitvec"
  },
  {
    "name": "nimsvg",
    "url": "https://github.com/bluenote10/NimSvg",
    "method": "git",
    "tags": [
      "svg"
    ],
    "description": "Nim-based DSL allowing to generate SVG files and GIF animations.",
    "license": "MIT",
    "web": "https://github.com/bluenote10/NimSvg"
  },
  {
    "name": "validation",
    "url": "https://github.com/captainbland/nim-validation",
    "method": "git",
    "tags": [
      "validation",
      "library"
    ],
    "description": "Nim object validation using type field pragmas",
    "license": "GPLv3",
    "web": "https://github.com/captainbland/nim-validation"
  },
  {
    "name": "nimgraphviz",
    "url": "https://github.com/QuinnFreedman/nimgraphviz",
    "method": "git",
    "tags": [
      "graph",
      "viz",
      "graphviz",
      "dot",
      "pygraphviz"
    ],
    "description": "Nim bindings for the GraphViz tool and the DOT graph language",
    "license": "MIT",
    "web": "https://github.com/QuinnFreedman/nimgraphviz"
  },
  {
    "name": "fab",
    "url": "https://github.com/icyphox/fab",
    "method": "git",
    "tags": [
      "colors",
      "terminal",
      "formatting",
      "text",
      "fun"
    ],
    "description": "Print fabulously in your terminal",
    "license": "MIT",
    "web": "https://github.com/icyphox/fab"
  },
  {
    "name": "kdialog",
    "url": "https://github.com/juancarlospaco/nim-kdialog",
    "method": "git",
    "tags": [
      "kdialog",
      "qt5",
      "kde",
      "gui",
      "easy",
      "qt"
    ],
    "description": "KDialog Qt5 Wrapper, easy API, KISS design",
    "license": "LGPLv3",
    "web": "https://github.com/juancarlospaco/nim-kdialog"
  },
  {
    "name": "nim7z",
    "url": "https://github.com/genotrance/nim7z",
    "method": "git",
    "tags": [
      "7zip",
      "7z",
      "extract",
      "archive"
    ],
    "description": "7z extraction for Nim",
    "license": "MIT",
    "web": "https://github.com/genotrance/nim7z"
  },
  {
    "name": "nimarchive",
    "url": "https://github.com/genotrance/nimarchive",
    "method": "git",
    "tags": [
      "7z",
      "zip",
      "tar",
      "rar",
      "gz",
      "libarchive",
      "compress",
      "extract",
      "archive"
    ],
    "description": "libarchive wrapper for Nim",
    "license": "MIT",
    "web": "https://github.com/genotrance/nimarchive"
  },
  {
    "name": "nimpcre",
    "url": "https://github.com/genotrance/nimpcre",
    "method": "git",
    "tags": [
      "pcre",
      "regex"
    ],
    "description": "PCRE wrapper for Nim",
    "license": "MIT",
    "web": "https://github.com/genotrance/nimpcre"
  },
  {
    "name": "nimdeps",
    "url": "https://github.com/genotrance/nimdeps",
    "method": "git",
    "tags": [
      "dependency",
      "bundle",
      "installer",
      "package"
    ],
    "description": "Nim library to bundle dependency files into executable",
    "license": "MIT",
    "web": "https://github.com/genotrance/nimdeps"
  },
  {
    "name": "intel_hex",
    "url": "https://github.com/keyme/nim_intel_hex",
    "method": "git",
    "tags": [
      "utils",
      "parsing",
      "hex"
    ],
    "description": "Intel hex file utility library",
    "license": "MIT",
    "web": "https://github.com/keyme/nim_intel_hex"
  },
  {
    "name": "nimha",
    "url": "https://github.com/ThomasTJdev/nim_homeassistant",
    "method": "git",
    "tags": [
      "smarthome",
      "automation",
      "mqtt",
      "xiaomi"
    ],
    "description": "Nim Home Assistant (NimHA) is a hub for combining multiple home automation devices and automating jobs",
    "license": "GPLv3",
    "web": "https://github.com/ThomasTJdev/nim_homeassistant"
  },
  {
    "name": "fmod",
    "url": "https://github.com/johnnovak/nim-fmod",
    "method": "git",
    "tags": [
      "library",
      "fmod",
      "audio",
      "game",
      "sound"
    ],
    "description": "Nim wrapper for the FMOD Low Level C API",
    "license": "MIT",
    "web": "https://github.com/johnnovak/nim-fmod"
  },
  {
    "name": "figures",
    "url": "https://github.com/lmariscal/figures",
    "method": "git",
    "tags": [
      "unicode",
      "cli",
      "figures"
    ],
    "description": "unicode symbols",
    "license": "MIT",
    "web": "https://github.com/lmariscal/figures"
  },
  {
    "name": "ur",
    "url": "https://github.com/JohnAD/ur",
    "method": "git",
    "tags": [
      "library",
      "universal",
      "result",
      "return"
    ],
    "description": "A Universal Result macro/object that normalizes the information returned from a procedure",
    "license": "MIT",
    "web": "https://github.com/JohnAD/ur",
    "doc": "https://github.com/JohnAD/ur/blob/master/docs/ur.rst"
  },
  {
    "name": "blosc",
    "url": "https://github.com/Skrylar/nblosc",
    "method": "git",
    "tags": [
      "blosc",
      "wrapper",
      "compression"
    ],
    "description": "Bit Shuffling Block Compressor (C-Blosc)",
    "license": "BSD",
    "web": "https://github.com/Skrylar/nblosc"
  },
  {
    "name": "fltk",
    "url": "https://github.com/Skrylar/nfltk",
    "method": "git",
    "tags": [
      "gui",
      "fltk",
      "wrapper",
      "c++"
    ],
    "description": "The Fast-Light Tool Kit",
    "license": "LGPL",
    "web": "https://github.com/Skrylar/nfltk"
  },
  {
    "name": "nim_cexc",
    "url": "https://github.com/metasyn/nim-cexc-splunk",
    "method": "git",
    "tags": [
      "splunk",
      "command",
      "cexc",
      "chunked"
    ],
    "description": "A simple chunked external protocol interface for Splunk custom search commands.",
    "license": "Apache2",
    "web": "https://github.com/metasyn/nim-cexc-splunk"
  },
  {
    "name": "nimclipboard",
    "url": "https://github.com/genotrance/nimclipboard",
    "method": "git",
    "tags": [
      "clipboard",
      "wrapper",
      "clip",
      "copy",
      "paste",
      "nimgen"
    ],
    "description": "Nim wrapper for libclipboard",
    "license": "MIT",
    "web": "https://github.com/genotrance/nimclipboard"
  },
  {
    "name": "skinterpolate",
    "url": "https://github.com/Skrylar/skInterpolate",
    "method": "git",
    "tags": [
      "interpolation",
      "animation"
    ],
    "description": "Interpolation routines for data and animation.",
    "license": "MIT",
    "web": "https://github.com/Skrylar/skInterpolate"
  },
  {
    "name": "nimspice",
    "url": "https://github.com/CodeDoes/nimspice",
    "method": "git",
    "tags": [
      "macro",
      "template",
      "class",
      "collection"
    ],
    "description": "A bunch of macros. sugar if you would",
    "license": "MIT",
    "web": "https://github.com/CodeDoes/nimspice"
  },
  {
    "name": "BN",
    "url": "https://github.com/MerosCrypto/BN",
    "method": "git",
    "tags": [
      "bignumber",
      "multiprecision",
      "imath"
    ],
    "description": "A Nim Wrapper of the imath BigNumber library.",
    "license": "MIT"
  },
  {
    "name": "nimbioseq",
    "url": "https://github.com/jhbadger/nimbioseq",
    "method": "git",
    "tags": [
      "bioinformatics",
      "fasta",
      "fastq"
    ],
    "description": "Nim Library for sequence (protein/nucleotide) bioinformatics",
    "license": "BSD-3",
    "web": "https://github.com/jhbadger/nimbioseq"
  },
  {
    "name": "subhook",
    "url": "https://github.com/ba0f3/subhook.nim",
    "method": "git",
    "tags": [
      "hook",
      "hooking",
      "subhook",
      "x86",
      "windows",
      "linux",
      "unix"
    ],
    "description": "subhook wrapper",
    "license": "BSD2",
    "web": "https://github.com/ba0f3/subhook.nim"
  },
  {
    "name": "timecop",
    "url": "https://github.com/ba0f3/timecop.nim",
    "method": "git",
    "tags": [
      "time",
      "travel",
      "timecop"
    ],
    "description": "Time travelling for Nim",
    "license": "MIT",
    "web": "https://github.com/ba0f3/timecop.nim"
  },
  {
    "name": "openexchangerates",
    "url": "https://github.com/juancarlospaco/nim-openexchangerates",
    "method": "git",
    "tags": [
      "money",
      "exchange",
      "openexchangerates",
      "bitcoin",
      "gold",
      "dollar",
      "euro",
      "prices"
    ],
    "description": "OpenExchangeRates API Client for Nim. Works with/without SSL. Partially works with/without Free API Key.",
    "license": "MIT",
    "web": "https://github.com/juancarlospaco/nim-openexchangerates"
  },
  {
    "name": "clr",
    "url": "https://github.com/Calinou/clr",
    "method": "git",
    "tags": [
      "command-line",
      "color",
      "rgb",
      "hsl",
      "hsv"
    ],
    "description": "Get information about colors and convert them in the command line",
    "license": "MIT",
    "web": "https://github.com/Calinou/clr"
  },
  {
    "name": "duktape",
    "url": "https://github.com/manguluka/duktape-nim",
    "method": "git",
    "tags": [
      "js",
      "javascript",
      "scripting",
      "language",
      "interpreter"
    ],
    "description": "wrapper for the Duktape embeddable Javascript engine",
    "license": "MIT",
    "web": "https://github.com/manguluka/duktape-nim"
  },
  {
    "name": "polypbren",
    "url": "https://github.com/guibar64/polypbren",
    "method": "git",
    "tags": [
      "science",
      "equation"
    ],
    "description": "Renormalization of colloidal charges of polydipserse dispersions using the Poisson-Boltzmann equation",
    "license": "MIT",
    "web": "https://github.com/guibar64/polypbren"
  },
  {
    "name": "spdx_licenses",
    "url": "https://github.com/euantorano/spdx_licenses.nim",
    "method": "git",
    "tags": [
      "spdx",
      "license"
    ],
    "description": "A library to retrieve the list of commonly used licenses from the SPDX License List.",
    "license": "BSD3",
    "web": "https://github.com/euantorano/spdx_licenses.nim"
  },
  {
    "name": "texttospeech",
    "url": "https://github.com/dom96/texttospeech",
    "method": "git",
    "tags": [
      "tts",
      "text-to-speech",
      "google-cloud",
      "gcloud",
      "api"
    ],
    "description": "A client for the Google Cloud Text to Speech API.",
    "license": "MIT",
    "web": "https://github.com/dom96/texttospeech"
  },
  {
    "name": "nim_tiled",
    "url": "https://github.com/SkyVault/nim-tiled",
    "method": "git",
    "tags": [
      "tiled",
      "gamedev",
      "tmx",
      "indie"
    ],
    "description": "Tiled map loader for the Nim programming language",
    "license": "MIT",
    "web": "https://github.com/SkyVault/nim-tiled"
  },
  {
    "name": "fragments",
    "url": "https://github.com/fragcolor-xyz/fragments",
    "method": "git",
    "tags": [
      "ffi",
      "math",
      "threading",
      "dsl",
      "memory",
      "serialization",
      "cpp",
      "utilities"
    ],
    "description": "Our very personal collection of utilities",
    "license": "MIT",
    "web": "https://github.com/fragcolor-xyz/fragments"
  },
  {
    "name": "nimline",
    "url": "https://github.com/fragcolor-xyz/nimline",
    "method": "git",
    "tags": [
      "c",
      "c++",
      "interop",
      "ffi",
      "wrappers"
    ],
    "description": "Wrapper-less C/C++ interop for Nim",
    "license": "MIT",
    "web": "https://github.com/fragcolor-xyz/nimline"
  },
  {
    "name": "nim_telegram_bot",
    "url": "https://github.com/juancarlospaco/nim-telegram-bot",
    "method": "git",
    "tags": [
      "telegram",
      "bot",
      "telebot",
      "async",
      "multipurpose",
      "chat"
    ],
    "description": "Generic Configurable Telegram Bot for Nim, with builtin basic functionality and Plugins",
    "license": "MIT",
    "web": "https://github.com/juancarlospaco/nim-telegram-bot"
  },
  {
    "name": "xiaomi",
    "url": "https://github.com/ThomasTJdev/nim_xiaomi.git",
    "method": "git",
    "tags": [
      "xiaomi",
      "iot"
    ],
    "description": "Read and write to Xiaomi IOT devices.",
    "license": "MIT",
    "web": "https://github.com/ThomasTJdev/nim_xiaomi"
  },
  {
    "name": "vecio",
    "url": "https://github.com/emekoi/vecio.nim",
    "method": "git",
    "tags": [
      "writev",
      "readv",
      "scatter",
      "gather",
      "vectored",
      "vector",
      "io",
      "networking"
    ],
    "description": "vectored io for nim",
    "license": "MIT",
    "web": "https://github.com/emekoi/vecio.nim"
  },
  {
    "name": "nmiline",
    "url": "https://github.com/mzteruru52/NmiLine",
    "method": "git",
    "tags": [
      "graph"
    ],
    "description": "Plotting tool using NiGui",
    "license": "MIT",
    "web": "https://github.com/mzteruru52/NmiLine"
  },
  {
    "name": "c_alikes",
    "url": "https://github.com/ReneSac/c_alikes",
    "method": "git",
    "tags": [
      "library",
      "bitwise",
      "bitops",
      "pointers",
      "shallowCopy",
      "C"
    ],
    "description": "Operators, commands and functions more c-like, plus a few other utilities",
    "license": "MIT",
    "web": "https://github.com/ReneSac/c_alikes"
  },
  {
    "name": "memviews",
    "url": "https://github.com/ReneSac/memviews",
    "method": "git",
    "tags": [
      "library",
      "slice",
      "slicing",
      "shallow",
      "array",
      "vector"
    ],
    "description": "Unsafe in-place slicing",
    "license": "MIT",
    "web": "https://github.com/ReneSac/memviews"
  },
  {
    "name": "espeak",
    "url": "https://github.com/juancarlospaco/nim-espeak",
    "method": "git",
    "tags": [
      "espeak",
      "voice",
      "texttospeech"
    ],
    "description": "Nim Espeak NG wrapper, for super easy Voice and Text-To-Speech",
    "license": "MIT",
    "web": "https://github.com/juancarlospaco/nim-espeak"
  },
  {
    "name": "wstp",
    "url": "https://github.com/oskca/nim-wstp",
    "method": "git",
    "tags": [
      "wolfram",
      "mathematica",
      "bindings",
      "wstp"
    ],
    "description": "Nim bindings for WSTP",
    "license": "MIT",
    "web": "https://github.com/oskca/nim-wstp"
  },
  {
    "name": "uibuilder",
    "url": "https://github.com/ba0f3/uibuilder.nim",
    "method": "git",
    "tags": [
      "ui",
      "builder",
      "libui",
      "designer",
      "gtk",
      "gnome",
      "glade",
      "interface",
      "gui",
      "linux",
      "windows",
      "osx",
      "mac",
      "native",
      "generator"
    ],
    "description": "UI building with Gnome's Glade",
    "license": "MIT",
    "web": "https://github.com/ba0f3/uibuilder.nim"
  },
  {
    "name": "webp",
    "url": "https://github.com/juancarlospaco/nim-webp",
    "method": "git",
    "tags": [
      "webp"
    ],
    "description": "WebP Tools wrapper for Nim",
    "license": "MIT",
    "web": "https://github.com/juancarlospaco/nim-webp"
  },
  {
    "name": "print",
    "url": "https://github.com/treeform/print.git",
    "method": "git",
    "tags": [
      "pretty"
    ],
    "description": "Print is a set of pretty print macros, useful for print-debugging.",
    "license": "MIT",
    "web": "https://github.com/treeform/print"
  },
  {
    "name": "vmath",
    "url": "https://github.com/treeform/vmath.git",
    "method": "git",
    "tags": [
      "math",
      "graphics",
      "2d",
      "3d"
    ],
    "description": "Collection of math routines for 2d and 3d graphics.",
    "license": "MIT",
    "web": "https://github.com/treeform/vmath"
  },
  {
    "name": "flippy",
    "url": "https://github.com/treeform/flippy.git",
    "method": "git",
    "tags": [
      "image",
      "graphics",
      "2d"
    ],
    "description": "Flippy is a simple 2d image and drawing library.",
    "license": "MIT",
    "web": "https://github.com/treeform/flippy"
  },
  {
    "name": "typography",
    "url": "https://github.com/treeform/typography.git",
    "method": "git",
    "tags": [
      "font",
      "text",
      "2d"
    ],
    "description": "Fonts, Typesetting and Rasterization.",
    "license": "MIT",
    "web": "https://github.com/treeform/typography"
  },
  {
    "name": "xdo",
    "url": "https://github.com/juancarlospaco/nim-xdo",
    "method": "git",
    "tags": [
      "automation",
      "linux",
      "gui",
      "keyboard",
      "mouse",
      "typing",
      "clicker"
    ],
    "description": "Nim GUI Automation Linux, simulate user interaction, mouse and keyboard.",
    "license": "MIT",
    "web": "https://github.com/juancarlospaco/nim-xdo"
  },
  {
    "name": "nimblegui",
    "url": "https://github.com/ThomasTJdev/nim_nimble_gui",
    "method": "git",
    "tags": [
      "nimble",
      "gui",
      "packages"
    ],
    "description": "A simple GUI front for Nimble.",
    "license": "MIT",
    "web": "https://github.com/ThomasTJdev/nim_nimble_gui"
  },
  {
    "name": "xml",
    "url": "https://github.com/ba0f3/xml.nim",
    "method": "git",
    "tags": [
      "xml",
      "parser",
      "compile",
      "tokenizer",
      "html",
      "cdata"
    ],
    "description": "Pure Nim XML parser",
    "license": "MIT",
    "web": "https://github.com/ba0f3/xml.nim"
  },
  {
    "name": "soundio",
    "url": "https://github.com/ul/soundio",
    "method": "git",
    "tags": [
      "library",
      "wrapper",
      "binding",
      "audio",
      "sound",
      "media",
      "io"
    ],
    "description": "Bindings for libsoundio",
    "license": "MIT"
  },
  {
    "name": "miniz",
    "url": "https://github.com/treeform/miniz",
    "method": "git",
    "tags": [
      "zlib",
      "zip",
      "wrapper",
      "compression"
    ],
    "description": "Bindings for Miniz lib.",
    "license": "MIT"
  },
  {
    "name": "nim_cjson",
    "url": "https://github.com/muxueqz/nim_cjson",
    "method": "git",
    "tags": [
      "cjson",
      "json"
    ],
    "description": "cjson wrapper for Nim",
    "license": "MIT",
    "web": "https://github.com/muxueqz/nim_cjson"
  },
  {
    "name": "nimobserver",
    "url": "https://github.com/Tangdongle/nimobserver",
    "method": "git",
    "tags": [
      "observer",
      "patterns",
      "library"
    ],
    "description": "An implementation of the observer pattern",
    "license": "MIT",
    "web": "https://github.com/Tangdongle/nimobserver"
  },
  {
    "name": "nominatim",
    "url": "https://github.com/juancarlospaco/nim-nominatim",
    "method": "git",
    "tags": [
      "openstreetmap",
      "nominatim",
      "multisync",
      "async"
    ],
    "description": "OpenStreetMap Nominatim API Lib for Nim",
    "license": "MIT",
    "web": "https://github.com/juancarlospaco/nim-nominatim"
  },
  {
    "name": "systimes",
    "url": "https://github.com/GULPF/systimes",
    "method": "git",
    "tags": [
      "time",
      "timezone",
      "datetime"
    ],
    "description": "An alternative DateTime implementation",
    "license": "MIT",
    "web": "https://github.com/GULPF/systimes"
  },
  {
    "name": "overpass",
    "url": "https://github.com/juancarlospaco/nim-overpass",
    "method": "git",
    "tags": [
      "openstreetmap",
      "overpass",
      "multisync",
      "async"
    ],
    "description": "OpenStreetMap Overpass API Lib",
    "license": "MIT",
    "web": "https://github.com/juancarlospaco/nim-overpass"
  },
  {
    "name": "openstreetmap",
    "url": "https://github.com/juancarlospaco/nim-openstreetmap",
    "method": "git",
    "tags": [
      "openstreetmap",
      "multisync",
      "async",
      "geo",
      "map"
    ],
    "description": "OpenStreetMap API Lib for Nim",
    "license": "MIT",
    "web": "https://github.com/juancarlospaco/nim-openstreetmap"
  },
  {
    "name": "daemonim",
    "url": "https://github.com/bung87/daemon",
    "method": "git",
    "tags": [
      "unix",
      "library"
    ],
    "description": "daemonizer for Unix, Linux and OS X",
    "license": "MIT",
    "web": "https://github.com/bung87/daemon"
  },
  {
    "name": "nimtorch",
    "alias": "torch"
  },
  {
    "name": "torch",
    "url": "https://github.com/fragcolor-xyz/nimtorch",
    "method": "git",
    "tags": [
      "machine-learning",
      "nn",
      "neural",
      "networks",
      "cuda",
      "wasm",
      "pytorch",
      "torch"
    ],
    "description": "A nim flavor of pytorch",
    "license": "MIT",
    "web": "https://github.com/fragcolor-xyz/nimtorch"
  },
  {
    "name": "openweathermap",
    "url": "https://github.com/juancarlospaco/nim-openweathermap",
    "method": "git",
    "tags": [
      "OpenWeatherMap",
      "weather",
      "CreativeCommons",
      "OpenData",
      "multisync"
    ],
    "description": "OpenWeatherMap API Lib for Nim, Free world wide Creative Commons & Open Data Licensed Weather data",
    "license": "MIT",
    "web": "https://github.com/juancarlospaco/nim-openweathermap"
  },
  {
    "name": "finalseg",
    "url": "https://github.com/bung87/finalseg",
    "method": "git",
    "tags": [
      "library",
      "chinese",
      "words"
    ],
    "description": "jieba's finalseg port to nim",
    "license": "MIT",
    "web": "https://github.com/bung87/finalseg"
  },
  {
    "name": "openal",
    "url": "https://github.com/treeform/openal",
    "method": "git",
    "tags": [
      "sound",
      "OpenAL",
      "wrapper"
    ],
    "description": "An OpenAL wrapper.",
    "license": "MIT"
  },
  {
    "name": "ec_events",
    "alias": "mc_events"
  },
  {
    "name": "mc_events",
    "url": "https://github.com/MerosCrypto/mc_events",
    "method": "git",
    "tags": [
      "events",
      "emitter"
    ],
    "description": "Event Based Programming for Nim.",
    "license": "MIT"
  },
  {
    "name": "wNim",
    "url": "https://github.com/khchen/wNim",
    "method": "git",
    "tags": [
      "library",
      "windows",
      "gui",
      "ui"
    ],
    "description": "Nim's Windows GUI Framework.",
    "license": "MIT",
    "web": "https://github.com/khchen/wNim",
    "doc": "https://khchen.github.io/wNim/wNim.html"
  },
  {
    "name": "redisparser",
    "url": "https://github.com/xmonader/nim-redisparser",
    "method": "git",
    "tags": [
      "redis",
      "resp",
      "parser",
      "protocol"
    ],
    "description": "RESP(REdis Serialization Protocol) Serialization for Nim",
    "license": "Apache2",
    "web": "https://github.com/xmonader/nim-redisparser"
  },
  {
    "name": "redisclient",
    "url": "https://github.com/xmonader/nim-redisclient",
    "method": "git",
    "tags": [
      "redis",
      "client",
      "protocol",
      "resp"
    ],
    "description": "Redis client for Nim",
    "license": "Apache2",
    "web": "https://github.com/xmonader/nim-redisclient"
  },
  {
    "name": "hackpad",
    "url": "https://github.com/juancarlospaco/nim-hackpad",
    "method": "git",
    "tags": [
      "web",
      "jester",
      "lan",
      "wifi",
      "hackathon",
      "hackatton",
      "pastebin",
      "crosscompilation",
      "teaching",
      "zip"
    ],
    "description": "Hackathon Web Scratchpad for teaching Nim on events using Wifi with limited or no Internet",
    "license": "MIT",
    "web": "https://github.com/juancarlospaco/nim-hackpad"
  },
  {
    "name": "redux_nim",
    "url": "https://github.com/M4RC3L05/redux-nim",
    "method": "git",
    "tags": [
      "redux"
    ],
    "description": "Redux Implementation in nim",
    "license": "MIT",
    "web": "https://github.com/M4RC3L05/redux-nim"
  },
  {
    "name": "simpledecimal",
    "url": "https://github.com/pigmej/nim-simple-decimal",
    "method": "git",
    "tags": [
      "decimal",
      "library"
    ],
    "description": "A simple decimal library",
    "license": "MIT",
    "web": "https://github.com/pigmej/nim-simple-decimal"
  },
  {
    "name": "calibre",
    "url": "https://github.com/juancarlospaco/nim-calibre",
    "method": "git",
    "tags": [
      "calibre",
      "ebook",
      "database"
    ],
    "description": "Calibre Database Lib for Nim",
    "license": "MIT",
    "web": "https://github.com/juancarlospaco/nim-calibre"
  },
  {
    "name": "nimcb",
    "url": "https://github.com/AdrianV/nimcb",
    "method": "git",
    "tags": [
      "c++-builder",
      "msbuild"
    ],
    "description": "Integrate nim projects in the C++Builder build process",
    "license": "MIT",
    "web": "https://github.com/AdrianV/nimcb"
  },
  {
    "name": "finals",
    "url": "https://github.com/quelklef/nim-finals",
    "method": "git",
    "tags": [
      "types"
    ],
    "description": "Transparently declare single-set attributes on types.",
    "license": "MIT",
    "web": "https://github.com/Quelklef/nim-finals"
  },
  {
    "name": "printdebug",
    "url": "https://github.com/juancarlospaco/nim-printdebug",
    "method": "git",
    "tags": [
      "debug",
      "print",
      "helper",
      "util"
    ],
    "description": "Print Debug for Nim, tiny 3 lines Lib, C Target",
    "license": "MIT",
    "web": "https://github.com/juancarlospaco/nim-printdebug"
  },
  {
    "name": "tinyfiledialogs",
    "url": "https://github.com/juancarlospaco/nim-tinyfiledialogs",
    "method": "git",
    "tags": [
      "gui",
      "wrapper",
      "gtk",
      "qt",
      "linux",
      "windows",
      "mac",
      "osx"
    ],
    "description": "TinyFileDialogs for Nim.",
    "license": "MIT",
    "web": "https://github.com/juancarlospaco/nim-tinyfiledialogs"
  },
  {
    "name": "spotify",
    "url": "https://github.com/CORDEA/spotify",
    "method": "git",
    "tags": [
      "spotify"
    ],
    "description": "A Nim wrapper for the Spotify Web API",
    "license": "Apache License 2.0",
    "web": "https://github.com/CORDEA/spotify"
  },
  {
    "name": "noise",
    "url": "https://github.com/jangko/nim-noise",
    "method": "git",
    "tags": [
      "linenoise",
      "readline",
      "command-line",
      "repl"
    ],
    "description": "Nim implementation of linenoise command line editor",
    "license": "MIT",
    "web": "https://github.com/jangko/nim-noise"
  },
  {
    "name": "prompt",
    "url": "https://github.com/surf1nb1rd/nim-prompt",
    "method": "git",
    "tags": [
      "command-line",
      "readline",
      "repl"
    ],
    "description": "Feature-rich readline replacement",
    "license": "BSD2",
    "web": "https://github.com/surf1nb1rd/nim-prompt"
  },
  {
    "name": "proxyproto",
    "url": "https://github.com/ba0f3/libproxy.nim",
    "method": "git",
    "tags": [
      "proxy",
      "protocol",
      "proxy-protocol",
      "haproxy",
      "tcp",
      "ipv6",
      "ipv4",
      "linux",
      "unix",
      "hook",
      "load-balancer",
      "socket",
      "udp",
      "ipv6-support",
      "preload"
    ],
    "description": "PROXY Protocol enabler for aged programs",
    "license": "MIT",
    "web": "https://github.com/ba0f3/libproxy.nim"
  },
  {
    "name": "criterion",
    "url": "https://github.com/LemonBoy/criterion.nim",
    "method": "git",
    "tags": [
      "benchmark"
    ],
    "description": "Statistic-driven microbenchmark framework",
    "license": "MIT",
    "web": "https://github.com/LemonBoy/criterion.nim"
  },
  {
    "name": "nanoid",
    "url": "https://github.com/icyphox/nanoid.nim",
    "method": "git",
    "tags": [
      "nanoid",
      "random",
      "generator"
    ],
    "description": "The Nim implementation of NanoID",
    "license": "MIT",
    "web": "https://github.com/icyphox/nanoid.nim"
  },
  {
    "name": "ndb",
    "url": "https://github.com/xzfc/ndb.nim",
    "method": "git",
    "tags": [
      "binding",
      "database",
      "db",
      "library",
      "sqlite"
    ],
    "description": "A db_sqlite fork with a proper typing",
    "license": "MIT",
    "web": "https://github.com/xzfc/ndb.nim"
  },
  {
    "name": "github_release",
    "url": "https://github.com/kdheepak/github-release",
    "method": "git",
    "tags": [
      "github",
      "release",
      "upload",
      "create",
      "delete"
    ],
    "description": "github-release package",
    "license": "MIT",
    "web": "https://github.com/kdheepak/github-release"
  },
  {
    "name": "nimmonocypher",
    "url": "https://github.com/genotrance/nimmonocypher",
    "method": "git",
    "tags": [
      "monocypher",
      "crypto",
      "crypt",
      "hash",
      "sha512",
      "wrapper"
    ],
    "description": "monocypher wrapper for Nim",
    "license": "MIT",
    "web": "https://github.com/genotrance/nimmonocypher"
  },
  {
    "name": "dtoa",
    "url": "https://github.com/LemonBoy/dtoa.nim",
    "method": "git",
    "tags": [
      "algorithms",
      "serialization",
      "fast",
      "grisu",
      "dtoa",
      "double",
      "float",
      "string"
    ],
    "description": "Port of Milo Yip's fast dtoa() implementation",
    "license": "MIT",
    "web": "https://github.com/LemonBoy/dtoa.nim"
  },
  {
    "name": "ntangle",
    "url": "https://github.com/OrgTangle/ntangle",
    "method": "git",
    "tags": [
      "literate-programming",
      "org-mode",
      "org",
      "tangling",
      "emacs"
    ],
    "description": "Command-line utility for Tangling of Org mode documents",
    "license": "MIT",
    "web": "https://github.com/OrgTangle/ntangle"
  },
  {
    "name": "nimtess2",
    "url": "https://github.com/genotrance/nimtess2",
    "method": "git",
    "tags": [
      "glu",
      "tesselator",
      "libtess2",
      "opengl"
    ],
    "description": "Nim wrapper for libtess2",
    "license": "MIT",
    "web": "https://github.com/genotrance/nimtess2"
  },
  {
    "name": "sequoia",
    "url": "https://github.com/ba0f3/sequoia.nim",
    "method": "git",
    "tags": [
      "sequoia",
      "pgp",
      "openpgp",
      "wrapper"
    ],
    "description": "Sequoia PGP wrapper for Nim",
    "license": "GPLv3",
    "web": "https://github.com/ba0f3/sequoia.nim"
  },
  {
    "name": "pykot",
    "url": "https://github.com/jabbalaci/nimpykot",
    "method": "git",
    "tags": [
      "library",
      "python",
      "kotlin"
    ],
    "description": "Porting some Python / Kotlin features to Nim",
    "license": "MIT",
    "web": "https://github.com/jabbalaci/nimpykot"
  },
  {
    "name": "witai",
    "url": "https://github.com/xmonader/witai-nim",
    "method": "git",
    "tags": [
      "witai",
      "wit.ai",
      "client",
      "speech",
      "freetext",
      "voice"
    ],
    "description": "wit.ai client",
    "license": "MIT",
    "web": "https://github.com/xmonader/witai-nim"
  },
  {
    "name": "xmldom",
    "url": "https://github.com/nim-lang/graveyard?subdir=xmldom",
    "method": "git",
    "tags": [
      "graveyard",
      "xml",
      "dom"
    ],
    "description": "Implementation of XML DOM Level 2 Core specification (http://www.w3.org/TR/2000/REC-DOM-Level-2-Core-20001113/core.html)",
    "license": "MIT",
    "web": "https://github.com/nim-lang/graveyard/tree/master/xmldom"
  },
  {
    "name": "xmldomparser",
    "url": "https://github.com/nim-lang/graveyard?subdir=xmldomparser",
    "method": "git",
    "tags": [
      "graveyard",
      "xml",
      "dom",
      "parser"
    ],
    "description": "Parses an XML Document into a XML DOM Document representation.",
    "license": "MIT",
    "web": "https://github.com/nim-lang/graveyard/tree/master/xmldomparser"
  },
  {
    "name": "result",
    "url": "https://github.com/arnetheduck/nim-result",
    "method": "git",
    "tags": [
      "library",
      "result",
      "errors",
      "functional"
    ],
    "description": "Friendly, exception-free value-or-error returns, similar to Option[T]",
    "license": "MIT",
    "web": "https://github.com/arnetheduck/nim-result"
  },
  {
    "name": "asciigraph",
    "url": "https://github.com/KeepCoolWithCoolidge/asciigraph",
    "method": "git",
    "tags": [
      "graph",
      "plot",
      "terminal",
      "io"
    ],
    "description": "Console ascii line charts in pure nim",
    "license": "MIT",
    "web": "https://github.com/KeepCoolWithCoolidge/asciigraph"
  },
  {
    "name": "bearlibterminal",
    "url": "https://github.com/irskep/BearLibTerminal-Nim",
    "method": "git",
    "tags": [
      "roguelike",
      "terminal",
      "bearlibterminal",
      "tcod",
      "libtcod",
      "tdl"
    ],
    "description": "Wrapper for the C[++] library BearLibTerminal",
    "license": "MIT",
    "web": "https://github.com/irskep/BearLibTerminal-Nim"
  },
  {
    "name": "rexpaint",
    "url": "https://github.com/irskep/rexpaint_nim",
    "method": "git",
    "tags": [
      "rexpaint",
      "roguelike",
      "xp"
    ],
    "description": "REXPaint .xp parser",
    "license": "MIT",
    "web": "https://github.com/irskep/rexpaint_nim"
  },
  {
    "name": "crosscompile",
    "url": "https://github.com/juancarlospaco/nim-crosscompile",
    "method": "git",
    "tags": [
      "crosscompile",
      "compile"
    ],
    "description": "Crosscompile Nim source code into multiple targets on Linux with this proc.",
    "license": "MIT",
    "web": "https://github.com/juancarlospaco/nim-crosscompile"
  },
  {
    "name": "rodcli",
    "url": "https://github.com/jabbalaci/NimCliHelper",
    "method": "git",
    "tags": [
      "cli",
      "compile",
      "run",
      "command-line",
      "init",
      "project",
      "skeleton"
    ],
    "description": "making Nim development easier in the command-line",
    "license": "MIT",
    "web": "https://github.com/jabbalaci/NimCliHelper"
  },
  {
    "name": "ngxcmod",
    "url": "https://github.com/ba0f3/ngxcmod.nim",
    "method": "git",
    "tags": [
      "nginx",
      "module",
      "nginx-c-function",
      "wrapper"
    ],
    "description": "High level wrapper for build nginx module w/ nginx-c-function",
    "license": "MIT",
    "web": "https://github.com/ba0f3/ngxcmod.nim"
  },
  {
    "name": "usagov",
    "url": "https://github.com/juancarlospaco/nim-usagov",
    "method": "git",
    "tags": [
      "gov",
      "opendata"
    ],
    "description": "USA Code.Gov MultiSync API Client for Nim",
    "license": "MIT",
    "web": "https://github.com/juancarlospaco/nim-usagov"
  },
  {
    "name": "argparse",
    "url": "https://github.com/iffy/nim-argparse",
    "method": "git",
    "tags": [
      "cli",
      "argparse",
      "optparse"
    ],
    "description": "WIP strongly-typed argument parser with sub command support",
    "license": "MIT",
    "doc": "https://www.iffycan.com/nim-argparse/argparse.html"
  },
  {
    "name": "markdown",
    "url": "https://github.com/soasme/nim-markdown",
    "method": "git",
    "tags": [
      "markdown",
      "md",
      "docs",
      "html"
    ],
    "description": "A Beautiful Markdown Parser in the Nim World.",
    "license": "MIT",
    "web": "https://github.com/soasme/nim-markdown"
  },
  {
    "name": "nimtomd",
    "url": "https://github.com/ThomasTJdev/nimtomd",
    "method": "git",
    "tags": [
      "markdown",
      "md"
    ],
    "description": "Convert a Nim file or string to Markdown",
    "license": "MIT",
    "web": "https://github.com/ThomasTJdev/nimtomd"
  },
  {
    "name": "nifty",
    "url": "https://github.com/h3rald/nifty",
    "method": "git",
    "tags": [
      "package-manager",
      "script-runner"
    ],
    "description": "A decentralized (pseudo) package manager and script runner.",
    "license": "MIT",
    "web": "https://github.com/h3rald/nifty"
  },
  {
    "name": "urlshortener",
    "url": "https://github.com/jabbalaci/UrlShortener",
    "method": "git",
    "tags": [
      "url",
      "shorten",
      "shortener",
      "bitly",
      "cli",
      "shrink",
      "shrinker"
    ],
    "description": "A URL shortener cli app. using bit.ly",
    "license": "MIT",
    "web": "https://github.com/jabbalaci/UrlShortener"
  },
  {
    "name": "seriesdetiempoar",
    "url": "https://github.com/juancarlospaco/nim-seriesdetiempoar",
    "method": "git",
    "tags": [
      "async",
      "multisync",
      "gov",
      "opendata"
    ],
    "description": "Series de Tiempo de Argentina Government MultiSync API Client for Nim",
    "license": "MIT",
    "web": "https://github.com/juancarlospaco/nim-seriesdetiempoar"
  },
  {
    "name": "usigar",
    "url": "https://github.com/juancarlospaco/nim-usigar",
    "method": "git",
    "tags": [
      "geo",
      "opendata",
      "openstreemap",
      "multisync",
      "async"
    ],
    "description": "USIG Argentina Government MultiSync API Client for Nim",
    "license": "MIT",
    "web": "https://github.com/juancarlospaco/nim-usigar"
  },
  {
    "name": "georefar",
    "url": "https://github.com/juancarlospaco/nim-georefar",
    "method": "git",
    "tags": [
      "geo",
      "openstreetmap",
      "async",
      "multisync",
      "opendata",
      "gov"
    ],
    "description": "GeoRef Argentina Government MultiSync API Client for Nim",
    "license": "MIT",
    "web": "https://github.com/juancarlospaco/nim-georefar"
  },
  {
    "name": "sugerror",
    "url": "https://github.com/quelklef/nim-sugerror",
    "method": "git",
    "tags": [
      "errors",
      "expr"
    ],
    "description": "Terse and composable error handling.",
    "license": "MIT",
    "web": "https://github.com/quelklef/nim-sugerror"
  },
  {
    "name": "sermon",
    "url": "https://github.com/ThomasTJdev/nim_sermon",
    "method": "git",
    "tags": [
      "monitor",
      "storage",
      "memory",
      "process"
    ],
    "description": "Monitor the state and memory of processes and URL response.",
    "license": "MIT",
    "web": "https://github.com/ThomasTJdev/nim_sermon"
  },
  {
    "name": "vmvc",
    "url": "https://github.com/kobi2187/vmvc",
    "method": "git",
    "tags": [
      "vmvc",
      "dci"
    ],
    "description": "a skeleton/structure for a variation on the mvc pattern, similar to dci. For command line and gui programs. it's a middle ground between rapid application development and handling software complexity.",
    "license": "MIT",
    "web": "https://github.com/kobi2187/vmvc"
  },
  {
    "name": "arksys",
    "url": "https://github.com/wolfadex/arksys",
    "method": "git",
    "tags": [
      "ECS",
      "library"
    ],
    "description": "An entity component system package",
    "license": "MIT",
    "web": "https://github.com/wolfadex/arksys"
  },
  {
    "name": "coco",
    "url": "https://github.com/samuelroy/coco",
    "method": "git",
    "tags": [
      "code",
      "coverage",
      "test"
    ],
    "description": "Code coverage CLI + library for Nim using LCOV",
    "license": "MIT",
    "web": "https://github.com/samuelroy/coco",
    "doc": "https://samuelroy.github.io/coco/"
  },
  {
    "name": "nimetry",
    "url": "https://github.com/ijneb/nimetry",
    "method": "git",
    "tags": [
      "plot",
      "graph",
      "chart"
    ],
    "description": "Plotting module in pure nim",
    "license": "CC0",
    "web": "https://github.com/ijneb/nimetry",
    "doc": "https://ijneb.github.io/nimetry"
  },
  {
    "name": "snappy",
    "url": "https://github.com/jangko/snappy",
    "method": "git",
    "tags": [
      "compression",
      "snappy",
      "lzw"
    ],
    "description": "Nim implementation of Snappy compression algorithm",
    "license": "MIT",
    "web": "https://github.com/jangko/snappy"
  },
  {
    "name": "loadenv",
    "url": "https://github.com/xmonader/nim-loadenv",
    "method": "git",
    "tags": [
      "environment",
      "variables",
      "env"
    ],
    "description": "load .env variables",
    "license": "MIT",
    "web": "https://github.com/xmonader/nim-loadenv"
  },
  {
    "name": "osrm",
    "url": "https://github.com/juancarlospaco/nim-osrm",
    "method": "git",
    "tags": [
      "openstreetmap",
      "geo",
      "gis",
      "opendata",
      "routing",
      "async",
      "multisync"
    ],
    "description": "Open Source Routing Machine for OpenStreetMap API Lib and App",
    "license": "MIT",
    "web": "https://github.com/juancarlospaco/nim-osrm"
  },
  {
    "name": "sharedmempool",
    "url": "https://github.com/mikra01/sharedmempool",
    "method": "git",
    "tags": [
      "pool",
      "memory",
      "thread"
    ],
    "description": "threadsafe memory pool ",
    "license": "MIT",
    "web": "https://github.com/mikra01/sharedmempool"
  },
  {
    "name": "css_html_minify",
    "url": "https://github.com/juancarlospaco/nim-css-html-minify",
    "method": "git",
    "tags": [
      "css",
      "html",
      "minify"
    ],
    "description": "HTML & CSS Minify Lib & App based on Regexes & parallel MultiReplaces",
    "license": "MIT",
    "web": "https://github.com/juancarlospaco/nim-css-html-minify"
  },
  {
    "name": "crap",
    "url": "https://github.com/icyphox/crap",
    "method": "git",
    "tags": [
      "rm",
      "delete",
      "trash",
      "files"
    ],
    "description": "`rm` files without fear",
    "license": "MIT",
    "web": "https://github.com/icyphox/crap"
  },
  {
    "name": "algebra",
    "url": "https://github.com/ijneb/nim-algebra",
    "method": "git",
    "tags": [
      "algebra",
      "parse",
      "evaluate",
      "mathematics"
    ],
    "description": "Algebraic expression parser and evaluator",
    "license": "CC0",
    "web": "https://github.com/ijneb/nim-algebra"
  },
  {
    "name": "biblioteca_guarrilla",
    "url": "https://github.com/juancarlospaco/biblioteca-guarrilla",
    "method": "git",
    "tags": [
      "books",
      "calibre",
      "jester"
    ],
    "description": "Simple web to share books, Calibre, Jester, Spectre CSS, No JavaScript, WebP & ZIP to reduce bandwidth",
    "license": "GPL",
    "web": "https://github.com/juancarlospaco/biblioteca-guarrilla"
  },
  {
    "name": "nimzbar",
    "url": "https://github.com/genotrance/nimzbar",
    "method": "git",
    "tags": [
      "zbar",
      "barcode",
      "bar",
      "code"
    ],
    "description": "zbar wrapper for Nim",
    "license": "MIT",
    "web": "https://github.com/genotrance/nimzbar"
  },
  {
    "name": "nicy",
    "url": "https://github.com/icyphox/nicy",
    "method": "git",
    "tags": [
      "zsh",
      "shell",
      "prompt",
      "git"
    ],
    "description": "A nice and icy ZSH prompt in Nim",
    "license": "MIT",
    "web": "https://github.com/icyphox/nicy"
  },
  {
    "name": "replim",
    "url": "https://github.com/gmshiba/replim",
    "method": "git",
    "tags": [
      "repl",
      "binary",
      "program"
    ],
    "description": "most quick REPL of nim",
    "license": "MIT",
    "web": "https://github.com/gmshiba/replim"
  },
  {
    "name": "nish",
    "url": "https://github.com/owlinux1000/nish",
    "method": "git",
    "tags": [
      "nish",
      "shell"
    ],
    "description": "A Toy Shell Application",
    "license": "MIT",
    "web": "https://github.com/owlinux1000/nish"
  },
  {
    "name": "backoff",
    "url": "https://github.com/CORDEA/backoff",
    "method": "git",
    "tags": [
      "exponential-backoff",
      "backoff"
    ],
    "description": "Implementation of exponential backoff for nim",
    "license": "Apache License 2.0",
    "web": "https://github.com/CORDEA/backoff"
  },
  {
    "name": "asciitables",
    "url": "https://github.com/xmonader/nim-asciitables",
    "method": "git",
    "tags": [
      "ascii",
      "terminal",
      "tables",
      "cli"
    ],
    "description": "terminal ascii tables for nim",
    "license": "BSD-3-Clause",
    "web": "https://github.com/xmonader/nim-asciitables"
  },
  {
    "name": "open_elevation",
    "url": "https://github.com/juancarlospaco/nim-open-elevation",
    "method": "git",
    "tags": [
      "openstreetmap",
      "geo",
      "elevation",
      "multisync",
      "async"
    ],
    "description": "OpenStreetMap Elevation API MultiSync Client for Nim",
    "license": "MIT",
    "web": "https://github.com/juancarlospaco/nim-open-elevation"
  },
  {
    "name": "gara",
    "url": "https://github.com/alehander42/gara",
    "method": "git",
    "tags": [
      "nim",
      "pattern"
    ],
    "description": "A pattern matching library",
    "license": "MIT",
    "web": "https://github.com/alehander42/gara"
  },
  {
    "name": "ws",
    "url": "https://github.com/treeform/ws",
    "method": "git",
    "tags": [
      "websocket"
    ],
    "description": "Simple WebSocket library for nim.",
    "license": "MIT",
    "web": "https://github.com/treeform/ws"
  },
  {
    "name": "pg",
    "url": "https://github.com/treeform/pg",
    "method": "git",
    "tags": [
      "postgresql",
      "db"
    ],
    "description": "Very simple PostgreSQL async api for nim.",
    "license": "MIT",
    "web": "https://github.com/treeform/pg"
  },
  {
    "name": "bgfxdotnim",
    "url": "https://github.com/zacharycarter/bgfx.nim",
    "method": "git",
    "tags": [
      "bgfx",
      "3d",
      "vulkan",
      "opengl",
      "metal",
      "directx"
    ],
    "description": "bindings to bgfx c99 api",
    "license": "MIT",
    "web": "https://github.com/zacharycarter/bgfx.nim"
  },
  {
    "name": "niledb",
    "url": "https://github.com/JeffersonLab/niledb.git",
    "method": "git",
    "tags": [
      "db"
    ],
    "description": "Key/Value storage into a fast file-hash",
    "license": "MIT",
    "web": "https://github.com/JeffersonLab/niledb.git"
  },
  {
    "name": "siphash",
    "url": "https://git.sr.ht/~ehmry/nim_siphash",
    "method": "git",
    "tags": [
      "hash",
      "siphash"
    ],
    "description": "SipHash, a pseudorandom function optimized for short messages.",
    "license": "GPLv3",
    "web": "https://git.sr.ht/~ehmry/nim_siphash"
  },
  {
    "name": "haraka",
    "url": "https://git.sr.ht/~ehmry/nim_haraka",
    "method": "git",
    "tags": [
      "hash",
      "haraka"
    ],
    "description": "Haraka v2 short-input hash function",
    "license": "MIT",
    "web": "https://git.sr.ht/~ehmry/nim_haraka"
  },
  {
    "name": "genode",
    "url": "https://git.sr.ht/~ehmry/nim_genode",
    "method": "git",
    "tags": [
      "genode",
      "system"
    ],
    "description": "System libraries for the Genode Operating System Framework",
    "license": "AGPLv3",
    "web": "https://git.sr.ht/~ehmry/nim_genode"
  },
  {
    "name": "moe",
    "url": "https://github.com/fox0430/moe",
    "method": "git",
    "tags": [
      "console",
      "command-line",
      "editor",
      "text",
      "cli"
    ],
    "description": "A command lined based text editor",
    "license": "GPLv3",
    "web": "https://github.com/fox0430/moe"
  },
  {
    "name": "gatabase",
    "url": "https://github.com/juancarlospaco/nim-gatabase",
    "method": "git",
    "tags": [
      "database",
      "orm",
      "postgres",
      "sql"
    ],
    "description": "Postgres Database ORM for Nim",
    "license": "MIT",
    "web": "https://github.com/juancarlospaco/nim-gatabase"
  },
  {
    "name": "timespec_get",
    "url": "https://github.com/Matceporial/nim-timespec_get",
    "method": "git",
    "tags": [
      "time",
      "timespec_get"
    ],
    "description": "Nanosecond-percision time using timespec_get",
    "license": "0BSD",
    "web": "https://github.com/Matceporial/nim-timespec_get"
  },
  {
    "name": "urand",
    "url": "https://github.com/Matceporial/nim-urand",
    "method": "git",
    "tags": [
      "random",
      "urandom",
      "crypto"
    ],
    "description": "Simple method of obtaining secure random numbers from the OS",
    "license": "MIT",
    "web": "https://github.com/Matceporial/nim-urand"
  },
  {
    "name": "awslambda",
    "url": "https://github.com/lambci/awslambda.nim",
    "method": "git",
    "tags": [
      "aws",
      "lambda"
    ],
    "description": "A package to compile nim functions for AWS Lambda",
    "license": "MIT",
    "web": "https://github.com/lambci/awslambda.nim"
  },
  {
    "name": "vec",
    "url": "https://github.com/dom96/vec",
    "method": "git",
    "tags": [
      "vector",
      "library",
      "simple"
    ],
    "description": "A very simple vector library",
    "license": "MIT",
    "web": "https://github.com/dom96/vec"
  },
  {
    "name": "nimgui",
    "url": "https://github.com/zacharycarter/nimgui",
    "method": "git",
    "tags": [
      "imgui",
      "gui",
      "game"
    ],
    "description": "bindings to cimgui - https://github.com/cimgui/cimgui",
    "license": "MIT",
    "web": "https://github.com/zacharycarter/nimgui"
  },
  {
    "name": "unpack",
    "url": "https://github.com/technicallyagd/unpack",
    "method": "git",
    "tags": [
      "unpack",
      "seq",
      "array",
      "object",
      "destructuring",
      "destructure",
      "unpacking"
    ],
    "description": "Array/Sequence/Object destructuring/unpacking macro",
    "license": "MIT",
    "web": "https://github.com/technicallyagd/unpack"
  },
  {
    "name": "nsh",
    "url": "https://github.com/gmshiba/nish",
    "method": "git",
    "tags": [
      "shell",
      "repl"
    ],
    "description": "nsh: Nim SHell(cross platform)",
    "license": "MIT",
    "web": "https://github.com/gmshiba/nish"
  },
  {
    "name": "nimfastText",
    "url": "https://github.com/genotrance/nimfastText",
    "method": "git",
    "tags": [
      "fasttext",
      "classification",
      "text",
      "wrapper"
    ],
    "description": "fastText wrapper for Nim",
    "license": "MIT",
    "web": "https://github.com/genotrance/nimfastText"
  },
  {
    "name": "treesitter",
    "url": "https://github.com/genotrance/nimtreesitter?subdir=treesitter",
    "method": "git",
    "tags": [
      "tree-sitter",
      "parser",
      "language",
      "code"
    ],
    "description": "Nim wrapper of the tree-sitter incremental parsing library",
    "license": "MIT",
    "web": "https://github.com/genotrance/nimtreesitter"
  },
  {
    "name": "treesitter_agda",
    "url": "https://github.com/genotrance/nimtreesitter?subdir=treesitter_agda",
    "method": "git",
    "tags": [
      "tree-sitter",
      "agda",
      "parser",
      "language",
      "code"
    ],
    "description": "Nim wrapper for Agda language support within tree-sitter",
    "license": "MIT",
    "web": "https://github.com/genotrance/nimtreesitter"
  },
  {
    "name": "treesitter_bash",
    "url": "https://github.com/genotrance/nimtreesitter?subdir=treesitter_bash",
    "method": "git",
    "tags": [
      "tree-sitter",
      "bash",
      "parser",
      "language",
      "code"
    ],
    "description": "Nim wrapper for Bash language support within tree-sitter",
    "license": "MIT",
    "web": "https://github.com/genotrance/nimtreesitter"
  },
  {
    "name": "treesitter_c",
    "url": "https://github.com/genotrance/nimtreesitter?subdir=treesitter_c",
    "method": "git",
    "tags": [
      "tree-sitter",
      "c",
      "parser",
      "language",
      "code"
    ],
    "description": "Nim wrapper for C language support within tree-sitter",
    "license": "MIT",
    "web": "https://github.com/genotrance/nimtreesitter"
  },
  {
    "name": "treesitter_c_sharp",
    "url": "https://github.com/genotrance/nimtreesitter?subdir=treesitter_c_sharp",
    "method": "git",
    "tags": [
      "tree-sitter",
      "C#",
      "parser",
      "language",
      "code"
    ],
    "description": "Nim wrapper for C# language support within tree-sitter",
    "license": "MIT",
    "web": "https://github.com/genotrance/nimtreesitter"
  },
  {
    "name": "treesitter_cpp",
    "url": "https://github.com/genotrance/nimtreesitter?subdir=treesitter_cpp",
    "method": "git",
    "tags": [
      "tree-sitter",
      "cpp",
      "parser",
      "language",
      "code"
    ],
    "description": "Nim wrapper for C++ language support within tree-sitter",
    "license": "MIT",
    "web": "https://github.com/genotrance/nimtreesitter"
  },
  {
    "name": "treesitter_css",
    "url": "https://github.com/genotrance/nimtreesitter?subdir=treesitter_css",
    "method": "git",
    "tags": [
      "tree-sitter",
      "css",
      "parser",
      "language",
      "code"
    ],
    "description": "Nim wrapper for CSS language support within tree-sitter",
    "license": "MIT",
    "web": "https://github.com/genotrance/nimtreesitter"
  },
  {
    "name": "treesitter_go",
    "url": "https://github.com/genotrance/nimtreesitter?subdir=treesitter_go",
    "method": "git",
    "tags": [
      "tree-sitter",
      "go",
      "parser",
      "language",
      "code"
    ],
    "description": "Nim wrapper for Go language support within tree-sitter",
    "license": "MIT",
    "web": "https://github.com/genotrance/nimtreesitter"
  },
  {
    "name": "treesitter_haskell",
    "url": "https://github.com/genotrance/nimtreesitter?subdir=treesitter_haskell",
    "method": "git",
    "tags": [
      "tree-sitter",
      "haskell",
      "parser",
      "language",
      "code"
    ],
    "description": "Nim wrapper for Haskell language support within tree-sitter",
    "license": "MIT",
    "web": "https://github.com/genotrance/nimtreesitter"
  },
  {
    "name": "treesitter_html",
    "url": "https://github.com/genotrance/nimtreesitter?subdir=treesitter_html",
    "method": "git",
    "tags": [
      "tree-sitter",
      "html",
      "parser",
      "language",
      "code"
    ],
    "description": "Nim wrapper for HTML language support within tree-sitter",
    "license": "MIT",
    "web": "https://github.com/genotrance/nimtreesitter"
  },
  {
    "name": "treesitter_java",
    "url": "https://github.com/genotrance/nimtreesitter?subdir=treesitter_java",
    "method": "git",
    "tags": [
      "tree-sitter",
      "java",
      "parser",
      "language",
      "code"
    ],
    "description": "Nim wrapper for Java language support within tree-sitter",
    "license": "MIT",
    "web": "https://github.com/genotrance/nimtreesitter"
  },
  {
    "name": "treesitter_javascript",
    "url": "https://github.com/genotrance/nimtreesitter?subdir=treesitter_javascript",
    "method": "git",
    "tags": [
      "tree-sitter",
      "javascript",
      "parser",
      "language",
      "code"
    ],
    "description": "Nim wrapper for Javascript language support within tree-sitter",
    "license": "MIT",
    "web": "https://github.com/genotrance/nimtreesitter"
  },
  {
    "name": "treesitter_ocaml",
    "url": "https://github.com/genotrance/nimtreesitter?subdir=treesitter_ocaml",
    "method": "git",
    "tags": [
      "tree-sitter",
      "ocaml",
      "parser",
      "language",
      "code"
    ],
    "description": "Nim wrapper for OCaml language support within tree-sitter",
    "license": "MIT",
    "web": "https://github.com/genotrance/nimtreesitter"
  },
  {
    "name": "treesitter_php",
    "url": "https://github.com/genotrance/nimtreesitter?subdir=treesitter_php",
    "method": "git",
    "tags": [
      "tree-sitter",
      "php",
      "parser",
      "language",
      "code"
    ],
    "description": "Nim wrapper for PHP language support within tree-sitter",
    "license": "MIT",
    "web": "https://github.com/genotrance/nimtreesitter"
  },
  {
    "name": "treesitter_python",
    "url": "https://github.com/genotrance/nimtreesitter?subdir=treesitter_python",
    "method": "git",
    "tags": [
      "tree-sitter",
      "python",
      "parser",
      "language",
      "code"
    ],
    "description": "Nim wrapper for Python language support within tree-sitter",
    "license": "MIT",
    "web": "https://github.com/genotrance/nimtreesitter"
  },
  {
    "name": "treesitter_ruby",
    "url": "https://github.com/genotrance/nimtreesitter?subdir=treesitter_ruby",
    "method": "git",
    "tags": [
      "tree-sitter",
      "ruby",
      "parser",
      "language",
      "code"
    ],
    "description": "Nim wrapper for Ruby language support within tree-sitter",
    "license": "MIT",
    "web": "https://github.com/genotrance/nimtreesitter"
  },
  {
    "name": "treesitter_rust",
    "url": "https://github.com/genotrance/nimtreesitter?subdir=treesitter_rust",
    "method": "git",
    "tags": [
      "tree-sitter",
      "rust",
      "parser",
      "language",
      "code"
    ],
    "description": "Nim wrapper for Rust language support within tree-sitter",
    "license": "MIT",
    "web": "https://github.com/genotrance/nimtreesitter"
  },
  {
    "name": "treesitter_scala",
    "url": "https://github.com/genotrance/nimtreesitter?subdir=treesitter_scala",
    "method": "git",
    "tags": [
      "tree-sitter",
      "scala",
      "parser",
      "language",
      "code"
    ],
    "description": "Nim wrapper for Scala language support within tree-sitter",
    "license": "MIT",
    "web": "https://github.com/genotrance/nimtreesitter"
  },
  {
    "name": "treesitter_typescript",
    "url": "https://github.com/genotrance/nimtreesitter?subdir=treesitter_typescript",
    "method": "git",
    "tags": [
      "tree-sitter",
      "typescript",
      "parser",
      "language",
      "code"
    ],
    "description": "Nim wrapper for Typescript language support within tree-sitter",
    "license": "MIT",
    "web": "https://github.com/genotrance/nimtreesitter"
  },
  {
    "name": "nimterop",
    "url": "https://github.com/genotrance/nimterop",
    "method": "git",
    "tags": [
      "c",
      "c++",
      "c2nim",
      "interop",
      "parser",
      "language",
      "code"
    ],
    "description": "Nimterop makes C/C++ interop within Nim seamless",
    "license": "MIT",
    "web": "https://github.com/genotrance/nimtreesitter"
  },
  {
    "name": "ringDeque",
    "url": "https://github.com/technicallyagd/ringDeque",
    "method": "git",
    "tags": [
      "deque",
      "DoublyLinkedRing",
      "utility",
      "python"
    ],
    "description": "deque implementatoin using DoublyLinkedRing",
    "license": "MIT",
    "web": "https://github.com/technicallyagd/ringDeque"
  },
  {
    "name": "nimfuzzy",
    "url": "https://github.com/genotrance/nimfuzzy",
    "method": "git",
    "tags": [
      "fuzzy",
      "search",
      "match",
      "fts"
    ],
    "description": "Fuzzy search wrapper for Nim",
    "license": "MIT",
    "web": "https://github.com/genotrance/nimfuzzy"
  },
  {
    "name": "nimassets",
    "url": "https://github.com/xmonader/nimassets",
    "method": "git",
    "tags": [
      "assets",
      "bundle",
      "go-bindata",
      "resources"
    ],
    "description": "bundle your assets to a nim",
    "license": "MIT",
    "web": "https://github.com/xmonader/nimassets"
  },
  {
    "name": "loco",
    "url": "https://github.com/moigagoo/loco",
    "method": "git",
    "tags": [
      "localization",
      "translation",
      "internationalization",
      "i18n"
    ],
    "description": "Localization package for Nim.",
    "license": "MIT",
    "web": "https://github.com/moigagoo/loco"
  },
  {
    "name": "nim_miniz",
    "url": "https://github.com/h3rald/nim-miniz",
    "method": "git",
    "tags": [
      "zip",
      "compression",
      "wrapper",
      "miniz"
    ],
    "description": "Nim wrapper for miniz",
    "license": "MIT",
    "web": "https://github.com/h3rald/nim-miniz"
  },
  {
    "name": "unsplash",
    "url": "https://github.com/juancarlospaco/nim-unsplash",
    "method": "git",
    "tags": [
      "unsplash",
      "photos",
      "images",
      "async",
      "multisync",
      "photography"
    ],
    "description": "Unsplash API Client for Nim",
    "license": "MIT",
    "web": "https://github.com/juancarlospaco/nim-unsplash"
  },
  {
    "name": "steam",
    "url": "https://github.com/juancarlospaco/nim-steam",
    "method": "git",
    "tags": [
      "steam",
      "game",
      "gaming",
      "async",
      "multisync"
    ],
    "description": "Steam API Client for Nim",
    "license": "MIT",
    "web": "https://github.com/juancarlospaco/nim-steam"
  },
  {
    "name": "itchio",
    "url": "https://github.com/juancarlospaco/nim-itchio",
    "method": "git",
    "tags": [
      "itchio",
      "game",
      "gaming",
      "async",
      "multisync"
    ],
    "description": "itch.io API Client for Nim",
    "license": "MIT",
    "web": "https://github.com/juancarlospaco/nim-itchio"
  },
  {
    "name": "suggest",
    "url": "https://github.com/c-blake/suggest.git",
    "method": "git",
    "tags": [
      "library",
      "spell-check",
      "edit-distance"
    ],
    "description": "mmap-persistent SymSpell spell checking algorithm",
    "license": "MIT",
    "web": "https://github.com/c-blake/suggest.git"
  },
  {
    "name": "gurl",
    "url": "https://github.com/MaxUNof/gurl",
    "method": "git",
    "tags": [
      "tags",
      "http",
      "generating",
      "url"
    ],
    "description": "A little lib for generating URL with args.",
    "license": "MIT",
    "web": "https://github.com/MaxUNof/gurl"
  },
  {
    "name": "wren",
    "url": "https://github.com/geotre/wren",
    "method": "git",
    "tags": [
      "wren",
      "scripting",
      "interpreter"
    ],
    "description": "A nim wrapper for Wren, an embedded scripting language",
    "license": "MIT",
    "web": "https://github.com/geotre/wren"
  },
  {
    "name": "tiny_sqlite",
    "url": "https://github.com/GULPF/tiny_sqlite",
    "method": "git",
    "tags": [
      "database",
      "sqlite"
    ],
    "description": "A thin SQLite wrapper with proper type safety",
    "license": "MIT",
    "web": "https://github.com/GULPF/tiny_sqlite"
  },
  {
    "name": "sqlbuilder",
    "url": "https://github.com/ThomasTJdev/nim_sqlbuilder",
    "method": "git",
    "tags": [
      "sql",
      "sqlbuilder"
    ],
    "description": "A SQLbuilder with support for NULL values",
    "license": "MIT",
    "web": "https://github.com/ThomasTJdev/nim_sqlbuilder"
  },
  {
    "name": "subexes",
    "url": "https://github.com/nim-lang/graveyard?subdir=subexes",
    "method": "git",
    "tags": [
      "graveyard",
      "subexes",
      "substitution expression"
    ],
    "description": "Nim support for substitution expressions",
    "license": "MIT",
    "web": "https://github.com/nim-lang/graveyard/tree/master/subexes"
  },
  {
    "name": "complex",
    "url": "https://github.com/nim-lang/graveyard?subdir=complex",
    "method": "git",
    "tags": [
      "graveyard",
      "complex",
      "math"
    ],
    "description": "The ex-stdlib module complex.",
    "license": "MIT",
    "web": "https://github.com/nim-lang/graveyard/tree/master/complex"
  },
  {
    "name": "fsmonitor",
    "url": "https://github.com/nim-lang/graveyard?subdir=fsmonitor",
    "method": "git",
    "tags": [
      "graveyard",
      "fsmonitor",
      "asyncio"
    ],
    "description": "The ex-stdlib module fsmonitor.",
    "license": "MIT",
    "web": "https://github.com/nim-lang/graveyard/tree/master/fsmonitor"
  },
  {
    "name": "scgi",
    "url": "https://github.com/nim-lang/graveyard?subdir=scgi",
    "method": "git",
    "tags": [
      "graveyard",
      "scgi",
      "cgi"
    ],
    "description": "Helper procs for SCGI applications",
    "license": "MIT",
    "web": "https://github.com/nim-lang/graveyard/tree/master/scgi"
  },
  {
    "name": "cppstl",
    "url": "https://github.com/BigEpsilon/nim-cppstl",
    "method": "git",
    "tags": [
      "c++",
      "stl",
      "bindings"
    ],
    "description": "Bindings for the C++ Standard Template Library (STL)",
    "license": "MIT",
    "web": "https://github.com/BigEpsilon/nim-cppstl"
  },
  {
    "name": "pipelines",
    "url": "https://github.com/calebwin/pipelines",
    "method": "git",
    "tags": [
      "python",
      "pipeline",
      "pipelines",
      "data",
      "parallel"
    ],
    "description": "A tiny framework & language for crafting massively parallel data pipelines",
    "license": "MIT",
    "web": "https://github.com/calebwin/pipelines",
    "doc": "https://github.com/calebwin/pipelines"
  },
  {
    "name": "nimhq",
    "url": "https://github.com/sillibird/nimhq",
    "method": "git",
    "tags": [
      "library",
      "api",
      "client"
    ],
    "description": "HQ Trivia API wrapper for Nim",
    "license": "MIT",
    "web": "https://github.com/sillibird/nimhq"
  },
  {
    "name": "binio",
    "url": "https://github.com/Riderfighter/binio",
    "method": "git",
    "tags": [
      "structured",
      "byte",
      "data"
    ],
    "description": "Package for packing and unpacking byte data",
    "license": "MIT",
    "web": "https://github.com/Riderfighter/binio"
  },
  {
    "name": "ladder",
    "url": "https://gitlab.com/ryukoposting/nim-ladder",
    "method": "git",
    "tags": [
      "ladder",
      "logic",
      "PLC",
      "state",
      "machine",
      "ryukoposting"
    ],
    "description": "Ladder logic macros for Nim",
    "license": "Apache-2.0",
    "web": "https://gitlab.com/ryukoposting/nim-ladder"
  },
  {
    "name": "cassette",
    "url": "https://github.com/LemonBoy/cassette",
    "method": "git",
    "tags": [
      "http",
      "network",
      "test",
      "mock",
      "requests"
    ],
    "description": "Record and replay your HTTP sessions!",
    "license": "MIT",
    "web": "https://github.com/LemonBoy/cassette"
  },
  {
    "name": "nimterlingua",
    "url": "https://github.com/juancarlospaco/nim-internimgua",
    "method": "git",
    "tags": [
      "internationalization",
      "i18n",
      "localization",
      "translation"
    ],
    "description": "Internationalization at Compile Time for Nim. Macro to translate unmodified code from 1 INI file. NimScript compatible.",
    "license": "MIT",
    "web": "https://github.com/juancarlospaco/nim-internimgua"
  },
  {
    "name": "with",
    "url": "https://github.com/zevv/with",
    "method": "git",
    "tags": [
      "with",
      "macro"
    ],
    "description": "Simple 'with' macro for Nim",
    "license": "MIT",
    "web": "https://github.com/zevv/with"
  },
  {
    "name": "lastfm",
    "url": "https://gitlab.com/ryukoposting/lastfm-nim",
    "method": "git",
    "tags": [
      "last.fm",
      "lastfm",
      "music",
      "metadata",
      "api",
      "async",
      "ryukoposting"
    ],
    "description": "Last.FM API breakouts (documentation: http://ryuk.ooo/nimdocs/lastfm/lastfm.html)",
    "license": "Apache-2.0",
    "web": "https://gitlab.com/ryukoposting/lastfm-nim"
  },
  {
    "name": "firejail",
    "url": "https://github.com/juancarlospaco/nim-firejail",
    "method": "git",
    "tags": [
      "firejail",
      "security",
      "linux",
      "isolation",
      "container",
      "infosec",
      "hardened",
      "sandbox",
      "docker"
    ],
    "description": "Firejail wrapper for Nim, Isolate your Production App before its too late!",
    "license": "MIT",
    "web": "https://github.com/juancarlospaco/nim-firejail"
  },
  {
    "name": "jstin",
    "url": "https://github.com/LemonBoy/jstin",
    "method": "git",
    "tags": [
      "json",
      "serialize",
      "deserialize",
      "easy",
      "simple"
    ],
    "description": "JS {de,}serialization as it says on the tin",
    "license": "MIT",
    "web": "https://github.com/LemonBoy/jstin"
  },
  {
    "name": "compactdict",
    "url": "https://github.com/LemonBoy/compactdict",
    "method": "git",
    "tags": [
      "dictionary",
      "hashtable",
      "data-structure",
      "hash",
      "compact"
    ],
    "description": "A compact dictionary implementation",
    "license": "MIT",
    "web": "https://github.com/LemonBoy/compactdict"
  },
  {
    "name": "z3",
    "url": "https://github.com/zevv/nimz3",
    "method": "git",
    "tags": [
      "Z3",
      "sat",
      "smt",
      "theorem",
      "prover",
      "solver",
      "optimization"
    ],
    "description": "Nim Z3 theorem prover bindings",
    "license": "MIT",
    "web": "https://github.com/zevv/nimz3"
  },
  {
    "name": "remarker_light",
    "url": "https://github.com/muxueqz/remarker_light",
    "method": "git",
    "tags": [
      "remark",
      "slideshow",
      "markdown"
    ],
    "description": "remarker_light is a command line tool for building a remark-based slideshow page very easily.",
    "license": "GPL-2.0",
    "web": "https://github.com/muxueqz/remarker_light"
  },
  {
    "name": "nim-nmap",
    "url": "https://github.com/blmvxer/nim-nmap",
    "method": "git",
    "tags": [
      "nmap",
      "networking",
      "network mapper",
      "blmvxer"
    ],
    "description": "A pure implementaion of nmap for nim.",
    "license": "MIT",
    "web": "https://github.com/blmvxer/nim-nmap"
  },
  {
    "name": "fancygl",
    "url": "https://github.com/krux02/opengl-sandbox",
    "method": "git",
    "tags": [
      "opengl",
      "rendering",
      "dsl"
    ],
    "description": "nice way of handling render code",
    "license": "MIT",
    "web": "https://github.com/krux02/opengl-sandbox"
  },
  {
    "name": "libravatar",
    "url": "https://github.com/juancarlospaco/nim-libravatar",
    "method": "git",
    "tags": [
      "libravatar",
      "gravatar",
      "avatar",
      "federated"
    ],
    "description": "Libravatar library for Nim, Gravatar alternative. Libravatar is an open source free federated avatar api & service.",
    "license": "PPL",
    "web": "https://github.com/juancarlospaco/nim-libravatar"
  },
  {
    "name": "norm",
    "url": "https://github.com/moigagoo/norm",
    "method": "git",
    "tags": [
      "orm",
      "db",
      "database"
    ],
    "description": "Nim ORM.",
    "license": "MIT",
    "web": "https://github.com/moigagoo/norm"
  },
  {
    "name": "simple_vector",
    "url": "https://github.com/Ephiiz/simple_vector",
    "method": "git",
    "tags": [
      "vector",
      "simple_vector"
    ],
    "description": "Simple vector library for nim-lang.",
    "license": "GNU Lesser General Public License v2.1",
    "web": "https://github.com/Ephiiz/simple_vector"
  },
  {
    "name": "netpipe",
    "url": "https://github.com/treeform/netpipe/",
    "method": "git",
    "tags": [
      "networking",
      "udp"
    ],
    "description": "Netpipe is a reliable UDP connection for Nim.",
    "license": "MIT",
    "web": "https://github.com/treeform/netpipe/"
  },
  {
    "name": "fnv",
    "url": "https://gitlab.com/ryukoposting/nim-fnv",
    "method": "git",
    "tags": [
      "fnv",
      "fnv1a",
      "fnv1",
      "fnv-1a",
      "fnv-1",
      "fnv0",
      "fnv-0",
      "ryukoposting"
    ],
    "description": "FNV-1 and FNV-1a non-cryptographic hash functions (documentation hosted at: http://ryuk.ooo/nimdocs/fnv/fnv.html)",
    "license": "Apache-2.0",
    "web": "https://gitlab.com/ryukoposting/nim-fnv"
  },
  {
    "name": "notify",
    "url": "https://github.com/xbello/notify-nim",
    "method": "git",
    "tags": [
      "notify",
      "libnotify",
      "library"
    ],
    "description": "A wrapper to notification libraries",
    "license": "MIT",
    "web": "https://github.com/xbello/notify-nim"
  },
  {
    "name": "minmaxheap",
    "url": "https://github.com/stefansalewski/minmaxheap",
    "method": "git",
    "tags": [
      "minmaxheap",
      "heap",
      "priorityqueue"
    ],
    "description": "MinMaxHeap",
    "license": "MIT",
    "web": "https://github.com/stefansalewski/minmaxheap"
  },
  {
    "name": "dashing",
    "url": "https://github.com/FedericoCeratto/nim-dashing",
    "method": "git",
    "tags": [
      "library",
      "pure",
      "terminal"
    ],
    "description": "Terminal dashboards.",
    "license": "LGPLv3",
    "web": "https://github.com/FedericoCeratto/nim-dashing"
  },
  {
    "name": "html_tools",
    "url": "https://github.com/juancarlospaco/nim-html-tools",
    "method": "git",
    "tags": [
      "html",
      "validation",
      "frontend"
    ],
    "description": "HTML5 Tools for Nim, all Templates, No CSS, No Libs, No JS Framework",
    "license": "MIT",
    "web": "https://github.com/juancarlospaco/nim-html-tools"
  },
  {
    "name": "npeg",
    "url": "https://github.com/zevv/npeg",
    "method": "git",
    "tags": [
      "PEG",
      "parser",
      "parsing",
      "regexp",
      "regular",
      "grammar",
      "lexer",
      "lexing",
      "pattern",
      "matching"
    ],
    "description": "PEG (Parsing Expression Grammars) string matching library for Nim",
    "license": "MIT",
    "web": "https://github.com/zevv/npeg"
  },
  {
    "name": "pinggraph",
    "url": "https://github.com/SolitudeSF/pinggraph",
    "method": "git",
    "tags": [
      "ping",
      "terminal"
    ],
    "description": "Simple terminal ping graph",
    "license": "MIT",
    "web": "https://github.com/SolitudeSF/pinggraph"
  },
  {
    "name": "nimcdl",
    "url": "https://gitlab.com/endes123321/nimcdl",
    "method": "git",
    "tags": [
      "circuit",
      "HDL",
      "PCB",
      "DSL"
    ],
    "description": "Circuit Design language made in Nim",
    "license": "GPLv3",
    "web": "https://gitlab.com/endes123321/nimcdl"
  },
  {
    "name": "easymail",
    "url": "https://github.com/coocheenin/easymail",
    "method": "git",
    "tags": [
      "email",
      "sendmail",
      "net",
      "mail"
    ],
    "description": "wrapper for the sendmail command",
    "license": "MIT",
    "web": "https://github.com/coocheenin/easymail"
  },
  {
    "name": "luhncheck",
    "url": "https://github.com/sillibird/luhncheck",
    "method": "git",
    "tags": [
      "library",
      "algorithm"
    ],
    "description": "Implementation of Luhn algorithm in nim.",
    "license": "MIT",
    "web": "https://github.com/sillibird/luhncheck"
  },
  {
    "name": "nim-libgd",
    "url": "https://github.com/mrhdias/nim-libgd",
    "method": "git",
    "tags": [
      "image",
      "graphics",
      "wrapper",
      "libgd",
      "2d"
    ],
    "description": "Nim Wrapper for LibGD 2.x",
    "license": "MIT",
    "web": "https://github.com/mrhdias/nim-libgd"
  },
  {
    "name": "closure_methods",
    "alias": "oop_utils"
  },
  {
    "name": "oop_utils",
    "url": "https://github.com/bluenote10/oop_utils",
    "method": "git",
    "tags": [
      "macro",
      "class",
      "inheritance",
      "oop",
      "closure",
      "methods"
    ],
    "description": "Macro for building OOP class hierarchies based on closure methods.",
    "license": "MIT",
    "web": "https://github.com/bluenote10/closure_methods"
  },
  {
    "name": "nim_curry",
    "url": "https://github.com/zer0-star/nim-curry",
    "method": "git",
    "tags": [
      "library",
      "functional",
      "macro",
      "currying"
    ],
    "description": "Provides a macro to curry function",
    "license": "MIT",
    "web": "https://github.com/zer0-star/nim-curry"
  },
  {
    "name": "eastasianwidth",
    "url": "https://github.com/jiro4989/eastasianwidth",
    "method": "git",
    "tags": [
      "library",
      "text",
      "east_asian_width"
    ],
    "description": "eastasianwidth is library for EastAsianWidth.",
    "license": "MIT",
    "web": "https://github.com/jiro4989/eastasianwidth"
  },
  {
    "name": "colorcol",
    "url": "https://github.com/SolitudeSF/colorcol",
    "method": "git",
    "tags": [
      "kakoune",
      "plugin",
      "color",
      "preview"
    ],
    "description": "Kakoune plugin for color preview",
    "license": "MIT",
    "web": "https://github.com/SolitudeSF/colorcol"
  },
  {
    "name": "nimly",
    "url": "https://github.com/loloiccl/nimly",
    "method": "git",
    "tags": [
      "BNF",
      "EBNF",
      "lexer",
      "parser",
      "lexer-generator",
      "parser-generator"
    ],
    "description": "A lexer generator and parser generator package work in Nim.",
    "license": "GPL-3.0",
    "web": "https://github.com/loloiccl/nimly"
  },
  {
    "name": "fswatch",
    "url": "https://github.com/FedericoCeratto/nim-fswatch",
    "method": "git",
    "tags": [
      "fswatch",
      "fsmonitor",
      "libfswatch",
      "filesystem"
    ],
    "description": "Wrapper for the fswatch library.",
    "license": "GPL-3.0",
    "web": "https://github.com/FedericoCeratto/nim-fswatch"
  },
  {
    "name": "parseini",
    "url": "https://github.com/lihf8515/parseini",
    "method": "git",
    "tags": [
      "parseini",
      "nim"
    ],
    "description": "A high-performance ini parse library for nim.",
    "license": "MIT",
    "web": "https://github.com/lihf8515/parseini"
  },
  {
    "name": "sonic",
    "url": "https://github.com/xmonader/nim-sonic-client",
    "method": "git",
    "tags": [
      "sonic",
      "search",
      "backend",
      "index",
      "client"
    ],
    "description": "client for sonic search backend",
    "license": "MIT",
    "web": "https://github.com/xmonader/nim-sonic-client"
  },
  {
    "name": "science",
    "url": "https://github.com/ruivieira/nim-science",
    "method": "git",
    "tags": [
      "science",
      "algebra",
      "statistics",
      "math"
    ],
    "description": "A library for scientific computations in pure Nim",
    "license": "Apache License 2.0",
    "web": "https://github.com/ruivieira/nim-science"
  },
  {
    "name": "gameoflife",
    "url": "https://github.com/jiro4989/gameoflife",
    "method": "git",
    "tags": [
      "gameoflife",
      "library"
    ],
    "description": "gameoflife is library for Game of Life.",
    "license": "MIT",
    "web": "https://github.com/jiro4989/gameoflife"
  },
  {
    "name": "conio",
    "url": "https://github.com/guevara-chan/conio",
    "method": "git",
    "tags": [
      "console",
      "terminal",
      "io"
    ],
    "description": ".NET-inspired lightweight terminal library",
    "license": "MIT",
    "web": "https://github.com/guevara-chan/conio"
  },
  {
    "name": "nat_traversal",
    "url": "https://github.com/status-im/nim-nat-traversal",
    "method": "git",
    "tags": [
      "library",
      "wrapper"
    ],
    "description": "miniupnpc and libnatpmp wrapper",
    "license": "Apache License 2.0 or MIT",
    "web": "https://github.com/status-im/nim-nat-traversal"
  },
  {
    "name": "jsutils",
    "url": "https://github.com/kidandcat/jsutils",
    "method": "git",
    "tags": [
      "library",
      "javascript"
    ],
    "description": "Utils to work with javascript",
    "license": "MIT",
    "web": "https://github.com/kidandcat/jsutils"
  },
  {
    "name": "getr",
    "url": "https://github.com/jrfondren/getr-nim",
    "method": "git",
    "tags": [
      "benchmark",
      "utility"
    ],
    "description": "Benchmarking wrapper around getrusage()",
    "license": "MIT",
    "web": "https://github.com/jrfondren/getr-nim"
  },
  {
    "name": "pnm",
    "url": "https://github.com/jiro4989/pnm",
    "method": "git",
    "tags": [
      "pnm",
      "image",
      "library"
    ],
    "description": "pnm is library for PNM (Portable AnyMap).",
    "license": "MIT",
    "web": "https://github.com/jiro4989/pnm"
  },
  {
    "name": "ski",
    "url": "https://github.com/jiro4989/ski",
    "method": "git",
    "tags": [
      "ski",
      "combinator",
      "library"
    ],
    "description": "ski is library for SKI combinator.",
    "license": "MIT",
    "web": "https://github.com/jiro4989/ski"
  },
  {
    "name": "imageman",
    "url": "https://github.com/SolitudeSF/imageman",
    "method": "git",
    "tags": [
      "image",
      "graphics",
      "processing",
      "manipulation"
    ],
    "description": "Image manipulation library",
    "license": "MIT",
    "web": "https://github.com/SolitudeSF/imageman"
  },
  {
    "name": "matplotnim",
    "url": "https://github.com/ruivieira/matplotnim",
    "method": "git",
    "tags": [
      "science",
      "plotting",
      "graphics",
      "wrapper",
      "library"
    ],
    "description": "A Nim wrapper for Python's matplotlib",
    "license": "Apache License 2.0",
    "web": "https://github.com/ruivieira/matplotnim"
  },
  {
    "name": "cliptomania",
    "url": "https://github.com/Guevara-chan/Cliptomania",
    "method": "git",
    "tags": [
      "clip",
      "clipboard"
    ],
    "description": ".NET-inspired lightweight clipboard library",
    "license": "MIT",
    "web": "https://github.com/Guevara-chan/Cliptomania"
  },
  {
    "name": "mpdclient",
    "url": "https://github.com/SolitudeSF/mpdclient",
    "method": "git",
    "tags": [
      "mpd",
      "music",
      "player",
      "client"
    ],
    "description": "MPD client library",
    "license": "MIT",
    "web": "https://github.com/SolitudeSF/mpdclient"
  },
  {
    "name": "mentat",
    "url": "https://github.com/ruivieira/nim-mentat",
    "method": "git",
    "tags": [
      "science",
      "machine-learning",
      "data-science",
      "statistics",
      "math",
      "library"
    ],
    "description": "A Nim library for data science and machine learning",
    "license": "Apache License 2.0",
    "web": "https://github.com/ruivieira/nim-mentat"
  },
  {
    "name": "svdpi",
    "url": "https://github.com/kaushalmodi/nim-svdpi",
    "method": "git",
    "tags": [
      "dpi-c",
      "systemverilog",
      "foreign-function",
      "interface"
    ],
    "description": "Small wrapper for SystemVerilog DPI-C header svdpi.h",
    "license": "MIT",
    "web": "https://github.com/kaushalmodi/nim-svdpi"
  },
  {
    "name": "shlex",
    "url": "https://github.com/SolitudeSF/shlex",
    "method": "git",
    "tags": [
      "shlex",
      "shell",
      "parse",
      "split"
    ],
    "description": "Library for splitting a string into shell words",
    "license": "MIT",
    "web": "https://github.com/SolitudeSF/shlex"
  },
  {
    "name": "prometheus",
    "url": "https://github.com/dom96/prometheus",
    "method": "git",
    "tags": [
      "metrics",
      "logging",
      "graphs"
    ],
    "description": "Library for exposing metrics to Prometheus",
    "license": "MIT",
    "web": "https://github.com/dom96/prometheus"
  },
  {
    "name": "feednim",
    "url": "https://github.com/johnconway/feed-nim",
    "method": "git",
    "tags": [
      "yes"
    ],
    "description": "An Atom, RSS, and JSONfeed parser",
    "license": "MIT",
    "web": "https://github.com/johnconway/feed-nim"
  },
  {
    "name": "simplepng",
    "url": "https://github.com/jrenner/nim-simplepng",
    "method": "git",
    "tags": [
      "png",
      "image"
    ],
    "description": "high level simple way to write PNGs",
    "license": "MIT",
    "web": "https://github.com/jrenner/nim-simplepng"
  },
  {
    "name": "dali",
    "url": "https://github.com/akavel/dali",
    "method": "git",
    "tags": [
      "android",
      "apk",
      "dalvik",
      "dex",
      "assembler"
    ],
    "description": "Indie assembler/linker for Android's Dalvik VM .dex & .apk files",
    "license": "AGPL-3.0",
    "web": "https://github.com/akavel/dali"
  },
  {
    "name": "rect",
    "url": "https://github.com/jiro4989/rect",
    "method": "git",
    "tags": [
      "cli",
      "tool",
      "text",
      "rectangle"
    ],
    "description": "rect is a command to crop/paste rectangle text.",
    "license": "MIT",
    "web": "https://github.com/jiro4989/rect"
  },
  {
    "name": "p4ztag_to_json",
    "url": "https://github.com/kaushalmodi/p4ztag_to_json",
    "method": "git",
    "tags": [
      "perforce",
      "p4",
      "ztag",
      "serialization-format",
      "json"
    ],
    "description": "Convert Helix Version Control / Perforce (p4) -ztag output to JSON",
    "license": "MIT",
    "web": "https://github.com/kaushalmodi/p4ztag_to_json"
  },
  {
    "name": "terminaltables",
    "url": "https://github.com/xmonader/nim-terminaltables",
    "method": "git",
    "tags": [
      "terminal",
      "tables",
      "ascii",
      "unicode"
    ],
    "description": "terminal tables",
    "license": "BSD-3-Clause",
    "web": "https://github.com/xmonader/nim-terminaltables"
  },
  {
    "name": "alignment",
    "url": "https://github.com/jiro4989/alignment",
    "method": "git",
    "tags": [
      "library",
      "text",
      "align",
      "string",
      "strutils"
    ],
    "description": "alignment is a library to align strings.",
    "license": "MIT",
    "web": "https://github.com/jiro4989/alignment"
  },
  {
    "name": "niup",
    "url": "https://github.com/dariolah/niup",
    "method": "git",
    "tags": [
      "iup",
      "gui",
      "nim"
    ],
    "description": "IUP FFI bindings",
    "license": "MIT",
    "web": "https://github.com/dariolah/niup"
  },
  {
    "name": "libgcrypt",
    "url": "https://github.com/FedericoCeratto/nim-libgcrypt",
    "method": "git",
    "tags": [
      "wrapper",
      "library",
      "security",
      "crypto"
    ],
    "description": "libgcrypt wrapper",
    "license": "LGPLv2.1",
    "web": "https://github.com/FedericoCeratto/nim-libgcrypt"
  },
  {
    "name": "masterpassword",
    "url": "https://github.com/SolitudeSF/masterpassword",
    "method": "git",
    "tags": [
      "masterpassword",
      "password",
      "stateless"
    ],
    "description": "Master Password algorith implementation",
    "license": "MIT",
    "web": "https://github.com/SolitudeSF/masterpassword"
  },
  {
    "name": "mpwc",
    "url": "https://github.com/SolitudeSF/mpwc",
    "method": "git",
    "tags": [
      "masterpassword",
      "password",
      "manager",
      "stateless"
    ],
    "description": "Master Password command line utility",
    "license": "MIT",
    "web": "https://github.com/SolitudeSF/mpwc"
  },
  {
    "name": "toxcore",
    "url": "https://git.sr.ht/~ehmry/nim_tox",
    "method": "git",
    "tags": [
      "tox",
      "chat",
      "wrapper"
    ],
    "description": "C Tox core wrapper",
    "license": "GPL-3.0",
    "web": "https://git.sr.ht/~ehmry/nim_tox"
  },
  {
    "name": "rapid",
    "url": "https://github.com/liquid600pgm/rapid",
    "method": "git",
    "tags": [
      "game",
      "engine",
      "2d",
      "graphics",
      "audio"
    ],
    "description": "A game engine for rapid development and easy prototyping",
    "license": "MIT",
    "web": "https://github.com/liquid600pgm/rapid"
  },
  {
    "name": "gnutls",
    "url": "https://github.com/FedericoCeratto/nim-gnutls",
    "method": "git",
    "tags": [
      "wrapper",
      "library",
      "security",
      "crypto"
    ],
    "description": "GnuTLS wrapper",
    "license": "LGPLv2.1",
    "web": "https://github.com/FedericoCeratto/nim-gnutls"
  },
  {
    "name": "news",
    "url": "https://github.com/tormund/news",
    "method": "git",
    "tags": [
      "websocket",
      "chronos"
    ],
    "description": "Easy websocket with chronos support",
    "license": "MIT",
    "web": "https://github.com/tormund/news"
  },
  {
    "name": "tor",
    "url": "https://github.com/FedericoCeratto/nim-tor",
    "method": "git",
    "tags": [
      "library",
      "security",
      "crypto",
      "tor",
      "onion"
    ],
    "description": "Tor helper library",
    "license": "LGPLv3",
    "web": "https://github.com/FedericoCeratto/nim-tor"
  },
  {
    "name": "nimjson",
    "url": "https://github.com/jiro4989/nimjson",
    "method": "git",
    "tags": [
      "lib",
      "cli",
      "command",
      "json",
      "library"
    ],
    "description": "nimjson generates nim object definitions from json documents.",
    "license": "MIT",
    "web": "https://github.com/jiro4989/nimjson"
  },
  {
    "name": "nerve",
    "url": "https://github.com/nepeckman/nerve-rpc",
    "method": "git",
    "tags": [
      "rpc",
      "framework",
      "web",
      "json",
      "api",
      "library"
    ],
    "description": "A RPC framework for building web APIs",
    "license": "MIT",
    "web": "https://github.com/nepeckman/nerve-rpc"
  },
  {
    "name": "lolcat",
    "url": "https://github.com/OHermesJunior/lolcat.nim",
    "method": "git",
    "tags": [
      "lolcat",
      "binary",
      "tool",
      "colors",
      "fun"
    ],
    "description": "lolcat implementation in Nim",
    "license": "MIT",
    "web": "https://github.com/OHermesJunior/lolcat.nim"
  },
  {
    "name": "dnsclient",
    "url": "https://github.com/ba0f3/dnsclient.nim",
    "method": "git",
    "tags": [
      "dns",
      "dnsclient"
    ],
    "description": "Simple DNS Client & Library",
    "license": "MIT",
    "web": "https://github.com/ba0f3/dnsclient.nim"
  },
  {
    "name": "rain",
    "url": "https://github.com/OHermesJunior/rain.nim",
    "method": "git",
    "tags": [
      "rain",
      "simulation",
      "terminal",
      "fun"
    ],
    "description": "Rain simulation in your terminal",
    "license": "MIT",
    "web": "https://github.com/OHermesJunior/rain.nim"
  },
  {
    "name": "kmod",
    "url": "https://github.com/alaviss/kmod",
    "method": "git",
    "tags": [
      "kmod",
      "wrapper"
    ],
    "description": "High-level wrapper for Linux's kmod library",
    "license": "ISC",
    "web": "https://github.com/alaviss/kmod"
  },
  {
    "name": "validateip",
    "url": "https://github.com/Akito13/nim-validateip",
    "method": "git",
    "tags": [
      "ip",
      "ipaddress",
      "ipv4",
      "ip4",
      "checker",
      "check"
    ],
    "description": "Checks if a provided string is actually a correct IP address. Supports detection of Class A to D of IPv4 addresses.",
    "license": "GPLv3+"
  },
  {
    "name": "RC4",
    "url": "https://github.com/OHermesJunior/nimRC4",
    "method": "git",
    "tags": [
      "RC4",
      "encryption",
      "library",
      "crypto",
      "simple"
    ],
    "description": "RC4 library implementation",
    "license": "MIT",
    "web": "https://github.com/OHermesJunior/nimRC4"
  },
  {
    "name": "contra",
    "url": "https://github.com/juancarlospaco/nim-contra",
    "method": "git",
    "tags": [
      "contract",
      "nimscript",
      "javascript",
      "compiletime"
    ],
    "description": "Lightweight Contract Programming, Design by Contract, on 9 LoC, NimScript, JavaScript, compile-time.",
    "license": "MIT",
    "web": "https://github.com/juancarlospaco/nim-contra"
  },
  {
    "name": "wings",
    "url": "https://github.com/binhonglee/wings",
    "method": "git",
    "tags": [
      "library",
      "binary",
      "codegen",
      "struct",
      "enum"
    ],
    "description": "A simple cross language struct and enum file generator.",
    "license": "MIT",
    "web": "https://github.com/binhonglee/wings"
  },
  {
    "name": "lc",
    "url": "https://github.com/c-blake/lc",
    "method": "git",
    "tags": [
      "terminal",
      "cli",
      "binary",
      "linux",
      "unix",
      "bsd"
    ],
    "description": "A post-modern, \"multi-dimensional\" configurable ls/file lister",
    "license": "MIT",
    "web": "https://github.com/c-blake/lc"
  },
  {
    "name": "nasher",
    "url": "https://github.com/squattingmonk/nasher.nim",
    "method": "git",
    "tags": [
      "nwn",
      "neverwinternights",
      "neverwinter",
      "game",
      "bioware",
      "build"
    ],
    "description": "A build tool for Neverwinter Nights projects",
    "license": "MIT",
    "web": "https://github.com/squattingmonk/nasher.nim"
  },
  {
    "name": "illwill",
    "url": "https://github.com/johnnovak/illwill",
    "method": "git",
    "tags": [
      "terminal",
      "console",
      "curses",
      "ui"
    ],
    "description": "A curses inspired simple cross-platform console library for Nim",
    "license": "WTFPL",
    "web": "https://github.com/johnnovak/illwill"
  },
  {
    "name": "shared",
    "url": "https://github.com/genotrance/shared",
    "method": "git",
    "tags": [
      "shared",
      "seq",
      "string",
      "threads"
    ],
    "description": "Nim library for shared types",
    "license": "MIT",
    "web": "https://github.com/genotrance/shared"
  },
  {
    "name": "nimmm",
    "url": "https://github.com/joachimschmidt557/nimmm",
    "method": "git",
    "tags": [
      "nimmm",
      "terminal",
      "nimbox",
      "tui"
    ],
    "description": "A terminal file manager written in nim",
    "license": "GPL-3.0",
    "web": "https://github.com/joachimschmidt557/nimmm"
  },
  {
    "name": "fastx_reader",
    "url": "https://github.com/ahcm/fastx_reader",
    "method": "git",
    "tags": [
      "bioinformatics,",
      "fasta,",
      "fastq"
    ],
    "description": "FastQ and Fasta readers for NIM",
    "license": "LGPL-3.0",
    "web": "https://github.com/ahcm/fastx_reader"
  },
  {
    "name": "d3",
    "url": "https://github.com/hiteshjasani/nim-d3",
    "method": "git",
    "tags": [
      "d3",
      "javascript",
      "library",
      "wrapper"
    ],
    "description": "A D3.js wrapper for Nim",
    "license": "MIT",
    "web": "https://github.com/hiteshjasani/nim-d3"
  },
  {
    "name": "baker",
    "url": "https://github.com/jasonrbriggs/baker",
    "method": "git",
    "tags": [
      "html",
      "template",
      "static",
      "blog"
    ],
    "description": "Static website generation",
    "license": "Apache-2.0",
    "web": "https://github.com/jasonrbriggs/baker"
  },
  {
    "name": "web3",
    "url": "https://github.com/status-im/nim-web3",
    "method": "git",
    "tags": [
      "web3",
      "ethereum",
      "rpc"
    ],
    "description": "Ethereum Web3 API",
    "license": "Apache License 2.0",
    "web": "https://github.com/status-im/nim-web3"
  },
  {
    "name": "skybook",
    "url": "https://github.com/muxueqz/skybook",
    "method": "git",
    "tags": [
      "bookmark-manager",
      "bookmark"
    ],
    "description": "Light weight bookmark manager(delicious alternative)",
    "license": "GPL-2.0",
    "web": "https://github.com/muxueqz/skybook"
  },
  {
    "name": "rbac",
    "url": "https://github.com/ba0f3/rbac.nim",
    "method": "git",
    "tags": [
      "rbac",
      "acl",
      "role-based-access-control",
      "role-based",
      "access-control"
    ],
    "description": "Simple Role-based Access Control Library",
    "license": "MIT",
    "web": "https://github.com/ba0f3/rbac.nim"
  },
  {
    "name": "simpleot",
    "url": "https://github.com/markspanbroek/simpleot.nim",
    "method": "git",
    "tags": [
      "ot",
      "mpc"
    ],
    "description": "Simple OT wrapper",
    "license": "MIT",
    "web": "https://github.com/markspanbroek/simpleot.nim"
  },
  {
    "name": "blurhash",
    "url": "https://github.com/SolitudeSF/blurhash",
    "method": "git",
    "tags": [
      "image",
      "blur",
      "hash",
      "blurhash"
    ],
    "description": "Encoder/decoder for blurhash algorithm",
    "license": "MIT",
    "web": "https://github.com/SolitudeSF/blurhash"
  },
  {
    "name": "samson",
    "url": "https://github.com/GULPF/samson",
    "method": "git",
    "tags": [
      "json",
      "json5"
    ],
    "description": "Implementation of JSON5.",
    "license": "MIT",
    "web": "https://github.com/GULPF/samson"
  },
  {
    "name": "proton",
    "url": "https://github.com/jasonrbriggs/proton-nim",
    "method": "git",
    "tags": [
      "xml",
      "xhtml",
      "template"
    ],
    "description": "Proton template engine for xml and xhtml files",
    "license": "MIT",
    "web": "https://github.com/jasonrbriggs/proton-nim"
  },
  {
    "name": "lscolors",
    "url": "https://github.com/joachimschmidt557/nim-lscolors",
    "method": "git",
    "tags": [
      "lscolors",
      "posix",
      "unix",
      "linux",
      "ls",
      "terminal"
    ],
    "description": "A library for colorizing paths according to LS_COLORS",
    "license": "MIT",
    "web": "https://github.com/joachimschmidt557/nim-lscolors"
  },
  {
    "name": "shell",
    "url": "https://github.com/Vindaar/shell",
    "method": "git",
    "tags": [
      "library",
      "macro",
      "dsl",
      "shell"
    ],
    "description": "A Nim mini DSL to execute shell commands",
    "license": "MIT",
    "web": "https://github.com/Vindaar/shell"
  },
  {
    "name": "mqtt",
    "url": "https://github.com/barnybug/nim-mqtt",
    "method": "git",
    "tags": [
      "MQTT"
    ],
    "description": "MQTT wrapper for nim",
    "license": "MIT",
    "web": "https://github.com/barnybug/nim-mqtt"
  },
  {
    "name": "cal",
    "url": "https://github.com/xflywind/cal",
    "method": "git",
    "tags": [
      "calculator"
    ],
    "description": "A simple interactive calculator",
    "license": "MIT",
    "web": "https://github.com/xflywind/cal"
  },
  {
    "name": "spurdify",
    "url": "https://github.com/paradox460/spurdify",
    "method": "git",
    "tags": [
      "funny",
      "meme",
      "spurdo",
      "text-manipulation",
      "mangle"
    ],
    "description": "Spurdification library and CLI",
    "license": "MIT",
    "web": "https://github.com/paradox460/spurdify"
  },
  {
    "name": "c4",
    "url": "https://github.com/c0ntribut0r/cat-400",
    "method": "git",
    "tags": [
      "game",
      "framework",
      "2d",
      "3d"
    ],
    "description": "Game framework, modular and extensible",
    "license": "MPL-2.0",
    "web": "https://github.com/c0ntribut0r/cat-400",
    "doc": "https://github.com/c0ntribut0r/cat-400/tree/master/docs/tutorials"
  },
  {
    "name": "numericalnim",
    "url": "https://github.com/HugoGranstrom/numericalnim/",
    "method": "git",
    "tags": [
      "numerical",
      "ode",
      "integration",
      "scientific"
    ],
    "description": "A collection of numerical methods written in Nim",
    "license": "MIT",
    "web": "https://github.com/HugoGranstrom/numericalnim/"
  },
  {
    "name": "murmurhash",
    "url": "https://github.com/cwpearson/nim-murmurhash",
    "method": "git",
    "tags": [
      "murmur",
      "hash",
      "MurmurHash3",
      "MurmurHash2"
    ],
    "description": "Pure nim implementation of MurmurHash",
    "license": "MIT",
    "web": "https://github.com/cwpearson/nim-murmurhash"
  },
  {
    "name": "redneck_translator",
    "url": "https://github.com/juancarlospaco/redneck-translator",
    "method": "git",
    "tags": [
      "redneck",
      "string",
      "slang"
    ],
    "description": "Redneck Translator for Y'all",
    "license": "MIT",
    "web": "https://github.com/juancarlospaco/redneck-translator"
  },
  {
    "name": "sweetanitify",
    "url": "https://github.com/juancarlospaco/sweetanitify",
    "method": "git",
    "tags": [
      "sweet_anita",
      "tourette",
      "string"
    ],
    "description": "Sweet_Anita Translator, help spread awareness about Tourettes",
    "license": "MIT",
    "web": "https://github.com/juancarlospaco/sweetanitify"
  },
  {
    "name": "cmake",
    "url": "https://github.com/genotrance/cmake",
    "method": "git",
    "tags": [
      "cmake",
      "build",
      "tool",
      "wrapper"
    ],
    "description": "CMake for Nimble",
    "license": "MIT",
    "web": "https://github.com/genotrance/cmake"
  },
  {
    "name": "plz",
    "url": "https://github.com/juancarlospaco/nim-pypi",
    "method": "git",
    "tags": [
      "python",
      "pip",
      "nimpy"
    ],
    "description": "PLZ Python PIP alternative",
    "license": "MIT",
    "web": "https://github.com/juancarlospaco/nim-pypi"
  },
  {
    "name": "NiMPC",
    "url": "https://github.com/markspanbroek/nimpc",
    "method": "git",
    "tags": [
      "multiparty",
      "computation",
      "mpc"
    ],
    "description": "Secure multi-party computation",
    "license": "MIT",
    "web": "https://github.com/markspanbroek/nimpc"
  },
  {
    "name": "qrcodegen",
    "url": "https://github.com/bunkford/qrcodegen",
    "method": "git",
    "tags": [
      "qr",
      "barcode"
    ],
    "description": "QR Code Generator",
    "license": "MIT",
    "web": "https://github.com/bunkford/qrcodegen"
  },
  {
    "name": "cirru-parser",
    "url": "https://github.com/Cirru/parser.nim",
    "method": "git",
    "tags": [
      "parser",
      "cirru"
    ],
    "description": "Parser for Cirru syntax",
    "license": "MIT",
    "web": "https://github.com/Cirru/parser.nim"
  },
  {
    "name": "reframe",
    "url": "https://github.com/rosado/reframe.nim",
    "method": "git",
    "tags": [
      "clojurescript",
      "re-frame"
    ],
    "description": "Tools for working with re-frame ClojureScript projects",
    "license": "EPL-2.0",
    "web": "https://github.com/rosado/reframe.nim"
  },
  {
    "name": "edn",
    "url": "https://github.com/rosado/edn.nim",
    "method": "git",
    "tags": [
      "edn",
      "clojure"
    ],
    "description": "EDN and Clojure parser",
    "license": "EPL-2.0",
    "web": "https://github.com/rosado/edn.nim"
  },
  {
    "name": "easings",
    "url": "https://github.com/juancarlospaco/nim-easings",
    "method": "git",
    "tags": [
      "easings",
      "math"
    ],
    "description": "Robert Penner Easing Functions for Nim",
    "license": "MIT",
    "web": "https://github.com/juancarlospaco/nim-easings"
  },
  {
    "name": "euclidean",
    "url": "https://github.com/juancarlospaco/nim-euclidean",
    "method": "git",
    "tags": [
      "euclidean",
      "modulo",
      "division",
      "math"
    ],
    "description": "Euclidean Division & Euclidean Modulo",
    "license": "MIT",
    "web": "https://github.com/juancarlospaco/nim-euclidean"
  },
  {
    "name": "fletcher",
    "url": "https://github.com/Akito13/nim-fletcher",
    "method": "git",
    "tags": [
      "algorithm",
      "checksum",
      "hash",
      "adler",
      "crc",
      "crc32",
      "embedded"
    ],
    "description": "Implementation of the Fletcher checksum algorithm.",
    "license": "GPLv3+",
    "web": "https://github.com/Akito13/nim-fletcher"
  },
  {
    "name": "Xors3D",
    "url": "https://github.com/Guevara-chan/Xors3D-for-Nim",
    "method": "git",
    "tags": [
      "3d",
      "game",
      "engine",
      "dx9",
      "graphics"
    ],
    "description": "Blitz3D-esque DX9 engine for Nim",
    "license": "MIT",
    "web": "https://github.com/Guevara-chan/Xors3D-for-Nim"
  },
  {
    "name": "constants",
    "url": "https://github.com/juancarlospaco/nim-constants",
    "method": "git",
    "tags": [
      "math",
      "physics",
      "chemistry",
      "biology",
      "engineering",
      "science"
    ],
    "description": "Mathematical numerical named static constants useful for different disciplines",
    "license": "MIT",
    "web": "https://github.com/juancarlospaco/nim-constants"
  },
  {
    "name": "pager",
    "url": "https://git.sr.ht/~reesmichael1/nim-pager",
    "method": "git",
    "tags": [
      "pager",
      "paging",
      "less",
      "more"
    ],
    "description": "A simple library for paging, similar to less",
    "license": "GPL-3.0",
    "web": "https://git.sr.ht/~reesmichael1/nim-pager"
  },
  {
    "name": "procs",
    "url": "https://github.com/c-blake/procs",
    "method": "git",
    "tags": [
      "library",
      "terminal",
      "cli",
      "binary",
      "linux",
      "unix",
      "bsd"
    ],
    "description": "Unix process&system query&formatting library&multi-command CLI in Nim",
    "license": "MIT",
    "web": "https://github.com/c-blake/procs"
  },
  {
    "name": "laser",
    "url": "https://github.com/numforge/laser",
    "method": "git",
    "tags": [
      "parallel",
      "simd"
    ],
    "description": "High Performance Computing and Image Toolbox: SIMD, JIT Assembler, OpenMP, runtime CPU feature detection, optimised machine learning primitives",
    "license": "Apache License 2.0",
    "web": "https://github.com/numforge/laser"
  },
  {
    "name": "libssh",
    "url": "https://github.com/dariolah/libssh-nim",
    "method": "git",
    "tags": [
      "ssh",
      "libssh"
    ],
    "description": "libssh FFI bindings",
    "license": "MIT",
    "web": "https://github.com/dariolah/libssh-nim"
  },
  {
    "name": "wZeeGrid",
    "url": "https://github.com/bunkford/wZeeGrid",
    "method": "git",
    "tags": [
      "library",
      "windows",
      "gui",
      "ui",
      "wnim"
    ],
    "description": "Grid plugin for wNim.",
    "license": "MIT",
    "web": "https://github.com/bunkford/wZeeGrid",
    "doc": "https://bunkford.github.io/wZeeGrid/wZeeGrid.html"
  },
  {
    "name": "wChart",
    "url": "https://github.com/bunkford/wChart",
    "method": "git",
    "tags": [
      "library",
      "windows",
      "gui",
      "ui",
      "wnim"
    ],
    "description": "Chart plugin for wNim.",
    "license": "MIT",
    "web": "https://github.com/bunkford/wChart",
    "doc": "https://bunkford.github.io/wChart/wChart.html"
  },
  {
    "name": "stacks",
    "url": "https://github.com/rustomax/nim-stacks",
    "method": "git",
    "tags": [
      "stack",
      "data-structure"
    ],
    "description": "Pure Nim stack implementation based on sequences.",
    "license": "MIT",
    "web": "https://github.com/rustomax/nim-stacks"
  },
  {
    "name": "mustache",
    "url": "https://github.com/soasme/nim-mustache",
    "method": "git",
    "tags": [
      "mustache",
      "template"
    ],
    "description": "Mustache in Nim",
    "license": "MIT",
    "web": "https://github.com/soasme/nim-mustache"
  },
  {
    "name": "sigv4",
    "url": "https://github.com/disruptek/sigv4",
    "method": "git",
    "tags": [
      "1.0.0"
    ],
    "description": "Amazon Web Services Signature Version 4",
    "license": "MIT",
    "web": "https://github.com/disruptek/sigv4"
  },
  {
    "name": "openapi",
    "url": "https://github.com/disruptek/openapi",
    "method": "git",
    "tags": [
      "api",
      "openapi",
      "rest",
      "cloud"
    ],
    "description": "OpenAPI Code Generator",
    "license": "MIT",
    "web": "https://github.com/disruptek/openapi"
  },
  {
    "name": "atoz",
    "url": "https://github.com/disruptek/atoz",
    "method": "git",
    "tags": [
      "aws",
      "api",
      "cloud",
      "amazon"
    ],
    "description": "Amazon Web Services (AWS) APIs",
    "license": "MIT",
    "web": "https://github.com/disruptek/atoz"
  },
  {
    "name": "nimga",
    "url": "https://github.com/toshikiohnogi/nimga",
    "method": "git",
    "tags": [
      "GeneticAlgorithm",
      "nimga"
    ],
    "description": "Genetic Algorithm Library for Nim.",
    "license": "MIT",
    "web": "https://github.com/toshikiohnogi/nimga"
  },
  {
    "name": "foreach",
    "url": "https://github.com/disruptek/foreach",
    "method": "git",
    "tags": [
      "macro",
      "syntax",
      "sugar"
    ],
    "description": "A sugary for loop with syntax for typechecking loop variables",
    "license": "MIT",
    "web": "https://github.com/disruptek/foreach"
  },
  {
    "name": "monit",
    "url": "https://github.com/jiro4989/monit",
    "method": "git",
    "tags": [
      "cli",
      "task-runner",
      "developer-tools",
      "automation"
    ],
    "description": "A simple task runner. Run tasks and watch file changes with custom paths.",
    "license": "MIT",
    "web": "https://github.com/jiro4989/monit"
  },
  {
    "name": "termnovel",
    "url": "https://github.com/jiro4989/termnovel",
    "method": "git",
    "tags": [
      "cli",
      "novel",
      "tui"
    ],
    "description": "A command that to read novel on terminal",
    "license": "MIT",
    "web": "https://github.com/jiro4989/termnovel"
  },
  {
    "name": "htmlview",
    "url": "https://github.com/yuchunzhou/htmlview",
    "method": "git",
    "tags": [
      "html",
      "browser"
    ],
    "description": "View the offline or online html page in browser",
    "license": "MIT",
    "web": "https://github.com/yuchunzhou/htmlview"
  },
  {
    "name": "tcping",
    "url": "https://github.com/pdrb/tcping",
    "method": "git",
    "tags": [
      "ping,",
      "tcp,",
      "tcping"
    ],
    "description": "Ping hosts using tcp packets",
    "license": "MIT",
    "web": "https://github.com/pdrb/tcping"
  },
  {
    "name": "pcgbasic",
    "url": "https://github.com/rockcavera/pcgbasic",
    "method": "git",
    "tags": [
      "pcg",
      "rng",
      "prng",
      "random"
    ],
    "description": "Permuted Congruential Generator (PCG) Random Number Generation (RNG) for Nim.",
    "license": "MIT",
    "web": "https://github.com/rockcavera/pcgbasic"
  },
  {
    "name": "funchook",
    "url": "https://github.com/ba0f3/funchook.nim",
    "method": "git",
    "tags": [
      "hook,",
      "hooking"
    ],
    "description": "funchook wrapper",
    "license": "GPLv2",
    "web": "https://github.com/ba0f3/funchook.nim"
  },
  {
    "name": "sunvox",
    "url": "https://github.com/exelotl/nim-sunvox",
    "method": "git",
    "tags": [
      "music",
      "audio",
      "sound",
      "synthesizer"
    ],
    "description": "Bindings for SunVox modular synthesizer",
    "license": "0BSD",
    "web": "https://github.com/exelotl/nim-sunvox"
  },
  {
    "name": "gcplat",
    "url": "https://github.com/disruptek/gcplat",
    "method": "git",
    "tags": [
      "google",
      "cloud",
      "platform",
      "api",
      "rest",
      "openapi",
      "web"
    ],
    "description": "Google Cloud Platform (GCP) APIs",
    "license": "MIT",
    "web": "https://github.com/disruptek/gcplat"
  },
  {
    "name": "bluu",
    "url": "https://github.com/disruptek/bluu",
    "method": "git",
    "tags": [
      "microsoft",
      "azure",
      "cloud",
      "api",
      "rest",
      "openapi",
      "web"
    ],
    "description": "Microsoft Azure Cloud Computing Platform and Services (MAC) APIs",
    "license": "MIT",
    "web": "https://github.com/disruptek/bluu"
  },
  {
    "name": "the_nim_alliance",
    "url": "https://github.com/tervay/the-nim-alliance",
    "method": "git",
    "tags": [
      "FRC",
      "FIRST",
      "the-blue-alliance",
      "TBA"
    ],
    "description": "A Nim wrapper for TheBlueAlliance",
    "license": "MIT",
    "web": "https://github.com/tervay/the-nim-alliance"
  },
  {
    "name": "passgen",
    "url": "https://github.com/rustomax/nim-passgen",
    "method": "git",
    "tags": [
      "password-generator"
    ],
    "description": "Password generation library in Nim",
    "license": "MIT",
    "web": "https://github.com/rustomax/nim-passgen"
  },
  {
    "name": "PPM",
    "url": "https://github.com/LemonHX/PPM-Nim",
    "method": "git",
    "tags": [
      "graphics",
      "image"
    ],
    "description": "lib for ppm image",
    "license": "LXXSDT-MIT",
    "web": "https://github.com/LemonHX/PPM-Nim"
  },
  {
    "name": "fwrite",
    "url": "https://github.com/pdrb/nim-fwrite",
    "method": "git",
    "tags": [
      "create,",
      "file,",
      "write,",
      "fwrite"
    ],
    "description": "Create files of the desired size",
    "license": "MIT",
    "web": "https://github.com/pdrb/nim-fwrite"
  },
  {
    "name": "simplediff",
    "url": "https://git.sr.ht/~reesmichael1/nim-simplediff",
    "method": "git",
    "tags": [
      "diff",
      "simplediff",
      ""
    ],
    "description": "A library for straightforward diff calculation",
    "license": "GPL-3.0",
    "web": "https://git.sr.ht/~reesmichael1/nim-simplediff"
  },
  {
    "name": "xcm",
    "url": "https://github.com/SolitudeSF/xcm",
    "method": "git",
    "tags": [
      "color",
      "x11"
    ],
    "description": "Color management utility for X",
    "license": "MIT",
    "web": "https://github.com/SolitudeSF/xcm"
  },
  {
    "name": "bearssl",
    "url": "https://github.com/status-im/nim-bearssl",
    "method": "git",
    "tags": [
      "crypto",
      "hashes",
      "ciphers",
      "ssl",
      "tls"
    ],
    "description": "Bindings to BearSSL library",
    "license": "Apache License 2.0",
    "web": "https://github.com/status-im/nim-bearssl"
  },
  {
    "name": "schedules",
    "url": "https://github.com/soasme/nim-schedules",
    "method": "git",
    "tags": [
      "scheduler",
      "schedules",
      "job",
      "task",
      "cron",
      "interval"
    ],
    "description": "A Nim scheduler library that lets you kick off jobs at regular intervals.",
    "license": "MIT",
    "web": "https://github.com/soasme/nim-schedules"
  },
  {
    "name": "nimlevenshtein",
    "url": "https://github.com/oswjk/nimlevenshtein",
    "method": "git",
    "tags": [
      "levenshtein",
      "similarity",
      "string"
    ],
    "description": "The Levenshtein Nim module contains functions for fast computation of Levenshtein distance and string similarity.",
    "license": "GPLv2"
  },
  {
    "name": "randpw",
    "url": "https://github.com/pdrb/nim-randpw",
    "method": "git",
    "tags": [
      "random",
      "password",
      "passphrase",
      "randpw"
    ],
    "description": "Random password and passphrase generator",
    "license": "MIT",
    "web": "https://github.com/pdrb/nim-randpw"
  },
  {
    "name": "timeit",
    "url": "https://github.com/xflywind/timeit",
    "method": "git",
    "tags": [
      "timeit",
      "bench"
    ],
    "description": "measuring execution times written in nim.",
    "license": "MIT",
    "web": "https://github.com/xflywind/timeit"
  },
  {
    "name": "manu",
    "url": "https://github.com/b3liever/manu",
    "method": "git",
    "tags": [
      "matrix",
      "linear-algebra",
      "scientific"
    ],
    "description": "Nim Matrix library",
    "license": "MIT",
    "web": "https://github.com/b3liever/manu"
  },
  {
    "name": "jscanvas",
    "url": "https://github.com/b3liever/jscanvas",
    "method": "git",
    "tags": [
      "html5",
      "canvas",
      "drawing",
      "graphics",
      "rendering",
      "browser",
      "javascript"
    ],
    "description": "A Nim wrapper for the Canvas API",
    "license": "MIT",
    "web": "https://github.com/b3liever/jscanvas"
  },
  {
    "name": "looper",
    "url": "https://github.com/b3liever/looper",
    "method": "git",
    "tags": [
      "loop",
      "iterator",
      "zip",
      "enumerate"
    ],
    "description": "For loop macros for Nim",
    "license": "MIT",
    "web": "https://github.com/b3liever/looper"
  },
  {
    "name": "protocoled",
    "url": "https://github.com/b3liever/protocoled",
    "method": "git",
    "tags": [
      "interface"
    ],
    "description": "An interface macro for Nim",
    "license": "MIT",
    "web": "https://github.com/b3liever/protocoled"
  },
  {
    "name": "eminim",
    "url": "https://github.com/b3liever/eminim",
    "method": "git",
    "tags": [
      "json",
      "marshal",
      "deserialize"
    ],
    "description": "JSON deserialization macro for Nim",
    "license": "MIT",
    "web": "https://github.com/b3liever/eminim"
  },
  {
    "name": "golden",
    "url": "https://github.com/disruptek/golden",
    "method": "git",
    "tags": [
      "benchmark",
      "profile",
      "golden",
      "runtime",
      "run",
      "profiling",
      "bench",
      "speed"
    ],
    "description": "a benchmark tool",
    "license": "MIT",
    "web": "https://github.com/disruptek/golden"
  },
  {
    "name": "nimgit2",
    "url": "https://github.com/genotrance/nimgit2",
    "method": "git",
    "tags": [
      "git",
      "wrapper",
      "libgit2",
      "binding"
    ],
    "description": "libgit2 wrapper for Nim",
    "license": "MIT",
    "web": "https://github.com/genotrance/nimgit2"
  },
  {
    "name": "rainbow",
    "url": "https://github.com/thebigbaron/rainbow",
    "method": "git",
    "tags": [
      "library",
      "256-colors",
      "cli"
    ],
    "description": "256 colors for shell",
    "license": "MIT",
    "web": "https://github.com/thebigbaron/rainbow"
  },
  {
    "name": "rtree",
    "url": "https://github.com/stefansalewski/RTree",
    "method": "git",
    "tags": [
      "library"
    ],
    "description": "R-Tree",
    "license": "MIT",
    "web": "https://github.com/stefansalewski/RTree"
  },
  {
    "name": "winversion",
    "url": "https://github.com/rockcavera/winversion",
    "method": "git",
    "tags": [
      "windows",
      "version"
    ],
    "description": "This package allows you to determine the running version of the Windows operating system.",
    "license": "MIT",
    "web": "https://github.com/rockcavera/winversion"
  },
  {
    "name": "npg",
    "url": "https://github.com/rustomax/npg",
    "method": "git",
    "tags": [
      "password-generator",
      "password",
      "cli"
    ],
    "description": "Password generator in Nim",
    "license": "MIT",
    "web": "https://github.com/rustomax/npg"
  },
  {
<<<<<<< HEAD
    "name": "nimodpi",
    "url": "https://github.com/mikra01/nimodpi",
    "method": "git",
    "tags": [
      "oracle",
      "odpi-c",
      "wrapper"
    ],
    "description": "oracle odpi-c wrapper for Nim",
    "license": "MIT",
    "web": "https://github.com/mikra01/nimodpi"
=======
    "name": "bump",
    "url": "https://github.com/disruptek/bump",
    "method": "git",
    "tags": [
      "nimble",
      "bump",
      "release",
      "tag",
      "package",
      "tool"
    ],
    "description": "a tiny tool to bump nimble versions",
    "license": "MIT",
    "web": "https://github.com/disruptek/bump"
  },
  {
    "name": "swayipc",
    "url": "https://github.com/disruptek/swayipc",
    "method": "git",
    "tags": [
      "wayland",
      "sway",
      "i3",
      "ipc",
      "i3ipc",
      "swaymsg",
      "x11",
      "swaywm"
    ],
    "description": "IPC interface to sway (or i3) compositors",
    "license": "MIT",
    "web": "https://github.com/disruptek/swayipc"
  },
  {
    "name": "nimpmda",
    "url": "https://github.com/jasonk000/nimpmda",
    "method": "git",
    "tags": [
      "pcp",
      "pmda",
      "performance",
      "libpcp",
      "libpmda"
    ],
    "description": "PCP PMDA module bindings",
    "license": "MIT",
    "web": "https://github.com/jasonk000/nimpmda"
  },
  {
    "name": "nimbpf",
    "url": "https://github.com/jasonk000/nimbpf",
    "method": "git",
    "tags": [
      "libbpf",
      "ebpf",
      "bpf"
    ],
    "description": "libbpf for nim",
    "license": "MIT",
    "web": "https://github.com/jasonk000/nimbpf"
>>>>>>> 92bb9b8d
  }
]<|MERGE_RESOLUTION|>--- conflicted
+++ resolved
@@ -14838,7 +14838,6 @@
     "web": "https://github.com/rustomax/npg"
   },
   {
-<<<<<<< HEAD
     "name": "nimodpi",
     "url": "https://github.com/mikra01/nimodpi",
     "method": "git",
@@ -14850,7 +14849,8 @@
     "description": "oracle odpi-c wrapper for Nim",
     "license": "MIT",
     "web": "https://github.com/mikra01/nimodpi"
-=======
+  },
+  {
     "name": "bump",
     "url": "https://github.com/disruptek/bump",
     "method": "git",
@@ -14911,6 +14911,5 @@
     "description": "libbpf for nim",
     "license": "MIT",
     "web": "https://github.com/jasonk000/nimbpf"
->>>>>>> 92bb9b8d
   }
 ]