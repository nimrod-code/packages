--- conflicted
+++ resolved
@@ -10965,7 +10965,6 @@
     "web": "https://github.com/LemonBoy/dtoa.nim"
   },
   {
-<<<<<<< HEAD
     "name": "ntangle",
     "url": "https://github.com/OrgTangle/ntangle",
     "method": "git",
@@ -10979,7 +10978,8 @@
     "description": "Command-line utility for Tangling of Org mode documents",
     "license": "MIT",
     "web": "https://github.com/OrgTangle/ntangle"
-=======
+  },
+  {
     "name": "nimtess2",
     "url": "https://github.com/genotrance/nimtess2",
     "method": "git",
@@ -10992,6 +10992,5 @@
     "description": "Nim wrapper for libtess2",
     "license": "MIT",
     "web": "https://github.com/genotrance/nimtess2"
->>>>>>> 636a5fd3
   }
 ]