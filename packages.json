[
  {
    "name": "argument_parser",
    "url": "git://github.com/gradha/argument_parser/",
    "method": "git",
    "tags": ["library", "commandline", "arguments", "switches", "parsing"],
    "description": "Provides a complex commandline parser",
    "license": "MIT",
    "web": "https://github.com/gradha/argument_parser"
  },

  {
    "name": "genieos",
    "url": "git://github.com/gradha/genieos/",
    "method": "git",
    "tags": ["library", "commandline", "sound", "recycle", "os"],
    "description": "Too awesome procs to be included in nimrod.os module",
    "license": "MIT",
    "web": "http://gradha.github.io/genieos/"
  },

  {
    "name": "jester",
    "url": "git://github.com/dom96/jester/",
    "method": "git",
    "tags": ["web", "http", "framework", "dsl"],
    "description": "A sinatra-like web framework for Nimrod.",
    "license": "MIT",
    "web": "https://github.com/dom96/jester"
  },

  {
    "name": "templates",
    "url": "https://github.com/onionhammer/nim-templates.git",
    "method": "git",
    "tags": ["web", "html", "template"],
    "description": "A simple string templating library for Nimrod.",
    "license": "BSD",
    "web": "https://github.com/onionhammer/nim-templates"
  },

  {
    "name": "murmur",
    "url": "git://github.com/olahol/nimrod-murmur/",
    "method": "git",
    "tags": ["hash", "murmur"],
    "description": "MurmurHash in pure Nimrod.",
    "license": "MIT",
    "web": "https://github.com/olahol/nimrod-murmur"
  },

  {
    "name": "libtcod-nim",
    "url": "git://github.com/Vladar4/libtcod-nim/",
    "method": "git",
    "tags": ["roguelike", "game", "library", "engine", "sdl", "opengl", "glsl"],
    "description": "Wrapper of the libtcod library for the Nimrod language.",
    "license": "zlib",
    "web": "https://github.com/Vladar4/libtcod-nim"
  },

  {
    "name": "nimepak",
    "url": "git://github.com/gradha/epak/",
    "method": "git",
    "tags": ["library", "serialization", "file", "compression"],
    "description": "File compression routines in C for iOS and Nimrod",
    "license": "Allegro 4 Giftware",
    "web": "https://github.com/gradha/epak"
  },

  {
    "name": "nimgame",
    "url": "git://github.com/Vladar4/nimgame/",
    "method": "git",
    "tags": ["game", "engine", "sdl"],
    "description": "Simple 2D game engine for Nimrod language.",
    "license": "MIT",
    "web": "https://github.com/Vladar4/nimgame"
  },

  {
    "name": "sfml",
    "url": "git://github.com/fowlmouth/nimrod-sfml/",
    "method": "git",
    "tags": ["game", "library", "opengl"],
    "description": "High level OpenGL-based Game Library",
    "license": "MIT",
    "web": "https://github.com/fowlmouth/nimrod-sfml"
  },

  {
    "name": "enet",
    "url": "git://github.com/fowlmouth/nimrod-enet/",
    "method": "git",
    "tags": ["game", "networking", "udp"],
    "description": "Wrapper for ENet UDP networking library",
    "license": "MIT",
    "web": "https://github.com/fowlmouth/nimrod-enet"
  },

  {
    "name": "nim-locale",
    "url": "git://github.com/Amrykid/nim-locale/",
    "method": "git",
    "tags": ["library", "locale", "i18n", "localization", "localisation", "globalization"],
    "description": "A simple library for localizing Nimrod applications.",
    "license": "MIT",
    "web": "https://github.com/Amrykid/nim-locale"
  },

  {
    "name": "fowltek",
    "url": "git://github.com/fowlmouth/nimlibs/",
    "method": "git",
    "tags": ["game", "opengl", "wrappers", "library", "assorted"],
    "description": "A collection of reusable modules and wrappers.",
    "license": "MIT",
    "web": "https://github.com/fowlmouth/nimlibs"
  },

  {
    "name": "nake",
    "url": "git://github.com/fowlmouth/nake/",
    "method": "git",
    "tags": ["build", "automation", "sortof"],
    "description": "make-like for Nimrod. Describe your builds as tasks!",
    "license": "MIT",
    "web": "https://github.com/fowlmouth/nake"
  },

  {
    "name": "nimrod-glfw",
    "url": "git://github.com/rafaelvasco/nimrod-glfw/",
    "method": "git",
    "tags": ["library", "glfw", "opengl", "windowing", "game"],
    "description": "Nimrod bindings for GLFW library.",
    "license": "MIT",
    "web": "https://github.com/rafaelvasco/nimrod-glfw"
  },

  {
    "name": "chipmunk",
    "url": "git://github.com/fowlmouth/nimrod-chipmunk/",
    "method": "git",
    "tags": ["library", "physics", "game"],
    "description": "Binding for Chipmunk 6.1",
    "license": "MIT",
    "web": "https://github.com/fowlmouth/nimrod-chipmunk"
  },

  {
    "name": "nim-glfw",
    "url": "git://github.com/EXetoC/nim-glfw/",
    "method": "git",
    "tags": ["library", "glfw", "opengl", "windowing", "game"],
    "description": "A high-level GLFW 3 wrapper",
    "license": "MIT",
    "web": "https://github.com/EXetoC/nim-glfw"
  },

  {
    "name": "nim-ao",
    "url": "git://github.com/EXetoC/nim-ao/",
    "method": "git",
    "tags": ["library", "audio"],
    "description": "A high-level libao wrapper",
    "license": "MIT",
    "web": "https://github.com/EXetoC/nim-ao"
  },

  {
    "name": "termbox",
    "url": "git://github.com/fowlmouth/nim-termbox",
    "method": "git",
    "tags": ["library", "terminal", "io"],
    "description": "Termbox wrapper.",
    "license": "MIT",
    "web": "https://github.com/fowlmouth/nim-termbox"
  },

  {
    "name": "linagl",
    "url": "https://bitbucket.org/BitPuffin/linagl",
    "method": "hg",
    "tags": ["library", "opengl", "math", "game"],
    "description": "OpenGL math library",
    "license": "CC0",
    "web": "https://bitbucket.org/BitPuffin/linagl"
  },

  {
    "name": "kwin",
    "url": "git://github.com/reactormonk/nim-kwin",
    "method": "git",
    "tags": ["library", "javascript", "kde"],
    "description": "KWin JavaScript API wrapper",
    "license": "MIT",
    "web": "https://github.com/reactormonk/nim-kwin"
  },

  {
    "name": "opencv",
    "url": "git://github.com/dom96/nim-opencv",
    "method": "git",
    "tags": ["library", "wrapper", "opencv", "image", "processing"],
    "description": "OpenCV wrapper",
    "license": "MIT",
    "web": "https://github.com/dom96/nim-opencv"
  },

  {
    "name": "nimble",
    "url": "git://github.com/nim-lang/nimble",
    "method": "git",
    "tags": ["app", "binary", "package", "manager"],
    "description": "Nimble package manager",
    "license": "BSD",
    "web": "https://github.com/nim-lang/nimble"
  },

  {
    "name": "aporia",
    "url": "git://github.com/nim-lang/Aporia",
    "method": "git",
    "tags": ["app", "binary", "ide", "gtk", "nimrod"],
    "description": "A Nimrod IDE.",
    "license": "GPLv2",
    "web": "https://github.com/nim-lang/Aporia"
  },

  {
    "name": "c2nim",
    "url": "git://github.com/nim-lang/c2nim",
    "method": "git",
    "tags": ["app", "binary", "tool", "header", "C", "nimrod"],
    "description": "c2nim is a tool to translate Ansi C code to Nimrod.",
    "license": "MIT",
    "web": "https://github.com/nim-lang/c2nim"
  },

  {
    "name": "pas2nim",
    "url": "git://github.com/nim-lang/pas2nim",
    "method": "git",
    "tags": ["app", "binary", "tool", "Pascal", "nimrod"],
    "description": "pas2nim is a tool to translate Pascal code to Nimrod.",
    "license": "MIT",
    "web": "https://github.com/nim-lang/pas2nim"
  },

  {
    "name": "ipsumgenera",
    "url": "git://github.com/dom96/ipsumgenera",
    "method": "git",
    "tags": ["app", "binary", "blog", "static", "generator"],
    "description": "Static blog generator ala Jekyll.",
    "license": "MIT",
    "web": "https://github.com/dom96/ipsumgenera"
  },
  {
    "name": "clibpp",
    "url": "https://github.com/onionhammer/clibpp.git",
    "method": "git",
    "tags": ["import", "C++", "library", "wrap"],
    "description": "Easy way to 'Mock' C++ interface",
    "license": "MIT",
    "web": "https://github.com/onionhammer/clibpp"
  },
  {
    "name": "pastebin",
    "url": "git://github.com/achesak/nim-pastebin",
    "method": "git",
    "tags": ["library", "wrapper", "pastebin"],
    "description": "Pastebin API wrapper",
    "license": "MIT",
    "web": "https://github.com/achesak/nim-pastebin"
  },

  {
    "name": "yahooweather",
    "url": "git://github.com/achesak/nim-yahooweather",
    "method": "git",
    "tags": ["library", "wrapper", "weather"],
    "description": "Yahoo! Weather API wrapper",
    "license": "MIT",
    "web": "https://github.com/achesak/nim-yahooweather"
  },

  {
    "name": "noaa",
    "url": "git://github.com/achesak/nim-noaa",
    "method": "git",
    "tags": ["library", "wrapper", "weather"],
    "description": "NOAA weather API wrapper",
    "license": "MIT",
    "web": "https://github.com/achesak/nim-noaa"
  },

  {
    "name": "rss",
    "url": "git://github.com/achesak/nim-rss",
    "method": "git",
    "tags": ["library", "rss", "xml", "syndication"],
    "description": "RSS library",
    "license": "MIT",
    "web": "https://github.com/achesak/nim-rss"
  },

  {
    "name": "extmath",
    "url": "git://github.com/achesak/extmath.nim",
    "method": "git",
    "tags": ["library", "math", "trigonometry"],
    "description": "Nim math library",
    "license": "MIT",
    "web": "https://github.com/achesak/extmath.nim"
  },

  {
    "name": "gtk2",
    "url": "git://github.com/nim-lang/gtk2",
    "method": "git",
    "tags": ["wrapper", "gui", "gtk"],
    "description": "Wrapper for gtk2, a feature rich toolkit for creating graphical user interfaces",
    "license": "MIT",
    "web": "https://github.com/nim-lang/gtk2"
  },

  {
    "name": "cairo",
    "url": "git://github.com/nim-lang/cairo",
    "method": "git",
    "tags": ["wrapper"],
    "description": "Wrapper for cairo, a vector graphics library with display and print output",
    "license": "MIT",
    "web": "https://github.com/nim-lang/cairo"
  },

  {
    "name": "x11",
    "url": "git://github.com/nim-lang/x11",
    "method": "git",
    "tags": ["wrapper"],
    "description": "Wrapper for X11",
    "license": "MIT",
    "web": "https://github.com/nim-lang/x11"
  },

  {
    "name": "opengl",
    "url": "git://github.com/nim-lang/opengl",
    "method": "git",
    "tags": ["wrapper"],
    "description": "High-level and low-level wrapper for OpenGL",
    "license": "MIT",
    "web": "https://github.com/nim-lang/opengl"
  },

  {
    "name": "lua",
    "url": "git://github.com/nim-lang/lua",
    "method": "git",
    "tags": ["wrapper"],
    "description": "Wrapper to interface with the Lua interpreter",
    "license": "MIT",
    "web": "https://github.com/nim-lang/lua"
  },

  {
    "name": "tcl",
    "url": "git://github.com/nim-lang/tcl",
    "method": "git",
    "tags": ["wrapper"],
    "description": "Wrapper for the TCL programming language",
    "license": "MIT",
    "web": "https://github.com/nim-lang/tcl"
  },

  {
    "name": "python",
    "url": "git://github.com/nim-lang/python",
    "method": "git",
    "tags": ["wrapper"],
    "description": "Wrapper to interface with Python interpreter",
    "license": "MIT",
    "web": "https://github.com/nim-lang/python"
  },

  {
    "name": "NimBorg",
    "url": "git://github.com/micklat/NimBorg",
    "method": "git",
    "tags": ["wrapper"],
    "description": "High-level and low-level interfaces to python and lua",
    "license": "MIT",
    "web": "https://github.com/micklat/NimBorg"
  },

  {
    "name": "sha1",
    "url": "https://github.com/onionhammer/sha1",
    "method": "git",
    "tags": ["port", "hash", "sha1"],
    "description": "SHA-1 produces a 160-bit (20-byte) hash value from arbitrary input",
    "license": "BSD"
  },

  {
    "name": "dropbox_filename_sanitizer",
    "url": "git://github.com/gradha/dropbox_filename_sanitizer/",
    "method": "git",
    "tags": ["dropbox"],
    "description": "Tool to clean up filenames shared on Dropbox",
    "license": "MIT",
	"web": "https://github.com/gradha/dropbox_filename_sanitizer/"
  },

  {
    "name": "csv",
    "url": "git://github.com/achesak/nim-csv",
    "method": "git",
    "tags": ["csv", "parsing", "stringify", "library"],
    "description": "Library for parsing, stringifying, reading, and writing CSV (comma separated value) files",
    "license": "MIT",
	"web": "https://github.com/achesak/nim-csv"
  },

  {
    "name": "geonames",
    "url": "git://github.com/achesak/nim-geonames",
    "method": "git",
    "tags": ["library", "wrapper", "geography"],
    "description": "GeoNames API wrapper",
    "license": "MIT",
	"web": "https://github.com/achesak/nim-geonames"
  },

  {
    "name": "gravatar",
    "url": "git://github.com/achesak/nim-gravatar",
    "method": "git",
    "tags": ["library", "wrapper", "gravatar"],
    "description": "Gravatar API wrapper",
    "license": "MIT",
	"web": "https://github.com/achesak/nim-gravatar"
  },

  {
    "name": "coverartarchive",
    "url": "git://github.com/achesak/nim-coverartarchive",
    "method": "git",
    "tags": ["library", "wrapper", "cover art", "music", "metadata"],
    "description": "Cover Art Archive API wrapper",
    "license": "MIT",
	"web": "http://github.com/achesak/nim-coverartarchive"
  },

  {
    "name": "nim-ogg",
    "url": "https://bitbucket.org/BitPuffin/nim-ogg",
    "method": "hg",
    "tags": ["library", "wrapper", "binding", "audio", "sound", "video", "metadata", "media"],
    "description": "Binding to libogg",
    "license": "CC0"
  },

  {
    "name": "nim-vorbis",
    "url": "https://bitbucket.org/BitPuffin/nim-vorbis",
    "method": "hg",
    "tags": ["library", "wrapper", "binding", "audio", "sound", "metadata", "media"],
    "description": "Binding to libvorbis",
    "license": "CC0"
  },

  {
    "name": "nim-portaudio",
    "url": "https://bitbucket.org/BitPuffin/nim-portaudio",
    "method": "hg",
    "tags": ["library", "wrapper", "binding", "audio", "sound", "media", "io"],
    "description": "Binding to portaudio",
    "license": "CC0"
  },

  {
    "name": "commandeer",
    "url": "git://github.com/fenekku/commandeer",
    "method": "git",
    "tags": ["library", "commandline", "arguments", "switches", "parsing", "options"],
    "description": "Provides a small command line parsing DSL (domain specific language)",
    "license": "MIT",
    "web": "https://github.com/fenekku/commandeer"
  },

  {
    "name": "scrypt.nim",
    "url": "https://bitbucket.org/BitPuffin/scrypt.nim",
    "method": "hg",
    "tags": ["library", "wrapper", "binding", "crypto", "cryptography", "hash", "password", "security"],
    "description": "Binding and utilities for scrypt",
    "license": "CC0"
  },

  {
    "name": "bloom",
    "url": "git://github.com/boydgreenfield/nimrod-bloom/",
    "method": "git",
    "tags": ["Bloom filter", "Bloom", "probabilistic", "data structure", "set membership", "MurmurHash", "MurmurHash3"],
    "description": "Efficient Bloom filter implementation in Nimrod using MurmurHash3.",
    "license": "MIT",
    "web": "https://www.github.com/boydgreenfield/nimrod-bloom/"
  },

  {
    "name": "awesome_rmdir",
    "url": "git://github.com/gradha/awesome_rmdir/",
    "method": "git",
    "tags": ["rmdir", "awesome", "commandline"],
    "description": "Command to remove acceptably empty directories.",
    "license": "MIT",
    "web": "https://github.com/gradha/awesome_rmdir/"
  },

  {
    "name": "nimalpm",
    "url": "git://github.com/barcharcraz/nimalpm/",
    "method": "git",
    "tags": ["alpm", "wrapper", "binding", "library"],
    "description": "A nimrod wrapper for libalpm",
    "license": "GPLv2",
    "web": "https://www.github.com/barcharcraz/nimalpm/"
  },

  {
    "name": "nimlibpng",
    "url":"git://github.com/barcharcraz/nimlibpng",
    "method": "git",
    "tags": ["png", "wrapper", "library", "libpng", "image"],
    "description": "Nimrod wrapper for the libpng library",
    "license": "libpng",
    "web": "https://github.com/barcharcraz/nimlibpng"
  },

  {
    "name":"sdl2",
    "url":"git://github.com/nim-lang/sdl2",
    "method":"git",
    "tags":["wrapper","media","audio","video"],
    "description":"Wrapper for SDL 2.x",
    "license":"MIT",
    "web":"https://github.com/nim-lang/sdl2"
  },

  {
    "name":"assimp",
    "url":"git://github.com/barcharcraz/nim-assimp",
    "method":"git",
    "tags":["wrapper","media","mesh","import","game"],
    "description":"Wrapper for the assimp library",
    "license":"MIT",
    "web":"https://github.com/barcharcraz/nim-assimp"
  },
  {
    "name":"freeimage",
    "url":"git://github.com/barcharcraz/nim-freeimage",
    "method":"git",
    "tags":["wrapper","media","image","import","game"],
    "description":"Wrapper for the FreeImage library",
    "license":"MIT",
    "web":"https://github.com/barcharcraz/nim-freeimage"
  },
  {
    "name": "bcrypt",
    "url": "git://github.com/ithkuil/bcryptnim/",
    "method": "git",
    "tags": ["hash", "crypto", "password", "bcrypt", "library"],
    "description": "Wraps the bcrypt (blowfish) library for creating encrypted hashes (useful for passwords)",
    "license": "BSD",
    "web": "https://www.github.com/ithkuil/bcryptnim/"
  },
  {
    "name": "opencl",
    "url": "git://github.com/nim-lang/opencl",
    "method": "git",
    "tags": ["library"],
    "description": "Low-level wrapper for OpenCL",
    "license": "MIT",
    "web": "https://github.com/nim-lang/opencl"
  },
  {
    "name": "DevIL",
    "url": "git://github.com/Varriount/DevIL",
    "method": "git",
    "tags": ["image", "library", "graphics", "wrapper"],
    "description": "Wrapper for the DevIL image library",
    "license": "MIT",
    "web": "https://github.com/Varriount/DevIL"
  },
  {
    "name":"signals",
    "url":"git://github.com/fowlmouth/signals.nim",
    "method":"git",
    "tags":["event-based","observer pattern","library"],
    "description":"Signals/slots library.",
    "license":"MIT",
    "web":"https://github.com/fowlmouth/signals.nim"
  },
  {
    "name": "number_files",
    "url": "git://github.com/gradha/number_files/",
    "method": "git",
    "tags": ["rename", "filename", "finder"],
    "description": "Command to add counter suffix/prefix to a list of files.",
    "license": "MIT",
    "web": "https://github.com/gradha/number_files/"
  },
  {
    "name": "redissessions",
    "url": "git://github.com/ithkuil/redissessions/",
    "method": "git",
    "tags": ["jester", "sessions", "redis"],
    "description": "Redis-backed sessions for jester",
    "license": "MIT",
    "web": "https://github.com/ithkuil/redissessions/"
  },
  {
    "name":"horde3d",
    "url":"git://github.com/fowlmouth/horde3d",
    "method":"git",
    "tags":["graphics","3d","rendering","wrapper"],
    "description":"Wrapper for Horde3D, a small open source 3D rendering engine.",
    "license":"WTFPL",
    "web":"https://github.com/fowlmouth/horde3d"
  },
  {
    "name":"mongo",
    "url":"git://github.com/nim-lang/mongo",
    "method":"git",
    "tags":["library","wrapper","database"],
    "description":"Bindings and a high-level interface for MongoDB",
    "license":"MIT",
    "web":"https://github.com/nim-lang/mongo"
  },
  {
   "name":"allegro5",
   "url":"git://github.com/fowlmouth/allegro5",
   "method":"git",
   "tags":["wrapper","graphics","games","opengl","audio"],
   "description":"Wrapper for Allegro version 5.X",
   "license":"MIT",
   "web":"https://github.com/fowlmouth/allegro5"
  },
  {
    "name":"physfs",
    "url":"git://github.com/fowlmouth/physfs",
    "method":"git",
    "tags":["wrapper","filesystem","archives"],
    "description":"A library to provide abstract access to various archives.",
    "license":"WTFPL",
    "web":"https://github.com/fowlmouth/physfs"
  },
  {
    "name":"shoco",
    "url":"https://github.com/onionhammer/shoconim.git",
    "method":"git",
    "tags":["compression","shoco"],
    "description":"A fast compressor for short strings",
    "license": "MIT",
    "web":"https://github.com/onionhammer/shoconim"
  },
  {
    "name":"murmur3",
    "url":"git://github.com/boydgreenfield/nimrod-murmur/",
    "method":"git",
    "tags":["MurmurHash","MurmurHash3", "murmur", "hash", "hashing"],
    "description":"A simple MurmurHash3 wrapper for Nimrod",
    "license": "MIT",
    "web":"https://github.com/boydgreenfield/nimrod-murmur/"
  },
  {
    "name":"hex",
    "url":"https://github.com/esbullington/nimrod-hex",
    "method":"git",
    "tags":["hex","encoding"],
    "description":"A simple hex package for Nimrod",
    "license": "MIT",
    "web":"https://github.com/esbullington/nimrod-hex"
  },
  {
    "name":"strfmt",
    "url": "https://bitbucket.org/lyro/strfmt",
    "method": "hg",
    "tags":["library"],
    "description":"A string formatting library inspired by Python's `format`.",
    "license": "MIT",
	"web": "https://lyro.bitbucket.org/strfmt"
  },
  {
    "name":"jade-nim",
    "url":"git://github.com/idlewan/jade-nim",
    "method":"git",
    "tags":["template","jade","web","dsl","html"],
    "description":"Compiles jade templates to Nimrod procedures.",
    "license": "MIT",
    "web":"https://github.com/idlewan/jade-nim"
  },
  {
    "name":"gh_nimrod_doc_pages",
    "url": "git://github.com/gradha/gh_nimrod_doc_pages",
    "method": "git",
    "tags":["commandline", "web", "automation", "documentation"],
    "description":"Generates a GitHub documentation website for Nimrod projects.",
    "license": "MIT",
    "web": "http://gradha.github.io/gh_nimrod_doc_pages/"
  },
  {
    "name":"midnight_dynamite",
    "url": "git://github.com/gradha/midnight_dynamite",
    "method": "git",
    "tags":["wrapper", "library", "html", "markdown", "md"],
    "description":"Wrapper for the markdown rendering hoedown library",
    "license": "MIT",
    "web": "http://gradha.github.io/midnight_dynamite/"
  },
  {
    "name": "rsvg",
    "url": "git://github.com/def-/rsvg",
    "method": "git",
    "tags": ["wrapper", "library", "graphics"],
    "description": "Wrapper for librsvg, a Scalable Vector Graphics (SVG) rendering library",
    "license": "MIT",
    "web": "https://github.com/def-/rsvg"
  },
  {
    "name": "emerald",
    "url": "git://github.com/flyx/emerald",
    "method": "git",
    "tags": ["dsl", "html", "template", "web"],
    "description": "macro-based HTML templating engine",
    "license": "WTFPL",
    "web": "https://github.com/flyx/emerald"
  },
  {
     "name": "niminst",
     "url": "git://github.com/nim-lang/niminst",
     "method": "git",
     "tags": ["app", "binary", "tool", "installation", "generator", "nim"],
     "description": "tool to generate installers for Nim programs",
     "license": "MIT",
     "web": "https://github.com/nim-lang/niminst"
  },
  {
     "name": "redis",
     "url": "git://github.com/nim-lang/redis",
     "method": "git",
     "tags": ["redis", "client", "library"],
     "description": "official redis client for Nim",
     "license": "MIT",
     "web": "https://github.com/nim-lang/redis"
  },
  {
     "name": "dialogs",
     "url": "git://github.com/nim-lang/dialogs",
     "method": "git",
     "tags": ["library", "ui", "gui", "dialog", "file"],
     "description": "wraps GTK+ or Windows' open file dialogs",
     "license": "MIT",
     "web": "https://github.com/nim-lang/dialogs"
   },
   {
    "name": "vectors",
    "url": "git://github.com/blamestross/nimrod-vectors",
    "method": "git",
    "tags": ["math", "vectors","library"],
    "description": "Simple multidimensional vector math",
    "license": "MIT",
    "web": "https://github.com/blamestross/nimrod-vectors"
  },
  {
    "name": "bitarray",
    "url": "git://github.com/refgenomics/nimrod-bitarray/",
    "method": "git",
    "tags": ["Bit arrays", "Bit sets", "Bit vectors", "Data structures"],
    "description": "mmap-backed bitarray implementation in Nimrod..",
    "license": "MIT",
    "web": "https://www.github.com/refgenomics/nimrod-bitarray/"
  },
  {
    "name": "appdirs",
    "url": "git://github.com/MrJohz/appdirs",
    "method": "git",
    "tags": ["utility", "filesystem"],
    "description": "A utility library to find the directory you need to app in.",
    "license": "MIT",
    "web": "https://github.com/MrJohz/appdirs"
  },
  {
      "name": "nim-sndfile",
      "url": "git://github.com/julienaubert/nim-sndfile",
      "method": "git",
      "tags": ["audio", "wav", "wrapper", "libsndfile"],
      "description": "A wrapper of libsndfile",
      "license": "MIT",
      "web": "https://github.com/julienaubert/nim-sndfile"
  },
  {
    "name": "bigints",
    "url": "git://github.com/def-/bigints",
    "method": "git",
    "tags": ["math", "library", "numbers"],
    "description": "Arbitrary-precision integers",
    "license": "MIT",
    "web": "https://github.com/def-/bigints"
  },
  {
    "name": "iterutils",
    "url": "git://github.com/def-/iterutils",
    "method": "git",
    "tags": ["library", "iterators"],
    "description": "Functional operations for iterators and slices, similar to sequtils",
    "license": "MIT",
    "web": "https://github.com/def-/iterutils"
  },
  {
    "name": "hastyscribe",
    "url": "git://github.com/h3rald/hastyscribe",
    "method": "git",
    "tags": ["markdown", "html", "publishing"],
    "description": "Self-contained markdown compiler generating self-contained HTML documents",
    "license": "MIT",
    "web": "https://h3rald.com/hastyscribe"
  },
  {
    "name": "nim-nanomsg",
    "url": "git://github.com/def-/nim-nanomsg",
    "method": "git",
    "tags": ["library", "wrapper", "networking"],
    "description": "Wrapper for the nanomsg socket library that provides several common communication patterns",
    "license": "MIT",
    "web": "https://github.com/def-/nim-nanomsg"
  },
  {
    "name": "directnimrod",
    "url": "https://bitbucket.org/barcharcraz/directnimrod",
    "method": "git",
    "tags": ["library", "wrapper", "graphics", "windows"],
    "description": "Wrapper for microsoft's DirectX libraries",
    "license": "MS-PL",
    "web": "https://bitbucket.org/barcharcraz/directnimrod"
  },
  {
    "name": "imghdr",
    "url": "git://github.com/achesak/nim-imghdr",
    "method": "git",
    "tags": ["image", "formats", "files"],
    "description": "Library for detecting the format of an image",
    "license": "MIT",
    "web": "https://github.com/achesak/nim-imghdr"
  },
  {
    "name": "csv2json",
    "url": "git://github.com/achesak/nim-csv2json",
    "method": "git",
    "tags": ["csv", "json"],
    "description": "Convert CSV files to JSON",
    "license": "MIT",
    "web": "https://github.com/achesak/nim-csv2json"
  },
  {
    "name": "vecmath",
    "url": "git://github.com/barcharcraz/vecmath",
    "method": "git",
    "tags": ["library", "math", "vector"],
    "description": "various vector maths utils for nimrod",
    "license": "MIT",
    "web": "https://github.com/barcharcraz/vecmath"
  },
  {
    "name": "lazy_rest",
    "url": "git://github.com/gradha/lazy_rest",
    "method": "git",
    "tags": ["library", "rst", "rest", "text", "html"],
    "description": "Simple reST HTML generation with some extras.",
    "license": "MIT",
    "web": "https://github.com/gradha/lazy_rest"
  },
  {
    "name": "Phosphor",
    "url": "git://github.com/barcharcraz/Phosphor",
    "method": "git",
    "tags": ["library", "opengl", "graphics"],
    "description": "eaiser use of OpenGL and GLSL shaders",
    "license": "MIT",
    "web": "https://github.com/barcharcraz/Phosphor"
  },
  {
    "name": "colorsys",
    "url": "git://github.com/achesak/nim-colorsys",
    "method": "git",
    "tags": ["library", "colors", "rgb", "yiq", "hls", "hsv"],
    "description": "Convert between RGB, YIQ, HLS, and HSV color systems.",
    "license": "MIT",
    "web": "https://github.com/achesak/nim-colorsys"
  },
  {
    "name": "pythonfile",
    "url": "git://github.com/achesak/nim-pythonfile",
    "method": "git",
    "tags": ["library", "python", "files", "file"],
    "description": "Wrapper of the file procedures to provide an interface as similar as possible to that of Python",
    "license": "MIT",
    "web": "https://github.com/achesak/nim-pythonfile"
  },
  {
    "name": "sndhdr",
    "url": "git://github.com/achesak/nim-sndhdr",
    "method": "git",
    "tags": ["library", "formats", "files", "sound", "audio"],
    "description": "Library for detecting the format of a sound file",
    "license": "MIT",
    "web": "https://github.com/achesak/nim-sndhdr"
  },
  {
    "name": "irc",
    "url": "git://github.com/nim-lang/irc",
    "method": "git",
    "tags": ["library", "irc", "network"],
    "description": "Implements a simple IRC client.",
    "license": "MIT",
    "web": "https://github.com/nim-lang/irc"
  },
  {
    "name": "random",
    "url": "git://github.com/BlaXpirit/nim-random",
    "method": "git",
    "tags": ["library", "algorithms", "random"],
    "description": "Pseudo-random number generation library inspired by Python",
    "license": "MIT",
    "web": "https://github.com/BlaXpirit/nim-random"
  },
  {
    "name": "zmq",
    "url": "git://github.com/nim-lang/nim-zmq",
    "method": "git",
    "tags": ["library", "wrapper", "zeromq", "messaging", "queue"],
    "description": "ZeroMQ 4 wrapper",
    "license": "MIT",
    "web": "https://github.com/nim-lang/nim-zmq"
  },
  {
    "name": "uuid",
    "url": "git://github.com/idlewan/nim-uuid",
    "method": "git",
    "tags": ["library", "wrapper", "uuid"],
    "description": "UUID wrapper",
    "license": "MIT",
    "web": "https://github.com/idlewan/nim-uuid"
  },
  {
    "name": "robotparser",
    "url": "git://github.com/achesak/nim-robotparser",
    "method": "git",
    "tags": ["library", "useragent", "robots", "robot.txt"],
    "description": "Determine if a useragent can access a URL using robots.txt",
    "license": "MIT",
    "web": "https://github.com/achesak/nim-robotparser"
  },
  {
    "name": "epub",
    "url": "git://github.com/achesak/nim-epub",
    "method": "git",
    "tags": ["library", "epub", "e-book"],
    "description": "Module for working with EPUB e-book files",
    "license": "MIT",
    "web": "https://github.com/achesak/nim-epub"
  },
  {
    "name": "hashids",
    "url": "git://github.com/achesak/nim-hashids",
    "method": "git",
    "tags": ["library", "hashids"],
    "description": "Nim implementation of Hashids",
    "license": "MIT",
    "web": "https://github.com/achesak/nim-hashids"
  },
  {
    "name": "openssl_evp",
    "url": "git://github.com/cowboy-coders/nim-openssl-evp",
    "method": "git",
    "tags": ["library", "crypto", "openssl"],
    "description": "Wrapper for OpenSSL's EVP interface",
    "license": "OpenSSL License and SSLeay License",
    "web": "https://github.com/cowboy-coders/nim-openssl-evp"
  },
  {
    "name": "monad",
    "url": "git://github.com/superfunc/monad",
    "method": "git",
    "tags": ["library", "functional", "monad", "functor"],
    "description": "basic monadic data types for Nim",
    "license": "BSD3",
    "web": "https://github.com/superfunc/monad"
  },
  {
    "name": "eternity",
    "url": "git://github.com/hiteshjasani/nim-eternity",
    "method": "git",
    "tags": ["library", "time", "format"],
    "description": "Humanize elapsed time",
    "license": "MIT",
    "web": "https://github.com/hiteshjasani/nim-eternity"
  },
  {
    "name": "gmp",
    "url": "https://github.com/FedeOmoto/nim-gmp",
    "method": "git",
    "tags": ["library", "bignum", "numbers", "math"],
    "description": "wrapper for the GNU multiple precision arithmetic library (GMP)",
    "license": "LGPLv3 or GPLv2",
    "web": "https://github.com/FedeOmoto/nim-gmp"
  },
  {
    "name": "ludens",
    "url": "git://github.com/rnentjes/nim-ludens",
    "method": "git",
    "tags": ["library", "game", "opengl", "sfml"],
    "description": "Little game library using opengl and sfml",
    "license": "MIT",
    "web": "https://github.com/rnentjes/nim-ludens"
  },
  {
    "name": "ffbookmarks",
    "url": "git://github.com/achesak/nim-ffbookmarks",
    "method": "git",
    "tags": ["firefox", "bookmarks", "library"],
    "description": "Nim module for working with Firefox bookmarks",
    "license": "MIT",
    "web": "https://github.com/achesak/nim-ffbookmarks"
  },
  {
    "name": "moustachu",
    "url": "https://github.com/fenekku/moustachu.git",
    "method": "git",
    "tags": ["web", "html", "template", "mustache"],
    "description": "Mustache templating for Nim.",
    "license": "MIT",
    "web": "https://github.com/fenekku/moustachu"
  },
  {
    "name": "easy-bcrypt",
    "url": "https://github.com/flaviut/easy-bcrypt.git",
    "method": "git",
    "tags": ["hash", "crypto", "password", "bcrypt"],
    "description": "simple wrapper providing a convenient interface for the bcrypt password hashing algorithm",
    "license": "CC0",
    "web": "https://github.com/flaviut/easy-bcrypt/blob/master/easy-bcrypt.nimble"
  },
  {
    "name": "nim-libclang",
    "url": "https://github.com/cowboy-coders/nim-libclang.git",
    "method": "git",
    "tags": ["wrapper", "bindings", "clang"],
    "description": "wrapper for libclang (the C-interface of the clang LLVM frontend)",
    "license": "MIT",
    "web": "https://github.com/cowboy-coders/nim-libclang"
  },
  {
    "name": "nimqml",
    "url": "git://github.com/filcuc/nimqml",
    "method": "git",
    "tags": ["Qt", "Qml", "UI", "GUI"],
    "description": "Qt Qml bindings",
    "license": "GPLv3",
    "web": "https://github.com/filcuc/nimqml"
  },
  {
    "name": "XPLM-Nim",
    "url": "git://github.com/jpoirier/XPLM-Nim",
    "method": "git",
    "tags": ["X-Plane", "XPLM", "Plugin", "SDK"],
    "description": "X-Plane XPLM SDK wrapper",
    "license": "BSD",
    "web": "https://github.com/jpoirier/XPLM-Nim"
  },
  {
    "name": "csfml",
    "url": "git://github.com/BlaXpirit/nim-csfml",
    "method": "git",
    "tags": ["sfml", "binding", "game", "media", "library", "opengl"],
    "description": "Bindings for Simple and Fast Multimedia Library (through CSFML)",
    "license": "zlib",
    "web": "https://github.com/BlaXpirit/nim-csfml"
  },
  {
    "name": "optional_t",
    "url": "git://github.com/flaviut/optional_t",
    "method": "git",
    "tags": ["option", "functional"],
    "description": "Basic Option[T] library",
    "license": "MIT",
    "web": "https://github.com/flaviut/optional_t"
  },
  {
    "name": "nimrtlsdr",
    "url": "git://github.com/jpoirier/nimrtlsdr",
    "method": "git",
    "tags": ["rtl-sdr", "wrapper", "bindings", "rtlsdr"],
    "description": "A Nim wrapper for librtlsdr",
    "license": "BSD",
    "web": "https://github.com/jpoirier/nimrtlsdr"
  },
  {
    "name": "lapp",
    "url": "https://gitlab.3dicc.com/gokr/lapp.git",
    "method": "git",
    "tags": ["args", "cmd", "opt", "parse", "parsing"],
    "description": "Opt parser using synopsis as specification, ported from Lua.",
    "license": "MIT",
    "web": "https://gitlab.3dicc.com/gokr/lapp"
  },
  {
    "name": "blimp",
    "url": "https://gitlab.3dicc.com/gokr/blimp.git",
    "method": "git",
    "tags": ["app", "binary", "utility", "git", "git-fat"],
    "description": "Utility that helps with big files in git, very similar to git-fat, s3annnex etc.",
    "license": "MIT",
    "web": "https://gitlab.3dicc.com/gokr/blimp"
  },
  {
    "name": "parsetoml",
    "url": "https://github.com/ziotom78/parsetoml.git",
    "method": "git",
    "tags": ["library", "nim"],
    "description": "Library for parsing TOML files.",
    "license": "MIT",
    "web": "https://github.com/ziotom78/parsetoml"
  },
  {
    "name": "compiler",
    "url": "https://github.com/Araq/Nim.git",
    "method": "git",
    "tags": ["library", "nim"],
    "description": "Compiler package providing the compiler sources as a library.",
    "license": "MIT",
    "web": "https://github.com/Araq/Nim"
  },
  {
    "name": "nre",
    "url": "https://github.com/flaviut/nre.git",
    "method": "git",
    "tags": ["library", "pcre", "regex"],
    "description": "A better regular expression library",
    "license": "MIT",
    "web": "https://github.com/flaviut/nre"
  },
  {
    "name": "docopt",
    "url": "git://github.com/docopt/docopt.nim",
    "method": "git",
    "tags": ["commandline", "arguments", "parsing", "library"],
    "description": "Command-line args parser based on Usage message",
    "license": "MIT",
    "web": "https://github.com/docopt/docopt.nim"
  },
  {
    "name": "bpg",
    "url": "git://github.com/def-/nim-bpg.git",
    "method": "git",
    "tags": ["image", "library", "wrapper"],
    "description": "BPG (Better Portable Graphics) for Nim",
    "license": "MIT",
    "web": "https://github.com/def-/nim-bpg"
  },
  {
    "name": "io-spacenav",
    "url": "git://github.com/nimious/io-spacenav.git",
    "method": "git",
    "tags": ["binding", "3dx", "3dconnexion", "libspnav", "spacenav", "spacemouse", "spacepilot", "spacenavigator"],
    "description": "Bindings for libspnav, the free 3Dconnexion device driver",
    "license": "MIT",
    "web": "https://github.com/nimious/io-spacenav"
  },
  {
    "name": "optionals",
    "url": "https://github.com/MasonMcGill/optionals.git",
    "method": "git",
    "tags": ["library", "option", "optional", "maybe"],
    "description": "Option types",
    "license": "MIT",
    "web": "https://github.com/MasonMcGill/optionals"
  },
  {
    "name": "tuples",
    "url": "https://github.com/MasonMcGill/tuples.git",
    "method": "git",
    "tags": ["library", "tuple", "metaprogramming"],
    "description": "Tuple manipulation utilities",
    "license": "MIT",
    "web": "https://github.com/MasonMcGill/tuples"
  },
  {
    "name": "fuse",
    "url": "https://github.com/akiradeveloper/nim-fuse.git",
    "method": "git",
    "tags": ["fuse", "library", "wrapper"],
    "description": "A FUSE binding for Nim",
    "license": "MIT",
    "web": "https://github.com/akiradeveloper/nim-fuse"
  },
  {
    "name": "brainfuck",
    "url": "https://github.com/def-/nim-brainfuck.git",
    "method": "git",
    "tags": ["library", "binary", "app", "interpreter", "compiler", "language"],
    "description": "A brainfuck interpreter and compiler",
    "license": "MIT",
    "web": "https://github.com/def-/nim-brainfuck"
  },
  {
    "name": "nimsuggest",
    "url": "https://github.com/nim-lang/nimsuggest.git",
    "method": "git",
    "tags": ["binary", "app", "suggest", "compiler", "autocomplete", "nim"],
    "description": "Tool for providing auto completion data for Nim source code.",
    "license": "MIT",
    "web": "https://github.com/nim-lang/nimsuggest"
  },
  {
    "name": "jwt",
    "url": "https://github.com/ekarlso/nim-jwt.git",
    "method": "git",
    "tags": ["library", "crypto", "hash"],
    "description": "JSON Web Tokens for Nim",
    "license": "MIT",
    "web": "https://github.com/ekarlso/nim-jwt"
  },
  {
    "name": "pythonpathlib",
    "url": "git://github.com/achesak/nim-pythonpathlib.git",
    "method": "git",
    "tags": ["path", "directory", "python", "library"],
    "description": "Module for working with paths that is as similar as possible to Python's pathlib",
    "license": "MIT",
    "web": "https://github.com/achesak/nim-pythonpathlib"
  },
  {
    "name": "RingBuffer",
    "url": "git@github.com:megawac/RingBuffer.nim.git",
    "method": "git",
    "tags": ["sequence", "seq", "circular", "ring", "buffer"],
    "description": "Circular buffer implementation",
    "license": "MIT",
    "web": "https://github.com/megawac/RingBuffer.nim"
  },
  {
    "name": "nimrat",
    "url": "git://github.com/apense/nimrat",
    "method": "git",
    "tags": ["library","math","numbers"],
    "description": "Module for working with rational numbers (fractions)",
    "license": "MIT",
    "web": "https://github.com/apense/nimrat"
  },
  {
    "name": "io-isense",
    "url": "git://github.com/nimious/io-isense.git",
    "method": "git",
    "tags": ["binding", "isense", "intersense", "inertiacube", "intertrax", "microtrax", "thales", "tracking", "sensor"],
    "description": "Bindings for the InterSense SDK",
    "license": "MIT",
    "web": "https://github.com/nimious/io-isense"
  },
  {
    "name": "io-usb",
    "url": "git://github.com/nimious/io-usb.git",
    "method": "git",
    "tags": ["binding", "usb", "libusb"],
    "description": "Bindings for libusb, the cross-platform user library to access USB devices.",
    "license": "MIT",
    "web": "https://github.com/nimious/io-usb"
  },
  {
    "name": "nimcfitsio",
    "url": "https://github.com/ziotom78/nimcfitsio.git",
    "method": "git",
    "tags": ["library", "binding", "cfitsio", "fits", "io"],
    "description": "Bindings for CFITSIO, a library to read/write FITSIO images and tables.",
    "license": "MIT",
    "web": "https://github.com/ziotom78/nimcfitsio"
  },
  {
   "name":"glossolalia",
   "url":"git://github.com/fowlmouth/glossolalia",
   "method":"git",
   "tags":["parser","peg"],
   "description":"A DSL for quickly writing parsers",
   "license":"CC0",
   "web":"https://github.com/fowlmouth/glossolalia"
  },
  {
   "name":"entoody",
   "url":"https://bitbucket.org/fowlmouth/entoody",
   "method":"git",
   "tags":["component","entity","composition"],
   "description":"A component/entity system",
   "license":"CC0",
   "web":"https://bitbucket.org/fowlmouth/entoody"
  },
  {
    "name": "msgpack",
    "url": "https://github.com/akiradeveloper/msgpack-nim.git",
    "method": "git",
    "tags": ["msgpack", "library", "serialization"],
    "description": "A MessagePack binding for Nim",
    "license": "MIT",
    "web": "https://github.com/akiradeveloper/msgpack-nim"
  },
  {
    "name": "osinfo",
    "url": "https://github.com/nim-lang/osinfo.git",
    "method": "git",
    "tags": ["os", "library", "info"],
    "description": "Modules providing information about the OS.",
    "license": "MIT",
    "web": "https://github.com/nim-lang/osinfo"
  },
  {
    "name": "io-myo",
    "url": "git://github.com/nimious/io-myo.git",
    "method": "git",
    "tags": ["binding", "myo", "thalmic", "armband", "gesture"],
    "description": "Bindings for the Thalmic Labs Myo gesture control armband SDK.",
    "license": "MIT",
    "web": "https://github.com/nimious/io-myo"
  },
  {
    "name": "io-oculus",
    "url": "git://github.com/nimious/io-oculus.git",
    "method": "git",
    "tags": ["binding", "oculus", "rift", "vr", "libovr", "ovr", "dk1", "dk2", "gearvr"],
    "description": "Bindings for the Oculus VR SDK.",
    "license": "MIT",
    "web": "https://github.com/nimious/io-oculus"
  },
  {
    "name": "closure_compiler",
    "url": "git://github.com/yglukhov/closure_compiler.git",
    "method": "git",
    "tags": ["binding", "closure", "compiler", "javascript"],
    "description": "Bindings for Closure Compiler web API.",
    "license": "MIT",
    "web": "https://github.com/yglukhov/closure_compiler"
  },
  {
    "name": "io-serialport",
    "url": "git://github.com/nimious/io-serialport.git",
    "method": "git",
    "tags": ["binding", "libserialport", "serial", "communication"],
    "description": "Bindings for libserialport, the cross-platform serial communication library.",
    "license": "MIT",
    "web": "https://github.com/nimious/io-serialport"
  },
  {
    "name": "beanstalkd",
    "url": "git://github.com/tormaroe/beanstalkd.nim.git",
    "method": "git",
    "tags": ["library", "queue", "messaging"],
    "description": "A beanstalkd work queue client library.",
    "license": "MIT",
    "web": "https://github.com/tormaroe/beanstalkd.nim"
  },
  {
    "name": "wiki2text",
    "url": "git://github.com/rspeer/wiki2text.git",
    "method": "git",
    "tags": ["nlp", "wiki", "xml", "text"],
    "description": "Quickly extracts natural-language text from a MediaWiki XML file.",
    "license": "MIT",
    "web": "https://github.com/rspeer/wiki2text"
  },
  {
    "name": "qt5_qtsql",
    "url": "https://github.com/philip-wernersbach/nim-qt5_qtsql.git",
    "method": "git",
    "tags": ["library", "wrapper", "database", "qt", "qt5", "qtsql", "sqlite", "postgres", "mysql"],
    "description": "Binding for Qt 5's Qt SQL library that integrates with the features of the Nim language. Uses one API for multiple database engines.",
    "license": "MIT",
    "web": "https://github.com/philip-wernersbach/nim-qt5_qtsql"
  },
  {
    "name": "orient",
    "url": "https://github.com/philip-wernersbach/nim-orient",
    "method": "git",
    "tags": ["library", "wrapper", "database", "orientdb", "pure"],
    "description": "OrientDB driver written in pure Nim, uses the OrientDB 2.0 Binary Protocol with Binary Serialization.",
    "license": "MPL",
    "web": "https://github.com/philip-wernersbach/nim-orient"
  },
  {
    "name": "syslog",
    "url": "https://github.com/FedericoCeratto/nim-syslog",
    "method": "git",
    "tags": ["library", "pure"],
    "description": "Syslog module.",
    "license": "LGPLv3",
    "web": "https://github.com/FedericoCeratto/nim-syslog"
  },
  {
    "name": "nimes",
    "url": "https://github.com/def-/nimes",
    "method": "git",
    "tags": ["emulator", "nes", "game", "sdl", "javascript"],
    "description": "NES emulator using SDL2, also compiles to JavaScript with emscripten.",
    "license": "MPL",
    "web": "https://github.com/def-/nimes"
  },
  {
    "name": "syscall",
    "url": "https://github.com/def-/nim-syscall",
    "method": "git",
    "tags": ["library"],
    "description": "Raw system calls for Nim",
    "license": "MPL",
    "web": "https://github.com/def-/nim-syscall"
  },
  {
    "name": "jnim",
    "url": "https://github.com/yglukhov/jnim",
    "method": "git",
    "tags": ["library", "java", "jvm", "bridge", "bindings"],
    "description": "Nim - Java bridge",
    "license": "MIT",
    "web": "https://github.com/yglukhov/jnim"
  },
  {
    "name": "nimPDF",
    "url": "https://github.com/jangko/nimpdf",
    "method": "git",
    "tags": ["library", "PDF", "document"],
    "description": "library for generating PDF files",
    "license": "MIT",
    "web": "https://github.com/jangko/nimpdf"
  },
  {
    "name": "LLVM",
    "url": "https://github.com/FedeOmoto/llvm",
    "method": "git",
    "tags": ["LLVM", "bindings", "wrapper"],
    "description": "LLVM bindings for the Nim language.",
    "license": "MIT",
    "web": "https://github.com/FedeOmoto/llvm"
  },
  {
    "name": "nshout",
    "url": "https://github.com/Senketsu/nshout",
    "method": "git",
    "tags": ["library", "shouter", "libshout","wrapper","bindings","audio","web"],
    "description": "Nim bindings for libshout",
    "license": "MIT",
    "web": "https://github.com/Senketsu/nshout"
  },
  {
    "name": "nuuid",
    "url": "https://github.com/wheineman/nim-only-uuid",
    "method": "git",
    "tags": ["library", "uuid", "guid"],
    "description": "A Nim source only UUID generator",
    "license": "MIT",
    "web": "https://github.com/wheineman/nim-only-uuid"
  },
  {
    "name": "fftw3",
    "url": "https://github.com/ziotom78/nimfftw3",
    "method": "git",
    "tags": ["library", "nim", "math", "fft"],
    "description": "Bindings to the FFTW library",
    "license": "MIT",
    "web": "https://github.com/ziotom78/nimfftw3"
  },
  {
    "name": "nrpl",
    "url": "https://github.com/wheineman/nrpl",
    "method": "git",
    "tags": ["REPL", "application"],
    "description": "A rudimentary Nim REPL",
    "license": "MIT",
    "web": "https://github.com/wheineman/nrpl"
  },
  {
    "name": "nim-geocoding",
    "url": "https://github.com/saratchandra92/nim-geocoding",
    "method": "git",
    "tags": ["library", "geocoding", "maps"],
    "description": "A simple library for Google Maps Geocoding API",
    "license": "MIT",
    "web": "https://github.com/saratchandra92/nim-geocoding"
  },
  {
    "name": "io-gles",
    "url": "git://github.com/nimious/io-gles.git",
    "method": "git",
    "tags": ["binding", "khronos", "gles", "opengl es"],
    "description": "Bindings for OpenGL ES, the embedded 3D graphics library.",
    "license": "MIT",
    "web": "https://github.com/nimious/io-gles"
  },
  {
    "name": "io-egl",
    "url": "git://github.com/nimious/io-egl.git",
    "method": "git",
    "tags": ["binding", "khronos", "egl", "opengl", "opengl es", "openvg"],
    "description": "Bindings for EGL, the native platform interface for rendering APIs.",
    "license": "MIT",
    "web": "https://github.com/nimious/io-egl"
  },
  {
    "name": "io-sixense",
    "url": "git://github.com/nimious/io-sixense.git",
    "method": "git",
    "tags": ["binding", "sixense", "razer hydra", "stem system", "vr"],
    "description": "Bindings for the Sixense Core API.",
    "license": "MIT",
    "web": "https://github.com/nimious/io-sixense"
  },
  {
    "name": "tnetstring",
    "url": "https://mahlon@bitbucket.org/mahlon/nim-tnetstring",
    "method": "hg",
    "tags": ["tnetstring", "library", "serialization" ],
    "description": "Parsing and serializing for the TNetstring format.",
    "license": "MIT",
    "web": "http://bitbucket.org/mahlon/nim-tnetstring"
  },
  {
    "name": "msgpack4nim",
    "url": "https://github.com/jangko/msgpack4nim",
    "method": "git",
    "tags": ["msgpack", "library", "serialization", "deserialization"],
    "description": "Another MessagePack implementation written in pure nim",
    "license": "MIT",
    "web": "https://github.com/jangko/msgpack4nim"
  },
  {
    "name": "binaryheap",
    "url": "https://github.com/bluenote10/nim-heap",
    "method": "git",
    "tags": ["heap", "priority queue"],
    "description": "Simple binary heap implementation",
    "license": "MIT",
    "web": "https://github.com/bluenote10/nim-heap"
  },
  {
    "name": "stringinterpolation",
    "url": "https://github.com/bluenote10/nim-stringinterpolation",
    "method": "git",
    "tags": ["string formatting", "string interpolation"],
    "description": "String interpolation with printf syntax",
    "license": "MIT",
    "web": "https://github.com/bluenote10/nim-stringinterpolation"
  },
  {
    "name": "libovr",
    "url": "https://github.com/bluenote10/nim-ovr",
    "method": "git",
    "tags": ["Oculus Rift", "virtual reality"],
    "description": "Nim bindings for libOVR (Oculus Rift)",
    "license": "MIT",
    "web": "https://github.com/bluenote10/nim-ovr"
  },
  {
    "name": "delaunay",
    "url": "https://github.com/Nycto/DelaunayNim",
    "method": "git",
    "tags": ["delaunay", "library", "algorithms", "graph"],
    "description": "2D Delaunay triangulations",
    "license": "MIT",
    "web": "https://github.com/Nycto/DelaunayNim"
  },
  {
    "name": "linenoise",
    "url": "https://github.com/fallingduck/linenoise-nim",
    "method": "git",
    "tags": ["linenoise", "library", "wrapper", "commandline"],
    "description": "Wrapper for linenoise, a free, self-contained alternative to GNU readline.",
    "license": "BSD",
    "web": "https://github.com/fallingduck/linenoise-nim"
  },
  {
    "name": "struct",
    "url": "https://github.com/rgv151/struct.nim",
    "method": "git",
    "tags": ["struct", "library", "python", "pack", "unpack"],
    "description": "Python-like 'struct' for Nim",
    "license": "MIT",
    "web": "https://github.com/rgv151/struct.nim"
  },
  {
    "name": "uri2",
    "url": "git://github.com/achesak/nim-uri2",
    "method": "git",
    "tags": ["uri", "url", "library"],
    "description": "Nim module for better URI handling",
    "license": "MIT",
    "web": "https://github.com/achesak/nim-uri2"
  },
  {
    "name": "hmac",
    "url": "https://github.com/rgv151/hmac.nim",
    "method": "git",
    "tags": ["hmac", "authentication", "hash", "sha1", "md5"],
    "description": "HMAC-SHA1 and HMAC-MD5 hashing in Nim",
    "license": "MIT",
    "web": "https://github.com/rgv151/hmac.nim"
  },
  {
    "name": "mongrel2",
    "url": "https://mahlon@bitbucket.org/mahlon/nim-mongrel2",
    "method": "hg",
    "tags": ["mongrel2", "library", "www" ],
    "description": "Handler framework for the Mongrel2 web server.",
    "license": "MIT",
    "web": "http://bitbucket.org/mahlon/nim-mongrel2"

  },
  {
    "name": "shimsham",
    "url": "https://github.com/apense/shimsham",
    "method": "git",
    "tags": ["crypto", "hash", "hashing", "digest"],
    "description": "Hashing/Digest collection in pure Nim",
    "license": "MIT",
    "web": "https://github.com/apense/shimsham"
  },
  {
    "name": "base32",
    "url": "https://github.com/rgv151/base32.nim",
    "method": "git",
    "tags": ["base32", "encode", "decode"],
    "description": "Base32 library for Nim",
    "license": "MIT",
    "web": "https://github.com/rgv151/base32.nim"
  },
  {
    "name": "otp",
    "url": "https://github.com/rgv151/otp.nim",
    "method": "git",
    "tags": ["otp", "hotp", "totp", "time", "password", "one", "google", "authenticator"],
    "description": "One Time Password library for Nim",
    "license": "MIT",
    "web": "https://github.com/rgv151/otp.nim"
  },
  {
    "name": "q",
    "url": "https://github.com/rgv151/q.nim",
    "method": "git",
    "tags": ["css", "selector", "query", "match", "find", "html", "xml", "jquery"],
    "description": "Simple package for query HTML/XML elements using a CSS3 or jQuery-like selector syntax",
    "license": "MIT",
    "web": "https://github.com/rgv151/q.nim"
  },
  {
    "name": "bignum",
    "url": "https://github.com/FedeOmoto/bignum",
    "method": "git",
    "tags": ["bignum", "gmp", "wrapper"],
    "description": "Wrapper around the GMP bindings for the Nim language.",
    "license": "MIT",
    "web": "https://github.com/FedeOmoto/bignum"
  },
  {
    "name": "rbtree",
    "url": "https://github.com/Nycto/RBTreeNim",
    "method": "git",
    "tags": ["tree", "binary search tree", "rbtree", "red black tree"],
    "description": "Red/Black Trees",
    "license": "MIT",
    "web": "https://github.com/Nycto/RBTreeNim"
  },
  {
    "name": "anybar",
    "url": "https://github.com/rgv151/anybar.nim",
    "method": "git",
    "tags": ["anybar", "menubar", "status", "indicator"],
    "description": "Control AnyBar instances with Nim",
    "license": "MIT",
    "web": "https://github.com/rgv151/anybar.nim"
  },
  {
    "name": "astar",
    "url": "https://github.com/Nycto/AStarNim",
    "method": "git",
    "tags": ["astar", "A*", "pathfinding", "algorithm"],
    "description": "A* Pathfinding",
    "license": "MIT",
    "web": "https://github.com/Nycto/AStarNim"
  },
  {
    "name": "lazy",
    "url": "git://github.com/petermora/nimLazy/",
    "method": "git",
    "tags": ["library", "iterator", "lazy list"],
    "description": "Iterator library for Nim",
    "license": "MIT",
    "web": "https://github.com/petermora/nimLazy"
  },
  {
    "name": "asyncpythonfile",
    "url": "https://github.com/fallingduck/asyncpythonfile-nim",
    "method": "git",
    "tags": ["async", "asynchronous", "library", "python", "file", "files"],
    "description": "High level, asynchronous file API mimicking Python's file interface.",
    "license": "ISC",
    "web": "https://github.com/fallingduck/asyncpythonfile-nim"
  },
  {
    "name": "nimfuzz",
    "url": "https://github.com/apense/nimfuzz",
    "method": "git",
    "tags": ["fuzzing", "testing", "hacking", "security"],
    "description": "Simple and compact fuzzing",
    "license": "Apache License 2.0",
    "web": "https://apense.github.io/nimfuzz"
  },
  {
    "name": "linalg",
    "url": "https://github.com/unicredit/linear-algebra",
    "method": "git",
    "tags": ["vector", "matrix", "linear algebra", "BLAS", "LAPACK"],
    "description": "Linear algebra for Nim",
    "license": "Apache License 2.0",
    "web": "https://github.com/unicredit/linear-algebra"
  },
  {
    "name": "sequester",
    "url": "https://github.com/fallingduck/sequester",
    "method": "git",
    "tags": ["library", "seq", "sequence", "strings", "iterators", "php"],
    "description": "Library for converting sequences to strings. Also has PHP-inspired explode and implode procs.",
    "license": "ISC",
    "web": "https://github.com/fallingduck/sequester"
  },
  {
    "name": "options",
    "url": "https://github.com/fallingduck/options-nim",
    "method": "git",
    "tags": ["library", "option", "optionals", "maybe"],
    "description": "Temporary package to fix broken code in 0.11.2 stable.",
    "license": "MIT",
    "web": "https://github.com/fallingduck/options-nim"
  },
  {
    "name": "oldwinapi",
    "url": "git://github.com/nim-lang/oldwinapi",
    "method": "git",
    "tags": ["library", "windows", "api"],
    "description": "Old Win API library for Nim",
    "license": "LGPL with static linking exception",
    "web": "https://github.com/nim-lang/oldwinapi"
  },
  {
    "name": "nimx",
    "url": "git://github.com/yglukhov/nimx",
    "method": "git",
    "tags": ["gui", "ui", "library"],
    "description": "Cross-platform GUI framework",
    "license": "BSD",
    "web": "https://github.com/yglukhov/nimx"
  },
  {
    "name": "memo",
    "url": "https://github.com/andreaferretti/memo",
    "method": "git",
    "tags": ["memo", "memoization", "memoize", "cache"],
    "description": "Memoize Nim functions",
    "license": "Apache License 2.0",
    "web": "https://github.com/andreaferretti/memo"
  },
  {
    "name": "base62",
    "url":  "https://github.com/singularperturbation/base62-encode",
    "method": "git",
    "tags":  ["base62","encode","decode"],
    "description": "Arbitrary base encoding-decoding functions, defaulting to Base-62.",
    "license": "MIT",
    "web": "https://github.com/singularperturbation/base62-encode"
  },
  {
    "name": "telebot",
    "url": "https://github.com/rgv151/telebot.nim",
    "method": "git",
    "tags": ["telebot", "telegram", "bot", "api", "client", "async"],
    "description": "Async Telegram Bot API Client",
    "license": "MIT",
    "web": "https://github.com/rgv151/telebot.nim"
  },
  {
    "name": "tempfile",
    "url": "https://github.com/rgv151/tempfile.nim",
    "method": "git",
    "tags": ["temp", "mktemp", "make", "mk", "mkstemp", "mkdtemp"],
    "description": "Temporary files and directories",
    "license": "MIT",
    "web": "https://github.com/rgv151/tempfile.nim"
  },
  {
    "name": "AstroNimy",
    "url":  "https://github.com/super-massive-black-holes/AstroNimy",
    "method": "git",
    "tags":  ["science","astronomy","library"],
    "description": "Astronomical library for Nim",
    "license": "MIT",
    "web": "https://github.com/super-massive-black-holes/AstroNimy"
  },
  {
    "name": "patty",
    "url": "https://github.com/andreaferretti/patty",
    "method": "git",
    "tags": ["pattern", "adt", "variant", "pattern matching", "algebraic data type"],
    "description": "Algebraic data types and pattern matching",
    "license": "Apache License 2.0",
    "web": "https://github.com/andreaferretti/patty"
  },
  {
    "name": "einheit",
    "url": "https://github.com/jyapayne/einheit",
    "method": "git",
    "tags": ["unit", "tests", "unittest", "unit tests", "unit test macro"],
    "description": "Pretty looking, full featured, Python-inspired unit test library.",
    "license": "MIT",
    "web": "https://github.com/jyapayne/einheit"
  },
  {
    "name": "plists",
    "url": "https://github.com/yglukhov/plists",
    "method": "git",
    "tags": ["plist", "property", "list"],
    "description": "Generate and parse Mac OS X .plist files in Nim.",
    "license": "MIT",
    "web": "https://github.com/yglukhov/plists"
  },
  {
    "name": "ncurses",
    "url": "git://github.com/rnowley/nim-ncurses/",
    "method": "git",
    "tags": ["library", "terminal", "graphics", "wrapper"],
    "description": "A wrapper for NCurses",
    "license": "MIT",
    "web": "https://github.com/rnowley/nim-ncurses"
  },
  {
    "name": "nanovg.nim",
    "url": "https://github.com/fowlmouth/nanovg.nim",
    "method": "git",
    "tags": ["wrapper", "GUI", "vector graphics", "opengl"],
    "description": "A wrapper for NanoVG vector graphics rendering",
    "license": "MIT",
    "web": "https://github.com/fowlmouth/nanovg.nim"
  },
  {
<<<<<<< HEAD
    "name": "pwd",
    "url": "git://github.com/achesak/nim-pwd",
    "method": "git",
    "tags": ["library", "unix", "pwd", "password"],
    "description": "Nim port of Python's pwd module for working with the UNIX password file",
    "license": "MIT",
    "web": "https://github.com/achesak/nim-pwd"
  },
  {
    "name": "spwd",
    "url": "git://github.com/achesak/nim-spwd",
    "method": "git",
    "tags": ["library", "unix", "spwd", "password", "shadow"],
    "description": "Nim port of Python's spwd module for working with the UNIX shadow password file",
    "license": "MIT",
    "web": "https://github.com/achesak/nim-spwd"
  },
  {
    "name": "grp",
    "url": "git://github.com/achesak/nim-grp",
    "method": "git",
    "tags": ["library", "unix", "grp", "group"],
    "description": "Nim port of Python's grp module for working with the UNIX group database file",
    "license": "MIT",
    "web": "https://github.com/achesak/nim-grp"
=======
    "name": "stopwatch",
    "url": "https://github.com/rbmz/stopwatch",
    "method": "git",
    "tags": ["timer", "benchmarking"],
    "description": "A simple benchmarking/timer library based on nim's lib/system/timers.nim",
    "license": "MIT",
    "web": "https://github.com/rbmz/stopwatch"
>>>>>>> c2853820
  }
]<|MERGE_RESOLUTION|>--- conflicted
+++ resolved
@@ -1859,7 +1859,6 @@
     "web": "https://github.com/fowlmouth/nanovg.nim"
   },
   {
-<<<<<<< HEAD
     "name": "pwd",
     "url": "git://github.com/achesak/nim-pwd",
     "method": "git",
@@ -1885,7 +1884,8 @@
     "description": "Nim port of Python's grp module for working with the UNIX group database file",
     "license": "MIT",
     "web": "https://github.com/achesak/nim-grp"
-=======
+  },
+  {
     "name": "stopwatch",
     "url": "https://github.com/rbmz/stopwatch",
     "method": "git",
@@ -1893,6 +1893,5 @@
     "description": "A simple benchmarking/timer library based on nim's lib/system/timers.nim",
     "license": "MIT",
     "web": "https://github.com/rbmz/stopwatch"
->>>>>>> c2853820
   }
 ]