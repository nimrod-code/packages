[
  {
    "name": "nimrun",
    "url": "https://github.com/lee-b/nimrun",
    "method": "git",
    "tags": [
      "shebang",
      "unix",
      "linux",
      "bsd",
      "mac",
      "shell",
      "script",
      "nimble",
      "nimcr",
      "compile",
      "run",
      "standalone"
    ],
    "description": "Shebang frontend for running nim code as scripts. Does not require .nim extensions.",
    "license": "MIT",
    "web": "https://github.com/lee-b/nimrun"
  },
  {
    "name": "sequtils2",
    "url": "https://github.com/Michedev/sequtils2",
    "method": "git",
    "tags": [
      "library",
      "sequence",
      "string",
      "openArray",
      "functional"
    ],
    "description": "Additional functions for sequences that are not present in sequtils",
    "license": "MIT",
    "web": "http://htmlpreview.github.io/?https://github.com/Michedev/sequtils2/blob/master/sequtils2.html"
  },
  {
    "name": "github_api",
    "url": "https://github.com/watzon/github-api-nim",
    "method": "git",
    "tags": [
      "library",
      "api",
      "github",
      "client"
    ],
    "description": "Nim wrapper for the GitHub API",
    "license": "WTFPL",
    "web": "https://github.com/watzon/github-api-nim"
  },
  {
    "name": "extensions",
    "url": "https://github.com/jyapayne/nim-extensions",
    "method": "git",
    "tags": [
      "library",
      "extensions",
      "addons"
    ],
    "description": "A library that will add useful tools to Nim's arsenal.",
    "license": "MIT",
    "web": "https://github.com/jyapayne/nim-extensions"
  },
  {
    "name": "nimates",
    "url": "https://github.com/jamesalbert/nimates",
    "method": "git",
    "tags": [
      "library",
      "postmates",
      "delivery"
    ],
    "description": "Client library for the Postmates API",
    "license": "Apache",
    "web": "https://github.com/jamesalbert/nimates"
  },
  {
    "name": "discordnim",
    "url": "https://github.com/Krognol/discordnim",
    "method": "git",
    "tags": [
      "library",
      "discord"
    ],
    "description": "Discord library for Nim",
    "license": "MIT",
    "web": "https://github.com/Krognol/discordnim"
  },
  {
    "name": "argument_parser",
    "url": "https://github.com/Xe/argument_parser/",
    "method": "git",
    "tags": [
      "library",
      "commandline",
      "arguments",
      "switches",
      "parsing"
    ],
    "description": "Provides a complex commandline parser",
    "license": "MIT",
    "web": "https://github.com/Xe/argument_parser"
  },
  {
    "name": "genieos",
    "url": "https://github.com/Araq/genieos/",
    "method": "git",
    "tags": [
      "library",
      "commandline",
      "sound",
      "recycle",
      "os"
    ],
    "description": "Too awesome procs to be included in nimrod.os module",
    "license": "MIT",
    "web": "http://github.com/Araq/genieos/"
  },
  {
    "name": "jester",
    "url": "https://github.com/dom96/jester/",
    "method": "git",
    "tags": [
      "web",
      "http",
      "framework",
      "dsl"
    ],
    "description": "A sinatra-like web framework for Nim.",
    "license": "MIT",
    "web": "https://github.com/dom96/jester"
  },
  {
    "name": "templates",
    "url": "https://github.com/onionhammer/nim-templates.git",
    "method": "git",
    "tags": [
      "web",
      "html",
      "template"
    ],
    "description": "A simple string templating library for Nim.",
    "license": "BSD",
    "web": "https://github.com/onionhammer/nim-templates"
  },
  {
    "name": "murmur",
    "url": "https://github.com/olahol/nimrod-murmur/",
    "method": "git",
    "tags": [
      "hash",
      "murmur"
    ],
    "description": "MurmurHash in pure Nim.",
    "license": "MIT",
    "web": "https://github.com/olahol/nimrod-murmur"
  },
  {
    "name": "libtcod_nim",
    "url": "https://github.com/Vladar4/libtcod_nim/",
    "method": "git",
    "tags": [
      "roguelike",
      "game",
      "library",
      "engine",
      "sdl",
      "opengl",
      "glsl"
    ],
    "description": "Wrapper of the libtcod library for the Nim language.",
    "license": "zlib",
    "web": "https://github.com/Vladar4/libtcod_nim"
  },
  {
    "name": "nimgame",
    "url": "https://github.com/Vladar4/nimgame/",
    "method": "git",
    "tags": [
      "deprecated",
      "game",
      "engine",
      "sdl"
    ],
    "description": "A simple 2D game engine for Nim language. Deprecated, use nimgame2 instead.",
    "license": "MIT",
    "web": "https://github.com/Vladar4/nimgame"
  },
  {
    "name": "nimgame2",
    "url": "https://github.com/Vladar4/nimgame2/",
    "method": "git",
    "tags": [
      "game",
      "engine",
      "sdl",
      "sdl2"
    ],
    "description": "A simple 2D game engine for Nim language.",
    "license": "MIT",
    "web": "https://github.com/Vladar4/nimgame2"
  },
  {
    "name": "sfml",
    "url": "https://github.com/fowlmouth/nimrod-sfml/",
    "method": "git",
    "tags": [
      "game",
      "library",
      "opengl"
    ],
    "description": "High level OpenGL-based Game Library",
    "license": "MIT",
    "web": "https://github.com/fowlmouth/nimrod-sfml"
  },
  {
    "name": "enet",
    "url": "https://github.com/fowlmouth/nimrod-enet/",
    "method": "git",
    "tags": [
      "game",
      "networking",
      "udp"
    ],
    "description": "Wrapper for ENet UDP networking library",
    "license": "MIT",
    "web": "https://github.com/fowlmouth/nimrod-enet"
  },
  {
    "name": "nim-locale",
    "url": "https://github.com/Amrykid/nim-locale/",
    "method": "git",
    "tags": [
      "library",
      "locale",
      "i18n",
      "localization",
      "localisation",
      "globalization"
    ],
    "description": "A simple library for localizing Nim applications.",
    "license": "MIT",
    "web": "https://github.com/Amrykid/nim-locale"
  },
  {
    "name": "fowltek",
    "url": "https://github.com/fowlmouth/nimlibs/",
    "method": "git",
    "tags": [
      "game",
      "opengl",
      "wrappers",
      "library",
      "assorted"
    ],
    "description": "A collection of reusable modules and wrappers.",
    "license": "MIT",
    "web": "https://github.com/fowlmouth/nimlibs"
  },
  {
    "name": "nake",
    "url": "https://github.com/fowlmouth/nake/",
    "method": "git",
    "tags": [
      "build",
      "automation",
      "sortof"
    ],
    "description": "make-like for Nim. Describe your builds as tasks!",
    "license": "MIT",
    "web": "https://github.com/fowlmouth/nake"
  },
  {
    "name": "nimrod-glfw",
    "url": "https://github.com/rafaelvasco/nimrod-glfw/",
    "method": "git",
    "tags": [
      "library",
      "glfw",
      "opengl",
      "windowing",
      "game"
    ],
    "description": "Nim bindings for GLFW library.",
    "license": "MIT",
    "web": "https://github.com/rafaelvasco/nimrod-glfw"
  },
  {
    "name": "chipmunk",
    "url": "https://github.com/fowlmouth/nimrod-chipmunk/",
    "method": "git",
    "tags": [
      "library",
      "physics",
      "game"
    ],
    "description": "Bindings for Chipmunk2D 6.x physics library (for backwards compatibility)",
    "license": "MIT",
    "web": "https://github.com/fowlmouth/nimrod-chipmunk"
  },
  {
    "name": "chipmunk6",
    "url": "https://github.com/fowlmouth/nimrod-chipmunk/",
    "method": "git",
    "tags": [
      "library",
      "physics",
      "game"
    ],
    "description": "Bindings for Chipmunk2D 6.x physics library",
    "license": "MIT",
    "web": "https://github.com/fowlmouth/nimrod-chipmunk"
  },
  {
    "name": "chipmunk7_demos",
    "url": "https://github.com/matkuki/chipmunk7_demos/",
    "method": "git",
    "tags": [
      "demos",
      "physics",
      "game"
    ],
    "description": "Chipmunk7 demos for Nim",
    "license": "MIT",
    "web": "https://github.com/matkuki/chipmunk7_demos"
  },
  {
    "name": "nim-glfw",
    "alias": "glfw"
  },
  {
    "name": "glfw",
    "url": "https://github.com/ephja/nim-glfw",
    "method": "git",
    "tags": [
      "library",
      "glfw",
      "opengl",
      "windowing",
      "game"
    ],
    "description": "A high-level GLFW 3 wrapper",
    "license": "MIT",
    "web": "https://github.com/ephja/nim-glfw"
  },
  {
    "name": "nim-ao",
    "url": "https://github.com/ephja/nim-ao",
    "method": "git",
    "tags": [
      "library",
      "audio"
    ],
    "description": "A high-level libao wrapper",
    "license": "MIT",
    "web": "https://github.com/ephja/nim-ao"
  },
  {
    "name": "termbox",
    "url": "https://github.com/fowlmouth/nim-termbox",
    "method": "git",
    "tags": [
      "library",
      "terminal",
      "io"
    ],
    "description": "Termbox wrapper.",
    "license": "MIT",
    "web": "https://github.com/fowlmouth/nim-termbox"
  },
  {
    "name": "linagl",
    "url": "https://bitbucket.org/BitPuffin/linagl",
    "method": "hg",
    "tags": [
      "library",
      "opengl",
      "math",
      "game"
    ],
    "description": "OpenGL math library",
    "license": "CC0",
    "web": "https://bitbucket.org/BitPuffin/linagl"
  },
  {
    "name": "kwin",
    "url": "https://github.com/reactormonk/nim-kwin",
    "method": "git",
    "tags": [
      "library",
      "javascript",
      "kde"
    ],
    "description": "KWin JavaScript API wrapper",
    "license": "MIT",
    "web": "https://github.com/reactormonk/nim-kwin"
  },
  {
    "name": "opencv",
    "url": "https://github.com/dom96/nim-opencv",
    "method": "git",
    "tags": [
      "library",
      "wrapper",
      "opencv",
      "image",
      "processing"
    ],
    "description": "OpenCV wrapper",
    "license": "MIT",
    "web": "https://github.com/dom96/nim-opencv"
  },
  {
    "name": "nimble",
    "url": "https://github.com/nim-lang/nimble",
    "method": "git",
    "tags": [
      "app",
      "binary",
      "package",
      "manager"
    ],
    "description": "Nimble package manager",
    "license": "BSD",
    "web": "https://github.com/nim-lang/nimble"
  },
  {
    "name": "libnx",
    "url": "https://github.com/jyapayne/nim-libnx",
    "method": "git",
    "tags": [
      "switch",
      "nintendo",
      "libnx",
      "nx"
    ],
    "description": "A port of libnx to Nim",
    "license": "The Unlicense",
    "web": "https://github.com/jyapayne/nim-libnx"
  },
  {
    "name": "switch_build",
    "url": "https://github.com/jyapayne/switch-build",
    "method": "git",
    "tags": [
      "switch",
      "nintendo",
      "build",
      "builder"
    ],
    "description": "An easy way to build homebrew files for the Nintendo Switch",
    "license": "MIT",
    "web": "https://github.com/jyapayne/switch-build"
  },
  {
    "name": "aporia",
    "url": "https://github.com/nim-lang/Aporia",
    "method": "git",
    "tags": [
      "app",
      "binary",
      "ide",
      "gtk"
    ],
    "description": "A Nim IDE.",
    "license": "GPLv2",
    "web": "https://github.com/nim-lang/Aporia"
  },
  {
    "name": "c2nim",
    "url": "https://github.com/nim-lang/c2nim",
    "method": "git",
    "tags": [
      "app",
      "binary",
      "tool",
      "header",
      "C"
    ],
    "description": "c2nim is a tool to translate Ansi C code to Nim.",
    "license": "MIT",
    "web": "https://github.com/nim-lang/c2nim"
  },
  {
    "name": "pas2nim",
    "url": "https://github.com/nim-lang/pas2nim",
    "method": "git",
    "tags": [
      "app",
      "binary",
      "tool",
      "Pascal"
    ],
    "description": "pas2nim is a tool to translate Pascal code to Nim.",
    "license": "MIT",
    "web": "https://github.com/nim-lang/pas2nim"
  },
  {
    "name": "ipsumgenera",
    "url": "https://github.com/dom96/ipsumgenera",
    "method": "git",
    "tags": [
      "app",
      "binary",
      "blog",
      "static",
      "generator"
    ],
    "description": "Static blog generator ala Jekyll.",
    "license": "MIT",
    "web": "https://github.com/dom96/ipsumgenera"
  },
  {
    "name": "clibpp",
    "url": "https://github.com/onionhammer/clibpp.git",
    "method": "git",
    "tags": [
      "import",
      "C++",
      "library",
      "wrap"
    ],
    "description": "Easy way to 'Mock' C++ interface",
    "license": "MIT",
    "web": "https://github.com/onionhammer/clibpp"
  },
  {
    "name": "pastebin",
    "url": "https://github.com/achesak/nim-pastebin",
    "method": "git",
    "tags": [
      "library",
      "wrapper",
      "pastebin"
    ],
    "description": "Pastebin API wrapper",
    "license": "MIT",
    "web": "https://github.com/achesak/nim-pastebin"
  },
  {
    "name": "yahooweather",
    "url": "https://github.com/achesak/nim-yahooweather",
    "method": "git",
    "tags": [
      "library",
      "wrapper",
      "weather"
    ],
    "description": "Yahoo! Weather API wrapper",
    "license": "MIT",
    "web": "https://github.com/achesak/nim-yahooweather"
  },
  {
    "name": "noaa",
    "url": "https://github.com/achesak/nim-noaa",
    "method": "git",
    "tags": [
      "library",
      "wrapper",
      "weather"
    ],
    "description": "NOAA weather API wrapper",
    "license": "MIT",
    "web": "https://github.com/achesak/nim-noaa"
  },
  {
    "name": "rss",
    "url": "https://github.com/achesak/nim-rss",
    "method": "git",
    "tags": [
      "library",
      "rss",
      "xml",
      "syndication"
    ],
    "description": "RSS library",
    "license": "MIT",
    "web": "https://github.com/achesak/nim-rss"
  },
  {
    "name": "extmath",
    "url": "https://github.com/achesak/extmath.nim",
    "method": "git",
    "tags": [
      "library",
      "math",
      "trigonometry"
    ],
    "description": "Nim math library",
    "license": "MIT",
    "web": "https://github.com/achesak/extmath.nim"
  },
  {
    "name": "gtk2",
    "url": "https://github.com/nim-lang/gtk2",
    "method": "git",
    "tags": [
      "wrapper",
      "gui",
      "gtk"
    ],
    "description": "Wrapper for gtk2, a feature rich toolkit for creating graphical user interfaces",
    "license": "MIT",
    "web": "https://github.com/nim-lang/gtk2"
  },
  {
    "name": "cairo",
    "url": "https://github.com/nim-lang/cairo",
    "method": "git",
    "tags": [
      "wrapper"
    ],
    "description": "Wrapper for cairo, a vector graphics library with display and print output",
    "license": "MIT",
    "web": "https://github.com/nim-lang/cairo"
  },
  {
    "name": "x11",
    "url": "https://github.com/nim-lang/x11",
    "method": "git",
    "tags": [
      "wrapper"
    ],
    "description": "Wrapper for X11",
    "license": "MIT",
    "web": "https://github.com/nim-lang/x11"
  },
  {
    "name": "opengl",
    "url": "https://github.com/nim-lang/opengl",
    "method": "git",
    "tags": [
      "wrapper"
    ],
    "description": "High-level and low-level wrapper for OpenGL",
    "license": "MIT",
    "web": "https://github.com/nim-lang/opengl"
  },
  {
    "name": "lua",
    "url": "https://github.com/nim-lang/lua",
    "method": "git",
    "tags": [
      "wrapper"
    ],
    "description": "Wrapper to interface with the Lua interpreter",
    "license": "MIT",
    "web": "https://github.com/nim-lang/lua"
  },
  {
    "name": "tcl",
    "url": "https://github.com/nim-lang/tcl",
    "method": "git",
    "tags": [
      "wrapper"
    ],
    "description": "Wrapper for the TCL programming language",
    "license": "MIT",
    "web": "https://github.com/nim-lang/tcl"
  },
  {
    "name": "glm",
    "url": "https://github.com/stavenko/nim-glm",
    "method": "git",
    "tags": [
      "opengl",
      "math",
      "matrix",
      "vector",
      "glsl"
    ],
    "description": "Port of c++ glm library with shader-like syntax",
    "license": "MIT",
    "web": "https://github.com/stavenko/nim-glm"
  },
  {
    "name": "python",
    "url": "https://github.com/nim-lang/python",
    "method": "git",
    "tags": [
      "wrapper"
    ],
    "description": "Wrapper to interface with Python interpreter",
    "license": "MIT",
    "web": "https://github.com/nim-lang/python"
  },
  {
    "name": "NimBorg",
    "url": "https://github.com/micklat/NimBorg",
    "method": "git",
    "tags": [
      "wrapper"
    ],
    "description": "High-level and low-level interfaces to python and lua",
    "license": "MIT",
    "web": "https://github.com/micklat/NimBorg"
  },
  {
    "name": "sha1",
    "url": "https://github.com/onionhammer/sha1",
    "method": "git",
    "tags": [
      "port",
      "hash",
      "sha1"
    ],
    "description": "SHA-1 produces a 160-bit (20-byte) hash value from arbitrary input",
    "license": "BSD"
  },
  {
    "name": "dropbox_filename_sanitizer",
    "url": "https://github.com/Araq/dropbox_filename_sanitizer/",
    "method": "git",
    "tags": [
      "dropbox"
    ],
    "description": "Tool to clean up filenames shared on Dropbox",
    "license": "MIT",
    "web": "https://github.com/Araq/dropbox_filename_sanitizer/"
  },
  {
    "name": "csv",
    "url": "https://github.com/achesak/nim-csv",
    "method": "git",
    "tags": [
      "csv",
      "parsing",
      "stringify",
      "library"
    ],
    "description": "Library for parsing, stringifying, reading, and writing CSV (comma separated value) files",
    "license": "MIT",
    "web": "https://github.com/achesak/nim-csv"
  },
  {
    "name": "geonames",
    "url": "https://github.com/achesak/nim-geonames",
    "method": "git",
    "tags": [
      "library",
      "wrapper",
      "geography"
    ],
    "description": "GeoNames API wrapper",
    "license": "MIT",
    "web": "https://github.com/achesak/nim-geonames"
  },
  {
    "name": "gravatar",
    "url": "https://github.com/achesak/nim-gravatar",
    "method": "git",
    "tags": [
      "library",
      "wrapper",
      "gravatar"
    ],
    "description": "Gravatar API wrapper",
    "license": "MIT",
    "web": "https://github.com/achesak/nim-gravatar"
  },
  {
    "name": "coverartarchive",
    "url": "https://github.com/achesak/nim-coverartarchive",
    "method": "git",
    "tags": [
      "library",
      "wrapper",
      "cover art",
      "music",
      "metadata"
    ],
    "description": "Cover Art Archive API wrapper",
    "license": "MIT",
    "web": "http://github.com/achesak/nim-coverartarchive"
  },
  {
    "name": "nim-ogg",
    "url": "https://bitbucket.org/BitPuffin/nim-ogg",
    "method": "hg",
    "tags": [
      "library",
      "wrapper",
      "binding",
      "audio",
      "sound",
      "video",
      "metadata",
      "media"
    ],
    "description": "Binding to libogg",
    "license": "CC0"
  },
  {
    "name": "ogg",
    "url": "https://bitbucket.org/BitPuffin/nim-ogg",
    "method": "hg",
    "tags": [
      "library",
      "wrapper",
      "binding",
      "audio",
      "sound",
      "video",
      "metadata",
      "media"
    ],
    "description": "Binding to libogg",
    "license": "CC0"
  },
  {
    "name": "nim-vorbis",
    "url": "https://bitbucket.org/BitPuffin/nim-vorbis",
    "method": "hg",
    "tags": [
      "library",
      "wrapper",
      "binding",
      "audio",
      "sound",
      "metadata",
      "media"
    ],
    "description": "Binding to libvorbis",
    "license": "CC0"
  },
  {
    "name": "vorbis",
    "url": "https://bitbucket.org/BitPuffin/nim-vorbis",
    "method": "hg",
    "tags": [
      "library",
      "wrapper",
      "binding",
      "audio",
      "sound",
      "metadata",
      "media"
    ],
    "description": "Binding to libvorbis",
    "license": "CC0"
  },
  {
    "name": "nim-portaudio",
    "url": "https://bitbucket.org/BitPuffin/nim-portaudio",
    "method": "hg",
    "tags": [
      "library",
      "wrapper",
      "binding",
      "audio",
      "sound",
      "media",
      "io"
    ],
    "description": "Binding to portaudio",
    "license": "CC0"
  },
  {
    "name": "portaudio",
    "url": "https://bitbucket.org/BitPuffin/nim-portaudio",
    "method": "hg",
    "tags": [
      "library",
      "wrapper",
      "binding",
      "audio",
      "sound",
      "media",
      "io"
    ],
    "description": "Binding to portaudio",
    "license": "CC0"
  },
  {
    "name": "commandeer",
    "url": "https://github.com/fenekku/commandeer",
    "method": "git",
    "tags": [
      "library",
      "commandline",
      "arguments",
      "switches",
      "parsing",
      "options"
    ],
    "description": "Provides a small command line parsing DSL (domain specific language)",
    "license": "MIT",
    "web": "https://github.com/fenekku/commandeer"
  },
  {
    "name": "scrypt.nim",
    "url": "https://bitbucket.org/BitPuffin/scrypt.nim",
    "method": "hg",
    "tags": [
      "library",
      "wrapper",
      "binding",
      "crypto",
      "cryptography",
      "hash",
      "password",
      "security"
    ],
    "description": "Binding and utilities for scrypt",
    "license": "CC0"
  },
  {
    "name": "bloom",
    "url": "https://github.com/boydgreenfield/nimrod-bloom",
    "method": "git",
    "tags": [
      "bloom-filter",
      "bloom",
      "probabilistic",
      "data structure",
      "set membership",
      "MurmurHash",
      "MurmurHash3"
    ],
    "description": "Efficient Bloom filter implementation in Nim using MurmurHash3.",
    "license": "MIT",
    "web": "https://www.github.com/boydgreenfield/nimrod-bloom"
  },
  {
    "name": "awesome_rmdir",
    "url": "https://github.com/Araq/awesome_rmdir/",
    "method": "git",
    "tags": [
      "rmdir",
      "awesome",
      "commandline"
    ],
    "description": "Command to remove acceptably empty directories.",
    "license": "MIT",
    "web": "https://github.com/Araq/awesome_rmdir/"
  },
  {
    "name": "nimalpm",
    "url": "https://github.com/barcharcraz/nimalpm/",
    "method": "git",
    "tags": [
      "alpm",
      "wrapper",
      "binding",
      "library"
    ],
    "description": "A nimrod wrapper for libalpm",
    "license": "GPLv2",
    "web": "https://www.github.com/barcharcraz/nimalpm/"
  },
  {
    "name": "png",
    "url": "https://github.com/barcharcraz/nimlibpng",
    "method": "git",
    "tags": [
      "png",
      "wrapper",
      "library",
      "libpng",
      "image"
    ],
    "description": "Nim wrapper for the libpng library",
    "license": "libpng",
    "web": "https://github.com/barcharcraz/nimlibpng"
  },
  {
    "name": "nimlibpng",
    "alias": "png"
  },
  {
    "name": "sdl2",
    "url": "https://github.com/nim-lang/sdl2",
    "method": "git",
    "tags": [
      "wrapper",
      "media",
      "audio",
      "video"
    ],
    "description": "Wrapper for SDL 2.x",
    "license": "MIT",
    "web": "https://github.com/nim-lang/sdl2"
  },
  {
    "name": "gamelib",
    "url": "https://github.com/PMunch/SDLGamelib",
    "method": "git",
    "tags": [
      "sdl",
      "game",
      "library"
    ],
    "description": "A library of functions to make creating games using Nim and SDL2 easier. This does not intend to be a full blown engine and tries to keep all the components loosely coupled so that individual parts can be used separately.",
    "license": "MIT",
    "web": "https://github.com/PMunch/SDLGamelib"
  },
  {
    "name": "nimcr",
    "url": "https://github.com/PMunch/nimcr",
    "method": "git",
    "tags": [
      "shebang",
      "utility"
    ],
    "description": "A small program to make Nim shebang-able without the overhead of compiling each time",
    "license": "MIT",
    "web": "https://github.com/PMunch/nimcr"
  },
  {
    "name": "gtkgenui",
    "url": "https://github.com/PMunch/gtkgenui",
    "method": "git",
    "tags": [
      "gtk2",
      "utility"
    ],
    "description": "This module provides the genui macro for the Gtk2 toolkit. Genui is a way to specify graphical interfaces in a hierarchical way to more clearly show the structure of the interface as well as simplifying the code.",
    "license": "MIT",
    "web": "https://github.com/PMunch/gtkgenui"
  },
  {
    "name": "persvector",
    "url": "https://github.com/PMunch/nim-persistent-vector",
    "method": "git",
    "tags": [
      "datastructures",
      "immutable",
      "persistent"
    ],
    "description": "This is an implementation of Clojures persistent vectors in Nim.",
    "license": "MIT",
    "web": "https://github.com/PMunch/nim-persistent-vector"
  },
  {
    "name": "pcap",
    "url": "https://github.com/PMunch/nim-pcap",
    "method": "git",
    "tags": [
      "pcap",
      "fileformats"
    ],
    "description": "Tiny pure Nim library to read PCAP files used by TcpDump/WinDump/Wireshark.",
    "license": "MIT",
    "web": "https://github.com/PMunch/nim-pcap"
  },
  {
    "name": "drawille",
    "url": "https://github.com/PMunch/drawille-nim",
    "method": "git",
    "tags": [
      "drawile",
      "terminal",
      "graphics"
    ],
    "description": "Drawing in terminal with Unicode Braille characters.",
    "license": "MIT",
    "web": "https://github.com/PMunch/drawille-nim"
  },
  {
    "name": "binaryparse",
    "url": "https://github.com/PMunch/binaryparse",
    "method": "git",
    "tags": [
      "parsing",
      "binary"
    ],
    "description": "Binary parser (and writer) in pure Nim. Generates efficient parsing procedures that handle many commonly seen patterns seen in binary files and does sub-byte field reading.",
    "license": "MIT",
    "web": "https://github.com/PMunch/binaryparse"
  },
  {
    "name": "libkeepass",
    "url": "https://github.com/PMunch/libkeepass",
    "method": "git",
    "tags": [
      "keepass",
      "password",
      "library"
    ],
    "description": "Library for reading KeePass files and decrypt the passwords within it",
    "license": "MIT",
    "web": "https://github.com/PMunch/libkeepass"
  },
  {
    "name": "zhsh",
    "url": "https://github.com/PMunch/zhangshasha",
    "method": "git",
    "tags": [
      "algorithm",
      "edit-distance"
    ],
    "description": "This module is a port of the Java implementation of the Zhang-Shasha algorithm for tree edit distance",
    "license": "MIT",
    "web": "https://github.com/PMunch/zhangshasha"
  },
  {
    "name": "termstyle",
    "url": "https://github.com/PMunch/termstyle",
    "method": "git",
    "tags": [
      "terminal",
      "colour",
      "style"
    ],
    "description": "Easy to use styles for terminal output",
    "license": "MIT",
    "web": "https://github.com/PMunch/termstyle"
  },
  {
    "name": "combparser",
    "url": "https://github.com/PMunch/combparser",
    "method": "git",
    "tags": [
      "parser",
      "combinator"
    ],
    "description": "A parser combinator library for easy generation of complex parsers",
    "license": "MIT",
    "web": "https://github.com/PMunch/combparser"
  },
  {
    "name": "protobuf",
    "url": "https://github.com/PMunch/protobuf-nim",
    "method": "git",
    "tags": [
      "protobuf",
      "serialization"
    ],
    "description": "Protobuf implementation in pure Nim that leverages the power of the macro system to not depend on any external tools",
    "license": "MIT",
    "web": "https://github.com/PMunch/protobuf-nim"
  },
  {
    "name": "strslice",
    "url": "https://github.com/PMunch/strslice",
    "method": "git",
    "tags": [
      "optimization",
      "strings",
      "library"
    ],
    "description": "Simple implementation of string slices with some of the strutils ported or wrapped to work on them. String slices offer a performance enhancement when working with large amounts of slices from one base string",
    "license": "MIT",
    "web": "https://github.com/PMunch/strslice"
  },
  {
    "name": "jsonschema",
    "url": "https://github.com/PMunch/jsonschema",
    "method": "git",
    "tags": [
      "json",
      "schema",
      "library",
      "validation"
    ],
    "description": "JSON schema validation and creation.",
    "license": "MIT",
    "web": "https://github.com/PMunch/jsonschema"
  },
  {
    "name": "sdl2_nim",
    "url": "https://github.com/Vladar4/sdl2_nim",
    "method": "git",
    "tags": [
      "library",
      "wrapper",
      "sdl2",
      "game",
      "video",
      "image",
      "audio",
      "network",
      "ttf"
    ],
    "description": "Wrapper of the SDL 2 library for the Nim language.",
    "license": "zlib",
    "web": "https://github.com/Vladar4/sdl2_nim"
  },
  {
    "name": "assimp",
    "url": "https://github.com/barcharcraz/nim-assimp",
    "method": "git",
    "tags": [
      "wrapper",
      "media",
      "mesh",
      "import",
      "game"
    ],
    "description": "Wrapper for the assimp library",
    "license": "MIT",
    "web": "https://github.com/barcharcraz/nim-assimp"
  },
  {
    "name": "freeimage",
    "url": "https://github.com/barcharcraz/nim-freeimage",
    "method": "git",
    "tags": [
      "wrapper",
      "media",
      "image",
      "import",
      "game"
    ],
    "description": "Wrapper for the FreeImage library",
    "license": "MIT",
    "web": "https://github.com/barcharcraz/nim-freeimage"
  },
  {
    "name": "bcrypt",
    "url": "https://github.com/ithkuil/bcryptnim/",
    "method": "git",
    "tags": [
      "hash",
      "crypto",
      "password",
      "bcrypt",
      "library"
    ],
    "description": "Wraps the bcrypt (blowfish) library for creating encrypted hashes (useful for passwords)",
    "license": "BSD",
    "web": "https://www.github.com/ithkuil/bcryptnim/"
  },
  {
    "name": "opencl",
    "url": "https://github.com/nim-lang/opencl",
    "method": "git",
    "tags": [
      "library"
    ],
    "description": "Low-level wrapper for OpenCL",
    "license": "MIT",
    "web": "https://github.com/nim-lang/opencl"
  },
  {
    "name": "DevIL",
    "url": "https://github.com/Varriount/DevIL",
    "method": "git",
    "tags": [
      "image",
      "library",
      "graphics",
      "wrapper"
    ],
    "description": "Wrapper for the DevIL image library",
    "license": "MIT",
    "web": "https://github.com/Varriount/DevIL"
  },
  {
    "name": "signals",
    "url": "https://github.com/fowlmouth/signals.nim",
    "method": "git",
    "tags": [
      "event-based",
      "observer pattern",
      "library"
    ],
    "description": "Signals/slots library.",
    "license": "MIT",
    "web": "https://github.com/fowlmouth/signals.nim"
  },
  {
    "name": "sling",
    "url": "https://github.com/Druage/sling",
    "method": "git",
    "tags": [
      "signal",
      "slots",
      "eventloop",
      "callback"
    ],
    "description": "Signal and Slot library for Nim.",
    "license": "unlicense",
    "web": "https://github.com/Druage/sling"
  },
  {
    "name": "number_files",
    "url": "https://github.com/Araq/number_files/",
    "method": "git",
    "tags": [
      "rename",
      "filename",
      "finder"
    ],
    "description": "Command to add counter suffix/prefix to a list of files.",
    "license": "MIT",
    "web": "https://github.com/Araq/number_files/"
  },
  {
    "name": "redissessions",
    "url": "https://github.com/ithkuil/redissessions/",
    "method": "git",
    "tags": [
      "jester",
      "sessions",
      "redis"
    ],
    "description": "Redis-backed sessions for jester",
    "license": "MIT",
    "web": "https://github.com/ithkuil/redissessions/"
  },
  {
    "name": "horde3d",
    "url": "https://github.com/fowlmouth/horde3d",
    "method": "git",
    "tags": [
      "graphics",
      "3d",
      "rendering",
      "wrapper"
    ],
    "description": "Wrapper for Horde3D, a small open source 3D rendering engine.",
    "license": "WTFPL",
    "web": "https://github.com/fowlmouth/horde3d"
  },
  {
    "name": "mongo",
    "url": "https://github.com/nim-lang/mongo",
    "method": "git",
    "tags": [
      "library",
      "wrapper",
      "database"
    ],
    "description": "Bindings and a high-level interface for MongoDB",
    "license": "MIT",
    "web": "https://github.com/nim-lang/mongo"
  },
  {
    "name": "allegro5",
    "url": "https://github.com/fowlmouth/allegro5",
    "method": "git",
    "tags": [
      "wrapper",
      "graphics",
      "games",
      "opengl",
      "audio"
    ],
    "description": "Wrapper for Allegro version 5.X",
    "license": "MIT",
    "web": "https://github.com/fowlmouth/allegro5"
  },
  {
    "name": "physfs",
    "url": "https://github.com/fowlmouth/physfs",
    "method": "git",
    "tags": [
      "wrapper",
      "filesystem",
      "archives"
    ],
    "description": "A library to provide abstract access to various archives.",
    "license": "WTFPL",
    "web": "https://github.com/fowlmouth/physfs"
  },
  {
    "name": "shoco",
    "url": "https://github.com/onionhammer/shoconim.git",
    "method": "git",
    "tags": [
      "compression",
      "shoco"
    ],
    "description": "A fast compressor for short strings",
    "license": "MIT",
    "web": "https://github.com/onionhammer/shoconim"
  },
  {
    "name": "murmur3",
    "url": "https://github.com/boydgreenfield/nimrod-murmur",
    "method": "git",
    "tags": [
      "MurmurHash",
      "MurmurHash3",
      "murmur",
      "hash",
      "hashing"
    ],
    "description": "A simple MurmurHash3 wrapper for Nim",
    "license": "MIT",
    "web": "https://github.com/boydgreenfield/nimrod-murmur"
  },
  {
    "name": "hex",
    "url": "https://github.com/esbullington/nimrod-hex",
    "method": "git",
    "tags": [
      "hex",
      "encoding"
    ],
    "description": "A simple hex package for Nim",
    "license": "MIT",
    "web": "https://github.com/esbullington/nimrod-hex"
  },
  {
    "name": "strfmt",
    "url": "https://bitbucket.org/lyro/strfmt",
    "method": "hg",
    "tags": [
      "library"
    ],
    "description": "A string formatting library inspired by Python's `format`.",
    "license": "MIT",
    "web": "https://lyro.bitbucket.org/strfmt"
  },
  {
    "name": "jade-nim",
    "url": "https://github.com/idlewan/jade-nim",
    "method": "git",
    "tags": [
      "template",
      "jade",
      "web",
      "dsl",
      "html"
    ],
    "description": "Compiles jade templates to Nim procedures.",
    "license": "MIT",
    "web": "https://github.com/idlewan/jade-nim"
  },
  {
    "name": "gh_nimrod_doc_pages",
    "url": "https://github.com/Araq/gh_nimrod_doc_pages",
    "method": "git",
    "tags": [
      "commandline",
      "web",
      "automation",
      "documentation"
    ],
    "description": "Generates a GitHub documentation website for Nim projects.",
    "license": "MIT",
    "web": "https://github.com/Araq/gh_nimrod_doc_pages"
  },
  {
    "name": "midnight_dynamite",
    "url": "https://github.com/Araq/midnight_dynamite",
    "method": "git",
    "tags": [
      "wrapper",
      "library",
      "html",
      "markdown",
      "md"
    ],
    "description": "Wrapper for the markdown rendering hoedown library",
    "license": "MIT",
    "web": "https://github.com/Araq/midnight_dynamite"
  },
  {
    "name": "rsvg",
    "url": "https://github.com/def-/rsvg",
    "method": "git",
    "tags": [
      "wrapper",
      "library",
      "graphics"
    ],
    "description": "Wrapper for librsvg, a Scalable Vector Graphics (SVG) rendering library",
    "license": "MIT",
    "web": "https://github.com/def-/rsvg"
  },
  {
    "name": "emerald",
    "url": "https://github.com/flyx/emerald",
    "method": "git",
    "tags": [
      "dsl",
      "html",
      "template",
      "web"
    ],
    "description": "macro-based HTML templating engine",
    "license": "WTFPL",
    "web": "https://flyx.github.io/emerald/"
  },
  {
    "name": "niminst",
    "url": "https://github.com/nim-lang/niminst",
    "method": "git",
    "tags": [
      "app",
      "binary",
      "tool",
      "installation",
      "generator"
    ],
    "description": "tool to generate installers for Nim programs",
    "license": "MIT",
    "web": "https://github.com/nim-lang/niminst"
  },
  {
    "name": "redis",
    "url": "https://github.com/nim-lang/redis",
    "method": "git",
    "tags": [
      "redis",
      "client",
      "library"
    ],
    "description": "official redis client for Nim",
    "license": "MIT",
    "web": "https://github.com/nim-lang/redis"
  },
  {
    "name": "dialogs",
    "url": "https://github.com/nim-lang/dialogs",
    "method": "git",
    "tags": [
      "library",
      "ui",
      "gui",
      "dialog",
      "file"
    ],
    "description": "wraps GTK+ or Windows' open file dialogs",
    "license": "MIT",
    "web": "https://github.com/nim-lang/dialogs"
  },
  {
    "name": "vectors",
    "url": "https://github.com/blamestross/nimrod-vectors",
    "method": "git",
    "tags": [
      "math",
      "vectors",
      "library"
    ],
    "description": "Simple multidimensional vector math",
    "license": "MIT",
    "web": "https://github.com/blamestross/nimrod-vectors"
  },
  {
    "name": "bitarray",
    "url": "https://github.com/onecodex/nim-bitarray",
    "method": "git",
    "tags": [
      "Bit arrays",
      "Bit sets",
      "Bit vectors",
      "Data structures"
    ],
    "description": "mmap-backed bitarray implementation in Nim.",
    "license": "MIT",
    "web": "https://www.github.com/onecodex/nim-bitarray"
  },
  {
    "name": "appdirs",
    "url": "https://github.com/MrJohz/appdirs",
    "method": "git",
    "tags": [
      "utility",
      "filesystem"
    ],
    "description": "A utility library to find the directory you need to app in.",
    "license": "MIT",
    "web": "https://github.com/MrJohz/appdirs"
  },
  {
    "name": "sndfile",
    "url": "https://github.com/julienaubert/nim-sndfile",
    "method": "git",
    "tags": [
      "audio",
      "wav",
      "wrapper",
      "libsndfile"
    ],
    "description": "A wrapper of libsndfile",
    "license": "MIT",
    "web": "https://github.com/julienaubert/nim-sndfile"
  },
  {
    "name": "nim-sndfile",
    "alias": "sndfile"
  },
  {
    "name": "bigints",
    "url": "https://github.com/def-/bigints",
    "method": "git",
    "tags": [
      "math",
      "library",
      "numbers"
    ],
    "description": "Arbitrary-precision integers",
    "license": "MIT",
    "web": "https://github.com/def-/bigints"
  },
  {
    "name": "iterutils",
    "url": "https://github.com/def-/iterutils",
    "method": "git",
    "tags": [
      "library",
      "iterators"
    ],
    "description": "Functional operations for iterators and slices, similar to sequtils",
    "license": "MIT",
    "web": "https://github.com/def-/iterutils"
  },
  {
    "name": "hastyscribe",
    "url": "https://github.com/h3rald/hastyscribe",
    "method": "git",
    "tags": [
      "markdown",
      "html",
      "publishing"
    ],
    "description": "Self-contained markdown compiler generating self-contained HTML documents",
    "license": "MIT",
    "web": "https://h3rald.com/hastyscribe"
  },
  {
    "name": "nanomsg",
    "url": "https://github.com/def-/nim-nanomsg",
    "method": "git",
    "tags": [
      "library",
      "wrapper",
      "networking"
    ],
    "description": "Wrapper for the nanomsg socket library that provides several common communication patterns",
    "license": "MIT",
    "web": "https://github.com/def-/nim-nanomsg"
  },
  {
    "name": "directnimrod",
    "url": "https://bitbucket.org/barcharcraz/directnimrod",
    "method": "git",
    "tags": [
      "library",
      "wrapper",
      "graphics",
      "windows"
    ],
    "description": "Wrapper for microsoft's DirectX libraries",
    "license": "MS-PL",
    "web": "https://bitbucket.org/barcharcraz/directnimrod"
  },
  {
    "name": "imghdr",
    "url": "https://github.com/achesak/nim-imghdr",
    "method": "git",
    "tags": [
      "image",
      "formats",
      "files"
    ],
    "description": "Library for detecting the format of an image",
    "license": "MIT",
    "web": "https://github.com/achesak/nim-imghdr"
  },
  {
    "name": "csv2json",
    "url": "https://github.com/achesak/nim-csv2json",
    "method": "git",
    "tags": [
      "csv",
      "json"
    ],
    "description": "Convert CSV files to JSON",
    "license": "MIT",
    "web": "https://github.com/achesak/nim-csv2json"
  },
  {
    "name": "vecmath",
    "url": "https://github.com/barcharcraz/vecmath",
    "method": "git",
    "tags": [
      "library",
      "math",
      "vector"
    ],
    "description": "various vector maths utils for nimrod",
    "license": "MIT",
    "web": "https://github.com/barcharcraz/vecmath"
  },
  {
    "name": "lazy_rest",
    "url": "https://github.com/Araq/lazy_rest",
    "method": "git",
    "tags": [
      "library",
      "rst",
      "rest",
      "text",
      "html"
    ],
    "description": "Simple reST HTML generation with some extras.",
    "license": "MIT",
    "web": "https://github.com/Araq/lazy_rest"
  },
  {
    "name": "Phosphor",
    "url": "https://github.com/barcharcraz/Phosphor",
    "method": "git",
    "tags": [
      "library",
      "opengl",
      "graphics"
    ],
    "description": "eaiser use of OpenGL and GLSL shaders",
    "license": "MIT",
    "web": "https://github.com/barcharcraz/Phosphor"
  },
  {
    "name": "colorsys",
    "url": "https://github.com/achesak/nim-colorsys",
    "method": "git",
    "tags": [
      "library",
      "colors",
      "rgb",
      "yiq",
      "hls",
      "hsv"
    ],
    "description": "Convert between RGB, YIQ, HLS, and HSV color systems.",
    "license": "MIT",
    "web": "https://github.com/achesak/nim-colorsys"
  },
  {
    "name": "pythonfile",
    "url": "https://github.com/achesak/nim-pythonfile",
    "method": "git",
    "tags": [
      "library",
      "python",
      "files",
      "file"
    ],
    "description": "Wrapper of the file procedures to provide an interface as similar as possible to that of Python",
    "license": "MIT",
    "web": "https://github.com/achesak/nim-pythonfile"
  },
  {
    "name": "sndhdr",
    "url": "https://github.com/achesak/nim-sndhdr",
    "method": "git",
    "tags": [
      "library",
      "formats",
      "files",
      "sound",
      "audio"
    ],
    "description": "Library for detecting the format of a sound file",
    "license": "MIT",
    "web": "https://github.com/achesak/nim-sndhdr"
  },
  {
    "name": "irc",
    "url": "https://github.com/nim-lang/irc",
    "method": "git",
    "tags": [
      "library",
      "irc",
      "network"
    ],
    "description": "Implements a simple IRC client.",
    "license": "MIT",
    "web": "https://github.com/nim-lang/irc"
  },
  {
    "name": "random",
    "url": "https://github.com/oprypin/nim-random",
    "method": "git",
    "tags": [
      "library",
      "algorithms",
      "random"
    ],
    "description": "Pseudo-random number generation library inspired by Python",
    "license": "MIT",
    "web": "https://github.com/oprypin/nim-random"
  },
  {
    "name": "zmq",
    "url": "https://github.com/nim-lang/nim-zmq",
    "method": "git",
    "tags": [
      "library",
      "wrapper",
      "zeromq",
      "messaging",
      "queue"
    ],
    "description": "ZeroMQ 4 wrapper",
    "license": "MIT",
    "web": "https://github.com/nim-lang/nim-zmq"
  },
  {
    "name": "uuid",
    "url": "https://github.com/idlewan/nim-uuid",
    "method": "git",
    "tags": [
      "library",
      "wrapper",
      "uuid"
    ],
    "description": "UUID wrapper",
    "license": "MIT",
    "web": "https://github.com/idlewan/nim-uuid"
  },
  {
    "name": "robotparser",
    "url": "https://github.com/achesak/nim-robotparser",
    "method": "git",
    "tags": [
      "library",
      "useragent",
      "robots",
      "robot.txt"
    ],
    "description": "Determine if a useragent can access a URL using robots.txt",
    "license": "MIT",
    "web": "https://github.com/achesak/nim-robotparser"
  },
  {
    "name": "epub",
    "url": "https://github.com/achesak/nim-epub",
    "method": "git",
    "tags": [
      "library",
      "epub",
      "e-book"
    ],
    "description": "Module for working with EPUB e-book files",
    "license": "MIT",
    "web": "https://github.com/achesak/nim-epub"
  },
  {
    "name": "hashids",
    "url": "https://github.com/achesak/nim-hashids",
    "method": "git",
    "tags": [
      "library",
      "hashids"
    ],
    "description": "Nim implementation of Hashids",
    "license": "MIT",
    "web": "https://github.com/achesak/nim-hashids"
  },
  {
    "name": "openssl_evp",
    "url": "https://github.com/cowboy-coders/nim-openssl-evp",
    "method": "git",
    "tags": [
      "library",
      "crypto",
      "openssl"
    ],
    "description": "Wrapper for OpenSSL's EVP interface",
    "license": "OpenSSL License and SSLeay License",
    "web": "https://github.com/cowboy-coders/nim-openssl-evp"
  },
  {
    "name": "monad",
    "alias": "maybe"
  },
  {
    "name": "maybe",
    "url": "https://github.com/superfunc/maybe",
    "method": "git",
    "tags": [
      "library",
      "functional",
      "optional",
      "monad"
    ],
    "description": "basic monadic maybe type for Nim",
    "license": "BSD3",
    "web": "https://github.com/superfunc/maybe"
  },
  {
    "name": "eternity",
    "url": "https://github.com/hiteshjasani/nim-eternity",
    "method": "git",
    "tags": [
      "library",
      "time",
      "format"
    ],
    "description": "Humanize elapsed time",
    "license": "MIT",
    "web": "https://github.com/hiteshjasani/nim-eternity"
  },
  {
    "name": "gmp",
    "url": "https://github.com/subsetpark/nim-gmp",
    "method": "git",
    "tags": [
      "library",
      "bignum",
      "numbers",
      "math"
    ],
    "description": "wrapper for the GNU multiple precision arithmetic library (GMP)",
    "license": "LGPLv3 or GPLv2",
    "web": "https://github.com/subsetpark/nim-gmp"
  },
  {
    "name": "ludens",
    "url": "https://github.com/rnentjes/nim-ludens",
    "method": "git",
    "tags": [
      "library",
      "game",
      "opengl",
      "sfml"
    ],
    "description": "Little game library using opengl and sfml",
    "license": "MIT",
    "web": "https://github.com/rnentjes/nim-ludens"
  },
  {
    "name": "ffbookmarks",
    "url": "https://github.com/achesak/nim-ffbookmarks",
    "method": "git",
    "tags": [
      "firefox",
      "bookmarks",
      "library"
    ],
    "description": "Nim module for working with Firefox bookmarks",
    "license": "MIT",
    "web": "https://github.com/achesak/nim-ffbookmarks"
  },
  {
    "name": "moustachu",
    "url": "https://github.com/fenekku/moustachu.git",
    "method": "git",
    "tags": [
      "web",
      "html",
      "template",
      "mustache"
    ],
    "description": "Mustache templating for Nim.",
    "license": "MIT",
    "web": "https://github.com/fenekku/moustachu"
  },
  {
    "name": "easy-bcrypt",
    "url": "https://github.com/flaviut/easy-bcrypt.git",
    "method": "git",
    "tags": [
      "hash",
      "crypto",
      "password",
      "bcrypt"
    ],
    "description": "simple wrapper providing a convenient interface for the bcrypt password hashing algorithm",
    "license": "CC0",
    "web": "https://github.com/flaviut/easy-bcrypt/blob/master/easy-bcrypt.nimble"
  },
  {
    "name": "libclang",
    "url": "https://github.com/cowboy-coders/nim-libclang.git",
    "method": "git",
    "tags": [
      "wrapper",
      "bindings",
      "clang"
    ],
    "description": "wrapper for libclang (the C-interface of the clang LLVM frontend)",
    "license": "MIT",
    "web": "https://github.com/cowboy-coders/nim-libclang"
  },
  {
    "name": "nim-libclang",
    "url": "https://github.com/cowboy-coders/nim-libclang.git",
    "method": "git",
    "tags": [
      "wrapper",
      "bindings",
      "clang"
    ],
    "description": "Please use libclang instead.",
    "license": "MIT",
    "web": "https://github.com/cowboy-coders/nim-libclang"
  },
  {
    "name": "nimqml",
    "url": "https://github.com/filcuc/nimqml",
    "method": "git",
    "tags": [
      "Qt",
      "Qml",
      "UI",
      "GUI"
    ],
    "description": "Qt Qml bindings",
    "license": "GPLv3",
    "web": "https://github.com/filcuc/nimqml"
  },
  {
    "name": "XPLM-Nim",
    "url": "https://github.com/jpoirier/XPLM-Nim",
    "method": "git",
    "tags": [
      "X-Plane",
      "XPLM",
      "Plugin",
      "SDK"
    ],
    "description": "X-Plane XPLM SDK wrapper",
    "license": "BSD",
    "web": "https://github.com/jpoirier/XPLM-Nim"
  },
  {
    "name": "csfml",
    "url": "https://github.com/oprypin/nim-csfml",
    "method": "git",
    "tags": [
      "sfml",
      "binding",
      "game",
      "media",
      "library",
      "opengl"
    ],
    "description": "Bindings for Simple and Fast Multimedia Library (through CSFML)",
    "license": "zlib",
    "web": "https://github.com/oprypin/nim-csfml"
  },
  {
    "name": "optional_t",
    "url": "https://github.com/flaviut/optional_t",
    "method": "git",
    "tags": [
      "option",
      "functional"
    ],
    "description": "Basic Option[T] library",
    "license": "MIT",
    "web": "https://github.com/flaviut/optional_t"
  },
  {
    "name": "nimrtlsdr",
    "url": "https://github.com/jpoirier/nimrtlsdr",
    "method": "git",
    "tags": [
      "rtl-sdr",
      "wrapper",
      "bindings",
      "rtlsdr"
    ],
    "description": "A Nim wrapper for librtlsdr",
    "license": "BSD",
    "web": "https://github.com/jpoirier/nimrtlsdr"
  },
  {
    "name": "lapp",
    "url": "https://gitlab.3dicc.com/gokr/lapp.git",
    "method": "git",
    "tags": [
      "args",
      "cmd",
      "opt",
      "parse",
      "parsing"
    ],
    "description": "Opt parser using synopsis as specification, ported from Lua.",
    "license": "MIT",
    "web": "https://gitlab.3dicc.com/gokr/lapp"
  },
  {
    "name": "blimp",
    "url": "https://gitlab.3dicc.com/gokr/blimp.git",
    "method": "git",
    "tags": [
      "app",
      "binary",
      "utility",
      "git",
      "git-fat"
    ],
    "description": "Utility that helps with big files in git, very similar to git-fat, s3annnex etc.",
    "license": "MIT",
    "web": "https://gitlab.3dicc.com/gokr/blimp"
  },
  {
    "name": "parsetoml",
    "url": "https://github.com/NimParsers/parsetoml.git",
    "method": "git",
    "tags": [
      "library",
      "parse"
    ],
    "description": "Library for parsing TOML files.",
    "license": "MIT",
    "web": "https://github.com/NimParsers/parsetoml"
  },
  {
    "name": "compiler",
    "url": "https://github.com/nim-lang/Nim.git",
    "method": "git",
    "tags": [
      "library"
    ],
    "description": "Compiler package providing the compiler sources as a library.",
    "license": "MIT",
    "web": "https://github.com/nim-lang/Nim"
  },
  {
    "name": "nre",
    "url": "https://github.com/flaviut/nre.git",
    "method": "git",
    "tags": [
      "library",
      "pcre",
      "regex"
    ],
    "description": "A better regular expression library",
    "license": "MIT",
    "web": "https://github.com/flaviut/nre"
  },
  {
    "name": "docopt",
    "url": "https://github.com/docopt/docopt.nim",
    "method": "git",
    "tags": [
      "commandline",
      "arguments",
      "parsing",
      "library"
    ],
    "description": "Command-line args parser based on Usage message",
    "license": "MIT",
    "web": "https://github.com/docopt/docopt.nim"
  },
  {
    "name": "bpg",
    "url": "https://github.com/def-/nim-bpg.git",
    "method": "git",
    "tags": [
      "image",
      "library",
      "wrapper"
    ],
    "description": "BPG (Better Portable Graphics) for Nim",
    "license": "MIT",
    "web": "https://github.com/def-/nim-bpg"
  },
  {
    "name": "io-spacenav",
    "url": "https://github.com/nimious/io-spacenav.git",
    "method": "git",
    "tags": [
      "binding",
      "3dx",
      "3dconnexion",
      "libspnav",
      "spacenav",
      "spacemouse",
      "spacepilot",
      "spacenavigator"
    ],
    "description": "Obsolete - please use spacenav instead!",
    "license": "MIT",
    "web": "https://github.com/nimious/io-spacenav"
  },
  {
    "name": "optionals",
    "url": "https://github.com/MasonMcGill/optionals.git",
    "method": "git",
    "tags": [
      "library",
      "option",
      "optional",
      "maybe"
    ],
    "description": "Option types",
    "license": "MIT",
    "web": "https://github.com/MasonMcGill/optionals"
  },
  {
    "name": "tuples",
    "url": "https://github.com/MasonMcGill/tuples.git",
    "method": "git",
    "tags": [
      "library",
      "tuple",
      "metaprogramming"
    ],
    "description": "Tuple manipulation utilities",
    "license": "MIT",
    "web": "https://github.com/MasonMcGill/tuples"
  },
  {
    "name": "fuse",
    "url": "https://github.com/akiradeveloper/nim-fuse.git",
    "method": "git",
    "tags": [
      "fuse",
      "library",
      "wrapper"
    ],
    "description": "A FUSE binding for Nim",
    "license": "MIT",
    "web": "https://github.com/akiradeveloper/nim-fuse"
  },
  {
    "name": "brainfuck",
    "url": "https://github.com/def-/nim-brainfuck.git",
    "method": "git",
    "tags": [
      "library",
      "binary",
      "app",
      "interpreter",
      "compiler",
      "language"
    ],
    "description": "A brainfuck interpreter and compiler",
    "license": "MIT",
    "web": "https://github.com/def-/nim-brainfuck"
  },
  {
    "name": "nimsuggest",
    "url": "https://github.com/nim-lang/nimsuggest.git",
    "method": "git",
    "tags": [
      "binary",
      "app",
      "suggest",
      "compiler",
      "autocomplete"
    ],
    "description": "Tool for providing auto completion data for Nim source code.",
    "license": "MIT",
    "web": "https://github.com/nim-lang/nimsuggest"
  },
  {
    "name": "jwt",
    "url": "https://github.com/yglukhov/nim-jwt.git",
    "method": "git",
    "tags": [
      "library",
      "crypto",
      "hash"
    ],
    "description": "JSON Web Tokens for Nim",
    "license": "MIT",
    "web": "https://github.com/yglukhov/nim-jwt"
  },
  {
    "name": "pythonpathlib",
    "url": "https://github.com/achesak/nim-pythonpathlib.git",
    "method": "git",
    "tags": [
      "path",
      "directory",
      "python",
      "library"
    ],
    "description": "Module for working with paths that is as similar as possible to Python's pathlib",
    "license": "MIT",
    "web": "https://github.com/achesak/nim-pythonpathlib"
  },
  {
    "name": "RingBuffer",
    "url": "git@github.com:megawac/RingBuffer.nim.git",
    "method": "git",
    "tags": [
      "sequence",
      "seq",
      "circular",
      "ring",
      "buffer"
    ],
    "description": "Circular buffer implementation",
    "license": "MIT",
    "web": "https://github.com/megawac/RingBuffer.nim"
  },
  {
    "name": "nimrat",
    "url": "https://github.com/apense/nimrat",
    "method": "git",
    "tags": [
      "library",
      "math",
      "numbers"
    ],
    "description": "Module for working with rational numbers (fractions)",
    "license": "MIT",
    "web": "https://github.com/apense/nimrat"
  },
  {
    "name": "io-isense",
    "url": "https://github.com/nimious/io-isense.git",
    "method": "git",
    "tags": [
      "binding",
      "isense",
      "intersense",
      "inertiacube",
      "intertrax",
      "microtrax",
      "thales",
      "tracking",
      "sensor"
    ],
    "description": "Obsolete - please use isense instead!",
    "license": "MIT",
    "web": "https://github.com/nimious/io-isense"
  },
  {
    "name": "io-usb",
    "url": "https://github.com/nimious/io-usb.git",
    "method": "git",
    "tags": [
      "binding",
      "usb",
      "libusb"
    ],
    "description": "Obsolete - please use libusb instead!",
    "license": "MIT",
    "web": "https://github.com/nimious/io-usb"
  },
  {
    "name": "nimcfitsio",
    "url": "https://github.com/ziotom78/nimcfitsio.git",
    "method": "git",
    "tags": [
      "library",
      "binding",
      "cfitsio",
      "fits",
      "io"
    ],
    "description": "Bindings for CFITSIO, a library to read/write FITSIO images and tables.",
    "license": "MIT",
    "web": "https://github.com/ziotom78/nimcfitsio"
  },
  {
    "name": "glossolalia",
    "url": "https://github.com/fowlmouth/glossolalia",
    "method": "git",
    "tags": [
      "parser",
      "peg"
    ],
    "description": "A DSL for quickly writing parsers",
    "license": "CC0",
    "web": "https://github.com/fowlmouth/glossolalia"
  },
  {
    "name": "entoody",
    "url": "https://bitbucket.org/fowlmouth/entoody",
    "method": "git",
    "tags": [
      "component",
      "entity",
      "composition"
    ],
    "description": "A component/entity system",
    "license": "CC0",
    "web": "https://bitbucket.org/fowlmouth/entoody"
  },
  {
    "name": "msgpack",
    "url": "https://github.com/akiradeveloper/msgpack-nim.git",
    "method": "git",
    "tags": [
      "msgpack",
      "library",
      "serialization"
    ],
    "description": "A MessagePack binding for Nim",
    "license": "MIT",
    "web": "https://github.com/akiradeveloper/msgpack-nim"
  },
  {
    "name": "osinfo",
    "url": "https://github.com/nim-lang/osinfo.git",
    "method": "git",
    "tags": [
      "os",
      "library",
      "info"
    ],
    "description": "Modules providing information about the OS.",
    "license": "MIT",
    "web": "https://github.com/nim-lang/osinfo"
  },
  {
    "name": "io-myo",
    "url": "https://github.com/nimious/io-myo.git",
    "method": "git",
    "tags": [
      "binding",
      "myo",
      "thalmic",
      "armband",
      "gesture"
    ],
    "description": "Obsolete - please use myo instead!",
    "license": "MIT",
    "web": "https://github.com/nimious/io-myo"
  },
  {
    "name": "io-oculus",
    "url": "https://github.com/nimious/io-oculus.git",
    "method": "git",
    "tags": [
      "binding",
      "oculus",
      "rift",
      "vr",
      "libovr",
      "ovr",
      "dk1",
      "dk2",
      "gearvr"
    ],
    "description": "Obsolete - please use oculus instead!",
    "license": "MIT",
    "web": "https://github.com/nimious/io-oculus"
  },
  {
    "name": "closure_compiler",
    "url": "https://github.com/yglukhov/closure_compiler.git",
    "method": "git",
    "tags": [
      "binding",
      "closure",
      "compiler",
      "javascript"
    ],
    "description": "Bindings for Closure Compiler web API.",
    "license": "MIT",
    "web": "https://github.com/yglukhov/closure_compiler"
  },
  {
    "name": "io-serialport",
    "url": "https://github.com/nimious/io-serialport.git",
    "method": "git",
    "tags": [
      "binding",
      "libserialport",
      "serial",
      "communication"
    ],
    "description": "Obsolete - please use serialport instead!",
    "license": "MIT",
    "web": "https://github.com/nimious/io-serialport"
  },
  {
    "name": "beanstalkd",
    "url": "https://github.com/tormaroe/beanstalkd.nim.git",
    "method": "git",
    "tags": [
      "library",
      "queue",
      "messaging"
    ],
    "description": "A beanstalkd work queue client library.",
    "license": "MIT",
    "web": "https://github.com/tormaroe/beanstalkd.nim"
  },
  {
    "name": "wiki2text",
    "url": "https://github.com/rspeer/wiki2text.git",
    "method": "git",
    "tags": [
      "nlp",
      "wiki",
      "xml",
      "text"
    ],
    "description": "Quickly extracts natural-language text from a MediaWiki XML file.",
    "license": "MIT",
    "web": "https://github.com/rspeer/wiki2text"
  },
  {
    "name": "qt5_qtsql",
    "url": "https://github.com/philip-wernersbach/nim-qt5_qtsql.git",
    "method": "git",
    "tags": [
      "library",
      "wrapper",
      "database",
      "qt",
      "qt5",
      "qtsql",
      "sqlite",
      "postgres",
      "mysql"
    ],
    "description": "Binding for Qt 5's Qt SQL library that integrates with the features of the Nim language. Uses one API for multiple database engines.",
    "license": "MIT",
    "web": "https://github.com/philip-wernersbach/nim-qt5_qtsql"
  },
  {
    "name": "orient",
    "url": "https://github.com/philip-wernersbach/nim-orient",
    "method": "git",
    "tags": [
      "library",
      "wrapper",
      "database",
      "orientdb",
      "pure"
    ],
    "description": "OrientDB driver written in pure Nim, uses the OrientDB 2.0 Binary Protocol with Binary Serialization.",
    "license": "MPL",
    "web": "https://github.com/philip-wernersbach/nim-orient"
  },
  {
    "name": "syslog",
    "url": "https://github.com/FedericoCeratto/nim-syslog",
    "method": "git",
    "tags": [
      "library",
      "pure"
    ],
    "description": "Syslog module.",
    "license": "LGPLv3",
    "web": "https://github.com/FedericoCeratto/nim-syslog"
  },
  {
    "name": "nimes",
    "url": "https://github.com/def-/nimes",
    "method": "git",
    "tags": [
      "emulator",
      "nes",
      "game",
      "sdl",
      "javascript"
    ],
    "description": "NES emulator using SDL2, also compiles to JavaScript with emscripten.",
    "license": "MPL",
    "web": "https://github.com/def-/nimes"
  },
  {
    "name": "syscall",
    "url": "https://github.com/def-/nim-syscall",
    "method": "git",
    "tags": [
      "library"
    ],
    "description": "Raw system calls for Nim",
    "license": "MPL",
    "web": "https://github.com/def-/nim-syscall"
  },
  {
    "name": "jnim",
    "url": "https://github.com/yglukhov/jnim",
    "method": "git",
    "tags": [
      "library",
      "java",
      "jvm",
      "bridge",
      "bindings"
    ],
    "description": "Nim - Java bridge",
    "license": "MIT",
    "web": "https://github.com/yglukhov/jnim"
  },
  {
    "name": "nimPDF",
    "url": "https://github.com/jangko/nimpdf",
    "method": "git",
    "tags": [
      "library",
      "PDF",
      "document"
    ],
    "description": "library for generating PDF files",
    "license": "MIT",
    "web": "https://github.com/jangko/nimpdf"
  },
  {
    "name": "LLVM",
    "url": "https://github.com/FedeOmoto/llvm",
    "method": "git",
    "tags": [
      "LLVM",
      "bindings",
      "wrapper"
    ],
    "description": "LLVM bindings for the Nim language.",
    "license": "MIT",
    "web": "https://github.com/FedeOmoto/llvm"
  },
  {
    "name": "nshout",
    "url": "https://github.com/Senketsu/nshout",
    "method": "git",
    "tags": [
      "library",
      "shouter",
      "libshout",
      "wrapper",
      "bindings",
      "audio",
      "web"
    ],
    "description": "Nim bindings for libshout",
    "license": "MIT",
    "web": "https://github.com/Senketsu/nshout"
  },
  {
    "name": "nsu",
    "url": "https://github.com/Senketsu/nsu",
    "method": "git",
    "tags": [
      "library",
      "tool",
      "utility",
      "screenshot"
    ],
    "description": "Simple screenshot library & cli tool made in Nim",
    "license": "MIT",
    "web": "https://github.com/Senketsu/nsu"
  },
  {
    "name": "nuuid",
    "url": "https://github.com/yglukhov/nim-only-uuid",
    "method": "git",
    "tags": [
      "library",
      "uuid",
      "guid"
    ],
    "description": "A Nim source only UUID generator",
    "license": "MIT",
    "web": "https://github.com/yglukhov/nim-only-uuid"
  },
  {
    "name": "fftw3",
    "url": "https://github.com/ziotom78/nimfftw3",
    "method": "git",
    "tags": [
      "library",
      "math",
      "fft"
    ],
    "description": "Bindings to the FFTW library",
    "license": "MIT",
    "web": "https://github.com/ziotom78/nimfftw3"
  },
  {
    "name": "nrpl",
    "url": "https://github.com/vegansk/nrpl",
    "method": "git",
    "tags": [
      "REPL",
      "application"
    ],
    "description": "A rudimentary Nim REPL",
    "license": "MIT",
    "web": "https://github.com/vegansk/nrpl"
  },
  {
    "name": "nim-geocoding",
    "url": "https://github.com/saratchandra92/nim-geocoding",
    "method": "git",
    "tags": [
      "library",
      "geocoding",
      "maps"
    ],
    "description": "A simple library for Google Maps Geocoding API",
    "license": "MIT",
    "web": "https://github.com/saratchandra92/nim-geocoding"
  },
  {
    "name": "io-gles",
    "url": "https://github.com/nimious/io-gles.git",
    "method": "git",
    "tags": [
      "binding",
      "khronos",
      "gles",
      "opengl es"
    ],
    "description": "Obsolete - please use gles instead!",
    "license": "MIT",
    "web": "https://github.com/nimious/io-gles"
  },
  {
    "name": "io-egl",
    "url": "https://github.com/nimious/io-egl.git",
    "method": "git",
    "tags": [
      "binding",
      "khronos",
      "egl",
      "opengl",
      "opengl es",
      "openvg"
    ],
    "description": "Obsolete - please use egl instead!",
    "license": "MIT",
    "web": "https://github.com/nimious/io-egl"
  },
  {
    "name": "io-sixense",
    "url": "https://github.com/nimious/io-sixense.git",
    "method": "git",
    "tags": [
      "binding",
      "sixense",
      "razer hydra",
      "stem system",
      "vr"
    ],
    "description": "Obsolete - please use sixense instead!",
    "license": "MIT",
    "web": "https://github.com/nimious/io-sixense"
  },
  {
    "name": "tnetstring",
    "url": "https://mahlon@bitbucket.org/mahlon/nim-tnetstring",
    "method": "hg",
    "tags": [
      "tnetstring",
      "library",
      "serialization"
    ],
    "description": "Parsing and serializing for the TNetstring format.",
    "license": "MIT",
    "web": "http://bitbucket.org/mahlon/nim-tnetstring"
  },
  {
    "name": "msgpack4nim",
    "url": "https://github.com/jangko/msgpack4nim",
    "method": "git",
    "tags": [
      "msgpack",
      "library",
      "serialization",
      "deserialization"
    ],
    "description": "Another MessagePack implementation written in pure nim",
    "license": "MIT",
    "web": "https://github.com/jangko/msgpack4nim"
  },
  {
    "name": "binaryheap",
    "url": "https://github.com/bluenote10/nim-heap",
    "method": "git",
    "tags": [
      "heap",
      "priority queue"
    ],
    "description": "Simple binary heap implementation",
    "license": "MIT",
    "web": "https://github.com/bluenote10/nim-heap"
  },
  {
    "name": "stringinterpolation",
    "url": "https://github.com/bluenote10/nim-stringinterpolation",
    "method": "git",
    "tags": [
      "string formatting",
      "string interpolation"
    ],
    "description": "String interpolation with printf syntax",
    "license": "MIT",
    "web": "https://github.com/bluenote10/nim-stringinterpolation"
  },
  {
    "name": "libovr",
    "url": "https://github.com/bluenote10/nim-ovr",
    "method": "git",
    "tags": [
      "Oculus Rift",
      "virtual reality"
    ],
    "description": "Nim bindings for libOVR (Oculus Rift)",
    "license": "MIT",
    "web": "https://github.com/bluenote10/nim-ovr"
  },
  {
    "name": "delaunay",
    "url": "https://github.com/Nycto/DelaunayNim",
    "method": "git",
    "tags": [
      "delaunay",
      "library",
      "algorithms",
      "graph"
    ],
    "description": "2D Delaunay triangulations",
    "license": "MIT",
    "web": "https://github.com/Nycto/DelaunayNim"
  },
  {
    "name": "linenoise",
    "url": "https://github.com/fallingduck/linenoise-nim",
    "method": "git",
    "tags": [
      "linenoise",
      "library",
      "wrapper",
      "commandline"
    ],
    "description": "Wrapper for linenoise, a free, self-contained alternative to GNU readline.",
    "license": "BSD",
    "web": "https://github.com/fallingduck/linenoise-nim"
  },
  {
    "name": "struct",
    "url": "https://github.com/OpenSystemsLab/struct.nim",
    "method": "git",
    "tags": [
      "struct",
      "library",
      "python",
      "pack",
      "unpack"
    ],
    "description": "Python-like 'struct' for Nim",
    "license": "MIT",
    "web": "https://github.com/OpenSystemsLab/struct.nim"
  },
  {
    "name": "uri2",
    "url": "https://github.com/achesak/nim-uri2",
    "method": "git",
    "tags": [
      "uri",
      "url",
      "library"
    ],
    "description": "Nim module for better URI handling",
    "license": "MIT",
    "web": "https://github.com/achesak/nim-uri2"
  },
  {
    "name": "hmac",
    "url": "https://github.com/OpenSystemsLab/hmac.nim",
    "method": "git",
    "tags": [
      "hmac",
      "authentication",
      "hash",
      "sha1",
      "md5"
    ],
    "description": "HMAC-SHA1 and HMAC-MD5 hashing in Nim",
    "license": "MIT",
    "web": "https://github.com/OpenSystemsLab/hmac.nim"
  },
  {
    "name": "mongrel2",
    "url": "https://mahlon@bitbucket.org/mahlon/nim-mongrel2",
    "method": "hg",
    "tags": [
      "mongrel2",
      "library",
      "www"
    ],
    "description": "Handler framework for the Mongrel2 web server.",
    "license": "MIT",
    "web": "http://bitbucket.org/mahlon/nim-mongrel2"
  },
  {
    "name": "shimsham",
    "url": "https://github.com/apense/shimsham",
    "method": "git",
    "tags": [
      "crypto",
      "hash",
      "hashing",
      "digest"
    ],
    "description": "Hashing/Digest collection in pure Nim",
    "license": "MIT",
    "web": "https://github.com/apense/shimsham"
  },
  {
    "name": "base32",
    "url": "https://github.com/OpenSystemsLab/base32.nim",
    "method": "git",
    "tags": [
      "base32",
      "encode",
      "decode"
    ],
    "description": "Base32 library for Nim",
    "license": "MIT",
    "web": "https://github.com/OpenSystemsLab/base32.nim"
  },
  {
    "name": "otp",
    "url": "https://github.com/OpenSystemsLab/otp.nim",
    "method": "git",
    "tags": [
      "otp",
      "hotp",
      "totp",
      "time",
      "password",
      "one",
      "google",
      "authenticator"
    ],
    "description": "One Time Password library for Nim",
    "license": "MIT",
    "web": "https://github.com/OpenSystemsLab/otp.nim"
  },
  {
    "name": "q",
    "url": "https://github.com/OpenSystemsLab/q.nim",
    "method": "git",
    "tags": [
      "css",
      "selector",
      "query",
      "match",
      "find",
      "html",
      "xml",
      "jquery"
    ],
    "description": "Simple package for query HTML/XML elements using a CSS3 or jQuery-like selector syntax",
    "license": "MIT",
    "web": "https://github.com/OpenSystemsLab/q.nim"
  },
  {
    "name": "bignum",
    "url": "https://github.com/FedeOmoto/bignum",
    "method": "git",
    "tags": [
      "bignum",
      "gmp",
      "wrapper"
    ],
    "description": "Wrapper around the GMP bindings for the Nim language.",
    "license": "MIT",
    "web": "https://github.com/FedeOmoto/bignum"
  },
  {
    "name": "rbtree",
    "url": "https://github.com/Nycto/RBTreeNim",
    "method": "git",
    "tags": [
      "tree",
      "binary search tree",
      "rbtree",
      "red black tree"
    ],
    "description": "Red/Black Trees",
    "license": "MIT",
    "web": "https://github.com/Nycto/RBTreeNim"
  },
  {
    "name": "anybar",
    "url": "https://github.com/ba0f3/anybar.nim",
    "method": "git",
    "tags": [
      "anybar",
      "menubar",
      "status",
      "indicator"
    ],
    "description": "Control AnyBar instances with Nim",
    "license": "MIT",
    "web": "https://github.com/ba0f3/anybar.nim"
  },
  {
    "name": "astar",
    "url": "https://github.com/Nycto/AStarNim",
    "method": "git",
    "tags": [
      "astar",
      "A*",
      "pathfinding",
      "algorithm"
    ],
    "description": "A* Pathfinding",
    "license": "MIT",
    "web": "https://github.com/Nycto/AStarNim"
  },
  {
    "name": "lazy",
    "url": "https://github.com/petermora/nimLazy/",
    "method": "git",
    "tags": [
      "library",
      "iterator",
      "lazy list"
    ],
    "description": "Iterator library for Nim",
    "license": "MIT",
    "web": "https://github.com/petermora/nimLazy"
  },
  {
    "name": "asyncpythonfile",
    "url": "https://github.com/fallingduck/asyncpythonfile-nim",
    "method": "git",
    "tags": [
      "async",
      "asynchronous",
      "library",
      "python",
      "file",
      "files"
    ],
    "description": "High level, asynchronous file API mimicking Python's file interface.",
    "license": "ISC",
    "web": "https://github.com/fallingduck/asyncpythonfile-nim"
  },
  {
    "name": "nimfuzz",
    "url": "https://github.com/apense/nimfuzz",
    "method": "git",
    "tags": [
      "fuzzing",
      "testing",
      "hacking",
      "security"
    ],
    "description": "Simple and compact fuzzing",
    "license": "Apache License 2.0",
    "web": "https://apense.github.io/nimfuzz"
  },
  {
    "name": "linalg",
    "url": "https://github.com/unicredit/linear-algebra",
    "method": "git",
    "tags": [
      "vector",
      "matrix",
      "linear-algebra",
      "BLAS",
      "LAPACK"
    ],
    "description": "Linear algebra for Nim",
    "license": "Apache License 2.0",
    "web": "https://github.com/unicredit/linear-algebra"
  },
  {
    "name": "sequester",
    "url": "https://github.com/fallingduck/sequester",
    "method": "git",
    "tags": [
      "library",
      "seq",
      "sequence",
      "strings",
      "iterators",
      "php"
    ],
    "description": "Library for converting sequences to strings. Also has PHP-inspired explode and implode procs.",
    "license": "ISC",
    "web": "https://github.com/fallingduck/sequester"
  },
  {
    "name": "options",
    "url": "https://github.com/fallingduck/options-nim",
    "method": "git",
    "tags": [
      "library",
      "option",
      "optionals",
      "maybe"
    ],
    "description": "Temporary package to fix broken code in 0.11.2 stable.",
    "license": "MIT",
    "web": "https://github.com/fallingduck/options-nim"
  },
  {
    "name": "oldwinapi",
    "url": "https://github.com/nim-lang/oldwinapi",
    "method": "git",
    "tags": [
      "library",
      "windows",
      "api"
    ],
    "description": "Old Win API library for Nim",
    "license": "LGPL with static linking exception",
    "web": "https://github.com/nim-lang/oldwinapi"
  },
  {
    "name": "nimx",
    "url": "https://github.com/yglukhov/nimx",
    "method": "git",
    "tags": [
      "gui",
      "ui",
      "library"
    ],
    "description": "Cross-platform GUI framework",
    "license": "MIT",
    "web": "https://github.com/yglukhov/nimx"
  },
  {
    "name": "webview",
    "url": "https://github.com/oskca/webview",
    "method": "git",
    "tags": [
      "gui",
      "ui",
      "webview",
      "cross",
      "web",
      "library"
    ],
    "description": "Nim bindings for https://github.com/zserge/webview, a cross platform single header webview library",
    "license": "MIT",
    "web": "https://github.com/oskca/webview"
  },
  {
    "name": "memo",
    "url": "https://github.com/andreaferretti/memo",
    "method": "git",
    "tags": [
      "memo",
      "memoization",
      "memoize",
      "cache"
    ],
    "description": "Memoize Nim functions",
    "license": "Apache License 2.0",
    "web": "https://github.com/andreaferretti/memo"
  },
  {
    "name": "base62",
    "url": "https://github.com/singularperturbation/base62-encode",
    "method": "git",
    "tags": [
      "base62",
      "encode",
      "decode"
    ],
    "description": "Arbitrary base encoding-decoding functions, defaulting to Base-62.",
    "license": "MIT",
    "web": "https://github.com/singularperturbation/base62-encode"
  },
  {
    "name": "telebot",
    "url": "https://github.com/ba0f3/telebot.nim",
    "method": "git",
    "tags": [
      "telebot",
      "telegram",
      "bot",
      "api",
      "client",
      "async"
    ],
    "description": "Async Telegram Bot API Client",
    "license": "MIT",
    "web": "https://github.com/ba0f3/telebot.nim"
  },
  {
    "name": "tempfile",
    "url": "https://github.com/OpenSystemsLab/tempfile.nim",
    "method": "git",
    "tags": [
      "temp",
      "mktemp",
      "make",
      "mk",
      "mkstemp",
      "mkdtemp"
    ],
    "description": "Temporary files and directories",
    "license": "MIT",
    "web": "https://github.com/OpenSystemsLab/tempfile.nim"
  },
  {
    "name": "AstroNimy",
    "url": "https://github.com/super-massive-black-holes/AstroNimy",
    "method": "git",
    "tags": [
      "science",
      "astronomy",
      "library"
    ],
    "description": "Astronomical library for Nim",
    "license": "MIT",
    "web": "https://github.com/super-massive-black-holes/AstroNimy"
  },
  {
    "name": "patty",
    "url": "https://github.com/andreaferretti/patty",
    "method": "git",
    "tags": [
      "pattern",
      "adt",
      "variant",
      "pattern matching",
      "algebraic data type"
    ],
    "description": "Algebraic data types and pattern matching",
    "license": "Apache License 2.0",
    "web": "https://github.com/andreaferretti/patty"
  },
  {
    "name": "einheit",
    "url": "https://github.com/jyapayne/einheit",
    "method": "git",
    "tags": [
      "unit",
      "tests",
      "unittest",
      "unit tests",
      "unit test macro"
    ],
    "description": "Pretty looking, full featured, Python-inspired unit test library.",
    "license": "MIT",
    "web": "https://github.com/jyapayne/einheit"
  },
  {
    "name": "plists",
    "url": "https://github.com/yglukhov/plists",
    "method": "git",
    "tags": [
      "plist",
      "property",
      "list"
    ],
    "description": "Generate and parse Mac OS X .plist files in Nim.",
    "license": "MIT",
    "web": "https://github.com/yglukhov/plists"
  },
  {
    "name": "ncurses",
    "url": "https://github.com/rnowley/nim-ncurses/",
    "method": "git",
    "tags": [
      "library",
      "terminal",
      "graphics",
      "wrapper"
    ],
    "description": "A wrapper for NCurses",
    "license": "MIT",
    "web": "https://github.com/rnowley/nim-ncurses"
  },
  {
    "name": "nanovg.nim",
    "url": "https://github.com/fowlmouth/nanovg.nim",
    "method": "git",
    "tags": [
      "wrapper",
      "GUI",
      "vector graphics",
      "opengl"
    ],
    "description": "A wrapper for NanoVG vector graphics rendering",
    "license": "MIT",
    "web": "https://github.com/fowlmouth/nanovg.nim"
  },
  {
    "name": "pwd",
    "url": "https://github.com/achesak/nim-pwd",
    "method": "git",
    "tags": [
      "library",
      "unix",
      "pwd",
      "password"
    ],
    "description": "Nim port of Python's pwd module for working with the UNIX password file",
    "license": "MIT",
    "web": "https://github.com/achesak/nim-pwd"
  },
  {
    "name": "spwd",
    "url": "https://github.com/achesak/nim-spwd",
    "method": "git",
    "tags": [
      "library",
      "unix",
      "spwd",
      "password",
      "shadow"
    ],
    "description": "Nim port of Python's spwd module for working with the UNIX shadow password file",
    "license": "MIT",
    "web": "https://github.com/achesak/nim-spwd"
  },
  {
    "name": "grp",
    "url": "https://github.com/achesak/nim-grp",
    "method": "git",
    "tags": [
      "library",
      "unix",
      "grp",
      "group"
    ],
    "description": "Nim port of Python's grp module for working with the UNIX group database file",
    "license": "MIT",
    "web": "https://github.com/achesak/nim-grp"
  },
  {
    "name": "stopwatch",
    "url": "https://gitlab.com/define-private-public/stopwatch",
    "method": "git",
    "tags": [
      "timer",
      "timing",
      "benchmarking",
      "watch",
      "clock"
    ],
    "description": "A simple timing library for benchmarking code and other things.",
    "license": "MIT",
    "web": "https://gitlab.com/define-private-public/stopwatch"
  },
  {
    "name": "nimFinLib",
    "url": "https://github.com/qqtop/NimFinLib",
    "method": "git",
    "tags": [
      "financial"
    ],
    "description": "Financial Library for Nim",
    "license": "MIT",
    "web": "https://github.com/qqtop/NimFinLib"
  },
  {
    "name": "libssh2",
    "url": "https://github.com/ba0f3/libssh2.nim",
    "method": "git",
    "tags": [
      "lib",
      "ssh",
      "ssh2",
      "openssh",
      "client",
      "sftp",
      "scp"
    ],
    "description": "Nim wrapper for libssh2",
    "license": "MIT",
    "web": "https://github.com/ba0f3/libssh2.nim"
  },
  {
    "name": "rethinkdb",
    "url": "https://github.com/OpenSystemsLab/rethinkdb.nim",
    "method": "git",
    "tags": [
      "rethinkdb",
      "driver",
      "client",
      "json"
    ],
    "description": "RethinkDB driver for Nim",
    "license": "MIT",
    "web": "https://github.com/OpenSystemsLab/rethinkdb.nim"
  },
  {
    "name": "dbus",
    "url": "https://github.com/zielmicha/nim-dbus",
    "method": "git",
    "tags": [
      "dbus"
    ],
    "description": "dbus bindings for Nim",
    "license": "MIT",
    "web": "https://github.com/zielmicha/nim-dbus"
  },
  {
    "name": "lmdb",
    "url": "https://github.com/fowlmouth/lmdb.nim",
    "method": "git",
    "tags": [
      "wrapper",
      "lmdb"
    ],
    "description": "A wrapper for LMDB the Lightning Memory-Mapped Database",
    "license": "MIT",
    "web": "https://github.com/fowlmouth/lmdb.nim"
  },
  {
    "name": "zip",
    "url": "https://github.com/nim-lang/zip",
    "method": "git",
    "tags": [
      "wrapper",
      "zip"
    ],
    "description": "A wrapper for the zip library",
    "license": "MIT",
    "web": "https://github.com/nim-lang/zip"
  },
  {
    "name": "csvtools",
    "url": "https://github.com/unicredit/csvtools",
    "method": "git",
    "tags": [
      "CSV",
      "comma separated values",
      "TSV"
    ],
    "description": "Manage CSV files",
    "license": "Apache License 2.0",
    "web": "https://github.com/unicredit/csvtools"
  },
  {
    "name": "httpform",
    "url": "https://github.com/tulayang/httpform",
    "method": "git",
    "tags": [
      "request parser",
      "upload",
      "html5 file"
    ],
    "description": "Http request form parser",
    "license": "MIT",
    "web": "https://github.com/tulayang/httpform"
  },
  {
    "name": "vardene",
    "url": "https://github.com/Xe/vardene",
    "method": "git",
    "tags": [
      "command line",
      "tool",
      "compiler"
    ],
    "description": "A simple tool to manage multiple installs of Nim.",
    "license": "MIT",
    "web": "https://christine.website/projects/Vardene"
  },
  {
    "name": "quadtree",
    "url": "https://github.com/Nycto/QuadtreeNim",
    "method": "git",
    "tags": [
      "quadtree",
      "algorithm"
    ],
    "description": "A Quadtree implementation",
    "license": "MIT",
    "web": "https://github.com/Nycto/QuadtreeNim"
  },
  {
    "name": "expat",
    "url": "https://github.com/nim-lang/expat",
    "method": "git",
    "tags": [
      "expat",
      "xml",
      "parsing"
    ],
    "description": "Expat wrapper for Nim",
    "license": "MIT",
    "web": "https://github.com/nim-lang/expat"
  },
  {
    "name": "sphinx",
    "url": "https://github.com/Araq/sphinx",
    "method": "git",
    "tags": [
      "sphinx",
      "wrapper",
      "search",
      "engine"
    ],
    "description": "Sphinx wrapper for Nim",
    "license": "LGPL",
    "web": "https://github.com/Araq/sphinx"
  },
  {
    "name": "sdl1",
    "url": "https://github.com/nim-lang/sdl1",
    "method": "git",
    "tags": [
      "graphics",
      "library",
      "multi-media",
      "input",
      "sound",
      "joystick"
    ],
    "description": "SDL 1.2 wrapper for Nim.",
    "license": "LGPL",
    "web": "https://github.com/nim-lang/sdl1"
  },
  {
    "name": "graphics",
    "url": "https://github.com/nim-lang/graphics",
    "method": "git",
    "tags": [
      "library",
      "SDL"
    ],
    "description": "Graphics module for Nim.",
    "license": "MIT",
    "web": "https://github.com/nim-lang/graphics"
  },
  {
    "name": "libffi",
    "url": "https://github.com/Araq/libffi",
    "method": "git",
    "tags": [
      "ffi",
      "library",
      "C",
      "calling",
      "convention"
    ],
    "description": "libffi wrapper for Nim.",
    "license": "MIT",
    "web": "https://github.com/Araq/libffi"
  },
  {
    "name": "libcurl",
    "url": "https://github.com/Araq/libcurl",
    "method": "git",
    "tags": [
      "curl",
      "web",
      "http",
      "download"
    ],
    "description": "Nim wrapper for libcurl.",
    "license": "MIT",
    "web": "https://github.com/Araq/libcurl"
  },
  {
    "name": "perlin",
    "url": "https://github.com/Nycto/PerlinNim",
    "method": "git",
    "tags": [
      "perlin",
      "simplex",
      "noise"
    ],
    "description": "Perlin noise and Simplex noise generation",
    "license": "MIT",
    "web": "https://github.com/Nycto/PerlinNim"
  },
  {
    "name": "pfring",
    "url": "https://github.com/ba0f3/pfring.nim",
    "method": "git",
    "tags": [
      "pf_ring",
      "packet",
      "sniff",
      "pcap",
      "pfring",
      "network",
      "capture",
      "socket"
    ],
    "description": "PF_RING wrapper for Nim",
    "license": "MIT",
    "web": "https://github.com/ba0f3/pfring.nim"
  },
  {
    "name": "xxtea",
    "url": "https://github.com/xxtea/xxtea-nim",
    "method": "git",
    "tags": [
      "xxtea",
      "encrypt",
      "decrypt",
      "crypto"
    ],
    "description": "XXTEA encryption algorithm library written in pure Nim.",
    "license": "MIT",
    "web": "https://github.com/xxtea/xxtea-nim"
  },
  {
    "name": "xxhash",
    "url": "https://github.com/OpenSystemsLab/xxhash.nim",
    "method": "git",
    "tags": [
      "fast",
      "hash",
      "algorithm"
    ],
    "description": "xxhash wrapper for Nim",
    "license": "MIT",
    "web": "https://github.com/OpenSystemsLab/xxhash.nim"
  },
  {
    "name": "libipset",
    "url": "https://github.com/ba0f3/libipset.nim",
    "method": "git",
    "tags": [
      "ipset",
      "firewall",
      "netfilter",
      "mac",
      "ip",
      "network",
      "collection",
      "rule",
      "set"
    ],
    "description": "libipset wrapper for Nim",
    "license": "MIT",
    "web": "https://github.com/ba0f3/libipset.nim"
  },
  {
    "name": "pop3",
    "url": "https://github.com/FedericoCeratto/nim-pop3",
    "method": "git",
    "tags": [
      "network",
      "pop3",
      "email"
    ],
    "description": "POP3 client library",
    "license": "LGPLv3",
    "web": "https://github.com/FedericoCeratto/nim-pop3"
  },
  {
    "name": "nimrpc",
    "url": "https://github.com/rogercloud/nim-rpc",
    "method": "git",
    "tags": [
      "msgpack",
      "library",
      "rpc",
      "nimrpc"
    ],
    "description": "RPC implementation for Nim based on msgpack4nim",
    "license": "MIT",
    "web": "https://github.com/rogercloud/nim-rpc"
  },
  {
    "name": "nimrpc_milis",
    "url": "https://github.com/milisarge/nimrpc_milis",
    "method": "git",
    "tags": [
      "msgpack",
      "library",
      "rpc",
      "nimrpc"
    ],
    "description": "RPC implementation for Nim based on msgpack4nim",
    "license": "MIT",
    "web": "https://github.com/milisarge/nimrpc_milis"
  },
  {
    "name": "asyncevents",
    "url": "https://github.com/tulayang/asyncevents",
    "method": "git",
    "tags": [
      "event",
      "future",
      "asyncdispatch"
    ],
    "description": "Asynchronous event loop for progaming with MVC",
    "license": "MIT",
    "web": "https://github.com/tulayang/asyncevents"
  },
  {
    "name": "nimSHA2",
    "url": "https://github.com/jangko/nimSHA2",
    "method": "git",
    "tags": [
      "hash",
      "crypto",
      "library",
      "sha256",
      "sha224",
      "sha384",
      "sha512"
    ],
    "description": "Secure Hash Algorithm - 2, [224, 256, 384, and 512 bits]",
    "license": "MIT",
    "web": "https://github.com/jangko/nimSHA2"
  },
  {
    "name": "nimAES",
    "url": "https://github.com/jangko/nimAES",
    "method": "git",
    "tags": [
      "crypto",
      "library",
      "aes",
      "encryption",
      "rijndael"
    ],
    "description": "Advanced Encryption Standard, Rijndael Algorithm",
    "license": "MIT",
    "web": "https://github.com/jangko/nimAES"
  },
  {
    "name": "nimeverything",
    "url": "https://github.com/xland/nimeverything/",
    "method": "git",
    "tags": [
      "everything",
      "voidtools",
      "Everything Search Engine"
    ],
    "description": "everything  search engine wrapper",
    "license": "MIT",
    "web": "https://github.com/xland/nimeverything"
  },
  {
    "name": "vidhdr",
    "url": "https://github.com/achesak/nim-vidhdr",
    "method": "git",
    "tags": [
      "video",
      "formats",
      "file"
    ],
    "description": "Library for detecting the format of an video file",
    "license": "MIT",
    "web": "https://github.com/achesak/nim-vidhdr"
  },
  {
    "name": "gitapi",
    "url": "https://github.com/achesak/nim-gitapi",
    "method": "git",
    "tags": [
      "git",
      "version control",
      "library"
    ],
    "description": "Nim wrapper around the git version control software",
    "license": "MIT",
    "web": "https://github.com/achesak/nim-gitapi"
  },
  {
    "name": "ptrace",
    "url": "https://github.com/ba0f3/ptrace.nim",
    "method": "git",
    "tags": [
      "ptrace",
      "trace",
      "process",
      "syscal",
      "system",
      "call"
    ],
    "description": "ptrace wrapper for Nim",
    "license": "MIT",
    "web": "https://github.com/ba0f3/ptrace.nim"
  },
  {
    "name": "ndbex",
    "url": "https://github.com/Senketsu/nim-db-ex",
    "method": "git",
    "tags": [
      "extension",
      "database",
      "convenience",
      "db",
      "mysql",
      "postgres",
      "sqlite"
    ],
    "description": "extension modules for Nim's 'db_*' modules",
    "license": "MIT",
    "web": "https://github.com/Senketsu/nim-db-ex"
  },
  {
    "name": "spry",
    "url": "https://github.com/gokr/spry",
    "method": "git",
    "tags": [
      "language",
      "library",
      "scripting"
    ],
    "description": "A Smalltalk and Rebol inspired language implemented as an AST interpreter",
    "license": "MIT",
    "web": "https://github.com/gokr/spry"
  },
  {
    "name": "nimBMP",
    "url": "https://github.com/jangko/nimBMP",
    "method": "git",
    "tags": [
      "graphics",
      "library",
      "BMP"
    ],
    "description": "BMP encoder and decoder",
    "license": "MIT",
    "web": "https://github.com/jangko/nimBMP"
  },
  {
    "name": "nimPNG",
    "url": "https://github.com/jangko/nimPNG",
    "method": "git",
    "tags": [
      "graphics",
      "library",
      "PNG"
    ],
    "description": "PNG(Portable Network Graphics) encoder and decoder",
    "license": "MIT",
    "web": "https://github.com/jangko/nimPNG"
  },
  {
    "name": "litestore",
    "url": "https://github.com/h3rald/litestore",
    "method": "git",
    "tags": [
      "database",
      "rest",
      "sqlite"
    ],
    "description": "A lightweight, self-contained, RESTful, searchable, multi-format NoSQL document store",
    "license": "MIT",
    "web": "https://h3rald.com/litestore"
  },
  {
    "name": "parseFixed",
    "url": "https://github.com/jlp765/parsefixed",
    "method": "git",
    "tags": [
      "parse",
      "fixed",
      "width",
      "parser",
      "text"
    ],
    "description": "Parse fixed-width fields within lines of text (complementary to parsecsv)",
    "license": "MIT",
    "web": "https://github.com/jlp765/parsefixed"
  },
  {
    "name": "playlists",
    "url": "https://github.com/achesak/nim-playlists",
    "method": "git",
    "tags": [
      "library",
      "playlists",
      "M3U",
      "PLS",
      "XSPF"
    ],
    "description": "Nim library for parsing PLS, M3U, and XSPF playlist files",
    "license": "MIT",
    "web": "https://github.com/achesak/nim-playlists"
  },
  {
    "name": "seqmath",
    "url": "https://github.com/jlp765/seqmath",
    "method": "git",
    "tags": [
      "math",
      "seq",
      "sequence",
      "array",
      "nested",
      "algebra",
      "statistics",
      "lifted",
      "financial"
    ],
    "description": "Nim math library for sequences and nested sequences (extends math library)",
    "license": "MIT",
    "web": "https://github.com/jlp765/seqmath"
  },
  {
    "name": "daemonize",
    "url": "https://github.com/OpenSystemsLab/daemonize.nim",
    "method": "git",
    "tags": [
      "daemonize",
      "background",
      "fork",
      "unix",
      "linux",
      "process"
    ],
    "description": "This library makes your code run as a daemon process on Unix-like systems",
    "license": "MIT",
    "web": "https://github.com/OpenSystemsLab/daemonize.nim"
  },
  {
    "name": "tnim",
    "url": "https://github.com/jlp765/tnim",
    "method": "git",
    "tags": [
      "REPL",
      "sandbox",
      "interactive",
      "compiler",
      "code",
      "language"
    ],
    "description": "tnim is a Nim REPL - an interactive sandbox for testing Nim code",
    "license": "MIT",
    "web": "https://github.com/jlp765/tnim"
  },
  {
    "name": "ris",
    "url": "https://github.com/achesak/nim-ris",
    "method": "git",
    "tags": [
      "RIS",
      "citation",
      "library"
    ],
    "description": "Module for working with RIS citation files",
    "license": "MIT",
    "web": "https://github.com/achesak/nim-ris"
  },
  {
    "name": "geoip",
    "url": "https://github.com/achesak/nim-geoip",
    "method": "git",
    "tags": [
      "IP",
      "address",
      "location",
      "geolocation"
    ],
    "description": "Retrieve info about a location from an IP address",
    "license": "MIT",
    "web": "https://github.com/achesak/nim-geoip"
  },
  {
    "name": "freegeoip",
    "url": "https://github.com/achesak/nim-freegeoip",
    "method": "git",
    "tags": [
      "IP",
      "address",
      "location",
      "geolocation"
    ],
    "description": "Retrieve info about a location from an IP address",
    "license": "MIT",
    "web": "https://github.com/achesak/nim-freegeoip"
  },
  {
    "name": "nimroutine",
    "url": "https://github.com/rogercloud/nim-routine",
    "method": "git",
    "tags": [
      "goroutine",
      "routine",
      "lightweight",
      "thread"
    ],
    "description": "A go routine like nim implementation",
    "license": "MIT",
    "web": "https://github.com/rogercloud/nim-routine"
  },
  {
    "name": "coverage",
    "url": "https://github.com/yglukhov/coverage",
    "method": "git",
    "tags": [
      "code",
      "coverage"
    ],
    "description": "Code coverage library",
    "license": "MIT",
    "web": "https://github.com/yglukhov/coverage"
  },
  {
    "name": "golib",
    "url": "https://github.com/stefantalpalaru/golib-nim",
    "method": "git",
    "tags": [
      "library",
      "wrapper"
    ],
    "description": "Bindings for golib - a library that (ab)uses gccgo to bring Go's channels and goroutines to the rest of the world",
    "license": "BSD",
    "web": "https://github.com/stefantalpalaru/golib-nim"
  },
  {
    "name": "libnotify",
    "url": "https://github.com/FedericoCeratto/nim-libnotify.git",
    "method": "git",
    "tags": [
      "library",
      "wrapper",
      "desktop"
    ],
    "description": "Minimalistic libnotify wrapper for desktop notifications",
    "license": "LGPLv3",
    "web": "https://github.com/FedericoCeratto/nim-libnotify"
  },
  {
    "name": "nimcat",
    "url": "https://github.com/shakna-israel/nimcat",
    "method": "git",
    "tags": [
      "cat",
      "cli"
    ],
    "description": "An implementation of cat in Nim",
    "license": "MIT",
    "web": "https://github.com/shakna-israel/nimcat"
  },
  {
    "name": "sections",
    "url": "https://github.com/c0ffeeartc/nim-sections",
    "method": "git",
    "tags": [
      "BDD",
      "test"
    ],
    "description": "`Section` macro with BDD aliases for testing",
    "license": "MIT",
    "web": "https://github.com/c0ffeeartc/nim-sections"
  },
  {
    "name": "nimfp",
    "url": "https://github.com/vegansk/nimfp",
    "method": "git",
    "tags": [
      "functional",
      "library"
    ],
    "description": "Nim functional programming library",
    "license": "MIT",
    "web": "https://github.com/vegansk/nimfp"
  },
  {
    "name": "nhsl",
    "url": "https://github.com/twist-vector/nhsl.git",
    "method": "git",
    "tags": [
      "library",
      "serialization",
      "pure"
    ],
    "description": "Nim Hessian Serialization Library encodes/decodes data into the Hessian binary protocol",
    "license": "LGPL",
    "web": "https://github.com/twist-vector/nhsl"
  },
  {
    "name": "nimstopwatch",
    "url": "https://github.com/twist-vector/nim-stopwatch.git",
    "method": "git",
    "tags": [
      "app",
      "timer"
    ],
    "description": "A Nim-based, non-graphical application designed to measure the amount of time elapsed from its activation to deactivation, includes total elapsed time, lap, and split times.",
    "license": "LGPL",
    "web": "https://github.com/twist-vector/nim-stopwatch"
  },
  {
    "name": "playground",
    "url": "https://github.com/theduke/nim-playground",
    "method": "git",
    "tags": [
      "webapp",
      "execution",
      "code",
      "sandbox"
    ],
    "description": "Web-based playground for testing Nim code.",
    "license": "MIT",
    "web": "https://github.com/theduke/nim-playground"
  },
  {
    "name": "nimsl",
    "url": "https://github.com/yglukhov/nimsl",
    "method": "git",
    "tags": [
      "shader",
      "opengl",
      "glsl"
    ],
    "description": "Shaders in Nim.",
    "license": "MIT",
    "web": "https://github.com/yglukhov/nimsl"
  },
  {
    "name": "omnilog",
    "url": "https://github.com/nim-appkit/omnilog",
    "method": "git",
    "tags": [
      "library",
      "logging",
      "logs"
    ],
    "description": "Advanced logging library for Nim with structured logging, formatters, filters and writers.",
    "license": "MIT",
    "web": "https://github.com/nim-appkit/omnilog"
  },
  {
    "name": "values",
    "url": "https://github.com/nim-appkit/values",
    "method": "git",
    "tags": [
      "library",
      "values",
      "datastructures"
    ],
    "description": "Library for working with arbitrary values + a map data structure.",
    "license": "MIT",
    "web": "https://github.com/nim-appkit/values"
  },
  {
    "name": "geohash",
    "url": "https://github.com/twist-vector/nim-geohash.git",
    "method": "git",
    "tags": [
      "library",
      "geocoding",
      "pure"
    ],
    "description": "Nim implementation of the geohash latitude/longitude geocode system",
    "license": "Apache License 2.0",
    "web": "https://github.com/twist-vector/nim-geohash"
  },
  {
    "name": "bped",
    "url": "https://github.com/twist-vector/nim-bped.git",
    "method": "git",
    "tags": [
      "library",
      "serialization",
      "pure"
    ],
    "description": "Nim implementation of the Bittorrent ascii serialization protocol",
    "license": "Apache License 2.0",
    "web": "https://github.com/twist-vector/nim-bped"
  },
  {
    "name": "ctrulib",
    "url": "https://github.com/skyforce77/ctrulib-nim.git",
    "method": "git",
    "tags": [
      "library",
      "nintendo",
      "3ds"
    ],
    "description": "ctrulib wrapper",
    "license": "GPLv2",
    "web": "https://github.com/skyforce77/ctrulib-nim"
  },
  {
    "name": "nimrdkafka",
    "url": "https://github.com/dfdeshom/nimrdkafka.git",
    "method": "git",
    "tags": [
      "library",
      "wrapper",
      "kafka"
    ],
    "description": "Nim wrapper for librdkafka",
    "license": "Apache License 2.0",
    "web": "https://github.com/dfdeshom/nimrdkafka"
  },
  {
    "name": "utils",
    "url": "https://github.com/nim-appkit/utils",
    "method": "git",
    "tags": [
      "library",
      "utilities"
    ],
    "description": "Collection of string, parsing, pointer, ... utilities.",
    "license": "MIT",
    "web": "https://github.com/nim-appkit/utils"
  },
  {
    "name": "pymod",
    "url": "https://github.com/jboy/nim-pymod",
    "method": "git",
    "tags": [
      "wrapper",
      "python",
      "module",
      "numpy",
      "array",
      "matrix",
      "ndarray",
      "pyobject",
      "pyarrayobject",
      "iterator",
      "iterators",
      "docstring"
    ],
    "description": "Auto-generate a Python module that wraps a Nim module.",
    "license": "MIT",
    "web": "https://github.com/jboy/nim-pymod"
  },
  {
    "name": "db",
    "url": "https://github.com/jlp765/db",
    "method": "git",
    "tags": [
      "wrapper",
      "database",
      "module",
      "sqlite",
      "mysql",
      "postgres",
      "db_sqlite",
      "db_mysql",
      "db_postgres"
    ],
    "description": "Unified db access module, providing a single library module to access the db_sqlite, db_mysql and db_postgres modules.",
    "license": "MIT",
    "web": "https://github.com/jlp765/db"
  },
  {
    "name": "nimsnappy",
    "url": "https://github.com/dfdeshom/nimsnappy.git",
    "method": "git",
    "tags": [
      "wrapper",
      "compression"
    ],
    "description": "Nim wrapper for the snappy compression library. there is also a high-level API for easy use",
    "license": "BSD",
    "web": "https://github.com/dfdeshom/nimsnappy"
  },
  {
    "name": "nimLUA",
    "url": "https://github.com/jangko/nimLUA",
    "method": "git",
    "tags": [
      "lua",
      "library",
      "bind",
      "glue",
      "macros"
    ],
    "description": "glue code generator to bind Nim and Lua together using Nim's powerful macro",
    "license": "MIT",
    "web": "https://github.com/jangko/nimLUA"
  },
  {
    "name": "sound",
    "url": "https://github.com/yglukhov/sound.git",
    "method": "git",
    "tags": [
      "sound",
      "ogg"
    ],
    "description": "Cross-platform sound mixer library",
    "license": "MIT",
    "web": "https://github.com/yglukhov/sound"
  },
  {
    "name": "nimi3status",
    "url": "https://github.com/FedericoCeratto/nimi3status",
    "method": "git",
    "tags": [
      "i3",
      "i3status"
    ],
    "description": "Lightweight i3 status bar.",
    "license": "GPLv3",
    "web": "https://github.com/FedericoCeratto/nimi3status"
  },
  {
    "name": "native_dialogs",
    "url": "https://github.com/SSPkrolik/nim-native-dialogs.git",
    "method": "git",
    "tags": [
      "ui",
      "gui",
      "cross-platform",
      "library"
    ],
    "description": "Implements framework-agnostic native operating system dialogs calls",
    "license": "MIT",
    "web": "https://github.com/SSPkrolik/nim-native-dialogs"
  },
  {
    "name": "variant",
    "url": "https://github.com/yglukhov/variant.git",
    "method": "git",
    "tags": [
      "variant"
    ],
    "description": "Variant type and type matching",
    "license": "MIT",
    "web": "https://github.com/yglukhov/variant"
  },
  {
    "name": "pythonmath",
    "url": "https://github.com/achesak/nim-pythonmath",
    "method": "git",
    "tags": [
      "library",
      "python",
      "math"
    ],
    "description": "Module to provide an interface as similar as possible to Python's math libary",
    "license": "MIT",
    "web": "https://github.com/achesak/nim-pythonmath"
  },
  {
    "name": "nimlz4",
    "url": "https://github.com/dfdeshom/nimlz4.git",
    "method": "git",
    "tags": [
      "wrapper",
      "compression",
      "lzo",
      "lz4"
    ],
    "description": "Nim wrapper for the LZ4 library. There is also a high-level API for easy use",
    "license": "BSD",
    "web": "https://github.com/dfdeshom/nimlz4"
  },
  {
    "name": "pythonize",
    "url": "https://github.com/marcoapintoo/nim-pythonize.git",
    "method": "git",
    "tags": [
      "python",
      "wrapper"
    ],
    "description": "A higher-level wrapper for the Python Programing Language",
    "license": "MIT",
    "web": "https://github.com/marcoapintoo/nim-pythonize"
  },
  {
    "name": "cligen",
    "url": "https://github.com/c-blake/cligen.git",
    "method": "git",
    "tags": [
      "library",
      "commandline",
      "arguments",
      "switches",
      "parsing",
      "options"
    ],
    "description": "Infer & generate command-line interace/option/argument parsers",
    "license": "MIT",
    "web": "https://github.com/c-blake/cligen"
  },
  {
    "name": "fnmatch",
    "url": "https://github.com/achesak/nim-fnmatch",
    "method": "git",
    "tags": [
      "library",
      "unix",
      "files",
      "matching"
    ],
    "description": "Nim module for filename matching with UNIX shell patterns",
    "license": "MIT",
    "web": "https://github.com/achesak/nim-fnmatch"
  },
  {
    "name": "shorturl",
    "url": "https://github.com/achesak/nim-shorturl",
    "method": "git",
    "tags": [
      "library",
      "url",
      "uid"
    ],
    "description": "Nim module for generating URL identifiers for Tiny URL and bit.ly-like URLs",
    "license": "MIT",
    "web": "https://github.com/achesak/nim-shorturl"
  },
  {
    "name": "teafiles",
    "url": "git@github.com:unicredit/nim-teafiles.git",
    "method": "git",
    "tags": [
      "teafiles",
      "mmap",
      "timeseries"
    ],
    "description": "TeaFiles provide fast read/write access to time series data",
    "license": "Apache2",
    "web": "https://github.com/unicredit/nim-teafiles"
  },
  {
    "name": "emmy",
    "url": "git@github.com:unicredit/emmy.git",
    "method": "git",
    "tags": [
      "algebra",
      "polynomials",
      "primes",
      "ring",
      "quotients"
    ],
    "description": "Algebraic structures and related operations for Nim",
    "license": "Apache2",
    "web": "https://github.com/unicredit/emmy"
  },
  {
    "name": "impulse_engine",
    "url": "https://github.com/matkuki/Nim-Impulse-Engine",
    "method": "git",
    "tags": [
      "physics",
      "engine",
      "2D"
    ],
    "description": "Nim port of a simple 2D physics engine",
    "license": "zlib",
    "web": "https://github.com/matkuki/Nim-Impulse-Engine"
  },
  {
    "name": "notifications",
    "url": "https://github.com/dom96/notifications",
    "method": "git",
    "tags": [
      "notifications",
      "alerts",
      "gui",
      "toasts",
      "macosx",
      "cocoa"
    ],
    "description": "Library for displaying notifications on the desktop",
    "license": "MIT",
    "web": "https://github.com/dom96/notifications"
  },
  {
    "name": "reactor",
    "url": "https://github.com/zielmicha/reactor.nim",
    "method": "git",
    "tags": [
      "async",
      "libuv",
      "http",
      "tcp"
    ],
    "description": "Asynchronous networking engine for Nim",
    "license": "MIT",
    "web": "https://networkos.net/nim/reactor.nim"
  },
  {
    "name": "asynctools",
    "url": "https://github.com/cheatfate/asynctools",
    "method": "git",
    "tags": [
      "async",
      "pipes",
      "processes",
      "ipc",
      "synchronization",
      "dns",
      "pty"
    ],
    "description": "Various asynchronous tools for Nim",
    "license": "MIT",
    "web": "https://github.com/cheatfate/asynctools"
  },
  {
    "name": "nimcrypto",
    "url": "https://github.com/cheatfate/nimcrypto",
    "method": "git",
    "tags": [
      "crypto",
      "hashes",
      "ciphers",
      "keccak",
      "sha3",
      "blowfish",
      "twofish",
      "rijndael",
      "csprng",
      "hmac",
      "ripemd"
    ],
    "description": "Nim cryptographic library",
    "license": "MIT",
    "web": "https://github.com/cheatfate/nimcrypto"
  },
  {
    "name": "collections",
    "url": "https://github.com/zielmicha/collections.nim",
    "method": "git",
    "tags": [
      "iterator",
      "functional"
    ],
    "description": "Various collections and utilities",
    "license": "MIT",
    "web": "https://github.com/zielmicha/collections.nim"
  },
  {
    "name": "capnp",
    "url": "https://github.com/zielmicha/capnp.nim",
    "method": "git",
    "tags": [
      "capnp",
      "serialization",
      "protocol",
      "rpc"
    ],
    "description": "Cap'n Proto implementation for Nim",
    "license": "MIT",
    "web": "https://github.com/zielmicha/capnp.nim"
  },
  {
    "name": "biscuits",
    "url": "https://github.com/achesak/nim-biscuits",
    "method": "git",
    "tags": [
      "cookie",
      "persistence"
    ],
    "description": "better cookie handling",
    "license": "MIT",
    "web": "https://github.com/achesak/nim-biscuits"
  },
  {
    "name": "pari",
    "url": "https://github.com/lompik/pari.nim",
    "method": "git",
    "tags": [
      "number theory",
      "computer algebra system"
    ],
    "description": "Pari/GP C library wrapper",
    "license": "MIT",
    "web": "https://github.com/lompik/pari.nim"
  },
  {
    "name": "spacenav",
    "url": "https://github.com/nimious/spacenav.git",
    "method": "git",
    "tags": [
      "binding",
      "3dx",
      "3dconnexion",
      "libspnav",
      "spacenav",
      "spacemouse",
      "spacepilot",
      "spacenavigator"
    ],
    "description": "Bindings for libspnav, the free 3Dconnexion device driver",
    "license": "MIT",
    "web": "https://github.com/nimious/spacenav"
  },
  {
    "name": "isense",
    "url": "https://github.com/nimious/isense.git",
    "method": "git",
    "tags": [
      "binding",
      "isense",
      "intersense",
      "inertiacube",
      "intertrax",
      "microtrax",
      "thales",
      "tracking",
      "sensor"
    ],
    "description": "Bindings for the InterSense SDK",
    "license": "MIT",
    "web": "https://github.com/nimious/isense"
  },
  {
    "name": "libusb",
    "url": "https://github.com/nimious/libusb.git",
    "method": "git",
    "tags": [
      "binding",
      "usb",
      "libusb"
    ],
    "description": "Bindings for libusb, the cross-platform user library to access USB devices.",
    "license": "MIT",
    "web": "https://github.com/nimious/libusb"
  },
  {
    "name": "myo",
    "url": "https://github.com/nimious/myo.git",
    "method": "git",
    "tags": [
      "binding",
      "myo",
      "thalmic",
      "armband",
      "gesture"
    ],
    "description": "Bindings for the Thalmic Labs Myo gesture control armband SDK.",
    "license": "MIT",
    "web": "https://github.com/nimious/myo"
  },
  {
    "name": "oculus",
    "url": "https://github.com/nimious/oculus.git",
    "method": "git",
    "tags": [
      "binding",
      "oculus",
      "rift",
      "vr",
      "libovr",
      "ovr",
      "dk1",
      "dk2",
      "gearvr"
    ],
    "description": "Bindings for the Oculus VR SDK.",
    "license": "MIT",
    "web": "https://github.com/nimious/oculus"
  },
  {
    "name": "serialport",
    "url": "https://github.com/nimious/serialport.git",
    "method": "git",
    "tags": [
      "binding",
      "libserialport",
      "serial",
      "communication"
    ],
    "description": "Bindings for libserialport, the cross-platform serial communication library.",
    "license": "MIT",
    "web": "https://github.com/nimious/serialport"
  },
  {
    "name": "gles",
    "url": "https://github.com/nimious/gles.git",
    "method": "git",
    "tags": [
      "binding",
      "khronos",
      "gles",
      "opengl es"
    ],
    "description": "Bindings for OpenGL ES, the embedded 3D graphics library.",
    "license": "MIT",
    "web": "https://github.com/nimious/gles"
  },
  {
    "name": "egl",
    "url": "https://github.com/nimious/egl.git",
    "method": "git",
    "tags": [
      "binding",
      "khronos",
      "egl",
      "opengl",
      "opengl es",
      "openvg"
    ],
    "description": "Bindings for EGL, the native platform interface for rendering APIs.",
    "license": "MIT",
    "web": "https://github.com/nimious/egl"
  },
  {
    "name": "sixense",
    "url": "https://github.com/nimious/sixense.git",
    "method": "git",
    "tags": [
      "binding",
      "sixense",
      "razer hydra",
      "stem system",
      "vr"
    ],
    "description": "Bindings for the Sixense Core API.",
    "license": "MIT",
    "web": "https://github.com/nimious/sixense"
  },
  {
    "name": "listsv",
    "url": "https://github.com/srwiley/listsv.git",
    "method": "git",
    "tags": [
      "singly linked list",
      "doubly linked list"
    ],
    "description": "Basic operations on singly and doubly linked lists.",
    "license": "MIT",
    "web": "https://github.com/srwiley/listsv"
  },
  {
    "name": "kissfft",
    "url": "https://github.com/m13253/nim-kissfft",
    "method": "git",
    "tags": [
      "fft",
      "dsp",
      "signal"
    ],
    "description": "Nim binding for KissFFT Fast Fourier Transform library",
    "license": "BSD",
    "web": "https://github.com/m13253/nim-kissfft"
  },
  {
    "name": "nimbench",
    "url": "https://github.com/ivankoster/nimbench.git",
    "method": "git",
    "tags": [
      "benchmark",
      "micro benchmark",
      "timer"
    ],
    "description": "Micro benchmarking tool to measure speed of code, with the goal of optimizing it.",
    "license": "Apache License, Version 2.0",
    "web": "https://github.com/ivankoster/nimbench"
  },
  {
    "name": "nest",
    "url": "https://github.com/kedean/nest.git",
    "method": "git",
    "tags": [
      "library",
      "api",
      "router",
      "web"
    ],
    "description": "RESTful URI router",
    "license": "MIT",
    "web": "https://github.com/kedean/nest"
  },
  {
    "name": "nimbluez",
    "url": "https://github.com/Electric-Blue/NimBluez.git",
    "method": "git",
    "tags": [
      "bluetooth",
      "library",
      "wrapper",
      "sockets"
    ],
    "description": "Nim modules for access to system Bluetooth resources.",
    "license": "BSD",
    "web": "https://github.com/Electric-Blue/NimBluez"
  },
  {
    "name": "yaml",
    "url": "https://github.com/flyx/NimYAML",
    "method": "git",
    "tags": [
      "serialization",
      "parsing",
      "library",
      "yaml"
    ],
    "description": "YAML 1.2 implementation for Nim",
    "license": "MIT",
    "web": "http://flyx.github.io/NimYAML/"
  },
  {
    "name": "nimyaml",
    "url": "https://github.com/flyx/NimYAML",
    "method": "git",
    "tags": [
      "serialization",
      "parsing",
      "library",
      "yaml"
    ],
    "description": "YAML 1.2 implementation for Nim",
    "license": "MIT",
    "web": "http://flyx.github.io/NimYAML/"
  },
  {
    "name": "jsmn",
    "url": "https://github.com/OpenSystemsLab/jsmn.nim",
    "method": "git",
    "tags": [
      "json",
      "token",
      "tokenizer",
      "parser",
      "jsmn"
    ],
    "description": "Jsmn - a world fastest JSON parser - in pure Nim",
    "license": "MIT",
    "web": "https://github.com/OpenSystemsLab/jsmn.nim"
  },
  {
    "name": "mangle",
    "url": "https://github.com/baabelfish/mangle",
    "method": "git",
    "tags": [
      "functional",
      "iterators",
      "lazy",
      "library"
    ],
    "description": "Yet another iterator library",
    "license": "MIT",
    "web": "https://github.com/baabelfish/mangle"
  },
  {
    "name": "nimshell",
    "url": "https://github.com/vegansk/nimshell",
    "method": "git",
    "tags": [
      "shell",
      "utility"
    ],
    "description": "Library for shell scripting in nim",
    "license": "MIT",
    "web": "https://github.com/vegansk/nimshell"
  },
  {
    "name": "rosencrantz",
    "url": "https://github.com/andreaferretti/rosencrantz",
    "method": "git",
    "tags": [
      "web",
      "server",
      "DSL",
      "combinators"
    ],
    "description": "A web DSL for Nim",
    "license": "MIT",
    "web": "https://github.com/andreaferretti/rosencrantz"
  },
  {
    "name": "sam",
    "url": "https://github.com/OpenSystemsLab/sam.nim",
    "method": "git",
    "tags": [
      "json",
      "binding",
      "map",
      "dump",
      "load"
    ],
    "description": "Fast and just works JSON-Binding for Nim",
    "license": "MIT",
    "web": "https://github.com/OpenSystemsLab/sam.nim"
  },
  {
    "name": "twitter",
    "url": "https://github.com/kubo39/twitter",
    "method": "git",
    "tags": [
      "library",
      "wrapper",
      "twitter"
    ],
    "description": "Low-level twitter API wrapper library for Nim.",
    "license": "MIT",
    "web": "https://github.com/kubo39/twitter"
  },
  {
    "name": "stomp",
    "url": "https://bitbucket.org/mahlon/nim-stomp",
    "method": "hg",
    "tags": [
      "stomp",
      "library",
      "messaging",
      "events"
    ],
    "description": "A pure-nim implementation of the STOMP protocol for machine messaging.",
    "license": "MIT",
    "web": "http://bitbucket.org/mahlon/nim-stomp"
  },
  {
    "name": "srt",
    "url": "https://github.com/achesak/nim-srt",
    "method": "git",
    "tags": [
      "srt",
      "subrip",
      "subtitle"
    ],
    "description": "Nim module for parsing SRT (SubRip) subtitle files",
    "license": "MIT",
    "web": "https://github.com/achesak/nim-srt"
  },
  {
    "name": "subviewer",
    "url": "https://github.com/achesak/nim-subviewer",
    "method": "git",
    "tags": [
      "subviewer",
      "subtitle"
    ],
    "description": "Nim module for parsing SubViewer subtitle files",
    "license": "MIT",
    "web": "https://github.com/achesak/nim-subviewer"
  },
  {
    "name": "Kinto",
    "url": "https://github.com/OpenSystemsLab/kinto.nim",
    "method": "git",
    "tags": [
      "mozilla",
      "kinto",
      "json",
      "storage",
      "server",
      "client"
    ],
    "description": "Kinto Client for Nim",
    "license": "MIT",
    "web": "https://github.com/OpenSystemsLab/kinto.nim"
  },
  {
    "name": "xmltools",
    "url": "https://github.com/vegansk/xmltools",
    "method": "git",
    "tags": [
      "xml",
      "functional",
      "library",
      "parsing"
    ],
    "description": "High level xml library for Nim",
    "license": "MIT",
    "web": "https://github.com/vegansk/xmltools"
  },
  {
    "name": "nimongo",
    "url": "https://github.com/SSPkrolik/nimongo",
    "method": "git",
    "tags": [
      "mongo",
      "mongodb",
      "database",
      "server",
      "driver",
      "storage"
    ],
    "description": "MongoDB driver in pure Nim language with synchronous and asynchronous I/O support",
    "license": "MIT",
    "web": "https://github.com/SSPkrolik/nimongo"
  },
  {
    "name": "nimboost",
    "url": "https://github.com/vegansk/nimboost",
    "method": "git",
    "tags": [
      "stdlib",
      "library",
      "utility"
    ],
    "description": "Additions to the Nim's standard library, like boost for C++",
    "license": "MIT",
    "web": "http://vegansk.github.io/nimboost/"
  },
  {
    "name": "asyncdocker",
    "url": "https://github.com/tulayang/asyncdocker",
    "method": "git",
    "tags": [
      "async",
      "docker"
    ],
    "description": "Asynchronous docker client written by Nim-lang",
    "license": "MIT",
    "web": "http://tulayang.github.io/asyncdocker.html"
  },
  {
    "name": "python3",
    "url": "https://github.com/matkuki/python3",
    "method": "git",
    "tags": [
      "python",
      "wrapper"
    ],
    "description": "Wrapper to interface with the Python 3 interpreter",
    "license": "MIT",
    "web": "https://github.com/matkuki/python3"
  },
  {
    "name": "jser",
    "url": "https://github.com/niv/jser.nim",
    "method": "git",
    "tags": [
      "json",
      "serialize",
      "tuple"
    ],
    "description": "json de/serializer for tuples and more",
    "license": "MIT",
    "web": "https://github.com/niv/jser.nim"
  },
  {
    "name": "pledge",
    "url": "https://github.com/euantorano/pledge.nim",
    "method": "git",
    "tags": [
      "pledge",
      "openbsd"
    ],
    "description": "OpenBSDs pledge(2) for Nim.",
    "license": "BSD3",
    "web": "https://github.com/euantorano/pledge.nim"
  },
  {
    "name": "sophia",
    "url": "https://github.com/gokr/nim-sophia",
    "method": "git",
    "tags": [
      "library",
      "wrapper",
      "database"
    ],
    "description": "Nim wrapper of the Sophia key/value store",
    "license": "MIT",
    "web": "https://github.com/gokr/nim-sophia"
  },
  {
    "name": "progress",
    "url": "https://github.com/euantorano/progress.nim",
    "method": "git",
    "tags": [
      "progress",
      "bar",
      "terminal",
      "ui"
    ],
    "description": "A simple progress bar for Nim.",
    "license": "BSD3",
    "web": "https://github.com/euantorano/progress.nim"
  },
  {
    "name": "websocket",
    "url": "https://github.com/niv/websocket.nim",
    "method": "git",
    "tags": [
      "http",
      "websockets",
      "async",
      "client",
      "server"
    ],
    "description": "websockets for nim",
    "license": "MIT",
    "web": "https://github.com/niv/websocket.nim"
  },
  {
    "name": "cucumber",
    "url": "https://github.com/shaunc/cucumber_nim",
    "method": "git",
    "tags": [
      "testing",
      "cucumber",
      "bdd"
    ],
    "description": "implements the cucumber BDD framework in the nim language",
    "license": "MIT",
    "web": "https://github.com/shaunc/cucumber_nim"
  },
  {
    "name": "libmpdclient",
    "url": "https://github.com/lompik/libmpdclient.nim",
    "method": "git",
    "tags": [
      "MPD",
      "Music Player Daemon"
    ],
    "description": "Bindings for the Music Player Daemon C client library",
    "license": "BSD",
    "web": "https://github.com/lompik/libmpdclient.nim"
  },
  {
    "name": "awk",
    "url": "https://github.com/greencardamom/awk",
    "method": "git",
    "tags": [
      "awk"
    ],
    "description": "Nim for awk programmers",
    "license": "MIT",
    "web": "https://github.com/greencardamom/awk"
  },
  {
    "name": "dotenv",
    "url": "https://github.com/euantorano/dotenv.nim",
    "method": "git",
    "tags": [
      "env",
      "dotenv",
      "configuration",
      "environment"
    ],
    "description": "Loads environment variables from `.env`.",
    "license": "BSD3",
    "web": "https://github.com/euantorano/dotenv.nim"
  },
  {
    "name": "sph",
    "url": "https://github.com/aidansteele/sph",
    "method": "git",
    "tags": [
      "crypto",
      "hashes",
      "md5",
      "sha"
    ],
    "description": "Large number of cryptographic hashes for Nim",
    "license": "MIT",
    "web": "https://github.com/aidansteele/sph"
  },
  {
    "name": "libsodium",
    "url": "https://github.com/FedericoCeratto/nim-libsodium",
    "method": "git",
    "tags": [
      "wrapper",
      "library",
      "security",
      "crypto"
    ],
    "description": "libsodium wrapper",
    "license": "LGPLv3",
    "web": "https://github.com/FedericoCeratto/nim-libsodium"
  },
  {
    "name": "aws_sdk",
    "url": "https://github.com/aidansteele/aws_sdk.nim",
    "method": "git",
    "tags": [
      "aws",
      "amazon"
    ],
    "description": "Library for interacting with Amazon Web Services (AWS)",
    "license": "MIT",
    "web": "https://github.com/aidansteele/aws_sdk.nim"
  },
  {
    "name": "i18n",
    "url": "https://github.com/Parashurama/nim-i18n",
    "method": "git",
    "tags": [
      "gettext",
      "i18n",
      "internationalisation"
    ],
    "description": "Bring a gettext-like internationalisation module to Nim",
    "license": "MIT",
    "web": "https://github.com/Parashurama/nim-i18n"
  },
  {
    "name": "persistent_enums",
    "url": "https://github.com/yglukhov/persistent_enums",
    "method": "git",
    "tags": [
      "enum",
      "binary",
      "protocol"
    ],
    "description": "Define enums which values preserve their binary representation upon inserting or reordering",
    "license": "MIT",
    "web": "https://github.com/yglukhov/persistent_enums"
  },
  {
    "name": "nimcl",
    "url": "https://github.com/unicredit/nimcl",
    "method": "git",
    "tags": [
      "OpenCL",
      "GPU"
    ],
    "description": "High level wrapper over OpenCL",
    "license": "Apache License 2.0",
    "web": "https://github.com/unicredit/nimcl"
  },
  {
    "name": "nimblas",
    "url": "https://github.com/unicredit/nimblas",
    "method": "git",
    "tags": [
      "BLAS",
      "linear algebra",
      "vector",
      "matrix"
    ],
    "description": "BLAS for Nim",
    "license": "Apache License 2.0",
    "web": "https://github.com/unicredit/nimblas"
  },
  {
    "name": "fixmath",
    "url": "https://github.com/Jeff-Ciesielski/fixmath",
    "method": "git",
    "tags": [
      "math"
    ],
    "description": "LibFixMath 16:16 fixed point support for nim",
    "license": "MIT",
    "web": "https://github.com/Jeff-Ciesielski/fixmath"
  },
  {
    "name": "nimzend",
    "url": "https://github.com/metatexx/nimzend",
    "method": "git",
    "tags": [
      "zend",
      "php",
      "binding",
      "extension"
    ],
    "description": "Native Nim Zend API glue for easy PHP extension development.",
    "license": "MIT",
    "web": "https://github.com/metatexx/nimzend"
  },
  {
    "name": "spills",
    "url": "https://github.com/andreaferretti/spills",
    "method": "git",
    "tags": [
      "disk-based",
      "sequence",
      "memory-mapping"
    ],
    "description": "Disk-based sequences",
    "license": "Apache License 2.0",
    "web": "https://github.com/andreaferretti/spills"
  },
  {
    "name": "platformer",
    "url": "https://github.com/def-/nim-platformer",
    "method": "git",
    "tags": [
      "game",
      "sdl",
      "2d"
    ],
    "description": "Writing a 2D Platform Game in Nim with SDL2",
    "license": "MIT",
    "web": "https://github.com/def-/nim-platformer"
  },
  {
    "name": "nimCEF",
    "url": "https://github.com/jangko/nimCEF",
    "method": "git",
    "tags": [
      "chromium",
      "embedded",
      "framework",
      "cef",
      "wrapper"
    ],
    "description": "Nim wrapper for the Chromium Embedded Framework",
    "license": "MIT",
    "web": "https://github.com/jangko/nimCEF"
  },
  {
    "name": "migrate",
    "url": "https://github.com/euantorano/migrate.nim",
    "method": "git",
    "tags": [
      "migrate",
      "database",
      "db"
    ],
    "description": "A simple database migration utility for Nim.",
    "license": "BSD3",
    "web": "https://github.com/euantorano/migrate.nim"
  },
  {
    "name": "subfield",
    "url": "https://github.com/jyapayne/subfield",
    "method": "git",
    "tags": [
      "subfield",
      "macros"
    ],
    "description": "Override the dot operator to access nested subfields of a Nim object.",
    "license": "MIT",
    "web": "https://github.com/jyapayne/subfield"
  },
  {
    "name": "semver",
    "url": "https://github.com/euantorano/semver.nim",
    "method": "git",
    "tags": [
      "semver",
      "version",
      "parser"
    ],
    "description": "Semantic versioning parser for Nim. Allows the parsing of version strings into objects and the comparing of version objects.",
    "license": "BSD3",
    "web": "https://github.com/euantorano/semver.nim"
  },
  {
    "name": "ad",
    "tags": [
      "calculator",
      "rpn"
    ],
    "method": "git",
    "license": "MIT",
    "web": "https://github.com/subsetpark/ad",
    "url": "https://github.com/subsetpark/ad",
    "description": "A simple RPN calculator"
  },
  {
    "name": "asyncpg",
    "url": "https://github.com/cheatfate/asyncpg",
    "method": "git",
    "tags": [
      "async",
      "database",
      "postgres",
      "postgresql",
      "asyncdispatch",
      "asynchronous",
      "library"
    ],
    "description": "Asynchronous PostgreSQL driver for Nim Language.",
    "license": "MIT",
    "web": "https://github.com/cheatfate/asyncpg"
  },
  {
    "name": "winregistry",
    "description": "Deal with Windows Registry from Nim.",
    "tags": [
      "registry",
      "windows",
      "library"
    ],
    "url": "https://github.com/miere43/nim-registry",
    "web": "https://github.com/miere43/nim-registry",
    "license": "MIT",
    "method": "git"
  },
  {
    "name": "luna",
    "description": "Lua convenience library for nim",
    "tags": [
      "lua",
      "scripting"
    ],
    "url": "https://github.com/smallfx/luna.nim",
    "web": "https://github.com/smallfx/luna.nim",
    "license": "MIT",
    "method": "git"
  },
  {
    "name": "qrcode",
    "description": "module for creating and reading QR codes using http://goqr.me/",
    "tags": [
      "qr",
      "qrcode",
      "api"
    ],
    "url": "https://github.com/achesak/nim-qrcode",
    "web": "https://github.com/achesak/nim-qrcode",
    "license": "MIT",
    "method": "git"
  },
  {
    "name": "circleci_client",
    "tags": [
      "circleci",
      "client"
    ],
    "method": "git",
    "license": "LGPLv3",
    "web": "https://github.com/FedericoCeratto/nim-circleci",
    "url": "https://github.com/FedericoCeratto/nim-circleci",
    "description": "CircleCI API client"
  },
  {
    "name": "iup",
    "description": "Bindings for the IUP widget toolkit",
    "tags": [
      "GUI",
      "IUP"
    ],
    "url": "https://github.com/nim-lang/iup",
    "web": "https://github.com/nim-lang/iup",
    "license": "MIT",
    "method": "git"
  },
  {
    "name": "barbarus",
    "tags": [
      "i18n",
      "internationalization"
    ],
    "method": "git",
    "license": "MIT",
    "web": "https://github.com/cjxgm/barbarus",
    "url": "https://github.com/cjxgm/barbarus",
    "description": "A simple extensible i18n engine."
  },
  {
    "name": "jsonob",
    "tags": [
      "json",
      "object",
      "marshal"
    ],
    "method": "git",
    "license": "MIT",
    "web": "https://github.com/cjxgm/jsonob",
    "url": "https://github.com/cjxgm/jsonob",
    "description": "JSON / Object mapper"
  },
  {
    "name": "autome",
    "description": "Write GUI automation scripts with Nim",
    "tags": [
      "gui",
      "automation",
      "windows"
    ],
    "license": "MIT",
    "web": "https://github.com/miere43/autome",
    "url": "https://github.com/miere43/autome",
    "method": "git"
  },
  {
    "name": "wox",
    "description": "Helper library for writing Wox plugins in Nim",
    "tags": [
      "wox",
      "plugins"
    ],
    "license": "MIT",
    "web": "https://github.com/roose/nim-wox",
    "url": "https://github.com/roose/nim-wox",
    "method": "git"
  },
  {
    "name": "seccomp",
    "description": "Linux Seccomp sandbox library",
    "tags": [
      "linux",
      "security",
      "sandbox",
      "seccomp"
    ],
    "license": "LGPLv2.1",
    "web": "https://github.com/FedericoCeratto/nim-seccomp",
    "url": "https://github.com/FedericoCeratto/nim-seccomp",
    "method": "git"
  },
  {
    "name": "AntTweakBar",
    "tags": [
      "gui",
      "opengl",
      "rendering"
    ],
    "method": "git",
    "license": "MIT",
    "web": "https://github.com/krux02/nimAntTweakBar",
    "url": "https://github.com/krux02/nimAntTweakBar",
    "description": "nim wrapper around the AntTweakBar c library"
  },
  {
    "name": "slimdown",
    "tags": [
      "markdown",
      "parser",
      "library"
    ],
    "method": "git",
    "license": "MIT",
    "web": "https://github.com/ruivieira/nim-slimdown",
    "url": "https://github.com/ruivieira/nim-slimdown",
    "description": "Nim module that converts Markdown text to HTML using only regular expressions. Based on jbroadway's Slimdown."
  },
  {
    "name": "taglib",
    "description": "TagLib Audio Meta-Data Library wrapper",
    "license": "MIT",
    "tags": [
      "audio",
      "metadata",
      "tags",
      "library",
      "wrapper"
    ],
    "url": "https://github.com/alex-laskin/nim-taglib",
    "web": "https://github.com/alex-laskin/nim-taglib",
    "method": "git"
  },
  {
    "name": "des",
    "description": "3DES native library for Nim",
    "tags": [
      "library",
      "encryption",
      "crypto"
    ],
    "license": "MIT",
    "web": "https://github.com/LucaWolf/des.nim",
    "url": "https://github.com/LucaWolf/des.nim",
    "method": "git"
  },
  {
    "name": "bgfx",
    "url": "https://github.com/Halsys/nim-bgfx",
    "method": "git",
    "tags": [
      "wrapper",
      "media",
      "graphics",
      "3d",
      "rendering",
      "opengl"
    ],
    "description": "BGFX wrapper for the nim programming language.",
    "license": "BSD2",
    "web": "https://github.com/Halsys/nim-bgfx"
  },
  {
    "name": "json_builder",
    "tags": [
      "json",
      "generator",
      "builder"
    ],
    "method": "git",
    "license": "MIT",
    "web": "https://github.com/undecided/json_builder",
    "url": "https://github.com/undecided/json_builder",
    "description": "Easy and fast generator for valid json in nim"
  },
  {
    "name": "mapbits",
    "tags": [
      "map",
      "bits",
      "byte",
      "word",
      "binary"
    ],
    "method": "git",
    "license": "MIT",
    "description": "Access bit mapped portions of bytes in binary data as int variables",
    "web": "https://github.com/jlp765/mapbits",
    "url": "https://github.com/jlp765/mapbits"
  },
  {
    "name": "faststack",
    "tags": [
      "collection"
    ],
    "method": "git",
    "license": "MIT",
    "description": "Dynamically resizable data structure optimized for fast iteration.",
    "web": "https://github.com/Vladar4/FastStack",
    "url": "https://github.com/Vladar4/FastStack"
  },
  {
    "name": "gpx",
    "tags": [
      "GPX",
      "GPS",
      "waypoint",
      "route"
    ],
    "method": "git",
    "license": "MIT",
    "description": "Nim module for parsing GPX (GPS Exchange format) files",
    "web": "https://github.com/achesak/nim-gpx",
    "url": "https://github.com/achesak/nim-gpx"
  },
  {
    "name": "itn",
    "tags": [
      "GPS",
      "intinerary",
      "tomtom",
      "ITN"
    ],
    "method": "git",
    "license": "MIT",
    "description": "Nim module for parsing ITN (TomTom intinerary) files",
    "web": "https://github.com/achesak/nim-itn",
    "url": "https://github.com/achesak/nim-itn"
  },
  {
    "name": "foliant",
    "tags": [
      "foliant",
      "docs",
      "pdf",
      "docx",
      "word",
      "latex",
      "tex",
      "pandoc",
      "markdown",
      "md",
      "restream"
    ],
    "method": "git",
    "license": "MIT",
    "web": "https://github.com/foliant-docs/foliant-nim",
    "url": "https://github.com/foliant-docs/foliant-nim",
    "description": "Documentation generator that produces pdf and docx from Markdown. Uses Pandoc and LaTeX behind the scenes."
  },
  {
    "name": "gemf",
    "url": "https://bitbucket.org/abudden/gemf.nim",
    "method": "hg",
    "license": "MIT",
    "description": "Library for reading GEMF map tile stores",
    "web": "http://www.cgtk.co.uk/gemf",
    "tags": [
      "maps",
      "gemf",
      "parser"
    ]
  },
  {
    "name": "Remotery",
    "url": "https://github.com/Halsys/Nim-Remotery",
    "method": "git",
    "tags": [
      "wrapper",
      "opengl",
      "direct3d",
      "cuda",
      "profiler"
    ],
    "description": "Nim wrapper for (and with) Celtoys's Remotery",
    "license": "Apache License 2.0",
    "web": "https://github.com/Halsys/Nim-Remotery"
  },
  {
    "name": "picohttpparser",
    "tags": [
      "web",
      "http"
    ],
    "method": "git",
    "license": "MIT",
    "description": "Bindings for picohttpparser.",
    "web": "https://github.com/philip-wernersbach/nim-picohttpparser",
    "url": "https://github.com/philip-wernersbach/nim-picohttpparser"
  },
  {
    "name": "microasynchttpserver",
    "tags": [
      "web",
      "http",
      "async",
      "server"
    ],
    "method": "git",
    "license": "MIT",
    "description": "A thin asynchronous HTTP server library, API compatible with Nim's built-in asynchttpserver.",
    "web": "https://github.com/philip-wernersbach/microasynchttpserver",
    "url": "https://github.com/philip-wernersbach/microasynchttpserver"
  },
  {
    "name": "react",
    "url": "https://github.com/andreaferretti/react.nim",
    "method": "git",
    "tags": [
      "js",
      "react",
      "frontend",
      "ui",
      "single page application"
    ],
    "description": "React.js bindings for Nim",
    "license": "Apache License 2.0",
    "web": "https://github.com/andreaferretti/react.nim"
  },
  {
    "name": "oauth",
    "url": "https://github.com/CORDEA/oauth",
    "method": "git",
    "tags": [
      "library",
      "oauth",
      "oauth2",
      "authorization"
    ],
    "description": "OAuth library for nim",
    "license": "Apache License 2.0",
    "web": "http://cordea.github.io/oauth"
  },
  {
    "name": "jsbind",
    "url": "https://github.com/yglukhov/jsbind",
    "method": "git",
    "tags": [
      "bindings",
      "emscripten",
      "javascript"
    ],
    "description": "Define bindings to JavaScript and Emscripten",
    "license": "MIT",
    "web": "https://github.com/yglukhov/jsbind"
  },
  {
    "name": "uuids",
    "url": "https://github.com/pragmagic/uuids/",
    "method": "git",
    "tags": [
      "library",
      "uuid",
      "id"
    ],
    "description": "UUID library for Nim",
    "license": "MIT",
    "web": "https://github.com/pragmagic/uuids/"
  },
  {
    "name": "isaac",
    "url": "https://github.com/pragmagic/isaac/",
    "method": "git",
    "tags": [
      "library",
      "algorithms",
      "random",
      "crypto"
    ],
    "description": "ISAAC PRNG implementation on Nim",
    "license": "MIT",
    "web": "https://github.com/pragmagic/isaac/"
  },
  {
    "name": "SDF",
    "url": "https://github.com/Halsys/SDF.nim",
    "method": "git",
    "tags": [
      "sdf",
      "text",
      "contour",
      "texture",
      "signed",
      "distance",
      "transform"
    ],
    "description": "Signed Distance Field builder for contour texturing in Nim",
    "license": "MIT",
    "web": "https://github.com/Halsys/SDF.nim"
  },
  {
    "name": "WebGL",
    "url": "https://github.com/stisa/webgl",
    "method": "git",
    "tags": [
      "webgl",
      "graphic",
      "js",
      "javascript",
      "wrapper",
      "3D",
      "2D"
    ],
    "description": "Experimental wrapper to webgl for Nim",
    "license": "MIT",
    "web": "http://stisa.space/webgl/"
  },
  {
    "name": "fileinput",
    "url": "https://github.com/achesak/nim-fileinput",
    "method": "git",
    "tags": [
      "file",
      "io",
      "input"
    ],
    "description": "iterate through files and lines",
    "license": "MIT",
    "web": "https://github.com/achesak/nim-fileinput"
  },
  {
    "name": "classy",
    "url": "https://github.com/nigredo-tori/classy",
    "method": "git",
    "tags": [
      "library",
      "typeclasses",
      "macros"
    ],
    "description": "typeclasses for Nim",
    "license": "Unlicense",
    "web": "https://github.com/nigredo-tori/classy"
  },
  {
    "name": "MiNiM",
    "url": "https://github.com/h3rald/minim",
    "method": "git",
    "tags": [
      "concatenative",
      "language",
      "shell"
    ],
    "description": "A tiny concatenative programming language and shell.",
    "license": "MIT",
    "web": "https://h3rald.com/minim"
  },
  {
    "name": "boneIO",
    "url": "https://github.com/xyz32/boneIO",
    "method": "git",
    "tags": [
      "library",
      "GPIO",
      "BeagleBone"
    ],
    "description": "A low level GPIO library for the BeagleBone board family",
    "license": "MIT",
    "web": "https://github.com/xyz32/boneIO"
  },
  {
    "name": "ui",
    "url": "https://github.com/nim-lang/ui",
    "method": "git",
    "tags": [
      "library",
      "GUI",
      "libui",
      "toolkit"
    ],
    "description": "A wrapper for libui",
    "license": "MIT",
    "web": "https://github.com/nim-lang/ui"
  },
  {
    "name": "mmgeoip",
    "url": "https://github.com/FedericoCeratto/nim-mmgeoip",
    "method": "git",
    "tags": [
      "geoip"
    ],
    "description": "MaxMind GeoIP library",
    "license": "LGPLv2.1",
    "web": "https://github.com/FedericoCeratto/nim-mmgeoip"
  },
  {
    "name": "libjwt",
    "url": "https://github.com/nimscale/nim-libjwt",
    "method": "git",
    "tags": [
      "jwt",
      "libjwt"
    ],
    "description": "Bindings for libjwt",
    "license": "LGPLv2.1",
    "web": "https://github.com/nimscale/nim-libjwt"
  },
  {
    "name": "forestdb",
    "url": "https://github.com/nimscale/forestdb",
    "method": "git",
    "tags": [
      "library",
      "bTree",
      "HB+-Trie",
      "db",
      "forestdb"
    ],
    "description": "ForestDB is fast key-value storage engine that is based on a Hierarchical B+-Tree based Trie, or HB+-Trie.",
    "license": "Apache License 2.0",
    "web": "https://github.com/nimscale/forestdb"
  },
  {
    "name": "nimbox",
    "url": "https://github.com/dom96/nimbox",
    "method": "git",
    "tags": [
      "library",
      "wrapper",
      "termbox",
      "commandline",
      "ui",
      "tui",
      "gui"
    ],
    "description": "A Rustbox-inspired termbox wrapper",
    "license": "MIT",
    "web": "https://github.com/dom96/nimbox"
  },
  {
    "name": "psutil",
    "url": "https://github.com/juancarlospaco/psutil-nim",
    "method": "git",
    "tags": [
      "psutil",
      "process",
      "network",
      "system",
      "disk",
      "cpu"
    ],
    "description": "psutil is a cross-platform library for retrieving information on running processes and system utilization (CPU, memory, disks, network). Since 2018 maintained by Juan Carlos because was abandoned.",
    "license": "BSD",
    "web": "https://github.com/johnscillieri/psutil-nim"
  },
  {
    "name": "gapbuffer",
    "url": "https://notabug.org/vktec/nim-gapbuffer.git",
    "method": "git",
    "tags": [
      "buffer",
      "seq",
      "sequence",
      "string",
      "gapbuffer"
    ],
    "description": "A simple gap buffer implementation",
    "license": "MIT",
    "web": "https://notabug.org/vktec/nim-gapbuffer"
  },
  {
    "name": "pudge",
    "url": "https://github.com/recoilme/pudge.git",
    "method": "git",
    "tags": [
      "wrapper",
      "database",
      "sophia"
    ],
    "description": "Pudge Db - it's modern key/value storage with memcached protocol support. Pudge Db implements a high-level cross-platform sockets interface to sophia db.",
    "license": "MIT",
    "web": "https://github.com/recoilme/pudge"
  },
  {
    "name": "etcd_client",
    "url": "https://github.com/FedericoCeratto/nim-etcd-client",
    "method": "git",
    "tags": [
      "library",
      "etcd"
    ],
    "description": "etcd client library",
    "license": "LGPLv3",
    "web": "https://github.com/FedericoCeratto/nim-etcd-client"
  },
  {
    "name": "ranges",
    "url": "https://github.com/status-im/nim-ranges",
    "method": "git",
    "tags": [
      "library",
      "ranges"
    ],
    "description": "Exploration of various implementations of memory range types",
    "license": "Apache License 2.0",
    "web": "https://github.com/status-im/nim-ranges"
  },
  {
    "name": "json_rpc",
    "url": "https://github.com/status-im/nim-json-rpc",
    "method": "git",
    "tags": [
      "library",
      "json-rpc",
      "server",
      "client",
      "rpc",
      "json"
    ],
    "description": "Nim library for implementing JSON-RPC clients and servers",
    "license": "Apache License 2.0",
    "web": "https://github.com/status-im/nim-json-rpc"
  },
  {
    "name": "asyncdispatch2",
    "url": "https://github.com/status-im/nim-asyncdispatch2",
    "method": "git",
    "tags": [
      "library",
      "networking",
      "async",
      "asynchronous",
      "eventloop",
      "timers",
      "sendfile",
      "tcp",
      "udp"
    ],
    "description": "Experimental fork of Nim's asyncdispatch",
    "license": "Apache License 2.0",
    "web": "https://github.com/status-im/nim-asyncdispatch2"
  },
  {
    "name": "rlp",
    "url": "https://github.com/status-im/nim-rlp",
    "method": "git",
    "tags": [
      "library",
      "ethereum",
      "rlp"
    ],
    "description": "RLP serialization library for Nim",
    "license": "Apache License 2.0",
    "web": "https://github.com/status-im/nim-rlp"
  },
  {
    "name": "eth_keys",
    "url": "https://github.com/status-im/nim-eth-keys",
    "method": "git",
    "tags": [
      "library",
      "ethereum",
      "cryptography"
    ],
    "description": "A reimplementation in pure Nim of eth-keys, the common API for Ethereum key operations.",
    "license": "Apache License 2.0",
    "web": "https://github.com/status-im/nim-eth-keys"
  },
  {
    "name": "eth_common",
    "url": "https://github.com/status-im/nim-eth-common",
    "method": "git",
    "tags": [
      "library",
      "ethereum"
    ],
    "description": "Definitions of various data structures used in the Ethereum eco-system",
    "license": "Apache License 2.0",
    "web": "https://github.com/status-im/nim-eth-common"
  },
  {
    "name": "ethash",
    "url": "https://github.com/status-im/nim-ethash",
    "method": "git",
    "tags": [
      "library",
      "ethereum",
      "ethash",
      "cryptography",
      "proof-of-work"
    ],
    "description": "A Nim implementation of Ethash, the ethereum proof-of-work hashing function",
    "license": "Apache License 2.0",
    "web": "https://github.com/status-im/nim-ethash"
  },
  {
    "name": "eth_bloom",
    "url": "https://github.com/status-im/nim-eth-bloom",
    "method": "git",
    "tags": [
      "library",
      "ethereum",
      "bloom",
      "bloom-filter"
    ],
    "description": "Ethereum bloom filter",
    "license": "Apache License 2.0",
    "web": "https://github.com/status-im/nim-eth-bloom"
  },
  {
    "name": "evmjit",
    "url": "https://github.com/status-im/nim-evmjit",
    "method": "git",
    "tags": [
      "library",
      "ethereum",
      "evm",
      "jit",
      "wrapper"
    ],
    "description": "A wrapper for the The Ethereum EVM JIT library",
    "license": "Apache License 2.0",
    "web": "https://github.com/status-im/nim-evmjit"
  },
  {
    "name": "keccak_tiny",
    "url": "https://github.com/status-im/nim-keccak-tiny",
    "method": "git",
    "tags": [
      "library",
      "sha3",
      "keccak",
      "cryptography"
    ],
    "description": "A wrapper for the keccak-tiny C library",
    "license": "Apache License 2.0",
    "web": "https://github.com/status-im/nim-keccak-tiny"
  },
  {
    "name": "httputils",
    "url": "https://github.com/status-im/nim-http-utils",
    "method": "git",
    "tags": [
      "http",
      "parsers",
      "protocols"
    ],
    "description": "Common utilities for implementing HTTP servers",
    "license": "Apache License 2.0",
    "web": "https://github.com/status-im/nim-http-utils"
  },
  {
    "name": "rocksdb",
    "url": "https://github.com/status-im/nim-rocksdb",
    "method": "git",
    "tags": [
      "library",
      "wrapper",
      "database"
    ],
    "description": "A wrapper for Facebook's RocksDB, an embeddable, persistent key-value store for fast storage",
    "license": "Apache License 2.0 or GPLv2",
    "web": "https://github.com/status-im/nim-rocksdb"
  },
  {
    "name": "secp256k1",
    "url": "https://github.com/status-im/nim-secp256k1",
    "method": "git",
    "tags": [
      "library",
      "cryptography",
      "secp256k1"
    ],
    "description": "A wrapper for the libsecp256k1 C library",
    "license": "Apache License 2.0",
    "web": "https://github.com/status-im/nim-secp256k1"
  },
  {
    "name": "eth_trie",
    "url": "https://github.com/status-im/nim-eth-trie",
    "method": "git",
    "tags": [
      "library",
      "ethereum",
      "trie",
      "patricia-trie"
    ],
    "description": "Merkle Patricia Tries as specified by Ethereum",
    "license": "Apache License 2.0",
    "web": "https://github.com/status-im/nim-eth-trie"
  },
  {
    "name": "eth_p2p",
    "url": "https://github.com/status-im/nim-eth-p2p",
    "method": "git",
    "tags": [
      "library",
      "ethereum",
      "p2p",
      "devp2p",
      "rplx",
      "networking",
      "whisper",
      "swarm"
    ],
    "description": "Implementation of the Ethereum suite of P2P protocols",
    "license": "Apache License 2.0",
    "web": "https://github.com/status-im/nim-eth-p2p"
  },
  {
    "name": "eth_keyfile",
    "url": "https://github.com/status-im/nim-eth-keyfile",
    "method": "git",
    "tags": [
      "library",
      "ethereum",
      "keyfile",
      "wallet"
    ],
    "description": "Library for handling Ethereum private keys and wallets",
    "license": "Apache License 2.0",
    "web": "https://github.com/status-im/nim-eth-keyfile"
  },
  {
    "name": "byteutils",
    "url": "https://github.com/status-im/nim-byteutils",
    "method": "git",
    "tags": [
      "library",
      "blobs",
      "hex-dump"
    ],
    "description": "Useful utilities for manipulating and visualizing byte blobs",
    "license": "Apache License 2.0",
    "web": "https://github.com/status-im/nim-byteutils"
  },
  {
    "name": "ttmath",
    "url": "https://github.com/status-im/nim-ttmath",
    "method": "git",
    "tags": [
      "library",
      "math",
      "numbers"
    ],
    "description": "A Nim wrapper for ttmath: big numbers with fixed size",
    "license": "Apache License 2.0",
    "web": "https://github.com/status-im/nim-ttmath"
  },
  {
    "name": "nimbus",
    "url": "https://github.com/status-im/nimbus",
    "method": "git",
    "tags": [
      "ethereum"
    ],
    "description": "An Ethereum 2.0 Sharding Client for Resource-Restricted Devices",
    "license": "Apache License 2.0",
    "web": "https://github.com/status-im/nimbus"
  },
  {
    "name": "stint",
    "url": "https://github.com/status-im/nim-stint",
    "method": "git",
    "tags": [
      "library",
      "math",
      "numbers"
    ],
    "description": "Stack-based arbitrary-precision integers - Fast and portable with natural syntax for resource-restricted devices",
    "license": "Apache License 2.0",
    "web": "https://github.com/status-im/nim-stint"
  },
  {
    "name": "daemon",
    "url": "https://github.com/status-im/nim-daemon",
    "method": "git",
    "tags": [
      "servers",
      "daemonization"
    ],
    "description": "Cross-platform process daemonization library",
    "license": "Apache License 2.0",
    "web": "https://github.com/status-im/nim-daemon"
  },
  {
    "name": "chronicles",
    "url": "https://github.com/status-im/nim-chronicles",
    "method": "git",
    "tags": [
      "logging",
      "json"
    ],
    "description": "A crafty implementation of structured logging for Nim",
    "license": "Apache License 2.0",
    "web": "https://github.com/status-im/nim-chronicles"
  },
  {
    "name": "stb_image",
    "url": "https://gitlab.com/define-private-public/stb_image-Nim",
    "method": "git",
    "tags": [
      "stb",
      "image",
      "graphics",
      "io",
      "wrapper"
    ],
    "description": "A wrapper for stb_image and stb_image_write.",
    "license": "Unlicense (Public Domain)",
    "web": "https://gitlab.com/define-private-public/stb_image-Nim"
  },
  {
    "name": "mutableseqs",
    "url": "https://github.com/iourinski/mutableseqs",
    "method": "git",
    "tags": [
      "sequences",
      "mapreduce"
    ],
    "description": "utilities for transforming sequences",
    "license": "MIT",
    "web": "https://github.com/iourinski/mutableseqs"
  },
  {
    "name": "stor",
    "url": "https://github.com/nimscale/stor",
    "method": "git",
    "tags": [
      "storage",
      "io"
    ],
    "description": "Efficient object storage system",
    "license": "MIT",
    "web": "https://github.com/nimscale/stor"
  },
  {
    "name": "linuxfb",
    "url": "https://github.com/luked99/linuxfb.nim",
    "method": "git",
    "tags": [
      "wrapper",
      "graphics",
      "linux"
    ],
    "description": "Wrapper around the Linux framebuffer driver ioctl API",
    "license": "MIT",
    "web": "https://github.com/luked99/linuxfb.nim"
  },
  {
    "name": "nimactors",
    "url": "https://github.com/vegansk/nimactors",
    "method": "git",
    "tags": [
      "actors",
      "library"
    ],
    "description": "Actors library for Nim inspired by akka-actors",
    "license": "MIT",
    "web": "https://github.com/vegansk/nimactors"
  },
  {
    "name": "porter",
    "url": "https://github.com/iourinski/porter",
    "method": "git",
    "tags": [
      "stemmer",
      "multilanguage",
      "snowball"
    ],
    "description": "Simple extensible implementation of Porter stemmer algorithm",
    "license": "MIT",
    "web": "https://github.com/iourinski/porter"
  },
  {
    "name": "kiwi",
    "url": "https://github.com/yglukhov/kiwi",
    "method": "git",
    "tags": [
      "cassowary",
      "constraint",
      "solving"
    ],
    "description": "Cassowary constraint solving",
    "license": "MIT",
    "web": "https://github.com/yglukhov/kiwi"
  },
  {
    "name": "ArrayFireNim",
    "url": "https://github.com/bitstormGER/ArrayFire-Nim",
    "method": "git",
    "tags": [
      "array",
      "linear",
      "algebra",
      "scientific",
      "computing"
    ],
    "description": "A nim wrapper for ArrayFire",
    "license": "BSD",
    "web": "https://github.com/bitstormGER/ArrayFire-Nim"
  },
  {
    "name": "statsd_client",
    "url": "https://github.com/FedericoCeratto/nim-statsd-client",
    "method": "git",
    "tags": [
      "library",
      "statsd",
      "client",
      "statistics",
      "metrics"
    ],
    "description": "A simple, stateless StatsD client library",
    "license": "LGPLv3",
    "web": "https://github.com/FedericoCeratto/nim-statsd-client"
  },
  {
    "name": "html5_canvas",
    "url": "https://gitlab.com/define-private-public/HTML5-Canvas-Nim",
    "method": "git",
    "tags": [
      "html5",
      "canvas",
      "drawing",
      "graphics",
      "rendering",
      "browser",
      "javascript"
    ],
    "description": "HTML5 Canvas and drawing for the JavaScript backend.",
    "license": "MIT",
    "web": "https://gitlab.com/define-private-public/HTML5-Canvas-Nim"
  },
  {
    "name": "alea",
    "url": "https://github.com/unicredit/alea",
    "method": "git",
    "tags": [
      "random variables",
      "distributions",
      "probability",
      "gaussian",
      "sampling"
    ],
    "description": "Define and compose random variables",
    "license": "Apache License 2.0",
    "web": "https://github.com/unicredit/alea"
  },
  {
    "name": "winim",
    "url": "https://github.com/khchen/winim",
    "method": "git",
    "tags": [
      "library",
      "windows",
      "api",
      "com"
    ],
    "description": "Nim's Windows API and COM Library",
    "license": "MIT",
    "web": "https://github.com/khchen/winim"
  },
  {
    "name": "ed25519",
    "url": "https://github.com/niv/ed25519.nim",
    "method": "git",
    "tags": [
      "ed25519",
      "cryptography",
      "crypto",
      "publickey",
      "privatekey",
      "signing",
      "keyexchange",
      "native"
    ],
    "description": "ed25519 key crypto bindings",
    "license": "MIT",
    "web": "https://github.com/niv/ed25519.nim"
  },
  {
    "name": "libevdev",
    "url": "https://github.com/luked99/libevdev.nim",
    "method": "git",
    "tags": [
      "wrapper",
      "os",
      "linux"
    ],
    "description": "Wrapper for libevdev, Linux input device processing library",
    "license": "MIT",
    "web": "https://github.com/luked99/libevdev.nim"
  },
  {
    "name": "nesm",
    "url": "https://gitlab.com/xomachine/NESM.git",
    "method": "git",
    "tags": [
      "metaprogramming",
      "parser",
      "pure",
      "serialization"
    ],
    "description": "A macro for generating [de]serializers for given objects",
    "license": "MIT",
    "web": "https://xomachine.gitlab.io/NESM/"
  },
  {
    "name": "sdnotify",
    "url": "https://github.com/FedericoCeratto/nim-sdnotify",
    "method": "git",
    "tags": [
      "os",
      "linux",
      "systemd",
      "sdnotify"
    ],
    "description": "Systemd service notification helper",
    "license": "MIT",
    "web": "https://github.com/FedericoCeratto/nim-sdnotify"
  },
  {
    "name": "cmd",
    "url": "https://github.com/samdmarshall/cmd.nim",
    "method": "git",
    "tags": [
      "cmd",
      "command",
      "prompt",
      "interactive"
    ],
    "description": "interactive command prompt",
    "license": "BSD 3-Clause",
    "web": "https://github.com/samdmarshall/cmd.nim"
  },
  {
    "name": "csvtable",
    "url": "https://github.com/apahl/csvtable",
    "method": "git",
    "tags": [
      "csv",
      "table"
    ],
    "description": "tools for handling CSV files (comma or tab-separated) with an API similar to Python's CSVDictReader and -Writer.",
    "license": "MIT",
    "web": "https://github.com/apahl/csvtable"
  },
  {
    "name": "plotly",
    "url": "https://github.com/brentp/nim-plotly",
    "method": "git",
    "tags": [
      "plot",
      "graphing",
      "chart",
      "data"
    ],
    "description": "Nim interface to plotly",
    "license": "MIT",
    "web": "https://github.com/brentp/nim-plotly"
  },
  {
    "name": "gnuplot",
    "url": "https://github.com/dvolk/gnuplot.nim",
    "method": "git",
    "tags": [
      "plot",
      "graphing",
      "data"
    ],
    "description": "Nim interface to gnuplot",
    "license": "MIT",
    "web": "https://github.com/dvolk/gnuplot.nim"
  },
  {
    "name": "ustring",
    "url": "https://github.com/rokups/nim-ustring",
    "method": "git",
    "tags": [
      "string",
      "text",
      "unicode",
      "uft8",
      "utf-8"
    ],
    "description": "utf-8 string",
    "license": "MIT",
    "web": "https://github.com/rokups/nim-ustring"
  },
  {
    "name": "imap",
    "url": "https://github.com/ehmry/imap",
    "method": "git",
    "tags": [
      "imap",
      "email"
    ],
    "description": "IMAP client library",
    "license": "GPL2",
    "web": "https://github.com/ehmry/imap"
  },
  {
    "name": "isa",
    "url": "https://github.com/nimscale/isa",
    "method": "git",
    "tags": [
      "erasure",
      "hash",
      "crypto",
      "compression"
    ],
    "description": "Binding for Intel Storage Acceleration library",
    "license": "Apache License 2.0",
    "web": "https://github.com/nimscale/isa"
  },
  {
    "name": "untar",
    "url": "https://github.com/dom96/untar",
    "method": "git",
    "tags": [
      "library",
      "tar",
      "gz",
      "compression",
      "archive",
      "decompression"
    ],
    "description": "Library for decompressing tar.gz files.",
    "license": "MIT",
    "web": "https://github.com/dom96/untar"
  },
  {
    "name": "nimcx",
    "url": "https://github.com/qqtop/nimcx",
    "method": "git",
    "tags": [
      "library",
      "linux"
    ],
    "description": "Color and utilities library for linux terminal.",
    "license": "MIT",
    "web": "https://github.com/qqtop/nimcx"
  },
  {
    "name": "dpdk",
    "url": "https://github.com/nimscale/dpdk",
    "method": "git",
    "tags": [
      "library",
      "dpdk",
      "packet",
      "processing"
    ],
    "description": "Library for fast packet processing",
    "license": "Apache License 2.0",
    "web": "http://dpdk.org/"
  },
  {
    "name": "libserialport",
    "alias": "serial"
  },
  {
    "name": "serial",
    "url": "https://github.com/euantorano/serial.nim",
    "method": "git",
    "tags": [
      "serial",
      "rs232",
      "io",
      "serialport"
    ],
    "description": "A library to operate serial ports using pure Nim.",
    "license": "BSD3",
    "web": "https://github.com/euantorano/serial.nim"
  },
  {
    "name": "spdk",
    "url": "https://github.com/nimscale/spdk.git",
    "method": "git",
    "tags": [
      "library",
      "SSD",
      "NVME",
      "io",
      "storage"
    ],
    "description": "The Storage Performance Development Kit(SPDK) provides a set of tools and libraries for writing high performance, scalable, user-mode storage applications.",
    "license": "MIT",
    "web": "https://github.com/nimscale/spdk.git"
  },
  {
    "name": "NimData",
    "url": "https://github.com/bluenote10/NimData",
    "method": "git",
    "tags": [
      "library",
      "dataframe"
    ],
    "description": "DataFrame API enabling fast out-of-core data analytics",
    "license": "MIT",
    "web": "https://github.com/bluenote10/NimData"
  },
  {
    "name": "testrunner",
    "url": "https://github.com/FedericoCeratto/nim-testrunner",
    "method": "git",
    "tags": [
      "test",
      "tests",
      "unittest",
      "utility",
      "tdd"
    ],
    "description": "Test runner with file monitoring and desktop notification capabilities",
    "license": "GPLv3",
    "web": "https://github.com/FedericoCeratto/nim-testrunner"
  },
  {
    "name": "reactorfuse",
    "url": "https://github.com/zielmicha/reactorfuse",
    "method": "git",
    "tags": [
      "filesystem",
      "fuse"
    ],
    "description": "Filesystem in userspace (FUSE) for Nim (for reactor.nim library)",
    "license": "MIT",
    "web": "https://github.com/zielmicha/reactorfuse"
  },
  {
    "name": "nimr",
    "url": "https://github.com/Jeff-Ciesielski/nimr",
    "method": "git",
    "tags": [
      "script",
      "utils"
    ],
    "description": "Helper to run nim code like a script",
    "license": "MIT",
    "web": "https://github.com/Jeff-Ciesielski/nimr"
  },
  {
    "name": "neverwinter",
    "url": "https://github.com/niv/neverwinter.nim",
    "method": "git",
    "tags": [
      "nwn",
      "neverwinternights",
      "neverwinter",
      "game",
      "bioware",
      "fileformats",
      "reader",
      "writer"
    ],
    "description": "Neverwinter Nights 1 data accessor library",
    "license": "MIT",
    "web": "https://github.com/niv/neverwinter.nim"
  },
  {
    "name": "snail",
    "url": "https://github.com/stisa/snail",
    "method": "git",
    "tags": [
      "js",
      "matrix",
      "linear algebra"
    ],
    "description": "Simple linear algebra for nim. Js too.",
    "license": "MIT",
    "web": "http://stisa.space/snail/"
  },
  {
    "name": "jswebsockets",
    "url": "https://github.com/stisa/jswebsockets",
    "method": "git",
    "tags": [
      "js",
      "javascripts",
      "ws",
      "websockets"
    ],
    "description": "Websockets wrapper for nim js backend.",
    "license": "MIT",
    "web": "http://stisa.space/jswebsockets/"
  },
  {
    "name": "morelogging",
    "url": "https://github.com/FedericoCeratto/nim-morelogging",
    "method": "git",
    "tags": [
      "log",
      "logging",
      "library",
      "systemd",
      "journald"
    ],
    "description": "Logging library with support for async IO, multithreading, Journald.",
    "license": "LGPLv3",
    "web": "https://github.com/FedericoCeratto/nim-morelogging"
  },
  {
    "name": "ajax",
    "url": "https://github.com/stisa/ajax",
    "method": "git",
    "tags": [
      "js",
      "javascripts",
      "ajax",
      "xmlhttprequest"
    ],
    "description": "AJAX wrapper for nim js backend.",
    "license": "MIT",
    "web": "http://stisa.space/ajax/"
  },
  {
    "name": "recaptcha",
    "url": "https://github.com/euantorano/recaptcha.nim",
    "method": "git",
    "tags": [
      "recaptcha",
      "captcha"
    ],
    "description": "reCAPTCHA support for Nim, supporting rendering a capctcha and verifying a user's response.",
    "license": "BSD3",
    "web": "https://github.com/euantorano/recaptcha.nim"
  },
  {
    "name": "influx",
    "url": "https://github.com/samdmarshall/influx.nim",
    "method": "git",
    "tags": [
      "influx",
      "influxdb"
    ],
    "description": "wrapper for communicating with InfluxDB over the REST interface",
    "license": "BSD 3-Clause",
    "web": "https://github.com/samdmarshall/influx.nim"
  },
  {
    "name": "gamelight",
    "url": "https://github.com/dom96/gamelight",
    "method": "git",
    "tags": [
      "js",
      "library",
      "graphics",
      "collision",
      "2d"
    ],
    "description": "A set of simple modules for writing a JavaScript 2D game.",
    "license": "MIT",
    "web": "https://github.com/dom96/gamelight"
  },
  {
    "name": "storage",
    "url": "https://bitbucket.org/moigagoo/storage/",
    "method": "hg",
    "tags": [
      "JavaScript",
      "Storage",
      "localStorage",
      "sessionStorage"
    ],
    "description": "Storage, localStorage, and sessionStorage bindigs for Nim's JavaScript backend.",
    "license": "MIT",
    "web": "https://bitbucket.org/moigagoo/storage/"
  },
  {
    "name": "fontconfig",
    "url": "https://github.com/Parashurama/fontconfig",
    "method": "git",
    "tags": [
      "fontconfig",
      "font"
    ],
    "description": "Low level wrapper for the fontconfig library.",
    "license": "Fontconfig License",
    "web": "https://github.com/Parashurama/fontconfig"
  },
  {
    "name": "sysrandom",
    "url": "https://github.com/euantorano/sysrandom.nim",
    "method": "git",
    "tags": [
      "random",
      "RNG",
      "PRNG"
    ],
    "description": "A simple library to generate random data, using the system's PRNG.",
    "license": "BSD3",
    "web": "https://github.com/euantorano/sysrandom.nim"
  },
  {
    "name": "colorize",
    "url": "https://github.com/molnarmark/colorize",
    "method": "git",
    "tags": [
      "color",
      "colors",
      "colorize"
    ],
    "description": "A simple and lightweight terminal coloring library.",
    "license": "MIT",
    "web": "https://github.com/molnarmark/colorize"
  },
  {
    "name": "cello",
    "url": "https://github.com/unicredit/cello",
    "method": "git",
    "tags": [
      "string",
      "succinct-data-structure",
      "rank",
      "select",
      "Burrows-Wheeler",
      "FM-index",
      "wavelet-tree"
    ],
    "description": "String algorithms with succinct data structures",
    "license": "Apache2",
    "web": "https://unicredit.github.io/cello/"
  },
  {
    "name": "notmuch",
    "url": "https://github.com/samdmarshall/notmuch.nim",
    "method": "git",
    "tags": [
      "notmuch",
      "wrapper",
      "email",
      "tagging"
    ],
    "description": "wrapper for the notmuch mail library",
    "license": "BSD 3-Clause",
    "web": "https://github.com/samdmarshall/notmuch.nim"
  },
  {
    "name": "pluginmanager",
    "url": "https://github.com/samdmarshall/plugin-manager",
    "method": "git",
    "tags": [
      "plugin",
      "dylib",
      "manager"
    ],
    "description": "Simple plugin implementation",
    "license": "BSD 3-Clause",
    "web": "https://github.com/samdmarshall/plugin-manager"
  },
  {
    "name": "node",
    "url": "https://github.com/tulayang/nimnode",
    "method": "git",
    "tags": [
      "async",
      "io",
      "socket",
      "net",
      "tcp",
      "http",
      "libuv"
    ],
    "description": "Library for async programming and communication. This Library uses a future/promise, non-blocking I/O model based on libuv.",
    "license": "MIT",
    "web": "http://tulayang.github.io/node/"
  },
  {
    "name": "tempdir",
    "url": "https://github.com/euantorano/tempdir.nim",
    "method": "git",
    "tags": [
      "temp",
      "io",
      "tmp"
    ],
    "description": "A Nim library to create and manage temporary directories.",
    "license": "BSD3",
    "web": "https://github.com/euantorano/tempdir.nim"
  },
  {
    "name": "mathexpr",
    "url": "https://github.com/Yardanico/nim-mathexpr",
    "method": "git",
    "tags": [
      "math",
      "mathparser",
      "tinyexpr"
    ],
    "description": "MathExpr - pure-Nim mathematical expression evaluator library",
    "license": "MIT",
    "web": "https://github.com/Yardanico/nim-mathexpr"
  },
  {
    "name": "frag",
    "url": "https://github.com/fragworks/frag",
    "method": "git",
    "tags": [
      "game",
      "game-dev",
      "2d",
      "3d"
    ],
    "description": "A 2D|3D game engine",
    "license": "MIT",
    "web": "https://github.com/fragworks/frag"
  },
  {
    "name": "freetype",
    "url": "https://github.com/jangko/freetype",
    "method": "git",
    "tags": [
      "font",
      "renderint",
      "library"
    ],
    "description": "wrapper for FreeType2 library",
    "license": "MIT",
    "web": "https://github.com/jangko/freetype"
  },
  {
    "name": "polyBool",
    "url": "https://github.com/jangko/polyBool",
    "method": "git",
    "tags": [
      "polygon",
      "clipper",
      "library"
    ],
    "description": "Polygon Clipper Library (Martinez Algorithm)",
    "license": "MIT",
    "web": "https://github.com/jangko/polyBool"
  },
  {
    "name": "nimAGG",
    "url": "https://github.com/jangko/nimAGG",
    "method": "git",
    "tags": [
      "renderer",
      "rasterizer",
      "library",
      "2D",
      "graphics"
    ],
    "description": "Hi Fidelity Rendering Engine",
    "license": "MIT",
    "web": "https://github.com/jangko/nimAGG"
  },
  {
    "name": "primme",
    "url": "https://github.com/jxy/primme",
    "method": "git",
    "tags": [
      "library",
      "eigenvalues",
      "high-performance",
      "singular-value-decomposition"
    ],
    "description": "Nim interface for PRIMME: PReconditioned Iterative MultiMethod Eigensolver",
    "license": "MIT",
    "web": "https://github.com/jxy/primme"
  },
  {
    "name": "sitmo",
    "url": "https://github.com/jxy/sitmo",
    "method": "git",
    "tags": [
      "RNG",
      "Sitmo",
      "high-performance",
      "random"
    ],
    "description": "Sitmo parallel random number generator in Nim",
    "license": "MIT",
    "web": "https://github.com/jxy/sitmo"
  },
  {
    "name": "webaudio",
    "url": "https://github.com/ftsf/nim-webaudio",
    "method": "git",
    "tags": [
      "javascript",
      "js",
      "web",
      "audio",
      "sound",
      "music"
    ],
    "description": "API for Web Audio (JS)",
    "license": "MIT",
    "web": "https://github.com/ftsf/nim-webaudio"
  },
  {
    "name": "nimcuda",
    "url": "https://github.com/unicredit/nimcuda",
    "method": "git",
    "tags": [
      "CUDA",
      "GPU"
    ],
    "description": "CUDA bindings",
    "license": "Apache2",
    "web": "https://github.com/unicredit/nimcuda"
  },
  {
    "name": "gifwriter",
    "url": "https://github.com/rxi/gifwriter",
    "method": "git",
    "tags": [
      "gif",
      "image",
      "library"
    ],
    "description": "Animated GIF writing library based on jo_gif",
    "license": "MIT",
    "web": "https://github.com/rxi/gifwriter"
  },
  {
    "name": "libplist",
    "url": "https://github.com/samdmarshall/libplist.nim",
    "method": "git",
    "tags": [
      "libplist",
      "property",
      "list",
      "property-list",
      "parsing",
      "binary",
      "xml",
      "format"
    ],
    "description": "wrapper around libplist https://github.com/libimobiledevice/libplist",
    "license": "MIT",
    "web": "https://github.com/samdmarshall/libplist.nim"
  },
  {
    "name": "getch",
    "url": "https://github.com/6A/getch",
    "method": "git",
    "tags": [
      "getch",
      "char"
    ],
    "description": "getch() for Windows and Unix",
    "license": "MIT",
    "web": "https://github.com/6A/getch"
  },
  {
    "name": "gifenc",
    "url": "https://github.com/ftsf/gifenc",
    "method": "git",
    "tags": [
      "gif",
      "encoder"
    ],
    "description": "Gif Encoder",
    "license": "Public Domain",
    "web": "https://github.com/ftsf/gifenc"
  },
  {
    "name": "nimlapack",
    "url": "https://github.com/unicredit/nimlapack",
    "method": "git",
    "tags": [
      "LAPACK",
      "linear-algebra"
    ],
    "description": "LAPACK bindings",
    "license": "Apache2",
    "web": "https://github.com/unicredit/nimlapack"
  },
  {
    "name": "jack",
    "url": "https://github.com/Skrylar/nim-jack",
    "method": "git",
    "tags": [
      "jack",
      "audio",
      "binding",
      "wrapper"
    ],
    "description": "Shiny bindings to the JACK Audio Connection Kit.",
    "license": "MIT",
    "web": "https://github.com/Skrylar/nim-jack"
  },
  {
    "name": "serializetools",
    "url": "https://github.com/JeffersonLab/serializetools",
    "method": "git",
    "tags": [
      "serialization",
      "xml"
    ],
    "description": "Support for serialization of objects",
    "license": "MIT",
    "web": "https://github.com/JeffersonLab/serializetools"
  },
  {
    "name": "neo",
    "url": "https://github.com/unicredit/neo",
    "method": "git",
    "tags": [
      "vector",
      "matrix",
      "linear-algebra",
      "BLAS",
      "LAPACK",
      "CUDA"
    ],
    "description": "Linear algebra for Nim",
    "license": "Apache License 2.0",
    "web": "https://unicredit.github.io/neo/"
  },
  {
    "name": "httpkit",
    "url": "https://github.com/tulayang/httpkit",
    "method": "git",
    "tags": [
      "http",
      "request",
      "response",
      "stream",
      "bigfile",
      "async"
    ],
    "description": "An efficient HTTP tool suite written in pure nim. Help you to write HTTP services or clients via TCP, UDP, or even Unix Domain socket, etc.",
    "license": "MIT",
    "web": "https://github.com/tulayang/httpkit"
  },
  {
    "name": "ulid",
    "url": "https://github.com/adelq/ulid",
    "method": "git",
    "tags": [
      "library",
      "id",
      "ulid",
      "uuid",
      "guid"
    ],
    "description": "Universally Unique Lexicographically Sortable Identifier",
    "license": "MIT",
    "web": "https://github.com/adelq/ulid"
  },
  {
    "name": "osureplay",
    "url": "https://github.com/Yardanico/nim-osureplay",
    "method": "git",
    "tags": [
      "library",
      "osu!",
      "parser",
      "osugame",
      "replay"
    ],
    "description": "osu! replay parser",
    "license": "MIT",
    "web": "https://github.com/Yardanico/nim-osureplay"
  },
  {
    "name": "tiger",
    "url": "https://github.com/ehmry/tiger",
    "method": "git",
    "tags": [
      "hash"
    ],
    "description": "Tiger hash function",
    "license": "MIT",
    "web": "https://github.com/ehmry/tiger"
  },
  {
    "name": "pipe",
    "url": "https://github.com/5paceToast/pipe",
    "method": "git",
    "tags": [
      "pipe",
      "macro",
      "operator",
      "functional"
    ],
    "description": "Pipe operator for nim.",
    "license": "MIT",
    "web": "https://github.com/5paceToast/pipe"
  },
  {
    "name": "flatdb",
    "url": "https://github.com/enthus1ast/flatdb",
    "method": "git",
    "tags": [
      "database",
      "json",
      "pure"
    ],
    "description": "small/tiny, flatfile, jsonl based, inprogress database for nim",
    "license": "MIT",
    "web": "https://github.com/enthus1ast/flatdb"
  },
  {
    "name": "nwt",
    "url": "https://github.com/enthus1ast/nimWebTemplates",
    "method": "git",
    "tags": [
      "template",
      "html",
      "pure",
      "jinja"
    ],
    "description": "experiment to build a jinja like template parser",
    "license": "MIT",
    "web": "https://github.com/enthus1ast/nimWebTemplates"
  },
  {
    "name": "cmixer",
    "url": "https://github.com/rxi/cmixer-nim",
    "method": "git",
    "tags": [
      "library",
      "audio",
      "mixer",
      "sound",
      "wav",
      "ogg"
    ],
    "description": "Lightweight audio mixer for games",
    "license": "MIT",
    "web": "https://github.com/rxi/cmixer-nim"
  },
  {
    "name": "cmixer_sdl2",
    "url": "https://github.com/rxi/cmixer_sdl2-nim",
    "method": "git",
    "tags": [
      "library",
      "audio",
      "mixer",
      "sound",
      "wav",
      "ogg"
    ],
    "description": "Lightweight audio mixer for SDL2",
    "license": "MIT",
    "web": "https://github.com/rxi/cmixer_sdl2-nim"
  },
  {
    "name": "chebyshev",
    "url": "https://github.com/jxy/chebyshev",
    "method": "git",
    "tags": [
      "math",
      "approximation",
      "numerical"
    ],
    "description": "Chebyshev approximation.",
    "license": "MIT",
    "web": "https://github.com/jxy/chebyshev"
  },
  {
    "name": "scram",
    "url": "https://github.com/rgv151/scram",
    "method": "git",
    "tags": [
      "scram",
      "sasl",
      "authentication",
      "salted",
      "challenge",
      "response"
    ],
    "description": "Salted Challenge Response Authentication Mechanism (SCRAM) ",
    "license": "MIT",
    "web": "https://github.com/rgv151/scram"
  },
  {
    "name": "blake2",
    "url": "https://bitbucket.org/mihailp/blake2/",
    "method": "hg",
    "tags": [
      "crypto",
      "cryptography",
      "hash",
      "security"
    ],
    "description": "blake2 - cryptographic hash function",
    "license": "CC0",
    "web": "https://bitbucket.org/mihailp/blake2/"
  },
  {
    "name": "spinny",
    "url": "https://github.com/molnarmark/spinny",
    "method": "git",
    "tags": [
      "terminal",
      "spinner",
      "spinny",
      "load"
    ],
    "description": "Spinny is a tiny terminal spinner package for the Nim Programming Language.",
    "license": "MIT",
    "web": "https://github.com/molnarmark/spinny"
  },
  {
    "name": "nigui",
    "url": "https://github.com/trustable-code/NiGui",
    "method": "git",
    "tags": [
      "gui",
      "windows",
      "gtk"
    ],
    "description": "NiGui is a cross-platform, desktop GUI toolkit using native widgets.",
    "license": "MIT",
    "web": "https://github.com/trustable-code/NiGui"
  },
  {
    "name": "nimcalcal",
    "url": "https://github.com/skilchen/nimcalcal",
    "method": "git",
    "tags": [
      "calendar",
      "library"
    ],
    "description": "nimcalcal - PyCalCal translated to Nim, Calendrical Calculations from Reingold/Dershowitz",
    "license": "MIT",
    "web": "http://www3.cs.stonybrook.edu/~algorith/implement/reingold/implement.shtml"
  },
  {
    "name": "currying",
    "url": "https://github.com/t8m8/currying",
    "method": "git",
    "tags": [
      "library",
      "functional",
      "currying"
    ],
    "description": "Currying library for Nim",
    "license": "MIT",
    "web": "https://github.com/t8m8/currying"
  },
  {
    "name": "rect_packer",
    "url": "https://github.com/yglukhov/rect_packer",
    "method": "git",
    "tags": [
      "library",
      "geometry",
      "packing"
    ],
    "description": "Pack rects into bigger rect",
    "license": "MIT",
    "web": "https://github.com/yglukhov/rect_packer"
  },
  {
    "name": "gintro",
    "url": "https://github.com/stefansalewski/gintro",
    "method": "git",
    "tags": [
      "library",
      "gtk",
      "wrapper",
      "gui"
    ],
    "description": "High level GObject-Introspection based GTK3 bindings",
    "license": "MIT",
    "web": "https://github.com/stefansalewski/gintro"
  },
  {
    "name": "arraymancer",
    "url": "https://github.com/mratsim/Arraymancer",
    "method": "git",
    "tags": [
      "vector",
      "matrix",
      "array",
      "ndarray",
      "multidimensional-array",
      "linear-algebra",
      "tensor"
    ],
    "description": "A tensor (multidimensional array) library for Nim",
    "license": "Apache License 2.0",
    "web": "https://mratsim.github.io/Arraymancer/"
  },
  {
    "name": "sha3",
    "url": "https://bitbucket.org/mihailp/sha3/",
    "method": "hg",
    "tags": [
      "crypto",
      "cryptography",
      "hash",
      "security"
    ],
    "description": "sha3 - cryptographic hash function",
    "license": "CC0",
    "web": "https://bitbucket.org/mihailp/sha3/"
  },
  {
    "name": "coalesce",
    "url": "https://github.com/piedar/coalesce",
    "method": "git",
    "tags": [
      "nil",
      "null",
      "options",
      "operator"
    ],
    "description": "A nil coalescing operator ?? for Nim",
    "license": "MIT",
    "web": "https://github.com/piedar/coalesce"
  },
  {
    "name": "asyncmysql",
    "url": "https://github.com/tulayang/asyncmysql",
    "method": "git",
    "tags": [
      "mysql",
      "async",
      "asynchronous"
    ],
    "description": "Asynchronous MySQL connector written in pure Nim",
    "license": "MIT",
    "web": "https://github.com/tulayang/asyncmysql"
  },
  {
    "name": "cassandra",
    "url": "https://github.com/yglukhov/cassandra",
    "method": "git",
    "tags": [
      "cassandra",
      "database",
      "wrapper",
      "bindings",
      "driver"
    ],
    "description": "Bindings to Cassandra DB driver",
    "license": "MIT",
    "web": "https://github.com/yglukhov/cassandra"
  },
  {
    "name": "tf2plug",
    "url": "https://gitlab.com/waylon531/tf2plug",
    "method": "git",
    "tags": [
      "app",
      "binary",
      "tool",
      "tf2"
    ],
    "description": "A mod manager for TF2",
    "license": "GPLv3",
    "web": "https://gitlab.com/waylon531/tf2plug"
  },
  {
    "name": "oldgtk3",
    "url": "https://github.com/stefansalewski/oldgtk3",
    "method": "git",
    "tags": [
      "library",
      "gtk",
      "wrapper",
      "gui"
    ],
    "description": "Low level bindings for GTK3 related libraries",
    "license": "MIT",
    "web": "https://github.com/stefansalewski/oldgtk3"
  },
  {
    "name": "godot",
    "url": "https://github.com/pragmagic/godot-nim",
    "method": "git",
    "tags": [
      "game",
      "engine",
      "2d",
      "3d"
    ],
    "description": "Nim bindings for Godot Engine",
    "license": "MIT",
    "web": "https://github.com/pragmagic/godot-nim"
  },
  {
    "name": "vkapi",
    "url": "https://github.com/Yardanico/nimvkapi",
    "method": "git",
    "tags": [
      "wrapper",
      "vkontakte",
      "vk",
      "library",
      "api"
    ],
    "description": "A wrapper for the vk.com API (russian social network)",
    "license": "MIT",
    "web": "https://github.com/Yardanico/nimvkapi"
  },
  {
    "name": "slacklib",
    "url": "https://github.com/ThomasTJdev/nim_slacklib",
    "method": "git",
    "tags": [
      "library",
      "wrapper",
      "slack",
      "slackapp",
      "api"
    ],
    "description": "Library for working with a slack app or sending messages to a slack channel (slack.com)",
    "license": "MIT",
    "web": "https://github.com/ThomasTJdev/nim_slacklib"
  },
  {
    "name": "calendar",
    "url": "https://github.com/skilchen/calendar",
    "method": "git",
    "tags": [
      "calendar",
      "dates",
      "library"
    ],
    "description": "calendar.py from Pythons stdlib translated to Nim",
    "license": "MIT",
    "web": "https://docs.python.org/2/library/calendar.html"
  },
  {
    "name": "wiringPiNim",
    "url": "https://github.com/ThomasTJdev/nim_wiringPiNim",
    "method": "git",
    "tags": [
      "wrapper",
      "raspberry",
      "rpi",
      "wiringpi",
      "pi"
    ],
    "description": "Wrapper that implements some of wiringPi's function for controlling a Raspberry Pi",
    "license": "MIT",
    "web": "https://github.com/ThomasTJdev/nim_wiringPiNim"
  },
  {
    "name": "redux",
    "url": "https://github.com/pragmagic/redux.nim",
    "method": "git",
    "tags": [
      "redux"
    ],
    "description": "Predictable state container.",
    "license": "MIT",
    "web": "https://github.com/pragmagic/redux.nim"
  },
  {
    "name": "skEasing",
    "url": "https://github.com/Skrylar/skEasing",
    "method": "git",
    "tags": [
      "math",
      "curves",
      "animation"
    ],
    "description": "A collection of easing curves for animation purposes.",
    "license": "BSD",
    "web": "https://github.com/Skrylar/skEasing"
  },
  {
    "name": "nimquery",
    "url": "https://github.com/GULPF/nimquery",
    "method": "git",
    "tags": [
      "html",
      "scraping",
      "web"
    ],
    "description": "Library for querying HTML using CSS-selectors, like JavaScripts document.querySelector",
    "license": "MIT",
    "web": "https://github.com/GULPF/nimquery"
  },
  {
    "name": "usha",
    "url": "https://github.com/subsetpark/untitled-shell-history-application",
    "method": "git",
    "tags": [
      "shell",
      "utility"
    ],
    "description": "untitled shell history application",
    "license": "MIT",
    "web": "https://github.com/subsetpark/untitled-shell-history-application"
  },
  {
    "name": "libgit2",
    "url": "https://github.com/barcharcraz/libgit2-nim",
    "method": "git",
    "tags": [
      "git",
      "libgit",
      "libgit2",
      "vcs",
      "wrapper"
    ],
    "description": "Libgit2 low level wrapper",
    "license": "MIT",
    "web": "https://github.com/barcharcraz/libgit2-nim"
  },
  {
    "name": "multicast",
    "url": "https://github.com/enthus1ast/nimMulticast",
    "method": "git",
    "tags": [
      "multicast",
      "udp",
      "socket",
      "net"
    ],
    "description": "proc to join (and leave) a multicast group",
    "license": "MIT",
    "web": "https://github.com/enthus1ast/nimMulticast"
  },
  {
    "name": "mysqlparser",
    "url": "https://github.com/tulayang/mysqlparser.git",
    "method": "git",
    "tags": [
      "mysql",
      "protocol",
      "parser"
    ],
    "description": "An efficient packet parser for MySQL Client/Server Protocol. Help you to write Mysql communication in either BLOCKIONG-IO or NON-BLOCKING-IO.",
    "license": "MIT",
    "web": "https://github.com/tulayang/mysqlparser"
  },
  {
    "name": "fugitive",
    "url": "https://github.com/citycide/fugitive",
    "method": "git",
    "tags": [
      "git",
      "github",
      "cli",
      "extras",
      "utility",
      "tool"
    ],
    "description": "Simple command line tool to make git more intuitive, along with useful GitHub addons.",
    "license": "MIT",
    "web": "https://github.com/citycide/fugitive"
  },
  {
    "name": "dbg",
    "url": "https://github.com/enthus1ast/nimDbg",
    "method": "git",
    "tags": [
      "template",
      "echo",
      "dbg",
      "debug"
    ],
    "description": "dbg template; in debug echo",
    "license": "MIT",
    "web": "https://github.com/enthus1ast/nimDbg"
  },
  {
    "name": "pylib",
    "url": "https://github.com/Yardanico/nimpylib",
    "method": "git",
    "tags": [
      "python",
      "compatibility",
      "library",
      "pure"
    ],
    "description": "Nim library with python-like functions and operators",
    "license": "MIT",
    "web": "https://github.com/Yardanico/nimpylib"
  },
  {
    "name": "graphemes",
    "url": "https://github.com/nitely/nim-graphemes",
    "method": "git",
    "tags": [
      "graphemes",
      "grapheme-cluster",
      "unicode"
    ],
    "description": "Grapheme aware string handling (Unicode tr29)",
    "license": "MIT",
    "web": "https://github.com/nitely/nim-graphemes"
  },
  {
    "name": "rfc3339",
    "url": "https://github.com/Skrylar/rfc3339",
    "method": "git",
    "tags": [
      "rfc3339",
      "datetime"
    ],
    "description": "RFC3339 (dates and times) implementation for Nim.",
    "license": "BSD",
    "web": "https://github.com/Skrylar/rfc3339"
  },
  {
    "name": "db_presto",
    "url": "https://github.com/Bennyelg/nimPresto",
    "method": "git",
    "tags": [
      "prestodb",
      "connector",
      "database"
    ],
    "description": "prestodb simple connector",
    "license": "MIT",
    "web": "https://github.com/Bennyelg/nimPresto"
  },
  {
    "name": "nimbomb",
    "url": "https://github.com/Tyler-Yocolano/nimbomb",
    "method": "git",
    "tags": [
      "giant",
      "bomb",
      "wiki",
      "api"
    ],
    "description": "A GiantBomb-wiki wrapper for nim",
    "license": "MIT",
    "web": "https://github.com/Tyler-Yocolano/nimbomb"
  },
  {
    "name": "csvql",
    "url": "https://github.com/Bennyelg/csvql",
    "method": "git",
    "tags": [
      "csv",
      "read",
      "ansisql",
      "query",
      "database",
      "files"
    ],
    "description": "csvql.",
    "license": "MIT",
    "web": "https://github.com/Bennyelg/csvql"
  },
  {
    "name": "contracts",
    "url": "https://github.com/Udiknedormin/NimContracts",
    "method": "git",
    "tags": [
      "library",
      "pure",
      "contract",
      "contracts",
      "DbC",
      "utility",
      "automation",
      "documentation",
      "safety",
      "test",
      "tests",
      "testing",
      "unittest"
    ],
    "description": "Design by Contract (DbC) library with minimal runtime.",
    "license": "MIT",
    "web": "https://github.com/Udiknedormin/NimContracts"
  },
  {
    "name": "syphus",
    "url": "https://github.com/makingspace/syphus",
    "method": "git",
    "tags": [
      "optimization",
      "tabu"
    ],
    "description": "An implementation of the tabu search heuristic in Nim.",
    "license": "BSD-3",
    "web": "https://github.com/makingspace/syphus-nim"
  },
  {
    "name": "analytics",
    "url": "https://github.com/dom96/analytics",
    "method": "git",
    "tags": [
      "google",
      "telemetry",
      "statistics"
    ],
    "description": "Allows statistics to be sent to and recorded in Google Analytics.",
    "license": "MIT",
    "web": "https://github.com/dom96/analytics"
  },
  {
    "name": "arraymancer_vision",
    "url": "https://github.com/edubart/arraymancer-vision",
    "method": "git",
    "tags": [
      "arraymancer",
      "image",
      "vision"
    ],
    "description": "Image transformation and visualization utilities for arraymancer",
    "license": "Apache License 2.0",
    "web": "https://github.com/edubart/arraymancer-vision"
  },
  {
    "name": "genoiser",
    "url": "https://github.com/brentp/genoiser",
    "method": "git",
    "tags": [
      "bam",
      "cram",
      "vcf",
      "genomics"
    ],
    "description": "functions to tracks for genomics data files",
    "license": "MIT"
  },
  {
    "name": "hts",
    "url": "https://github.com/brentp/hts-nim",
    "method": "git",
    "tags": [
      "kmer",
      "dna",
      "sequence",
      "bam",
      "vcf",
      "genomics"
    ],
    "description": "htslib wrapper for nim",
    "license": "MIT",
    "web": "https://brentp.github.io/hts-nim/"
  },
  {
    "name": "kmer",
    "url": "https://github.com/brentp/nim-kmer",
    "method": "git",
    "tags": [
      "kmer",
      "dna",
      "sequence"
    ],
    "description": "encoded kmer library for fast operations on kmers up to 31",
    "license": "MIT",
    "web": "https://github.com/brentp/nim-kmer"
  },
  {
    "name": "kexpr",
    "url": "https://github.com/brentp/kexpr-nim",
    "method": "git",
    "tags": [
      "math",
      "expression",
      "evalute"
    ],
    "description": "wrapper for kexpr math expression evaluation library",
    "license": "MIT",
    "web": "https://github.com/brentp/kexpr-nim"
  },
  {
    "name": "lapper",
    "url": "https://github.com/brentp/nim-lapper",
    "method": "git",
    "tags": [
      "interval"
    ],
    "description": "fast interval overlaps",
    "license": "MIT",
    "web": "https://github.com/brentp/nim-lapper"
  },
  {
    "name": "gplay",
    "url": "https://github.com/yglukhov/gplay",
    "method": "git",
    "tags": [
      "google",
      "play",
      "apk",
      "publish",
      "upload"
    ],
    "description": "Google Play APK Uploader",
    "license": "MIT",
    "web": "https://github.com/yglukhov/gplay"
  },
  {
    "name": "huenim",
    "url": "https://github.com/IoTone/huenim",
    "method": "git",
    "tags": [
      "hue",
      "iot",
      "lighting",
      "philips",
      "library"
    ],
    "description": "Huenim",
    "license": "MIT",
    "web": "https://github.com/IoTone/huenim"
  },
  {
    "name": "drand48",
    "url": "https://github.com/JeffersonLab/drand48",
    "method": "git",
    "tags": [
      "random",
      "number",
      "generator"
    ],
    "description": "Nim implementation of the standard unix drand48 pseudo random number generator",
    "license": "BSD3",
    "web": "https://github.com/JeffersonLab/drand48"
  },
  {
    "name": "ensem",
    "url": "https://github.com/JeffersonLab/ensem",
    "method": "git",
    "tags": [
      "jackknife",
      "statistics"
    ],
    "description": "Support for ensemble file format and arithmetic using jackknife/bootstrap propagation of errors",
    "license": "BSD3",
    "web": "https://github.com/JeffersonLab/ensem"
  },
  {
    "name": "basic2d",
    "url": "https://github.com/nim-lang/basic2d",
    "method": "git",
    "tags": [
      "deprecated",
      "vector",
      "stdlib",
      "library"
    ],
    "description": "Deprecated module for vector/matrices operations.",
    "license": "MIT",
    "web": "https://github.com/nim-lang/basic2d"
  },
  {
    "name": "basic3d",
    "url": "https://github.com/nim-lang/basic3d",
    "method": "git",
    "tags": [
      "deprecated",
      "vector",
      "stdlib",
      "library"
    ],
    "description": "Deprecated module for vector/matrices operations.",
    "license": "MIT",
    "web": "https://github.com/nim-lang/basic3d"
  },
  {
    "name": "shiori",
    "url": "https://github.com/Narazaka/shiori-nim",
    "method": "git",
    "tags": [
      "ukagaka",
      "shiori",
      "protocol"
    ],
    "description": "SHIORI Protocol Parser/Builder",
    "license": "MIT",
    "web": "https://github.com/Narazaka/shiori-nim"
  },
  {
    "name": "shioridll",
    "url": "https://github.com/Narazaka/shioridll-nim",
    "method": "git",
    "tags": [
      "shiori",
      "ukagaka"
    ],
    "description": "The SHIORI DLL interface",
    "license": "MIT",
    "web": "https://github.com/Narazaka/shioridll-nim"
  },
  {
    "name": "httpauth",
    "url": "https://github.com/FedericoCeratto/nim-httpauth",
    "method": "git",
    "tags": [
      "http",
      "authentication",
      "authorization",
      "library",
      "security"
    ],
    "description": "HTTP Authentication and Authorization",
    "license": "LGPLv3",
    "web": "https://github.com/FedericoCeratto/nim-httpauth"
  },
  {
    "name": "cbor",
    "url": "https://github.com/ehmry/nim-cbor",
    "method": "git",
    "tags": [
      "library",
      "cbor",
      "binary",
      "encoding"
    ],
    "description": "Concise Binary Object Representation decoder (RFC7049).",
    "license": "MIT",
    "web": "https://github.com/ehmry/nim-cbor"
  },
  {
    "name": "base58",
    "url": "https://github.com/ehmry/nim-base58",
    "method": "git",
    "tags": [
      "base58",
      "bitcoin",
      "cryptonote",
      "monero",
      "encoding",
      "library"
    ],
    "description": "Base58 encoders and decoders for Bitcoin and CryptoNote addresses.",
    "license": "MIT",
    "web": "https://github.com/ehmry/nim-base58"
  },
  {
    "name": "webdriver",
    "url": "https://github.com/dom96/webdriver",
    "method": "git",
    "tags": [
      "webdriver",
      "selenium",
      "library",
      "firefox"
    ],
    "description": "Implementation of the WebDriver w3c spec.",
    "license": "MIT",
    "web": "https://github.com/dom96/webdriver"
  },
  {
    "name": "interfaced",
    "url": "https://github.com/andreaferretti/interfaced",
    "method": "git",
    "tags": [
      "interface"
    ],
    "description": "Go-like interfaces",
    "license": "Apache License 2.0",
    "web": "https://github.com/andreaferretti/interfaced"
  },
  {
    "name": "vla",
    "url": "https://github.com/bpr/vla",
    "method": "git",
    "tags": [
      "vla",
      "alloca"
    ],
    "description": "Variable length arrays for Nim",
    "license": "MIT",
    "web": "https://github.com/bpr/vla"
  },
  {
    "name": "metatools",
    "url": "https://github.com/jxy/metatools",
    "method": "git",
    "tags": [
      "macros",
      "metaprogramming"
    ],
    "description": "Metaprogramming tools for Nim",
    "license": "MIT",
    "web": "https://github.com/jxy/metatools"
  },
  {
    "name": "pdcurses",
    "url": "https://github.com/lcrees/pdcurses",
    "method": "git",
    "tags": [
      "pdcurses",
      "curses",
      "console",
      "gui"
    ],
    "description": "Nim wrapper for PDCurses",
    "license": "MIT",
    "web": "https://github.com/lcrees/pdcurses"
  },
  {
    "name": "libuv",
    "url": "https://github.com/lcrees/libuv",
    "method": "git",
    "tags": [
      "libuv",
      "wrapper",
      "node",
      "networking"
    ],
    "description": "libuv bindings for Nim",
    "license": "MIT",
    "web": "https://github.com/lcrees/libuv"
  },
  {
    "name": "romans",
    "url": "https://github.com/lcrees/romans",
    "method": "git",
    "tags": [
      "roman",
      "numerals"
    ],
    "description": "Conversion between integers and Roman numerals",
    "license": "MIT",
    "web": "https://github.com/lcrees/romans"
  },
  {
    "name": "simpleAST",
    "url": "https://github.com/lguzzon-NIM/simpleAST",
    "method": "git",
    "tags": [
      "ast"
    ],
    "description": "Simple AST in NIM",
    "license": "MIT",
    "web": "https://github.com/lguzzon-NIM/simpleAST"
  },
  {
    "name": "timerpool",
    "url": "https://github.com/mikra01/timerpool/",
    "method": "git",
    "tags": [
      "timer",
      "pool",
      "events",
      "thread"
    ],
    "description": "threadsafe timerpool implementation for event purpose",
    "license": "MIT",
    "web": "https://github.com/mikra01/timerpool"
  },
  {
    "name": "zero_functional",
    "url": "https://github.com/zero-functional/zero-functional",
    "method": "git",
    "tags": [
      "functional",
      "dsl",
      "chaining",
      "seq"
    ],
    "description": "A library providing zero-cost chaining for functional abstractions in Nim",
    "license": "MIT",
    "web": "https://github.com/zero-functional/zero-functional"
  },
  {
    "name": "ormin",
    "url": "https://github.com/Araq/ormin",
    "method": "git",
    "tags": [
      "ORM",
      "SQL",
      "db",
      "database"
    ],
    "description": "Prepared SQL statement generator. A lightweight ORM.",
    "license": "MIT",
    "web": "https://github.com/Araq/ormin"
  },
  {
    "name": "karax",
    "url": "https://github.com/pragmagic/karax",
    "method": "git",
    "tags": [
      "browser",
      "DOM",
      "virtual-DOM",
      "UI"
    ],
    "description": "Karax is a framework for developing single page applications in Nim.",
    "license": "MIT",
    "web": "https://github.com/pragmagic/karax"
  },
  {
    "name": "cascade",
    "url": "https://github.com/citycide/cascade",
    "method": "git",
    "tags": [
      "macro",
      "cascade",
      "operator",
      "dart",
      "with"
    ],
    "description": "Method & assignment cascades for Nim, inspired by Smalltalk & Dart.",
    "license": "MIT",
    "web": "https://github.com/citycide/cascade"
  },
  {
    "name": "chrono",
    "url": "https://github.com/treeform/chrono",
    "method": "git",
    "tags": [
      "library",
      "timestamp",
      "calendar",
      "timezone"
    ],
    "description": "Calendars, Timestamps and Timezones utilities.",
    "license": "MIT",
    "web": "https://github.com/treeform/chrono"
  },
  {
    "name": "dbschema",
    "url": "https://github.com/vegansk/dbschema",
    "method": "git",
    "tags": [
      "library",
      "database",
      "db"
    ],
    "description": "Database schema migration library for Nim language.",
    "license": "MIT",
    "web": "https://github.com/vegansk/dbschema"
  },
  {
    "name": "gentabs",
    "url": "https://github.com/lcrees/gentabs",
    "method": "git",
    "tags": [
      "table",
      "string",
      "key",
      "value"
    ],
    "description": "Efficient hash table that is a key-value mapping (removed from stdlib)",
    "license": "MIT",
    "web": "https://github.com/lcrees/gentabs"
  },
  {
    "name": "libgraph",
    "url": "https://github.com/Mnenmenth/libgraphnim",
    "method": "git",
    "tags": [
      "graph",
      "math",
      "conversion",
      "pixels",
      "coordinates"
    ],
    "description": "Converts 2D linear graph coordinates to pixels on screen",
    "license": "MIT",
    "web": "https://github.com/Mnenmenth/libgraphnim"
  },
  {
    "name": "polynumeric",
    "url": "https://github.com/lcrees/polynumeric",
    "method": "git",
    "tags": [
      "polynomial",
      "numeric"
    ],
    "description": "Polynomial operations",
    "license": "MIT",
    "web": "https://github.com/lcrees/polynumeric"
  },
  {
    "name": "unicodedb",
    "url": "https://github.com/nitely/nim-unicodedb",
    "method": "git",
    "tags": [
      "unicode",
      "UCD",
      "unicodedata"
    ],
    "description": "Unicode Character Database (UCD) access for Nim",
    "license": "MIT",
    "web": "https://github.com/nitely/nim-unicodedb"
  },
  {
    "name": "normalize",
    "url": "https://github.com/nitely/nim-normalize",
    "method": "git",
    "tags": [
      "unicode",
      "normalization",
      "nfc",
      "nfd"
    ],
    "description": "Unicode normalization forms (tr15)",
    "license": "MIT",
    "web": "https://github.com/nitely/nim-normalize"
  },
  {
    "name": "nico",
    "url": "https://github.com/ftsf/nico",
    "method": "git",
    "tags": [
      "pico-8",
      "game",
      "library",
      "ludum",
      "dare"
    ],
    "description": "Nico game engine",
    "license": "MIT",
    "web": "https://github.com/ftsf/nico"
  },
  {
    "name": "os_files",
    "url": "https://github.com/tormund/os_files",
    "method": "git",
    "tags": [
      "dialogs",
      "file",
      "icon"
    ],
    "description": "Crossplatform (x11, windows, osx) native file dialogs; sytem file/folder icons in any resolution; open file with default application",
    "license": "MIT",
    "web": "https://github.com/tormund/os_files"
  },
  {
    "name": "sprymicro",
    "url": "https://github.com/gokr/sprymicro",
    "method": "git",
    "tags": [
      "spry",
      "demo"
    ],
    "description": "Small demo Spry interpreters",
    "license": "MIT",
    "web": "https://github.com/gokr/sprymicro"
  },
  {
    "name": "spryvm",
    "url": "https://github.com/gokr/spryvm",
    "method": "git",
    "tags": [
      "interpreter",
      "language",
      "spry"
    ],
    "description": "Homoiconic dynamic language interpreter in Nim",
    "license": "MIT",
    "web": "https://github.com/gokr/spryvm"
  },
  {
    "name": "netpbm",
    "url": "https://github.com/barcharcraz/nim-netpbm",
    "method": "git",
    "tags": [
      "pbm",
      "image",
      "wrapper",
      "netpbm"
    ],
    "description": "Wrapper for libnetpbm",
    "license": "MIT",
    "web": "https://github.com/barcharcraz/nim-netpbm"
  },
  {
    "name": "nimgen",
    "url": "https://github.com/genotrance/nimgen",
    "method": "git",
    "tags": [
      "c2nim",
      "library",
      "wrapper",
      "c",
      "c++"
    ],
    "description": "C2nim helper to simplify and automate wrapping C libraries",
    "license": "MIT",
    "web": "https://github.com/genotrance/nimgen"
  },
  {
    "name": "sksbox",
    "url": "https://github.com/Skrylar/sksbox",
    "method": "git",
    "tags": [
      "sbox",
      "binary",
      "binaryformat",
      "nothings",
      "container"
    ],
    "description": "A native-nim implementaton of the sBOX generic container format.",
    "license": "MIT",
    "web": "https://github.com/Skrylar/sksbox"
  },
  {
    "name": "avbin",
    "url": "https://github.com/Vladar4/avbin",
    "method": "git",
    "tags": [
      "audio",
      "video",
      "media",
      "library",
      "wrapper"
    ],
    "description": "Wrapper of the AVbin library for the Nim language.",
    "license": "LGPL",
    "web": "https://github.com/Vladar4/avbin"
  },
  {
    "name": "fsm",
    "url": "https://github.com/ba0f3/fsm.nim",
    "method": "git",
    "tags": [
      "fsm",
      "finite",
      "state",
      "machine"
    ],
    "description": "A simple finite-state machine for @nim-lang",
    "license": "MIT",
    "web": "https://github.com/ba0f3/fsm.nim"
  },
  {
    "name": "timezones",
    "url": "https://github.com/GULPF/timezones",
    "method": "git",
    "tags": [
      "timezone",
      "time",
      "tzdata"
    ],
    "description": "Timezone library compatible with the standard library. ",
    "license": "MIT",
    "web": "https://github.com/GULPF/timezones"
  },
  {
    "name": "ndf",
    "url": "https://github.com/rustomax/ndf",
    "method": "git",
    "tags": [
      "app",
      "binary",
      "duplicates",
      "utility",
      "filesystem"
    ],
    "description": "Duplicate files finder",
    "license": "MIT",
    "web": "https://github.com/rustomax/ndf"
  },
  {
    "name": "unicodeplus",
    "url": "https://github.com/nitely/nim-unicodeplus",
    "method": "git",
    "tags": [
      "unicode",
      "isdigit",
      "isalpha"
    ],
    "description": "Common unicode operations",
    "license": "MIT",
    "web": "https://github.com/nitely/nim-unicodeplus"
  },
  {
    "name": "libsvm",
    "url": "https://github.com/genotrance/libsvm",
    "method": "git",
    "tags": [
      "scientific",
      "svm",
      "vector"
    ],
    "description": "libsvm wrapper for Nim",
    "license": "MIT",
    "web": "https://github.com/genotrance/libsvm"
  },
  {
    "name": "lilt",
    "url": "https://github.com/quelklef/lilt",
    "method": "git",
    "tags": [
      "language",
      "parser",
      "parsing"
    ],
    "description": "Parsing language",
    "license": "MIT",
    "web": "https://github.com/quelklef/lilt"
  },
  {
    "name": "shiori_charset_convert",
    "url": "https://github.com/Narazaka/shiori_charset_convert-nim",
    "method": "git",
    "tags": [
      "shiori",
      "ukagaka"
    ],
    "description": "The SHIORI Message charset convert utility",
    "license": "MIT",
    "web": "https://github.com/Narazaka/shiori_charset_convert-nim"
  },
  {
    "name": "grafanim",
    "url": "https://github.com/jamesalbert/grafanim",
    "method": "git",
    "tags": [
      "library",
      "grafana",
      "dashboards"
    ],
    "description": "Grafana module for Nim",
    "license": "GPL",
    "web": "https://github.com/jamesalbert/grafanim"
  },
  {
    "name": "nimpy",
    "url": "https://github.com/yglukhov/nimpy",
    "method": "git",
    "tags": [
      "python",
      "bridge"
    ],
    "description": "Nim - Python bridge",
    "license": "MIT",
    "web": "https://github.com/yglukhov/nimpy"
  },
  {
    "name": "simple_graph",
    "url": "https://github.com/erhlee-bird/simple_graph",
    "method": "git",
    "tags": [
      "datastructures",
      "library"
    ],
    "description": "Simple Graph Library",
    "license": "MIT",
    "web": "https://github.com/erhlee-bird/simple_graph"
  },
  {
    "name": "controlStructures",
    "url": "https://github.com/TakeYourFreedom/Additional-Control-Structures-for-Nim",
    "method": "git",
    "tags": [
      "library",
      "control",
      "structure"
    ],
    "description": "Additional control structures",
    "license": "MIT",
    "web": "http://htmlpreview.github.io/?https://github.com/TakeYourFreedom/Additional-Control-Structures-for-Nim/blob/master/controlStructures.html"
  },
  {
    "name": "notetxt",
    "url": "https://github.com/mrshu/nim-notetxt",
    "method": "git",
    "tags": [
      "notetxt,",
      "note",
      "taking"
    ],
    "description": "A library that implements the note.txt specification for note taking.",
    "license": "MIT",
    "web": "https://github.com/mrshu/nim-notetxt"
  },
  {
    "name": "breeze",
    "url": "https://github.com/alehander42/breeze",
    "method": "git",
    "tags": [
      "dsl",
      "macro",
      "metaprogramming"
    ],
    "description": "A dsl for writing macros in Nim",
    "license": "MIT",
    "web": "https://github.com/alehander42/breeze"
  },
  {
    "name": "joyent_http_parser",
    "url": "https://github.com/nim-lang/joyent_http_parser",
    "method": "git",
    "tags": [
      "wrapper",
      "library",
      "parsing"
    ],
    "description": "Wrapper for high performance HTTP parsing library.",
    "license": "MIT",
    "web": "https://github.com/nim-lang/joyent_http_parser"
  },
  {
    "name": "libsvm_legacy",
    "url": "https://github.com/nim-lang/libsvm_legacy",
    "method": "git",
    "tags": [
      "wrapper",
      "library",
      "scientific"
    ],
    "description": "Wrapper for libsvm.",
    "license": "MIT",
    "web": "https://github.com/nim-lang/libsvm_legacy"
  },
  {
    "name": "clblast",
    "url": "https://github.com/numforge/nim-clblast",
    "method": "git",
    "tags": [
      "BLAS",
      "linear",
      "algebra",
      "vector",
      "matrix",
      "opencl",
      "high",
      "performance",
      "computing",
      "GPU",
      "wrapper"
    ],
    "description": "Wrapper for CLBlast, an OpenCL BLAS library",
    "license": "Apache License 2.0",
    "web": "https://github.com/numforge/nim-clblast"
  },
  {
    "name": "nimp5",
    "url": "https://github.com/Foldover/nim-p5",
    "method": "git",
    "tags": [
      "p5",
      "javascript",
      "creative",
      "coding",
      "processing",
      "library"
    ],
    "description": "Nim bindings for p5.js.",
    "license": "MIT",
    "web": "https://github.com/Foldover/nim-p5"
  },
  {
    "name": "names",
    "url": "https://github.com/pragmagic/names",
    "method": "git",
    "tags": [
      "strings"
    ],
    "description": "String interning library",
    "license": "MIT",
    "web": "https://github.com/pragmagic/names"
  },
  {
    "name": "sha1ext",
    "url": "https://github.com/CORDEA/sha1ext",
    "method": "git",
    "tags": [
      "sha1",
      "extension"
    ],
    "description": "std / sha1 extension",
    "license": "Apache License 2.0",
    "web": "https://github.com/CORDEA/sha1ext"
  },
  {
    "name": "libsha",
    "url": "https://github.com/forlan-ua/nim-libsha",
    "method": "git",
    "tags": [
      "sha1",
      "sha224",
      "sha256",
      "sha384",
      "sha512"
    ],
    "description": "Sha1 and Sha2 implementations",
    "license": "MIT",
    "web": "https://github.com/forlan-ua/nim-libsha"
  },
  {
    "name": "pwned",
    "url": "https://github.com/dom96/pwned",
    "method": "git",
    "tags": [
      "application",
      "passwords",
      "security",
      "binary"
    ],
    "description": "A client for the Pwned passwords API.",
    "license": "MIT",
    "web": "https://github.com/dom96/pwned"
  },
  {
    "name": "suffer",
    "url": "https://github.com/emekoi/suffer",
    "method": "git",
    "tags": [
      "graphics",
      "font",
      "software"
    ],
    "description": "a nim library for drawing 2d shapes, text, and images to 32bit software pixel buffers",
    "license": "MIT",
    "web": "https://github.com/emekoi/suffer"
  },
  {
    "name": "metric",
    "url": "https://github.com/mjendrusch/metric",
    "method": "git",
    "tags": [
      "library",
      "units",
      "scientific",
      "dimensional-analysis"
    ],
    "description": "Dimensionful types and dimensional analysis.",
    "license": "MIT",
    "web": "https://github.com/mjendrusch/metric"
  },
  {
    "name": "useragents",
    "url": "https://github.com/treeform/useragents",
    "method": "git",
    "tags": [
      "library",
      "useragent"
    ],
    "description": "User Agent parser for nim.",
    "license": "MIT",
    "web": "https://github.com/treeform/useragents"
  },
  {
    "name": "nimna",
    "url": "https://github.com/mjendrusch/nimna",
    "method": "git",
    "tags": [
      "library",
      "nucleic-acid-folding",
      "scientific",
      "biology"
    ],
    "description": "Nucleic acid folding and design.",
    "license": "MIT",
    "web": "https://github.com/mjendrusch/nimna"
  },
  {
    "name": "bencode",
    "url": "https://github.com/FedericoCeratto/nim-bencode",
    "method": "git",
    "tags": [
      "library",
      "bencode"
    ],
    "description": "Bencode serialization/deserialization library",
    "license": "LGPLv3",
    "web": "https://github.com/FedericoCeratto/nim-bencode"
  },
  {
    "name": "i3ipc",
    "url": "https://github.com/FedericoCeratto/nim-i3ipc",
    "method": "git",
    "tags": [
      "library",
      "i3"
    ],
    "description": "i3 IPC client library",
    "license": "LGPLv3",
    "web": "https://github.com/FedericoCeratto/nim-i3ipc"
  },
  {
    "name": "chroma",
    "url": "https://github.com/treeform/chroma",
    "method": "git",
    "tags": [
      "colors",
      "cmyk",
      "hsl",
      "hsv"
    ],
    "description": "Everything you want to do with colors.",
    "license": "MIT",
    "web": "https://github.com/treeform/chroma"
  },
  {
    "name": "nimrax",
    "url": "https://github.com/genotrance/nimrax",
    "method": "git",
    "tags": [
      "rax",
      "radix",
      "tree",
      "data",
      "structure"
    ],
    "description": "Radix tree wrapper for Nim",
    "license": "MIT",
    "web": "https://github.com/genotrance/nimrax"
  },
  {
    "name": "nimbass",
    "url": "https://github.com/genotrance/nimbass",
    "method": "git",
    "tags": [
      "bass",
      "audio",
      "wrapper"
    ],
    "description": "Bass wrapper for Nim",
    "license": "MIT",
    "web": "https://github.com/genotrance/nimbass"
  },
  {
    "name": "nimkerberos",
    "url": "https://github.com/genotrance/nimkerberos",
    "method": "git",
    "tags": [
      "kerberos",
      "ntlm",
      "authentication",
      "auth",
      "sspi"
    ],
    "description": "WinKerberos wrapper for Nim",
    "license": "MIT",
    "web": "https://github.com/genotrance/nimkerberos"
  },
  {
    "name": "nimssh2",
    "url": "https://github.com/genotrance/nimssh2",
    "method": "git",
    "tags": [
      "ssh",
      "library",
      "wrapper"
    ],
    "description": "libssh2 wrapper for Nim",
    "license": "MIT",
    "web": "https://github.com/genotrance/nimssh2"
  },
  {
    "name": "nimssl",
    "url": "https://github.com/genotrance/nimssl",
    "method": "git",
    "tags": [
      "openssl",
      "sha",
      "sha1",
      "hash",
      "sha256",
      "sha512"
    ],
    "description": "OpenSSL wrapper for Nim",
    "license": "MIT",
    "web": "https://github.com/genotrance/nimssl"
  },
  {
    "name": "snip",
    "url": "https://github.com/genotrance/snip",
    "method": "git",
    "tags": [
      "console",
      "editor",
      "text",
      "cli"
    ],
    "description": "Text editor to speed up testing code snippets",
    "license": "MIT",
    "web": "https://github.com/genotrance/snip"
  },
  {
    "name": "moduleinit",
    "url": "https://github.com/skunkiferous/moduleinit",
    "method": "git",
    "tags": [
      "library",
      "parallelism",
      "threads"
    ],
    "description": "Nim module/thread initialisation ordering library",
    "license": "MIT",
    "web": "https://github.com/skunkiferous/moduleinit"
  },
  {
    "name": "mofuw",
    "url": "https://github.com/2vg/mofuw",
    "method": "git",
    "tags": [
      "web",
      "http",
      "framework"
    ],
    "description": "mofuw is *MO*re *F*aster, *U*ltra *W*ebserver",
    "license": "MIT",
    "web": "https://github.com/2vg/mofuw"
  },
  {
    "name": "scnim",
    "url": "https://github.com/capocasa/scnim",
    "method": "git",
    "tags": [
      "music",
      "synthesizer",
      "realtime",
      "supercollider",
      "ugen",
      "plugin",
      "binding",
      "audio"
    ],
    "description": "Develop SuperCollider UGens in Nim",
    "license": "MIT",
    "web": "https://github.com/capocasa/scnim"
  },
  {
    "name": "nimgl",
    "url": "https://github.com/cavariux/nimgl",
    "method": "git",
    "tags": [
      "glfw",
      "glew",
      "math",
      "opengl",
      "bindings",
      "gl"
    ],
    "description": "Nim Game Library",
    "license": "MIT",
    "web": "https://github.com/cavariux/nimgl"
  },
  {
    "name": "inim",
    "url": "https://github.com/AndreiRegiani/INim",
    "method": "git",
    "tags": [
      "repl",
      "playground",
      "shell"
    ],
    "description": "Interactive Nim Shell",
    "license": "MIT",
    "web": "https://github.com/AndreiRegiani/INim"
  },
  {
    "name": "nimbigwig",
    "url": "https://github.com/genotrance/nimbigwig",
    "method": "git",
    "tags": [
      "bigwig",
      "bigbend",
      "genome"
    ],
    "description": "libBigWig wrapper for Nim",
    "license": "MIT",
    "web": "https://github.com/genotrance/nimbigwig"
  },
  {
    "name": "regex",
    "url": "https://github.com/nitely/nim-regex",
    "method": "git",
    "tags": [
      "regex"
    ],
    "description": "Linear time regex matching",
    "license": "MIT",
    "web": "https://github.com/nitely/nim-regex"
  },
  {
    "name": "tsundoku",
    "url": "https://github.com/FedericoCeratto/tsundoku",
    "method": "git",
    "tags": [
      "OPDS",
      "ebook",
      "server"
    ],
    "description": "Simple and lightweight OPDS ebook server",
    "license": "GPLv3",
    "web": "https://github.com/FedericoCeratto/tsundoku"
  },
  {
    "name": "nim_exodus",
    "url": "https://github.com/shinriyo/nim_exodus",
    "method": "git",
    "tags": [
      "web",
      "html",
      "template"
    ],
    "description": "Template generator for gester",
    "license": "MIT",
    "web": "https://github.com/shinriyo/nim_exodus"
  },
  {
    "name": "nimlibxlsxwriter",
    "url": "https://github.com/KeepCoolWithCoolidge/nimlibxlsxwriter",
    "method": "git",
    "tags": [
      "Excel",
      "wrapper",
      "xlsx"
    ],
    "description": "libxslxwriter wrapper for Nim",
    "license": "MIT",
    "web": "https://github.com/KeepCoolWithCoolidge/nimlibxlsxwriter"
  },
  {
    "name": "msqueue",
    "url": "https://github.com/2vg/MSQueue",
    "method": "git",
    "tags": [
      "algorithm",
      "queue",
      "MichaelScott",
      "fast",
      "concurrent"
    ],
    "description": "Michael-Scott queue implemented in Nim",
    "license": "MIT",
    "web": "https://github.com/2vg/MSQueue"
  },
  {
    "name": "nimclutter",
    "url": "https://github.com/KeepCoolWithCoolidge/nimclutter",
    "method": "git",
    "tags": [
      "clutter",
      "gtk",
      "gui"
    ],
    "description": "Nim bindings for Clutter toolkit.",
    "license": "LGPLv2.1",
    "web": "https://github.com/KeepCoolWithCoolidge/nimclutter"
  },
  {
    "name": "nimhdf5",
    "url": "https://github.com/Vindaar/nimhdf5",
    "method": "git",
    "tags": [
      "library",
      "wrapper",
      "binding",
      "libhdf5",
      "hdf5",
      "ndarray",
      "storage"
    ],
    "description": "Bindings for the HDF5 data format C library",
    "license": "MIT",
    "web": "https://github.com/Vindaar/nimhdf5"
  },
  {
    "name": "mpfit",
    "url": "https://github.com/Vindaar/nim-mpfit",
    "method": "git",
    "tags": [
      "library",
      "wrapper",
      "binding",
      "nonlinear",
      "least-squares",
      "fitting",
      "levenberg-marquardt",
      "regression"
    ],
    "description": "A wrapper for the cMPFIT non-linear least squares fitting library",
    "license": "MIT",
    "web": "https://github.com/Vindaar/nim-mpfit"
  },
  {
    "name": "nlopt",
    "url": "https://github.com/Vindaar/nimnlopt",
    "method": "git",
    "tags": [
      "library",
      "wrapper",
      "binding",
      "nonlinear-optimization"
    ],
    "description": "A wrapper for the non-linear optimization C library Nlopt",
    "license": "MIT",
    "web": "https://github.com/Vindaar/nimnlopt"
  },
  {
    "name": "itertools",
    "url": "https://github.com/narimiran/itertools",
    "method": "git",
    "tags": [
      "itertools",
      "python",
      "iterators"
    ],
    "description": "Itertools for Nim",
    "license": "MIT",
    "web": "https://github.com/narimiran/itertools"
  },
  {
    "name": "typelists",
    "url": "https://github.com/yglukhov/typelists",
    "method": "git",
    "tags": [
      "metaprogramming"
    ],
    "description": "Typelists in Nim",
    "license": "MIT",
    "web": "https://github.com/yglukhov/typelists"
  },
  {
    "name": "sol",
    "url": "https://github.com/davidgarland/sol",
    "method": "git",
    "tags": [
      "c99",
      "c11",
      "c",
      "vector",
      "simd",
      "avx",
      "avx2",
      "neon"
    ],
    "description": "A SIMD-accelerated vector library written in C99 with Nim bindings.",
    "license": "MIT",
    "web": "https://github.com/davidgarland/sol"
  },
  {
    "name": "simdX86",
    "url": "https://github.com/nimlibs/simdX86",
    "method": "git",
    "tags": [
      "simd"
    ],
    "description": "Wrappers for X86 SIMD intrinsics",
    "license": "MIT",
    "web": "https://github.com/nimlibs/simdX86"
  },
  {
    "name": "loopfusion",
    "url": "https://github.com/numforge/loopfusion",
    "method": "git",
    "tags": [
      "loop",
      "iterator",
      "zip",
      "forEach",
      "variadic"
    ],
    "description": "Loop efficiently over a variadic number of containers",
    "license": "MIT or Apache License 2.0",
    "web": "https://github.com/numforge/loopfusion"
  },
  {
    "name": "tinamou",
    "url": "https://github.com/Double-oxygeN/tinamou",
    "method": "git",
    "tags": [
      "game",
      "sdl2"
    ],
    "description": "Game Library in Nim with SDL2",
    "license": "MIT",
    "web": "https://github.com/Double-oxygeN/tinamou"
  },
  {
    "name": "cittadino",
    "url": "https://github.com/makingspace/cittadino",
    "method": "git",
    "tags": [
      "pubsub",
      "stomp",
      "rabbitmq",
      "amqp"
    ],
    "description": "A simple PubSub framework using STOMP.",
    "license": "BSD2",
    "web": "https://github.com/makingspace/cittadino"
  },
  {
    "name": "consul",
    "url": "https://github.com/makingspace/nim_consul",
    "method": "git",
    "tags": [
      "consul"
    ],
    "description": "A simple interface to a running Consul agent.",
    "license": "BSD2",
    "web": "https://github.com/makingspace/nim_consul"
  },
  {
    "name": "keystone",
    "url": "https://github.com/6A/Keystone.nim",
    "method": "git",
    "tags": [
      "binding",
      "keystone",
      "asm",
      "assembler",
      "x86",
      "arm"
    ],
    "description": "Bindings to the Keystone Assembler.",
    "license": "MIT",
    "web": "https://github.com/6A/Keystone.nim"
  },
  {
    "name": "units",
    "url": "https://github.com/Udiknedormin/NimUnits",
    "method": "git",
    "tags": [
      "library",
      "pure",
      "units",
      "physics",
      "science",
      "documentation",
      "safety"
    ],
    "description": " Statically-typed quantity units.",
    "license": "MIT",
    "web": "https://github.com/Udiknedormin/NimUnits"
  },
  {
    "name": "ast_pattern_matching",
    "url": "https://github.com/krux02/ast-pattern-matching",
    "method": "git",
    "tags": [
      "macros",
      "pattern-matching",
      "ast"
    ],
    "description": "a general ast pattern matching library with a focus on correctness and good error messages",
    "license": "MIT",
    "web": "https://github.com/krux02/ast-pattern-matching"
  },
  {
    "name": "tissue",
    "url": "https://github.com/genotrance/tissue",
    "method": "git",
    "tags": [
      "github",
      "issue",
      "debug",
      "test",
      "testament"
    ],
    "description": "Test failing snippets from Nim's issues",
    "license": "MIT",
    "web": "https://github.com/genotrance/tissue"
  },
  {
    "name": "sphincs",
    "url": "https://github.com/ehmry/nim-sphincs",
    "method": "git",
    "tags": [
      "crypto",
      "pqcrypto",
      "signing"
    ],
    "description": "SPHINCS⁺ stateless hash-based signature scheme",
    "license": "MIT",
    "web": "https://github.com/ehmry/nim-sphincs"
  },
  {
    "name": "nimpb",
    "url": "https://github.com/oswjk/nimpb",
    "method": "git",
    "tags": [
      "serialization",
      "protocol-buffers",
      "protobuf",
      "library"
    ],
    "description": "A Protocol Buffers library for Nim",
    "license": "MIT",
    "web": "https://github.com/oswjk/nimpb"
  },
  {
    "name": "nimpb_protoc",
    "url": "https://github.com/oswjk/nimpb_protoc",
    "method": "git",
    "tags": [
      "serialization",
      "protocol-buffers",
      "protobuf"
    ],
    "description": "Protocol Buffers compiler support package for nimpb",
    "license": "MIT",
    "web": "https://github.com/oswjk/nimpb_protoc"
  },
  {
    "name": "strunicode",
    "url": "https://github.com/nitely/nim-strunicode",
    "method": "git",
    "tags": [
      "string",
      "unicode",
      "grapheme"
    ],
    "description": "Swift-like unicode string handling",
    "license": "MIT",
    "web": "https://github.com/nitely/nim-strunicode"
  },
  {
    "name": "turn_based_game",
    "url": "https://github.com/JohnAD/turn_based_game",
    "method": "git",
    "tags": [
      "rules-engine",
      "game",
      "turn-based"
    ],
    "description": "Game rules engine for simulating or playing turn-based games",
    "license": "MIT",
    "web": "https://github.com/JohnAD/turn_based_game/wiki"
  },
  {
    "name": "negamax",
    "url": "https://github.com/JohnAD/negamax",
    "method": "git",
    "tags": [
      "negamax",
      "minimax",
      "game",
      "ai",
      "turn-based"
    ],
    "description": "Negamax AI search-tree algorithm for two player games",
    "license": "MIT",
    "web": "https://github.com/JohnAD/negamax"
  },
  {
    "name": "translation",
    "url": "https://github.com/juancarlospaco/nim-tinyslation",
    "method": "git",
    "tags": [
      "translation",
      "tinyslation",
      "api",
      "strings",
      "minimalism"
    ],
    "description": "Text string translation from free online crowdsourced API. Tinyslation a tiny translation.",
    "license": "LGPLv3",
    "web": "https://github.com/juancarlospaco/nim-tinyslation"
  },
  {
    "name": "magic",
    "url": "https://github.com/xmonader/nim-magic",
    "method": "git",
    "tags": [
      "libmagic",
      "magic",
      "guessfile"
    ],
    "description": "libmagic for nim",
    "license": "MIT",
    "web": "https://github.com/xmonader/nim-magic"
  },
  {
    "name": "configparser",
    "url": "https://github.com/xmonader/nim-configparser",
    "method": "git",
    "tags": [
      "configparser",
      "ini",
      "parser"
    ],
    "description": "pure Ini configurations parser",
    "license": "MIT",
    "web": "https://github.com/xmonader/nim-configparser"
  },
  {
    "name": "random_font_color",
    "url": "https://github.com/juancarlospaco/nim-random-font-color",
    "method": "git",
    "tags": [
      "fonts",
      "colors",
      "pastel",
      "design",
      "random"
    ],
    "description": "Random curated Fonts and pastel Colors for your UI/UX design, design for non-designers.",
    "license": "LGPLv3",
    "web": "https://github.com/juancarlospaco/nim-random-font-color"
  },
  {
    "name": "bytes2human",
    "url": "https://github.com/juancarlospaco/nim-bytes2human",
    "method": "git",
    "tags": [
      "bytes",
      "human",
      "minimalism",
      "size"
    ],
    "description": "Convert bytes to kilobytes, megabytes, gigabytes, etc.",
    "license": "LGPLv3",
    "web": "https://github.com/juancarlospaco/nim-bytes2human"
  },
  {
    "name": "nimhttpd",
    "url": "https://github.com/h3rald/nimhttpd",
    "method": "git",
    "tags": [
      "web-server",
      "static-file-server",
      "server",
      "http"
    ],
    "description": "A tiny static file web server.",
    "license": "MIT",
    "web": "https://github.com/h3rald/nimhttpd"
  },
  {
    "name": "crc32",
    "url": "https://github.com/juancarlospaco/nim-crc32",
    "method": "git",
    "tags": [
      "crc32",
      "checksum",
      "minimalism"
    ],
    "description": "CRC32, 2 proc, copied from RosettaCode.",
    "license": "MIT",
    "web": "https://github.com/juancarlospaco/nim-crc32"
  },
  {
    "name": "httpbeast",
    "url": "https://github.com/dom96/httpbeast",
    "method": "git",
    "tags": [
      "http",
      "server",
      "parallel",
      "linux",
      "unix"
    ],
    "description": "A performant and scalable HTTP server.",
    "license": "MIT",
    "web": "https://github.com/dom96/httpbeast"
  },
  {
    "name": "datetime2human",
    "url": "https://github.com/juancarlospaco/nim-datetime2human",
    "method": "git",
    "tags": [
      "date",
      "time",
      "datetime",
      "ISO-8601",
      "human",
      "minimalism"
    ],
    "description": "Human friendly DateTime string representations, seconds to millenniums.",
    "license": "LGPLv3",
    "web": "https://github.com/juancarlospaco/nim-datetime2human"
  },
  {
    "name": "sass",
    "url": "https://github.com/dom96/sass",
    "method": "git",
    "tags": [
      "css",
      "compiler",
      "wrapper",
      "library",
      "scss",
      "web"
    ],
    "description": "A wrapper for the libsass library.",
    "license": "MIT",
    "web": "https://github.com/dom96/sass"
  },
  {
    "name": "osutil",
    "url": "https://github.com/juancarlospaco/nim-osutil",
    "method": "git",
    "tags": [
      "utils",
      "helpers",
      "minimalism",
      "process",
      "mobile",
      "battery"
    ],
    "description": "OS Utils for Nim, simple tiny but useful procs for OS. Turn Display OFF and set Process Name.",
    "license": "LGPLv3",
    "web": "https://github.com/juancarlospaco/nim-osutil"
  },
  {
    "name": "binance",
    "url": "https://github.com/Imperator26/binance",
    "method": "git",
    "tags": [
      "library",
      "api",
      "binance"
    ],
    "description": "A Nim library to access the Binance API.",
    "license": "Apache License 2.0",
    "web": "https://github.com/Imperator26/binance"
  },
  {
    "name": "jdec",
    "tags": [
      "json",
      "marshal",
      "helper",
      "utils"
    ],
    "method": "git",
    "license": "MIT",
    "web": "https://github.com/diegogub/jdec",
    "url": "https://github.com/diegogub/jdec",
    "description": "Flexible JSON manshal/unmarshal library for nim"
  },
  {
    "name": "nimsnappyc",
    "url": "https://github.com/NimCompression/nimsnappyc",
    "method": "git",
    "tags": [
      "snappy",
      "compression",
      "wrapper",
      "library"
    ],
    "description": "Wrapper for the Snappy-C compression library",
    "license": "MIT",
    "web": "https://github.com/NimCompression/nimsnappyc"
  },
  {
    "name": "websitecreator",
    "alias": "nimwc"
  },
  {
    "name": "nimwc",
    "url": "https://github.com/ThomasTJdev/nim_websitecreator",
    "method": "git",
    "tags": [
      "website",
      "webpage",
      "blog",
      "binary"
    ],
    "description": "A website management tool. Run the file and access your webpage.",
    "license": "GPLv3",
    "web": "https://nimwc.org/"
  },
  {
    "name": "shaname",
    "url": "https://github.com/Torro/nimble-packages?subdir=shaname",
    "method": "git",
    "tags": [
      "sha1",
      "commandline",
      "utilities"
    ],
    "description": "Rename files to their sha1sums",
    "license": "BSD",
    "web": "https://github.com/Torro/nimble-packages/tree/master/shaname"
  },
  {
    "name": "about",
    "url": "https://github.com/aleandros/about",
    "method": "git",
    "tags": [
      "cli",
      "tool"
    ],
    "description": "Executable for finding information about programs in PATH",
    "license": "MIT",
    "web": "https://github.com/aleandros/about"
  },
  {
    "name": "findtests",
    "url": "https://github.com/jackvandrunen/findtests",
    "method": "git",
    "tags": [
      "test",
      "tests",
      "testing",
      "unit"
    ],
    "description": "A helper module for writing unit tests in Nim with nake or similar build system.",
    "license": "ISC",
    "web": "https://github.com/jackvandrunen/findtests"
  },
  {
    "name": "packedjson",
    "url": "https://github.com/Araq/packedjson",
    "method": "git",
    "tags": [
      "json"
    ],
    "description": "packedjson is an alternative Nim implementation for JSON. The JSON is essentially kept as a single string in order to save memory over a more traditional tree representation.",
    "license": "MIT",
    "web": "https://github.com/Araq/packedjson"
  },
  {
    "name": "unicode_numbers",
    "url": "https://github.com/Aearnus/unicode_numbers",
    "method": "git",
    "tags": [
      "library",
      "string",
      "format",
      "unicode"
    ],
    "description": "Converts a number into a specially formatted Unicode string",
    "license": "MIT",
    "web": "https://github.com/Aearnus/unicode_numbers"
  },
  {
    "name": "glob",
    "url": "https://github.com/citycide/glob",
    "method": "git",
    "tags": [
      "glob",
      "pattern",
      "match",
      "walk",
      "filesystem",
      "pure"
    ],
    "description": "Pure library for matching file paths against Unix style glob patterns.",
    "license": "MIT",
    "web": "https://github.com/citycide/glob"
  },
  {
    "name": "lda",
    "url": "https://github.com/unicredit/lda",
    "method": "git",
    "tags": [
      "LDA",
      "topic-modeling",
      "text-clustering",
      "NLP"
    ],
    "description": "Latent Dirichlet Allocation",
    "license": "Apache License 2.0",
    "web": "https://github.com/unicredit/lda"
  },
  {
    "name": "mdevolve",
    "url": "https://github.com/jxy/MDevolve",
    "method": "git",
    "tags": [
      "MD",
      "integrator",
      "numerical",
      "evolution"
    ],
    "description": "Integrator framework for Molecular Dynamic evolutions",
    "license": "MIT",
    "web": "https://github.com/jxy/MDevolve"
  },
  {
    "name": "sctp",
    "url": "https://github.com/metacontainer/sctp.nim",
    "method": "git",
    "tags": [
      "sctp",
      "networking",
      "userspace"
    ],
    "description": "Userspace SCTP bindings",
    "license": "BSD",
    "web": "https://github.com/metacontainer/sctp.nim"
  },
  {
    "name": "sodium",
    "url": "https://github.com/zielmicha/libsodium.nim",
    "method": "git",
    "tags": [
      "crypto",
      "security",
      "sodium"
    ],
    "description": "High-level libsodium bindings",
    "license": "MIT",
    "web": "https://github.com/zielmicha/libsodium.nim"
  },
  {
    "name": "db_clickhouse",
    "url": "https://github.com/leonardoce/nim-clickhouse",
    "method": "git",
    "tags": [
      "wrapper",
      "database",
      "clickhouse"
    ],
    "description": "ClickHouse Nim interface",
    "license": "MIT",
    "web": "https://github.com/leonardoce/nim-clickhouse"
  },
  {
    "name": "webterminal",
    "url": "https://github.com/JohnAD/webterminal",
    "method": "git",
    "tags": [
      "javascript",
      "terminal",
      "tty"
    ],
    "description": "Very simple browser Javascript TTY web terminal",
    "license": "MIT",
    "web": "https://github.com/JohnAD/webterminal"
  },
  {
    "name": "hpack",
    "url": "https://github.com/nitely/nim-hpack",
    "method": "git",
    "tags": [
      "http2",
      "hpack"
    ],
    "description": "HPACK (Header Compression for HTTP/2)",
    "license": "MIT",
    "web": "https://github.com/nitely/nim-hpack"
  },
  {
    "name": "cobs",
    "url": "https://github.com/keyme/nim_cobs",
    "method": "git",
    "tags": [
      "serialization",
      "encoding",
      "wireline",
      "framing",
      "cobs"
    ],
    "description": "Consistent Overhead Byte Stuffing for Nim",
    "license": "MIT",
    "web": "https://github.com/keyme/nim_cobs"
  },
  {
    "name": "bitvec",
    "url": "https://github.com/keyme/nim_bitvec",
    "method": "git",
    "tags": [
      "serialization",
      "encoding",
      "wireline"
    ],
    "description": "Extensible bit vector integer encoding library",
    "license": "MIT",
    "web": "https://github.com/keyme/nim_bitvec"
  },
  {
    "name": "nimsvg",
    "url": "https://github.com/bluenote10/NimSvg",
    "method": "git",
    "tags": [
      "svg"
    ],
    "description": "Nim-based DSL allowing to generate SVG files and GIF animations.",
    "license": "MIT",
    "web": "https://github.com/bluenote10/NimSvg"
  },
  {
    "name": "validation",
    "url": "https://github.com/captainbland/nim-validation",
    "method": "git",
    "tags": [
      "validation",
      "library"
    ],
    "description": "Nim object validation using type field pragmas",
    "license": "GPLv3",
    "web": "https://github.com/captainbland/nim-validation"
  },
  {
    "name": "nimgraphviz",
    "url": "https://github.com/QuinnFreedman/nimgraphviz",
    "method": "git",
    "tags": [
      "graph",
      "viz",
      "graphviz",
      "dot",
      "pygraphviz"
    ],
    "description": "Nim bindings for the GraphViz tool and the DOT graph language",
    "license": "MIT",
    "web": "https://github.com/QuinnFreedman/nimgraphviz"
  },
  {
    "name": "fab",
    "url": "https://github.com/icyphox/fab",
    "method": "git",
    "tags": [
      "colors",
      "terminal",
      "formatting",
      "text",
      "fun"
    ],
    "description": "Print fabulously in your terminal",
    "license": "MIT",
    "web": "https://github.com/icyphox/fab"
  },
  {
    "name": "kdialog",
    "url": "https://github.com/juancarlospaco/nim-kdialog",
    "method": "git",
    "tags": [
      "kdialog",
      "qt5",
      "kde",
      "gui",
      "easy",
      "qt"
    ],
    "description": "KDialog Qt5 Wrapper, easy API, KISS design",
    "license": "LGPLv3",
    "web": "https://github.com/juancarlospaco/nim-kdialog"
  },
  {
    "name": "nim7z",
    "url": "https://github.com/genotrance/nim7z",
    "method": "git",
    "tags": [
      "7zip",
      "7z",
      "extract",
      "archive"
    ],
    "description": "7z extraction for Nim",
    "license": "MIT",
    "web": "https://github.com/genotrance/nim7z"
  },
  {
    "name": "nimarchive",
    "url": "https://github.com/genotrance/nimarchive",
    "method": "git",
    "tags": [
      "7z",
      "zip",
      "tar",
      "rar",
      "gz",
      "libarchive",
      "compress",
      "extract",
      "archive"
    ],
    "description": "libarchive wrapper for Nim",
    "license": "MIT",
    "web": "https://github.com/genotrance/nimarchive"
  },
  {
    "name": "nimpcre",
    "url": "https://github.com/genotrance/nimpcre",
    "method": "git",
    "tags": [
      "pcre",
      "regex"
    ],
    "description": "PCRE wrapper for Nim",
    "license": "MIT",
    "web": "https://github.com/genotrance/nimpcre"
  },
  {
    "name": "nimdeps",
    "url": "https://github.com/genotrance/nimdeps",
    "method": "git",
    "tags": [
      "dependency",
      "bundle",
      "installer",
      "package"
    ],
    "description": "Nim library to bundle dependency files into executable",
    "license": "MIT",
    "web": "https://github.com/genotrance/nimdeps"
  },
  {
    "name": "intel_hex",
    "url": "https://github.com/keyme/nim_intel_hex",
    "method": "git",
    "tags": [
      "utils",
      "parsing",
      "hex"
    ],
    "description": "Intel hex file utility library",
    "license": "MIT",
    "web": "https://github.com/keyme/nim_intel_hex"
  },
  {
    "name": "nimha",
    "url": "https://github.com/ThomasTJdev/nim_homeassistant",
    "method": "git",
    "tags": [
      "smarthome",
      "automation",
      "mqtt",
      "xiaomi"
    ],
    "description": "Nim Home Assistant (NimHA) is a hub for combining multiple home automation devices and automating jobs",
    "license": "GPLv3",
    "web": "https://github.com/ThomasTJdev/nim_homeassistant"
  },
  {
    "name": "fmod",
    "url": "https://github.com/johnnovak/nim-fmod",
    "method": "git",
    "tags": [
      "library",
      "fmod",
      "audio",
      "game",
      "sound"
    ],
    "description": "Nim wrapper for the FMOD Low Level C API",
    "license": "MIT",
    "web": "https://github.com/johnnovak/nim-fmod"
  },
  {
    "name": "figures",
    "url": "https://github.com/cavariux/figures",
    "method": "git",
    "tags": [
      "unicode",
      "cli",
      "figures"
    ],
    "description": "unicode symbols",
    "license": "MIT",
    "web": "https://github.com/cavariux/figures"
  },
  {
    "name": "ur",
    "url": "https://github.com/JohnAD/ur",
    "method": "git",
    "tags": [
      "library",
      "universal",
      "result",
      "return"
    ],
    "description": "A Universal Result macro/object that normalizes the information returned from a procedure",
    "license": "MIT",
    "web": "https://github.com/JohnAD/ur",
    "doc": "https://github.com/JohnAD/ur/blob/master/docs/ur.rst"
  },
  {
    "name": "blosc",
    "url": "https://github.com/Skrylar/nblosc",
    "method": "git",
    "tags": [
      "blosc",
      "wrapper",
      "compression"
    ],
    "description": "Bit Shuffling Block Compressor (C-Blosc)",
    "license": "BSD",
    "web": "https://github.com/Skrylar/nblosc"
  },
  {
    "name": "fltk",
    "url": "https://github.com/Skrylar/nfltk",
    "method": "git",
    "tags": [
      "gui",
      "fltk",
      "wrapper",
      "c++"
    ],
    "description": "The Fast-Light Tool Kit",
    "license": "LGPL",
    "web": "https://github.com/Skrylar/nfltk"
  },
  {
    "name": "nim_cexc",
    "url": "https://github.com/metasyn/nim-cexc-splunk",
    "method": "git",
    "tags": [
      "splunk",
      "command",
      "cexc",
      "chunked"
    ],
    "description": "A simple chunked external protocol interface for Splunk custom search commands.",
    "license": "Apache2",
    "web": "https://github.com/metasyn/nim-cexc-splunk"
  },
  {
    "name": "nimclipboard",
    "url": "https://github.com/genotrance/nimclipboard",
    "method": "git",
    "tags": [
      "clipboard",
      "wrapper",
      "clip",
      "copy",
      "paste",
      "nimgen"
    ],
    "description": "Nim wrapper for libclipboard",
    "license": "MIT",
    "web": "https://github.com/genotrance/nimclipboard"
  },
  {
    "name": "skinterpolate",
    "url": "https://github.com/Skrylar/skInterpolate",
    "method": "git",
    "tags": [
      "interpolation",
      "animation"
    ],
    "description": "Interpolation routines for data and animation.",
    "license": "MIT",
    "web": "https://github.com/Skrylar/skInterpolate"
  },
  {
    "name": "nimspice",
    "url": "https://github.com/CodeDoes/nimspice",
    "method": "git",
    "tags": [
      "macro",
      "template",
      "class",
      "collection"
    ],
    "description": "A bunch of macros. sugar if you would",
    "license": "MIT",
    "web": "https://github.com/CodeDoes/nimspice"
  },
  {
    "name": "BN",
    "url": "https://github.com/EmberCrypto/BN",
    "method": "git",
    "tags": [
      "bignumber",
      "multiprecision",
      "imath"
    ],
    "description": "A Nim Wrapper of the imath BigNumber library.",
    "license": "MIT"
  },
  {
    "name": "nimbioseq",
    "url": "https://github.com/jhbadger/nimbioseq",
    "method": "git",
    "tags": [
      "bioinformatics",
      "fasta",
      "fastq"
    ],
    "description": "Nim Library for sequence (protein/nucleotide) bioinformatics",
    "license": "BSD-3",
    "web": "https://github.com/jhbadger/nimbioseq"
  },
  {
    "name": "subhook",
    "url": "https://github.com/ba0f3/subhook.nim",
    "method": "git",
    "tags": [
      "hook",
      "hooking",
      "subhook",
      "x86",
      "windows",
      "linux",
      "unix",
      ""
    ],
    "description": "subhook wrapper",
    "license": "BSD2",
    "web": "https://github.com/ba0f3/subhook.nim"
  },
  {
    "name": "timecop",
    "url": "https://github.com/ba0f3/timecop.nim",
    "method": "git",
    "tags": [
      "time",
      "travel",
      "timecop"
    ],
    "description": "Time travelling for Nim",
    "license": "MIT",
    "web": "https://github.com/ba0f3/timecop.nim"
  },
  {
    "name": "openexchangerates",
    "url": "https://github.com/juancarlospaco/nim-openexchangerates",
    "method": "git",
    "tags": [
      "money",
      "exchange",
      "openexchangerates",
      "bitcoin",
      "gold",
      "dollar",
      "euro",
      "prices"
    ],
    "description": "OpenExchangeRates API Client for Nim. Works with/without SSL. Partially works with/without Free API Key.",
    "license": "MIT",
    "web": "https://github.com/juancarlospaco/nim-openexchangerates"
  },
  {
    "name": "clr",
    "url": "https://github.com/Calinou/clr",
    "method": "git",
    "tags": [
      "commandline",
      "color",
      "rgb",
      "hsl",
      "hsv"
    ],
    "description": "Get information about colors and convert them in the command line",
    "license": "MIT",
    "web": "https://github.com/Calinou/clr"
  },
  {
    "name": "duktape",
    "url": "https://github.com/manguluka/duktape-nim",
    "method": "git",
    "tags": [
      "js",
      "javascript",
      "scripting",
      "language",
      "interpreter"
    ],
    "description": "wrapper for the Duktape embeddable Javascript engine",
    "license": "MIT",
    "web": "https://github.com/manguluka/duktape-nim"
  },
  {
    "name": "polypbren",
    "url": "https://github.com/guibar64/polypbren",
    "method": "git",
    "tags": [
      "science",
      "equation"
    ],
    "description": "Renormalization of colloidal charges of polydipserse dispersions using the Poisson-Boltzmann equation",
    "license": "MIT",
    "web": "https://github.com/guibar64/polypbren"
  },
  {
    "name": "spdx_licenses",
    "url": "https://github.com/euantorano/spdx_licenses.nim",
    "method": "git",
    "tags": [
      "spdx",
      "license"
    ],
    "description": "A library to retrieve the list of commonly used licenses from the SPDX License List.",
    "license": "BSD3",
    "web": "https://github.com/euantorano/spdx_licenses.nim"
  },
  {
    "name": "texttospeech",
    "url": "https://github.com/dom96/texttospeech",
    "method": "git",
    "tags": [
      "tts",
      "text-to-speech",
      "google-cloud",
      "gcloud",
      "api"
    ],
    "description": "A client for the Google Cloud Text to Speech API.",
    "license": "MIT",
    "web": "https://github.com/dom96/texttospeech"
  },
  {
    "name": "nim_tiled",
    "url": "https://github.com/SkyVault/nim-tiled",
    "method": "git",
    "tags": [
      "tiled",
      "gamedev",
      "tmx",
      "indie"
    ],
    "description": "Tiled map loader for the Nim programming language",
    "license": "MIT",
    "web": "https://github.com/SkyVault/nim-tiled"
  },
  {
    "name": "fragments",
    "url": "https://github.com/fragcolor-xyz/fragments",
    "method": "git",
    "tags": [
      "ffi",
      "math",
      "threading",
      "dsl",
      "memory",
      "serialization",
      "cpp",
      "utilities"
    ],
    "description": "Our very personal collection of utilities",
    "license": "MIT",
    "web": "https://github.com/fragcolor-xyz/fragments"
  },
  {
    "name": "nim_telegram_bot",
    "url": "https://github.com/juancarlospaco/nim-telegram-bot",
    "method": "git",
    "tags": [
      "telegram",
      "bot",
      "telebot",
      "async",
      "multipurpose",
      "chat"
    ],
    "description": "Generic Configurable Telegram Bot for Nim, with builtin basic functionality and Plugins",
    "license": "MIT",
    "web": "https://github.com/juancarlospaco/nim-telegram-bot"
  },
  {
    "name": "xiaomi",
    "url": "https://github.com/ThomasTJdev/nim_xiaomi.git",
    "method": "git",
    "tags": [
      "xiaomi",
      "iot"
    ],
    "description": "Read and write to Xiaomi IOT devices.",
    "license": "MIT",
    "web": "https://github.com/ThomasTJdev/nim_xiaomi"
  },
  {
    "name": "vecio",
    "url": "https://github.com/emekoi/vecio.nim",
    "method": "git",
    "tags": [
      "writev",
      "readv",
      "scatter",
      "gather",
      "vectored",
      "vector",
      "io",
      "networking"
    ],
    "description": "vectored io for nim",
    "license": "MIT",
    "web": "https://github.com/emekoi/vecio.nim"
  },
  {
    "name": "nmiline",
    "url": "https://github.com/mzteruru52/NmiLine",
    "method": "git",
    "tags": [
      "graph"
    ],
    "description": "Plotting tool using NiGui",
    "license": "MIT",
    "web": "https://github.com/mzteruru52/NmiLine"
  },
  {
    "name": "c_alikes",
    "url": "https://github.com/ReneSac/c_alikes",
    "method": "git",
    "tags": [
      "library",
      "bitwise",
      "bitops",
      "pointers",
      "shallowCopy",
      "C"
    ],
    "description": "Operators, commands and functions more c-like, plus a few other utilities",
    "license": "MIT",
    "web": "https://github.com/ReneSac/c_alikes"
  },
  {
    "name": "memviews",
    "url": "https://github.com/ReneSac/memviews",
    "method": "git",
    "tags": [
      "library",
      "slice",
      "slicing",
      "shallow",
      "array",
      "vector"
    ],
    "description": "Unsafe in-place slicing",
    "license": "MIT",
    "web": "https://github.com/ReneSac/memviews"
  },
  {
    "name": "espeak",
    "url": "https://github.com/juancarlospaco/nim-espeak",
    "method": "git",
    "tags": [
      "espeak",
      "voice",
      "texttospeech"
    ],
    "description": "Nim Espeak NG wrapper, for super easy Voice and Text-To-Speech",
    "license": "MIT",
    "web": "https://github.com/juancarlospaco/nim-espeak"
  },
  {
    "name": "wstp",
    "url": "https://github.com/oskca/nim-wstp",
    "method": "git",
    "tags": [
      "wolfram",
      "mathematica",
      "bindings",
      "wstp"
    ],
    "description": "Nim bindings for WSTP",
    "license": "MIT",
    "web": "https://github.com/oskca/nim-wstp"
  },
  {
    "name": "uibuilder",
    "url": "https://github.com/ba0f3/uibuilder.nim",
    "method": "git",
    "tags": [
      "ui",
      "builder",
      "libui",
      "designer",
      "gtk",
      "gnome",
      "glade",
      "interface",
      "gui",
      "linux",
      "windows",
      "osx",
      "mac",
      "native",
      "generator"
    ],
    "description": "UI building with Gnome's Glade",
    "license": "MIT",
    "web": "https://github.com/ba0f3/uibuilder.nim"
  },
  {
    "name": "webp",
    "url": "https://github.com/juancarlospaco/nim-webp",
    "method": "git",
    "tags": [
      "webp"
    ],
    "description": "WebP Tools wrapper for Nim",
    "license": "MIT",
    "web": "https://github.com/juancarlospaco/nim-webp"
  },
  {
    "name": "print",
    "url": "https://github.com/treeform/print.git",
    "method": "git",
    "tags": [
      "pretty"
    ],
    "description": "Print is a set of pretty print macros, useful for print-debugging.",
    "license": "MIT",
    "web": "https://github.com/treeform/print"
  },
  {
    "name": "vmath",
    "url": "https://github.com/treeform/vmath.git",
    "method": "git",
    "tags": [
      "math",
      "graphics",
      "2d",
      "3d"
    ],
    "description": "Collection of math routines for 2d and 3d graphics.",
    "license": "MIT",
    "web": "https://github.com/treeform/vmath"
  },
  {
    "name": "flippy",
    "url": "https://github.com/treeform/flippy.git",
    "method": "git",
    "tags": [
      "image",
      "graphics",
      "2d"
    ],
    "description": "Flippy is a simple 2d image and drawing library.",
    "license": "MIT",
    "web": "https://github.com/treeform/flippy"
  },
  {
    "name": "typography",
    "url": "https://github.com/treeform/typography.git",
    "method": "git",
    "tags": [
      "font",
      "text",
      "2d"
    ],
    "description": "Fonts, Typesetting and Rasterization.",
    "license": "MIT",
    "web": "https://github.com/treeform/typography"
  },
  {
    "name": "xdo",
    "url": "https://github.com/juancarlospaco/nim-xdo",
    "method": "git",
    "tags": [
      "automation",
      "linux",
      "gui",
      "keyboard",
      "mouse",
      "typing",
      "clicker"
    ],
    "description": "Nim GUI Automation Linux, simulate user interaction, mouse and keyboard.",
    "license": "MIT",
    "web": "https://github.com/juancarlospaco/nim-xdo"
  },
  {
    "name": "nimblegui",
    "url": "https://github.com/ThomasTJdev/nim_nimble_gui",
    "method": "git",
    "tags": [
      "nimble",
      "gui",
      "packages"
    ],
    "description": "A simple GUI front for Nimble.",
    "license": "MIT",
    "web": "https://github.com/ThomasTJdev/nim_nimble_gui"
  },
  {
    "name": "xml",
    "url": "https://github.com/ba0f3/xml.nim",
    "method": "git",
    "tags": [
      "xml",
      "parser",
      "compile",
      "tokenizer",
      "html",
      "cdata"
    ],
    "description": "Pure Nim XML parser",
    "license": "MIT",
    "web": "https://github.com/ba0f3/xml.nim"
  },
  {
    "name": "soundio",
    "url": "https://github.com/ul/soundio",
    "method": "git",
    "tags": [
      "library",
      "wrapper",
      "binding",
      "audio",
      "sound",
      "media",
      "io"
    ],
    "description": "Bindings for libsoundio",
    "license": "MIT"
  },
  {
    "name": "miniz",
    "url": "https://github.com/treeform/miniz",
    "method": "git",
    "tags": [
      "zlib",
      "zip",
      "wrapper",
      "compression"
    ],
    "description": "Bindings for Miniz lib.",
    "license": "MIT"
  },
  {
    "name": "nim_cjson",
    "url": "https://github.com/muxueqz/nim_cjson",
    "method": "git",
    "tags": [
      "cjson",
      "json"
    ],
    "description": "cjson wrapper for Nim",
    "license": "MIT",
    "web": "https://github.com/muxueqz/nim_cjson"
  },
  {
    "name": "nimobserver",
    "url": "https://github.com/Tangdongle/nimobserver",
    "method": "git",
    "tags": [
      "observer",
      "patterns",
      "library"
    ],
    "description": "An implementation of the observer pattern",
    "license": "MIT",
    "web": "https://github.com/Tangdongle/nimobserver"
  },
  {
    "name": "nominatim",
    "url": "https://github.com/juancarlospaco/nim-nominatim",
    "method": "git",
    "tags": [
      "openstreetmap",
      "nominatim",
      "multisync",
      "async"
    ],
    "description": "OpenStreetMap Nominatim API Lib for Nim",
    "license": "MIT",
    "web": "https://github.com/juancarlospaco/nim-nominatim"
  },
  {
    "name": "systimes",
    "url": "https://github.com/GULPF/systimes",
    "method": "git",
    "tags": [
      "time",
      "timezone",
      "datetime"
    ],
    "description": "An alternative DateTime implementation",
    "license": "MIT",
    "web": "https://github.com/GULPF/systimes"
  },
  {
    "name": "overpass",
    "url": "https://github.com/juancarlospaco/nim-overpass",
    "method": "git",
    "tags": [
      "openstreetmap",
      "overpass",
      "multisync",
      "async"
    ],
    "description": "OpenStreetMap Overpass API Lib",
    "license": "MIT",
    "web": "https://github.com/juancarlospaco/nim-overpass"
  },
  {
    "name": "openstreetmap",
    "url": "https://github.com/juancarlospaco/nim-openstreetmap",
    "method": "git",
    "tags": [
      "openstreetmap",
      "multisync",
      "async",
      "geo",
      "map"
    ],
    "description": "OpenStreetMap API Lib for Nim",
    "license": "MIT",
    "web": "https://github.com/juancarlospaco/nim-openstreetmap"
  },
  {
    "name": "daemonim",
    "url": "https://github.com/bung87/daemon",
    "method": "git",
    "tags": [
      "unix",
      "library"
    ],
    "description": "daemonizer for Unix, Linux and OS X",
    "license": "MIT",
    "web": "https://github.com/bung87/daemon"
  },
  {
    "name": "nimtorch",
    "alias": "torch"
  },
  {
    "name": "torch",
    "url": "https://github.com/fragcolor-xyz/nimtorch",
    "method": "git",
    "tags": [
      "machine-learning",
      "nn",
      "neural",
      "networks",
      "cuda",
      "wasm",
      "pytorch",
      "torch"
    ],
    "description": "A nim flavor of pytorch",
    "license": "MIT",
    "web": "https://github.com/fragcolor-xyz/nimtorch"
  },
  {
    "name": "openweathermap",
    "url": "https://github.com/juancarlospaco/nim-openweathermap",
    "method": "git",
    "tags": [
      "OpenWeatherMap",
      "weather",
      "CreativeCommons",
      "OpenData",
      "multisync"
    ],
    "description": "OpenWeatherMap API Lib for Nim, Free world wide Creative Commons & Open Data Licensed Weather data",
    "license": "MIT",
    "web": "https://github.com/juancarlospaco/nim-openweathermap"
  },
  {
    "name": "finalseg",
    "url": "https://github.com/bung87/finalseg",
    "method": "git",
    "tags": [
      "library",
      "chinese",
      "words"
    ],
    "description": "jieba's finalseg port to nim",
    "license": "MIT",
    "web": "https://github.com/bung87/finalseg"
  },
  {
    "name": "openal",
    "url": "https://github.com/treeform/openal",
    "method": "git",
    "tags": [
      "sound",
      "OpenAL",
      "wrapper"
    ],
    "description": "An OpenAL wrapper.",
    "license": "MIT"
  },
  {
    "name": "ec_events",
    "url": "https://github.com/EmberCrypto/ec_events",
    "method": "git",
    "tags": [
      "events",
      "emitter"
    ],
    "description": "Event Based Programming for Nim.",
    "license": "MIT"
  },
  {
    "name": "wNim",
    "url": "https://github.com/khchen/wNim",
    "method": "git",
    "tags": [
      "library",
      "windows",
      "gui",
      "ui"
    ],
    "description": "Nim's Windows GUI Framework.",
    "license": "MIT",
    "web": "https://github.com/khchen/wNim",
    "doc": "https://khchen.github.io/wNim/wNim.html"
  },
  {
    "name": "redisparser",
    "url": "https://github.com/xmonader/nim-redisparser",
    "method": "git",
    "tags": [
      "redis",
      "resp",
      "parser",
      "protocol"
    ],
    "description": "RESP(REdis Serialization Protocol) Serialization for Nim",
    "license": "Apache2",
    "web": "https://github.com/xmonader/nim-redisparser"
  },
  {
    "name": "redisclient",
    "url": "https://github.com/xmonader/nim-redisclient",
    "method": "git",
    "tags": [
      "redis",
      "client",
      "protocol",
      "resp"
    ],
    "description": "Redis client for Nim",
    "license": "Apache2",
    "web": "https://github.com/xmonader/nim-redisclient"
  },
  {
    "name": "hackpad",
    "url": "https://github.com/juancarlospaco/nim-hackpad",
    "method": "git",
    "tags": [
      "web",
      "jester",
      "lan",
      "wifi",
      "hackathon",
      "hackatton",
      "pastebin",
      "crosscompilation",
      "teaching",
      "zip"
    ],
    "description": "Hackathon Web Scratchpad for teaching Nim on events using Wifi with limited or no Internet",
    "license": "MIT",
    "web": "https://github.com/juancarlospaco/nim-hackpad"
  },
  {
    "name": "redux_nim",
    "url": "https://github.com/M4RC3L05/redux-nim",
    "method": "git",
    "tags": [
      "",
      ""
    ],
    "description": "Redux Implementation in nim",
    "license": "MIT",
    "web": "https://github.com/M4RC3L05/redux-nim"
  },
  {
    "name": "simpledecimal",
    "url": "https://github.com/pigmej/nim-simple-decimal",
    "method": "git",
    "tags": [
      "decimal",
      "library"
    ],
    "description": "A simple decimal library",
    "license": "MIT",
    "web": "https://github.com/pigmej/nim-simple-decimal"
  },
  {
    "name": "calibre",
    "url": "https://github.com/juancarlospaco/nim-calibre",
    "method": "git",
    "tags": [
      "calibre",
      "ebook",
      "database"
    ],
    "description": "Calibre Database Lib for Nim",
    "license": "MIT",
    "web": "https://github.com/juancarlospaco/nim-calibre"
  },
  {
    "name": "nimcb",
    "url": "https://github.com/AdrianV/nimcb",
    "method": "git",
    "tags": [
      "c++-builder",
      "msbuild"
    ],
    "description": "Integrate nim projects in the C++Builder build process",
    "license": "MIT",
    "web": "https://github.com/AdrianV/nimcb"
  },
  {
    "name": "finals",
    "url": "https://github.com/quelklef/nim-finals",
    "method": "git",
    "tags": [
      "types"
    ],
    "description": "Transparently declare single-set attributes on types.",
    "license": "MIT",
    "web": "https://github.com/Quelklef/nim-finals"
  },
  {
    "name": "printdebug",
    "url": "https://github.com/juancarlospaco/nim-printdebug",
    "method": "git",
    "tags": [
      "debug",
      "print",
      "helper",
      "util"
    ],
    "description": "Print Debug for Nim, tiny 3 lines Lib, C Target",
    "license": "MIT",
    "web": "https://github.com/juancarlospaco/nim-printdebug"
  },
  {
    "name": "tinyfiledialogs",
    "url": "https://github.com/juancarlospaco/nim-tinyfiledialogs",
    "method": "git",
    "tags": [
      "gui",
      "wrapper",
      "gtk",
      "qt",
      "linux",
      "windows",
      "mac",
      "osx"
    ],
    "description": "TinyFileDialogs for Nim.",
    "license": "MIT",
    "web": "https://github.com/juancarlospaco/nim-tinyfiledialogs"
  },
  {
    "name": "spotify",
    "url": "https://github.com/CORDEA/spotify",
    "method": "git",
    "tags": [
      "spotify"
    ],
    "description": "A Nim wrapper for the Spotify Web API",
    "license": "Apache License 2.0",
    "web": "https://github.com/CORDEA/spotify"
  },
  {
    "name": "noise",
    "url": "https://github.com/jangko/nim-noise",
    "method": "git",
    "tags": [
      "linenoise",
      "commandline",
      "repl"
    ],
    "description": "Nim implementation of linenoise command line editor",
    "license": "MIT",
    "web": "https://github.com/jangko/nim-noise"
  },
  {
    "name": "proxyproto",
    "url": "https://github.com/ba0f3/libproxy.nim",
    "method": "git",
    "tags": [
      "proxy",
      "protocol",
      "proxy-protocol",
      "haproxy",
      "tcp",
      "ipv6",
      "ipv4",
      "linux",
      "unix",
      "hook",
      "load-balancer",
      "socket",
      "udp",
      "ipv6-support",
      "preload"
    ],
    "description": "PROXY Protocol enabler for aged programs",
    "license": "MIT",
    "web": "https://github.com/ba0f3/libproxy.nim"
  },
  {
    "name": "criterion",
    "url": "https://github.com/LemonBoy/criterion.nim",
    "method": "git",
    "tags": [
      "benchmark"
    ],
    "description": "Statistic-driven microbenchmark framework",
    "license": "MIT",
    "web": "https://github.com/LemonBoy/criterion.nim"
  },
  {
    "name": "nanoid",
    "url": "https://github.com/icyphox/nanoid.nim",
    "method": "git",
    "tags": [
      "nanoid",
      "random",
      "generator"
    ],
    "description": "The Nim implementation of NanoID",
    "license": "MIT",
    "web": "https://github.com/icyphox/nanoid.nim"
  },
  {
    "name": "ndb",
    "url": "https://github.com/xzfc/ndb.nim",
    "method": "git",
    "tags": [
      "binding",
      "database",
      "db",
      "library",
      "sqlite"
    ],
    "description": "A db_sqlite fork with a proper typing",
    "license": "MIT",
    "web": "https://github.com/xzfc/ndb.nim"
  },
  {
    "name": "github_release",
    "url": "https://github.com/kdheepak/github-release",
    "method": "git",
    "tags": [
      "github",
      "release",
      "upload",
      "create",
      "delete"
    ],
    "description": "github-release package",
    "license": "MIT",
    "web": "https://github.com/kdheepak/github-release"
  },
  {
    "name": "nimmonocypher",
    "url": "https://github.com/genotrance/nimmonocypher",
    "method": "git",
    "tags": [
      "monocypher",
      "crypto",
      "crypt",
      "hash",
      "sha512",
      "wrapper"
    ],
    "description": "monocypher wrapper for Nim",
    "license": "MIT",
    "web": "https://github.com/genotrance/nimmonocypher"
  },
  {
    "name": "dtoa",
    "url": "https://github.com/LemonBoy/dtoa.nim",
    "method": "git",
    "tags": [
      "algorithms",
      "serialization",
      "fast",
      "grisu",
      "dtoa",
      "double",
      "float",
      "string"
    ],
    "description": "Port of Milo Yip's fast dtoa() implementation",
    "license": "MIT",
    "web": "https://github.com/LemonBoy/dtoa.nim"
  },
  {
    "name": "ntangle",
    "url": "https://github.com/OrgTangle/ntangle",
    "method": "git",
    "tags": [
      "literate-programming",
      "org-mode",
      "org",
      "tangling",
      "emacs"
    ],
    "description": "Command-line utility for Tangling of Org mode documents",
    "license": "MIT",
    "web": "https://github.com/OrgTangle/ntangle"
  },
  {
    "name": "nimtess2",
    "url": "https://github.com/genotrance/nimtess2",
    "method": "git",
    "tags": [
      "glu",
      "tesselator",
      "libtess2",
      "opengl"
    ],
    "description": "Nim wrapper for libtess2",
    "license": "MIT",
    "web": "https://github.com/genotrance/nimtess2"
  },
  {
    "name": "sequoia",
    "url": "https://github.com/ba0f3/sequoia.nim",
    "method": "git",
    "tags": [
      "sequoia",
      "pgp",
      "openpgp",
      "wrapper"
    ],
    "description": "Sequoia PGP wrapper for Nim",
    "license": "GPLv3",
    "web": "https://github.com/ba0f3/sequoia.nim"
  },
  {
<<<<<<< HEAD
    "name": "pykot",
    "url": "https://github.com/jabbalaci/nimpykot",
    "method": "git",
    "tags": [
      "library",
      "python",
      "kotlin"
    ],
    "description": "Porting some Python / Kotlin features to Nim",
    "license": "MIT",
    "web": "https://github.com/jabbalaci/nimpykot"
=======
    "name": "witai",
    "url": "https://github.com/xmonader/witai-nim",
    "method": "git",
    "tags": [
      "witai",
      "wit.ai",
      "client",
      "speech",
      "freetext",
      "voice"
    ],
    "description": "wit.ai client",
    "license": "MIT",
    "web": "https://github.com/xmonader/witai-nim"
  },
  {
    "name": "xmldom",
    "url": "https://github.com/nim-lang/graveyard?subdir=xmldom",
    "method": "git",
    "tags": [
      "graveyard",
      "xml",
      "dom"
    ],
    "description": "Implementation of XML DOM Level 2 Core specification (http://www.w3.org/TR/2000/REC-DOM-Level-2-Core-20001113/core.html)",
    "license": "MIT",
    "web": "https://github.com/nim-lang/graveyard/tree/master/xmldom"
  },
  {
    "name": "xmldomparser",
    "url": "https://github.com/nim-lang/graveyard?subdir=xmldomparser",
    "method": "git",
    "tags": [
      "graveyard",
      "xml",
      "dom",
      "parser"
    ],
    "description": "Parses an XML Document into a XML DOM Document representation.",
    "license": "MIT",
    "web": "https://github.com/nim-lang/graveyard/tree/master/xmldomparser"
>>>>>>> 761ef622
  }
]<|MERGE_RESOLUTION|>--- conflicted
+++ resolved
@@ -11006,7 +11006,6 @@
     "web": "https://github.com/ba0f3/sequoia.nim"
   },
   {
-<<<<<<< HEAD
     "name": "pykot",
     "url": "https://github.com/jabbalaci/nimpykot",
     "method": "git",
@@ -11018,7 +11017,8 @@
     "description": "Porting some Python / Kotlin features to Nim",
     "license": "MIT",
     "web": "https://github.com/jabbalaci/nimpykot"
-=======
+  },
+  {
     "name": "witai",
     "url": "https://github.com/xmonader/witai-nim",
     "method": "git",
@@ -11060,6 +11060,5 @@
     "description": "Parses an XML Document into a XML DOM Document representation.",
     "license": "MIT",
     "web": "https://github.com/nim-lang/graveyard/tree/master/xmldomparser"
->>>>>>> 761ef622
   }
 ]