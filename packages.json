[
  {
    "name": "argument_parser",
    "url": "git://github.com/gradha/argument_parser/",
    "method": "git",
    "tags": ["library", "commandline", "arguments", "switches", "parsing"],
    "description": "Provides a complex commandline parser",
    "license": "MIT",
    "web": "https://github.com/gradha/argument_parser"
  },

  {
    "name": "genieos",
    "url": "git://github.com/gradha/genieos/",
    "method": "git",
    "tags": ["library", "commandline", "sound", "recycle", "os"],
    "description": "Too awesome procs to be included in nimrod.os module",
    "license": "MIT",
    "web": "http://gradha.github.io/genieos/"
  },

  {
    "name": "jester",
    "url": "git://github.com/dom96/jester/",
    "method": "git",
    "tags": ["web", "http", "framework", "dsl"],
    "description": "A sinatra-like web framework for Nimrod.",
    "license": "MIT",
    "web": "https://github.com/dom96/jester"
  },

  {
    "name": "murmur",
    "url": "git://github.com/olahol/nimrod-murmur/",
    "method": "git",
    "tags": ["hash", "murmur"],
    "description": "MurmurHash in pur Nimrod.",
    "license": "MIT",
    "web": "https://github.com/olahol/nimrod-murmur"
  },

  {
    "name": "libtcod-nim",
    "url": "git://github.com/Vladar4/libtcod-nim/",
    "method": "git",
    "tags": ["roguelike", "game", "library", "engine", "sdl", "opengl", "glsl"],
    "description": "Wrapper of the libtcod library for the Nimrod language.",
    "license": "MIT",
    "web": "https://github.com/Vladar4/libtcod-nim"
  },

  {
    "name": "nimepak",
    "url": "git://github.com/gradha/epak/",
    "method": "git",
    "tags": ["library", "serialization", "file", "compression"],
    "description": "File compression routines in C for iOS and Nimrod",
    "license": "Allegro 4 Giftware",
    "web": "https://github.com/gradha/epak"
  },

  {
    "name": "nimgame",
    "url": "git://github.com/Vladar4/nimgame/",
    "method": "git",
    "tags": ["game", "engine", "sdl"],
    "description": "Simple 2D game engine for Nimrod language.",
    "license": "MIT",
    "web": "https://github.com/Vladar4/nimgame"
  },

  {
    "name": "sfml",
    "url": "git://github.com/fowlmouth/nimrod-sfml/",
    "method": "git",
    "tags": ["game", "library", "opengl"],
    "description": "High level OpenGL-based Game Library",
    "license": "MIT",
    "web": "https://github.com/fowlmouth/nimrod-sfml"
  },
  
  {
    "name": "enet",
    "url": "git://github.com/fowlmouth/nimrod-enet/",
    "method": "git",
    "tags": ["game", "networking", "udp"],
    "description": "Wrapper for ENet UDP networking library",
    "license": "MIT",
    "web": "https://github.com/fowlmouth/nimrod-enet"
  },
  
  {
    "name": "nim-locale",
    "url": "git://github.com/Amrykid/nim-locale/",
    "method": "git",
    "tags": ["library", "locale", "i18n", "localization", "localisation", "globalization"],
    "description": "A simple library for localizing Nimrod applications.",
    "license": "MIT",
    "web": "https://github.com/Amrykid/nim-locale"
  },
  
  {
    "name": "fowltek",
    "url": "git://github.com/fowlmouth/nimlibs/",
    "method": "git",
    "tags": ["game", "opengl", "wrappers", "library", "assorted"],
    "description": "A collection of reusable modules and wrappers.",
    "license": "MIT",
    "web": "https://github.com/fowlmouth/nimlibs"
  },
  
  {
    "name": "nake",
    "url": "git://github.com/fowlmouth/nake/",
    "method": "git",
    "tags": ["build", "automation", "sortof"],
    "description": "make-like for Nimrod. Describe your builds as tasks!",
    "license": "DATWPL",
    "web": "https://github.com/fowlmouth/nake"
  },

  {
    "name": "nimrod-glfw",
    "url": "git://github.com/rafaelvasco/nimrod-glfw/",
    "method": "git",
    "tags": ["library", "glfw", "opengl", "windowing", "game"],
    "description": "Nimrod bindings for GLFW library.",
    "license": "MIT",
    "web": "https://github.com/rafaelvasco/nimrod-glfw"
  },
  
  {
    "name": "chipmunk",
    "url": "git://github.com/fowlmouth/nimrod-chipmunk/",
    "method": "git",
    "tags": ["library", "physics", "game"],
    "description": "Binding for Chipmunk 6.1",
    "license": "MIT",
    "web": "https://github.com/fowlmouth/nimrod-chipmunk"
  },
  
  {
    "name": "nim-glfw",
    "url": "git://github.com/EXetoC/nim-glfw/",
    "method": "git",
    "tags": ["library", "glfw", "opengl", "windowing", "game"],
    "description": "A high-level GLFW 3 wrapper",
    "license": "MIT",
    "web": "https://github.com/EXetoC/nim-glfw3"
  },
  
  {
    "name": "nim-ao",
    "url": "git://github.com/EXetoC/nim-ao/",
    "method": "git",
    "tags": ["library", "audio"],
    "description": "A high-level libao wrapper",
    "license": "MIT",
    "web": "https://github.com/EXetoC/nim-ao"
  },
  
  {
    "name": "termbox",
    "url": "git://github.com/fowlmouth/nim-termbox",
    "method": "git",
    "tags": ["library", "terminal", "io"],
    "description": "Termbox wrapper.",
    "license": "MIT",
    "web": "https://github.com/fowlmouth/nim-termbox"
  },
  
  {
    "name": "linagl",
    "url": "https://bitbucket.org/BitPuffin/linagl",
    "method": "hg",
    "tags": ["library", "opengl", "math", "game"],
    "description": "OpenGL math library",
    "license": "CC0",
    "web": "https://bitbucket.org/BitPuffin/linagl"
  },
  
  {
    "name": "kwin",
    "url": "git://github.com/reactormonk/nim-kwin",
    "method": "git",
    "tags": ["library", "javascript", "kde"],
    "description": "KWin JavaScript API wrapper",
    "license": "MIT",
    "web": "https://github.com/reactormonk/nim-kwin"
  },
  
  {
    "name": "opencv",
    "url": "git://github.com/dom96/nim-opencv",
    "method": "git",
    "tags": ["library", "wrapper", "opencv", "image", "processing"],
    "description": "OpenCV wrapper",
    "license": "MIT",
    "web": "https://github.com/dom96/nim-opencv"
  },
  
  {
    "name": "babel",
    "url": "git://github.com/nimrod-code/babel",
    "method": "git",
    "tags": ["app", "binary", "package", "manager"],
    "description": "Babel package manager",
    "license": "BSD",
    "web": "https://github.com/nimrod-code/babel"
  },

  {
    "name": "aporia",
    "url": "git://github.com/nimrod-code/Aporia",
    "method": "git",
    "tags": ["app", "binary", "ide", "gtk", "nimrod"],
    "description": "A Nimrod IDE.",
    "license": "GPLv2",
    "web": "https://github.com/nimrod-code/Aporia"
  },
  
  {
    "name": "ipsumgenera",
    "url": "git://github.com/dom96/ipsumgenera",
    "method": "git",
    "tags": ["app", "binary", "blog", "static", "generator"],
    "description": "Static blog generator ala Jekyll.",
    "license": "MIT",
    "web": "https://github.com/dom96/ipsumgenera"
  },
  
  {
    "name": "pastebin",
    "url": "git://github.com/achesak/nimrod-pastebin",
    "method": "git",
    "tags": ["library", "wrapper", "pastebin"],
    "description": "Pastebin API wrapper",
    "license": "MIT",
    "web": "https://github.com/achesak/nimrod-pastebin"
  },
  
  {
    "name": "yahoo-weather",
    "url": "git://github.com/achesak/nimrod-yahoo-weather",
    "method": "git",
    "tags": ["library", "wrapper", "weather"],
    "description": "Yahoo! Weather API wrapper",
    "license": "MIT",
    "web": "https://github.com/achesak/nimrod-yahoo-weather"
  },
  
  {
    "name": "noaa",
    "url": "git://github.com/achesak/nimrod-noaa",
    "method": "git",
    "tags": ["library", "wrapper", "weather"],
    "description": "NOAA weather API wrapper",
    "license": "MIT",
    "web": "https://github.com/achesak/nimrod-noaa"
  },
  
  {
    "name": "rss",
    "url": "git://github.com/achesak/nimrod-rss",
    "method": "git",
    "tags": ["library", "rss", "xml", "syndication"],
    "description": "RSS library",
    "license": "MIT",
    "web": "https://github.com/achesak/nimrod-rss"
  },
  
  {
    "name": "extmath",
    "url": "git://github.com/achesak/extmath.nim",
    "method": "git",
    "tags": ["library", "math", "trigonometry"],
    "description": "Nimrod math library",
    "license": "MIT",
    "web": "https://github.com/achesak/extmath.nim"
  },
  
  {
    "name": "gtk2",
    "url": "git://github.com/nimrod-code/gtk2",
    "method": "git",
    "tags": ["wrapper", "gui", "gtk"],
    "description": "Wrapper for gtk2, a feature rich toolkit for creating graphical user interfaces",
    "license": "MIT",
    "web": "https://github.com/nimrod-code/gtk2"
  },
  
  {
    "name": "cairo",
    "url": "git://github.com/nimrod-code/cairo",
    "method": "git",
    "tags": ["wrapper"],
    "description": "Wrapper for cairo, a vector graphics library with display and print output",
    "license": "MIT",
    "web": "https://github.com/nimrod-code/cairo"
  },
  
  {
    "name": "x11",
    "url": "git://github.com/nimrod-code/x11",
    "method": "git",
    "tags": ["wrapper"],
    "description": "Wrapper for X11",
    "license": "MIT",
    "web": "https://github.com/nimrod-code/x11"
  },
  
  {
    "name": "opengl",
    "url": "git://github.com/nimrod-code/opengl",
    "method": "git",
    "tags": ["wrapper"],
    "description": "High-level and low-level wrapper for OpenGL",
    "license": "MIT",
    "web": "https://github.com/nimrod-code/opengl"
  },
  
  {
    "name": "lua",
    "url": "git://github.com/nimrod-code/lua",
    "method": "git",
    "tags": ["wrapper"],
    "description": "Wrapper to interface with the Lua interpreter",
    "license": "MIT",
    "web": "https://github.com/nimrod-code/lua"
  },
  
  {
    "name": "tcl",
    "url": "git://github.com/nimrod-code/tcl",
    "method": "git",
    "tags": ["wrapper"],
    "description": "Wrapper for the TCL programming language",
    "license": "MIT",
    "web": "https://github.com/nimrod-code/tcl"
  },
  
  {
    "name": "python",
    "url": "git://github.com/nimrod-code/python",
    "method": "git",
    "tags": ["wrapper"],
    "description": "Wrapper to interface with Python interpreter",
    "license": "MIT",
    "web": "https://github.com/nimrod-code/python"
  },
  
  {
    "name": "windows",
    "url": "git://github.com/nimrod-code/windows",
    "method": "git",
    "tags": ["wrapper"],
    "description": "Wrapper to interface with Microsoft Windows",
    "license": "MIT",
	"web": "https://github.com/nimrod-code/windows"
  },

  {
    "name": "ouroboros",
    "url": "git://github.com/gradha/nimrod-ouroboros/",
    "method": "git",
    "tags": ["library", "embedded data", "appended data", "alchemy"],
    "description": "API to read appended files from your own binary",
    "license": "MIT",
    "web": "https://github.com/gradha/nimrod-ouroboros"
  },

  {
    "name": "sha1",
    "url": "https://github.com/onionhammer/sha1",
    "method": "git",
    "tags": ["port", "hash", "sha1"],
    "description": "SHA-1 produces a 160-bit (20-byte) hash value from arbitrary input",
    "license": "BSD"
  },

  {
    "name": "dropbox_filename_sanitizer",
    "url": "git://github.com/gradha/dropbox_filename_sanitizer/",
    "method": "git",
    "tags": ["dropbox"],
    "description": "Tool to clean up filenames shared on Dropbox",
    "license": "MIT",
	"web": "https://github.com/gradha/dropbox_filename_sanitizer/"
  },
  
  {
    "name": "csv",
    "url": "git://github.com/achesak/nimrod-csv",
    "method": "git",
    "tags": ["csv", "parsing", "stringify", "library"],
    "description": "Library for parsing, stringifying, reading, and writing CSV (comma separated value) files",
    "license": "MIT",
	"web": "https://github.com/achesak/nimrod-csv"
  },
  
  {
    "name": "geonames",
    "url": "git://github.com/achesak/nimrod-geonames",
    "method": "git",
    "tags": ["library", "wrapper", "geography"],
    "description": "GeoNames API wrapper",
    "license": "MIT",
	"web": "https://github.com/achesak/nimrod-geonames"
  },
  
  {
    "name": "gravatar",
    "url": "git://github.com/achesak/nimrod-gravatar",
    "method": "git",
    "tags": ["library", "wrapper", "gravatar"],
    "description": "Gravatar API wrapper",
    "license": "MIT",
	"web": "https://github.com/achesak/nimrod-gravatar"
  },
  
  {
    "name": "coverartarchive",
    "url": "git://github.com/achesak/nimrod-cover-art-archive",
    "method": "git",
    "tags": ["library", "wrapper", "cover art", "music", "metadata"],
    "description": "Cover Art Archive API wrapper",
    "license": "MIT",
	"web": "http://github.com/achesak/nimrod-cover-art-archive"
  },
  
  {
    "name": "nim-ogg",
    "url": "https://bitbucket.org/BitPuffin/nim-ogg",
    "method": "hg",
    "tags": ["library", "wrapper", "binding", "audio", "sound", "video", "metadata", "media"],
    "description": "Binding to libogg",
    "license": "CC0"
  },
  
  {
    "name": "nim-vorbis",
    "url": "https://bitbucket.org/BitPuffin/nim-vorbis",
    "method": "hg",
    "tags": ["library", "wrapper", "binding", "audio", "sound", "metadata", "media"],
    "description": "Binding to libvorbis",
    "license": "CC0"
  },

  {
    "name": "nim-portaudio",
    "url": "https://bitbucket.org/BitPuffin/nim-portaudio",
    "method": "hg",
    "tags": ["library", "wrapper", "binding", "audio", "sound", "media", "io"],
    "description": "Binding to portaudio",
    "license": "CC0"
  },
  
  {
<<<<<<< HEAD
    "name": "commandeer",
    "url": "git://github.com/fenekku/commandeer",
    "method": "git",
    "tags": ["library", "commandline", "arguments", "switches", "parsing", "options"],
    "description": "Provides a small command line parsing DSL (domain specific language)",
    "license": "MIT"
=======
    "name": "scrypt.nim",
    "url": "https://bitbucket.org/BitPuffin/scrypt.nim",
    "method": "hg",
    "tags": ["library", "wrapper", "binding", "crypto", "cryptography", "hash", "password", "security"],
    "description": "Binding and utilities for scrypt",
    "license": "CC0"
>>>>>>> 853d1d51
  }
  
]<|MERGE_RESOLUTION|>--- conflicted
+++ resolved
@@ -456,21 +456,21 @@
   },
   
   {
-<<<<<<< HEAD
     "name": "commandeer",
     "url": "git://github.com/fenekku/commandeer",
     "method": "git",
     "tags": ["library", "commandline", "arguments", "switches", "parsing", "options"],
     "description": "Provides a small command line parsing DSL (domain specific language)",
     "license": "MIT"
-=======
+  },
+
+  {
     "name": "scrypt.nim",
     "url": "https://bitbucket.org/BitPuffin/scrypt.nim",
     "method": "hg",
     "tags": ["library", "wrapper", "binding", "crypto", "cryptography", "hash", "password", "security"],
     "description": "Binding and utilities for scrypt",
     "license": "CC0"
->>>>>>> 853d1d51
   }
   
 ]