--- conflicted
+++ resolved
@@ -9095,7 +9095,6 @@
     "web": "https://github.com/juancarlospaco/nim-tinyslation"
   },
   {
-<<<<<<< HEAD
     "name": "configparser",
     "url": "https://github.com/xmonader/nim-configparser",
     "method": "git",
@@ -9107,7 +9106,8 @@
     "description": "pure Ini configurations parser",
     "license": "MIT",
     "web": "https://github.com/xmonader/nim-configparser"
-=======
+  },
+  {
     "name": "random_font_color",
     "url": "https://github.com/juancarlospaco/nim-random-font-color",
     "method": "git",
@@ -9121,6 +9121,5 @@
     "description": "Random curated Fonts and pastel Colors for your UI/UX design, design for non-designers.",
     "license": "LGPLv3",
     "web": "https://github.com/juancarlospaco/nim-random-font-color"
->>>>>>> ad1c8ded
   }
 ]