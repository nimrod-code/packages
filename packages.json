--- conflicted
+++ resolved
@@ -10248,7 +10248,6 @@
     "web": "https://github.com/juancarlospaco/nim-espeak"
   },
   {
-<<<<<<< HEAD
     "name": "wstp",
     "url": "https://github.com/oskca/nim-wstp",
     "method": "git",
@@ -10256,13 +10255,13 @@
       "wolfram",
       "mathematica",
       "bindings",
-      "wstp",
-      ""
+      "wstp"
     ],
     "description": "Nim bindings for WSTP",
     "license": "MIT",
     "web": "https://github.com/oskca/nim-wstp"
-=======
+  },
+  {
     "name": "uibuilder",
     "url": "https://github.com/ba0f3/uibuilder.nim",
     "method": "git",
@@ -10348,6 +10347,5 @@
     "description": "Fonts, Typesetting and Rasterization.",
     "license": "MIT",
     "web": "https://github.com/treeform/typography"
->>>>>>> b7368164
   }
 ]