--- conflicted
+++ resolved
@@ -8457,7 +8457,6 @@
     "web": "https://github.com/treeform/useragents"
   },
   {
-<<<<<<< HEAD
     "name": "ttmath",
     "url": "https://github.com/status-im/nim-ttmath",
     "method": "git",
@@ -8470,7 +8469,8 @@
     "description": "A wrapper for ttmath",
     "license": "Apache2",
     "web": "https://github.com/status-im/nim-ttmath"
-=======
+  },
+  {
     "name": "nimna",
     "url": "https://github.com/mjendrusch/nimna",
     "method": "git",
@@ -8667,6 +8667,5 @@
     "description": "Nim Game Library",
     "license": "MIT",
     "web": "https://github.com/cavariux/nimgl"
->>>>>>> aa861958
   }
 ]