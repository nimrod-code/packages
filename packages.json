--- conflicted
+++ resolved
@@ -12611,7 +12611,6 @@
     "web": "https://github.com/juancarlospaco/nim-firejail"
   },
   {
-<<<<<<< HEAD
     "name": "jstin",
     "url": "https://github.com/LemonBoy/jstin",
     "method": "git",
@@ -12625,7 +12624,8 @@
     "description": "JS {de,}serialization as it says on the tin",
     "license": "MIT",
     "web": "https://github.com/LemonBoy/jstin"
-=======
+  },
+  {
     "name": "compactdict",
     "url": "https://github.com/LemonBoy/compactdict",
     "method": "git",
@@ -12639,6 +12639,5 @@
     "description": "A compact dictionary implementation",
     "license": "MIT",
     "web": "https://github.com/LemonBoy/compactdict"
->>>>>>> dae61764
   }
 ]